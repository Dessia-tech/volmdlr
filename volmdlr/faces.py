"""
Surfaces & faces
"""

from typing import List, Tuple, Dict, Any
import math

from itertools import product, combinations

import networkx as nx
import triangle
import numpy as npy
import sympy

import scipy as scp
import scipy.optimize as opt

import matplotlib.pyplot as plt
# import matplotlib.tri as plt_tri
# from pygeodesic import geodesic

from geomdl import BSpline
from geomdl import utilities
from geomdl.fitting import interpolate_surface, approximate_surface
from geomdl.operations import split_surface_u, split_surface_v

# import dessia_common
from dessia_common.core import DessiaObject
import volmdlr.core
import volmdlr.core_compiled
import volmdlr.edges as vme
import volmdlr.wires
import volmdlr.display as vmd
import volmdlr.geometry
import volmdlr.grid


def knots_vector_inv(knots_vector):
    '''
    compute knot elements and multiplicities based on the global knot vector
    '''

    knots = sorted(set(knots_vector))
    multiplicities = []
    for knot in knots:
        multiplicities.append(knots_vector.count(knot))

    return (knots, multiplicities)


class Surface2D(volmdlr.core.Primitive2D):
    """
    A surface bounded by an outer contour
    """

    def __init__(self, outer_contour: volmdlr.wires.Contour2D,
                 inner_contours: List[volmdlr.wires.Contour2D],
                 name: str = 'name'):
        self.outer_contour = outer_contour
        self.inner_contours = inner_contours

        volmdlr.core.Primitive2D.__init__(self, name=name)

    def copy(self):
        return self.__class__(outer_contour=self.outer_contour.copy(),
                              inner_contours=[c.copy() for c in self.inner_contours],
                              name=self.name)

    def area(self):
        return self.outer_contour.area() - sum(contour.area() for contour in self.inner_contours)

    def second_moment_area(self, point: volmdlr.Point2D):
        Ix, Iy, Ixy = self.outer_contour.second_moment_area(point)
        for contour in self.inner_contours:
            Ixc, Iyc, Ixyc = contour.second_moment_area(point)
            Ix -= Ixc
            Iy -= Iyc
            Ixy -= Ixyc
        return Ix, Iy, Ixy

    def center_of_mass(self):
        center = self.outer_contour.area() * self.outer_contour.center_of_mass()
        for contour in self.inner_contours:
            center -= contour.area() * contour.center_of_mass()
        return center / self.area()

    def point_belongs(self, point2d: volmdlr.Point2D):
        if not self.outer_contour.point_belongs(point2d):
            if self.outer_contour.point_over_contour(point2d):
                return True
            return False

        for inner_contour in self.inner_contours:
            if inner_contour.point_belongs(point2d):
                return False
        return True

    def random_point_inside(self):
        '''
             returns a random point inside surface2d. Considers if it has holes
        '''
        valid_point = False
        point_inside_outer_contour = None
        while not valid_point:
            point_inside_outer_contour = self.outer_contour.random_point_inside()
            inside_inner_contour = False
            for inner_contour in self.inner_contours:
                if inner_contour.point_belongs(point_inside_outer_contour):
                    inside_inner_contour = True
            if not inside_inner_contour and \
                    point_inside_outer_contour is not None:
                valid_point = True

        return point_inside_outer_contour

    def triangulation(self, min_x_density=None, min_y_density=None):
        if self.area() == 0.:
            return vmd.DisplayMesh2D([], triangles=[])

        outer_polygon = self.outer_contour.to_polygon(angle_resolution=40)

        if not self.inner_contours:  # No holes
            return outer_polygon.triangulation()
        points = [vmd.Node2D(*p) for p in outer_polygon.points]
        vertices = [(p.x, p.y) for p in points]
        n = len(outer_polygon.points)
        segments = [(i, i + 1) for i in range(n - 1)]
        segments.append((n - 1, 0))
        point_index = {p: i for i, p in enumerate(points)}
        holes = []

        for inner_contour in self.inner_contours:
            inner_polygon = inner_contour.to_polygon(angle_resolution=10)

            for point in inner_polygon.points:
                if point not in point_index:
                    points.append(point)
                    vertices.append((point.x, point.y))
                    point_index[point] = n
                    n += 1
            for point1, point2 in zip(inner_polygon.points[:-1],
                                      inner_polygon.points[1:]):
                segments.append((point_index[point1],
                                 point_index[point2]))
            segments.append((point_index[inner_polygon.points[-1]],
                             point_index[inner_polygon.points[0]]))
            rpi = inner_contour.random_point_inside()
            holes.append((rpi.x, rpi.y))

        tri = {'vertices': npy.array(vertices).reshape((-1, 2)),
               'segments': npy.array(segments).reshape((-1, 2)),
               }
        if holes:
            tri['holes'] = npy.array(holes).reshape((-1, 2))
        t = triangle.triangulate(tri, 'p')
        triangles = t['triangles'].tolist()
        np = t['vertices'].shape[0]
        points = [vmd.Node2D(*t['vertices'][i, :]) for i in
                  range(np)]

        return vmd.DisplayMesh2D(points, triangles=triangles, edges=None)

    def split_by_lines(self, lines):
        cutted_surfaces = []
        iteration_surfaces = self.cut_by_line(lines[0])

        for line in lines[1:]:
            iteration_surfaces2 = []
            for surface in iteration_surfaces:
                line_cutted_surfaces = surface.cut_by_line(line)

                llcs = len(line_cutted_surfaces)

                if llcs == 1:
                    cutted_surfaces.append(line_cutted_surfaces[0])
                else:
                    iteration_surfaces2.extend(line_cutted_surfaces)

            iteration_surfaces = iteration_surfaces2[:]

        cutted_surfaces.extend(iteration_surfaces)
        return cutted_surfaces

    def split_regularly(self, n):
        """
        Split in n slices
        """
        bounding_rectangle = self.outer_contour.bounding_rectangle()
        lines = []
        for i in range(n - 1):
            xi = bounding_rectangle[0] + (i + 1) * (bounding_rectangle[1] - bounding_rectangle[0]) / n
            lines.append(vme.Line2D(volmdlr.Point2D(xi, 0),
                                    volmdlr.Point2D(xi, 1)))
        return self.split_by_lines(lines)

    def cut_by_line(self, line: vme.Line2D):
        surfaces = []
        splitted_outer_contours = self.outer_contour.cut_by_line(line)
        splitted_inner_contours_table = []
        for inner_contour in self.inner_contours:
            splitted_inner_contours = inner_contour.cut_by_line(line)
            splitted_inner_contours_table.append(splitted_inner_contours)

        # First part of the external contour
        for outer_split in splitted_outer_contours:
            inner_contours = []
            for splitted_inner_contours in splitted_inner_contours_table:
                for inner_split in splitted_inner_contours:
                    inner_split.order_contour()
                    point = inner_split.random_point_inside()
                    if outer_split.point_belongs(point):
                        inner_contours.append(inner_split)

            if inner_contours:
                surface2d = self.from_contours(outer_split, inner_contours)
                surfaces.append(surface2d)
            else:
                surfaces.append(Surface2D(outer_split, []))
        return surfaces

    def line_crossings(self, line: 'volmdlr.edges.Line2D'):
        """
        Returns a list of crossings with in the form of a tuple (point,
        primitive) of the wire primitives intersecting with the line
        """
        intersection_points = []
        for primitive in self.outer_contour.primitives:
            for p in primitive.line_crossings(line):
                if (p, primitive) not in intersection_points:
                    intersection_points.append((p, primitive))
        for inner_contour in self.inner_contours:
            for primitive in inner_contour.primitives:
                for p in primitive.line_crossings(line):
                    if (p, primitive) not in intersection_points:
                        intersection_points.append((p, primitive))
        return sorted(intersection_points, key=lambda ip: line.abscissa(ip[0]))

    def split_at_centers(self):
        """
        Split in n slices
        """
        # xmin, xmax, ymin, ymax = self.outer_contour.bounding_rectangle()

        cutted_contours = []
        iteration_contours = []
        c1 = self.inner_contours[0].center_of_mass()
        c2 = self.inner_contours[1].center_of_mass()
        cut_line = vme.Line2D(c1, c2)

        iteration_contours2 = []

        sc = self.cut_by_line(cut_line)

        iteration_contours2.extend(sc)

        iteration_contours = iteration_contours2[:]
        cutted_contours.extend(iteration_contours)

        return cutted_contours

    def cut_by_line2(self, line):
        all_contours = []
        inner_1 = self.inner_contours[0]
        inner_2 = self.inner_contours[1]

        inner_intersections_1 = inner_1.line_intersections(line)
        inner_intersections_2 = inner_2.line_intersections(line)

        Arc1, Arc2 = inner_1.split(inner_intersections_1[1],
                                   inner_intersections_1[0])
        Arc3, Arc4 = inner_2.split(inner_intersections_2[1],
                                   inner_intersections_2[0])
        new_inner_1 = volmdlr.wires.Contour2D([Arc1, Arc2])
        new_inner_2 = volmdlr.wires.Contour2D([Arc3, Arc4])

        intersections = []
        intersections.append((inner_intersections_1[0], Arc1))
        intersections.append((inner_intersections_1[1], Arc2))
        intersections += self.outer_contour.line_intersections(line)
        intersections.append((inner_intersections_2[0], Arc3))
        intersections.append((inner_intersections_2[1], Arc4))
        intersections += self.outer_contour.line_intersections(line)

        if not intersections:
            all_contours.extend([self])
        if len(intersections) < 4:
            return [self]
        if len(intersections) >= 4:
            if isinstance(intersections[0][0], volmdlr.Point2D) and \
                    isinstance(intersections[1][0], volmdlr.Point2D):
                ip1, ip2 = sorted(
                    [new_inner_1.primitives.index(intersections[0][1]),
                     new_inner_1.primitives.index(intersections[1][1])])
                ip5, ip6 = sorted(
                    [new_inner_2.primitives.index(intersections[4][1]),
                     new_inner_2.primitives.index(intersections[5][1])])
                ip3, ip4 = sorted(
                    [self.outer_contour.primitives.index(intersections[2][1]),
                     self.outer_contour.primitives.index(intersections[3][1])])

                # sp11, sp12 = intersections[2][1].split(intersections[2][0])
                # sp21, sp22 = intersections[3][1].split(intersections[3][0])
                sp33, sp34 = intersections[6][1].split(intersections[6][0])
                sp44, sp43 = intersections[7][1].split(intersections[7][0])

                primitives1 = []
                primitives1.append(
                    volmdlr.edges.LineSegment2D(intersections[6][0],
                                                intersections[1][0]))
                primitives1.append(new_inner_1.primitives[ip1])
                primitives1.append(
                    volmdlr.edges.LineSegment2D(intersections[0][0],
                                                intersections[5][0]))
                primitives1.append(new_inner_2.primitives[ip5])
                primitives1.append(
                    volmdlr.edges.LineSegment2D(intersections[4][0],
                                                intersections[7][0]))
                primitives1.append(sp44)
                primitives1.extend(self.outer_contour.primitives[ip3 + 1:ip4])
                primitives1.append(sp34)

                primitives2 = []
                primitives2.append(
                    volmdlr.edges.LineSegment2D(intersections[7][0],
                                                intersections[4][0]))
                primitives2.append(new_inner_2.primitives[ip6])
                primitives2.append(
                    volmdlr.edges.LineSegment2D(intersections[5][0],
                                                intersections[0][0]))
                primitives2.append(new_inner_1.primitives[ip2])
                primitives2.append(
                    volmdlr.edges.LineSegment2D(intersections[1][0],
                                                intersections[6][0]))
                primitives2.append(sp33)
                a = self.outer_contour.primitives[:ip3]
                a.reverse()
                primitives2.extend(a)
                primitives2.append(sp43)

                all_contours.extend([volmdlr.wires.Contour2D(primitives1),
                                     volmdlr.wires.Contour2D(primitives2)])

            else:
                raise NotImplementedError(
                    'Non convex contour not supported yet')
                # raise NotImplementedError(
                #     '{} intersections not supported yet'.format(
                #         len(intersections)))

        return all_contours

    def cut_by_line3(self, line):
        # ax=self.outer_contour.plot()
        all_contours = []
        inner = self.inner_contours[0]
        inner_2 = self.inner_contours[1]
        inner_3 = self.inner_contours[2]

        c = inner.center_of_mass()
        c_2 = inner_2.center_of_mass()
        c_3 = inner_3.center_of_mass()
        direction_vector = line.normal_vector()
        direction_line = volmdlr.edges.Line2D(c, volmdlr.Point2D(
            (direction_vector.y * c.x - direction_vector.x * c.y) / (
                direction_vector.y), 0))
        direction_line_2 = volmdlr.edges.Line2D(c_2, volmdlr.Point2D(
            (direction_vector.y * c_2.x - direction_vector.x * c_2.y) / (
                direction_vector.y), 0))

        direction_line_3 = volmdlr.edges.Line2D(c_3, volmdlr.Point2D(
            (direction_vector.y * c_3.x - direction_vector.x * c_3.y) / (
                direction_vector.y), 0))
        inner_intersections = inner.line_intersections(direction_line)
        inner_intersections_2 = inner_2.line_intersections(direction_line_2)
        inner_intersections_3 = inner_3.line_intersections(direction_line_3)
        Arc1, Arc2 = inner.split(inner_intersections[1],
                                 inner_intersections[0])
        Arc3, Arc4 = inner_2.split(inner_intersections_2[1],
                                   inner_intersections_2[0])
        Arc5, Arc6 = inner_3.split(inner_intersections_3[1],
                                   inner_intersections_3[0])
        new_inner = volmdlr.wires.Contour2D([Arc1, Arc2])
        new_inner_2 = volmdlr.wires.Contour2D([Arc3, Arc4])
        new_inner_3 = volmdlr.wires.Contour2D([Arc5, Arc6])
        intersections = []

        intersections.append((inner_intersections[0], Arc1))
        intersections.append((inner_intersections[1], Arc2))
        if len(self.outer_contour.line_intersections(direction_line)) > 2:

            intersections.append(
                self.outer_contour.line_intersections(direction_line)[0])
            intersections.append(
                self.outer_contour.line_intersections(direction_line)[2])
        else:
            intersections.append(
                self.outer_contour.line_intersections(direction_line)[0])
            intersections.append(
                self.outer_contour.line_intersections(direction_line)[1])
        intersections.append((inner_intersections_2[0], Arc3))
        intersections.append((inner_intersections_2[1], Arc4))
        if len(self.outer_contour.line_intersections(direction_line_2)) > 2:
            intersections.append(
                self.outer_contour.line_intersections(direction_line_2)[0])
            intersections.append(
                self.outer_contour.line_intersections(direction_line_2)[2])
        else:
            intersections.append(
                self.outer_contour.line_intersections(direction_line_2)[0])
            intersections.append(
                self.outer_contour.line_intersections(direction_line_2)[1])
        intersections.append((inner_intersections_3[0], Arc5))
        intersections.append((inner_intersections_3[1], Arc6))
        if len(self.outer_contour.line_intersections(direction_line_3)) > 2:

            intersections.append(
                self.outer_contour.line_intersections(direction_line_3)[0])
            intersections.append(
                self.outer_contour.line_intersections(direction_line_3)[2])
        else:
            intersections.append(
                self.outer_contour.line_intersections(direction_line_3)[0])
            intersections.append(
                self.outer_contour.line_intersections(direction_line_3)[1])

        if isinstance(intersections[0][0], volmdlr.Point2D) and \
                isinstance(intersections[1][0], volmdlr.Point2D):
            ip1, ip2 = sorted([new_inner.primitives.index(intersections[0][1]),
                               new_inner.primitives.index(
                                   intersections[1][1])])
            ip5, ip6 = sorted(
                [new_inner_2.primitives.index(intersections[4][1]),
                 new_inner_2.primitives.index(intersections[5][1])])
            ip7, ip8 = sorted(
                [new_inner_3.primitives.index(intersections[8][1]),
                 new_inner_3.primitives.index(intersections[9][1])])
            ip3, ip4 = sorted(
                [self.outer_contour.primitives.index(intersections[2][1]),
                 self.outer_contour.primitives.index(intersections[3][1])])

            sp11, sp12 = intersections[2][1].split(intersections[2][0])
            sp21, sp22 = intersections[3][1].split(intersections[3][0])
            sp33, sp34 = intersections[6][1].split(intersections[6][0])
            sp44, sp43 = intersections[7][1].split(intersections[7][0])
            sp55, sp56 = intersections[10][1].split(intersections[10][0])
            sp66, sp65 = intersections[11][1].split(intersections[11][0])

            primitives1 = []
            primitives1.append(volmdlr.edges.LineSegment2D(intersections[7][0],
                                                           intersections[5][
                                                               0]))
            primitives1.append(new_inner_2.primitives[ip5])
            primitives1.append(volmdlr.edges.LineSegment2D(intersections[6][0],
                                                           intersections[4][
                                                               0]))
            primitives1.append(sp33)
            primitives1.append(sp43)

            primitives2 = []
            primitives2.append(volmdlr.edges.LineSegment2D(intersections[6][0],
                                                           intersections[4][
                                                               0]))
            primitives2.append(new_inner_2.primitives[ip6])
            primitives2.append(volmdlr.edges.LineSegment2D(intersections[5][0],
                                                           intersections[7][
                                                               0]))
            primitives2.append(volmdlr.edges.LineSegment2D(intersections[7][0],
                                                           intersections[11][
                                                               0]))
            primitives2.append(
                volmdlr.edges.LineSegment2D(intersections[11][0],
                                            intersections[9][0]))
            primitives2.append(new_inner_3.primitives[ip7])
            primitives2.append(volmdlr.edges.LineSegment2D(intersections[8][0],
                                                           intersections[10][
                                                               0]))
            primitives2.append(sp34)

            primitives3 = []
            primitives3.append(
                volmdlr.edges.LineSegment2D(intersections[10][0],
                                            intersections[8][0]))
            primitives3.append(new_inner_3.primitives[ip8])
            primitives3.append(volmdlr.edges.LineSegment2D(intersections[9][0],
                                                           intersections[11][
                                                               0]))
            primitives3.append(sp22)
            primitives3.append(volmdlr.edges.LineSegment2D(intersections[3][0],
                                                           intersections[1][
                                                               0]))
            primitives3.append(new_inner.primitives[ip1])
            primitives3.append(volmdlr.edges.LineSegment2D(intersections[0][0],
                                                           intersections[2][
                                                               0]))
            primitives3.append(volmdlr.edges.LineSegment2D(intersections[2][0],
                                                           intersections[10][
                                                               0]))

            primitives4 = []
            primitives4.append(volmdlr.edges.LineSegment2D(intersections[3][0],
                                                           intersections[1][
                                                               0]))
            a = volmdlr.edges.Arc2D(new_inner.primitives[ip2].end,
                                    new_inner.primitives[ip2].interior,
                                    new_inner.primitives[ip2].start)
            primitives4.append(a)
            primitives4.append(volmdlr.edges.LineSegment2D(intersections[0][0],
                                                           intersections[2][
                                                               0]))
            primitives4.append(sp12)
            primitives4.append(sp21)

            # Contour2D(primitives1),Contour2D(primitives2),
            #                      Contour2D(primitives3),
            all_contours.extend([volmdlr.wires.Contour2D(primitives4)])

        else:
            raise NotImplementedError(
                '{} intersections not supported yet'.format(
                    len(intersections)))

        return all_contours

    def bounding_rectangle(self):
        return self.outer_contour.bounding_rectangle()

    @classmethod
    def from_contours(cls, outer_contour, inner_contours):
        surface2d_inner_contours = []
        surface2d_outer_contour = outer_contour
        for inner_contour in inner_contours:
            if surface2d_outer_contour.shared_primitives_extremities(
                    inner_contour):
                # inner_contour will be merged with outer_contour
                merged_contours = surface2d_outer_contour.merge_with(
                    inner_contour)
                if len(merged_contours) >= 2:
                    raise NotImplementedError
                surface2d_outer_contour = merged_contours[0]
            else:
                # inner_contour will be added to the inner contours of the
                # Surface2D
                surface2d_inner_contours.append(inner_contour)
        return cls(surface2d_outer_contour, surface2d_inner_contours)

    def plot(self, ax=None, color='k', alpha=1, equal_aspect=False):

        if ax is None:
            fig, ax = plt.subplots()
        self.outer_contour.plot(ax=ax, color=color, alpha=alpha,
                                equal_aspect=equal_aspect)
        for inner_contour in self.inner_contours:
            inner_contour.plot(ax=ax, color=color, alpha=alpha,
                               equal_aspect=equal_aspect)

        if equal_aspect:
            ax.set_aspect('equal')

        ax.margins(0.1)
        return ax

    def axial_symmetry(self, line):
        '''
        finds out the symmetric surface2d according to a line
        '''

        outer_contour = self.outer_contour.axial_symmetry(line)
        inner_contours = []
        if self.inner_contours != []:
            inner_contours = [contour.axial_symmetry(line) for contour in self.inner_contours]

        return self.__class__(outer_contour=outer_contour,
                              inner_contours=inner_contours)

    def rotation(self, center, angle):

        outer_contour = self.outer_contour.rotation(center, angle)
        if self.inner_contours != []:
            inner_contours = [contour.rotation(center, angle) for contour in self.inner_contours]
        else:
            inner_contours = []

        return self.__class__(outer_contour, inner_contours)

    def rotation_inplace(self, center, angle):

        new_surface2d = self.rotation(center, angle)
        self.outer_contour = new_surface2d.outer_contour
        self.inner_contours = new_surface2d.inner_contours

    def translation(self, offset: volmdlr.Vector2D):
        outer_contour = self.outer_contour.translation(offset)
        inner_contours = [contour.translation(offset) for contour in self.inner_contours]
        return self.__class__(outer_contour, inner_contours)

    def translation_inplace(self, offset: volmdlr.Vector2D):
        new_contour = self.translation(offset)
        self.outer_contour = new_contour.outer_contour
        self.inner_contours = new_contour.inner_contours

    def frame_mapping(self, frame: volmdlr.Frame2D, side: str):
        outer_contour = self.outer_contour.frame_mapping(frame, side)
        inner_contours = [contour.frame_mapping(frame, side) for contour in self.inner_contours]
        return self.__class__(outer_contour, inner_contours)

    def frame_mapping_inplace(self, frame: volmdlr.Frame2D, side: str):
        new_contour = self.frame_mapping(frame, side)
        self.outer_contour = new_contour.outer_contour
        self.inner_contours = new_contour.inner_contours


class Surface3D(DessiaObject):
    x_periodicity = None
    y_periodicity = None
    """
    Abstract class
    """

    def face_from_contours3d(self,
                             contours3d: List[volmdlr.wires.Contour3D],
                             name: str = ''):
        """
        """

        lc3d = len(contours3d)

        if lc3d == 1:
            outer_contour2d = self.contour3d_to_2d(contours3d[0])
            inner_contours2d = []
        elif lc3d > 1:
            area = -1
            inner_contours2d = []
            for contour3d in contours3d:
                contour2d = self.contour3d_to_2d(contour3d)
                inner_contours2d.append(contour2d)
                contour_area = contour2d.area()
                if contour_area > area:
                    area = contour_area
                    outer_contour2d = contour2d
            inner_contours2d.remove(outer_contour2d)
        else:
            raise ValueError('Must have at least one contour')

        if isinstance(self.face_class, str):
            class_ = globals()[self.face_class]
        else:
            class_ = self.face_class

        surface2d = Surface2D(outer_contour=outer_contour2d,
                              inner_contours=inner_contours2d)
        return class_(self,
                      surface2d=surface2d,
                      name=name)

    def repair_primitives_periodicity(self, primitives, last_primitive):
        delta_x1 = abs(primitives[0].start.x
                       - last_primitive.end.x)
        delta_x2 = abs(primitives[-1].end.x
                       - last_primitive.end.x)
        delta_y1 = abs(primitives[0].start.y
                       - last_primitive.end.y)
        delta_y2 = abs(primitives[-1].end.y
                       - last_primitive.end.y)

        if self.x_periodicity \
                and not (math.isclose(delta_x1, 0,
                                      abs_tol=5e-5)
                         or math.isclose(delta_x2, 0,
                                         abs_tol=5e-5)):
            delta_x1 = delta_x1 % self.x_periodicity
            delta_x2 = delta_x2 % self.x_periodicity
            if math.isclose(delta_x1, self.x_periodicity,
                            abs_tol=1e-4):
                delta_x1 = 0.
            if math.isclose(delta_x2, self.x_periodicity,
                            abs_tol=1e-4):
                delta_x2 = 0.
            for prim in primitives:
                prim.start.x = abs(self.x_periodicity
                                   - prim.start.x)
                prim.end.x = abs(self.x_periodicity
                                 - prim.end.x)

        if self.y_periodicity \
                and not (math.isclose(delta_y1, 0,
                                      abs_tol=5e-5)
                         or math.isclose(delta_y2, 0,
                                         abs_tol=5e-5)):
            delta_y1 = delta_y1 % self.y_periodicity
            delta_y2 = delta_y2 % self.y_periodicity
            if math.isclose(delta_y1, self.y_periodicity,
                            abs_tol=1e-4):
                delta_y1 = 0.
            if math.isclose(delta_y2, self.y_periodicity,
                            abs_tol=1e-4):
                delta_y2 = 0.
            for prim in primitives:
                prim.start.y = abs(self.y_periodicity
                                   - prim.start.y)
                prim.end.y = abs(self.y_periodicity
                                 - prim.end.y)

        return primitives, delta_x1, delta_x2, delta_y1, delta_y2

    def contour3d_to_2d(self, contour3d):
        primitives2d = []
        last_primitive = None

        for primitive3d in contour3d.primitives:
            method_name = '{}_to_2d'.format(
                primitive3d.__class__.__name__.lower())
            if hasattr(self, method_name):
                primitives = getattr(self, method_name)(primitive3d)

                if primitives is None:
                    continue

                if last_primitive:
                    primitives, delta_x1, delta_x2, delta_y1, delta_y2 = \
                        self.repair_primitives_periodicity(primitives,
                                                           last_primitive)

                    dist1 = primitive3d.start.point_distance(
                        last_primitive3d.end)
                    dist2 = primitive3d.end.point_distance(
                        last_primitive3d.end)
                    if (math.isclose(delta_x1, 0., abs_tol=1e-3)
                            and math.isclose(delta_y1, 0., abs_tol=1e-3)
                            and math.isclose(dist1, 0, abs_tol=5e-5)):
                        pass
                    elif (math.isclose(delta_x2, 0., abs_tol=1e-3)
                          and math.isclose(delta_y2, 0., abs_tol=1e-3)
                          and math.isclose(dist2, 0, abs_tol=5e-5)):
                        primitives = [p.reverse() for p in primitives[::-1]]
                    else:
                        ax2 = contour3d.plot()
                        primitive3d.plot(ax=ax2, color='r')
                        last_primitive3d.plot(ax=ax2, color='b')
                        self.plot(ax=ax2)

                        ax = last_primitive.plot(color='b', plot_points=True)
                        # primitives[0].plot(ax=ax, color='r', plot_points=True)
                        # primitives[-1].plot(ax=ax, color='r', plot_points=True)
                        for p in primitives:
                            p.plot(ax=ax, color='r', plot_points=True)
                        if self.x_periodicity:
                            vme.Line2D(volmdlr.Point2D(self.x_periodicity, 0),
                                       volmdlr.Point2D(self.x_periodicity, 1)) \
                                .plot(ax=ax)
                        print('Surface 3D:', self)
                        print('3D primitive in red:', primitive3d)
                        print('Previous 3D primitive:', last_primitive3d)
                        raise ValueError(
                            'Primitives not following each other in contour:',
                            'delta1={}, {}, {} ; '
                            'delta2={}, {}, {}'.format(
                                delta_x1, delta_y1, dist1,
                                delta_x2, delta_y2, dist2))

                if primitives:
                    last_primitive = primitives[-1]
                    last_primitive3d = primitive3d
                    primitives2d.extend(primitives)
            else:
                raise NotImplementedError(
                    f'Class {self.__class__.__name__} does not implement {method_name}')

        return volmdlr.wires.Contour2D(primitives2d)

    def contour2d_to_3d(self, contour2d):
        primitives3d = []
        for primitive2d in contour2d.primitives:
            method_name = '{}_to_3d'.format(
                primitive2d.__class__.__name__.lower())
            if hasattr(self, method_name):
                try:
                    primitives3d.extend(getattr(self, method_name)(primitive2d))
                except NotImplementedError:
                    print('Error NotImplementedError')
            else:
                raise NotImplementedError(
                    'Class {} does not implement {}'.format(
                        self.__class__.__name__,
                        method_name))

        return volmdlr.wires.Contour3D(primitives3d)

    def linesegment3d_to_2d(self, linesegment3d):
        """
        a line segment on a surface will be in any case a line in 2D?
        """
        return [vme.LineSegment2D(self.point3d_to_2d(linesegment3d.start),
                                  self.point3d_to_2d(linesegment3d.end))]

    def bsplinecurve3d_to_2d(self, bspline_curve3d):
        """
        Is this right?
        """
        control_points = [self.point3d_to_2d(p)
                          for p in bspline_curve3d.control_points]
        return [vme.BSplineCurve2D(
            bspline_curve3d.degree,
            control_points=control_points,
            knot_multiplicities=bspline_curve3d.knot_multiplicities,
            knots=bspline_curve3d.knots,
            weights=bspline_curve3d.weights,
            periodic=bspline_curve3d.periodic)]

    # def circle_3d_to_2d(self):

    def bsplinecurve2d_to_3d(self, bspline_curve2d):
        """
        Is this right?
        """
        control_points = [self.point2d_to_3d(p)
                          for p in bspline_curve2d.control_points]
        return [vme.BSplineCurve3D(
            bspline_curve2d.degree,
            control_points=control_points,
            knot_multiplicities=bspline_curve2d.knot_multiplicities,
            knots=bspline_curve2d.knots,
            weights=bspline_curve2d.weights,
            periodic=bspline_curve2d.periodic)]

    def normal_from_point2d(self, point2d):

        raise NotImplementedError('NotImplemented')

    def normal_from_point3d(self, point3d):
        """
        evaluates the normal vector of the bspline surface at this point3d.
        """

        return (self.normal_from_point2d(self.point3d_to_2d(point3d)))[1]

    def geodesic_distance_from_points2d(self, point1_2d: volmdlr.Point2D,
                                        point2_2d: volmdlr.Point2D, number_points: int = 50):
        """
        Approximation of geodesic distance via linesegments length sum in 3D
        """
        # points = [point1_2d]
        current_point3d = self.point2d_to_3d(point1_2d)
        distance = 0.
        for i in range(number_points):
            next_point3d = self.point2d_to_3d(point1_2d + (i + 1) / (number_points) * (point2_2d - point1_2d))
            distance += next_point3d.point_distance(current_point3d)
            current_point3d = next_point3d
        return distance

    def geodesic_distance(self, point1_3d: volmdlr.Point3D, point2_3d: volmdlr.Point3D):
        """
        Approximation of geodesic distance between 2 3D points supposed to be on the surface
        """
        point1_2d = self.point3d_to_2d(point1_3d)
        point2_2d = self.point3d_to_2d(point2_3d)
        return self.geodesic_distance_from_points2d(point1_2d, point2_2d)

    def frame_mapping_parameters(self, frame: volmdlr.Frame3D, side: str):
        basis = frame.basis()
        if side == 'new':
            new_origin = frame.new_coordinates(self.frame.origin)
            new_u = basis.new_coordinates(self.frame.u)
            new_v = basis.new_coordinates(self.frame.v)
            new_w = basis.new_coordinates(self.frame.w)
            new_frame = volmdlr.Frame3D(new_origin, new_u, new_v, new_w)
        elif side == 'old':
            new_origin = frame.old_coordinates(self.frame.origin)
            new_u = basis.old_coordinates(self.frame.u)
            new_v = basis.old_coordinates(self.frame.v)
            new_w = basis.old_coordinates(self.frame.w)
            new_frame = volmdlr.Frame3D(new_origin, new_u, new_v, new_w)
        else:
            raise ValueError('side value not valid, please specify'
                             'a correct value: \'old\' or \'new\'')
        return new_frame


class Plane3D(Surface3D):
    face_class = 'PlaneFace3D'

    def __init__(self, frame: volmdlr.Frame3D, name: str = ''):
        """
        :param frame: u and v of frame describe the plane, w is the normal
        """
        self.frame = frame
        self.name = name
        Surface3D.__init__(self, name=name)

    def __hash__(self):
        return hash(self.frame)

    def __eq__(self, other_plane):
        if other_plane.__class__.__name__ != self.__class__.__name__:
            return False
        return self.frame == other_plane.frame
        # return (self.frame.origin == other_plane.frame.origin and
        #         self.frame.w.is_colinear_to(other_plane.frame.w))

    # def to_dict(self, use_pointers: bool = True, memo=None, path: str = '#'):
    #     # improve the object structure ?
    #     dict_ = dc.DessiaObject.base_dict(self)
    #     dict_['frame'] = self.frame.to_dict(use_pointers=use_pointers, memo=memo, path=path + '/frame')
    #     return dict_

    @classmethod
    def from_step(cls, arguments, object_dict):
        frame3d = object_dict[arguments[1]]
        frame3d.normalize()
        frame = volmdlr.Frame3D(frame3d.origin,
                                frame3d.v, frame3d.w, frame3d.u)
        return cls(frame, arguments[0][1:-1])

    def to_step(self, current_id):
        frame = volmdlr.Frame3D(self.frame.origin, self.frame.w, self.frame.u,
                                self.frame.v)
        content, frame_id = frame.to_step(current_id)
        plane_id = frame_id + 1
        content += "#{} = PLANE('{}',#{});\n".format(plane_id, self.name,
                                                     frame_id)
        return content, [plane_id]

    @classmethod
    def from_3_points(cls, point1, point2, point3):
        """
        Point 1 is used as origin of the plane
        """
        vector1 = point2 - point1
        vector2 = point3 - point1

        vector1.normalize()
        vector2.normalize()
        normal = vector1.cross(vector2)
        normal.normalize()
        frame = volmdlr.Frame3D(point1, vector1, normal.cross(vector1), normal)
        return cls(frame)

    @classmethod
    def from_normal(cls, point, normal):
        v1 = normal.deterministic_unit_normal_vector()
        v2 = v1.cross(normal)
        return cls(volmdlr.Frame3D(point, v1, v2, normal))

    @classmethod
    def from_plane_vectors(cls, plane_origin: volmdlr.Point3D,
                           plane_x: volmdlr.Vector3D,
                           plane_y: volmdlr.Vector3D):
        normal = plane_x.cross(plane_y)
        return cls(volmdlr.Frame3D(plane_origin, plane_x, plane_y, normal))

    @classmethod
    def from_points(cls, points):
        if len(points) < 3:
            raise ValueError
        elif len(points) == 3:
            return cls.from_3_points(volmdlr.Point3D(points[0].vector),
                                     volmdlr.Vector3D(points[1].vector),
                                     volmdlr.Vector3D(points[2].vector))
        else:
            points = [p.copy() for p in points]
            indexes_to_del = []
            for i, point in enumerate(points[1:]):
                if point == points[0]:
                    indexes_to_del.append(i)
            for index in indexes_to_del[::-1]:
                del points[index + 1]

            origin = points[0]
            vector1 = points[1] - origin
            vector1.normalize()
            vector2_min = points[2] - origin
            vector2_min.normalize()
            dot_min = abs(vector1.dot(vector2_min))
            for point in points[3:]:
                vector2 = point - origin
                vector2.normalize()
                dot = abs(vector1.dot(vector2))
                if dot < dot_min:
                    vector2_min = vector2
                    dot_min = dot
            return cls.from_3_points(origin, vector1 + origin,
                                     vector2_min + origin)

    def point_on_surface(self, point):
        if math.isclose(self.frame.w.dot(point - self.frame.origin), 0,
                        abs_tol=1e-6):
            return True
        return False

    def point_distance(self, point3d):
        """
        Calculates the distance of a point to plane
        :param point3d: point to verify distance
        :return: a float, point distance to plane
        """
        coefficient_a, coefficient_b, coefficient_c, coefficient_d = self.equation_coefficients()
        return abs(self.frame.w.dot(point3d) + coefficient_d) / math.sqrt(coefficient_a**2 +
                                                                          coefficient_b**2 + coefficient_c**2)

    def line_intersections(self, line):
        u = line.point2 - line.point1
        w = line.point1 - self.frame.origin
        if math.isclose(self.frame.w.dot(u), 0, abs_tol=1e-08):
            return []
        intersection_abscissea = - self.frame.w.dot(w) / self.frame.w.dot(u)
        return [line.point1 + intersection_abscissea * u]

    def linesegment_intersections(self, linesegment: vme.LineSegment3D) \
            -> List[volmdlr.Point3D]:
        u = linesegment.end - linesegment.start
        w = linesegment.start - self.frame.origin
        normaldotu = self.frame.w.dot(u)
        if math.isclose(normaldotu, 0, abs_tol=1e-08):
            return []
        intersection_abscissea = - self.frame.w.dot(w) / normaldotu
        if intersection_abscissea < 0 or intersection_abscissea > 1:
            return []
        return [linesegment.start + intersection_abscissea * u]

    def fullarc_intersections(self, fullarc: vme.FullArc3D):
        # fullarc_points = [fullarc.center, fullarc.start, fullarc.point_at_abscissa(0.25), ]
        fullarc_plane = Plane3D(fullarc.frame)
        contour = volmdlr.wires.ClosedPolygon2D([volmdlr.Point2D(-1, -1), volmdlr.Point2D(1, -1),
                                                 volmdlr.Point2D(1, 1), volmdlr.Point2D(-1, 1)])
        face1 = PlaneFace3D(self, Surface2D(contour, []))
        face2 = PlaneFace3D(fullarc_plane, Surface2D(contour, []))
        plane_intersections = self.plane_intersection(fullarc_plane)
        if not plane_intersections:
            return []
        fullarc2d = fullarc.to_2d(fullarc.center, fullarc_plane.frame.u, fullarc_plane.frame.v)
        line2d = plane_intersections[0].to_2d(fullarc.center, fullarc_plane.frame.u, fullarc_plane.frame.v)
        fullarc2d_inters_line2d = fullarc2d.line_intersections(line2d)
        intersections = []
        for inter in fullarc2d_inters_line2d:
            intersections.append(inter.to_3d(fullarc.center, fullarc_plane.frame.u, fullarc_plane.frame.v))
        return intersections


    def equation_coefficients(self):
        """
        returns the a,b,c,d coefficient from equation ax+by+cz+d = 0
        """
        a, b, c = self.frame.w
        d = -self.frame.origin.dot(self.frame.w)
        return (round(a, 12), round(b, 12), round(c, 12), round(d, 12))

    def plane_intersection(self, other_plane):
        if self.is_parallel(other_plane):
            return []
        line_direction = self.frame.w.cross(other_plane.frame.w)

        if line_direction.norm() < 1e-6:
            return None

        a1, b1, c1, d1 = self.equation_coefficients()
        a2, b2, c2, d2 = other_plane.equation_coefficients()
        matrix = sympy.Matrix([[a1, b1, c1, -d1],
                               [a2, b2, c2, -d2]])
        reduced_row_echelon_form_matrix = matrix.rref()[0]
        dict_solution = {'x':0, 'y':0, 'z':0}
        for solution_row in [list(reduced_row_echelon_form_matrix.row(0)),
                             list(reduced_row_echelon_form_matrix.row(1))]:
            for i, row_value in zip(['x', 'y', 'z'], solution_row):
                if row_value == 1:
                    dict_solution[i] = solution_row[-1]
        if all(i == 0 for i in dict_solution.values()) and all(j != 1 for j in solution_row[:-1]):
            raise NotImplementedError
        point1 = volmdlr.Point3D(*dict_solution.values())
        if a1 * b2 - a2 * b1 != 0.:
            x0 = (b1 * d2 - b2 * d1) / (a1 * b2 - a2 * b1)
            y0 = (a2 * d1 - a1 * d2) / (a1 * b2 - a2 * b1)
            point1 = volmdlr.Point3D(x0, y0, 0)
        elif a2 * c1 != a1 * c2:
            x0 = (c2 * d1 - c1 * d2) / (a2 * c1 - a1 * c2)
            z0 = (a1 * d2 - a2 * d1) / (a2 * c1 - a1 * c2)
            point1 = volmdlr.Point3D(x0, 0, z0)
        elif c1 * b2 != b1 * c2:
            y0 = (- c2 * d1 + c1 * d2) / (b1 * c2 - c1 * b2)
            z0 = (- b1 * d2 + b2 * d1) / (b1 * c2 - c1 * b2)
            point1 = volmdlr.Point3D(0, y0, z0)
        else:
            raise NotImplementedError
        #     y0 = (b2 * d2 - c2 * d1) / (b1 * c2 - c1 * b2)
        #     z0 = (c1 * d1 - b1 * d2) / (b1 * c2 - c1 * b2)
        #     point1_ = volmdlr.Point3D(0, y0, z0)

        # point2 = point1 + line_direction
        # return volmdlr.Line3D(point1, point2)
        return [volmdlr.edges.Line3D(point1, point1 + line_direction)]

    def is_coincident(self, plane2):
        """
        Verifies if two planes are parallel and coincident
        """
        if not isinstance(self, plane2.__class__):
            False
        if self.is_parallel(plane2):
            if plane2.point_on_surface(self.frame.origin):
                return True
        return False

    def is_parallel(self, plane2):
        """
        Verifies if two planes are parallel
        """
        if self.frame.w.is_colinear_to(plane2.frame.w):
            return True
        return False

    def rotation(self, center: volmdlr.Point3D, axis: volmdlr.Vector3D, angle: float):
        """
        Plane3D rotation
        :param center: rotation center
        :param axis: rotation axis
        :param angle: angle rotation
        :return: a new rotated Plane3D
        """
        new_frame = self.frame.rotation(center=center, axis=axis, angle=angle)
        return Plane3D(new_frame)

    def rotation_inplace(self, center: volmdlr.Point3D, axis: volmdlr.Vector3D, angle: float):
        """
        Plane3D rotation. Object is updated inplace
        :param center: rotation center
        :param axis: rotation axis
        :param angle: rotation angle
        """
        self.frame.rotation_inplace(center=center, axis=axis, angle=angle)

    def translation(self, offset: volmdlr.Vector3D):
        """
        Plane3D translation
        :param offset: translation vector
        :return: A new translated Plane3D
        """
        new_frame = self.frame.translation(offset)
        return Plane3D(new_frame)

    def translation_inplace(self, offset: volmdlr.Vector3D):
        """
        Plane3D translation. Object is updated inplace
        :param offset: translation vector
        """
        self.frame.translation_inplace(offset)

    def frame_mapping(self, frame: volmdlr.Frame3D, side: str):
        """
        Changes frame_mapping and return a new Frame3D
        side = 'old' or 'new'
        """
        new_frame = self.frame_mapping_parameters(frame, side)
        return Plane3D(new_frame, self.name)

    def frame_mapping_inplace(self, frame: volmdlr.Frame3D, side: str):
        """
        Changes frame_mapping and the object is updated inplace
        side = 'old' or 'new'
        """
        new_frame = self.frame_mapping_parameters(frame, side)
        self.frame.origin = new_frame.origin
        self.frame.u = new_frame.u
        self.frame.v = new_frame.v
        self.frame.w = new_frame.w

    def copy(self, deep=True, memo=None):
        new_frame = self.frame.copy()
        return Plane3D(new_frame, self.name)

    def plot(self, ax=None):
        if ax is None:
            fig = plt.figure()
            ax = fig.add_subplot(111, projection='3d')
        else:
            fig = ax.figure

        self.frame.origin.plot(ax)
        self.frame.u.plot(ax, color='r')
        self.frame.v.plot(ax, color='g')
        return ax

    def babylon_script(self):
        s = 'var myPlane = BABYLON.MeshBuilder.CreatePlane("myPlane", {width: 0.5, height: 0.5, sideOrientation: BABYLON.Mesh.DOUBLESIDE}, scene);\n'
        s += 'myPlane.setPositionWithLocalVector(new BABYLON.Vector3({},{},{}));\n'.format(
            self.origin[0], self.origin[1], self.origin[2])

        s += 'var axis1 = new BABYLON.Vector3({}, {}, {});\n'.format(
            self.vectors[0][0], self.vectors[0][1], self.vectors[0][2])
        s += 'var axis2 = new BABYLON.Vector3({}, {}, {});\n'.format(
            self.vectors[1][0], self.vectors[1][1], self.vectors[1][2])
        s += 'var axis3 = new BABYLON.Vector3({}, {}, {});\n'.format(
            self.normal[0], self.normal[1], self.normal[2])
        s += 'var orientation = BABYLON.Vector3.rotationFromAxis(axis1, axis2, axis3);\n'
        s += 'myPlane.rotation = orientation;\n'

        s += 'var planemat = new BABYLON.StandardMaterial("planemat", scene);\n'
        s += 'planemat.alpha = 0.4;\n'
        s += 'myPlane.material = planemat;\n'

        return s

    def point2d_to_3d(self, point2d):
        return point2d.to_3d(self.frame.origin, self.frame.u, self.frame.v)

    def point3d_to_2d(self, point3d):
        return point3d.to_2d(self.frame.origin, self.frame.u, self.frame.v)

    def contour2d_to_3d(self, contour2d):
        return contour2d.to_3d(self.frame.origin, self.frame.u, self.frame.v)

    def contour3d_to_2d(self, contour3d):
        return contour3d.to_2d(self.frame.origin, self.frame.u, self.frame.v)

    def bsplinecurve3d_to_2d(self, bspline_curve3d):
        control_points = [self.point3d_to_2d(p)
                          for p in bspline_curve3d.control_points]
        return [vme.BSplineCurve2D(
            bspline_curve3d.degree,
            control_points=control_points,
            knot_multiplicities=bspline_curve3d.knot_multiplicities,
            knots=bspline_curve3d.knots,
            weights=bspline_curve3d.weights,
            periodic=bspline_curve3d.periodic)]

    def bsplinecurve2d_to_3d(self, bspline_curve2d):
        control_points = [self.point2d_to_3d(p)
                          for p in bspline_curve2d.control_points]
        return [vme.BSplineCurve3D(
            bspline_curve2d.degree,
            control_points=control_points,
            knot_multiplicities=bspline_curve2d.knot_multiplicities,
            knots=bspline_curve2d.knots,
            weights=bspline_curve2d.weights,
            periodic=bspline_curve2d.periodic)]

    def rectangular_cut(self, x1: float, x2: float,
                        y1: float, y2: float, name: str = ''):

        p1 = volmdlr.Point2D(x1, y1)
        p2 = volmdlr.Point2D(x2, y1)
        p3 = volmdlr.Point2D(x2, y2)
        p4 = volmdlr.Point2D(x1, y2)
        outer_contour = volmdlr.wires.ClosedPolygon2D([p1, p2, p3, p4])
        surface = Surface2D(outer_contour, [])
        return PlaneFace3D(self, surface, name)


PLANE3D_OXY = Plane3D(volmdlr.OXYZ)
PLANE3D_OYZ = Plane3D(volmdlr.OYZX)
PLANE3D_OZX = Plane3D(volmdlr.OZXY)


class CylindricalSurface3D(Surface3D):
    face_class = 'CylindricalFace3D'
    x_periodicity = volmdlr.TWO_PI
    """
    The local plane is defined by (theta, z)
    :param frame: frame.w is axis, frame.u is theta=0 frame.v theta=pi/2
    :param radius: Cylinder's radius
    """

    def __init__(self, frame, radius, name=''):
        self.frame = frame
        self.radius = radius
        self.name = name

    def point2d_to_3d(self, point2d: volmdlr.Point2D):
        p = volmdlr.Point3D(self.radius * math.cos(point2d.x),
                            self.radius * math.sin(point2d.x),
                            point2d.y)
        return self.frame.old_coordinates(p)

    def point3d_to_2d(self, point3d):
        x, y, z = self.frame.new_coordinates(point3d)
        u1 = x / self.radius
        u2 = y / self.radius
        # theta = volmdlr.core.sin_cos_angle(u1, u2)
        theta = math.atan2(u2, u1)
        return volmdlr.Point2D(theta, z)

    def arc3d_to_2d(self, arc3d):
        start = self.point3d_to_2d(arc3d.start)
        end = self.point3d_to_2d(arc3d.end)
        # angle = abs(start.x-end.x)
        # if arc3d.is_trigo:
        # end = start + volmdlr.Point2D(arc3d.angle, 0)
        # else:
        #     end = start + volmdlr.Point2D(-arc3d.angle, 0)
        # interior = self.point3d_to_2d(arc3d.interior)
        # if start.x < interior.x:
        #     end = start + volmdlr.Point2D(arc3d.angle, 0)
        # else:
        #     end = start - volmdlr.Point2D(arc3d.angle, 0)
        return [vme.LineSegment2D(start, end)]

    def linesegment2d_to_3d(self, linesegment2d):
        theta1, z1 = linesegment2d.start
        theta2, z2 = linesegment2d.end
        if math.isclose(theta1, theta2, abs_tol=1e-9):
            return [vme.LineSegment3D(
                self.point2d_to_3d(linesegment2d.start),
                self.point2d_to_3d(linesegment2d.end),
            )]
        elif math.isclose(z1, z2, abs_tol=1e-9):
            if abs(theta1 - theta2) == volmdlr.TWO_PI:
                return [vme.FullArc3D(center=self.frame.origin + z1 * self.frame.w,
                                      start_end=self.point2d_to_3d(linesegment2d.start),
                                      normal=self.frame.w)]
            else:
                interior = self.point2d_to_3d(linesegment2d.point_at_abscissa(linesegment2d.length() * 0.5))
                return [vme.Arc3D(
                    self.point2d_to_3d(linesegment2d.start),
                    self.point2d_to_3d(
                        volmdlr.Point2D(0.5 * (theta1 + theta2), z1)),
                    self.point2d_to_3d(linesegment2d.end),
                )]
        else:
            # TODO: this is a non exact method!
            return [vme.LineSegment3D(self.point2d_to_3d(linesegment2d.start), self.point2d_to_3d(linesegment2d.end))]
            # raise NotImplementedError('Ellipse? delta_theta={} delta_z={}'.format(abs(theta2-theta1), abs(z1-z2)))

    def fullarc3d_to_2d(self, fullarc3d):
        if self.frame.w.is_colinear_to(fullarc3d.normal):
            p1 = self.point3d_to_2d(fullarc3d.start)
            return [vme.LineSegment2D(p1, p1 + volmdlr.TWO_PI * volmdlr.X2D)]
        else:
            print(fullarc3d.normal, self.frame.w)
            raise ValueError('Impossible!')

    def circle3d_to_2d(self, circle3d):
        return []

    def arcellipse3d_to_2d(self, arcellipse3d):
        points3d = arcellipse3d.discretization_points(number_points = 50)
        points2d = [self.point3d_to_2d(point) for point in points3d]
        bsplinecurve2d = volmdlr.edges.BSplineCurve2D.from_points_interpolation(points2d, degree=2)
        return [bsplinecurve2d]

    def ellipse3d_to_2d(self, arcellipse3d):
        points3d = arcellipse3d.discretization_points(number_points = 50)
        points2d = [self.point3d_to_2d(point) for point in points3d]
        return points2d

    def bsplinecurve3d_to_2d(self, bspline_curve3d):
        # TODO: enhance this, this is a non exact method!
        l = bspline_curve3d.length()
        points = [self.point3d_to_2d(bspline_curve3d.point_at_abscissa(i / 10 * l))
                  for i in range(11)]
        return [vme.LineSegment2D(p1, p2)
                for p1, p2 in zip(points[:-1], points[1:])]

    @classmethod
    def from_step(cls, arguments, object_dict):
        frame3d = object_dict[arguments[1]]
        U, W = frame3d.v, -frame3d.u
        U.normalize()
        W.normalize()
        V = W.cross(U)
        frame_direct = volmdlr.Frame3D(frame3d.origin, U, V, W)
        radius = float(arguments[2]) / 1000
        return cls(frame_direct, radius, arguments[0][1:-1])

    def to_step(self, current_id):
        frame = volmdlr.Frame3D(self.frame.origin, self.frame.w, self.frame.u,
                                self.frame.v)
        content, frame_id = frame.to_step(current_id)
        current_id = frame_id + 1
        content += "#{} = CYLINDRICAL_SURFACE('{}',#{},{});\n" \
            .format(current_id, self.name, frame_id,
                    round(1000 * self.radius, 3))
        return content, [current_id]

    def frame_mapping(self, frame: volmdlr.Frame3D, side: str):
        """
        Changes frame_mapping and return a new CylindricalSurface3D
        side = 'old' or 'new'
        """
        new_frame = self.frame_mapping_parameters(frame, side)
        return CylindricalSurface3D(new_frame, self.radius,
                                    name=self.name)

    def frame_mapping_inplace(self, frame: volmdlr.Frame3D, side: str):
        """
        Changes frame_mapping and the object is updated inplace
        side = 'old' or 'new'
        """
        new_frame = self.frame_mapping_parameters(frame, side)
        self.frame = new_frame

    def rectangular_cut(self, theta1: float, theta2: float,
                        z1: float, z2: float, name: str = ''):

        if theta1 == theta2:
            theta2 += volmdlr.TWO_PI

        p1 = volmdlr.Point2D(theta1, z1)
        p2 = volmdlr.Point2D(theta2, z1)
        p3 = volmdlr.Point2D(theta2, z2)
        p4 = volmdlr.Point2D(theta1, z2)
        outer_contour = volmdlr.wires.ClosedPolygon2D([p1, p2, p3, p4])
        surface2d = Surface2D(outer_contour, [])
        return volmdlr.faces.CylindricalFace3D(self, surface2d, name)

    def rotation(self, center: volmdlr.Point3D, axis: volmdlr.Vector3D, angle: float):
        """
        CylindricalFace3D rotation
        :param center: rotation center
        :param axis: rotation axis
        :param angle: angle rotation
        :return: a new rotated Plane3D
        """
        new_frame = self.frame.rotation(center=center, axis=axis,
                                        angle=angle)
        return CylindricalFace3D(new_frame, self.radius)

    def rotation_inplace(self, center: volmdlr.Point3D, axis: volmdlr.Vector3D, angle: float):
        """
        CylindricalFace3D rotation. Object is updated inplace
        :param center: rotation center
        :param axis: rotation axis
        :param angle: rotation angle
        """
        self.frame.rotation_inplace(center, axis, angle)

    def translation(self, offset: volmdlr.Vector3D):
        """
        CylindricalFace3D translation
        :param offset: translation vector
        :return: A new translated CylindricalFace3D
        """
        return CylindricalFace3D(self.frame.translation(offset), self.radius)

    def translation_inplace(self, offset: volmdlr.Vector3D):
        """
        CylindricalFace3D translation. Object is updated inplace
        :param offset: translation vector
        """
        self.frame.translation_inplace(offset)

    def grid3d(self, grid2d: volmdlr.grid.Grid2D):
        '''
        generate 3d grid points of a Cylindrical surface, based on a Grid2D
        '''

        points_2d = grid2d.points
        points_3d = [self.point2d_to_3d(point2d) for point2d in points_2d]

        return points_3d

    def line_intersections(self, line: vme.Line3D):
        line_2d = line.to_2d(self.frame.origin, self.frame.u, self.frame.v)
        if line_2d is None:
            return []
        origin2d = self.frame.origin.to_2d(self.frame.origin, self.frame.u, self.frame.v)
        distance_line2d_to_origin = line_2d.point_distance(origin2d)
        if distance_line2d_to_origin > self.radius:
            return []
        a_prime = line_2d.point1
        b_prime = line_2d.point2
        a_prime_minus_b_prime = a_prime - b_prime
        t_param = a_prime.dot(a_prime_minus_b_prime) / a_prime_minus_b_prime.dot(a_prime_minus_b_prime)
        k_param = math.sqrt(
            (self.radius ** 2 - distance_line2d_to_origin ** 2) / a_prime_minus_b_prime.dot(a_prime_minus_b_prime))
        intersection1 = line.point1 + (t_param + k_param) * (line.direction_vector())
        intersection2 = line.point1 + (t_param - k_param) * (line.direction_vector())
        if intersection1 == intersection2:
            return [intersection1]

        return [intersection1, intersection2]

    def linesegment_intersections(self, linesegment: vme.LineSegment3D):
        line = linesegment.to_line()
        line_intersections = self.line_intersections(line)
        linesegment_intersections = [inters for inters in line_intersections if linesegment.point_belongs(inters)]
        return linesegment_intersections

    def parallel_plane_intersection(self, plane3d):
        """
        Cylinder plane intersections when plane's normal is perpendicular with the cylinder axis
        :param plane3d: intersecting plane
        :return: list of intersecting curves
        """
        origin2d = self.frame.origin.to_2d(self.frame.origin, self.frame.u, self.frame.v)
        distance_plane_cylinder_axis = plane3d.point_distance(self.frame.origin)
        if distance_plane_cylinder_axis > self.radius:
            return []
        if math.isclose(self.frame.w.dot(plane3d.frame.u), 0, abs_tol=1e-6):
            line = volmdlr.edges.Line3D(plane3d.frame.origin, plane3d.frame.origin + plane3d.frame.u)
        else:
            line = volmdlr.edges.Line3D(plane3d.frame.origin, plane3d.frame.origin + plane3d.frame.v)
        line_intersections = self.line_intersections(line)
        lines = []
        for intersection in line_intersections:
            lines.append(volmdlr.edges.Line3D(intersection, intersection + self.frame.w))
        return lines

    def perpendicular_plane_intersection(self, plane3d):
        """
        Cylinder plane intersections when plane's normal is parallel with the cylinder axis
        :param plane3d: intersecting plane
        :return: list of intersecting curves
        """
        center3d_plane = volmdlr.Point3D(self.frame.origin.x, self.frame.origin.y, plane3d.frame.origin.z)
        circle3d = volmdlr.wires.Circle3D(volmdlr.Frame3D(center3d_plane, plane3d.frame.u,
                                                          plane3d.frame.v, plane3d.frame.w), self.radius)
        return [circle3d]

    def concurent_plane_intersection(self, plane3d):
        """
        Cylinder plane intersections when plane's normal is concurent with the cylinder axis, but not orthogonal
        :param plane3d: intersecting plane
        :return: list of intersecting curves
        """
        # Ellipse vector equation : < rcos(t), rsin(t), -(1 / c)*(d + arcos(t) + brsint(t)); d = - (ax_0 + by_0 + cz_0)
        line = volmdlr.edges.Line3D(self.frame.origin, self.frame.origin + self.frame.w)
        center3d_plane = plane3d.line_intersections(line)[0]
        # center2d = volmdlr.Point2D(self.frame.origin.x, self.frame.origin.y)
        # center3d_plane = plane3d.point2d_to_3d(center2d)
        plane_coefficient_a, plane_coefficient_b, plane_coefficient_c, plane_coefficient_d =\
            plane3d.equation_coefficients()
        ellipse_0 = volmdlr.Point3D(
            self.radius * math.cos(0),
            self.radius * math.sin(0),
            - (1 / plane_coefficient_c) * (plane_coefficient_d + plane_coefficient_a * self.radius * math.cos(0) +
                                           plane_coefficient_b * self.radius * math.sin(0)))
        ellipse_pi_by_2 = volmdlr.Point3D(
            self.radius * math.cos(math.pi / 2),
            self.radius * math.sin(math.pi / 2),
            - (1 / plane_coefficient_c) * (
                    plane_coefficient_d + plane_coefficient_a * self.radius * math.cos(math.pi / 2)
                    + plane_coefficient_b * self.radius * math.sin(math.pi / 2)))
        axis_1 = center3d_plane.point_distance(ellipse_0)
        axis_2 = center3d_plane.point_distance(ellipse_pi_by_2)
        if axis_1 > axis_2:
            major_axis = axis_1
            minor_axis = axis_2
            major_dir = ellipse_0 - center3d_plane
        else:
            major_axis = axis_2
            minor_axis = axis_1
            major_dir = ellipse_pi_by_2 - center3d_plane
        ellipse = volmdlr.wires.Ellipse3D(major_axis, minor_axis, center3d_plane, plane3d.frame.w, major_dir)
        return [ellipse]

    def plane_intersection(self, plane3d):
        """
        Cylinder intersections with a plane
        :param plane3d: intersecting plane
        :return: list of intersecting curves
        """
        if math.isclose(abs(plane3d.frame.w.dot(self.frame.w)), 0, abs_tol=1e-6):
            return self.parallel_plane_intersection(plane3d)
        elif math.isclose(abs(plane3d.frame.w.dot(self.frame.w)), 1, abs_tol=1e-6):
            return self.perpendicular_plane_intersection(plane3d)
        return self.concurent_plane_intersection(plane3d)

    def is_coincident(self, surface3d):
        if not isinstance(self, surface3d.__class__):
            return False
        raise NotImplementedError

    def point_on_surface(self, point3d):
        new_point = self.frame.new_coordinates(point3d)
        if math.isclose(new_point.x **2 + new_point.y**2, self.radius, abs_tol=1e-6):
            return True
        return False

class ToroidalSurface3D(Surface3D):
    face_class = 'ToroidalFace3D'
    x_periodicity = volmdlr.TWO_PI
    y_periodicity = volmdlr.TWO_PI
    """
    The local plane is defined by (theta, phi)
    theta is the angle around the big (R) circle and phi around the small(r)

    :param frame: Tore's frame: origin is the center, u is pointing at
                    theta=0
    :param R: Tore's radius
    :param r: Circle to revolute radius
    Definitions of R and r according to https://en.wikipedia.org/wiki/Torus
    """

    def __init__(self, frame: volmdlr.Frame3D,
                 R: float, r: float, name: str = ''):
        self.frame = frame
        self.R = R
        self.r = r
        self.name = name

    @property
    def bounding_box(self):
        if not self._bbox:
            self._bbox = self.get_bounding_box()
        return self._bbox

    def _bounding_box(self):
        d = self.R + self.r
        p1 = self.frame.origin + self.frame.u * d + self.frame.v * d + self.frame.w * self.r
        p2 = self.frame.origin + self.frame.u * d + self.frame.v * d - self.frame.w * self.r
        p3 = self.frame.origin + self.frame.u * d - self.frame.v * d + self.frame.w * self.r
        p4 = self.frame.origin + self.frame.u * d - self.frame.v * d - self.frame.w * self.r
        p5 = self.frame.origin - self.frame.u * d + self.frame.v * d + self.frame.w * self.r
        p6 = self.frame.origin - self.frame.u * d + self.frame.v * d - self.frame.w * self.r
        p7 = self.frame.origin - self.frame.u * d - self.frame.v * d + self.frame.w * self.r
        p8 = self.frame.origin - self.frame.u * d - self.frame.v * d - self.frame.w * self.r

        return volmdlr.core.BoundingBox.from_points(
            [p1, p2, p3, p4, p5, p6, p7, p8])

    def point2d_to_3d(self, point2d: volmdlr.Point2D):
        theta, phi = point2d
        x = (self.R + self.r * math.cos(phi)) * math.cos(theta)
        y = (self.R + self.r * math.cos(phi)) * math.sin(theta)
        z = self.r * math.sin(phi)
        return self.frame.old_coordinates(volmdlr.Point3D(x, y, z))

    def point3d_to_2d(self, point3d):
        # points_2D = []
        x, y, z = self.frame.new_coordinates(point3d)
        if z < -self.r:
            z = -self.r
        elif z > self.r:
            z = self.r

        zr = z / self.r
        phi = math.asin(zr)

        u = self.R + math.sqrt((self.r ** 2) - (z ** 2))
        u1, u2 = round(x / u, 5), round(y / u, 5)
        theta = volmdlr.core.sin_cos_angle(u1, u2)

        return volmdlr.Point2D(theta, phi)

    @classmethod
    def from_step(cls, arguments, object_dict):
        frame3d = object_dict[arguments[1]]
        U, W = frame3d.v, -frame3d.u
        U.normalize()
        W.normalize()
        V = W.cross(U)
        frame_direct = volmdlr.Frame3D(frame3d.origin, U, V, W)
        rcenter = float(arguments[2]) / 1000
        rcircle = float(arguments[3]) / 1000
        return cls(frame_direct, rcenter, rcircle, arguments[0][1:-1])

    def to_step(self, current_id):
        frame = volmdlr.Frame3D(self.frame.origin, self.frame.w, self.frame.u,
                                self.frame.v)
        content, frame_id = frame.to_step(current_id)
        current_id = frame_id + 1
        content += "#{} = TOROIDAL_SURFACE('{}',#{},{},{});\n" \
            .format(current_id, self.name, frame_id,
                    round(1000 * self.R, 3),
                    round(1000 * self.r, 3))
        return content, [current_id]

    def frame_mapping(self, frame: volmdlr.Frame3D, side: str):
        """
        Changes frame_mapping and return a new ToroidalSurface3D
        side = 'old' or 'new'
        """
        new_frame = self.frame_mapping_parameters(frame, side)
        return ToroidalSurface3D(new_frame, self.R, self.r, name=self.name)

    def frame_mapping_inplace(self, frame: volmdlr.Frame3D, side: str):
        """
        Changes frame_mapping and the object is updated inplace
        side = 'old' or 'new'
        """
        new_frame = self.frame_mapping_parameters(frame, side)
        self.frame = new_frame

    def rectangular_cut(self, theta1, theta2, phi1, phi2, name=''):
        if phi1 == phi2:
            phi2 += volmdlr.TWO_PI
        elif phi2 < phi1:
            phi2 += volmdlr.TWO_PI
        if theta1 == theta2:
            theta2 += volmdlr.TWO_PI
        elif theta2 < theta1:
            theta2 += volmdlr.TWO_PI

        p1 = volmdlr.Point2D(theta1, phi1)
        p2 = volmdlr.Point2D(theta2, phi1)
        p3 = volmdlr.Point2D(theta2, phi2)
        p4 = volmdlr.Point2D(theta1, phi2)
        outer_contour = volmdlr.wires.ClosedPolygon2D([p1, p2, p3, p4])
        return ToroidalFace3D(self,
                              Surface2D(outer_contour, []),
                              name)

    def linesegment2d_to_3d(self, linesegment2d):
        theta1, phi1 = linesegment2d.start
        theta2, phi2 = linesegment2d.end
        if theta1 == theta2:
            if math.isclose(phi1 - phi2, volmdlr.TWO_PI, abs_tol=1e-9):
                u = self.frame.u.rotation(self.frame.origin, self.frame.w,
                                          angle=theta1)
                v = self.frame.u.rotation(self.frame.origin, self.frame.w,
                                          angle=theta1)
                center = self.frame.origin + self.R * u
                return [vme.FullArc3D(center=center,
                                      start_end=center + self.r * u,
                                      normal=v)]
            else:
                return [vme.Arc3D(
                    self.point2d_to_3d(linesegment2d.start),
                    self.point2d_to_3d(volmdlr.Point2D(theta1, 0.5 * (phi1 + phi2))),
                    self.point2d_to_3d(linesegment2d.end),
                )]
        elif math.isclose(phi1, phi2, abs_tol=1e-9):
            if abs(theta1 - theta2) == volmdlr.TWO_PI:
                center = self.frame.origin + self.r * math.sin(phi1) * self.frame.w
                start_end = center + self.frame.u * (self.r + self.R)
                return [vme.FullArc3D(center=center,
                                      start_end=start_end,
                                      normal=self.frame.w)]
            else:
                return [vme.Arc3D(
                    self.point2d_to_3d(linesegment2d.start),
                    self.point2d_to_3d(volmdlr.Point2D(0.5 * (theta1 + theta2), phi1)),
                    self.point2d_to_3d(linesegment2d.end),
                )]
        else:
            raise NotImplementedError('Ellipse?')

    def fullarc3d_to_2d(self, fullarc3d):
        if self.frame.w.is_colinear_to(fullarc3d.normal):
            p1 = self.point3d_to_2d(fullarc3d.start)
            return [vme.LineSegment2D(p1, p1 + volmdlr.TWO_PI * volmdlr.X2D)]
        elif fullarc3d.normal.dot(self.frame.w):
            p1 = self.point3d_to_2d(fullarc3d.start)
            return [vme.LineSegment2D(p1, p1 + volmdlr.TWO_PI * volmdlr.Y2D)]
        else:
            raise ValueError('Impossible!')

    def circle3d_to_2d(self, circle3d):
        return []

    def triangulation(self):
        face = self.rectangular_cut(0, volmdlr.TWO_PI, 0, volmdlr.TWO_PI)
        return face.triangulation()

    def translation(self, offset: volmdlr.Vector3D):
        """
        ToroidalSurface3D translation
        :param offset: translation vector
        :return: A new translated ToroidalSurface3D
        """
        return ToroidalSurface3D(self.frame.translation(
            offset), self.R, self.r)

    def translation_inplace(self, offset: volmdlr.Vector3D):
        """
        ToroidalSurface3D translation. Object is updated inplace
        :param offset: translation vector
        """
        self.frame.translation_inplace(offset)

    def rotation(self, center: volmdlr.Point3D, axis: volmdlr.Vector3D, angle: float):
        """
        ToroidalSurface3D rotation
        :param center: rotation center
        :param axis: rotation axis
        :param angle: angle rotation
        :return: a new rotated ToroidalSurface3D
        """
        new_frame = self.frame.rotation(center=center, axis=axis,
                                        angle=angle)
        return self.__class__(new_frame, self.R, self.r)

    def rotation_inplace(self, center: volmdlr.Point3D, axis: volmdlr.Vector3D, angle: float):
        """
        ToroidalSurface3D rotation. Object is updated inplace
        :param center: rotation center
        :param axis: rotation axis
        :param angle: rotation angle
        """
        self.frame.rotation_inplace(center, axis, angle)


class ConicalSurface3D(Surface3D):
    face_class = 'ConicalFace3D'
    x_periodicity = volmdlr.TWO_PI
    """
    The local plane is defined by (theta, z)
    :param frame: Cone's frame to position it: frame.w is axis of cone
                    frame.origin is at the angle of the cone
    :param semi_angle: Cone's semi-angle
    """

    def __init__(self, frame: volmdlr.Frame3D, semi_angle: float,
                 name: str = ''):
        self.frame = frame
        self.semi_angle = semi_angle
        self.name = name

    @classmethod
    def from_step(cls, arguments, object_dict):
        frame3d = object_dict[arguments[1]]
        U, W = frame3d.v, frame3d.u
        U.normalize()
        W.normalize()
        V = W.cross(U)
        radius = float(arguments[2]) / 1000
        semi_angle = float(arguments[3])
        origin = frame3d.origin - radius / math.tan(semi_angle) * W
        frame_direct = volmdlr.Frame3D(origin, U, V, W)
        return cls(frame_direct, semi_angle, arguments[0][1:-1])

    def to_step(self, current_id):
        frame = volmdlr.Frame3D(self.frame.origin, self.frame.w, self.frame.u,
                                self.frame.v)
        content, frame_id = frame.to_step(current_id)
        current_id = frame_id + 1
        content += "#{} = CONICAL_SURFACE('{}',#{},{},{});\n" \
            .format(current_id, self.name, frame_id,
                    0.,
                    round(self.semi_angle, 3))
        return content, [current_id]

    def frame_mapping(self, frame: volmdlr.Frame3D, side: str):
        """
        Changes frame_mapping and return a new ConicalSurface3D
        side = 'old' or 'new'
        """
        new_frame = self.frame_mapping_parameters(frame, side)
        return ConicalSurface3D(new_frame, self.semi_angle, name=self.name)

    def frame_mapping_inplace(self, frame: volmdlr.Frame3D, side: str):
        """
        Changes frame_mapping and the object is updated inplace
        side = 'old' or 'new'
        """
        new_frame = self.frame_mapping_parameters(frame, side)
        self.frame = new_frame

    def point2d_to_3d(self, point2d: volmdlr.Point2D):
        theta, z = point2d
        r = math.tan(self.semi_angle) * z
        new_point = volmdlr.Point3D(r * math.cos(theta),
                                    r * math.sin(theta),
                                    z)
        return self.frame.old_coordinates(new_point)

    # def point3d_to_2d(self, point3d: volmdlr.Point3D):
    #     z = self.frame.w.dot(point3d)
    #     x, y = point3d.plane_projection2d(self.frame.origin, self.frame.u,
    #                                       self.frame.v)
    #     theta = math.atan2(y, x)
    #     return volmdlr.Point2D(theta, z+0.003)

    def point3d_to_2d(self, point3d: volmdlr.Point3D):
        x, y, z = self.frame.new_coordinates(point3d)
        # x, y = point3d.plane_projection2d(self.frame.origin, self.frame.u,
        #                                   self.frame.v)
        theta = math.atan2(y, x)
        return volmdlr.Point2D(theta, z)

    def rectangular_cut(self, theta1: float, theta2: float,
                        z1: float, z2: float, name: str = ''):
        # theta1 = angle_principal_measure(theta1)
        # theta2 = angle_principal_measure(theta2)
        if theta1 == theta2:
            theta2 += volmdlr.TWO_PI

        p1 = volmdlr.Point2D(theta1, z1)
        p2 = volmdlr.Point2D(theta2, z1)
        p3 = volmdlr.Point2D(theta2, z2)
        p4 = volmdlr.Point2D(theta1, z2)
        outer_contour = volmdlr.wires.ClosedPolygon2D([p1, p2, p3, p4])
        return ConicalFace3D(self, Surface2D(outer_contour, []), name)

    def fullarc3d_to_2d(self, fullarc3d):
        if self.frame.w.is_colinear_to(fullarc3d.normal):
            p1 = self.point3d_to_2d(fullarc3d.start)
            return [vme.LineSegment2D(p1, p1 + volmdlr.TWO_PI * volmdlr.X2D)]
        else:
            raise ValueError('Impossible!')

    def circle3d_to_2d(self, circle3d):
        return []

    def linesegment2d_to_3d(self, linesegment2d):
        theta1, z1 = linesegment2d.start
        theta2, z2 = linesegment2d.end
        if math.isclose(z1, z2, abs_tol=1e-9) and math.isclose(z1, 0.,
                                                               abs_tol=1e-9):
            return []
        elif math.isclose(abs(theta1 - theta2) % volmdlr.TWO_PI, 0., abs_tol=1e-9):
            return [vme.LineSegment3D(
                self.point2d_to_3d(linesegment2d.start),
                self.point2d_to_3d(linesegment2d.end),
            )]
        elif math.isclose(z1, z2, abs_tol=1e-9):

            if abs(theta1 - theta2) % volmdlr.TWO_PI == 0.:
                return [vme.FullArc3D(center=self.frame.origin + z1 * self.frame.w,
                                      start_end=self.point2d_to_3d(linesegment2d.start),
                                      normal=self.frame.w)]
            else:
                return [vme.Arc3D(
                    self.point2d_to_3d(linesegment2d.start),
                    self.point2d_to_3d(
                        volmdlr.Point2D(0.5 * (theta1 + theta2), z1)),
                    self.point2d_to_3d(linesegment2d.end))
                ]
        else:
            raise NotImplementedError('Ellipse?')

    def translation(self, offset: volmdlr.Vector3D):
        """
        ConicalSurface3D translation
        :param offset: translation vector
        :return: A new translated ConicalSurface3D
        """
        return self.__class__(self.frame.translation(offset),
                              self.semi_angle)

    def translation_inplace(self, offset: volmdlr.Vector3D):
        """
        ConicalSurface3D translation. Object is updated inplace
        :param offset: translation vector
        """
        self.frame.translation_inplace(offset)

    def rotation(self, center: volmdlr.Point3D,
                 axis: volmdlr.Vector3D, angle: float):
        """
        ConicalSurface3D rotation
        :param center: rotation center
        :param axis: rotation axis
        :param angle: angle rotation
        :return: a new rotated ConicalSurface3D
        """
        new_frame = self.frame.rotation(center=center, axis=axis, angle=angle)
        return self.__class__(new_frame, self.semi_angle)

    def rotation_inplace(self, center: volmdlr.Point3D,
                         axis: volmdlr.Vector3D, angle: float):
        """
        ConicalSurface3D rotation. Object is updated inplace
        :param center: rotation center
        :param axis: rotation axis
        :param angle: rotation angle
        """
        self.frame.rotation_inplace(center, axis, angle)


class SphericalSurface3D(Surface3D):
    face_class = 'SphericalFace3D'
    """
    :param frame: Sphere's frame to position it
    :type frame: volmdlr.Frame3D
    :param radius: Sphere's radius
    :type radius: float
    """

    def __init__(self, frame, radius, name=''):
        self.frame = frame
        self.radius = radius
        self.name = name
        # V = frame.v
        # V.normalize()
        # W = frame.w
        # W.normalize()
        # self.plane = Plane3D(frame.origin, V, W)

    def _bounding_box(self):
        points = [self.frame.origin + volmdlr.Point3D(-self.radius,
                                                      -self.radius,
                                                      -self.radius),
                  self.frame.origin + volmdlr.Point3D(self.radius,
                                                      self.radius,
                                                      self.radius),

                  ]
        return volmdlr.core.BoundingBox.from_points(points)

    @classmethod
    def from_step(cls, arguments, object_dict):
        frame3d = object_dict[arguments[1]]
        U, W = frame3d.v, frame3d.u
        U.normalize()
        W.normalize()
        V = W.cross(U)
        frame_direct = volmdlr.Frame3D(frame3d.origin, U, V, W)
        radius = float(arguments[2]) / 1000
        return cls(frame_direct, radius, arguments[0][1:-1])

    def point2d_to_3d(self, point2d):
        # source mathcurve.com/surfaces/sphere
        # -pi<theta<pi, -pi/2<phi<pi/2
        theta, phi = point2d
        x = self.radius * math.cos(phi) * math.cos(theta)
        y = self.radius * math.cos(phi) * math.sin(theta)
        z = self.radius * math.sin(phi)
        return self.frame.old_coordinates(volmdlr.Point3D(x, y, z))

    def point3d_to_2d(self, point3d):
        x, y, z = point3d
        if z < -self.radius:
            z = -self.radius
        elif z > self.radius:
            z = self.radius

        zr = z / self.radius
        phi = math.asin(zr)

        u = math.sqrt((self.radius ** 2) - (z ** 2))
        if u == 0:
            u1, u2 = x, y
        else:
            u1, u2 = round(x / u, 5), round(y / u, 5)
        theta = volmdlr.sin_cos_angle(u1, u2)
        return volmdlr.Point2D(theta, phi)

    def linesegment2d_to_3d(self, linesegment2d):
        start = self.point2d_to_3d(linesegment2d.start)
        interior = self.point2d_to_3d(0.5 * (linesegment2d.start + linesegment2d.end))
        end = self.point2d_to_3d(linesegment2d.end)
        if start == end:
            u = start - self.frame.origin
            u.normalize()
            v = interior - self.frame.origin
            v.normalize()
            normal = u.cross(v)
            return [vme.FullArc3D(self.frame.origin, start, normal)]
        return [vme.Arc3D(start, interior, end)]

    def plot(self, ax=None, color='grey', alpha=0.5):
        # points = []
        for i in range(20):
            theta = i / 20. * volmdlr.TWO_PI
            t_points = []
            for j in range(20):
                phi = j / 20. * volmdlr.TWO_PI
                t_points.append(self.point2d_to_3d(volmdlr.Point2D(theta, phi)))
            ax = volmdlr.wires.ClosedPolygon3D(t_points).plot(ax=ax, color=color, alpha=alpha)

        return ax

    def rectangular_cut(self, theta1, theta2, phi1, phi2, name=''):
        if phi1 == phi2:
            phi2 += volmdlr.TWO_PI
        elif phi2 < phi1:
            phi2 += volmdlr.TWO_PI
        if theta1 == theta2:
            theta2 += volmdlr.TWO_PI
        elif theta2 < theta1:
            theta2 += volmdlr.TWO_PI

        p1 = volmdlr.Point2D(theta1, phi1)
        p2 = volmdlr.Point2D(theta2, phi1)
        p3 = volmdlr.Point2D(theta2, phi2)
        p4 = volmdlr.Point2D(theta1, phi2)
        outer_contour = volmdlr.wires.ClosedPolygon2D([p1, p2, p3, p4])
        return SphericalFace3D(self,
                               Surface2D(outer_contour, []),
                               name=name)


class RuledSurface3D(Surface3D):
    face_class = 'RuledFace3D'
    """
    :param frame: frame.w is axis, frame.u is theta=0 frame.v theta=pi/2
    :type frame: volmdlr.Frame3D
    :param radius: Cylinder's radius
    :type radius: float
    """

    def __init__(self,
                 wire1: volmdlr.wires.Wire3D,
                 wire2: volmdlr.wires.Wire3D,
                 name: str = ''):
        self.wire1 = wire1
        self.wire2 = wire2
        self.length1 = wire1.length()
        self.length2 = wire2.length()
        self.name = name

    def point2d_to_3d(self, point2d: volmdlr.Point2D):
        x, y = point2d
        point1 = self.wire1.point_at_abscissa(x * self.length1)
        point2 = self.wire2.point_at_abscissa(x * self.length2)
        joining_line = vme.LineSegment3D(point1, point2)
        point = joining_line.point_at_abscissa(y * joining_line.length())
        return point

    def point3d_to_2d(self, point3d):
        raise NotImplementedError

    def rectangular_cut(self, x1: float, x2: float,
                        y1: float, y2: float, name: str = ''):
        p1 = volmdlr.Point2D(x1, y1)
        p2 = volmdlr.Point2D(x2, y1)
        p3 = volmdlr.Point2D(x2, y2)
        p4 = volmdlr.Point2D(x1, y2)
        outer_contour = volmdlr.wires.ClosedPolygon2D([p1, p2, p3, p4])
        surface2d = Surface2D(outer_contour, [])
        return volmdlr.faces.RuledFace3D(self, surface2d, name)


class BSplineSurface3D(Surface3D):
    face_class = 'BSplineFace3D'
    _non_serializable_attributes = ['surface']

    def __init__(self, degree_u, degree_v, control_points, nb_u, nb_v,
                 u_multiplicities, v_multiplicities, u_knots, v_knots,
                 weights=None, name=''):
        self.control_points = control_points
        self.degree_u = degree_u
        self.degree_v = degree_v
        self.nb_u = nb_u
        self.nb_v = nb_v

        u_knots = vme.standardize_knot_vector(u_knots)
        v_knots = vme.standardize_knot_vector(v_knots)
        self.u_knots = u_knots
        self.v_knots = v_knots
        self.u_multiplicities = u_multiplicities
        self.v_multiplicities = v_multiplicities
        self.weights = weights

        self.control_points_table = []
        points_row = []
        i = 1
        for pt in control_points:
            points_row.append(pt)
            if i == nb_v:
                self.control_points_table.append(points_row)
                points_row = []
                i = 1
            else:
                i += 1
        surface = BSpline.Surface()
        surface.degree_u = degree_u
        surface.degree_v = degree_v
        if weights is None:
            P = [(control_points[i][0], control_points[i][1],
                  control_points[i][2]) for i in range(len(control_points))]
            surface.set_ctrlpts(P, nb_u, nb_v)
        else:
            Pw = [(control_points[i][0] * weights[i],
                   control_points[i][1] * weights[i],
                   control_points[i][2] * weights[i],
                   weights[i]) for i in range(len(control_points))]
            surface.set_ctrlpts(Pw, nb_u, nb_v)
        knot_vector_u = []
        for i, u_knot in enumerate(u_knots):
            knot_vector_u.extend([u_knot] * u_multiplicities[i])
        knot_vector_v = []
        for i, v_knot in enumerate(v_knots):
            knot_vector_v.extend([v_knot] * v_multiplicities[i])
        surface.knotvector_u = knot_vector_u
        surface.knotvector_v = knot_vector_v
        surface.delta = 0.05
        # surface_points = surface.evalpts

        self.surface = surface
        # self.points = [volmdlr.Point3D(*p) for p in surface_points]
        Surface3D.__init__(self, name=name)

        # Hidden Attributes
        self._displacements = None
        self._grids2d = None
        self._grids2d_deformed = None

    @property
    def x_periodicity(self):
        p3d_x1 = self.point2d_to_3d(volmdlr.Point2D(1., 0.5))
        p2d_x0 = self.point3d_to_2d(p3d_x1, 0., 0.5)
        if self.point2d_to_3d(p2d_x0) == p3d_x1 and \
                not math.isclose(p2d_x0.x, 1, abs_tol=1e-3):
            return 1 - p2d_x0.x
        else:
            return None

    @property
    def y_periodicity(self):
        p3d_y1 = self.point2d_to_3d(volmdlr.Point2D(0.5, 1))
        p2d_y0 = self.point3d_to_2d(p3d_y1, 0., 0.5)
        if self.point2d_to_3d(p2d_y0) == p3d_y1 and \
                not math.isclose(p2d_y0.y, 1, abs_tol=1e-3):
            return 1 - p2d_y0.y
        else:
            return None

    def control_points_matrix(self, coordinates):
        '''
        define control points like a matrix, for each coordinate: x:0, y:1, z:2
        '''

        P = npy.empty((self.nb_u, self.nb_v))
        for i in range(0, self.nb_u):
            for j in range(0, self.nb_v):
                P[i][j] = self.control_points_table[i][j][coordinates]
        return P

    # Knots_vector
    def knots_vector_u(self):
        '''
        compute the global knot vector (u direction) based on knot elements and multiplicities
        '''

        knots = self.u_knots
        multiplicities = self.u_multiplicities

        knots_vec = []
        for i in range(0, len(knots)):
            for j in range(0, multiplicities[i]):
                knots_vec.append(knots[i])
        return knots_vec

    def knots_vector_v(self):
        '''
        compute the global knot vector (v direction) based on knot elements and multiplicities
        '''

        knots = self.v_knots
        multiplicities = self.v_multiplicities

        knots_vec = []
        for i in range(0, len(knots)):
            for j in range(0, multiplicities[i]):
                knots_vec.append(knots[i])
        return knots_vec

    def basis_functions_u(self, u, k, i):
        '''
        compute basis functions Bi in u direction for u=u and degree=k
        '''

        # k = self.degree_u
        t = self.knots_vector_u()

        if k == 0:
            return 1.0 if t[i] <= u < t[i + 1] else 0.0
        if t[i + k] == t[i]:
            c1 = 0.0
        else:
            c1 = (u - t[i]) / (t[i + k] - t[i]) * self.basis_functions_u(u, k - 1, i)
        if t[i + k + 1] == t[i + 1]:
            c2 = 0.0
        else:
            c2 = (t[i + k + 1] - u) / (t[i + k + 1] - t[i + 1]) * self.basis_functions_u(u, k - 1, i + 1)
        return c1 + c2

    def basis_functions_v(self, v, k, i):
        '''
        compute basis functions Bi in v direction for v=v and degree=k
        '''

        # k = self.degree_u
        t = self.knots_vector_v()

        if k == 0:
            return 1.0 if t[i] <= v < t[i + 1] else 0.0
        if t[i + k] == t[i]:
            c1 = 0.0
        else:
            c1 = (v - t[i]) / (t[i + k] - t[i]) * self.basis_functions_v(v, k - 1, i)
        if t[i + k + 1] == t[i + 1]:
            c2 = 0.0
        else:
            c2 = (t[i + k + 1] - v) / (t[i + k + 1] - t[i + 1]) * self.basis_functions_v(v, k - 1, i + 1)
        return c1 + c2

    def blending_vector_u(self, u):
        '''
        compute a vector of basis_functions in u direction for u=u
        '''

        blending_vect = npy.empty((1, self.nb_u))
        for j in range(0, self.nb_u):
            blending_vect[0][j] = self.basis_functions_u(u, self.degree_u, j)

        return blending_vect

    def blending_vector_v(self, v):
        '''
        compute a vector of basis_functions in v direction for v=v
        '''

        blending_vect = npy.empty((1, self.nb_v))
        for j in range(0, self.nb_v):
            blending_vect[0][j] = self.basis_functions_v(v, self.degree_v, j)

        return blending_vect

    def blending_matrix_u(self, u):
        '''
        compute a matrix of basis_functions in u direction for a vector u like [0,1]
        '''

        blending_mat = npy.empty((len(u), self.nb_u))
        for i in range(0, len(u)):
            for j in range(0, self.nb_u):
                blending_mat[i][j] = self.basis_functions_u(u[i], self.degree_u, j)
        return blending_mat

    def blending_matrix_v(self, v):
        '''
        compute a matrix of basis_functions in v direction for a vector v like [0,1]
        '''

        blending_mat = npy.empty((len(v), self.nb_v))
        for i in range(0, len(v)):
            for j in range(0, self.nb_v):
                blending_mat[i][j] = self.basis_functions_v(v[i], self.degree_v, j)
        return blending_mat

    def point2d_to_3d(self, point2d: volmdlr.Point2D):
        x, y = point2d
        if x < 0:
            x = 0.
        elif 1 < x:
            x = 1
        if y < 0:
            y = 0
        elif y > 1:
            y = 1

        return volmdlr.Point3D(*self.surface.evaluate_single((x, y)))

    def point3d_to_2d(self, point3d: volmdlr.Point3D, min_bound_x: float = 0.,
                      max_bound_x: float = 1., min_bound_y: float = 0.,
                      max_bound_y: float = 1., tol=1e-9):
        def f(x):
            p3d = self.point2d_to_3d(volmdlr.Point2D(x[0], x[1]))
            return point3d.point_distance(p3d)

        results = []

        delta_bound_x = max_bound_x - min_bound_x
        delta_bound_y = max_bound_y - min_bound_y
        x0s = [((min_bound_x + max_bound_x) / 2, (min_bound_y + max_bound_y) / 2),
               (min_bound_x + delta_bound_x / 10, min_bound_y + delta_bound_y / 10),
               (min_bound_x + delta_bound_x / 10, max_bound_y - delta_bound_y / 10),
               (max_bound_x - delta_bound_x / 10, min_bound_y + delta_bound_y / 10),
               (max_bound_x - delta_bound_x / 10, max_bound_y - delta_bound_y / 10)]

        for x0 in x0s:
            z = scp.optimize.least_squares(f, x0=x0, bounds=([min_bound_x,
                                                              min_bound_y],
                                                             [max_bound_x,
                                                              max_bound_y]),
                                           ftol=tol / 10,
                                           xtol=tol / 10,
                                           # loss='soft_l1'
                                           )
            # z.cost represent the value of the cost function at the solution
            if z.fun < tol:
                return volmdlr.Point2D(*z.x)

            res = scp.optimize.minimize(f, x0=npy.array(x0),
                                        bounds=[(min_bound_x, max_bound_x),
                                                (min_bound_y, max_bound_y)],
                                        tol=tol)
            # res.fun represent the value of the objective function
            if res.fun < tol:
                return volmdlr.Point2D(*res.x)

            results.append((z.x, z.fun))
            results.append((res.x, res.fun))
        return (volmdlr.Point2D(*min(results, key=lambda r: r[1])[0]))

    def linesegment2d_to_3d(self, linesegment2d):
        # TODO: this is a non exact method!
        lth = linesegment2d.length()
        points = [self.point2d_to_3d(
            linesegment2d.point_at_abscissa(i * lth / 10.)) for i in range(11)]

        linesegment = vme.LineSegment3D(points[0], points[-1])
        flag = True
        for pt in points:
            if not linesegment.point_belongs(pt):
                flag = False
                break

        periodic = False
        if self.x_periodicity is not None and \
                math.isclose(lth, self.x_periodicity, abs_tol=1e-6) and \
                math.isclose(linesegment2d.start.y, linesegment2d.end.y,
                             abs_tol=1e-6):
            periodic = True
        elif self.y_periodicity is not None and \
                math.isclose(lth, self.y_periodicity, abs_tol=1e-6) and \
                math.isclose(linesegment2d.start.x, linesegment2d.end.x,
                             abs_tol=1e-6):
            periodic = True

        if flag:
            # All the points are on the same LineSegment3D
            linesegments = [linesegment]
        else:
            linesegments = [vme.BSplineCurve3D.from_points_interpolation(
                points, max(self.degree_u, self.degree_v), periodic=periodic)]
            # linesegments = [vme.LineSegment3D(p1, p2)
            #                 for p1, p2 in zip(points[:-1], points[1:])]
        return linesegments

    def linesegment3d_to_2d(self, linesegment3d):
        """
        a line segment on a BSplineSurface3D will be in any case a line in 2D?
        """
        x_perio = self.x_periodicity if self.x_periodicity is not None else 1.
        y_perio = self.y_periodicity if self.y_periodicity is not None else 1.
        return [vme.LineSegment2D(self.point3d_to_2d(linesegment3d.start,
                                                     max_bound_x=x_perio,
                                                     max_bound_y=y_perio),
                                  self.point3d_to_2d(linesegment3d.end,
                                                     max_bound_x=x_perio,
                                                     max_bound_y=y_perio))]

    def bsplinecurve3d_to_2d(self, bspline_curve3d):
        # TODO: enhance this, it is a non exact method!
        # TODO: bsplinecurve can be periodic but not around the bsplinesurface
        bsc_linesegment = vme.LineSegment3D(bspline_curve3d.points[0],
                                            bspline_curve3d.points[-1])
        flag = True
        for pt in bspline_curve3d.points:
            if not bsc_linesegment.point_belongs(pt):
                flag = False
                break

        x_perio = self.x_periodicity if self.x_periodicity is not None \
            else 1.
        y_perio = self.y_periodicity if self.y_periodicity is not None \
            else 1.

        if self.x_periodicity and not self.y_periodicity \
                and bspline_curve3d.periodic:
            p1 = self.point3d_to_2d(bspline_curve3d.points[0], min_bound_x=0.,
                                    max_bound_x=self.x_periodicity)
            p1_sup = self.point3d_to_2d(bspline_curve3d.points[0],
                                        min_bound_x=1 - self.x_periodicity)
            new_x = p1.x - p1_sup.x + self.x_periodicity
            new_x = new_x if 0 <= new_x else 0
            reverse = False
            if new_x < 0:
                new_x = 0
            elif math.isclose(new_x, self.x_periodicity, abs_tol=1e-5):
                new_x = 0
                reverse = True

            linesegments = [
                vme.LineSegment2D(
                    volmdlr.Point2D(new_x, p1.y),
                    volmdlr.Point2D(self.x_periodicity, p1.y))]
            if reverse:
                linesegments[0] = linesegments[0].reverse()

        elif self.y_periodicity and not self.x_periodicity \
                and bspline_curve3d.periodic:
            p1 = self.point3d_to_2d(bspline_curve3d.points[0], min_bound_y=0.,
                                    max_bound_y=self.y_periodicity)
            p1_sup = self.point3d_to_2d(bspline_curve3d.points[0],
                                        min_bound_y=1 - self.y_periodicity)
            new_y = p1.y - p1_sup.y + self.y_periodicity
            new_y = new_y if 0 <= new_y else 0
            reverse = False
            if new_y < 0:
                new_y = 0
            elif math.isclose(new_y, self.y_periodicity, abs_tol=1e-5):
                new_y = 0
                reverse = True

            linesegments = [
                vme.LineSegment2D(
                    volmdlr.Point2D(p1.x, new_y),
                    volmdlr.Point2D(p1.x, self.y_periodicity))]
            if reverse:
                linesegments[0] = linesegments[0].reverse()

        elif self.x_periodicity and self.y_periodicity \
                and bspline_curve3d.periodic:
            raise NotImplementedError

        elif flag:
            x_perio = self.x_periodicity if self.x_periodicity is not None \
                else 1.
            y_perio = self.y_periodicity if self.y_periodicity is not None \
                else 1.

            p1 = self.point3d_to_2d(bspline_curve3d.points[0],
                                    max_bound_x=x_perio,
                                    max_bound_y=y_perio)
            p2 = self.point3d_to_2d(bspline_curve3d.points[-1],
                                    max_bound_x=x_perio,
                                    max_bound_y=y_perio)

            if p1 == p2:
                print('BSplineCruve3D skipped because it is too small')
                linesegments = None
            else:
                p1_sup = self.point3d_to_2d(bspline_curve3d.points[0],
                                            min_bound_x=1 - x_perio,
                                            min_bound_y=1 - y_perio)
                p2_sup = self.point3d_to_2d(bspline_curve3d.points[-1],
                                            min_bound_x=1 - x_perio,
                                            min_bound_y=1 - y_perio)
                if self.x_periodicity and p1.point_distance(p1_sup) > 1e-5:
                    p1.x -= p1_sup.x - x_perio
                    p2.x -= p2_sup.x - x_perio
                if self.y_periodicity and p1.point_distance(p1_sup) > 1e-5:
                    p1.y -= p1_sup.y - y_perio
                    p2.y -= p2_sup.y - y_perio
                linesegments = [vme.LineSegment2D(p1, p2)]
            # How to check if end of surface overlaps start or the opposite ?
        else:
            lth = bspline_curve3d.length()
            if lth > 1e-5:
                points = [self.point3d_to_2d(
                    bspline_curve3d.point_at_abscissa(i / 10 * lth)
                    # max_bound_x=self.x_periodicity,
                    # max_bound_y=self.y_periodicity
                ) for i in range(11)]
                # linesegments = [vme.LineSegment2D(p1, p2)
                #                 for p1, p2 in zip(points[:-1], points[1:])]
                linesegments = [vme.BSplineCurve2D.from_points_interpolation(
                    points, min(self.degree_u, self.degree_v))]
                # bs = vme.BSplineCurve2D.from_points_interpolation(
                #     points, min(self.degree_u, self.degree_v))
                # ax = bs.plot()
                # [p.plot(ax=ax) for p in points]
                # print(points)
            elif 1e-6 < lth <= 1e-5:
                linesegments = [vme.LineSegment2D(
                    self.point3d_to_2d(bspline_curve3d.start),
                    self.point3d_to_2d(bspline_curve3d.end))]
            else:
                print('BSplineCruve3D skipped because it is too small')
                linesegments = None

        # print(bspline_curve3d.start, bspline_curve3d.end)
        # print([(l.start, l.end) for l in linesegments])
        # print()
        return linesegments

    def arc3d_to_2d(self, arc3d):
        number_points = math.ceil(arc3d.angle * 10) + 1  # 10 points per radian
        l = arc3d.length()
        points = [self.point3d_to_2d(arc3d.point_at_abscissa(
            i * l / (number_points - 1))) for i in range(number_points)]
        # return [vme.LineSegment2D(p1, p2)
        #         for p1, p2 in zip(points[:-1], points[1:])]
        return [vme.BSplineCurve2D.from_points_interpolation(
            points, max(self.degree_u, self.degree_v))]

    def arc2d_to_3d(self, arc2d):
        number_points = math.ceil(arc2d.angle * 7) + 1  # 7 points per radian
        l = arc2d.length()
        points = [self.point2d_to_3d(arc2d.point_at_abscissa(
            i * l / (number_points - 1))) for i in range(number_points)]
        return [vme.BSplineCurve3D.from_points_interpolation(
            points, max(self.degree_u, self.degree_v))]

    def _bounding_box(self):
        return volmdlr.core.BoundingBox.from_points(self.control_points)

    def rectangular_cut(self, u1: float, u2: float,
                        v1: float, v2: float, name: str = ''):
        p1 = volmdlr.Point2D(u1, v1)
        p2 = volmdlr.Point2D(u2, v1)
        p3 = volmdlr.Point2D(u2, v2)
        p4 = volmdlr.Point2D(u1, v2)
        outer_contour = volmdlr.wires.ClosedPolygon2D([p1, p2, p3, p4])
        surface = Surface2D(outer_contour, [])
        return BSplineFace3D(self, surface, name)  # PlaneFace3D

    def FreeCADExport(self, ip, ndigits=3):
        name = 'primitive{}'.format(ip)
        script = ""
        points = '['
        for i, pts_row in enumerate(self.control_points_table):
            pts = '['
            for j, pt in enumerate(pts_row):
                point = 'fc.Vector({},{},{}),'.format(pt[0], pt[1], pt[2])
                pts += point
            pts = pts[:-1] + '],'
            points += pts
        points = points[:-1] + ']'

        script += '{} = Part.BSplineSurface()\n'.format(name)
        if self.weights is None:
            script += '{}.buildFromPolesMultsKnots({},{},{},udegree={},vdegree={},uknots={},vknots={})\n'.format(
                name, points, self.u_multiplicities, self.v_multiplicities,
                self.degree_u, self.degree_v, self.u_knots, self.v_knots)
        else:
            script += '{}.buildFromPolesMultsKnots({},{},{},udegree={},vdegree={},uknots={},vknots={},weights={})\n'.format(
                name, points, self.u_multiplicities, self.v_multiplicities,
                self.degree_u, self.degree_v, self.u_knots, self.v_knots,
                self.weights)

        return script

    def rotation(self, center: volmdlr.Vector3D,
                 axis: volmdlr.Vector3D, angle: float):
        """
        BSplineSurface3D rotation
        :param center: rotation center
        :param axis: rotation axis
        :param angle: angle rotation
        :return: a new rotated BSplineSurface3D
        """
        new_control_points = [p.rotation(center, axis, angle)
                              for p in self.control_points]
        new_bsplinesurface3d = BSplineSurface3D(self.degree_u, self.degree_v,
                                                new_control_points, self.nb_u,
                                                self.nb_v,
                                                self.u_multiplicities,
                                                self.v_multiplicities,
                                                self.u_knots, self.v_knots,
                                                self.weights, self.name)
        return new_bsplinesurface3d

    def rotation_inplace(self, center: volmdlr.Vector3D,
                         axis: volmdlr.Vector3D, angle: float):
        """
        BSplineSurface3D rotation. Object is updated inplace
        :param center: rotation center
        :param axis: rotation axis
        :param angle: rotation angle
        """
        new_bsplinesurface3d = self.rotation(center, axis, angle)
        self.control_points = new_bsplinesurface3d.control_points
        self.surface = new_bsplinesurface3d.surface

    def translation(self, offset: volmdlr.Vector3D):
        """
        BSplineSurface3D translation
        :param offset: translation vector
        :return: A new translated BSplineSurface3D
        """
        new_control_points = [p.translation(offset) for p in
                              self.control_points]
        new_bsplinesurface3d = BSplineSurface3D(self.degree_u, self.degree_v,
                                                new_control_points, self.nb_u,
                                                self.nb_v,
                                                self.u_multiplicities,
                                                self.v_multiplicities,
                                                self.u_knots, self.v_knots,
                                                self.weights, self.name)

        return new_bsplinesurface3d

    def translation_inplace(self, offset: volmdlr.Vector3D):
        """
        BSplineSurface3D translation. Object is updated inplace
        :param offset: translation vector
        """
        new_bsplinesurface3d = self.translation(offset)
        self.control_points = new_bsplinesurface3d.control_points
        self.surface = new_bsplinesurface3d.surface

    def frame_mapping(self, frame: volmdlr.Frame3D, side: str):
        """
        Changes frame_mapping and return a new BSplineSurface3D
        side = 'old' or 'new'
        """
        new_control_points = [p.frame_mapping(frame, side) for p in
                              self.control_points]
        new_bsplinesurface3d = BSplineSurface3D(self.degree_u, self.degree_v,
                                                new_control_points, self.nb_u,
                                                self.nb_v,
                                                self.u_multiplicities,
                                                self.v_multiplicities,
                                                self.u_knots, self.v_knots,
                                                self.weights, self.name)
        return new_bsplinesurface3d

    def frame_mapping_inplace(self, frame: volmdlr.Frame3D, side: str):
        """
        Changes frame_mapping and the object is updated inplace
        side = 'old' or 'new'
        """
        new_bsplinesurface3d = self.frame_mapping(frame, side)
        self.control_points = new_bsplinesurface3d.control_points
        self.surface = new_bsplinesurface3d.surface

    def plot(self, ax=None):
        for p in self.control_points:
            ax = p.plot(ax=ax)
        return ax

    def simplify_surface(self):
        """
        Verifies if BSplineSurface3D could be a Plane3D
        :return: simplified surface if possible, otherwis, returns self
        """
        points = [self.control_points[0], self.control_points[math.ceil(len(self.control_points) / 2)],
                  self.control_points[-1]]
        plane3d = Plane3D.from_3_points(*points)
        if all(plane3d.point_on_surface(point) for point in self.control_points):
            return plane3d
        return self

    @classmethod
    def from_step(cls, arguments, object_dict):
        name = arguments[0][1:-1]
        degree_u = int(arguments[1])
        degree_v = int(arguments[2])
        points_sets = arguments[3][1:-1].split("),")
        points_sets = [elem + ")" for elem in points_sets[:-1]] + [
            points_sets[-1]]
        control_points = []
        for points_set in points_sets:
            points = [object_dict[int(i[1:])] for i in
                      points_set[1:-1].split(",")]
            nb_v = len(points)
            control_points.extend(points)
        nb_u = int(len(control_points) / nb_v)
        surface_form = arguments[4]
        if arguments[5] == '.F.':
            u_closed = False
        elif arguments[5] == '.T.':
            u_closed = True
        else:
            raise ValueError
        if arguments[6] == '.F.':
            v_closed = False
        elif arguments[6] == '.T.':
            v_closed = True
        else:
            raise ValueError
        self_intersect = arguments[7]
        u_multiplicities = [int(i) for i in arguments[8][1:-1].split(",")]
        v_multiplicities = [int(i) for i in arguments[9][1:-1].split(",")]
        u_knots = [float(i) for i in arguments[10][1:-1].split(",")]
        v_knots = [float(i) for i in arguments[11][1:-1].split(",")]
        knot_spec = arguments[12]

        if 13 in range(len(arguments)):
            weight_data = [
                float(i) for i in
                arguments[13][1:-1].replace("(", "").replace(")", "").split(",")
            ]
        else:
            weight_data = None

        bsplinesurface = cls(degree_u, degree_v, control_points, nb_u, nb_v,
                             u_multiplicities, v_multiplicities, u_knots,
                             v_knots, weight_data, name)
        bsplinesurface = bsplinesurface.simplify_surface()
        # if u_closed:
        #     bsplinesurface.x_periodicity = bsplinesurface.get_x_periodicity()
        # if v_closed:
        #     bsplinesurface.y_periodicity = bsplinesurface.get_y_periodicity()
        return bsplinesurface

    def to_step(self, current_id):
        content = ''
        point_matrix_ids = '('
        for points in self.control_points_table:
            point_ids = '('
            for point in points:
                point_content, point_id = point.to_step(current_id)
                content += point_content
                point_ids += '#{},'.format(point_id)
                current_id = point_id + 1
            point_ids = point_ids[:-1]
            point_ids += '),'
            point_matrix_ids += point_ids
        point_matrix_ids = point_matrix_ids[:-1]
        point_matrix_ids += ')'

        u_close = '.T.' if self.x_periodicity else '.F.'
        v_close = '.T.' if self.y_periodicity else '.F.'

        content += "#{} = B_SPLINE_SURFACE_WITH_KNOTS('{}',{},{},{},.UNSPECIFIED.,{},{},.F.,{},{},{},{},.UNSPECIFIED.);\n" \
            .format(current_id, self.name, self.degree_u, self.degree_v,
                    point_matrix_ids, u_close, v_close,
                    tuple(self.u_multiplicities), tuple(self.v_multiplicities),
                    tuple(self.u_knots), tuple(self.v_knots))
        return content, [current_id]

    def grid3d(self, grid2d: volmdlr.grid.Grid2D):
        '''
        generate 3d grid points of a Bspline surface, based on a Grid2D
        '''

        if not self._grids2d:
            self._grids2d = grid2d

        points_2d = grid2d.points
        points_3d = [self.point2d_to_3d(point2d) for point2d in points_2d]

        return points_3d

    def grid2d_deformed(self, grid2d: volmdlr.grid.Grid2D):
        '''
        dimension and deform a Grid2D points based on a Bspline surface
        '''

        points_2d = grid2d.points
        points_3d = self.grid3d(grid2d)

        (xmin, xmax), (ymin, ymax) = grid2d.limits_xy
        points_x, points_y = grid2d.points_xy

        # Parameters
        index_x = {}  # grid point position(i,j), x coordinates position in X(unknown variable)
        index_y = {}  # grid point position(i,j), y coordinates position in X(unknown variable)
        index_points = {}  # grid point position(j,i), point position in points_2d (or points_3d)
        k, p = 0, 0
        for i in range(0, points_x):
            for j in range(0, points_y):
                index_x.update({(j, i): k})
                index_y.update({(j, i): k + 1})
                index_points.update({(j, i): p})
                k = k + 2
                p = p + 1

        equation_points = []  # points combination to compute distances between 2D and 3D grid points
        for i in range(0, points_y):  # row from (0,i)
            for j in range(1, points_x):
                equation_points.append(((0, i), (j, i)))
        for i in range(0, points_x):  # column from (i,0)
            for j in range(1, points_y):
                equation_points.append(((i, 0), (i, j)))
        for i in range(0, points_y):  # row
            for j in range(0, points_x - 1):
                equation_points.append(((j, i), (j + 1, i)))
        for i in range(0, points_x):  # column
            for j in range(0, points_x - 1):
                equation_points.append(((i, j), (i, j + 1)))
        for i in range(0, points_y - 1):  # diagonal
            for j in range(0, points_x - 1):
                equation_points.append(((j, i), (j + 1, i + 1)))

        for i in range(0, points_y):  # row 2segments (before.point.after)
            for j in range(1, points_x - 1):
                equation_points.append(((j - 1, i), (j + 1, i)))

        for i in range(0, points_x):  # column 2segments (before.point.after)
            for j in range(1, points_y - 1):
                equation_points.append(((i, j - 1), (i, j + 1)))

        # Euclidean distance
        # D=[] # distances between 3D grid points (based on points combination [equation_points])
        # for i in range(0, len(equation_points)):
        #     D.append((points_3d[index_points[equation_points[i][0]]].point_distance(points_3d[index_points[equation_points[i][1]]]))**2)

        # Geodesic distance
        # xx=[]
        # for p in points_2d:
        #     xx.append(p.x)
        # yy=[]
        # for p in points_2d:
        #     yy.append(p.y)

        # triang = plt_tri.Triangulation(xx, yy)
        # faces = triang.triangles
        # points = npy.empty([len(points_3d),3])
        # for i in range(0,len(points_3d)):
        #     points[i] = npy.array([points_3d[i].x,points_3d[i].y,points_3d[i].z])

        # geoalg = geodesic.PyGeodesicAlgorithmExact(points, faces)
        D = []  # geodesic distances between 3D grid points (based on points combination [equation_points])
        for i in range(0, len(equation_points)):
            D.append((self.geodesic_distance(
                points_3d[index_points[equation_points[i][0]]], points_3d[index_points[equation_points[i][1]]])) ** 2)

        # System of nonlinear equations
        def non_linear_equations(X):
            F = npy.empty(len(equation_points) + 2)
            for i in range(0, len(equation_points)):
                F[i] = abs((X[index_x[equation_points[i][0]]] ** 2 +
                            X[index_x[equation_points[i][1]]] ** 2 +
                            X[index_y[equation_points[i][0]]] ** 2 +
                            X[index_y[equation_points[i][1]]] ** 2 -
                            2 *
                            X[index_x[equation_points[i][0]]] *
                            X[index_x[equation_points[i][1]]] -
                            2 *
                            X[index_y[equation_points[i][0]]] *
                            X[index_y[equation_points[i][1]]] -
                            D[i]) /
                           D[i])

            F[i + 1] = X[0] * 1000
            F[i + 2] = X[1] * 1000
            # i=i+2
            # # F[i+3] = X[(len(points_2d)-points_x)*2]
            # l= 3
            # for f in range(1, points_x):
            #     F[i+f] = X[l]*1000
            #     l = l+2
            ## F[i+3] = X[3]*1000
            ## F[i+4] = X[5]*1000
            ## F[i+4] = X[points_x*2]*1000

            return F

        # Solution with "least_squares"
        x_init = []  # initial guess (2D grid points)
        for i in range(0, len(points_2d)):
            x_init.append(points_2d[i][0])
            x_init.append(points_2d[i][1])
        z = opt.least_squares(non_linear_equations, x_init)

        points_2d_deformed = []  # deformed 2d grid points
        for i in range(0, len(z.x), 2):
            points_2d_deformed.append(volmdlr.Point2D(z.x[i], z.x[i + 1]))

        grid2d_deformed = volmdlr.grid.Grid2D.from_points(points=points_2d_deformed,
                                                          points_dim_1=points_x,
                                                          direction=grid2d.direction)

        self._grids2d_deformed = grid2d_deformed

        return points_2d_deformed

    def grid2d_deformation(self, grid2d: volmdlr.grid.Grid2D):
        '''
        compute the deformation/displacement (dx/dy) of a Grid2D based on a Bspline surface
        '''

        if not self._grids2d_deformed:
            self.grid2d_deformed(grid2d)

        displacement = self._grids2d_deformed.displacement_compared_to(grid2d)
        self._displacements = displacement

        return displacement

    def point2d_parametric_to_dimension(self, point2d: volmdlr.Point3D, grid2d: volmdlr.grid.Grid2D):
        '''
        convert a point2d from the parametric to the dimensioned frame
        '''

        # Check if the 0<point2d.x<1 and 0<point2d.y<1
        if point2d.x < 0:
            point2d.x = 0
        elif point2d.x > 1:
            point2d.x = 1
        if point2d.y < 0:
            point2d.y = 0
        elif point2d.y > 1:
            point2d.y = 1

        if self._grids2d == grid2d:
            points_2d = self._grids2d.points
        else:
            points_2d = grid2d.points
            self._grids2d = grid2d

        if self._displacements is not None:
            displacement = self._displacements
        else:
            displacement = self.grid2d_deformation(grid2d)

        points_x, points_y = grid2d.points_xy

        # Parameters
        index_points = {}  # grid point position(j,i), point position in points_2d (or points_3d)
        p = 0
        for i in range(0, points_x):
            for j in range(0, points_y):
                index_points.update({(j, i): p})
                p = p + 1

        # Form function "Finite Elements"
        def form_function(s, t):
            N = npy.empty(4)
            N[0] = (1 - s) * (1 - t) / 4
            N[1] = (1 + s) * (1 - t) / 4
            N[2] = (1 + s) * (1 + t) / 4
            N[3] = (1 - s) * (1 + t) / 4
            return N

        finite_elements_points = []  # 2D grid points index that define one element
        for j in range(0, points_y - 1):
            for i in range(0, points_x - 1):
                finite_elements_points.append(((i, j), (i + 1, j), (i + 1, j + 1), (i, j + 1)))
        finite_elements = []  # finite elements defined with closed polygon
        for i in range(0, len(finite_elements_points)):
            finite_elements.append(
                volmdlr.wires.ClosedPolygon2D((points_2d[index_points[finite_elements_points[i][0]]],
                                               points_2d[index_points[finite_elements_points[i][1]]],
                                               points_2d[index_points[finite_elements_points[i][2]]],
                                               points_2d[index_points[finite_elements_points[i][3]]])))

        for k in range(0, len(finite_elements_points)):
            if (volmdlr.wires.Contour2D(finite_elements[k].primitives).point_belongs(
                    point2d)  # finite_elements[k].point_belongs(point2d)
                    or volmdlr.wires.Contour2D(finite_elements[k].primitives).point_over_contour(point2d)
                    or ((points_2d[index_points[finite_elements_points[k][0]]][0] < point2d.x <
                         points_2d[index_points[finite_elements_points[k][1]]][0])
                        and point2d.y == points_2d[index_points[finite_elements_points[k][0]]][1])
                    or ((points_2d[index_points[finite_elements_points[k][1]]][1] < point2d.y <
                         points_2d[index_points[finite_elements_points[k][2]]][1])
                        and point2d.x == points_2d[index_points[finite_elements_points[k][1]]][0])
                    or ((points_2d[index_points[finite_elements_points[k][3]]][0] < point2d.x <
                         points_2d[index_points[finite_elements_points[k][2]]][0])
                        and point2d.y == points_2d[index_points[finite_elements_points[k][1]]][1])
                    or ((points_2d[index_points[finite_elements_points[k][0]]][1] < point2d.y <
                         points_2d[index_points[finite_elements_points[k][3]]][1])
                        and point2d.x == points_2d[index_points[finite_elements_points[k][0]]][0])):
                break

        x0 = points_2d[index_points[finite_elements_points[k][0]]][0]
        y0 = points_2d[index_points[finite_elements_points[k][0]]][1]
        x1 = points_2d[index_points[finite_elements_points[k][1]]][0]
        y2 = points_2d[index_points[finite_elements_points[k][2]]][1]
        x = point2d.x
        y = point2d.y
        s = 2 * ((x - x0) / (x1 - x0)) - 1
        t = 2 * ((y - y0) / (y2 - y0)) - 1

        N = form_function(s, t)
        dx = npy.array([displacement[index_points[finite_elements_points[k][0]]][0],
                        displacement[index_points[finite_elements_points[k][1]]][0],
                        displacement[index_points[finite_elements_points[k][2]]][0],
                        displacement[index_points[finite_elements_points[k][3]]][0]])
        dy = npy.array([displacement[index_points[finite_elements_points[k][0]]][1],
                        displacement[index_points[finite_elements_points[k][1]]][1],
                        displacement[index_points[finite_elements_points[k][2]]][1],
                        displacement[index_points[finite_elements_points[k][3]]][1]])

        return volmdlr.Point2D(point2d.x + npy.transpose(N).dot(dx), point2d.y + npy.transpose(N).dot(dy))

    def point3d_to_2d_with_dimension(self, point3d: volmdlr.Point3D, grid2d: volmdlr.grid.Grid2D):
        '''
        compute the point2d of a point3d, on a Bspline surface, in the dimensioned frame
        '''

        point2d = self.point3d_to_2d(point3d)

        point2d_with_dimension = self.point2d_parametric_to_dimension(point2d, grid2d)

        return point2d_with_dimension

    def point2d_with_dimension_to_parametric_frame(self, point2d, grid2d: volmdlr.grid.Grid2D):
        '''
        convert a point2d from the dimensioned to the parametric frame
        '''

        if self._grids2d != grid2d:
            self._grids2d = grid2d
        if not self._grids2d_deformed:
            self.grid2d_deformed(grid2d)

        points_2d = grid2d.points
        points_2d_deformed = self._grids2d_deformed.points
        points_x, points_y = grid2d.points_xy

        # Parameters
        index_points = {}  # grid point position(j,i), point position in points_2d (or points_3d)
        p = 0
        for i in range(0, points_x):
            for j in range(0, points_y):
                index_points.update({(j, i): p})
                p = p + 1

        finite_elements_points = []  # 2D grid points index that define one element
        for j in range(0, points_y - 1):
            for i in range(0, points_x - 1):
                finite_elements_points.append(((i, j), (i + 1, j), (i + 1, j + 1), (i, j + 1)))
        finite_elements = []  # finite elements defined with closed polygon  DEFORMED
        for i in range(0, len(finite_elements_points)):
            finite_elements.append(
                volmdlr.wires.ClosedPolygon2D((points_2d_deformed[index_points[finite_elements_points[i][0]]],
                                               points_2d_deformed[index_points[finite_elements_points[i][1]]],
                                               points_2d_deformed[index_points[finite_elements_points[i][2]]],
                                               points_2d_deformed[index_points[finite_elements_points[i][3]]])))

        finite_elements_initial = []  # finite elements defined with closed polygon  INITIAL
        for i in range(0, len(finite_elements_points)):
            finite_elements_initial.append(
                volmdlr.wires.ClosedPolygon2D((points_2d[index_points[finite_elements_points[i][0]]],
                                               points_2d[index_points[finite_elements_points[i][1]]],
                                               points_2d[index_points[finite_elements_points[i][2]]],
                                               points_2d[index_points[finite_elements_points[i][3]]])))

        for k in range(0, len(finite_elements_points)):
            if (finite_elements[k].point_belongs(point2d)
                    or ((points_2d_deformed[index_points[finite_elements_points[k][0]]][0] < point2d.x <
                         points_2d_deformed[index_points[finite_elements_points[k][1]]][0])
                        and point2d.y == points_2d_deformed[index_points[finite_elements_points[k][0]]][1])
                    or ((points_2d_deformed[index_points[finite_elements_points[k][1]]][1] < point2d.y <
                         points_2d_deformed[index_points[finite_elements_points[k][2]]][1])
                        and point2d.x == points_2d_deformed[index_points[finite_elements_points[k][1]]][0])
                    or ((points_2d_deformed[index_points[finite_elements_points[k][3]]][0] < point2d.x <
                         points_2d_deformed[index_points[finite_elements_points[k][2]]][0])
                        and point2d.y == points_2d_deformed[index_points[finite_elements_points[k][1]]][1])
                    or ((points_2d_deformed[index_points[finite_elements_points[k][0]]][1] < point2d.y <
                         points_2d_deformed[index_points[finite_elements_points[k][3]]][1])
                        and point2d.x == points_2d_deformed[index_points[finite_elements_points[k][0]]][0])
                    or finite_elements[k].primitives[0].point_belongs(point2d) or finite_elements[k].primitives[
                        1].point_belongs(point2d)
                    or finite_elements[k].primitives[2].point_belongs(point2d) or finite_elements[k].primitives[
                        3].point_belongs(point2d)):
                break

        frame_deformed = volmdlr.Frame2D(finite_elements[k].center_of_mass(),
                                         volmdlr.Vector2D(finite_elements[k].primitives[1].middle_point()[0] -
                                                          finite_elements[k].center_of_mass()[0],
                                                          finite_elements[k].primitives[1].middle_point()[1] -
                                                          finite_elements[k].center_of_mass()[1]),
                                         volmdlr.Vector2D(finite_elements[k].primitives[0].middle_point()[0] -
                                                          finite_elements[k].center_of_mass()[0],
                                                          finite_elements[k].primitives[0].middle_point()[1] -
                                                          finite_elements[k].center_of_mass()[1]))

        point2d_frame_deformed = volmdlr.Point2D(point2d.frame_mapping(frame_deformed, 'new')[0],
                                                 point2d.frame_mapping(frame_deformed, 'new')[1])

        frame_inital = volmdlr.Frame2D(finite_elements_initial[k].center_of_mass(),
                                       volmdlr.Vector2D(finite_elements_initial[k].primitives[1].middle_point()[0] -
                                                        finite_elements_initial[k].center_of_mass()[0],
                                                        finite_elements_initial[k].primitives[1].middle_point()[1] -
                                                        finite_elements_initial[k].center_of_mass()[1]),
                                       volmdlr.Vector2D(finite_elements_initial[k].primitives[0].middle_point()[0] -
                                                        finite_elements_initial[k].center_of_mass()[0],
                                                        finite_elements_initial[k].primitives[0].middle_point()[1] -
                                                        finite_elements_initial[k].center_of_mass()[1]))

        X = point2d_frame_deformed.frame_mapping(frame_inital, 'old')[0]
        if X < 0:
            X = 0
        elif X > 1:
            X = 1
        Y = point2d_frame_deformed.frame_mapping(frame_inital, 'old')[1]
        if Y < 0:
            Y = 0
        elif Y > 1:
            Y = 1

        return volmdlr.Point2D(X, Y)

    def point2d_with_dimension_to_3d(self, point2d, grid2d: volmdlr.grid.Grid2D):
        '''
        compute the point3d, on a Bspline surface, of a point2d define in the dimensioned frame
        '''

        point2d_01 = self.point2d_with_dimension_to_parametric_frame(point2d, grid2d)

        return self.point2d_to_3d(point2d_01)

    def linesegment2d_parametric_to_dimension(self, linesegment2d, grid2d: volmdlr.grid.Grid2D):
        '''
        convert a linesegment2d from the parametric to the dimensioned frame
        '''

        points = linesegment2d.discretization_points(20)
        points_dim = [
            self.point2d_parametric_to_dimension(
                p, grid2d) for p in points]

        return vme.BSplineCurve2D.from_points_interpolation(
            points_dim, max(self.degree_u, self.degree_v))

    def linesegment3d_to_2d_with_dimension(self, linesegment3d, grid2d: volmdlr.grid.Grid2D):
        '''
        compute the linesegment2d of a linesegment3d, on a Bspline surface, in the dimensioned frame
        '''

        linesegment2d = self.linesegment3d_to_2d(linesegment3d)
        bsplinecurve2d_with_dimension = self.linesegment2d_parametric_to_dimension(linesegment2d, grid2d)

        return bsplinecurve2d_with_dimension

    def linesegment2d_with_dimension_to_parametric_frame(self, linesegment2d):
        '''
        convert a linesegment2d from the dimensioned to the parametric frame
        '''

        try:
            linesegment2d = volmdlr.edges.LineSegment2D(
                self.point2d_with_dimension_to_parametric_frame(linesegment2d.start, self._grids2d),
                self.point2d_with_dimension_to_parametric_frame(linesegment2d.end, self._grids2d))
        except NotImplementedError:
            return None

        return linesegment2d

    def linesegment2d_with_dimension_to_3d(self, linesegment2d):
        '''
        compute the linesegment3d, on a Bspline surface, of a linesegment2d defined in the dimensioned frame
        '''

        linesegment2d_01 = self.linesegment2d_with_dimension_to_parametric_frame(linesegment2d)
        linesegment3d = self.linesegment2d_to_3d(linesegment2d_01)

        return linesegment3d

    def bsplinecurve2d_parametric_to_dimension(self, bsplinecurve2d, grid2d: volmdlr.grid.Grid2D):
        '''
        convert a bsplinecurve2d from the parametric to the dimensioned frame
        '''

        # check if bsplinecurve2d is in a list
        if isinstance(bsplinecurve2d, list):
            bsplinecurve2d = bsplinecurve2d[0]
        points = bsplinecurve2d.control_points
        points_dim = []

        for p in points:
            points_dim.append(self.point2d_parametric_to_dimension(p, grid2d))

        bsplinecurve2d_with_dimension = volmdlr.edges.BSplineCurve2D(bsplinecurve2d.degree, points_dim,
                                                                     bsplinecurve2d.knot_multiplicities,
                                                                     bsplinecurve2d.knots,
                                                                     bsplinecurve2d.weights,
                                                                     bsplinecurve2d.periodic)

        return bsplinecurve2d_with_dimension

    def bsplinecurve3d_to_2d_with_dimension(self, bsplinecurve3d, grid2d: volmdlr.grid.Grid2D):
        '''
        compute the bsplinecurve2d of a bsplinecurve3d, on a Bspline surface, in the dimensioned frame
        '''

        bsplinecurve2d_01 = self.bsplinecurve3d_to_2d(bsplinecurve3d)
        bsplinecurve2d_with_dimension = self.bsplinecurve2d_parametric_to_dimension(
            bsplinecurve2d_01, grid2d)

        return bsplinecurve2d_with_dimension

    def bsplinecurve2d_with_dimension_to_parametric_frame(self, bsplinecurve2d):
        '''
        convert a bsplinecurve2d from the dimensioned to the parametric frame
        '''

        points_dim = bsplinecurve2d.control_points
        points = []
        for p in points_dim:
            points.append(
                self.point2d_with_dimension_to_parametric_frame(p, self._grids2d))

        bsplinecurve2d = volmdlr.edges.BSplineCurve2D(bsplinecurve2d.degree, points,
                                                      bsplinecurve2d.knot_multiplicities,
                                                      bsplinecurve2d.knots,
                                                      bsplinecurve2d.weights,
                                                      bsplinecurve2d.periodic)
        return bsplinecurve2d

    def bsplinecurve2d_with_dimension_to_3d(self, bsplinecurve2d):
        '''
        compute the bsplinecurve3d, on a Bspline surface, of a bsplinecurve2d defined in the dimensioned frame
        '''

        bsplinecurve2d_01 = self.bsplinecurve2d_with_dimension_to_parametric_frame(bsplinecurve2d)
        bsplinecurve3d = self.bsplinecurve2d_to_3d(bsplinecurve2d_01)

        return bsplinecurve3d

    def arc2d_parametric_to_dimension(self, arc2d, grid2d: volmdlr.grid.Grid2D):
        '''
        convert a arc2d from the parametric to the dimensioned frame
        '''

        number_points = math.ceil(arc2d.angle * 7) + 1
        l = arc2d.length()
        points = [self.point2d_parametric_to_dimension(arc2d.point_at_abscissa(
            i * l / (number_points - 1)), grid2d) for i in range(number_points)]

        return vme.BSplineCurve2D.from_points_interpolation(
            points, max(self.degree_u, self.degree_v))

    def arc3d_to_2d_with_dimension(self, arc3d, grid2d: volmdlr.grid.Grid2D):
        '''
        compute the arc2d of a arc3d, on a Bspline surface, in the dimensioned frame
        '''

        bsplinecurve2d = self.arc3d_to_2d(arc3d)[0]  # it's a bsplinecurve2d
        arc2d_with_dimension = self.bsplinecurve2d_parametric_to_dimension(bsplinecurve2d, grid2d)

        return arc2d_with_dimension  # it's a bsplinecurve2d-dimension

    def arc2d_with_dimension_to_parametric_frame(self, arc2d):
        '''
        convert a arc2d from the dimensioned to the parametric frame
        '''

        number_points = math.ceil(arc2d.angle * 7) + 1
        l = arc2d.length()

        points = [self.point2d_with_dimension_to_parametric_frame(arc2d.point_at_abscissa(
            i * l / (number_points - 1)), self._grids2d) for i in range(number_points)]

        return vme.BSplineCurve2D.from_points_interpolation(
            points, max(self.degree_u, self.degree_v))

    def arc2d_with_dimension_to_3d(self, arc2d):
        '''
        compute the  arc3d, on a Bspline surface, of a arc2d in the dimensioned frame
        '''

        arc2d_01 = self.arc2d_with_dimension_to_parametric_frame(arc2d)
        arc3d = self.arc2d_to_3d(arc2d_01)

        return arc3d  # it's a bsplinecurve3d

    def contour2d_parametric_to_dimension(self, contour2d: volmdlr.wires.Contour2D,
                                          grid2d: volmdlr.grid.Grid2D):
        '''
        convert a contour2d from the parametric to the dimensioned frame
        '''

        primitives2d_dim = []

        for primitive2d in contour2d.primitives:
            # method_name = '{}_parametric_to_dimension'.format(
            #     primitive2d.__class__.__name__.lower())
            method_name = f'{primitive2d.__class__.__name__.lower()}_parametric_to_dimension'

            if hasattr(self, method_name):
                primitives = getattr(self, method_name)(primitive2d, grid2d)
                if primitives:
                    primitives2d_dim.append(primitives)

            else:
                raise NotImplementedError(
                    f'Class {self.__class__.__name__} does not implement {method_name}')

        return volmdlr.wires.Contour2D(primitives2d_dim)

    def contour3d_to_2d_with_dimension(self, contour3d: volmdlr.wires.Contour3D,
                                       grid2d: volmdlr.grid.Grid2D):
        '''
        compute the contou2d of a contour3d, on a Bspline surface, in the dimensioned frame
        '''

        contour2d_01 = self.contour3d_to_2d(contour3d)

        return self.contour2d_parametric_to_dimension(contour2d_01, grid2d)

    def contour2d_with_dimension_to_parametric_frame(self, contour2d):
        '''
        convert a contour2d from the dimensioned to the parametric frame
        '''

        # TODO: check and avoid primitives with start=end
        primitives2d = []

        for primitive2d in contour2d.primitives:
            method_name = f'{primitive2d.__class__.__name__.lower()}_with_dimension_to_parametric_frame'

            if hasattr(self, method_name):
                primitives = getattr(self, method_name)(primitive2d)
                if primitives:
                    primitives2d.append(primitives)

            else:
                raise NotImplementedError(
                    # 'Class {} does not implement {}'.format(self.__class__.__name__,
                    #                                         method_name))
                    f'Class {self.__class__.__name__} does not implement {method_name}')

        # #Avoid to have primitives with start=end
        # start_points = []
        # for i in range(0, len(new_start_points)-1):
        #     if new_start_points[i] != new_start_points[i+1]:
        #         start_points.append(new_start_points[i])
        # if new_start_points[-1] != new_start_points[0]:
        #     start_points.append(new_start_points[-1])

        return volmdlr.wires.Contour2D(primitives2d)

    def contour2d_with_dimension_to_3d(self, contour2d):
        '''
        compute the contour3d, on a Bspline surface, of a contour2d define in the dimensioned frame
        '''

        contour01 = self.contour2d_with_dimension_to_parametric_frame(contour2d)

        return self.contour2d_to_3d(contour01)

    @classmethod
    def from_geomdl_surface(cls, surface):
        '''
        create a volmdlr's BSpline_Surface3D from a geomdl's one
        '''

        control_points = []
        for i in range(0, len(surface.ctrlpts)):
            control_points.append(volmdlr.Point3D(surface.ctrlpts[i][0], surface.ctrlpts[i][1], surface.ctrlpts[i][2]))

        (u_knots, u_multiplicities) = knots_vector_inv((surface.knotvector_u))
        (v_knots, v_multiplicities) = knots_vector_inv((surface.knotvector_v))

        bspline_surface = cls(degree_u=surface.degree_u,
                              degree_v=surface.degree_v,
                              control_points=control_points,
                              nb_u=surface.ctrlpts_size_u,
                              nb_v=surface.ctrlpts_size_v,
                              u_multiplicities=u_multiplicities,
                              v_multiplicities=v_multiplicities,
                              u_knots=u_knots,
                              v_knots=v_knots)

        return bspline_surface

    @classmethod
    def points_fitting_into_bspline_surface(cls, points_3d, size_u, size_v, degree_u, degree_v):
        '''
        Bspline Surface interpolation through 3d points

        Parameters
        ----------
        points_3d : volmdlr.Point3D
            data points
        size_u : int
            number of data points on the u-direction.
        size_v : int
            number of data points on the v-direction.
        degree_u : int
            degree of the output surface for the u-direction.
        degree_v : int
            degree of the output surface for the v-direction.

        Returns
        -------
        B-spline surface

        '''

        points = []
        for i in range(0, len(points_3d)):
            points.append((points_3d[i].x, points_3d[i].y, points_3d[i].z))

        surface = interpolate_surface(points, size_u, size_v, degree_u, degree_v)

        return cls.from_geomdl_surface(surface)

    @classmethod
    def points_approximate_into_bspline_surface(cls, points_3d, size_u, size_v, degree_u, degree_v, **kwargs):
        '''
        Bspline Surface approximate through 3d points

        Parameters
        ----------
        points_3d : volmdlr.Point3D
            data points
        size_u : int
            number of data points on the u-direction.
        size_v : int
            number of data points on the v-direction.
        degree_u : int
            degree of the output surface for the u-direction.
        degree_v : int
            degree of the output surface for the v-direction.

        Keyword Arguments:
            * ``ctrlpts_size_u``: number of control points on the u-direction. *Default: size_u - 1*
            * ``ctrlpts_size_v``: number of control points on the v-direction. *Default: size_v - 1*

        Returns
        -------
        B-spline surface: volmdlr.faces.BSplineSurface3D

        '''

        # Keyword arguments
        num_cpts_u = kwargs.get('ctrlpts_size_u', size_u - 1)  # number of datapts, r + 1 > number of ctrlpts, n + 1
        num_cpts_v = kwargs.get('ctrlpts_size_v', size_v - 1)  # number of datapts, s + 1 > number of ctrlpts, m + 1

        points = [tuple([*pt]) for pt in points_3d]

        surface = approximate_surface(points, size_u, size_v, degree_u, degree_v,
                                      ctrlpts_size_u=num_cpts_u, num_cpts_v=num_cpts_v)

        return cls.from_geomdl_surface(surface)

    @classmethod
    def from_cylindrical_faces(cls, cylindrical_faces, degree_u, degree_v,
                               points_x: int = 10, points_y: int = 10):
        '''
        define a bspline surface from a list of cylindrical faces

        Parameters
        ----------
        cylindrical_faces : List[volmdlr.faces.CylindricalFace3D]
            faces 3d
        degree_u : int
            degree of the output surface for the u-direction
        degree_v : int
            degree of the output surface for the v-direction
        points_x : int
            number of points in x-direction
        points_y : int
            number of points in y-direction

        Returns
        -------
        B-spline surface

        '''

        if len(cylindrical_faces) == 1:
            return cls.from_cylindrical_face(cylindrical_faces[0], degree_u, degree_v, points_x=50, points_y=50)

        if len(cylindrical_faces) > 1:
            bspline_surfaces = []
            direction = cylindrical_faces[0].adjacent_direction(cylindrical_faces[1])

            if direction == 'x':
                bounding_rectangle_0 = cylindrical_faces[0].surface2d.outer_contour.bounding_rectangle()
                ymin = bounding_rectangle_0[2]
                ymax = bounding_rectangle_0[3]
                for face in cylindrical_faces:
                    bounding_rectangle = face.surface2d.outer_contour.bounding_rectangle()
                    ymin = min(ymin, bounding_rectangle[2])
                    ymax = max(ymax, bounding_rectangle[3])
                for face in cylindrical_faces:
                    bounding_rectangle = face.surface2d.outer_contour.bounding_rectangle()

                    points_3d = face.surface3d.grid3d(
                        volmdlr.grid.Grid2D.from_properties(
                            x_limits=(bounding_rectangle[0], bounding_rectangle[1]),
                            y_limits=(ymin, ymax),
                            points_nbr=(points_x, points_y)))

                    bspline_surfaces.append(
                        cls.points_fitting_into_bspline_surface(
                            points_3d, points_x, points_y, degree_u, degree_v))

            elif direction == 'y':
                bounding_rectangle_0 = cylindrical_faces[0].surface2d.outer_contour.bounding_rectangle()
                xmin = bounding_rectangle_0[0]
                xmax = bounding_rectangle_0[1]
                for face in cylindrical_faces:
                    bounding_rectangle = face.surface2d.outer_contour.bounding_rectangle()
                    xmin = min(xmin, bounding_rectangle[0])
                    xmax = max(xmax, bounding_rectangle[1])
                for face in cylindrical_faces:
                    bounding_rectangle = face.surface2d.outer_contour.bounding_rectangle()

                    points_3d = face.surface3d.grid3d(
                        volmdlr.grid.Grid2D.from_properties(
                            x_limits=(xmin, xmax),
                            y_limits=(bounding_rectangle[2], bounding_rectangle[3]),
                            points_nbr=(points_x, points_y)))

                    bspline_surfaces.append(
                        cls.points_fitting_into_bspline_surface(
                            points_3d, points_x, points_y, degree_u, degree_v))

            to_be_merged = bspline_surfaces[0]
            for i in range(0, len(bspline_surfaces) - 1):
                merged = to_be_merged.merge_with(bspline_surfaces[i + 1])
                to_be_merged = merged

            bspline_surface = to_be_merged

            return bspline_surface

    @classmethod
    def from_cylindrical_face(cls, cylindrical_face, degree_u, degree_v,
                              **kwargs):  # points_x: int = 50, points_y: int = 50
        '''
        define a bspline surface from a cylindrical face

        Parameters
        ----------
        cylindrical_face : volmdlr.faces.CylindricalFace3D
            face 3d
        degree_u : int
            degree of the output surface for the u-direction.
        degree_v : int
            degree of the output surface for the v-direction.
        points_x : int
            number of points in x-direction
        points_y : int
            number of points in y-direction

        Returns
        -------
        B-spline surface

        '''

        points_x = kwargs['points_x']
        points_y = kwargs['points_y']
        bounding_rectangle = cylindrical_face.surface2d.outer_contour.bounding_rectangle()
        points_3d = cylindrical_face.surface3d.grid3d(
            volmdlr.grid.Grid2D.from_properties(x_limits=(bounding_rectangle[0],
                                                          bounding_rectangle[1]),
                                                y_limits=(bounding_rectangle[2],
                                                          bounding_rectangle[3]),
                                                points_nbr=(points_x, points_y)))

        return cls.points_fitting_into_bspline_surface(points_3d, points_x, points_x, degree_u, degree_v)

    def intersection_with(self, other_bspline_surface3d):
        '''
        compute intersection points between two Bspline surfaces
        return u,v parameters for intersection points for both surfaces
        '''

        def f(X):
            return (self.point2d_to_3d(volmdlr.Point2D(X[0], X[1])) -
                    other_bspline_surface3d.point2d_to_3d(volmdlr.Point2D(X[2], X[3]))).norm()

        x = npy.linspace(0, 1, 10)
        x_init = []
        for xi in x:
            for yi in x:
                x_init.append((xi, yi, xi, yi))

        u1, v1, u2, v2 = [], [], [], []
        solutions = []
        for x0 in x_init:
            z = scp.optimize.least_squares(f, x0=x0, bounds=([0, 1]))
            # print(z.cost)
            if z.fun < 1e-5:
                solution = z.x
                if solution not in solutions:
                    solutions.append(solution)
                    u1.append(solution[0])
                    v1.append(solution[1])
                    u2.append(solution[2])
                    v2.append(solution[3])

        # uv1 = [[min(u1),max(u1)],[min(v1),max(v1)]]
        # uv2 = [[min(u2),max(u2)],[min(v2),max(v2)]]

        return ((u1, v1), (u2, v2))  # (uv1, uv2)

    def plane_intersection(self, plane3d):
        '''
        compute intersection points between a Bspline surface and a plane3d
        '''

        def f(X):
            return ((self.surface.evaluate_single((X[0], X[1]))[0]) * plane3d.equation_coefficients()[0] +
                    (self.surface.evaluate_single((X[0], X[1]))[1]) * plane3d.equation_coefficients()[1] +
                    (self.surface.evaluate_single((X[0], X[1]))[2]) * plane3d.equation_coefficients()[2] +
                    plane3d.equation_coefficients()[3])

        x = npy.linspace(0, 1, 20)
        x_init = []
        for xi in x:
            for yi in x:
                x_init.append((xi, yi))

        # x_init = volmdlr.Point2D.grid2d(20, 20, 0, 1, 0, 1)

        intersection_points = []
        # solutions = []
        # u, v =[],  []

        for x0 in x_init:
            z = scp.optimize.least_squares(f, x0=x0, bounds=([0, 1]))
            if z.fun < 1e-20:
                #     cost.append(z.cost)
                # # print(z.cost)
                # if z.cost<1e-20:
                solution = z.x
                intersection_points.append(volmdlr.Point3D(self.surface.evaluate_single((solution[0], solution[1]))[0],
                                                           self.surface.evaluate_single((solution[0], solution[1]))[1],
                                                           self.surface.evaluate_single((solution[0], solution[1]))[
                                                               2]))
        # intersection_points.sort()
        # u.append(solution[0])
        # v.append(solution[1])
        # solutions.append(solution)

        # return (u,v)
        return intersection_points

    def error_with_point3d(self, point3d):
        '''
        compute the error/distance between the Bspline surface and a point3d
        '''

        def f(x):
            return (point3d - self.point2d_to_3d(volmdlr.Point2D(x[0], x[1]))).norm()

        cost = []

        for x0 in [(0, 0), (0, 1), (1, 0), (1, 1), (0.5, 0.5)]:
            z = scp.optimize.least_squares(f, x0=x0, bounds=([0, 1]))
            cost.append(z.fun)

        return min(cost)

    def error_with_edge3d(self, edge3d):
        '''
        compute the error/distance between the Bspline surface and an edge3d
        it's the mean of the start and end points errors'
        '''

        return (self.error_with_point3d(edge3d.start) + self.error_with_point3d(edge3d.end)) / 2

    def nearest_edges3d(self, contour3d, threshold: float):
        '''
        compute the nearest edges of a contour3d to a Bspline_surface3d based on a threshold
        '''

        nearest = []
        for primitive in contour3d.primitives:
            if self.error_with_edge3d(primitive) <= threshold:
                nearest.append(primitive)
        nearest_primitives = volmdlr.wires.Wire3D(nearest)

        return nearest_primitives

    def edge3d_to_2d_with_dimension(self, edge3d, grid2d: volmdlr.grid.Grid2D):
        '''
        compute the edge2d of a edge3d, on a Bspline surface, in the dimensioned frame
        '''

        # method_name = '{}_to_2d_with_dimension'.format(edge3d.__class__.__name__.lower())
        method_name = f'{edge3d.__class__.__name__.lower()}_to_2d_with_dimension'

        if hasattr(self, method_name):
            edge2d_dim = getattr(self, method_name)(edge3d, grid2d)
            if edge2d_dim:
                return edge2d_dim
            else:
                raise NotImplementedError
        else:
            raise NotImplementedError(
                # 'Class {} does not implement {}'.format(self.__class__.__name__,
                #                                         method_name))
                f'Class {self.__class__.__name__} does not implement {method_name}')

    def wire3d_to_2d(self, wire3d):
        '''
        compute the 2d of a wire3d, on a Bspline surface
        '''

        contour = self.contour3d_to_2d(wire3d)

        return volmdlr.wires.Wire2D(contour.primitives)

    def wire3d_to_2d_with_dimension(self, wire3d):
        '''
        compute the 2d of a wire3d, on a Bspline surface, in the dimensioned frame
        '''

        contour = self.contour3d_to_2d_with_dimension(wire3d, self._grids2d)

        return volmdlr.wires.Wire2D(contour.primitives)

    def split_surface_u(self, u: float):
        '''
        split the surface at the input parametric coordinate on the u-direction

        Parameters
        ----------
        u : float
            Parametric coordinate u choosen between 0 and 1

        Returns
        -------
        surfaces : list
            Two splitted surfaces

        '''

        surfaces_geo = split_surface_u(self.surface, u)
        surfaces = []
        for s in surfaces_geo:
            surfaces.append(volmdlr.faces.BSplineSurface3D.from_geomdl_surface(s))

        return surfaces

    def split_surface_v(self, v: float):
        '''
        split the surface at the input parametric coordinate on the v-direction

        Parameters
        ----------
        v : float
            Parametric coordinate v choosen between 0 and 1

        Returns
        -------
        surfaces : list
            Two splitted surfaces

        '''

        surfaces_geo = split_surface_v(self.surface, v)
        surfaces = []
        for s in surfaces_geo:
            surfaces.append(volmdlr.faces.BSplineSurface3D.from_geomdl_surface(s))

        return surfaces

    def split_surface_with_bspline_curve(self, bspline_curve3d: volmdlr.edges.BSplineCurve3D):
        '''
        cuts the surface into two pieces with a bspline curve

        Parameters
        ----------
        bspline_curve3d : volmdlr.edges.BSplineCurve3D


        Returns
        -------
        surfaces : list
            Two splitted surfaces

        '''

        surfaces = []
        bspline_curve2d = self.bsplinecurve3d_to_2d(bspline_curve3d)[0]
        # if type(bspline_curve2d) == list:
        #     points = [bspline_curve2d[0].start]
        #     for edge in bspline_curve2d:
        #         points.append(edge.end)
        #     bspline_curve2d = vme.BSplineCurve2D.from_points_approximation(points, 2, ctrlpts_size = 5)
        contour = self.rectangular_cut(0, 1, 0, 1).surface2d.outer_contour
        contours = contour.cut_by_bspline_curve(bspline_curve2d)

        du, dv = bspline_curve2d.end - bspline_curve2d.start
        resolution = 8

        for contour in contours:
            u_min, u_max, v_min, v_max = contour.bounding_rectangle().bounds()
            if du > dv:
                delta_u = u_max - u_min
                nlines_x = int(delta_u * resolution)
                lines_x = [vme.Line2D(volmdlr.Point2D(u_min, v_min),
                                      volmdlr.Point2D(u_min, v_max))]
                for i in range(nlines_x):
                    u = u_min + (i + 1) / (nlines_x + 1) * delta_u
                    lines_x.append(vme.Line2D(volmdlr.Point2D(u, v_min),
                                              volmdlr.Point2D(u, v_max)))
                lines_x.append(vme.Line2D(volmdlr.Point2D(u_max, v_min),
                                          volmdlr.Point2D(u_max, v_max)))
                lines = lines_x

            else:
                delta_v = v_max - v_min
                nlines_y = int(delta_v * resolution)
                lines_y = [vme.Line2D(volmdlr.Point2D(v_min, v_min),
                                      volmdlr.Point2D(v_max, v_min))]
                for i in range(nlines_y):
                    v = v_min + (i + 1) / (nlines_y + 1) * delta_v
                    lines_y.append(vme.Line2D(volmdlr.Point2D(v_min, v),
                                              volmdlr.Point2D(v_max, v)))
                lines_y.append(vme.Line2D(volmdlr.Point2D(v_min, v_max),
                                          volmdlr.Point2D(v_max, v_max)))
                lines = lines_y

            pt0 = volmdlr.O2D
            points = []

            for line in lines:
                inter = contour.line_intersections(line)
                if inter:
                    pt = set()
                    for p in inter:
                        pt.add(p[0])
                else:
                    raise NotImplementedError

                pt = sorted(pt, key=lambda p: pt0.point_distance(p))
                pt0 = pt[0]
                edge = volmdlr.edges.LineSegment2D(pt[0], pt[1])

                points.extend(edge.discretization_points(number_points=10))

            points3d = []
            for p in points:
                points3d.append(self.point2d_to_3d(p))

            size_u, size_v, degree_u, degree_v = 10, 10, self.degree_u, self.degree_v
            surfaces.append(
                volmdlr.faces.BSplineSurface3D.points_fitting_into_bspline_surface(
                    points3d, size_u, size_v, degree_u, degree_v))

        return surfaces

    def point_belongs(self, point3d):
        '''
        check if a point3d belongs to the bspline_surface or not
        '''

        def f(x):
            p3d = self.point2d_to_3d(volmdlr.Point2D(x[0], x[1]))
            return point3d.point_distance(p3d)

        x = npy.linspace(0, 1, 5)
        x_init = []
        for xi in x:
            for yi in x:
                x_init.append((xi, yi))

        for x0 in x_init:
            z = scp.optimize.least_squares(f, x0=x0, bounds=([0, 1]))
            if z.fun < 1e-10:
                return True
        return False

    def is_intersected_with(self, other_bspline_surface3d):
        '''
        check if the two surfaces are intersected or not
        return True, when there are more 50points on the intersection zone
        '''

        # intersection_results = self.intersection_with(other_bspline_surface3d)
        # if len(intersection_results[0][0]) >= 50:
        #     return True
        # else:
        #     return False

        def f(X):
            return (self.point2d_to_3d(volmdlr.Point2D(X[0], X[1])) -
                    other_bspline_surface3d.point2d_to_3d(volmdlr.Point2D(X[2], X[3]))).norm()

        x = npy.linspace(0, 1, 10)
        x_init = []
        for xi in x:
            for yi in x:
                x_init.append((xi, yi, xi, yi))

        i = 0
        for x0 in x_init:
            z = scp.optimize.least_squares(f, x0=x0, bounds=([0, 1]))
            if z.fun < 1e-5:
                i += 1
                if i >= 50:
                    return True
        return False

    def merge_with(self, other_bspline_surface3d):
        '''
        merge two adjacent surfaces based on their faces

        Parameters
        ----------
        other_bspline_face3d : volmdlr.faces.BSplineSurface3D

        Returns
        -------
        merged_surface : volmdlr.faces.BSplineSurface3D

        '''

        bspline_face3d = self.rectangular_cut(0, 1, 0, 1)
        other_bspline_face3d = other_bspline_surface3d.rectangular_cut(0, 1, 0, 1)

        bsplines = [self, other_bspline_surface3d]
        bsplines_new = bsplines

        center = [bspline_face3d.surface2d.outer_contour.center_of_mass(),
                  other_bspline_face3d.surface2d.outer_contour.center_of_mass()]
        grid2d_direction = (bspline_face3d.pair_with(other_bspline_face3d))[1]

        if bspline_face3d.outer_contour3d.is_sharing_primitives_with(other_bspline_face3d.outer_contour3d):

            xmin, xmax, ymin, ymax = self.xy_limits(other_bspline_surface3d)

        elif self.is_intersected_with(other_bspline_surface3d):
            # find pimitives to split with
            contour1 = bspline_face3d.outer_contour3d
            contour2 = other_bspline_face3d.outer_contour3d

            distances = []
            for p1 in contour1.primitives:
                dis = []
                for p2 in contour2.primitives:
                    point1 = (p1.start + p1.end) / 2
                    point2 = (p2.start + p2.end) / 2
                    dis.append(point1.point_distance(point2))
                distances.append(dis)

            i = distances.index((min(distances)))
            j = distances[i].index(min(distances[i]))

            curves = [contour2.primitives[j], contour1.primitives[i]]

            # split surface
            for i, bspline in enumerate(bsplines):
                surfaces = bspline.split_surface_with_bspline_curve(curves[i])

                errors = []
                for s in surfaces:
                    errors.append(s.error_with_point3d(bsplines[i].point2d_to_3d(center[i])))

                bsplines_new[i] = surfaces[errors.index(min(errors))]

            xmin, xmax, ymin, ymax = [0] * len(bsplines_new), [1] * len(bsplines_new), [0] * \
                len(bsplines_new), [1] * len(bsplines_new)

            grid2d_direction = (
                bsplines_new[0].rectangular_cut(
                    0, 1, 0, 1).pair_with(
                    bsplines_new[1].rectangular_cut(
                        0, 1, 0, 1)))[1]

        else:
            xmin, xmax, ymin, ymax = [0] * len(bsplines_new), [1] * len(bsplines_new), [0] * \
                                               len(bsplines_new), [1] * len(bsplines_new)

        # grid3d
        points3d = []
        for i, bspline in enumerate(bsplines_new):
            grid3d = bspline.grid3d(volmdlr.grid.Grid2D.from_properties(x_limits=(0, 1),
                                                                        y_limits=(0, 1),
                                                                        points_nbr=(50, 50),
                                                                        direction=grid2d_direction[i]))

            points3d.extend(grid3d)

            # fitting
        size_u, size_v, degree_u, degree_v = 100, 50, max(
            bsplines[0].degree_u, bsplines[1].degree_u), max(
            bsplines[0].degree_v, bsplines[1].degree_v)

        merged_surface = volmdlr.faces.BSplineSurface3D.points_fitting_into_bspline_surface(
            points3d, size_u, size_v, degree_u, degree_v)

        return merged_surface

    def xy_limits(self, other_bspline_surface3d):
        '''
        compute x, y limits to define grid2d
        '''

        grid2d_direction = (
            self.rectangular_cut(
                0, 1, 0, 1).pair_with(
                other_bspline_surface3d.rectangular_cut(
                    0, 1, 0, 1)))[1]

        xmin, xmax, ymin, ymax = [], [], [], []
        if grid2d_direction[0][1] == '+y':
            xmin.append(0)
            xmax.append(1)
            ymin.append(0)
            ymax.append(0.99)
        elif grid2d_direction[0][1] == '+x':
            xmin.append(0)
            xmax.append(0.99)
            ymin.append(0)
            ymax.append(1)
        elif grid2d_direction[0][1] == '-x':
            xmin.append(0.01)
            xmax.append(1)
            ymin.append(0)
            ymax.append(1)
        elif grid2d_direction[0][1] == '-y':
            xmin.append(0)
            xmax.append(1)
            ymin.append(0.01)
            ymax.append(1)

        xmin.append(0)
        xmax.append(1)
        ymin.append(0)
        ymax.append(1)

        return xmin, xmax, ymin, ymax


class BezierSurface3D(BSplineSurface3D):

    def __init__(self, degree_u: int, degree_v: int,
                 control_points: List[List[volmdlr.Point3D]],
                 nb_u: int, nb_v: int, name=''):
        u_knots = utilities.generate_knot_vector(degree_u, nb_u)
        v_knots = utilities.generate_knot_vector(degree_v, nb_v)

        u_multiplicities = [1] * len(u_knots)
        v_multiplicities = [1] * len(v_knots)

        BSplineSurface3D.__init__(self, degree_u, degree_v,
                                  control_points, nb_u, nb_v,
                                  u_multiplicities, v_multiplicities,
                                  u_knots, v_knots, None, name)


class Face3D(volmdlr.core.Primitive3D):
    min_x_density = 1
    min_y_density = 1

    def __init__(self, surface3d, surface2d: Surface2D,
                 name: str = ''):
        self.surface3d = surface3d
        self.surface2d = surface2d
        # self.bounding_box = self._bounding_box()

        volmdlr.core.Primitive3D.__init__(self, name=name)

    def __hash__(self):
        return hash(self.surface3d) + hash(self.surface2d)

    def __eq__(self, other_):
        if other_.__class__.__name__ != self.__class__.__name__:
            return False
        equal = (self.surface3d == other_.surface3d
                 and self.surface2d == other_.surface2d)
        return equal

    def point_belongs(self, point3d: volmdlr.Point3D):
        """
        Tells you if a point is on the 3D face and inside its contour
        """
        point2d = self.surface3d.point3d_to_2d(point3d)
        point2d_plus_2pi = point2d.translation(volmdlr.Point2D(volmdlr.TWO_PI, 0))
        point2d_minus_2pi = point2d.translation(volmdlr.Point2D(-volmdlr.TWO_PI, 0))
        check_point3d = self.surface3d.point2d_to_3d(point2d)
        if check_point3d.point_distance(point3d) > 1e-6:
            return False

        return any(self.surface2d.point_belongs(pt2d) for pt2d in [point2d, point2d_plus_2pi, point2d_minus_2pi])

    @property
    def outer_contour3d(self):
        """

        """
        return self.surface3d.contour2d_to_3d(self.surface2d.outer_contour)

    @property
    def inner_contours3d(self):
        """

        """
        return [self.surface3d.contour2d_to_3d(c) for c in
                self.surface2d.inner_contours]

    @property
    def bounding_box(self):
        """
        this error is raised to enforce overloading of this method
        """
        raise NotImplementedError(
            f"bounding_box method must be"
            f"overloaded by {self.__class__.__name__}")

    @bounding_box.setter
    def bounding_box(self, new_bounding_box):
        """Sets the bounding box to a new value"""
        raise NotImplementedError(
            f"bounding_box setter method must be"
            f"overloaded by {self.__class__.__name__}")

    def get_bounding_box(self):
        raise NotImplementedError(
            f"self.__class__.__name__"
            f"overloaded by {self.__class__.__name__}")

    def area(self):
        return self.surface2d.area()

    @classmethod
    def from_step(cls, arguments, object_dict):
        name = arguments[0][1:-1]
        contours = [object_dict[int(arg[1:])] for arg in arguments[1]]
        surface = object_dict[int(arguments[2])]
        if hasattr(surface, 'face_from_contours3d'):
            if (len(contours) == 1) and isinstance(contours[0],
                                                   volmdlr.Point3D):
                return surface

            return surface.face_from_contours3d(contours, name)
        raise NotImplementedError(
            'Not implemented :face_from_contours3d in {}'.format(surface))

    def to_step(self, current_id):
        xmin, xmax, ymin, ymax = self.surface2d.bounding_rectangle().bounds()
        subsurfaces2d = [self.surface2d]
        line_x = None
        if self.surface3d.x_periodicity and (xmax - xmin) >= 0.45 * self.surface3d.x_periodicity:
            line_x = vme.Line2D(volmdlr.Point2D(0.5 * (xmin + xmax), 0),
                                volmdlr.Point2D(
                                    0.5 * (xmin + xmax), 1))
        line_y = None
        if self.surface3d.y_periodicity and (
                ymax - ymin) >= 0.45 * self.surface3d.y_periodicity:
            line_y = vme.Line2D(
                volmdlr.Point2D(0., 0.5 * (ymin + ymax)),
                volmdlr.Point2D(1, 0.5 * (ymin + ymax)))

        if line_x:
            subsurfaces2 = []
            for subsurface2d in subsurfaces2d:
                subsurfaces2.extend(subsurface2d.cut_by_line(line_x))
            subsurfaces2d = subsurfaces2

        if line_y:
            subsurfaces2 = []
            for subsurface2d in subsurfaces2d:
                subsurfaces2.extend(subsurface2d.cut_by_line(line_y))
            subsurfaces2d = subsurfaces2

        if len(subsurfaces2d) > 1:
            content = ''
            face_ids = []
            for i, subsurface2d in enumerate(subsurfaces2d):
                face = self.__class__(self.surface3d, subsurface2d)
                face_content, face_id = face.to_step_without_splitting(
                    current_id)
                face_ids.append(face_id[0])
                content += face_content
                current_id = face_id[0] + 1
            return content, face_ids
        else:
            return self.to_step_without_splitting(current_id)

    def to_step_without_splitting(self, current_id):
        content, surface3d_ids = self.surface3d.to_step(current_id)
        current_id = max(surface3d_ids) + 1

        if len(surface3d_ids) != 1:
            raise NotImplementedError('What to do with more than 1 id ? with 0 id ?')
        outer_contour_content, outer_contour_id = self.outer_contour3d.to_step(
            current_id, surface_id=surface3d_ids[0], surface3d=self.surface3d)
        content += outer_contour_content
        content += "#{} = FACE_BOUND('{}',#{},.T.);\n".format(
            outer_contour_id + 1, self.name, outer_contour_id)
        contours_ids = [outer_contour_id + 1]
        current_id = outer_contour_id + 2
        for inner_contour3d in self.inner_contours3d:
            inner_contour_content, inner_contour_id = inner_contour3d.to_step(
                current_id)
            # surface_id=surface3d_id)
            content += inner_contour_content
            face_bound_id = inner_contour_id + 1
            content += "#{} = FACE_BOUND('',#{},.T.);\n".format(
                face_bound_id, inner_contour_id)
            contours_ids.append(face_bound_id)
            current_id = face_bound_id + 1

        content += "#{} = ADVANCED_FACE('{}',({}),#{},.T.);\n".format(
            current_id,
            self.name,
            volmdlr.core.step_ids_to_str(contours_ids),
            surface3d_ids[0])
        # TODO: create an ADVANCED_FACE for each surface3d_ids ?
        return content, [current_id]

    def triangulation_lines(self):
        return [], []

    def triangulation(self):
        lines_x, lines_y = self.triangulation_lines()
        if lines_x and lines_y:
            surfaces = []
            for surface in self.surface2d.split_by_lines(lines_x):
                surfaces.extend(surface.split_by_lines(lines_y))
                # for surface in surface.split_by_lines(lines_y):
                #     ax = self.surface2d.plot()
                #     surface.plot(ax=ax, color='r')

        elif lines_x:
            # try:
            surfaces = self.surface2d.split_by_lines(lines_x)
            # except:
            #     self.plot()
            #     raise NotImplementedError
        elif lines_y:
            surfaces = self.surface2d.split_by_lines(lines_y)
        else:
            surfaces = [self.surface2d]

        # mesh2d = surfaces[0].triangulation()
        # print('ls', len(surfaces))
        # for subsurface in surfaces[1:]:
        #     # mesh2d += subsurface.triangulation()
        #     mesh2d.merge_mesh(subsurface.triangulation())
        meshes = [s.triangulation() for s in surfaces]
        mesh2d = vmd.DisplayMesh2D.merge_meshes(meshes)
        return vmd.DisplayMesh3D(
            [vmd.Node3D(*self.surface3d.point2d_to_3d(p)) for p in
             mesh2d.points],
            mesh2d.triangles)

    def plot2d(self, ax=None, color='k', alpha=1):
        if ax is None:
            _, ax = plt.subplots()
        self.outer_contour.plot()

    def rotation(self, center: volmdlr.Point3D,
                 axis: volmdlr.Vector3D, angle: float):
        """
        Face3D rotation
        :param center: rotation center
        :param axis: rotation axis
        :param angle: angle rotation
        :return: a new rotated Face3D
        """
        new_surface = self.surface3d.rotation(center=center, axis=axis,
                                              angle=angle)
        return self.__class__(new_surface, self.surface2d)

    def rotation_inplace(self, center: volmdlr.Point3D,
                         axis: volmdlr.Vector3D, angle: float):
        """
        Face3D rotation. Object is updated inplace
        :param center: rotation center
        :param axis: rotation axis
        :param angle: rotation angle
        """
        self.surface3d.rotation_inplace(center=center, axis=axis, angle=angle)
        new_bounding_box = self.get_bounding_box()
        self.bounding_box = new_bounding_box

    def translation(self, offset: volmdlr.Vector3D):
        """
        Face3D translation
        :param offset: translation vector
        :return: A new translated Face3D
        """
        new_surface3d = self.surface3d.translation(offset=offset)
        return self.__class__(new_surface3d, self.surface2d)

    def translation_inplace(self, offset: volmdlr.Vector3D):
        """
        Face3D translation. Object is updated inplace
        :param offset: translation vector
        """
        self.surface3d.translation_inplace(offset=offset)
        new_bounding_box = self.get_bounding_box()
        self.bounding_box = new_bounding_box

    def frame_mapping(self, frame: volmdlr.Frame3D, side: str):
        """
        Changes frame_mapping and return a new Face3D
        side = 'old' or 'new'
        """
        new_surface3d = self.surface3d.frame_mapping(frame, side)
        return self.__class__(new_surface3d, self.surface2d.copy(),
                              self.name)

    def frame_mapping_inplace(self, frame: volmdlr.Frame3D, side: str):
        """
        Changes frame_mapping and the object is updated inplace
        side = 'old' or 'new'
        """
        self.surface3d.frame_mapping_inplace(frame, side)
        new_bounding_box = self.get_bounding_box()
        self.bounding_box = new_bounding_box

    def copy(self, deep=True, memo=None):
        return self.__class__(self.surface3d.copy(), self.surface2d.copy(),
                              self.name)

    def line_intersections(self,
                           line: vme.Line3D,
                           ) -> List[volmdlr.Point3D]:
        intersections = []
        for intersection in self.surface3d.line_intersections(line):
            if self.point_belongs(intersection):
                intersections.append(intersection)
        if not intersections:
            for prim in self.outer_contour3d.primitives:
                intersection = prim.line_intersections(line)
                if intersection:
                    if intersection not in intersections:
                        intersections.append(intersection)

        return intersections

    def linesegment_intersections(self, linesegment: vme.LineSegment3D) -> List[volmdlr.Point3D]:
        linesegment_intersections = []
        for intersection in self.surface3d.linesegment_intersections(linesegment):
            if self.point_belongs(intersection):
                linesegment_intersections.append(intersection)
        if not linesegment_intersections:
            for prim in self.outer_contour3d.primitives:
                intersections = prim.linesegment_intersections(linesegment)
                for intersection in intersections:
                    if intersection not in linesegment_intersections:
                        linesegment_intersections.append(intersection)
        return linesegment_intersections

    def fullarc_intersections(self, fullarc: vme.FullArc3D) -> List[volmdlr.Point3D]:
        intersections = []
        for intersection in self.surface3d.fullarc_intersections(fullarc):
            if self.point_belongs(intersection):
                intersections.append(intersection)
        return intersections

    def plot(self, ax=None, color='k', alpha=1, edge_details=False):
        if not ax:
            ax = plt.figure().add_subplot(111, projection='3d')
        self.outer_contour3d.plot(ax=ax, color=color, alpha=alpha,
                                  edge_details=edge_details)
        for contour3d in self.inner_contours3d:
            contour3d.plot(ax=ax, color=color, alpha=alpha,
                           edge_details=edge_details)
        return ax

    def random_point_inside(self):
        point_inside2d = self.surface2d.random_point_inside()
        point3d = self.surface3d.point2d_to_3d(point_inside2d)
        return self.surface3d.point2d_to_3d(point_inside2d)

    def is_adjacent(self, face2: 'Face3D'):
        contour1 = self.outer_contour3d.to_2d(
            self.surface3d.frame.origin,
            self.surface3d.frame.u,
            self.surface3d.frame.v)
        contour2 = face2.outer_contour3d.to_2d(
            self.surface3d.frame.origin,
            self.surface3d.frame.u,
            self.surface3d.frame.v)
        if contour1.is_sharing_primitives_with(contour2):
            return True
        return False

    def edge3d_inside(self, edge3d):
        points = edge3d.discretization_points(number_points=200)
        # length = linesegement3d.length()
        # points = [linesegement3d.point_at_abscissa(length * n / 200) for n in range(1, 199)]
        for point in points[1:-1]:
            if not self.point_belongs(point):
                return False
        return True

    def is_intersecting(self, face2, list_coincident_faces=None, tol: float = 1e-6):
        """
        Verifies if two face are intersecting
        :param face2: face 2
        :param list_coincident_faces: list of coincident faces, if existent
        :param tol: tolerance for calculations
        :return: True if faces intersect, False otherwise
        """
        if list_coincident_faces is None:
            list_coincident_faces = []
        if (self.bounding_box.bbox_intersection(face2.bounding_box) or
            self.bounding_box.distance_to_bbox(face2.bounding_box) <= tol) and \
                (self, face2) not in list_coincident_faces:

            edge_intersections = []
            for prim1 in self.outer_contour3d.primitives + [prim for inner_contour in self.inner_contours3d
                                                            for prim in inner_contour.primitives]:
                edge_intersections = face2.edge_intersections(prim1)
                if edge_intersections:
                    return True
            if not edge_intersections:
                for prim2 in face2.outer_contour3d.primitives + [prim for inner_contour in face2.inner_contours3d
                                                                 for prim in inner_contour.primitives]:
                    edge_intersections = self.edge_intersections(prim2)
                    if edge_intersections:
                        return True

        return False

    def face_intersections_outer_contour(self, face2):
        intersections_points = []
        for edge1 in self.outer_contour3d.primitives:
            intersection_points = face2.edge_intersections(edge1)
            if intersection_points:
                for point in intersection_points:
                    if point not in intersections_points:
                        intersections_points.append(point)

        return intersections_points

    def face_intersections(self, face2, tol=1e-6) -> List[volmdlr.wires.Wire3D]:
        """
        Only works if the surface is planar
        """

        bbox1 = self.bounding_box
        bbox2 = face2.bounding_box
        if not bbox1.bbox_intersection(bbox2) and \
                bbox1.distance_to_bbox(bbox2) >= tol:
            return []
        if self.face_inside(face2) or face2.face_inside(self):
            return []
        # plane_intersections = self.surface3d.plane_intersection(face2.surface3d)
        face_intersections = self.get_face_intersections(face2)
        # valid_intersections = self.validate_face_intersections(face2, intersections_points, intersections_curves)
        return face_intersections

    def get_face_intersections(self, face2):
        intersections = []
        method_name = f'{face2.__class__.__name__.lower()[:-2]}_intersections'
        intersections = getattr(self, method_name)(face2)
        return intersections

    def set_operations_new_faces(self, intersecting_combinations,
                                 contour_extract_inside):
        self_copy = self.copy(deep=True)
        list_cutting_contours = self_copy.get_face_cutting_contours(
            intersecting_combinations)
        if not list_cutting_contours:
            return [self_copy]
        return self_copy.divide_face(list_cutting_contours, contour_extract_inside)

    def get_face_cutting_contours(self, dict_intersecting_combinations):
        """
        get all contours cutting the face, resultig from multiple faces intersections
        :param dict_intersecting_combinations: dictionary containing as keys the combination of intersecting faces
        and as the values the resulting primitive from the intersection of these two faces
        return a list all contours cutting one particular face
        """
        face_intersecting_primitives2d = self.select_face_intersecting_primitives(dict_intersecting_combinations)
        if not face_intersecting_primitives2d:
            return []
        list_cutting_contours = volmdlr.wires.Contour2D.contours_from_edges(face_intersecting_primitives2d[:])
        if self.surface2d.inner_contours:
            valid_cutting_contours = []
            connectig_to_outer_contour = []
            for cutting_contour in list_cutting_contours:
                if (self.surface2d.outer_contour.point_over_contour(cutting_contour.primitives[0].start) and
                    self.surface2d.outer_contour.point_over_contour(cutting_contour.primitives[-1].end)) or \
                        cutting_contour.primitives[0].start == cutting_contour.primitives[-1].end:
                    valid_cutting_contours.append(cutting_contour)
                if self.surface2d.outer_contour.contour_intersections(cutting_contour):
                    connectig_to_outer_contour.append(cutting_contour)
            if len(valid_cutting_contours) == len(list_cutting_contours):
                return valid_cutting_contours
            for cutting_contour in valid_cutting_contours:
                list_cutting_contours.remove(cutting_contour)
            new_cutting_contours, cutting_contours = self.get_inner_contours_cutting_primitives(
                list_cutting_contours, connectig_to_outer_contour)
            return valid_cutting_contours + new_cutting_contours + cutting_contours
        return list_cutting_contours

    def divide_face(self, list_cutting_contours: List[volmdlr.wires.Contour2D], inside):
        """
        :param list_cutting_contours: list of contours cutting the face
        :param inside: when extracting a contour from another contour. It defines the extracted
        contour as being between the two points if True and outside these points if False
        return a list new faces resulting from face division
        """
        list_faces = []
        list_open_cutting_contours = []
        list_closed_cutting_contours = []
        for cutting_contour in list_cutting_contours:
            if cutting_contour.primitives[0].start != cutting_contour.primitives[-1].end:
                list_open_cutting_contours.append(cutting_contour)
                continue
            list_closed_cutting_contours.append(cutting_contour)
        if list_open_cutting_contours:
            list_faces = self.divide_face_with_open_cutting_contours(list_open_cutting_contours, inside)
        list_faces = self.divide_face_with_closed_cutting_contours(list_closed_cutting_contours, list_faces)
        if not list_faces:
            print(True)
        return list_faces

    def divide_face_with_open_cutting_contours(self, list_open_cutting_contours, inside):
        """
        :param list_open_cutting_contours: list containing the open cutting contours
        :param inside: inside portion
        :type inside: bool
        :return: list divided faces
        """
        list_faces = []
        if not self.surface2d.outer_contour.edge_polygon.is_trigo():
            self.surface2d.outer_contour.invert_inplace()
        new_faces_contours = self.surface2d.outer_contour.divide(list_open_cutting_contours, inside)
        new_inner_contours = len(new_faces_contours) * [[]]
        if self.surface2d.inner_contours:
            new_faces_contours, new_inner_contours = self.get_open_contour_divided_faces_inner_contours(
                new_faces_contours)
        for contour, inner_contours in zip(new_faces_contours, new_inner_contours):
            new_face = self.__class__(self.surface3d, Surface2D(contour, inner_contours))
            new_face.outer_contour3d
            list_faces.append(new_face)
        if not list_faces:
            print(True)
        return list_faces

    def divide_face_with_closed_cutting_contours(self, list_closed_cutting_contours, list_faces):
        """
        :param list_closed_cutting_contours: list containing the closed cutting contours
        :param list_faces: list of already divided faces
        :return: list divided faces
        """
        for new_contour in list_closed_cutting_contours:
            if len(new_contour.primitives) >= 3 and \
                    new_contour.primitives[0].start == new_contour.primitives[-1].end:
                inner_contours1 = [new_contour]
                inner_contours2 = []
                if list_faces:
                    new_list_faces = self.get_closed_contour_divided_faces_inner_contours(list_faces, new_contour)
                    list_faces = list_faces + new_list_faces
                    continue
                for inner_contour in self.surface2d.inner_contours:
                    if new_contour.is_inside(inner_contour):
                        inner_contours2.append(inner_contour)
                        continue
                    inner_contours1.append(inner_contour)
                surf3d = self.surface3d
                surf2d = Surface2D(self.surface2d.outer_contour, inner_contours1)
                new_plane = self.__class__(surf3d, surf2d)
                list_faces.append(new_plane)
                list_faces.append(self.__class__(surf3d, Surface2D(new_contour, inner_contours2)))
                continue
            surf3d = self.surface3d
            surf2d = Surface2D(self.surface2d.outer_contour, [])
            new_plane = self.__class__(surf3d, surf2d)
            list_faces.append(new_plane)
        return list_faces
<<<<<<< HEAD
=======

    def get_open_contour_divided_faces_inner_contours(self, new_faces_contours):
        """
        If there is any inner contour, verifies which ones belong to the new divided faces from
        an open cutting contour
        :param new_faces_contours: new faces outer contour
        :return: valid_new_faces_contours, valid_new_faces_contours
        """
        valid_new_faces_contours = []
        valid_inner_contours = []
        for new_face_contour in new_faces_contours:
            for inner_contour in self.surface2d.inner_contours:
                if new_face_contour.is_superposing(inner_contour):
                    break
            else:
                if new_face_contour not in valid_new_faces_contours:
                    inner_contours = []
                    for inner_contour in self.surface2d.inner_contours:
                        if new_face_contour.is_inside(inner_contour):
                            inner_contours.append(inner_contour)
                    valid_new_faces_contours.append(new_face_contour)
                    valid_inner_contours.append(inner_contours)
        return valid_new_faces_contours, valid_inner_contours

    def get_closed_contour_divided_faces_inner_contours(self, list_faces, new_contour):
        """
        If there is any inner contour, verifies which ones belong to the new divided faces from
        a closed cutting contour
        :param list_faces: list of new faces
        :param new_contour: current new face outer contour
        :return: a list of new faces with its inner contours
        """
        new_list_faces = []
        for new_face in list_faces:
            if new_face.surface2d.outer_contour.is_inside(new_contour):
                inner_contours1 = []
                inner_contours2 = []
                if not new_face.surface2d.inner_contours:
                    new_face.surface2d.inner_contours = [new_contour]
                    break
                new_contour_not_sharing_primitives = True
                for i, inner_contour in enumerate(new_face.surface2d.inner_contours):
                    if new_contour.is_inside(inner_contour):
                        if any(inner_contour.primitive_over_contour(prim)
                               for prim in new_contour.primitives):
                            new_face.surface2d.inner_contours[i] = new_contour
                            break
                        inner_contours2.append(inner_contour)
                    elif not any(inner_contour.primitive_over_contour(prim) for prim in
                                 new_contour.primitives):
                        inner_contours1.append(inner_contour)
                    else:
                        new_contour_not_sharing_primitives = False
                else:
                    surf3d = new_face.surface3d
                    if inner_contours1:
                        if new_contour_not_sharing_primitives:
                            inner_contours1.append(new_contour)
                            new_face.surface2d.inner_contours = inner_contours1
                            break
                        surf2d = Surface2D(new_face.surface2d.outer_contour, inner_contours1)
                        new_plane = self.__class__(surf3d, surf2d)
                        new_list_faces.append(new_plane)
                    if inner_contours2:
                        new_list_faces.append(
                            self.__class__(surf3d, Surface2D(new_contour, inner_contours2)))
        return new_list_faces

    def select_face_intersecting_primitives(self, dict_intersecting_combinations):
        """
        Select face intersecting primitives from a dictionary containing all intersection combinations
        :param dict_intersecting_combinations: dictionary containing all intersection combinations
        :return: list of intersecting primitives for current face
        """
        face_intersecting_primitives2d = []
        for intersecting_combination in dict_intersecting_combinations.keys():
            if self in intersecting_combination:
                for intersection_wire in dict_intersecting_combinations[intersecting_combination]:
                    if len(intersection_wire.primitives) != 1:
                        raise NotImplementedError
                    # primitive2 = intersection_wire
                    primitive2_2d = self.surface3d.contour3d_to_2d(intersection_wire)
                    if not self.surface2d.outer_contour.primitive_over_contour(
                                primitive2_2d.primitives[0], tol=1e-7):
                        face_intersecting_primitives2d.append(primitive2_2d.primitives[0])
        return face_intersecting_primitives2d

    def get_inner_contours_cutting_primitives(self, list_cutting_contours, connectig_to_outer_contour):
        """
        Gets cutting primitives connected to face inner_contours
        :param list_cutting_contours: list of contours for resulting from intersection with other faces
        :param connectig_to_outer_contour: list of contours from list_cutting_contours connected to the outer contour
        and not to any outer contour
        :return: lists for final face cutting primitives
        """
        (inner_contours_connected_cutting_contour, dict_inner_contour_intersections,
         dict_cutting_contour_intersections, list_cutting_contours) = self.dictionnaries_cutting_contours(
            list_cutting_contours, connectig_to_outer_contour)
        valid_cutting_contours = []
        list_primitives1 = []
        list_primitives2 = []
        used_cutting_contours = []
        used_inner_contour = []
        for cutting_contour, inner_contours in inner_contours_connected_cutting_contour.items():
            primitives1 = []
            primitives2 = []
            if len(inner_contours) == 1:
                if all(dict_cutting_contour_intersections[inters] in connectig_to_outer_contour for inters in
                       dict_inner_contour_intersections[inner_contours[0]]) and cutting_contour not in \
                        used_cutting_contours and inner_contours[0] not in used_inner_contour:
                    inner_contour_spliting_points = dict_inner_contour_intersections[inner_contours[0]]
                    inner_contour_spliting_points = list(sorted(
                        inner_contour_spliting_points, key=lambda point, ic=inner_contours[0]: ic.abscissa(point)))

                    point1, point2 = self.inner_contour_cutting_points(inner_contour_spliting_points, cutting_contour)
                    primitives1.extend(inner_contours[0].extract_with_points(point1, point2, True))
                    primitives2.extend(inner_contours[0].extract_with_points(point1, point2, False))
                    if sum(prim.length() for prim in primitives2) > sum(prim.length() for prim in primitives1):
                        primitives1, primitives2 = primitives2, primitives1
                    primitives1.extend(dict_cutting_contour_intersections[point2].primitives +
                                       cutting_contour.primitives[:])
                    used_cutting_contours.extend([cutting_contour,
                                                  dict_cutting_contour_intersections[point2]])
                    used_inner_contour.append(inner_contours[0])
                    list_primitives1.append(primitives1)
                    list_primitives2.append(primitives2)
                elif cutting_contour not in valid_cutting_contours:
                    valid_cutting_contours.append(cutting_contour)
            elif len(inner_contours) == 2:
                inner_contour_spliting_points1 = dict_inner_contour_intersections[inner_contours[0]]
                inner_contour_spliting_points2 = dict_inner_contour_intersections[inner_contours[1]]
                inner_contour_spliting_points1 = list(sorted(
                    inner_contour_spliting_points1, key=lambda point, ic=inner_contours[0]: ic.abscissa(point)))
                inner_contour_spliting_points2 = list(sorted(
                    inner_contour_spliting_points2, key=lambda point, ic=inner_contours[1]: ic.abscissa(point)))
                inside1, inside2 = self.is_inside_portion(cutting_contour, inner_contour_spliting_points1,
                                                          inner_contour_spliting_points2)
                primitives1.extend(cutting_contour.primitives[:])
                contour_used = False
                for inner_contour, inner_contour_spliting_points, inside in zip(
                        inner_contours, [inner_contour_spliting_points1, inner_contour_spliting_points2],
                        [inside1, inside2]):
                    if inner_contour in used_inner_contour:
                        contour_used = True
                        continue
                    point1, point2 = self.inner_contour_cutting_points(inner_contour_spliting_points, cutting_contour)
                    primitives1.extend(inner_contour.extract_with_points(point1, point2, inside))
                    primitives1.extend(dict_cutting_contour_intersections[point2].primitives)
                    primitives2.extend(inner_contour.extract_with_points(point1, point2, not inside))
                    used_cutting_contours.extend([cutting_contour, dict_cutting_contour_intersections[point2]])
                if contour_used:
                    list_primitives1 = self.get_connecting_contour(list_primitives1, primitives1)
                else:
                    list_primitives1.append(primitives1)
                list_primitives2.append(primitives2)
                used_inner_contour.extend(inner_contours)
            else:
                raise NotImplementedError
        valid_cutting_contours = [contour for contour in valid_cutting_contours
                                  if contour not in used_cutting_contours]
        new_cutting_contours = [volmdlr.wires.Contour2D(list_prim).order_contour()
                                for list_prim in list_primitives1]
        for list_prim in list_primitives2:
            new_cutting_contours.extend(volmdlr.wires.Contour2D.contours_from_edges(list_prim))
        return new_cutting_contours, valid_cutting_contours

    def dictionnaries_cutting_contours(self, list_cutting_contours, connectig_to_outer_contour):
        inner_contours_connected_cutting_contour = {}
        dict_inner_contour_intersections = {}
        dict_cutting_contour_intersections = {}
        for inner_contour in self.surface2d.inner_contours:
            if not inner_contour.edge_polygon.is_trigo():
                inner_contour.invert_inplace()
            dict_inner_contour_intersections[inner_contour] = []
            for cutting_contour in list_cutting_contours:
                inner_contour_intersections = inner_contour.contour_intersections(cutting_contour)
                if inner_contour_intersections:
                    dict_inner_contour_intersections[inner_contour].extend(inner_contour_intersections)
                    if cutting_contour not in inner_contours_connected_cutting_contour:
                        inner_contours_connected_cutting_contour[cutting_contour] = [inner_contour]
                    else:
                        inner_contours_connected_cutting_contour[cutting_contour].append(inner_contour)
                for intersection in inner_contour_intersections:
                    dict_cutting_contour_intersections[intersection] = cutting_contour
            spliting_points = dict_inner_contour_intersections[inner_contour]
            spliting_points = list(sorted(
                spliting_points, key=lambda point, ic=inner_contour: ic.abscissa(point)))
            remove_spliting_points, new_inner_contour, remove_cutting_contour = self.inner_contours_recalculation(
                inner_contour, spliting_points, dict_cutting_contour_intersections, connectig_to_outer_contour)
            (dict_cutting_contour_intersections, dict_inner_contour_intersections,
             inner_contours_connected_cutting_contour, list_cutting_contours) = \
                self.updated_dictionnaries_cutting_contours(remove_spliting_points, remove_cutting_contour,
                                                            spliting_points, dict_cutting_contour_intersections,
                                                            inner_contour, new_inner_contour, list_cutting_contours,
                                                            dict_inner_contour_intersections,
                                                            inner_contours_connected_cutting_contour)
            inner_contour = new_inner_contour
        return (inner_contours_connected_cutting_contour, dict_inner_contour_intersections,
                dict_cutting_contour_intersections, list_cutting_contours)

    @staticmethod
    def inner_contour_cutting_points(inner_contour_spliting_points, cutting_contour):
        """
        Searches the inner contour points where it must be cutted
        :param inner_contour_spliting_points: all points os intersection with this inner contour
        :param cutting_contour: first cutting contour being used to cut inner contour
        :return: point1, point2
        """
        if cutting_contour.primitives[0].start in inner_contour_spliting_points:
            index_point1 = inner_contour_spliting_points.index(cutting_contour.primitives[0].start)
        else:
            index_point1 = inner_contour_spliting_points.index(cutting_contour.primitives[-1].end)
        if index_point1 != len(inner_contour_spliting_points) - 1:
            index_point2 = index_point1 + 1
        else:
            index_point2 = 0
        point1 = inner_contour_spliting_points[index_point1]
        point2 = inner_contour_spliting_points[index_point2]
        return point1, point2

    @staticmethod
    def is_inside_portion(cutting_contour, inner_contour_spliting_points1, inner_contour_spliting_points2):
        """
        For multiple inner contour intersections with cutting contours, defines if we get the inside or outside portion
        of the inner contour pair
        :param cutting_contour: cutting_contour cutting the two inner contours
        :param inner_contour_spliting_points1: spliting points for contour1
        :param inner_contour_spliting_points2: spliting points for contour1
        :return:
        """
        if (cutting_contour.primitives[0].start != inner_contour_spliting_points1[-1] and
            cutting_contour.primitives[-1].end != inner_contour_spliting_points2[-1]) or \
                (cutting_contour.primitives[0].start != inner_contour_spliting_points2[-1] and
                 cutting_contour.primitives[-1].end != inner_contour_spliting_points2[-1]):
            is_inside1 = True
            is_inside2 = False
        elif (cutting_contour.primitives[0].start == inner_contour_spliting_points1[-1] and
              cutting_contour.primitives[-1].end == inner_contour_spliting_points2[-1]):
            is_inside1 = True
            is_inside2 = False
        elif (cutting_contour.primitives[0].start != inner_contour_spliting_points1[-1] and
              cutting_contour.primitives[-1].end == inner_contour_spliting_points2[-1]) or \
                (cutting_contour.primitives[0].start == inner_contour_spliting_points1[-1] and
                 cutting_contour.primitives[-1].end != inner_contour_spliting_points2[-1]):
            is_inside1 = True
            is_inside2 = True
        else:
            raise NotImplementedError
        return is_inside1, is_inside2

    @staticmethod
    def get_connecting_contour(lists_primitives, inner_primitives):
        """
        Find which contour from resulting inner contour spliting is connected to saved cutting_contours
        :param lists_primitives: saved cutting contours
        :param inner_primitives: splited inner contour
        :return: updated saved cutting contours
        """
        if not lists_primitives:
            lists_primitives.extend(inner_primitives)
            return lists_primitives
        new_list_primitives = lists_primitives[:]
        for i, list_prim in enumerate(lists_primitives):
            if any(prim in list_prim for prim in inner_primitives):
                new_primitives = list_prim + [prim for prim in inner_primitives if prim not in list_prim]
                new_list_primitives[i] = new_primitives
                break
        lists_primitives = new_list_primitives[:]
        return lists_primitives
>>>>>>> f7d281f4

    def get_open_contour_divided_faces_inner_contours(self, new_faces_contours):
        """
        If there is any inner contour, verifies which ones belong to the new divided faces from
        an open cutting contour
        :param new_faces_contours: new faces outer contour
        :return: valid_new_faces_contours, valid_new_faces_contours
        """
        valid_new_faces_contours = []
        valid_inner_contours = []
        for new_face_contour in new_faces_contours:
            for inner_contour in self.surface2d.inner_contours:
                if new_face_contour.is_superposing(inner_contour):
                    break
            else:
                if new_face_contour not in valid_new_faces_contours:
                    inner_contours = []
                    for inner_contour in self.surface2d.inner_contours:
                        if new_face_contour.is_inside(inner_contour):
                            inner_contours.append(inner_contour)
                    valid_new_faces_contours.append(new_face_contour)
                    valid_inner_contours.append(inner_contours)
        return valid_new_faces_contours, valid_inner_contours

<<<<<<< HEAD
    def get_closed_contour_divided_faces_inner_contours(self, list_faces, new_contour):
        """
        If there is any inner contour, verifies which ones belong to the new divided faces from
        a closed cutting contour
        :param list_faces: list of new faces
        :param new_contour: current new face outer contour
        :return: a list of new faces with its inner contours
        """
        new_list_faces = []
        for new_face in list_faces:
            if new_face.surface2d.outer_contour.is_inside(new_contour):
                inner_contours1 = []
                inner_contours2 = []
                if not new_face.surface2d.inner_contours:
                    new_face.surface2d.inner_contours = [new_contour]
                    break
                new_contour_not_sharing_primitives = True
                for i, inner_contour in enumerate(new_face.surface2d.inner_contours):
                    if new_contour.is_inside(inner_contour):
                        if any(inner_contour.primitive_over_contour(prim)
                               for prim in new_contour.primitives):
                            new_face.surface2d.inner_contours[i] = new_contour
                            break
                        inner_contours2.append(inner_contour)
                    elif not any(inner_contour.primitive_over_contour(prim) for prim in
                                 new_contour.primitives):
                        inner_contours1.append(inner_contour)
                    else:
                        new_contour_not_sharing_primitives = False
                else:
                    surf3d = new_face.surface3d
                    if inner_contours1:
                        if new_contour_not_sharing_primitives:
                            inner_contours1.append(new_contour)
                            new_face.surface2d.inner_contours = inner_contours1
                            break
                        surf2d = Surface2D(new_face.surface2d.outer_contour, inner_contours1)
                        new_plane = self.__class__(surf3d, surf2d)
                        new_list_faces.append(new_plane)
                    if inner_contours2:
                        new_list_faces.append(
                            self.__class__(surf3d, Surface2D(new_contour, inner_contours2)))
        return new_list_faces

    def select_face_intersecting_primitives(self, dict_intersecting_combinations):
        """
        Select face intersecting primitives from a dictionary containing all intersection combinations
        :param dict_intersecting_combinations: dictionary containing all intersection combinations
        :return: list of intersecting primitives for current face
        """
        face_intersecting_primitives2d = []
        for intersecting_combination in dict_intersecting_combinations.keys():
            if self in intersecting_combination:
                for intersection_wire in dict_intersecting_combinations[intersecting_combination]:
                    if len(intersection_wire.primitives) != 1:
                        raise NotImplementedError
                    # primitive2 = intersection_wire
                    primitive2_2d = self.surface3d.contour3d_to_2d(intersection_wire)
                    if not self.surface2d.outer_contour.primitive_over_contour(
                                primitive2_2d.primitives[0], tol=1e-7):
                        face_intersecting_primitives2d.append(primitive2_2d.primitives[0])
        return face_intersecting_primitives2d

    def get_inner_contours_cutting_primitives(self, list_cutting_contours, connectig_to_outer_contour):
        """
        Gets cutting primitives connected to face inner_contours
        :param list_cutting_contours: list of contours for resulting from intersection with other faces
        :param connectig_to_outer_contour: list of contours from list_cutting_contours connected to the outer contour
        and not to any outer contour
        :return: lists for final face cutting primitives
        """
        (inner_contours_connected_cutting_contour, dict_inner_contour_intersections,
         dict_cutting_contour_intersections, list_cutting_contours) = self.dictionnaries_cutting_contours(
            list_cutting_contours, connectig_to_outer_contour)
        valid_cutting_contours = []
        list_primitives1 = []
        list_primitives2 = []
        used_cutting_contours = []
        used_inner_contour = []
        for cutting_contour, inner_contours in inner_contours_connected_cutting_contour.items():
            primitives1 = []
            primitives2 = []
            if len(inner_contours) == 1:
                if all(dict_cutting_contour_intersections[inters] in connectig_to_outer_contour for inters in
                       dict_inner_contour_intersections[inner_contours[0]]) and cutting_contour not in \
                        used_cutting_contours and inner_contours[0] not in used_inner_contour:
                    inner_contour_spliting_points = dict_inner_contour_intersections[inner_contours[0]]
                    inner_contour_spliting_points = list(sorted(
                        inner_contour_spliting_points, key=lambda point, ic=inner_contours[0]: ic.abscissa(point)))

                    point1, point2 = self.inner_contour_cutting_points(inner_contour_spliting_points, cutting_contour)
                    primitives1.extend(inner_contours[0].extract_with_points(point1, point2, True))
                    primitives2.extend(inner_contours[0].extract_with_points(point1, point2, False))
                    if sum(prim.length() for prim in primitives2) > sum(prim.length() for prim in primitives1):
                        primitives1, primitives2 = primitives2, primitives1
                    primitives1.extend(dict_cutting_contour_intersections[point2].primitives +
                                       cutting_contour.primitives[:])
                    used_cutting_contours.extend([cutting_contour,
                                                  dict_cutting_contour_intersections[point2]])
                    used_inner_contour.append(inner_contours[0])
                    list_primitives1.append(primitives1)
                    list_primitives2.append(primitives2)
                elif cutting_contour not in valid_cutting_contours:
                    valid_cutting_contours.append(cutting_contour)
            elif len(inner_contours) == 2:
                inner_contour_spliting_points1 = dict_inner_contour_intersections[inner_contours[0]]
                inner_contour_spliting_points2 = dict_inner_contour_intersections[inner_contours[1]]
                inner_contour_spliting_points1 = list(sorted(
                    inner_contour_spliting_points1, key=lambda point, ic=inner_contours[0]: ic.abscissa(point)))
                inner_contour_spliting_points2 = list(sorted(
                    inner_contour_spliting_points2, key=lambda point, ic=inner_contours[1]: ic.abscissa(point)))
                inside1, inside2 = self.is_inside_portion(cutting_contour, inner_contour_spliting_points1,
                                                          inner_contour_spliting_points2)
                primitives1.extend(cutting_contour.primitives[:])
                contour_used = False
                for inner_contour, inner_contour_spliting_points, inside in zip(
                        inner_contours, [inner_contour_spliting_points1, inner_contour_spliting_points2],
                        [inside1, inside2]):
                    if inner_contour in used_inner_contour:
                        contour_used = True
                        continue
                    point1, point2 = self.inner_contour_cutting_points(inner_contour_spliting_points, cutting_contour)
                    primitives1.extend(inner_contour.extract_with_points(point1, point2, inside))
                    primitives1.extend(dict_cutting_contour_intersections[point2].primitives)
                    primitives2.extend(inner_contour.extract_with_points(point1, point2, not inside))
                    used_cutting_contours.extend([cutting_contour, dict_cutting_contour_intersections[point2]])
                if contour_used:
                    list_primitives1 = self.get_connecting_contour(list_primitives1, primitives1)
                else:
                    list_primitives1.append(primitives1)
                list_primitives2.append(primitives2)
                used_inner_contour.extend(inner_contours)
            else:
                raise NotImplementedError
        valid_cutting_contours = [contour for contour in valid_cutting_contours
                                  if contour not in used_cutting_contours]
        new_cutting_contours = [volmdlr.wires.Contour2D(list_prim).order_contour()
                                for list_prim in list_primitives1]
        for list_prim in list_primitives2:
            new_cutting_contours.extend(volmdlr.wires.Contour2D.contours_from_edges(list_prim))
        return new_cutting_contours, valid_cutting_contours
=======
    @staticmethod
    def updated_dictionnaries_cutting_contours(remove_spliting_points, remove_cutting_contour, spliting_points,
                                               dict_cutting_contour_intersections, old_inner_contour,
                                               new_inner_contour, list_cutting_contours,
                                               dict_inner_contour_intersections,
                                               inner_contours_connected_cutting_contour):
        for remove_point in remove_spliting_points:
            if remove_point in spliting_points:
                spliting_points.remove(remove_point)
            if remove_point in dict_cutting_contour_intersections:
                del dict_cutting_contour_intersections[remove_point]
        del dict_inner_contour_intersections[old_inner_contour]
        dict_inner_contour_intersections[new_inner_contour] = spliting_points
        for contour in remove_cutting_contour:
            if contour in list_cutting_contours:
                list_cutting_contours.remove(contour)
            if contour in inner_contours_connected_cutting_contour:
                del inner_contours_connected_cutting_contour[contour]
        for cutting_contour, innr_cntrs in inner_contours_connected_cutting_contour.items():
            if old_inner_contour in innr_cntrs:
                inner_contours_connected_cutting_contour[cutting_contour].remove(old_inner_contour)
                inner_contours_connected_cutting_contour[cutting_contour].append(new_inner_contour)
        return (dict_cutting_contour_intersections, dict_inner_contour_intersections,
                inner_contours_connected_cutting_contour, list_cutting_contours)
>>>>>>> f7d281f4




class PlaneFace3D(Face3D):
    """
    :param contours: The face's contour2D
    :type contours: volmdlr.Contour2D
    :param plane: Plane used to place your face
    :type plane: Plane3D
    """
    _standalone_in_db = False
    _generic_eq = True
    _non_serializable_attributes = ['bounding_box', 'polygon2D']
    _non_data_eq_attributes = ['name', 'bounding_box', 'outer_contour3d',
                               'inner_contours3d']
    _non_data_hash_attributes = []

    def __init__(self, surface3d: Plane3D, surface2d: Surface2D,
                 name: str = ''):
        # if not isinstance(outer_contour2d, volmdlr.Contour2D):
        #     raise ValueError('Not a contour2D: {}'.format(outer_contour2d))
        self._bbox = None
        Face3D.__init__(self,
                        surface3d=surface3d,
                        surface2d=surface2d,
                        name=name)

    # @classmethod
    # def _repair_points_and_polygon2d(cls, points, plane):
    #     if points[0] == points[-1]:
    #         points = points[:-1]
    #     polygon_points = [
    #         p.to_2d(plane.origin, plane.vectors[0], plane.vectors[1]) for p in
    #         points]
    #     repaired_points = [p.copy() for p in points]
    #     polygon2D = volmdlr.ClosedPolygon2D(polygon_points)
    #     if polygon2D.SelfIntersect()[0]:
    #         repaired_points = [repaired_points[1]] + [
    #             repaired_points[0]] + repaired_points[2:]
    #         polygon_points = [polygon_points[1]] + [
    #             polygon_points[0]] + polygon_points[2:]
    #         if polygon_points[0] == polygon_points[-1]:
    #             repaired_points = repaired_points[:-1]
    #             polygon_points = polygon_points[:-1]
    #         polygon2D = volmdlr.ClosedPolygon2D(polygon_points)
    #     return repaired_points, polygon2D

    # @classmethod
    # def dict_to_object(cls, dict_, global_dict=None, pointers_memo: Dict[str, Any] = None, path: str = '#'):
    #     plane3d = Plane3D.dict_to_object(dict_['surface3d'],
    #                                      global_dict=global_dict,
    #                                      pointers_memo=pointers_memo,
    #                                      path=f'{path}/surface3d')
    #     surface2d = Surface2D.dict_to_object(dict_['surface2d'],
    #                                          global_dict=global_dict,
    #                                          pointers_memo=pointers_memo,
    #                                          path=f'{path}/surface2d')
    #     return cls(plane3d, surface2d, dict_['name'])

    def copy(self, deep=True, memo=None):
        return PlaneFace3D(self.surface3d.copy(), self.surface2d.copy(),
                           self.name)

    @property
    def bounding_box(self):
        """
        """
        if not self._bbox:
            self._bbox = self.get_bounding_box()
        return self._bbox

<<<<<<< HEAD
    @staticmethod
    def get_connecting_contour(lists_primitives, inner_primitives):
        """
        Find which contour from resulting inner contour spliting is connected to saved cutting_contours
        :param lists_primitives: saved cutting contours
        :param inner_primitives: splited inner contour
        :return: updated saved cutting contours
        """
        if not lists_primitives:
            lists_primitives.extend(inner_primitives)
            return lists_primitives
        new_list_primitives = lists_primitives[:]
        for i, list_prim in enumerate(lists_primitives):
            if any(prim in list_prim for prim in inner_primitives):
                new_primitives = list_prim + [prim for prim in inner_primitives if prim not in list_prim]
                new_list_primitives[i] = new_primitives
                break
        lists_primitives = new_list_primitives[:]
        return lists_primitives

    def inner_contours_recalculation(self, inner_contour, spliting_points, spliting_points_and_cutting_contour,
                                     connectig_to_outer_contour):
        """
        Verifies if there is a cutting contours from face intersections connected to an inner contour at the two ends,
        if true this inner contour is updated with this cutting contour
        :param inner_contour: inner contour
        :param spliting_points: current inner contour spliting points
        :param spliting_points_and_cutting_contour: dictionnary containing all spliting points and
        the corresponding cutting contour
        :param connectig_to_outer_contour: list of the cutting contours connected to the outer contour
        :return: spliting points to be removed from list of spliting points and current inner contour updated
        """
        j = self.surface2d.inner_contours.index(inner_contour)
        remove_spliting_points = []
        remove_cutting_contour = []
        for point1, point2 in zip(spliting_points[:-1], spliting_points[1:]):
            if spliting_points_and_cutting_contour[point1] not in connectig_to_outer_contour and \
                    spliting_points_and_cutting_contour[point2] not in connectig_to_outer_contour and \
                    spliting_points_and_cutting_contour[point1] == spliting_points_and_cutting_contour[point2]:
                remove_cutting_contour.append(spliting_points_and_cutting_contour[point1])
                remove_spliting_points.extend([point1, point2])
                primitives1 = inner_contour.extract_with_points(point1, point2, True) + \
                    spliting_points_and_cutting_contour[point1].primitives
                primitives2 = inner_contour.extract_with_points(point1, point2, False) + \
                    spliting_points_and_cutting_contour[point1].primitives
                contour1 = volmdlr.wires.Contour2D(primitives1).order_contour()
                contour2 = volmdlr.wires.Contour2D(primitives2).order_contour()
                if contour1.is_inside(inner_contour):
                    self.surface2d.inner_contours[j] = contour1
                    inner_contour = self.surface2d.inner_contours[j]
                    remove_spliting_points.extend([point1, point2])
                elif contour2.is_inside(inner_contour):
                    self.surface2d.inner_contours[j] = contour2
                    inner_contour = self.surface2d.inner_contours[j]
                    remove_spliting_points.extend([point1, point2])
        return remove_spliting_points, inner_contour, remove_cutting_contour

    @staticmethod
    def updated_dictionnaries_cutting_contours(remove_spliting_points, remove_cutting_contour, spliting_points,
                                               dict_cutting_contour_intersections, old_inner_contour,
                                               new_inner_contour, list_cutting_contours,
                                               dict_inner_contour_intersections,
                                               inner_contours_connected_cutting_contour):
        for remove_point in remove_spliting_points:
            if remove_point in spliting_points:
                spliting_points.remove(remove_point)
            if remove_point in dict_cutting_contour_intersections:
                del dict_cutting_contour_intersections[remove_point]
        del dict_inner_contour_intersections[old_inner_contour]
        dict_inner_contour_intersections[new_inner_contour] = spliting_points
        for contour in remove_cutting_contour:
            if contour in list_cutting_contours:
                list_cutting_contours.remove(contour)
            if contour in inner_contours_connected_cutting_contour:
                del inner_contours_connected_cutting_contour[contour]
        for cutting_contour, innr_cntrs in inner_contours_connected_cutting_contour.items():
            if old_inner_contour in innr_cntrs:
                inner_contours_connected_cutting_contour[cutting_contour].remove(old_inner_contour)
                inner_contours_connected_cutting_contour[cutting_contour].append(new_inner_contour)
        return (dict_cutting_contour_intersections, dict_inner_contour_intersections,
                inner_contours_connected_cutting_contour, list_cutting_contours)




class PlaneFace3D(Face3D):
    """
    :param contours: The face's contour2D
    :type contours: volmdlr.Contour2D
    :param plane: Plane used to place your face
    :type plane: Plane3D
    """
    _standalone_in_db = False
    _generic_eq = True
    _non_serializable_attributes = ['bounding_box', 'polygon2D']
    _non_data_eq_attributes = ['name', 'bounding_box', 'outer_contour3d',
                               'inner_contours3d']
    _non_data_hash_attributes = []

    def __init__(self, surface3d: Plane3D, surface2d: Surface2D,
                 name: str = ''):
        # if not isinstance(outer_contour2d, volmdlr.Contour2D):
        #     raise ValueError('Not a contour2D: {}'.format(outer_contour2d))
        self._bbox = None
        Face3D.__init__(self,
                        surface3d=surface3d,
                        surface2d=surface2d,
                        name=name)

    # @classmethod
    # def _repair_points_and_polygon2d(cls, points, plane):
    #     if points[0] == points[-1]:
    #         points = points[:-1]
    #     polygon_points = [
    #         p.to_2d(plane.origin, plane.vectors[0], plane.vectors[1]) for p in
    #         points]
    #     repaired_points = [p.copy() for p in points]
    #     polygon2D = volmdlr.ClosedPolygon2D(polygon_points)
    #     if polygon2D.SelfIntersect()[0]:
    #         repaired_points = [repaired_points[1]] + [
    #             repaired_points[0]] + repaired_points[2:]
    #         polygon_points = [polygon_points[1]] + [
    #             polygon_points[0]] + polygon_points[2:]
    #         if polygon_points[0] == polygon_points[-1]:
    #             repaired_points = repaired_points[:-1]
    #             polygon_points = polygon_points[:-1]
    #         polygon2D = volmdlr.ClosedPolygon2D(polygon_points)
    #     return repaired_points, polygon2D

    # @classmethod
    # def dict_to_object(cls, dict_, global_dict=None, pointers_memo: Dict[str, Any] = None, path: str = '#'):
    #     plane3d = Plane3D.dict_to_object(dict_['surface3d'],
    #                                      global_dict=global_dict,
    #                                      pointers_memo=pointers_memo,
    #                                      path=f'{path}/surface3d')
    #     surface2d = Surface2D.dict_to_object(dict_['surface2d'],
    #                                          global_dict=global_dict,
    #                                          pointers_memo=pointers_memo,
    #                                          path=f'{path}/surface2d')
    #     return cls(plane3d, surface2d, dict_['name'])

    def copy(self, deep=True, memo=None):
        return PlaneFace3D(self.surface3d.copy(), self.surface2d.copy(),
                           self.name)

    @property
    def bounding_box(self):
        """
        """
        if not self._bbox:
            self._bbox = self.get_bounding_box()
        return self._bbox

    @bounding_box.setter
    def bounding_box(self, new_bounding_box):
        self._bbox = new_bounding_box

    def get_bounding_box(self):
        return self.outer_contour3d._bounding_box()

    def face_inside(self, face2):
        """
        verifies if a face is inside another face.
        It returns True if face2 is inside or False if the opposite
        """
        if not type(self) is type(face2):
            return False
        if self.surface3d.is_coincident(face2.surface3d):
            self_contour2d = self.outer_contour3d.to_2d(
                self.surface3d.frame.origin, self.surface3d.frame.u, self.surface3d.frame.v)
            face2_contour2d = face2.outer_contour3d.to_2d(
                self.surface3d.frame.origin, self.surface3d.frame.u, self.surface3d.frame.v)
            if self_contour2d.is_inside(face2_contour2d):
                return True
        return False

    # def average_center_point(self):
    #     """
    #     excluding holes
    #     """
    #     points = self.points
    #     nb = len(points)
    #     x = npy.sum([p[0] for p in points]) / nb
    #     y = npy.sum([p[1] for p in points]) / nb
    #     z = npy.sum([p[2] for p in points]) / nb
    #     return volmdlr.Point3D((x, y, z))

    def distance_to_point(self, point, return_other_point=False):
        # """
        # Only works if the surface is planar
        # TODO : this function does not take into account if Face has holes
        # """
        # On projette le point sur la surface plane
        # Si le point est à l'intérieur de la face,
        # on retourne la distance de projection
        # Si le point est à l'extérieur, on projette le point sur le plan
        # On calcule en 2D la distance entre la projection
        # et le polygone contour
        # On utilise le theroeme de Pythagore pour calculer
        # la distance minimale entre le point et le contour

        projected_pt = point.plane_projection3d(self.surface3d.frame.origin,
                                                self.surface3d.frame.u,
                                                self.surface3d.frame.v)
        projection_distance = point.point_distance(projected_pt)

        if self.point_belongs(projected_pt):
            if return_other_point:
                return projection_distance, projected_pt
            return projection_distance

        point_2D = point.to_2d(self.surface3d.frame.origin, self.surface3d.frame.u,
                               self.surface3d.frame.v)

        polygon2D = self.surface2d.outer_contour.to_polygon(angle_resolution=10)
        border_distance, other_point = polygon2D.point_border_distance(point_2D, return_other_point=True)

        other_point = self.surface3d.point2d_to_3d(volmdlr.Point2D(*other_point))

        if return_other_point:
            return (projection_distance ** 2 + border_distance ** 2) ** 0.5, \
                   other_point
        return (projection_distance ** 2 + border_distance ** 2) ** 0.5

    def minimum_distance_points_plane(self, other_plane_face,
                                      return_points=False):
        # """
        # Only works if the surface is planar
        # TODO : this function does not take into account if Face has holes
        # TODO : TRAITER LE CAS OU LA DISTANCE LA PLUS COURTE N'EST PAS D'UN SOMMET
        # """
        # On calcule la distance entre la face 1 et chaque point de la face 2
        # On calcule la distance entre la face 2 et chaque point de la face 1

        # if self.face_intersection(other_plane_face) is not None:
        #     return 0, None, None
        #
        # polygon1_points_3D = [volmdlr.Point3D(p.vector) for p in
        #                       self.contours3d[0].tessel_points]
        # polygon2_points_3D = [volmdlr.Point3D(p.vector) for p in
        #                       other_plane_face.contours3d[0].tessel_points]
        #
        # distances = []
        # if not return_points:
        #     d_min = other_plane_face.distance_to_point(polygon1_points_3D[0])
        #     for point1 in polygon1_points_3D[1:]:
        #         d = other_plane_face.distance_to_point(point1)
        #         if d < d_min:
        #             d_min = d
        #     for point2 in polygon2_points_3D:
        #         d = self.distance_to_point(point2)
        #         if d < d_min:
        #             d_min = d
        #     return d_min
        #
        # else:
        #     for point1 in polygon1_points_3D:
        #         d, other_point = other_plane_face.distance_to_point(
        #             point1,
        #             return_other_point=True)
        #         distances.append((d, point1, other_point))
        #     for point2 in polygon2_points_3D:
        #         d, other_point = self.distance_to_point(
        #             point2,
        #             return_other_point=True
        #         )
        #         distances.append((d, point2, other_point))
        #
        # d_min, point_min, other_point_min = distances[0]
        # for distance in distances[1:]:
        #     if distance[0] < d_min:
        #         d_min = distance[0]
        #         point_min = distance[1]
        #         other_point_min = distance[2]
        #
        # return point_min, other_point_min

        min_distance = math.inf
        for edge1 in self.outer_contour3d.primitives:
            for edge2 in other_plane_face.outer_contour3d.primitives:
                dist = edge1.minimum_distance(edge2,
                                              return_points=return_points)
                if return_points:
                    if dist[0] < min_distance:
                        min_distance = dist[0]
                        p1, p2 = dist[1], dist[2]
                else:
                    if dist < min_distance:
                        min_distance = dist
        if return_points:
            return min_distance, p1, p2
        else:
            return min_distance

    def edge_intersections(self, edge):
        intersections = []
        method_name = f'{edge.__class__.__name__.lower()[:-2]}_intersections'
        if hasattr(self, method_name):
            intersections = getattr(self, method_name)(edge)
        # linesegment = vme.LineSegment3D(edge.start, edge.end)
        # for surface3d_inter in self.surface3d.linesegment_intersections(linesegment):
        #     point2d = self.surface3d.point3d_to_2d(surface3d_inter)
        #     if self.surface2d.point_belongs(point2d):
        #         if surface3d_inter not in intersections:
        #             intersections.append(surface3d_inter)
        if not intersections:
            for point in [edge.start, edge.end]:
                if self.point_belongs(point):
                    if point not in intersections:
                        intersections.append(point)
        return intersections

    def face_intersections_inner_contours(self, face2):
        intersections = []
        for inner_contour2d in face2.surface2d.inner_contours:
            inner_contour3d = face2.surface3d.contour2d_to_3d(inner_contour2d)
            for inner_edge2 in inner_contour3d.primitives:
                intersection_points = self.edge_intersections(inner_edge2)
                if intersection_points:
                    for point in intersection_points:
                        if point not in intersections:
                            intersections.append(point)

        return intersections

    def validate_inner_contour_intersections(self, intersections, face2=None):
        intersection_primitives = []
        for point1, point2 in combinations(intersections, 2):
            if point1 != point2:
                line_segment3d = volmdlr.edges.LineSegment3D(point1, point2)
                if self.edge3d_inside(line_segment3d) and line_segment3d not in intersection_primitives:
                    if face2 is not None:
                        if face2.edge3d_inside(line_segment3d):
                            intersection_primitives.append(line_segment3d)
                    else:
                        intersection_primitives.append(line_segment3d)
        return intersection_primitives

    def planeface_intersections(self, planeface):
        face2_plane_interections = planeface.surface3d.plane_intersection(self.surface3d)
        points_intersections = []
        for contour in [self.outer_contour3d, planeface.outer_contour3d] + self.inner_contours3d +\
                             planeface.inner_contours3d:
            for intersection in contour.line_intersections(face2_plane_interections[0]):
                if intersection not in points_intersections:
                    points_intersections.append(intersection)
        points_intersections = face2_plane_interections[0].sort_points_along_line(points_intersections)
        planeface_intersections = []
        for point1, point2 in zip(points_intersections[:-1], points_intersections[1:]):
            linesegment3d = volmdlr.edges.LineSegment3D(point1, point2)
            over_self_outer_contour = self.outer_contour3d.primitive_over_contour(linesegment3d)
            over_planeface_outer_contour = planeface.outer_contour3d.primitive_over_contour(linesegment3d)
            if over_self_outer_contour and over_planeface_outer_contour:
                continue
            if self.edge3d_inside(linesegment3d) or over_self_outer_contour:
                if planeface.edge3d_inside(linesegment3d):
                    planeface_intersections.append(volmdlr.wires.Wire3D([linesegment3d]))
                elif over_planeface_outer_contour:
                    planeface_intersections.append(volmdlr.wires.Wire3D([linesegment3d]))
        return planeface_intersections

    def triangle_intersections(self, triangleface):
        return self.planeface_intersections(triangleface)

    def cylindricalface_intersections(self, cylindricalface: 'CylindricalFace3D'):
        intersections_points = []
        cylindricalsurfaceface_intersections = cylindricalface.surface3d.plane_intersection(self.surface3d)
        if not isinstance(cylindricalsurfaceface_intersections[0], volmdlr.edges.Line3D):
            if all(self.edge3d_inside(intersection) and cylindricalface.edge3d_inside(intersection)
                   for intersection in cylindricalsurfaceface_intersections):
                return cylindricalsurfaceface_intersections
        # else:
        #     raise NotImplementedError
        intersections_points = self.face_intersections_outer_contour(cylindricalface) +\
                               cylindricalface.face_intersections_outer_contour(self)
        # for edge1 in cylindricalface.outer_contour3d.primitives:
        #     intersection_points = self.edge_intersections(edge1)
        #     if intersection_points:
        #         for point in intersection_points:
        #             if point not in intersections_points:
        #                 intersections_points.append(point)
        face_intersections = []
        # if len(cylindricalsurfaceface_intersections) == 1:
        #     intersections_points = cylindricalsurfaceface_intersections[0].sort_points_along_wire(intersections_points)
        #     for point1, point2 in zip(intersections_points[:-1], intersections_points[1:]):
        #         edge = cylindricalsurfaceface_intersections[0].trim(point1, point2)
        #         if self.edge3d_inside(edge) and cylindricalface.edge3d_inside(edge):
        #             face_intersections.append(volmdlr.wires.Wire3D([edge]))
        # else:
        for primitive in cylindricalsurfaceface_intersections:
            points_on_primitive = []
            for point in intersections_points:
                if primitive.point_belongs(point):
                    points_on_primitive.append(point)
            if not points_on_primitive:
                continue
            if isinstance(primitive, volmdlr.edges.Line3D):
                points_on_primitive = primitive.sort_points_along_line(points_on_primitive)
            else:
                points_on_primitive = primitive.sort_points_along_wire(points_on_primitive)
                points_on_primitive = points_on_primitive + [points_on_primitive[0]]
            for point1, point2 in zip(points_on_primitive[:-1], points_on_primitive[1:]):
                edge = primitive.trim(point1, point2)
                if self.edge3d_inside(edge) and cylindricalface.edge3d_inside(edge):
                    face_intersections.append(volmdlr.wires.Wire3D([edge]))
            # raise NotImplementedError
        return face_intersections

    # def get_face_intersections(self, face2):
    #     intersections = []
    #     method_name = f'{face2.__class__.__name__.lower()[:-2]}_intersections'
    #     if hasattr(self, method_name):
    #         intersections = getattr(self, method_name)(face2)
    #     return intersections
        # planeface_intersections = self.planeface_intersections(face2)
        # intersections_points = []
        # if face2.surface2d.inner_contours:
        #     intersections_points.extend(self.face_intersections_inner_contours(face2))
        # if self.surface2d.inner_contours:
        #     intersections_points.extend(face2.face_intersections_inner_contours(self))
        # face2_intersections_points, face2_intersections_curves = face2.face_intersections_outer_contour(self)
        # self_intersections_points, self_intersections_curves = self.face_intersections_outer_contour(face2)
        # for point in self_intersections_points + face2_intersections_points:
        #     if point not in intersections_points:
        #         intersections_points.append(point)
        # return intersections_points, self_intersections_curves + face2_intersections_curves

    def validate_face_intersections(self, face2, intersections_points: List[volmdlr.Point3D], intersections_curves):
        if intersections_curves and not intersections_points:
            return intersections_curves
        if intersections_curves and intersections_points:
            if len(intersections_curves) > 1:
                raise NotImplementedError
            if all(intersections_curves[0].pont_belongs(point) for point in intersections_points):
                pass
        elif len(intersections_points) > 1:
            if intersections_points[0] == intersections_points[1]:
                return []
            if self.surface2d.inner_contours:
                intersection_primitives = self.validate_inner_contour_intersections(intersections_points, face2)
            elif face2.surface2d.inner_contours:
                intersection_primitives = face2.validate_inner_contour_intersections(intersections_points, self)
            elif len(intersections) > 2:
                intersection_primitives = self.validate_inner_contour_intersections(intersections_points, face2)
                if not intersections:
                    raise NotImplementedError
            else:
                intersection_primitives = [volmdlr.edges.LineSegment3D(
                    intersections_points[0], intersections_points[1])]
            intersection_wires = [volmdlr.wires.Wire3D([primitive])
                                  for primitive in intersection_primitives]
            return intersection_wires
        # elif not isinstance(intersections[0], volmdlr.Point3D):
        #     return intersections
        return []

    def minimum_distance(self, other_face, return_points=False):
        if other_face.__class__ is CylindricalFace3D:
            p1, p2 = other_face.minimum_distance_points_cyl(self)
            if return_points:
                return p1.point_distance(p2), p1, p2
            else:
                return p1.point_distance(p2)

        if other_face.__class__ is PlaneFace3D:
            if return_points:
                dist, p1, p2 = self.minimum_distance_points_plane(other_face,
                                                                  return_points=return_points)
                return dist, p1, p2
            else:
                dist = self.minimum_distance_points_plane(other_face,
                                                          return_points=return_points)
                return dist

        if other_face.__class__ is ToroidalFace3D:
            p1, p2 = other_face.minimum_distance_points_plane(self)
            if return_points:
                return p1.point_distance(p2), p1, p2
            else:
                return p1.point_distance(p2)

=======
    @bounding_box.setter
    def bounding_box(self, new_bounding_box):
        self._bbox = new_bounding_box

    def get_bounding_box(self):
        return self.outer_contour3d._bounding_box()

    def face_inside(self, face2):
        """
        verifies if a face is inside another face.
        It returns True if face2 is inside or False if the opposite
        """
        if not type(self) is type(face2):
            return False
        if self.surface3d.is_coincident(face2.surface3d):
            self_contour2d = self.outer_contour3d.to_2d(
                self.surface3d.frame.origin, self.surface3d.frame.u, self.surface3d.frame.v)
            face2_contour2d = face2.outer_contour3d.to_2d(
                self.surface3d.frame.origin, self.surface3d.frame.u, self.surface3d.frame.v)
            if self_contour2d.is_inside(face2_contour2d):
                return True
        return False

    # def average_center_point(self):
    #     """
    #     excluding holes
    #     """
    #     points = self.points
    #     nb = len(points)
    #     x = npy.sum([p[0] for p in points]) / nb
    #     y = npy.sum([p[1] for p in points]) / nb
    #     z = npy.sum([p[2] for p in points]) / nb
    #     return volmdlr.Point3D((x, y, z))

    def distance_to_point(self, point, return_other_point=False):
        # """
        # Only works if the surface is planar
        # TODO : this function does not take into account if Face has holes
        # """
        # On projette le point sur la surface plane
        # Si le point est à l'intérieur de la face,
        # on retourne la distance de projection
        # Si le point est à l'extérieur, on projette le point sur le plan
        # On calcule en 2D la distance entre la projection
        # et le polygone contour
        # On utilise le theroeme de Pythagore pour calculer
        # la distance minimale entre le point et le contour

        projected_pt = point.plane_projection3d(self.surface3d.frame.origin,
                                                self.surface3d.frame.u,
                                                self.surface3d.frame.v)
        projection_distance = point.point_distance(projected_pt)

        if self.point_belongs(projected_pt):
            if return_other_point:
                return projection_distance, projected_pt
            return projection_distance

        point_2D = point.to_2d(self.surface3d.frame.origin, self.surface3d.frame.u,
                               self.surface3d.frame.v)

        polygon2D = self.surface2d.outer_contour.to_polygon(angle_resolution=10)
        border_distance, other_point = polygon2D.point_border_distance(point_2D, return_other_point=True)

        other_point = self.surface3d.point2d_to_3d(volmdlr.Point2D(*other_point))

        if return_other_point:
            return (projection_distance ** 2 + border_distance ** 2) ** 0.5, \
                   other_point
        return (projection_distance ** 2 + border_distance ** 2) ** 0.5

    def minimum_distance_points_plane(self, other_plane_face,
                                      return_points=False):
        # """
        # Only works if the surface is planar
        # TODO : this function does not take into account if Face has holes
        # TODO : TRAITER LE CAS OU LA DISTANCE LA PLUS COURTE N'EST PAS D'UN SOMMET
        # """
        # On calcule la distance entre la face 1 et chaque point de la face 2
        # On calcule la distance entre la face 2 et chaque point de la face 1

        # if self.face_intersection(other_plane_face) is not None:
        #     return 0, None, None
        #
        # polygon1_points_3D = [volmdlr.Point3D(p.vector) for p in
        #                       self.contours3d[0].tessel_points]
        # polygon2_points_3D = [volmdlr.Point3D(p.vector) for p in
        #                       other_plane_face.contours3d[0].tessel_points]
        #
        # distances = []
        # if not return_points:
        #     d_min = other_plane_face.distance_to_point(polygon1_points_3D[0])
        #     for point1 in polygon1_points_3D[1:]:
        #         d = other_plane_face.distance_to_point(point1)
        #         if d < d_min:
        #             d_min = d
        #     for point2 in polygon2_points_3D:
        #         d = self.distance_to_point(point2)
        #         if d < d_min:
        #             d_min = d
        #     return d_min
        #
        # else:
        #     for point1 in polygon1_points_3D:
        #         d, other_point = other_plane_face.distance_to_point(
        #             point1,
        #             return_other_point=True)
        #         distances.append((d, point1, other_point))
        #     for point2 in polygon2_points_3D:
        #         d, other_point = self.distance_to_point(
        #             point2,
        #             return_other_point=True
        #         )
        #         distances.append((d, point2, other_point))
        #
        # d_min, point_min, other_point_min = distances[0]
        # for distance in distances[1:]:
        #     if distance[0] < d_min:
        #         d_min = distance[0]
        #         point_min = distance[1]
        #         other_point_min = distance[2]
        #
        # return point_min, other_point_min

        min_distance = math.inf
        for edge1 in self.outer_contour3d.primitives:
            for edge2 in other_plane_face.outer_contour3d.primitives:
                dist = edge1.minimum_distance(edge2,
                                              return_points=return_points)
                if return_points:
                    if dist[0] < min_distance:
                        min_distance = dist[0]
                        p1, p2 = dist[1], dist[2]
                else:
                    if dist < min_distance:
                        min_distance = dist
        if return_points:
            return min_distance, p1, p2
        else:
            return min_distance

    def edge_intersections(self, edge):
        intersections = []
        method_name = f'{edge.__class__.__name__.lower()[:-2]}_intersections'
        if hasattr(self, method_name):
            intersections = getattr(self, method_name)(edge)
        # linesegment = vme.LineSegment3D(edge.start, edge.end)
        # for surface3d_inter in self.surface3d.linesegment_intersections(linesegment):
        #     point2d = self.surface3d.point3d_to_2d(surface3d_inter)
        #     if self.surface2d.point_belongs(point2d):
        #         if surface3d_inter not in intersections:
        #             intersections.append(surface3d_inter)
        if not intersections:
            for point in [edge.start, edge.end]:
                if self.point_belongs(point):
                    if point not in intersections:
                        intersections.append(point)
        return intersections

    def face_intersections_inner_contours(self, face2):
        intersections = []
        for inner_contour2d in face2.surface2d.inner_contours:
            inner_contour3d = face2.surface3d.contour2d_to_3d(inner_contour2d)
            for inner_edge2 in inner_contour3d.primitives:
                intersection_points = self.edge_intersections(inner_edge2)
                if intersection_points:
                    for point in intersection_points:
                        if point not in intersections:
                            intersections.append(point)

        return intersections

    def validate_inner_contour_intersections(self, intersections, face2=None):
        intersection_primitives = []
        for point1, point2 in combinations(intersections, 2):
            if point1 != point2:
                line_segment3d = volmdlr.edges.LineSegment3D(point1, point2)
                if self.edge3d_inside(line_segment3d) and line_segment3d not in intersection_primitives:
                    if face2 is not None:
                        if face2.edge3d_inside(line_segment3d):
                            intersection_primitives.append(line_segment3d)
                    else:
                        intersection_primitives.append(line_segment3d)
        return intersection_primitives

    def planeface_intersections(self, planeface):
        face2_plane_interections = planeface.surface3d.plane_intersection(self.surface3d)
        points_intersections = []
        for contour in [self.outer_contour3d, planeface.outer_contour3d] + self.inner_contours3d +\
                             planeface.inner_contours3d:
            for intersection in contour.line_intersections(face2_plane_interections[0]):
                if intersection not in points_intersections:
                    points_intersections.append(intersection)
        points_intersections = face2_plane_interections[0].sort_points_along_line(points_intersections)
        planeface_intersections = []
        for point1, point2 in zip(points_intersections[:-1], points_intersections[1:]):
            linesegment3d = volmdlr.edges.LineSegment3D(point1, point2)
            over_self_outer_contour = self.outer_contour3d.primitive_over_contour(linesegment3d)
            over_planeface_outer_contour = planeface.outer_contour3d.primitive_over_contour(linesegment3d)
            if over_self_outer_contour and over_planeface_outer_contour:
                continue
            if self.edge3d_inside(linesegment3d) or over_self_outer_contour:
                if planeface.edge3d_inside(linesegment3d):
                    planeface_intersections.append(volmdlr.wires.Wire3D([linesegment3d]))
                elif over_planeface_outer_contour:
                    planeface_intersections.append(volmdlr.wires.Wire3D([linesegment3d]))
        return planeface_intersections

    def triangle_intersections(self, triangleface):
        return self.planeface_intersections(triangleface)

    def cylindricalface_intersections(self, cylindricalface: 'CylindricalFace3D'):
        intersections_points = []
        cylindricalsurfaceface_intersections = cylindricalface.surface3d.plane_intersection(self.surface3d)
        if not isinstance(cylindricalsurfaceface_intersections[0], volmdlr.edges.Line3D):
            if all(self.edge3d_inside(intersection) and cylindricalface.edge3d_inside(intersection)
                   for intersection in cylindricalsurfaceface_intersections):
                return cylindricalsurfaceface_intersections
        # else:
        #     raise NotImplementedError
        intersections_points = self.face_intersections_outer_contour(cylindricalface) +\
                               cylindricalface.face_intersections_outer_contour(self)
        # for edge1 in cylindricalface.outer_contour3d.primitives:
        #     intersection_points = self.edge_intersections(edge1)
        #     if intersection_points:
        #         for point in intersection_points:
        #             if point not in intersections_points:
        #                 intersections_points.append(point)
        face_intersections = []
        # if len(cylindricalsurfaceface_intersections) == 1:
        #     intersections_points = cylindricalsurfaceface_intersections[0].sort_points_along_wire(intersections_points)
        #     for point1, point2 in zip(intersections_points[:-1], intersections_points[1:]):
        #         edge = cylindricalsurfaceface_intersections[0].trim(point1, point2)
        #         if self.edge3d_inside(edge) and cylindricalface.edge3d_inside(edge):
        #             face_intersections.append(volmdlr.wires.Wire3D([edge]))
        # else:
        for primitive in cylindricalsurfaceface_intersections:
            points_on_primitive = []
            for point in intersections_points:
                if primitive.point_belongs(point):
                    points_on_primitive.append(point)
            if not points_on_primitive:
                continue
            if isinstance(primitive, volmdlr.edges.Line3D):
                points_on_primitive = primitive.sort_points_along_line(points_on_primitive)
            else:
                points_on_primitive = primitive.sort_points_along_wire(points_on_primitive)
                points_on_primitive = points_on_primitive + [points_on_primitive[0]]
            for point1, point2 in zip(points_on_primitive[:-1], points_on_primitive[1:]):
                edge = primitive.trim(point1, point2)
                if self.edge3d_inside(edge) and cylindricalface.edge3d_inside(edge):
                    face_intersections.append(volmdlr.wires.Wire3D([edge]))
            # raise NotImplementedError
        return face_intersections

    # def get_face_intersections(self, face2):
    #     intersections = []
    #     method_name = f'{face2.__class__.__name__.lower()[:-2]}_intersections'
    #     if hasattr(self, method_name):
    #         intersections = getattr(self, method_name)(face2)
    #     return intersections
        # planeface_intersections = self.planeface_intersections(face2)
        # intersections_points = []
        # if face2.surface2d.inner_contours:
        #     intersections_points.extend(self.face_intersections_inner_contours(face2))
        # if self.surface2d.inner_contours:
        #     intersections_points.extend(face2.face_intersections_inner_contours(self))
        # face2_intersections_points, face2_intersections_curves = face2.face_intersections_outer_contour(self)
        # self_intersections_points, self_intersections_curves = self.face_intersections_outer_contour(face2)
        # for point in self_intersections_points + face2_intersections_points:
        #     if point not in intersections_points:
        #         intersections_points.append(point)
        # return intersections_points, self_intersections_curves + face2_intersections_curves

    def validate_face_intersections(self, face2, intersections_points: List[volmdlr.Point3D], intersections_curves):
        if intersections_curves and not intersections_points:
            return intersections_curves
        if intersections_curves and intersections_points:
            if len(intersections_curves) > 1:
                raise NotImplementedError
            if all(intersections_curves[0].pont_belongs(point) for point in intersections_points):
                pass
        elif len(intersections_points) > 1:
            if intersections_points[0] == intersections_points[1]:
                return []
            if self.surface2d.inner_contours:
                intersection_primitives = self.validate_inner_contour_intersections(intersections_points, face2)
            elif face2.surface2d.inner_contours:
                intersection_primitives = face2.validate_inner_contour_intersections(intersections_points, self)
            elif len(intersections) > 2:
                intersection_primitives = self.validate_inner_contour_intersections(intersections_points, face2)
                if not intersections:
                    raise NotImplementedError
            else:
                intersection_primitives = [volmdlr.edges.LineSegment3D(
                    intersections_points[0], intersections_points[1])]
            intersection_wires = [volmdlr.wires.Wire3D([primitive])
                                  for primitive in intersection_primitives]
            return intersection_wires
        # elif not isinstance(intersections[0], volmdlr.Point3D):
        #     return intersections
        return []

    def minimum_distance(self, other_face, return_points=False):
        if other_face.__class__ is CylindricalFace3D:
            p1, p2 = other_face.minimum_distance_points_cyl(self)
            if return_points:
                return p1.point_distance(p2), p1, p2
            else:
                return p1.point_distance(p2)

        if other_face.__class__ is PlaneFace3D:
            if return_points:
                dist, p1, p2 = self.minimum_distance_points_plane(other_face,
                                                                  return_points=return_points)
                return dist, p1, p2
            else:
                dist = self.minimum_distance_points_plane(other_face,
                                                          return_points=return_points)
                return dist

        if other_face.__class__ is ToroidalFace3D:
            p1, p2 = other_face.minimum_distance_points_plane(self)
            if return_points:
                return p1.point_distance(p2), p1, p2
            else:
                return p1.point_distance(p2)

>>>>>>> f7d281f4
        else:
            return NotImplementedError

    def dictionnaries_cutting_contours(self, list_cutting_contours, connectig_to_outer_contour):
        inner_contours_connected_cutting_contour = {}
        dict_inner_contour_intersections = {}
        dict_cutting_contour_intersections = {}
        for inner_contour in self.surface2d.inner_contours:
            if not inner_contour.edge_polygon.is_trigo():
                inner_contour.invert_inplace()
            dict_inner_contour_intersections[inner_contour] = []
            for cutting_contour in list_cutting_contours:
                inner_contour_intersections = inner_contour.contour_intersections(cutting_contour)
                if inner_contour_intersections:
                    dict_inner_contour_intersections[inner_contour].extend(inner_contour_intersections)
                    if cutting_contour not in inner_contours_connected_cutting_contour:
                        inner_contours_connected_cutting_contour[cutting_contour] = [inner_contour]
                    else:
                        inner_contours_connected_cutting_contour[cutting_contour].append(inner_contour)
                for intersection in inner_contour_intersections:
                    dict_cutting_contour_intersections[intersection] = cutting_contour
            spliting_points = dict_inner_contour_intersections[inner_contour]
            spliting_points = list(sorted(
                spliting_points, key=lambda point, ic=inner_contour: ic.abscissa(point)))
            remove_spliting_points, new_inner_contour, remove_cutting_contour = self.inner_contours_recalculation(
                inner_contour, spliting_points, dict_cutting_contour_intersections, connectig_to_outer_contour)
            (dict_cutting_contour_intersections, dict_inner_contour_intersections,
             inner_contours_connected_cutting_contour, list_cutting_contours) = \
                self.updated_dictionnaries_cutting_contours(remove_spliting_points, remove_cutting_contour,
                                                            spliting_points, dict_cutting_contour_intersections,
                                                            inner_contour, new_inner_contour, list_cutting_contours,
                                                            dict_inner_contour_intersections,
                                                            inner_contours_connected_cutting_contour)
            inner_contour = new_inner_contour
        return (inner_contours_connected_cutting_contour, dict_inner_contour_intersections,
                dict_cutting_contour_intersections, list_cutting_contours)

    def is_adjacent(self, face2: Face3D):
        contour1 = self.outer_contour3d.to_2d(
            self.surface3d.frame.origin,
            self.surface3d.frame.u,
            self.surface3d.frame.v)
        contour2 = face2.outer_contour3d.to_2d(
            self.surface3d.frame.origin,
            self.surface3d.frame.u,
            self.surface3d.frame.v)
        if contour1.is_sharing_primitives_with(contour2, False):
            return True

<<<<<<< HEAD
=======
    def is_intersecting(self, face2, list_coincident_faces=None, tol: float = 1e-6):
        """
        Verifies if two face are intersecting
        :param face2: face 2
        :param list_coincident_faces: list of coincident faces, if existent
        :param tol: tolerance for calculations
        :return: True if faces intersect, False otherwise
        """
        if list_coincident_faces is None:
            list_coincident_faces = []
        if (self.bounding_box.bbox_intersection(face2.bounding_box) or
            self.bounding_box.distance_to_bbox(face2.bounding_box) <= tol) and \
                (self, face2) not in list_coincident_faces and (face2, self) not in list_coincident_faces:

            edge_intersections = []
            for prim1 in self.outer_contour3d.primitives + [prim for inner_contour in self.inner_contours3d
                                                            for prim in inner_contour.primitives]:
                edge_intersections = face2.edge_intersections(prim1)
                if edge_intersections:
                    return True
            if not edge_intersections:
                for prim2 in face2.outer_contour3d.primitives + [prim for inner_contour in face2.inner_contours3d
                                                                 for prim in inner_contour.primitives]:
                    edge_intersections = self.edge_intersections(prim2)
                    if edge_intersections:
                        return True

        return False

>>>>>>> f7d281f4
    @staticmethod
    def merge_faces(list_coincident_faces: List[Face3D]):
        valid_coicident_faces = list_coincident_faces[:]
        list_new_faces = []
        list_inner_contours = []
        merge_finished = False
        face0 = valid_coicident_faces[0]
        merged_contour = face0.outer_contour3d.to_2d(face0.surface3d.frame.origin,
                                                     face0.surface3d.frame.u,
                                                     face0.surface3d.frame.v)
        valid_coicident_faces.remove(face0)
        while not merge_finished:
            adjacent_faces = False
            list_inner_contours = []
            for face in valid_coicident_faces:
                adjacent_faces = False
                face_inside = False
                contour = face.outer_contour3d.to_2d(face0.surface3d.frame.origin,
                                                     face0.surface3d.frame.u,
                                                     face0.surface3d.frame.v)
                if contour.is_sharing_primitives_with(merged_contour):
                    merged_contour_results = merged_contour.union(contour)
                    merged_contour = merged_contour_results[0]
                    merged_inner_contours = merged_contour_results[1:]
                    list_inner_contours.extend(merged_inner_contours)
                    list_inner_contours.extend(face.surface2d.inner_contours)
                    valid_coicident_faces.remove(face)
                    adjacent_faces = True
                    break
                if merged_contour.is_inside(contour):
                    valid_coicident_faces.remove(face)
                    face_inside = True
                    break
            if not adjacent_faces and not face_inside and valid_coicident_faces:
                list_new_faces.append(
                    PlaneFace3D(face0.surface3d,
                                Surface2D(merged_contour.copy(),
                                          face0.surface2d.inner_contours +
                                          list_inner_contours)))
                merged_contour = \
                    valid_coicident_faces[0].outer_contour3d.to_2d(
                        face0.surface3d.frame.origin,
                        face0.surface3d.frame.u,
                        face0.surface3d.frame.v)
                valid_coicident_faces.remove(valid_coicident_faces[0])

            if not valid_coicident_faces:
                merge_finished = True
        list_new_faces.append(
            PlaneFace3D(face0.surface3d,
                        Surface2D(merged_contour,
                                  face0.surface2d.inner_contours +
                                  list_inner_contours)))
        return list_new_faces

    def cut_by_coincident_face(self, face):
        """
        Cuts face1 with another coincident face2

        :param face: a face3d
        :type face: Face3D
        :return: a list of faces3d
        :rtype: List[Face3D]
        """

        if not self.surface3d.is_coincident(face.surface3d):
            raise ValueError('The faces are not coincident')

        if self.face_inside(face):
            return self.divide_face([face.surface2d.outer_contour], True)
        if face.is_inside(self):
            return face.divide_face([self.surface2d.outer_contour], True)

        outer_contour_1 = self.surface2d.outer_contour
        outer_contour_2 = self.surface3d.contour3d_to_2d(face.outer_contour3d)

        inner_contours = self.surface2d.inner_contours
        inner_contours.extend([self.surface3d.contour3d_to_2d(
            contour) for contour in face.inner_contours3d])

        contours = outer_contour_1.cut_by_wire(outer_contour_2)

        surfaces = []
        for contour in contours:
            inners = []
            for inner_c in inner_contours:
                if contour.is_inside(inner_c):
                    inners.append(inner_c)
            surfaces.append(Surface2D(contour, inners))

        return [self.__class__(self.surface3d, surface2d) for surface2d in surfaces]


class Triangle3D(PlaneFace3D):
    """
    :param point1: The first point
    :type point1: volmdlr.Point3D
    :param point2: The second point
    :type point2: volmdlr.Point3D
    :param point3: The third point
    :type point3: volmdlr.Point3D
    """
    _standalone_in_db = False

    # _generic_eq = True
    # _non_serializable_attributes = ['bounding_box', 'polygon2D']
    # _non_data_eq_attributes = ['name', 'bounding_box', 'outer_contour3d',
    #                       'inner_contours3d']
    # _non_data_hash_attributes = []

    def __init__(self, point1: volmdlr.Point3D, point2: volmdlr.Point3D,
                 point3: volmdlr.Point3D, alpha=1, color=None, name: str = ''):
        self.point1 = point1
        self.point2 = point2
        self.point3 = point3
        self.points = [self.point1, self.point2, self.point3]
        self.color = color
        self.alpha = alpha
        self.name = name

        self._utd_surface3d = False
        self._utd_surface2d = False
        self._bbox = None
        # self.bounding_box = self._bounding_box()

        DessiaObject.__init__(self, name=name)

        # Don't use inheritence for performance: class method fakes face3D behavior
        # Face3D.__init__(self,
        #                 surface3d=plane3d,
        #                 surface2d=surface2d,
        #                 name=name)

    def _data_hash(self):
        """
        Using point approx hash to speed up
        """
        return self.point1.approx_hash() + self.point2.approx_hash() + self.point3.approx_hash()

    def _data_eq(self, other_object):
        if other_object.__class__.__name__ != self.__class__.__name__:
            return False
        self_set = set([self.point1, self.point2, self.point3])
        other_set = set([other_object.point1, other_object.point2, other_object.point3])
        if self_set != other_set:
            return False
        return True

    @property
    def bounding_box(self):
        if not self._bbox:
            self._bbox = self.get_bounding_box()
        return self._bbox

    @bounding_box.setter
    def bounding_box(self, new_bouding_box):
        self._bbox = new_bouding_box

    def get_bounding_box(self):
        return volmdlr.core.BoundingBox.from_points([self.point1,
                                                     self.point2,
                                                     self.point3])

    @property
    def surface3d(self):
        if not self._utd_surface3d:
            self._surface3d = Plane3D.from_3_points(self.point1, self.point2, self.point3)
            self._utd_surface3d = True
        return self._surface3d

    @property
    def surface2d(self):
        if not self._utd_surface2d:
            plane3d = self.surface3d
            contour3d = volmdlr.wires.Contour3D([vme.LineSegment3D(self.point1, self.point2),
                                                 vme.LineSegment3D(self.point2, self.point3),
                                                 vme.LineSegment3D(self.point3, self.point1)])

            contour2d = contour3d.to_2d(plane3d.frame.origin,
                                        plane3d.frame.u, plane3d.frame.v)

            self._surface2d = Surface2D(outer_contour=contour2d, inner_contours=[])

            self._utd_surface2d = True
        return self._surface2d

    def to_dict(self, use_pointers: bool = False, memo=None, path: str = '#'):
        dict_ = DessiaObject.base_dict(self)
        dict_['point1'] = self.point1.to_dict()
        dict_['point2'] = self.point2.to_dict()
        dict_['point3'] = self.point3.to_dict()
        dict_['name'] = self.name

        return dict_

    @classmethod
    def dict_to_object(cls, dict_, global_dict=None, pointers_memo: Dict[str, Any] = None, path: str = '#'):
        point1 = volmdlr.Point3D.dict_to_object(dict_['point1'])
        point2 = volmdlr.Point3D.dict_to_object(dict_['point2'])
        point3 = volmdlr.Point3D.dict_to_object(dict_['point3'])
        return cls(point1, point2, point3, dict_['name'])

    def area(self) -> float:
        """

        :return: area triangle
        :rtype: float

        Formula explained here: https://www.triangle-calculator.com/?what=vc

        """
        a = self.point1.point_distance(self.point2)
        b = self.point2.point_distance(self.point3)
        c = self.point3.point_distance(self.point1)

        semi_perimeter = (a + b + c) / 2

        try:
            # Area with Heron's formula
            area = math.sqrt(semi_perimeter * (semi_perimeter - a) * (semi_perimeter - b) * (semi_perimeter - c))
        except ValueError:
            area = 0

        return area

    def height(self):
        # Formula explained here: https://www.triangle-calculator.com/?what=vc
        # Basis = vector point1 to point2d
        return 2 * self.area() / self.point1.point_distance(self.point2)

    def frame_mapping(self, frame: volmdlr.Frame3D, side: str):
        """
        Changes frame_mapping and return a new Triangle3D
        side = 'old' or 'new'
        """
        np1 = self.point1.frame_mapping(frame, side)
        np2 = self.point2.frame_mapping(frame, side)
        np3 = self.point3.frame_mapping(frame, side)
        return self.__class__(np1, np2, np3, self.name)

    def frame_mapping_inplace(self, frame: volmdlr.Frame3D, side: str):
        """
        Changes frame_mapping and the object is updated inplace
        side = 'old' or 'new'
        """
        self.point1.frame_mapping_inplace(frame, side)
        self.point2.frame_mapping_inplace(frame, side)
        self.point3.frame_mapping_inplace(frame, side)
        new_bounding_box = self.get_bounding_box()
        self.bounding_box = new_bounding_box

    def copy(self, deep=True, memo=None):
        return Triangle3D(self.point1.copy(), self.point2.copy(), self.point3.copy(),
                          self.name)

    def triangulation(self):
        return vmd.DisplayMesh3D([vmd.Node3D.from_point(self.point1),
                                  vmd.Node3D.from_point(self.point2),
                                  vmd.Node3D.from_point(self.point3)],
                                 [(0, 1, 2)])

    def translation(self, offset: volmdlr.Vector3D):
        """
        Plane3D translation
        :param offset: translation vector
        :return: A new translated Plane3D
        """
        new_point1 = self.point1.translation(offset)
        new_point2 = self.point2.translation(offset)
        new_point3 = self.point3.translation(offset)

        new_triangle = Triangle3D(new_point1, new_point2, new_point3,
                                  self.alpha, self.color, self.name)
        return new_triangle

    def translation_inplace(self, offset: volmdlr.Vector3D):
        """
        Plane3D translation. Object is updated inplace
        :param offset: translation vector
        """
        self.point1.translation_inplace(offset)
        self.point2.translation_inplace(offset)
        self.point3.translation_inplace(offset)
        new_bounding_box = self.get_bounding_box()
        self.bounding_box = new_bounding_box

    def rotation(self, center: volmdlr.Point3D, axis: volmdlr.Vector3D,
                 angle: float):
        """
        Triangle3D rotation
        :param center: rotation center
        :param axis: rotation axis
        :param angle: angle rotation
        :return: a new rotated Triangle3D
        """
        new_point1 = self.point1.rotation(center, axis, angle)
        new_point2 = self.point2.rotation(center, axis, angle)
        new_point3 = self.point3.rotation(center, axis, angle)
        new_triangle = Triangle3D(new_point1, new_point2, new_point3,
                                  self.alpha, self.color, self.name)
        return new_triangle

    def rotation_inplace(self, center: volmdlr.Point3D, axis: volmdlr.Vector3D,
                         angle: float):
        """
        Triangle3D rotation. Object is updated inplace
        :param center: rotation center
        :param axis: rotation axis
        :param angle: rotation angle
        """
        self.point1.rotation_inplace(center, axis, angle)
        self.point2.rotation_inplace(center, axis, angle)
        self.point3.rotation_inplace(center, axis, angle)
        new_bounding_box = self.get_bounding_box()
        self.bounding_box = new_bounding_box

    def subdescription(self, resolution=0.01):
        frame = self.surface3d.frame
        pts2d = [pt.to_2d(frame.origin, frame.u, frame.v) for pt in self.points]

        t_poly2d = volmdlr.wires.ClosedPolygon2D(pts2d)

        xmin, xmax = min(pt.x for pt in pts2d), max(pt.x for pt in pts2d)
        ymin, ymax = min(pt.y for pt in pts2d), max(pt.y for pt in pts2d)

        nbx, nby = int(((xmax - xmin) / resolution) + 2), int(((ymax - ymin) / resolution) + 2)
        points_box = []
        for i in range(nbx):
            x = min(xmin + i * resolution, xmax)
            if x == xmin:
                x = xmin + 0.01 * resolution
            for j in range(nby):
                y = min(ymin + j * resolution, ymax)
                if y == ymin:
                    y = ymin + 0.01 * resolution
                points_box.append(volmdlr.Point2D(x, y))

        points = [pt.copy() for pt in self.points]
        for pt in points_box:
            if t_poly2d.point_belongs(pt):
                points.append(pt.to_3d(frame.origin, frame.u, frame.v))
            elif t_poly2d.point_over_contour(pt):
                points.append(pt.to_3d(frame.origin, frame.u, frame.v))

        return volmdlr.Vector3D.remove_duplicate(points)

    def subdescription_to_triangles(self, resolution=0.01):
        """
        This function will return a list of Triangle3D with resolution as max
        length of subtriangles side
        """

        frame = self.surface3d.frame
        pts2d = [pt.to_2d(frame.origin, frame.u, frame.v) for pt in self.points]

        t_poly2d = volmdlr.wires.ClosedPolygon2D(pts2d)

        sub_triangles2d = [t_poly2d]
        done = False
        while not done:
            triangles2d = []
            for t, subtri in enumerate(sub_triangles2d):
                ls_length = [ls.length() for ls in subtri.line_segments]
                ls_max = max(ls_length)

                if ls_max > resolution:
                    pos_ls_max = ls_length.index(ls_max)
                    taller = subtri.line_segments[pos_ls_max]
                    p1, p2 = taller.start, taller.end
                    p3 = list(set(subtri.points) - set([p1, p2]))[0]

                    pt_mid = (p1 + p2) / 2
                    new_triangles2d = [volmdlr.wires.ClosedPolygon2D([p1, pt_mid, p3]),
                                       volmdlr.wires.ClosedPolygon2D([p2, pt_mid, p3])]

                    triangles2d.extend(new_triangles2d)
                else:
                    triangles2d.append(subtri)

            if len(sub_triangles2d) == len(triangles2d):
                done = True
                break
            sub_triangles2d = triangles2d

        triangles3d = [Triangle3D(tri.points[0].to_3d(frame.origin, frame.u, frame.v),
                                  tri.points[1].to_3d(frame.origin, frame.u, frame.v),
                                  tri.points[2].to_3d(frame.origin, frame.u, frame.v)) for tri in sub_triangles2d]

        return triangles3d

    def middle(self):
        return (self.point1 + self.point2 + self.point3) / 3

    def normal(self):
        '''

        Returns
        -------
        normal to the face

        '''
        normal = self.surface3d.frame.w
        # vec12 = self.point2 - self.point1
        # vec13 = self.point3 - self.point1
        # normal  = vec12.cross(vec13)
        normal.normalize()
        return normal


class CylindricalFace3D(Face3D):
    """
    :param contours2d: The cylinder's contour2D
    :type contours2d: volmdlr.Contour2D
    :param cylindricalsurface3d: Information about the Cylinder
    :type cylindricalsurface3d: CylindricalSurface3D
    :param points: contours2d's point
    :type points: List of volmdlr.Point2D

    :Example:
        >>> contours2d is rectangular and will create a classic cylinder with x= 2*pi*radius, y=h
    """
    min_x_density = 5
    min_y_density = 1

    def __init__(self,
                 surface3d: CylindricalSurface3D,
                 surface2d: Surface2D,
                 name: str = ''):

        self.radius = surface3d.radius
        self.center = surface3d.frame.origin
        self.normal = surface3d.frame.w
        Face3D.__init__(self, surface3d=surface3d,
                        surface2d=surface2d,
                        name=name)
        self._bbox = None

    def copy(self, deep=True, memo=None):
        return CylindricalFace3D(self.surface3d.copy(), self.surface2d.copy(),
                                 self.name)

    @property
    def bounding_box(self):
        if not self._bbox:
            self._bbox = self.get_bounding_box()
        return self._bbox

    @bounding_box.setter
    def bounding_box(self, new_bouding_box):
        self._bbox = new_bouding_box

    def get_bounding_box(self):
        theta_min, theta_max, zmin, zmax = self.surface2d.outer_contour.bounding_rectangle().bounds()

        lower_center = self.surface3d.frame.origin + zmin * self.surface3d.frame.w
        upper_center = self.surface3d.frame.origin + zmax * self.surface3d.frame.w

        xmin, xmax = volmdlr.geometry.cos_image(theta_min, theta_max)
        ymin, ymax = volmdlr.geometry.sin_image(theta_min, theta_max)

        points = [(lower_center
                   + xmin * self.surface3d.radius * self.surface3d.frame.u
                   + ymin * self.surface3d.radius * self.surface3d.frame.v),
                  (lower_center
                   + xmax * self.surface3d.radius * self.surface3d.frame.u
                   + ymin * self.surface3d.radius * self.surface3d.frame.v),
                  (lower_center
                   + xmin * self.surface3d.radius * self.surface3d.frame.u
                   + ymax * self.surface3d.radius * self.surface3d.frame.v),
                  (lower_center
                   + xmax * self.surface3d.radius * self.surface3d.frame.u
                   + ymax * self.surface3d.radius * self.surface3d.frame.v),
                  (upper_center
                   + xmin * self.surface3d.radius * self.surface3d.frame.u
                   + ymin * self.surface3d.radius * self.surface3d.frame.v),
                  (upper_center
                   + xmax * self.surface3d.radius * self.surface3d.frame.u
                   + ymin * self.surface3d.radius * self.surface3d.frame.v),
                  (upper_center
                   + xmin * self.surface3d.radius * self.surface3d.frame.u
                   + ymax * self.surface3d.radius * self.surface3d.frame.v),
                  (upper_center
                   + xmax * self.surface3d.radius * self.surface3d.frame.u
                   + ymax * self.surface3d.radius * self.surface3d.frame.v)]

        return volmdlr.core.BoundingBox.from_points(points)

    def triangulation_lines(self, angle_resolution=5):
        theta_min, theta_max, zmin, zmax = self.surface2d.bounding_rectangle().bounds()
        delta_theta = theta_max - theta_min
        nlines = math.ceil(delta_theta * angle_resolution)
        lines = []
        for i in range(nlines):
            theta = theta_min + (i + 1) / (nlines + 1) * delta_theta
            lines.append(vme.Line2D(volmdlr.Point2D(theta, zmin),
                                    volmdlr.Point2D(theta, zmax)))
        return lines, []

    def range_closest(self, list_points):
        """
        This method has be edited as it was really bad coded:
            * parameter removed, use of self data instead
        """
        points_set = volmdlr.delete_double_point(list_points)
        points_set3D = CylindricalFace3D.points2d_to3d(None, [points_set],
                                                       self.radius, self.surface3d.frame)

        points_3dint = [points_set3D[0]]
        points_2dint = [points_set[0]]
        s = 1
        for k in range(1, len(points_set)):
            closest = points_set3D[s]
            while closest is None:
                s += 1
                closest = points_set3D[s]
            dist_min = (points_3dint[-1] - closest).norm()
            pos = s
            for i in range(s + 1, len(points_set3D)):
                close_test = points_set3D[i]
                if close_test is None:
                    continue
                else:
                    dist_test = (points_3dint[-1] - close_test).norm()
                    if dist_test <= dist_min:
                        dist_min = dist_test
                        closest = close_test
                        pos = i
            points_2dint.append(points_set[pos])
            points_set3D[pos] = None

        return points_2dint

    def minimum_maximum(self, contour2d, radius):
        points = contour2d.tessel_points
        min_h, min_theta = min(pt[1] for pt in points), min(pt[0] for pt in points)
        max_h, max_theta = max(pt[1] for pt in points), max(pt[0] for pt in points)

        return min_h, min_theta, max_h, max_theta

    def minimum_distance_points_cyl(self, other_cyl):
        r1, r2 = self.radius, other_cyl.radius
        min_h1, min_theta1, max_h1, max_theta1 = self.minimum_maximum(
            self.contours2d[0], r1)

        n1 = self.normal
        u1 = self.cylindricalsurface3d.frame.u
        v1 = self.cylindricalsurface3d.frame.v
        frame1 = volmdlr.Frame3D(self.center, u1, v1, n1)

        min_h2, min_theta2, max_h2, max_theta2 = self.minimum_maximum(
            other_cyl.contours2d[0], r2)

        n2 = other_cyl.normal
        u2 = other_cyl.cylindricalsurface3d.frame.u
        v2 = other_cyl.cylindricalsurface3d.frame.v
        frame2 = volmdlr.Frame3D(other_cyl.center, u2, v2, n2)
        # st2 = volmdlr.Point3D((r2*math.cos(min_theta2), r2*math.sin(min_theta2), min_h2))
        # start2 = frame2.old_coordinates(st2)

        w = other_cyl.center - self.center

        n1n1, n1u1, n1v1, n1n2, n1u2, n1v2 = n1.dot(n1), n1.dot(u1), n1.dot(
            v1), n1.dot(n2), n1.dot(u2), n1.dot(v2)
        u1u1, u1v1, u1n2, u1u2, u1v2 = u1.dot(u1), u1.dot(v1), u1.dot(
            n2), u1.dot(u2), u1.dot(v2)
        v1v1, v1n2, v1u2, v1v2 = v1.dot(v1), v1.dot(n2), v1.dot(u2), v1.dot(v2)
        n2n2, n2u2, n2v2 = n2.dot(n2), n2.dot(u2), n2.dot(v2)
        u2u2, u2v2, v2v2 = u2.dot(u2), u2.dot(v2), v2.dot(v2)

        w2, wn1, wu1, wv1, wn2, wu2, wv2 = w.dot(w), w.dot(n1), w.dot(
            u1), w.dot(v1), w.dot(n2), w.dot(u2), w.dot(v2)

        # x = (theta1, h1, theta2, h2)
        def distance_squared(x):
            return (n1n1 * (x[1] ** 2) + u1u1 * ((math.cos(x[0])) ** 2) * (
                    r1 ** 2) + v1v1 * ((math.sin(x[0])) ** 2) * (r1 ** 2)
                    + w2 + n2n2 * (x[3] ** 2) + u2u2 * (
                            (math.cos(x[2])) ** 2) * (r2 ** 2) + v2v2 * (
                            (math.sin(x[2])) ** 2) * (r2 ** 2)
                    + 2 * x[1] * r1 * math.cos(x[0]) * n1u1 + 2 * x[
                        1] * r1 * math.sin(x[0]) * n1v1 - 2 * x[1] * wn1
                    - 2 * x[1] * x[3] * n1n2 - 2 * x[1] * r2 * math.cos(
                        x[2]) * n1u2 - 2 * x[1] * r2 * math.sin(x[2]) * n1v2
                    + 2 * math.cos(x[0]) * math.sin(x[0]) * u1v1 * (
                            r1 ** 2) - 2 * r1 * math.cos(x[0]) * wu1
                    - 2 * r1 * x[3] * math.cos(
                        x[0]) * u1n2 - 2 * r1 * r2 * math.cos(x[0]) * math.cos(
                        x[2]) * u1u2
                    - 2 * r1 * r2 * math.cos(x[0]) * math.sin(
                        x[2]) * u1v2 - 2 * r1 * math.sin(x[0]) * wv1
                    - 2 * r1 * x[3] * math.sin(
                        x[0]) * v1n2 - 2 * r1 * r2 * math.sin(x[0]) * math.cos(
                        x[2]) * v1u2
                    - 2 * r1 * r2 * math.sin(x[0]) * math.sin(
                        x[2]) * v1v2 + 2 * x[3] * wn2 + 2 * r2 * math.cos(
                        x[2]) * wu2
                    + 2 * r2 * math.sin(x[2]) * wv2 + 2 * x[3] * r2 * math.cos(
                        x[2]) * n2u2 + 2 * x[3] * r2 * math.sin(x[2]) * n2v2
                    + 2 * math.cos(x[2]) * math.sin(x[2]) * u2v2 * (r2 ** 2))

        x01 = npy.array([(min_theta1 + max_theta1) / 2, (min_h1 + max_h1) / 2,
                         (min_theta2 + max_theta2) / 2, (min_h2 + max_h2) / 2])
        x02 = npy.array([min_theta1, (min_h1 + max_h1) / 2,
                         min_theta2, (min_h2 + max_h2) / 2])
        x03 = npy.array([max_theta1, (min_h1 + max_h1) / 2,
                         max_theta2, (min_h2 + max_h2) / 2])

        minimax = [(min_theta1, min_h1, min_theta2, min_h2),
                   (max_theta1, max_h1, max_theta2, max_h2)]

        res1 = scp.optimize.least_squares(distance_squared, x01,
                                          bounds=minimax)
        res2 = scp.optimize.least_squares(distance_squared, x02,
                                          bounds=minimax)
        res3 = scp.optimize.least_squares(distance_squared, x03,
                                          bounds=minimax)

        pt1 = volmdlr.Point3D(
            (r1 * math.cos(res1.x[0]), r1 * math.sin(res1.x[0]), res1.x[1]))
        p1 = frame1.old_coordinates(pt1)
        pt2 = volmdlr.Point3D(
            (r2 * math.cos(res1.x[2]), r2 * math.sin(res1.x[2]), res1.x[3]))
        p2 = frame2.old_coordinates(pt2)
        d = p1.point_distance(p2)
        result = res1

        res = [res2, res3]
        for couple in res:
            pttest1 = volmdlr.Point3D((r1 * math.cos(couple.x[0]),
                                       r1 * math.sin(couple.x[0]),
                                       couple.x[1]))
            pttest2 = volmdlr.Point3D((r2 * math.cos(couple.x[2]),
                                       r2 * math.sin(couple.x[2]),
                                       couple.x[3]))
            ptest1 = frame1.old_coordinates(pttest1)
            ptest2 = frame2.old_coordinates(pttest2)
            dtest = ptest1.point_distance(ptest2)
            if dtest < d:
                result = couple
                p1, p2 = ptest1, ptest2

        pt1_2d, pt2_2d = volmdlr.Point2D(
            (result.x[0], result.x[1])), volmdlr.Point2D(
            (result.x[2], result.x[3]))

        if not self.contours2d[0].point_belongs(pt1_2d):
            # Find the closest one
            points_contours1 = self.contours2d[0].tessel_points

            poly1 = volmdlr.wires.ClosedPolygon2D(points_contours1)
            d1, new_pt1_2d = poly1.point_border_distance(pt1_2d, return_other_point=True)
            pt1 = volmdlr.Point3D((r1 * math.cos(new_pt1_2d.vector[0]),
                                   r1 * math.sin(new_pt1_2d.vector[0]),
                                   new_pt1_2d.vector[1]))
            p1 = frame1.old_coordinates(pt1)

        if not other_cyl.contours2d[0].point_belongs(pt2_2d):
            # Find the closest one
            points_contours2 = other_cyl.contours2d[0].tessel_points

            poly2 = volmdlr.wires.ClosedPolygon2D(points_contours2)
            d2, new_pt2_2d = poly2.point_border_distance(pt2_2d, return_other_point=True)
            pt2 = volmdlr.Point3D((r2 * math.cos(new_pt2_2d.vector[0]),
                                   r2 * math.sin(new_pt2_2d.vector[0]),
                                   new_pt2_2d.vector[1]))
            p2 = frame2.old_coordinates(pt2)

        return p1, p2

    def minimum_distance_points_plane(self,
                                      planeface):  # Planeface with contour2D
        # ADD THE FACT THAT PLANEFACE.CONTOURS : [0] = contours totale, le reste = trous
        r = self.radius
        min_h1, min_theta1, max_h1, max_theta1 = self.minimum_maximum(
            self.contours2d[0], r)

        n1 = self.normal
        u1 = self.cylindricalsurface3d.frame.u
        v1 = self.cylindricalsurface3d.frame.v
        frame1 = volmdlr.Frame3D(self.center, u1, v1, n1)
        # st1 = volmdlr.Point3D((r*math.cos(min_theta1), r*math.sin(min_theta1), min_h1))
        # start1 = frame1.old_coordinates(st1)

        poly2d = planeface.polygon2D
        pfpoints = poly2d.points
        xmin, ymin = min(pt[0] for pt in pfpoints), min(pt[1] for pt in pfpoints)
        xmax, ymax = max(pt[0] for pt in pfpoints), max(pt[1] for pt in pfpoints)
        origin, vx, vy = planeface.plane.origin, planeface.plane.vectors[0], \
            planeface.plane.vectors[1]
        pf1_2d, pf2_2d = volmdlr.Point2D((xmin, ymin)), volmdlr.Point2D(
            (xmin, ymax))
        pf3_2d, pf4_2d = volmdlr.Point2D((xmax, ymin)), volmdlr.Point2D(
            (xmax, ymax))
        pf1, pf2 = pf1_2d.to_3d(origin, vx, vy), pf2_2d.to_3d(origin, vx, vy)
        pf3, _ = pf3_2d.to_3d(origin, vx, vy), pf4_2d.to_3d(origin, vx, vy)

        u, v = (pf3 - pf1), (pf2 - pf1)
        u.normalize()
        v.normalize()

        w = pf1 - self.center

        n1n1, n1u1, n1v1, n1u, n1v = n1.dot(n1), n1.dot(u1), n1.dot(
            v1), n1.dot(u), n1.dot(v)
        u1u1, u1v1, u1u, u1v = u1.dot(u1), u1.dot(v1), u1.dot(u), u1.dot(v)
        v1v1, v1u, v1v = v1.dot(v1), v1.dot(u), v1.dot(v)
        uu, uv, vv = u.dot(u), u.dot(v), v.dot(v)

        w2, wn1, wu1, wv1, wu, wv = w.dot(w), w.dot(n1), w.dot(u1), w.dot(
            v1), w.dot(u), w.dot(v)

        # x = (h, theta, x, y)
        def distance_squared(x):
            return (n1n1 * (x[0] ** 2) + ((math.cos(x[1])) ** 2) * u1u1 * (
                    r ** 2) + ((math.sin(x[1])) ** 2) * v1v1 * (r ** 2)
                    + w2 + uu * (x[2] ** 2) + vv * (x[3] ** 2) + 2 * x[
                        0] * math.cos(x[1]) * r * n1u1
                    + 2 * x[0] * math.sin(x[1]) * r * n1v1 - 2 * x[
                        0] * wn1 - 2 * x[0] * x[2] * n1u
                    - 2 * x[0] * x[3] * n1v + 2 * math.sin(x[1]) * math.cos(
                        x[1]) * u1v1 * (r ** 2)
                    - 2 * r * math.cos(x[1]) * wu1 - 2 * r * x[2] * math.cos(
                        x[1]) * u1u
                    - 2 * r * x[3] * math.sin(x[1]) * u1v - 2 * r * math.sin(
                        x[1]) * wv1
                    - 2 * r * x[2] * math.sin(x[1]) * v1u - 2 * r * x[
                        3] * math.sin(x[1]) * v1v
                    + 2 * x[2] * wu + 2 * x[3] * wv + 2 * x[2] * x[3] * uv)

        x01 = npy.array([(min_h1 + max_h1) / 2, (min_theta1 + max_theta1) / 2,
                         (xmax - xmin) / 2, (ymax - ymin) / 2])

        minimax = [(min_h1, min_theta1, 0, 0),
                   (max_h1, max_theta1, xmax - xmin, ymax - ymin)]

        res1 = scp.optimize.least_squares(distance_squared, x01,
                                          bounds=minimax)

        pt1 = volmdlr.Point3D(
            (r * math.cos(res1.x[1]), r * math.sin(res1.x[1]), res1.x[0]))
        p1 = frame1.old_coordinates(pt1)
        p2 = pf1 + res1.x[2] * u + res1.x[3] * v
        pt1_2d = volmdlr.Point2D((res1.x[1], res1.x[0]))
        pt2_2d = p2.to_2d(pf1, u, v)

        if not self.contours2d[0].point_belongs(pt1_2d):
            # Find the closest one
            points_contours1 = self.contours2d[0].tessel_points

            poly1 = volmdlr.wires.ClosedPolygon2D(points_contours1)
            _, new_pt1_2d = poly1.point_border_distance(pt1_2d, return_other_point=True)
            pt1 = volmdlr.Point3D((r * math.cos(new_pt1_2d.vector[0]),
                                   r * math.sin(new_pt1_2d.vector[0]),
                                   new_pt1_2d.vector[1]))
            p1 = frame1.old_coordinates(pt1)

        if not planeface.contours[0].point_belongs(pt2_2d):
            # Find the closest one
            _, new_pt2_2d = planeface.polygon2D.point_border_distance(pt2_2d, return_other_point=True)

            p2 = new_pt2_2d.to_3d(pf1, u, v)

        return p1, p2

    def minimum_distance(self, other_face, return_points=False):
        if other_face.__class__ is CylindricalFace3D:
            p1, p2 = self.minimum_distance_points_cyl(other_face)
            if return_points:
                return p1.point_distance(p2), p1, p2
            return p1.point_distance(p2)

        if other_face.__class__ is PlaneFace3D:
            p1, p2 = self.minimum_distance_points_plane(other_face)
            if return_points:
                return p1.point_distance(p2), p1, p2
            return p1.point_distance(p2)

        if other_face.__class__ is ToroidalFace3D:
            p1, p2 = other_face.minimum_distance_points_cyl(self)
            if return_points:
                return p1.point_distance(p2), p1, p2
            return p1.point_distance(p2)

        return NotImplementedError

    def adjacent_direction(self, other_face3d):
        '''
        find out in which direction the faces are adjacent
        Parameters
        ----------
        other_face3d : volmdlr.faces.CylindricalFace3D
        Returns
        -------
        adjacent_direction
        '''

        contour1 = self.outer_contour3d
        contour2 = other_face3d.outer_contour3d
        point1, point2 = contour1.shared_primitives_extremities(contour2)

        coord = point1 - point2
        coord = [abs(coord.x), abs(coord.y)]

        if coord.index(max(coord)) == 0:
            return 'x'
        return 'y'

    def face_inside(self, face2):
        """
        verifies if a face is inside another face.
        It returns True if face2 is inside or False if the opposite
        """
        if not type(self) is type(face2):
            return False
        if self.surface3d.frame.w == face2d.surface3d.frame.w and self.surface3d.radius == face2.surface3d.radius:
            self_contour2d = self.outer_contour3d.to_2d(
                self.surface3d.frame.origin, self.surface3d.frame.u, self.surface3d.frame.v)
            face2_contour2d = face2.outer_contour3d.to_2d(
                self.surface3d.frame.origin, self.surface3d.frame.u, self.surface3d.frame.v)
            if self_contour2d.is_inside(face2_contour2d):
                return True
        return False

    # def face_intersections_outer_contour(self, face2):
    #     intersections_points = []
    #     intersection_curves = self.surface3d.plane_intersection(face2.surface3d)
    #     if all(self.edge3d_inside(intersection) for intersection in intersection_curves):
    #         return [], intersection_curves
    #     for edge1 in self.outer_contour3d.primitives:
    #         intersection_points = face2.edge_intersections(edge1)
    #         if intersection_points:
    #             for point in intersection_points:
    #                 if point not in intersections_points:
    #                     intersections_points.append(point)
    #     return intersections_points, intersection_curves

    def edge_intersections(self, edge):
        intersections = []
        method_name = f'{edge.__class__.__name__.lower()[:-2]}_intersections'
        if hasattr(self, method_name):
            intersections = getattr(self, method_name)(edge)
        return intersections

    def planeface_intersections(self, planeface: PlaneFace3D):
        planeface_intersections = planeface.cylindricalface_intersections(self)
        return planeface_intersections


class ToroidalFace3D(Face3D):
    """
    :param contours2d: The Tore's contour2D
    :type contours2d: volmdlr.Contour2D
    :param toroidalsurface3d: Information about the Tore
    :type toroidalsurface3d: ToroidalSurface3D
    :param theta: angle of cut in main circle direction
    :param phi: angle of cut in secondary circle direction
    :type points: List of float

    Example
        contours2d is rectangular and will create a classic tore with x:2*pi, y:2*pi
        x is for exterior, and y for the circle to revolute
        points = [pi, 2*pi] for an half tore
    """
    min_x_density = 5
    min_y_density = 1

    def __init__(self, surface3d: ToroidalSurface3D,
                 surface2d: Surface2D,
                 name: str = ''):

        # self.toroidalsurface3d = toroidalsurface3d

        self.center = surface3d.frame.origin
        self.normal = surface3d.frame.w

        theta_min, theta_max, phi_min, phi_max = surface2d.outer_contour.bounding_rectangle().bounds()

        self.theta_min = theta_min
        self.theta_max = theta_max
        self.phi_min = phi_min
        self.phi_max = phi_max

        # contours3d = [self.toroidalsurface3d.contour2d_to_3d(c)\
        #               for c in [outer_contour2d]+inners_contours2d]

        Face3D.__init__(self,
                        surface3d=surface3d,
                        surface2d=surface2d,
                        name=name)
        self._bbox = None

    def copy(self, deep=True, memo=None):
        return ToroidalFace3D(self.surface3d.copy(), self.surface2d.copy(),
                              self.name)

    def points_resolution(self, line, pos,
                          resolution):  # With a resolution wished
        points = []
        points.append(line.points[0])
        limit = line.points[1].vector[pos]
        start = line.points[0].vector[pos]
        vec = [0, 0]
        vec[pos] = start
        echelon = [line.points[0].vector[0] - vec[0],
                   line.points[0].vector[1] - vec[1]]
        flag = start + resolution
        while flag < limit:
            echelon[pos] = flag
            flag += resolution
            points.append(volmdlr.Point2D(echelon))
        points.append(line.points[1])
        return points

    @property
    def bounding_box(self):
        if not self._bbox:
            self._bbox = self.get_bounding_box()
        return self._bbox

    @bounding_box.setter
    def bounding_box(self, new_bounding_box):
        self._bbox = new_bounding_box

    def get_bounding_box(self):
        return self.surface3d._bounding_box()

    def triangulation_lines(self, angle_resolution=5):
        theta_min, theta_max, phi_min, phi_max = self.surface2d.bounding_rectangle().bounds()

        delta_theta = theta_max - theta_min
        nlines_x = int(delta_theta * angle_resolution)
        lines_x = []
        for i in range(nlines_x):
            theta = theta_min + (i + 1) / (nlines_x + 1) * delta_theta
            lines_x.append(vme.Line2D(volmdlr.Point2D(theta, phi_min),
                                      volmdlr.Point2D(theta, phi_max)))
        delta_phi = phi_max - phi_min
        nlines_y = int(delta_phi * angle_resolution)
        lines_y = []
        for i in range(nlines_y):
            phi = phi_min + (i + 1) / (nlines_y + 1) * delta_phi
            lines_y.append(vme.Line2D(volmdlr.Point2D(theta_min, phi),
                                      volmdlr.Point2D(theta_max, phi)))
        return lines_x, lines_y


# =============================================================================
#  This code seems buggy...
# =============================================================================

# def minimum_maximum_tore(self, contour2d):
#     points = contour2d.tessel_points

#     min_phi, min_theta = min([pt[1] for pt in points]), min(
#         [pt[0] for pt in points])
#     max_phi, max_theta = max([pt[1] for pt in points]), max(
#         [pt[0] for pt in points])
#     return min_phi, min_theta, max_phi, max_theta

# def minimum_distance_points_tore(self, other_tore):
#     raise NotImplementedError('This method seems unused, its code has been commented')
#     R1, r1, R2, r2 = self.rcenter, self.rcircle, other_tore.rcenter, other_tore.rcircle

#     min_phi1, min_theta1, max_phi1, max_theta1 = self.minimum_maximum_tore(
#         self.contours2d[0])

#     # start1 = self.start
#     n1 = self.normal
#     u1 = self.toroidalsurface3d.frame.u
#     v1 = self.toroidalsurface3d.frame.v
#     frame1 = volmdlr.Frame3D(self.center, u1, v1, n1)
#     # start1 = self.points2d_to3d([[min_theta1, min_phi1]], R1, r1, frame1)

#     min_phi2, min_theta2, max_phi2, max_theta2 = self.minimum_maximum_tore(
#         other_tore.contours2d[0])

#     # start2 = other_tore.start
#     n2 = other_tore.normal
#     u2 = other_tore.toroidalsurface3d.frame.u
#     v2 = other_tore.toroidalsurface3d.frame.v
#     frame2 = volmdlr.Frame3D(other_tore.center, u2, v2, n2)
#     # start2 = other_tore.points2d_to3d([[min_theta2, min_phi2]], R2, r2, frame2)

#     w = other_tore.center - self.center

#     n1n1, n1u1, n1v1, n1n2, n1u2, n1v2 = n1.dot(n1), n1.dot(u1), n1.dot(
#         v1), n1.dot(n2), n1.dot(u2), n1.dot(v2)
#     u1u1, u1v1, u1n2, u1u2, u1v2 = u1.dot(u1), u1.dot(v1), u1.dot(
#         n2), u1.dot(u2), u1.dot(v2)
#     v1v1, v1n2, v1u2, v1v2 = v1.dot(v1), v1.dot(n2), v1.dot(u2), v1.dot(v2)
#     n2n2, n2u2, n2v2 = n2.dot(n2), n2.dot(u2), n2.dot(v2)
#     u2u2, u2v2, v2v2 = u2.dot(u2), u2.dot(v2), v2.dot(v2)

#     w2, wn1, wu1, wv1, wn2, wu2, wv2 = w.dot(w), w.dot(n1), w.dot(
#         u1), w.dot(v1), w.dot(n2), w.dot(u2), w.dot(v2)

#     # x = (phi1, theta1, phi2, theta2)
#     def distance_squared(x):
#         return (u1u1 * (((R1 + r1 * math.cos(x[0])) * math.cos(x[1])) ** 2)
#                 + v1v1 * (((R1 + r1 * math.cos(x[0])) * math.sin(
#                     x[1])) ** 2)
#                 + n1n1 * ((math.sin(x[0])) ** 2) * (r1 ** 2) + w2
#                 + u2u2 * (((R2 + r2 * math.cos(x[2])) * math.cos(
#                     x[3])) ** 2)
#                 + v2v2 * (((R2 + r2 * math.cos(x[2])) * math.sin(
#                     x[3])) ** 2)
#                 + n2n2 * ((math.sin(x[2])) ** 2) * (r2 ** 2)
#                 + 2 * u1v1 * math.cos(x[1]) * math.sin(x[1]) * (
#                         (R1 + r1 * math.cos(x[0])) ** 2)
#                 + 2 * (R1 + r1 * math.cos(x[0])) * math.cos(
#                     x[1]) * r1 * math.sin(x[0]) * n1u1
#                 - 2 * (R1 + r1 * math.cos(x[0])) * math.cos(x[1]) * wu1
#                 - 2 * (R1 + r1 * math.cos(x[0])) * (
#                         R2 + r2 * math.cos(x[2])) * math.cos(
#                     x[1]) * math.cos(x[3]) * u1u2
#                 - 2 * (R1 + r1 * math.cos(x[0])) * (
#                         R2 + r2 * math.cos(x[2])) * math.cos(
#                     x[1]) * math.sin(x[3]) * u1v2
#                 - 2 * (R1 + r1 * math.cos(x[0])) * math.cos(
#                     x[1]) * r2 * math.sin(x[2]) * u1n2
#                 + 2 * (R1 + r1 * math.cos(x[0])) * math.sin(
#                     x[1]) * r1 * math.sin(x[0]) * n1v1
#                 - 2 * (R1 + r1 * math.cos(x[0])) * math.sin(x[1]) * wv1
#                 - 2 * (R1 + r1 * math.cos(x[0])) * (
#                         R2 + r2 * math.cos(x[2])) * math.sin(
#                     x[1]) * math.cos(x[3]) * v1u2
#                 - 2 * (R1 + r1 * math.cos(x[0])) * (
#                         R2 + r2 * math.cos(x[2])) * math.sin(
#                     x[1]) * math.sin(x[3]) * v1v2
#                 - 2 * (R1 + r1 * math.cos(x[0])) * math.sin(
#                     x[1]) * r2 * math.sin(x[2]) * v1n2
#                 - 2 * r1 * math.sin(x[0]) * wn1
#                 - 2 * r1 * math.sin(x[0]) * (
#                         R2 + r2 * math.cos(x[2])) * math.cos(
#                     x[3]) * n1u2
#                 - 2 * r1 * math.sin(x[0]) * (
#                         R2 + r2 * math.cos(x[2])) * math.sin(
#                     x[3]) * n1v2
#                 - 2 * r1 * r2 * math.sin(x[0]) * math.sin(x[2]) * n1n2
#                 + 2 * (R2 + r2 * math.cos(x[2])) * math.cos(x[3]) * wu2
#                 + 2 * (R2 + r2 * math.cos(x[2])) * math.sin(x[3]) * wv2
#                 + 2 * r2 * math.sin(x[2]) * wn2
#                 + 2 * u2v2 * math.cos(x[3]) * math.sin(x[3]) * (
#                         (R2 + r2 * math.cos(x[2])) ** 2)
#                 + 2 * math.cos(x[3]) * (
#                         R2 + r2 * math.cos(x[2])) * r2 * math.sin(
#                     x[2]) * n2u2
#                 + 2 * math.sin(x[3]) * (
#                         R2 + r2 * math.cos(x[2])) * r2 * math.sin(
#                     x[2]) * n2v2)

#     x01 = npy.array(
#         [(min_phi1 + max_phi1) / 2, (min_theta1 + max_theta1) / 2,
#          (min_phi2 + max_phi2) / 2, (min_theta2 + max_theta2) / 2])
#     x02 = npy.array([min_phi1, min_theta1,
#                      min_phi2, min_theta2])
#     x03 = npy.array([max_phi1, max_theta1,
#                      max_phi2, max_theta2])

#     minimax = [(min_phi1, min_theta1, min_phi2, min_theta2),
#                (max_phi1, max_theta1, max_phi2, max_theta2)]

#     res1 = scp.optimize.least_squares(distance_squared, x01,
#                                       bounds=minimax)
#     res2 = scp.optimize.least_squares(distance_squared, x02,
#                                       bounds=minimax)
#     res3 = scp.optimize.least_squares(distance_squared, x03,
#                                       bounds=minimax)

#     # frame1, frame2 = volmdlr.Frame3D(self.center, u1, v1, n1), volmdlr.Frame3D(other_tore.center, u2, v2, n2)
#     pt1 = self.points2d_to3d([[res1.x[1], res1.x[0]]], R1, r1, frame1)
#     pt2 = self.points2d_to3d([[res1.x[3], res1.x[2]]], R2, r2, frame2)
#     p1, p2 = pt1[0], pt2[0]
#     d = p1.point_distance(p2)
#     result = res1

#     res = [res2, res3]
#     for couple in res:
#         ptest1 = self.points2d_to3d([[couple.x[1], couple.x[0]]], R1, r1,
#                                     frame1)
#         ptest2 = self.points2d_to3d([[couple.x[3], couple.x[2]]], R2, r2,
#                                     frame2)
#         dtest = ptest1[0].point_distance(ptest2[0])
#         if dtest < d:
#             result = couple
#             p1, p2 = ptest1[0], ptest2[0]

#     pt1_2d, pt2_2d = volmdlr.Point2D(
#         (result.x[1], result.x[0])), volmdlr.Point2D(
#         (result.x[3], result.x[2]))

#     if not self.contours2d[0].point_belongs(pt1_2d):
#         # Find the closest one
#         points_contours1 = self.contours2d[0].tessel_points

#         poly1 = volmdlr.ClosedPolygon2D(points_contours1)
#         d1, new_pt1_2d = poly1.PointBorderDistance(pt1_2d,
#                                                    return_other_point=True)

#         pt1 = self.points2d_to3d([new_pt1_2d], R1, r1, frame1)
#         p1 = pt1[0]

#     if not other_tore.contours2d[0].point_belongs(pt2_2d):
#         # Find the closest one
#         points_contours2 = other_tore.contours2d[0].tessel_points

#         poly2 = volmdlr.ClosedPolygon2D(points_contours2)
#         d2, new_pt2_2d = poly2.PointBorderDistance(pt2_2d,
#                                                    return_other_point=True)

#         pt2 = self.points2d_to3d([new_pt2_2d], R2, r2, frame2)
#         p2 = pt2[0]

#     return p1, p2

# def minimum_distance_points_cyl(self, cyl):
#     R2, r2, r = self.rcenter, self.rcircle, cyl.radius

#     min_h, min_theta, max_h, max_theta = cyl.minimum_maximum(
#         cyl.contours2d[0], r)

#     n1 = cyl.normal
#     u1 = cyl.cylindricalsurface3d.frame.u
#     v1 = cyl.cylindricalsurface3d.frame.v
#     frame1 = volmdlr.Frame3D(cyl.center, u1, v1, n1)
#     # st1 = volmdlr.Point3D((r*math.cos(min_theta), r*math.sin(min_theta), min_h))
#     # start1 = frame1.old_coordinates(st1)

#     min_phi2, min_theta2, max_phi2, max_theta2 = self.minimum_maximum_tore(
#         self.contours2d[0])

#     n2 = self.normal
#     u2 = self.toroidalsurface3d.frame.u
#     v2 = self.toroidalsurface3d.frame.v
#     frame2 = volmdlr.Frame3D(self.center, u2, v2, n2)
#     # start2 = self.points2d_to3d([[min_theta2, min_phi2]], R2, r2, frame2)

#     w = self.center - cyl.center

#     n1n1, n1u1, n1v1, n1n2, n1u2, n1v2 = n1.dot(n1), n1.dot(u1), n1.dot(
#         v1), n1.dot(n2), n1.dot(u2), n1.dot(v2)
#     u1u1, u1v1, u1n2, u1u2, u1v2 = u1.dot(u1), u1.dot(v1), u1.dot(
#         n2), u1.dot(u2), u1.dot(v2)
#     v1v1, v1n2, v1u2, v1v2 = v1.dot(v1), v1.dot(n2), v1.dot(u2), v1.dot(v2)
#     n2n2, n2u2, n2v2 = n2.dot(n2), n2.dot(u2), n2.dot(v2)
#     u2u2, u2v2, v2v2 = u2.dot(u2), u2.dot(v2), v2.dot(v2)

#     w2, wn1, wu1, wv1, wn2, wu2, wv2 = w.dot(w), w.dot(n1), w.dot(
#         u1), w.dot(v1), w.dot(n2), w.dot(u2), w.dot(v2)

#     # x = (theta, h, phi2, theta2)
#     def distance_squared(x):
#         return (u1u1 * ((math.cos(x[0]) * r) ** 2) + v1v1 * (
#                 (math.sin(x[0]) * r) ** 2)
#                 + n1n1 * (x[1] ** 2) + w2
#                 + u2u2 * (((R2 + r2 * math.cos(x[2])) * math.cos(
#                     x[3])) ** 2)
#                 + v2v2 * (((R2 + r2 * math.cos(x[2])) * math.sin(
#                     x[3])) ** 2)
#                 + n2n2 * ((math.sin(x[2])) ** 2) * (r2 ** 2)
#                 + 2 * u1v1 * math.cos(x[0]) * math.sin(x[0]) * (r ** 2)
#                 + 2 * r * math.cos(x[0]) * x[1] * n1u1 - 2 * r * math.cos(
#                     x[0]) * wu1
#                 - 2 * r * math.cos(x[0]) * (
#                         R2 + r2 * math.cos(x[2])) * math.cos(
#                     x[3]) * u1u2
#                 - 2 * r * math.cos(x[0]) * (
#                         R2 + r2 * math.cos(x[2])) * math.sin(
#                     x[3]) * u1v2
#                 - 2 * r * math.cos(x[0]) * r2 * math.sin(x[2]) * u1n2
#                 + 2 * r * math.sin(x[0]) * x[1] * n1v1 - 2 * r * math.sin(
#                     x[0]) * wv1
#                 - 2 * r * math.sin(x[0]) * (
#                         R2 + r2 * math.cos(x[2])) * math.cos(
#                     x[3]) * v1u2
#                 - 2 * r * math.sin(x[0]) * (
#                         R2 + r2 * math.cos(x[2])) * math.sin(
#                     x[3]) * v1v2
#                 - 2 * r * math.sin(x[0]) * r2 * math.sin(x[2]) * v1n2 - 2 *
#                 x[1] * wn1
#                 - 2 * x[1] * (R2 + r2 * math.cos(x[2])) * math.cos(
#                     x[3]) * n1u2
#                 - 2 * x[1] * (R2 + r2 * math.cos(x[2])) * math.sin(
#                     x[3]) * n1v2
#                 - 2 * x[1] * r2 * math.sin(x[2]) * n1n2
#                 + 2 * (R2 + r2 * math.cos(x[2])) * math.cos(x[3]) * wu2
#                 + 2 * (R2 + r2 * math.cos(x[2])) * math.sin(x[3]) * wv2
#                 + 2 * r2 * math.sin(x[2]) * wn2
#                 + 2 * u2v2 * math.cos(x[3]) * math.sin(x[3]) * (
#                         (R2 + r2 * math.cos(x[2])) ** 2)
#                 + 2 * math.cos(x[3]) * (
#                         R2 + r2 * math.cos(x[2])) * r2 * math.sin(
#                     x[2]) * n2u2
#                 + 2 * math.sin(x[3]) * (
#                         R2 + r2 * math.cos(x[2])) * r2 * math.sin(
#                     x[2]) * n2v2)

#     x01 = npy.array([(min_theta + max_theta) / 2, (min_h + max_h) / 2,
#                      (min_phi2 + max_phi2) / 2,
#                      (min_theta2 + max_theta2) / 2])
#     x02 = npy.array([min_theta, min_h,
#                      min_phi2, min_theta2])
#     x03 = npy.array([max_theta, max_h,
#                      max_phi2, max_theta2])

#     minimax = [(min_theta, min_h, min_phi2, min_theta2),
#                (max_theta, max_h, max_phi2, max_theta2)]

#     res1 = scp.optimize.least_squares(distance_squared, x01,
#                                       bounds=minimax)
#     res2 = scp.optimize.least_squares(distance_squared, x02,
#                                       bounds=minimax)
#     res3 = scp.optimize.least_squares(distance_squared, x03,
#                                       bounds=minimax)

#     pt1 = volmdlr.Point3D(
#         (r * math.cos(res1.x[0]), r * math.sin(res1.x[0]), res1.x[1]))
#     p1 = frame1.old_coordinates(pt1)
#     pt2 = self.points2d_to3d([[res1.x[3], res1.x[2]]], R2, r2, frame2)
#     p2 = pt2[0]
#     d = p1.point_distance(p2)
#     result = res1

#     res = [res2, res3]
#     for couple in res:
#         pttest1 = volmdlr.Point3D((r * math.cos(couple.x[0]),
#                                    r * math.sin(couple.x[0]), couple.x[1]))
#         ptest1 = frame1.old_coordinates(pttest1)
#         ptest2 = self.points2d_to3d([[couple.x[3], couple.x[2]]], R2, r2,
#                                     frame2)
#         dtest = ptest1.point_distance(ptest2[0])
#         if dtest < d:
#             result = couple
#             p1, p2 = ptest1, ptest2[0]

#     pt1_2d, pt2_2d = volmdlr.Point2D(
#         (result.x[0], result.x[1])), volmdlr.Point2D(
#         (result.x[3], result.x[2]))

#     if not self.contours2d[0].point_belongs(pt2_2d):
#         # Find the closest one
#         points_contours2 = self.contours2d[0].tessel_points

#         poly2 = volmdlr.ClosedPolygon2D(points_contours2)
#         d2, new_pt2_2d = poly2.PointBorderDistance(pt2_2d,
#                                                    return_other_point=True)

#         pt2 = self.points2d_to3d([new_pt2_2d], R2, r2, frame2)
#         p2 = pt2[0]

#     if not cyl.contours2d[0].point_belongs(pt1_2d):
#         # Find the closest one
#         points_contours1 = cyl.contours2d[0].tessel_points

#         poly1 = volmdlr.ClosedPolygon2D(points_contours1)
#         d1, new_pt1_2d = poly1.PointBorderDistance(pt1_2d,
#                                                    return_other_point=True)

#         pt1 = volmdlr.Point3D((r * math.cos(new_pt1_2d.vector[0]),
#                                r * math.sin(new_pt1_2d.vector[0]),
#                                new_pt1_2d.vector[1]))
#         p1 = frame1.old_coordinates(pt1)

#     return p1, p2

# def minimum_distance_points_plane(self,
#                                   planeface):  # Planeface with contour2D
#     # TODO: check that it takes into account holes

#     poly2d = planeface.polygon2D
#     pfpoints = poly2d.points
#     xmin, ymin = min([pt[0] for pt in pfpoints]), min(
#         [pt[1] for pt in pfpoints])
#     xmax, ymax = max([pt[0] for pt in pfpoints]), max(
#         [pt[1] for pt in pfpoints])
#     origin, vx, vy = planeface.plane.origin, planeface.plane.vectors[0], \
#                      planeface.plane.vectors[1]
#     pf1_2d, pf2_2d = volmdlr.Point2D((xmin, ymin)), volmdlr.Point2D(
#         (xmin, ymax))
#     pf3_2d, pf4_2d = volmdlr.Point2D((xmax, ymin)), volmdlr.Point2D(
#         (xmax, ymax))
#     pf1, pf2 = pf1_2d.to_3d(origin, vx, vy), pf2_2d.to_3d(origin, vx, vy)
#     pf3, _ = pf3_2d.to_3d(origin, vx, vy), pf4_2d.to_3d(origin, vx, vy)

#     u, v = (pf3 - pf1), (pf2 - pf1)
#     u.normalize()
#     v.normalize()

#     R1, r1 = self.rcenter, self.rcircle
#     min_phi1, min_theta1, max_phi1, max_theta1 = self.minimum_maximum_tore(
#         self.contours2d[0])

#     n1 = self.normal
#     u1 = self.toroidalsurface3d.frame.u
#     v1 = self.toroidalsurface3d.frame.v
#     frame1 = volmdlr.Frame3D(self.center, u1, v1, n1)
#     # start1 = self.points2d_to3d([[min_theta1, min_phi1]], R1, r1, frame1)

#     w = self.center - pf1

#     n1n1, n1u1, n1v1, n1u, n1v = n1.dot(n1), n1.dot(u1), n1.dot(
#         v1), n1.dot(u), n1.dot(v)
#     u1u1, u1v1, u1u, u1v = u1.dot(u1), u1.dot(v1), u1.dot(u), u1.dot(v)
#     v1v1, v1u, v1v = v1.dot(v1), v1.dot(u), v1.dot(v)
#     uu, uv, vv = u.dot(u), u.dot(v), v.dot(v)

#     w2, wn1, wu1, wv1, wu, wv = w.dot(w), w.dot(n1), w.dot(u1), w.dot(
#         v1), w.dot(u), w.dot(v)

#     # x = (x, y, phi1, theta1)
#     def distance_squared(x):
#         return (uu * (x[0] ** 2) + vv * (x[1] ** 2) + w2
#                 + u1u1 * (((R1 + r1 * math.cos(x[2])) * math.cos(
#                     x[3])) ** 2)
#                 + v1v1 * (((R1 + r1 * math.cos(x[2])) * math.sin(
#                     x[3])) ** 2)
#                 + n1n1 * ((math.sin(x[2])) ** 2) * (r1 ** 2)
#                 + 2 * x[0] * x[1] * uv - 2 * x[0] * wu
#                 - 2 * x[0] * (R1 + r1 * math.cos(x[2])) * math.cos(
#                     x[3]) * u1u
#                 - 2 * x[0] * (R1 + r1 * math.cos(x[2])) * math.sin(
#                     x[3]) * v1u
#                 - 2 * x[0] * math.sin(x[2]) * r1 * n1u - 2 * x[1] * wv
#                 - 2 * x[1] * (R1 + r1 * math.cos(x[2])) * math.cos(
#                     x[3]) * u1v
#                 - 2 * x[1] * (R1 + r1 * math.cos(x[2])) * math.sin(
#                     x[3]) * v1v
#                 - 2 * x[1] * math.sin(x[2]) * r1 * n1v
#                 + 2 * (R1 + r1 * math.cos(x[2])) * math.cos(x[3]) * wu1
#                 + 2 * (R1 + r1 * math.cos(x[2])) * math.sin(x[3]) * wv1
#                 + 2 * math.sin(x[2]) * r1 * wn1
#                 + 2 * u1v1 * math.cos(x[3]) * math.sin(x[3]) * (
#                         (R1 + r1 * math.cos(x[2])) ** 2)
#                 + 2 * (R1 + r1 * math.cos(x[2])) * math.cos(
#                     x[3]) * r1 * math.sin(x[2]) * n1u1
#                 + 2 * (R1 + r1 * math.cos(x[2])) * math.sin(
#                     x[3]) * r1 * math.sin(x[2]) * n1v1)

#     x01 = npy.array([(xmax - xmin) / 2, (ymax - ymin) / 2,
#                      (min_phi1 + max_phi1) / 2,
#                      (min_theta1 + max_theta1) / 2])

#     minimax = [(0, 0, min_phi1, min_theta1),
#                (xmax - xmin, ymax - ymin, max_phi1, max_theta1)]

#     res1 = scp.optimize.least_squares(distance_squared, x01,
#                                       bounds=minimax)

#     # frame1 = volmdlr.Frame3D(self.center, u1, v1, n1)
#     pt1 = self.points2d_to3d([[res1.x[3], res1.x[2]]], R1, r1, frame1)
#     p1 = pt1[0]
#     p2 = pf1 + res1.x[2] * u + res1.x[3] * v

#     pt1_2d = volmdlr.Point2D((res1.x[3], res1.x[2]))
#     pt2_2d = p2.to_2d(pf1, u, v)

#     if not self.contours2d[0].point_belongs(pt1_2d):
#         # Find the closest one
#         points_contours1 = self.contours2d[0].tessel_points

#         poly1 = volmdlr.ClosedPolygon2D(points_contours1)
#         d1, new_pt1_2d = poly1.PointBorderDistance(pt1_2d,
#                                                    return_other_point=True)

#         pt1 = self.points2d_to3d([new_pt1_2d], R1, r1, frame1)
#         p1 = pt1[0]

#     if not planeface.contours[0].point_belongs(pt2_2d):
#         # Find the closest one
#         d2, new_pt2_2d = planeface.polygon2D.PointBorderDistance(pt2_2d,
#                                                                  return_other_point=True)

#         p2 = new_pt2_2d.to_3d(pf1, u, v)

#     return p1, p2

# def minimum_distance(self, other_face, return_points=False):
#     if other_face.__class__ is ToroidalFace3D:
#         p1, p2 = self.minimum_distance_points_tore(other_face)
#         if return_points:
#             return p1.point_distance(p2), p1, p2
#         else:
#             return p1.point_distance(p2)

#     if other_face.__class__ is CylindricalFace3D:
#         p1, p2 = self.minimum_distance_points_cyl(other_face)
#         if return_points:
#             return p1.point_distance(p2), p1, p2
#         else:
#             return p1.point_distance(p2)

#     if other_face.__class__ is PlaneFace3D:
#         p1, p2 = self.minimum_distance_points_plane(other_face)
#         if return_points:
#             return p1.point_distance(p2), p1, p2
#         else:
#             return p1.point_distance(p2)
#     else:
#         return NotImplementedError


class ConicalFace3D(Face3D):
    """
    :param contours2d: The Cone's contour2D
    :type contours2d: volmdlr.Contour2D
    :param conicalsurface3d: Information about the Cone
    :type conicalsurface3d: ConicalSurface3D
    :param points: Contour2d's parameter Cone
    :type points: List of float

    """
    min_x_density = 5
    min_y_density = 1

    def __init__(self, surface3d: ConicalSurface3D,
                 surface2d: Surface2D,
                 name: str = ''):

        Face3D.__init__(self,
                        surface3d=surface3d,
                        surface2d=surface2d,
                        name=name)
        self._bbox = None

    @property
    def bounding_box(self):
        if not self._bbox:
            self._bbox = self.get_bounding_box()
        return self._bbox

    @bounding_box.setter
    def bounding_box(self, new_bouding_box):
        self._bbox = new_bouding_box

    def get_bounding_box(self):
        theta_min, theta_max, zmin, zmax = self.surface2d.outer_contour.bounding_rectangle().bounds()

        xp = (volmdlr.X3D.dot(self.surface3d.frame.u) * self.surface3d.frame.u
              + volmdlr.X3D.dot(
                    self.surface3d.frame.v) * self.surface3d.frame.v)
        try:
            xp.normalize()
        except ZeroDivisionError:
            pass
        yp = (volmdlr.Y3D.dot(self.surface3d.frame.u) * self.surface3d.frame.u
              + volmdlr.Y3D.dot(
                    self.surface3d.frame.v) * self.surface3d.frame.v)

        try:
            yp.normalize()
        except ZeroDivisionError:
            pass

        zp = (volmdlr.Z3D.dot(self.surface3d.frame.u) * self.surface3d.frame.u
              + volmdlr.Z3D.dot(
                    self.surface3d.frame.v) * self.surface3d.frame.v)
        try:
            zp.normalize()
        except ZeroDivisionError:
            pass

        lower_center = self.surface3d.frame.origin + zmin * self.surface3d.frame.w
        upper_center = self.surface3d.frame.origin + zmax * self.surface3d.frame.w
        lower_radius = math.tan(self.surface3d.semi_angle) * zmin
        upper_radius = math.tan(self.surface3d.semi_angle) * zmax

        points = [lower_center - lower_radius * xp,
                  lower_center + lower_radius * xp,
                  lower_center - lower_radius * yp,
                  lower_center + lower_radius * yp,
                  lower_center - lower_radius * zp,
                  lower_center + lower_radius * zp,
                  upper_center - upper_radius * xp,
                  upper_center + upper_radius * xp,
                  upper_center - upper_radius * yp,
                  upper_center + upper_radius * yp,
                  upper_center - upper_radius * zp,
                  upper_center + upper_radius * zp,
                  ]

        return volmdlr.core.BoundingBox.from_points(points)

    def triangulation_lines(self, angle_resolution=5):
        theta_min, theta_max, zmin, zmax = self.surface2d.bounding_rectangle().bounds()
        delta_theta = theta_max - theta_min
        nlines = int(delta_theta * angle_resolution)
        lines_x = []
        for i in range(nlines):
            theta = theta_min + (i + 1) / (nlines + 1) * delta_theta
            lines_x.append(vme.Line2D(volmdlr.Point2D(theta, zmin),
                                      volmdlr.Point2D(theta, zmax)))

        if zmin < 1e-9:
            delta_z = zmax - zmin
            lines_y = [vme.Line2D(volmdlr.Point2D(theta_min, zmin + 0.1 * delta_z),
                                  volmdlr.Point2D(theta_max, zmin + 0.1 * delta_z))]
        else:
            lines_y = []
        return lines_x, lines_y

    # def create_triangle(self, all_contours_points, part):
    #     Triangles, ts = [], []
    #     pts, h_list = [], []
    #     for listpt in all_contours_points:
    #         for pt in listpt:
    #             pts.append(pt)
    #             h_list.append(pt[1])
    #     if part == 'bot':
    #         h_concerned = min(h_list)
    #     else:
    #         h_concerned = max(h_list)
    #     peak_list, other = [], []
    #     for pt in pts:
    #         if pt[1] == h_concerned:
    #             peak_list.append(pt)
    #         else:
    #             other.append(pt)
    #     points = [peak_list[0]] + other
    #
    #     for i in range(1, len(points)):
    #         if i == len(points) - 1:
    #             vertices = [points[i].vector, points[0].vector,
    #                         points[1].vector]
    #             segments = [[0, 1], [1, 2], [2, 0]]
    #             listindice = [i, 0, 1]
    #         else:
    #             vertices = [points[i].vector, points[0].vector,
    #                         points[i + 1].vector]
    #             segments = [[0, 1], [1, 2], [2, 0]]
    #             listindice = [i, 0, i + 1]
    #         tri = {'vertices': vertices, 'segments': segments}
    #         t = triangle.triangulate(tri, 'p')
    #         if 'triangles' in t:
    #             triangles = t['triangles'].tolist()
    #             triangles[0] = listindice
    #             Triangles.append(triangles)
    #         else:
    #             Triangles.append(None)
    #         ts.append(t)
    #
    #     return points, Triangles


class SphericalFace3D(Face3D):
    """
    :param contours2d: The Sphere's contour2D
    :type contours2d: volmdlr.Contour2D
    :param sphericalsurface3d: Information about the Sphere
    :type sphericalsurface3d: SphericalSurface3D
    :param points: Angle's Sphere
    :type points: List of float

    """
    min_x_density = 5
    min_y_density = 5

    def __init__(self, surface3d: SphericalSurface3D,
                 surface2d: Surface2D,
                 name: str = ''):
        Face3D.__init__(self,
                        surface3d=surface3d,
                        surface2d=surface2d,
                        name=name)
        self._bbox = None

    @property
    def bounding_box(self):
        if not self._bbox:
            self._bbox = self.get_bounding_box()
        return self._bbox

    @bounding_box.setter
    def bounding_box(self, new_bouding_box):
        self._bbox = new_bouding_box

    def get_bounding_box(self):
        # To be enhanced
        return self.surface3d._bounding_box()

    def triangulation_lines(self, angle_resolution=7):
        theta_min, theta_max, phi_min, phi_max = self.surface2d.bounding_rectangle().bounds()

        delta_theta = theta_max - theta_min
        nlines_x = int(delta_theta * angle_resolution)
        lines_x = []
        for i in range(nlines_x):
            theta = theta_min + (i + 1) / (nlines_x + 1) * delta_theta
            lines_x.append(vme.Line2D(volmdlr.Point2D(theta, phi_min),
                                      volmdlr.Point2D(theta, phi_max)))
        delta_phi = phi_max - phi_min
        nlines_y = int(delta_phi * angle_resolution)
        lines_y = []
        for i in range(nlines_y):
            phi = phi_min + (i + 1) / (nlines_y + 1) * delta_phi
            lines_y.append(vme.Line2D(volmdlr.Point2D(theta_min, phi),
                                      volmdlr.Point2D(theta_max, phi)))
        return lines_x, lines_y


class RuledFace3D(Face3D):
    """

    """
    min_x_density = 50
    min_y_density = 1

    def __init__(self,
                 surface3d: RuledSurface3D,
                 surface2d: Surface2D,
                 name: str = '',
                 color=None):
        Face3D.__init__(self, surface3d=surface3d,
                        surface2d=surface2d,
                        name=name)
        self._bbox = None

    @property
    def bounding_box(self):
        if not self._bbox:
            self._bbox = self.get_bounding_box()
        return self._bbox

    @bounding_box.setter
    def bounding_box(self, new_bouding_box):
        self._bbox = new_bouding_box

    def get_bounding_box(self):
        # To be enhance by restricting wires to cut
        # xmin, xmax, ymin, ymax = self.surface2d.outer_contour.bounding_rectangle()
        points = [self.surface3d.point2d_to_3d(volmdlr.Point2D(i / 30, 0.)) for
                  i in range(31)]
        points.extend(
            [self.surface3d.point2d_to_3d(volmdlr.Point2D(i / 30, 1.)) for i
             in range(31)])

        return volmdlr.core.BoundingBox.from_points(points)

    def triangulation_lines(self, angle_resolution=10):
        xmin, xmax, ymin, ymax = self.surface2d.bounding_rectangle().bounds()
        delta_x = xmax - xmin
        nlines = int(delta_x * angle_resolution)
        lines = []
        for i in range(nlines):
            x = xmin + (i + 1) / (nlines + 1) * delta_x
            lines.append(vme.Line2D(volmdlr.Point2D(x, ymin),
                                    volmdlr.Point2D(x, ymax)))
        return lines, []


class BSplineFace3D(Face3D):
    def __init__(self, surface3d: BSplineSurface3D,
                 surface2d: Surface2D,
                 name: str = ''):
        Face3D.__init__(self,
                        surface3d=surface3d,
                        surface2d=surface2d,
                        name=name)
        self._bbox = None

    @property
    def bounding_box(self):
        if not self._bbox:
            self._bbox = self.get_bounding_box()
        return self._bbox

    @bounding_box.setter
    def bounding_box(self, new_bounding_box):
        self._bbox = new_bounding_box

    def get_bounding_box(self):
        return self.surface3d._bounding_box()

    def triangulation_lines(self, resolution=25):
        u_min, u_max, v_min, v_max = self.surface2d.bounding_rectangle().bounds()

        delta_u = u_max - u_min
        nlines_x = int(delta_u * resolution)
        lines_x = []
        for i in range(nlines_x):
            u = u_min + (i + 1) / (nlines_x + 1) * delta_u
            lines_x.append(vme.Line2D(volmdlr.Point2D(u, v_min),
                                      volmdlr.Point2D(u, v_max)))
        delta_v = v_max - v_min
        nlines_y = int(delta_v * resolution)
        lines_y = []
        for i in range(nlines_y):
            v = v_min + (i + 1) / (nlines_y + 1) * delta_v
            lines_y.append(vme.Line2D(volmdlr.Point2D(v_min, v),
                                      volmdlr.Point2D(v_max, v)))
        return lines_x, lines_y

    def pair_with(self, other_bspline_face3d):
        '''
        find out how the uv parametric frames are located compared to each other, and also how grid3d can be defined respected to these directions

        Parameters
        ----------
        other_bspline_face3d : volmdlr.faces.BSplineFace3D
        Returns
        -------
        corresponding_direction
        grid2d_direction
        '''

        adjacent_direction1, diff1, adjacent_direction2, diff2 = self.adjacent_direction(other_bspline_face3d)
        corresponding_directions = []
        if (diff1 > 0 and diff2 > 0) or (diff1 < 0 and diff2 < 0):
            corresponding_directions.append(('+' + adjacent_direction1, '+' + adjacent_direction2))
        else:
            corresponding_directions.append(('+' + adjacent_direction1, '-' + adjacent_direction2))

        if adjacent_direction1 == 'u' and adjacent_direction2 == 'u':
            corresponding_directions, grid2d_direction = self.adjacent_direction_uu(
                other_bspline_face3d, corresponding_directions)
        elif adjacent_direction1 == 'v' and adjacent_direction2 == 'v':
            corresponding_directions, grid2d_direction = self.adjacent_direction_vv(
                other_bspline_face3d, corresponding_directions)
        elif adjacent_direction1 == 'u' and adjacent_direction2 == 'v':
            corresponding_directions, grid2d_direction = self.adjacent_direction_uv(
                other_bspline_face3d, corresponding_directions)
        elif adjacent_direction1 == 'v' and adjacent_direction2 == 'u':
            corresponding_directions, grid2d_direction = self.adjacent_direction_vu(
                other_bspline_face3d, corresponding_directions)

        return corresponding_directions, grid2d_direction

    def adjacent_direction_uu(self, other_bspline_face3d, corresponding_directions):

        extremities = self.extremities(other_bspline_face3d)
        start1, start2 = extremities[0], extremities[2]
        borders_points = [volmdlr.Point2D(0, 0), volmdlr.Point2D(1, 0),
                          volmdlr.Point2D(1, 1), volmdlr.Point2D(0, 1)]

        # TODO: compute nearest_point in 'bounding_box points' instead of borders_points
        nearest_start1 = start1.nearest_point(borders_points)
        # nearest_end1 = end1.nearest_point(borders_points)
        nearest_start2 = start2.nearest_point(borders_points)
        # nearest_end2 = end2.nearest_point(borders_points)

        v1 = nearest_start1[1]
        v2 = nearest_start2[1]

        if (v1 == 0 and v2 == 0):
            corresponding_directions.append(('+v', '-v'))
            grid2d_direction = [['+x', '-y'], ['+x', '+y']]

        elif (v1 == 1 and v2 == 1):
            if corresponding_directions == [('+u', '-u')]:
                grid2d_direction = [['+x', '+y'], ['-x', '-y']]
            else:
                grid2d_direction = [['+x', '+y'], ['+x', '-y']]
            corresponding_directions.append(('+v', '-v'))

        elif (v1 == 1 and v2 == 0):
            corresponding_directions.append(('+v', '+v'))
            grid2d_direction = [['+x', '+y'], ['+x', '+y']]

        elif (v1 == 0 and v2 == 1):
            corresponding_directions.append(('+v', '+v'))
            grid2d_direction = [['+x', '-y'], ['+x', '-y']]

        return corresponding_directions, grid2d_direction

    def adjacent_direction_vv(self, other_bspline_face3d, corresponding_directions):

        extremities = self.extremities(other_bspline_face3d)
        start1, start2 = extremities[0], extremities[2]
        borders_points = [volmdlr.Point2D(0, 0), volmdlr.Point2D(1, 0),
                          volmdlr.Point2D(1, 1), volmdlr.Point2D(0, 1)]

        # TODO: compute nearest_point in 'bounding_box points' instead of borders_points
        nearest_start1 = start1.nearest_point(borders_points)
        # nearest_end1 = end1.nearest_point(borders_points)
        nearest_start2 = start2.nearest_point(borders_points)
        # nearest_end2 = end2.nearest_point(borders_points)

        u1 = nearest_start1[0]
        u2 = nearest_start2[0]

        if (u1 == 0 and u2 == 0):
            corresponding_directions.append(('+u', '-v'))
            grid2d_direction = [['-y', '-x'], ['-y', '+x']]

        elif (u1 == 1 and u2 == 1):
            corresponding_directions.append(('+u', '-v'))
            grid2d_direction = [['+y', '+x'], ['+y', '-x']]

        elif (u1 == 0 and u2 == 1):
            corresponding_directions.append(('+u', '+u'))
            grid2d_direction = [['+y', '-x'], ['+y', '-x']]

        elif (u1 == 1 and u2 == 0):
            corresponding_directions.append(('+u', '+u'))
            grid2d_direction = [['+y', '+x'], ['+y', '+x']]

        return corresponding_directions, grid2d_direction

    def adjacent_direction_uv(self, other_bspline_face3d, corresponding_directions):

        extremities = self.extremities(other_bspline_face3d)
        start1, start2 = extremities[0], extremities[2]
        borders_points = [volmdlr.Point2D(0, 0), volmdlr.Point2D(1, 0),
                          volmdlr.Point2D(1, 1), volmdlr.Point2D(0, 1)]

        # TODO: compute nearest_point in 'bounding_box points' instead of borders_points
        nearest_start1 = start1.nearest_point(borders_points)
        # nearest_end1 = end1.nearest_point(borders_points)
        nearest_start2 = start2.nearest_point(borders_points)
        # nearest_end2 = end2.nearest_point(borders_points)

        v1 = nearest_start1[1]
        u2 = nearest_start2[0]

        if (v1 == 1 and u2 == 0):
            corresponding_directions.append(('+v', '+u'))
            grid2d_direction = [['+x', '+y'], ['+y', '+x']]

        elif (v1 == 0 and u2 == 1):
            corresponding_directions.append(('+v', '+u'))
            grid2d_direction = [['-x', '-y'], ['-y', '-x']]

        elif (v1 == 1 and u2 == 1):
            corresponding_directions.append(('+v', '-u'))
            grid2d_direction = [['+x', '+y'], ['-y', '-x']]

        elif (v1 == 0 and u2 == 0):
            corresponding_directions.append(('+v', '-u'))
            grid2d_direction = [['-x', '-y'], ['-y', '+x']]

        return corresponding_directions, grid2d_direction

    def adjacent_direction_vu(self, other_bspline_face3d, corresponding_directions):

        extremities = self.extremities(other_bspline_face3d)
        start1, start2 = extremities[0], extremities[2]
        borders_points = [volmdlr.Point2D(0, 0), volmdlr.Point2D(1, 0),
                          volmdlr.Point2D(1, 1), volmdlr.Point2D(0, 1)]

        # TODO: compute nearest_point in 'bounding_box points' instead of borders_points
        nearest_start1 = start1.nearest_point(borders_points)
        # nearest_end1 = end1.nearest_point(borders_points)
        nearest_start2 = start2.nearest_point(borders_points)
        # nearest_end2 = end2.nearest_point(borders_points)

        u1 = nearest_start1[0]
        v2 = nearest_start2[1]

        if (u1 == 1 and v2 == 0):
            corresponding_directions.append(('+u', '+v'))
            grid2d_direction = [['+y', '+x'], ['+x', '+y']]

        elif (u1 == 0 and v2 == 1):
            corresponding_directions.append(('+u', '+v'))
            grid2d_direction = [['-y', '-x'], ['+x', '-y']]

        elif (u1 == 0 and v2 == 0):
            corresponding_directions.append(('+u', '-v'))
            grid2d_direction = [['+y', '-x'], ['+x', '+y']]

        elif (u1 == 1 and v2 == 1):
            if corresponding_directions == [('+v', '-u')]:
                grid2d_direction = [['+y', '+x'], ['-x', '-y']]
            else:
                grid2d_direction = [['+y', '+x'], ['+x', '-y']]
            corresponding_directions.append(('+u', '-v'))

        return corresponding_directions, grid2d_direction

    def extremities(self, other_bspline_face3d):
        '''
        find points extremities for nearest edges of two faces
        '''
        contour1 = self.outer_contour3d
        contour2 = other_bspline_face3d.outer_contour3d

        contour1_2d = self.surface2d.outer_contour
        contour2_2d = other_bspline_face3d.surface2d.outer_contour

        points1 = [p.start for p in contour1.primitives]
        points2 = [p.start for p in contour2.primitives]

        dis, ind = [], []
        for p in points1:
            pt = p.nearest_point(points2)
            ind.append(points2.index(pt))
            dis.append(p.point_distance(pt))

        dis_sorted = sorted(dis)

        shared = []
        for k, p1 in enumerate(contour1.primitives):
            if dis_sorted[0] == dis_sorted[1]:
                indices = npy.where(npy.array(dis) == dis_sorted[0])[0]
                index1 = indices[0]
                index2 = indices[1]
            else:
                index1 = dis.index(dis_sorted[0])
                index2 = dis.index(dis_sorted[1])
            if ((p1.start == points1[index1] and p1.end == points1[index2])
                    or
                    (p1.end == points1[index1] and p1.start == points1[index2])):
                shared.append(p1)
                i = k

        for k, p2 in enumerate(contour2.primitives):
            if ((p2.start == points2[ind[index1]] and p2.end == points2[ind[index2]])
                    or
                    (p2.end == points2[ind[index1]] and p2.start == points2[ind[index2]])):
                shared.append(p2)
                j = k

        points = [contour2.primitives[j].start, contour2.primitives[j].end]

        if points.index(contour1.primitives[i].start.nearest_point(points)) == 1:
            start1 = contour1_2d.primitives[i].start
            end1 = contour1_2d.primitives[i].end

            start2 = contour2_2d.primitives[j].end
            end2 = contour2_2d.primitives[j].start

        else:
            start1 = contour1_2d.primitives[i].start
            end1 = contour1_2d.primitives[i].end

            start2 = contour2_2d.primitives[j].start
            end2 = contour2_2d.primitives[j].end

        return start1, end1, start2, end2

    def adjacent_direction(self, other_bspline_face3d):
        '''
        find directions (u or v) between two faces, in the nearest edges between them
        '''

        start1, end1, start2, end2 = self.extremities(other_bspline_face3d)

        du1 = abs((end1 - start1)[0])
        dv1 = abs((end1 - start1)[1])

        if du1 < dv1:
            adjacent_direction1 = 'v'
            diff1 = (end1 - start1)[1]
        else:
            adjacent_direction1 = 'u'
            diff1 = (end1 - start1)[0]

        du2 = abs((end2 - start2)[0])
        dv2 = abs((end2 - start2)[1])

        if du2 < dv2:
            adjacent_direction2 = 'v'
            diff2 = (end2 - start2)[1]
        else:
            adjacent_direction2 = 'u'
            diff2 = (end2 - start2)[0]

        return adjacent_direction1, diff1, adjacent_direction2, diff2

    def adjacent_direction_xy(self, other_face3d):
        '''
        find out in which direction the faces are adjacent
        Parameters
        ----------
        other_face3d : volmdlr.faces.BSplineFace3D
        Returns
        -------
        adjacent_direction
        '''

        contour1 = self.outer_contour3d
        contour2 = other_face3d.outer_contour3d
        point1, point2 = contour1.shared_primitives_extremities(contour2)

        coord = point1 - point2
        coord = [abs(coord.x), abs(coord.y)]

        if coord.index(max(coord)) == 0:
            return 'x'
        else:
            return 'y'

    def merge_with(self, other_bspline_face3d):
        '''
        merge two adjacent faces
        Parameters
        ----------
        other_bspline_face3d : volmdlr.faces.BSplineFace3D
        Returns
        -------
        merged_face : volmdlr.faces.BSplineFace3D
        '''

        merged_surface = self.surface3d.merge_with(other_bspline_face3d.surface3d)
        contours = self.outer_contour3d.merge_with(other_bspline_face3d.outer_contour3d)
        contours.extend(self.inner_contours3d)
        contours.extend(other_bspline_face3d.inner_contours3d)
        merged_face = merged_surface.face_from_contours3d(contours)

        return merged_face


class OpenShell3D(volmdlr.core.CompositePrimitive3D):
    _standalone_in_db = True
    _non_serializable_attributes = ['bounding_box', 'primitives']
    _non_data_eq_attributes = ['name', 'color', 'alpha', 'bounding_box', 'primitives']
    _non_data_hash_attributes = []
    STEP_FUNCTION = 'OPEN_SHELL'

    def __init__(self, faces: List[Face3D],
                 color: Tuple[float, float, float] = None,
                 alpha: float = 1., name: str = ''):
        self.faces = faces
        if not color:
            self.color = (0.8, 0.8, 0.8)
        else:
            self.color = color
        self.alpha = alpha
        self._bbox = None
        self._faces_graph = None
        volmdlr.core.CompositePrimitive3D.__init__(self,
                                                   primitives=faces, color=color, alpha=alpha,
                                                   name=name)

    def _data_hash(self):
        return sum(face._data_hash() for face in self.faces)

    def _data_eq(self, other_object):
        if other_object.__class__.__name__ != self.__class__.__name__:
            return False
        for face1, face2 in zip(self.faces, other_object.faces):
            if not face1._data_eq(face2):
                return False

        return True

    @property
    def faces_graph(self):
        if not self._faces_graph:
            faces_graph = nx.Graph()
            for face in self.faces:
                for edge in face.outer_contour3d.primitives:
                    faces_graph.add_edge(edge.start, edge.end, edge=edge)
            self._faces_graph = faces_graph
        return self._faces_graph

    def to_dict(self, use_pointers: bool = False, memo=None, path: str = '#'):
        """
        This method does not use pointers for faces as it has no sense to have duplicate faces
        """
        dict_ = DessiaObject.base_dict(self)
        dict_.update({'color': self.color,
                      'alpha': self.alpha,
                      'faces': [f.to_dict(use_pointers=False) for f in self.faces]})

        return dict_

    @classmethod
    def from_step(cls, arguments, object_dict):
        faces = []
        for face in arguments[1]:
            faces.append(object_dict[int(face[1:])])
        return cls(faces, name=arguments[0][1:-1])

    def to_step(self, current_id):
        step_content = ''
        face_ids = []
        for face in self.faces:
            if isinstance(face, Face3D) or isinstance(face, Surface3D):
                face_content, face_sub_ids = face.to_step(current_id)
            else:
                face_content, face_sub_ids = face.to_step(current_id)
                face_sub_ids = [face_sub_ids]
            step_content += face_content
            face_ids.extend(face_sub_ids)
            current_id = max(face_sub_ids) + 1

        shell_id = current_id
        step_content += "#{} = {}('{}',({}));\n".format(current_id,
                                                        self.STEP_FUNCTION,
                                                        self.name,
                                                        volmdlr.core.step_ids_to_str(
                                                            face_ids))
        manifold_id = shell_id + 1
        # step_content += "#{} = MANIFOLD_SOLID_BREP('{}',#{});\n".format(
        #     manifold_id, self.name, shell_id)
        step_content += "#{} = SHELL_BASED_SURFACE_MODEL('{}',(#{}));\n".format(
            manifold_id, self.name, shell_id)

        frame_content, frame_id = volmdlr.OXYZ.to_step(manifold_id + 1)
        step_content += frame_content
        brep_id = frame_id + 1
        # step_content += "#{} = ADVANCED_BREP_SHAPE_REPRESENTATION('',(#{},#{}),#7);\n".format(
        #     brep_id, frame_id, manifold_id)
        step_content += "#{} = MANIFOLD_SURFACE_SHAPE_REPRESENTATION('',(#{},#{}),#7);\n".format(
            brep_id, frame_id, manifold_id)

        return step_content, brep_id

    def to_step_face_ids(self, current_id):
        step_content = ''
        face_ids = []
        for face in self.faces:
            if isinstance(face, Face3D):
                face_content, face_sub_ids = face.to_step(current_id)
            else:
                face_content, face_sub_ids = face.to_step(current_id)
                face_sub_ids = [face_sub_ids]
            step_content += face_content
            face_ids.extend(face_sub_ids)
            current_id = max(face_sub_ids) + 1

        shell_id = current_id
        step_content += "#{} = {}('{}',({}));\n".format(current_id,
                                                        self.STEP_FUNCTION,
                                                        self.name,
                                                        volmdlr.core.step_ids_to_str(
                                                            face_ids))
        manifold_id = shell_id + 1
        # step_content += "#{} = MANIFOLD_SOLID_BREP('{}',#{});\n".format(
        #     manifold_id, self.name, shell_id)
        step_content += "#{} = SHELL_BASED_SURFACE_MODEL('{}',(#{}));\n".format(
            manifold_id, self.name, shell_id)

        frame_content, frame_id = volmdlr.OXYZ.to_step(manifold_id + 1)
        step_content += frame_content
        brep_id = frame_id + 1
        # step_content += "#{} = ADVANCED_BREP_SHAPE_REPRESENTATION('',(#{},#{}),#7);\n".format(
        #     brep_id, frame_id, manifold_id)
        step_content += "#{} = MANIFOLD_SURFACE_SHAPE_REPRESENTATION('',(#{},#{}),#7);\n".format(
            brep_id, frame_id, manifold_id)

        return step_content, brep_id, face_ids

    def rotation(self, center: volmdlr.Point3D, axis: volmdlr.Vector3D,
                 angle: float):
        """
        OpenShell3D rotation
        :param center: rotation center
        :param axis: rotation axis
        :param angle: angle rotation
        :return: a new rotated OpenShell3D
        """
        new_faces = [face.rotation(center, axis, angle) for face
                     in self.faces]
        return OpenShell3D(new_faces, color=self.color, alpha=self.alpha,
                           name=self.name)

    def rotation_inplace(self, center: volmdlr.Point3D, axis: volmdlr.Vector3D,
                         angle: float):
        """
        OpenShell3D rotation. Object is updated inplace
        :param center: rotation center
        :param axis: rotation axis
        :param angle: rotation angle
        """
        for face in self.faces:
            face.rotation_inplace(center, axis, angle)
        new_bounding_box = self.get_bounding_box()
        self.bounding_box = new_bounding_box

    def translation(self, offset: volmdlr.Vector3D):
        """
        OpenShell3D translation
        :param offset: translation vector
        :return: A new translated OpenShell3D
        """
        new_faces = [face.translation(offset) for face in
                     self.faces]
        return OpenShell3D(new_faces, color=self.color, alpha=self.alpha,
                           name=self.name)

    def translation_inplace(self, offset: volmdlr.Vector3D):
        """
        OpenShell3D translation. Object is updated inplace
        :param offset: translation vector
        """
        for face in self.faces:
            face.translation_inplace(offset)
        new_bounding_box = self.get_bounding_box()
        self.bounding_box = new_bounding_box

    def frame_mapping(self, frame: volmdlr.Frame3D, side: str):
        """
        Changes frame_mapping and return a new OpenShell3D
        side = 'old' or 'new'
        """
        new_faces = [face.frame_mapping(frame, side) for face in
                     self.faces]
        return self.__class__(new_faces, name=self.name)

    def frame_mapping_inplace(self, frame: volmdlr.Frame3D, side: str):
        """
        Changes frame_mapping and the object is updated inplace
        side = 'old' or 'new'
        """
        for face in self.faces:
            face.frame_mapping_inplace(frame, side)
        new_bounding_box = self.get_bounding_box()
        self.bounding_box = new_bounding_box

    def copy(self, deep=True, memo=None):
        new_faces = [face.copy(deep=deep, memo=memo) for face in self.faces]
        return self.__class__(new_faces, color=self.color, alpha=self.alpha,
                              name=self.name)

    def union(self, shell2):
        new_faces = self.faces + shell2.faces
        new_name = self.name + ' union ' + shell2.name
        new_color = self.color
        return self.__class__(new_faces, name=new_name, color=new_color)

    def volume(self):
        """
        Does not consider holes
        """
        volume = 0
        for face in self.faces:
            display3d = face.triangulation()
            for triangle_index in display3d.triangles:
                point1 = display3d.points[triangle_index[0]]
                point2 = display3d.points[triangle_index[1]]
                point3 = display3d.points[triangle_index[2]]

                v321 = point3[0] * point2[1] * point1[2]
                v231 = point2[0] * point3[1] * point1[2]
                v312 = point3[0] * point1[1] * point2[2]
                v132 = point1[0] * point3[1] * point2[2]
                v213 = point2[0] * point1[1] * point3[2]
                v123 = point1[0] * point2[1] * point3[2]
                volume_tetraedre = 1 / 6 * (-v321 + v231 + v312 - v132 - v213 + v123)

                volume += volume_tetraedre

        return abs(volume)

    @property
    def bounding_box(self):
        """
        Returns the boundary box
        """
        if not self._bbox:
            self._bbox = self.get_bounding_box()
        return self._bbox

    @bounding_box.setter
    def bounding_box(self, new_bounding_box):
        self._bbox = new_bounding_box

    def get_bounding_box(self):
        bbox = self.faces[0].bounding_box
        for face in self.faces[1:]:
            bbox += face.bounding_box
        return bbox

    def cut_by_plane(self, plane_3d: Plane3D):
        frame_block = self.bounding_box.to_frame()
        frame_block.u = 1.1 * frame_block.u
        frame_block.v = 1.1 * frame_block.v
        frame_block.w = 1.1 * frame_block.w
        block = volmdlr.primitives3d.Block(frame_block,
                                           color=(0.1, 0.2, 0.2),
                                           alpha=0.6)
        face_3d = block.cut_by_orthogonal_plane(plane_3d)
        intersection_primitives = []
        for face in self.faces:
            intersection_wires = face.face_intersections(face_3d)
            if intersection_wires:
                for intersection_wire in intersection_wires:
                    intersection_primitives.extend(intersection_wire.primitives)
        contours3d = volmdlr.wires.Contour3D.contours_from_edges(
            intersection_primitives[:])
        if not contours3d:
            return []
        contours2d = [contour.to_2d(plane_3d.frame.origin,
                                    plane_3d.frame.u,
                                    plane_3d.frame.v) for contour in contours3d]
        resulting_faces = []
        for contour2d in contours2d:
            if contour2d.area() > 1e-7:
                surface2d = Surface2D(contour2d, [])
                resulting_faces.append(PlaneFace3D(plane_3d, surface2d))
        return resulting_faces

    def linesegment_intersections(self,
                                  linesegment3d: vme.LineSegment3D) \
            -> List[Tuple[Face3D, List[volmdlr.Point3D]]]:
        intersections = []
        for face in self.faces:
            face_intersections = face.linesegment_intersections(linesegment3d)
            if face_intersections:
                intersections.append((face, face_intersections))
        return intersections

    def line_intersections(self,
                           line3d: vme.Line3D) \
            -> List[Tuple[Face3D, List[volmdlr.Point3D]]]:
        intersections = []
        for face in self.faces:
            face_intersections = face.line_intersections(line3d)
            if face_intersections:
                intersections.append((face, face_intersections))
        return intersections

    def minimum_distance_points(self, shell2, resolution):
        """
        Returns a Mesure object if the distance is not zero, otherwise returns None
        """
        shell2_inter = self.shell_intersection(shell2, resolution)
        if shell2_inter is not None and shell2_inter != 1:
            return None

        # distance_min, point1_min, point2_min = self.faces[0].distance_to_face(shell2.faces[0], return_points=True)
        distance_min, point1_min, point2_min = self.faces[0].minimum_distance(
            shell2.faces[0], return_points=True)
        for face1 in self.faces:
            bbox1 = face1.bounding_box
            for face2 in shell2.faces:
                bbox2 = face2.bounding_box
                bbox_distance = bbox1.distance_to_bbox(bbox2)

                if bbox_distance < distance_min:
                    # distance, point1, point2 = face1.distance_to_face(face2, return_points=True)
                    distance, point1, point2 = face1.minimum_distance(face2,
                                                                      return_points=True)
                    if distance == 0:
                        return None
                    elif distance < distance_min:
                        distance_min, point1_min, point2_min = distance, point1, point2

        return point1_min, point2_min

    def distance_to_shell(self, other_shell: 'OpenShell3D', resolution: float):
        min_dist = self.minimum_distance_points(other_shell, resolution)
        if min_dist is not None:
            p1, p2 = min_dist
            return p1.point_distance(p2)
        return 0

    def minimum_distance_point(self,
                               point: volmdlr.Point3D) -> volmdlr.Point3D:
        """
        Computes the distance of a point to a Shell3D, whether it is inside or outside the Shell3D
        """
        distance_min, point1_min = self.faces[0].distance_to_point(point,
                                                                   return_other_point=True)
        for face in self.faces[1:]:
            bbox_distance = self.bounding_box.distance_to_point(point)
            if bbox_distance < distance_min:
                distance, point1 = face.distance_to_point(point,
                                                          return_other_point=True)
                if distance < distance_min:
                    distance_min, point1_min = distance, point1

        return point1_min

    def intersection_internal_aabb_volume(self, shell2: 'OpenShell3D',
                                          resolution: float):
        """
        aabb made of the intersection points and the points of self internal to shell2
        """
        intersections_points = []
        for face1 in self.faces:
            for face2 in shell2.faces:
                intersection_points = face1.face_intersections(face2)
                if intersection_points:
                    intersection_points = [
                        intersection_points[0].primitives[0].start,
                        intersection_points[0].primitives[0].end]
                    intersections_points.extend(intersection_points)

        shell1_points_inside_shell2 = []
        for face in self.faces:
            for point in face.outer_contour3d.discretization_points(
                    resolution):
                if shell2.point_belongs(point):
                    shell1_points_inside_shell2.append(point)

        if len(intersections_points + shell1_points_inside_shell2) == 0:
            return 0
        bbox = volmdlr.core.BoundingBox.from_points(
            intersections_points + shell1_points_inside_shell2)
        return bbox.volume()

    def intersection_external_aabb_volume(self, shell2: 'OpenShell3D',
                                          resolution: float):
        """
        aabb made of the intersection points and the points of self external to shell2
        """
        intersections_points = []
        for face1 in self.faces:
            for face2 in shell2.faces:
                intersection_points = face1.face_intersections(face2)
                if intersection_points:
                    intersection_points = [
                        intersection_points[0].primitives[0].start,
                        intersection_points[0].primitives[0].end]
                    intersections_points.extend(intersection_points)

        shell1_points_outside_shell2 = []
        for face in self.faces:
            for point in face.outer_contour3d.discretization_points(
                    resolution):
                if not shell2.point_belongs(point):
                    shell1_points_outside_shell2.append(point)

        if len(intersections_points + shell1_points_outside_shell2) == 0:
            return 0
        bbox = volmdlr.core.BoundingBox.from_points(
            intersections_points + shell1_points_outside_shell2)
        return bbox.volume()

    def primitive_inside_bbox(self, bounding_box: volmdlr.core.BoundingBox):
        for primitive in self.primitives:
            bbox = primitive.bounding_box

    def triangulation(self):
        # mesh = vmd.DisplayMesh3D([], [])
        meshes = []
        for i, face in enumerate(self.faces):
            # try:
            face_mesh = face.triangulation()
            meshes.append(face_mesh)
            # mesh.merge_mesh(face_mesh)
            # except NotImplementedError:
            #     print('Warning: a face has been skipped in rendering')
        return vmd.DisplayMesh3D.merge_meshes(meshes)

    def babylon_script(self, name='primitive_mesh'):
        s = f'var {name} = new BABYLON.Mesh("{name}", scene);\n'

        mesh = self.babylon_meshes()[0]

        s += 'var positions = {};\n'.format(mesh['positions'])
        s += 'var indices = {};\n'.format(mesh['indices'])
        s += 'var normals = [];\n'
        s += 'var vertexData = new BABYLON.VertexData();\n'
        s += 'BABYLON.VertexData.ComputeNormals(positions, indices, normals);\n'
        s += 'vertexData.positions = positions;\n'
        s += 'vertexData.indices = indices;\n'
        s += 'vertexData.normals = normals;\n'
        s += 'vertexData.applyToMesh({});\n'.format(name)
        s += '{}.enableEdgesRendering(0.9);\n'.format(name)
        s += '{}.edgesWidth = 0.1;\n'.format(name)
        s += '{}.edgesColor = new BABYLON.Color4(0, 0, 0, 0.6);\n'.format(name)
        s += 'var mat = new BABYLON.StandardMaterial("mat", scene);\n'
        #        s += 'mat.diffuseColor = BABYLON.Color3.Green();\n'
        #        s += 'mat.specularColor = new BABYLON.Color3(0.5, 0.6, 0.87);\n'
        #        s += 'mat.emissiveColor = new BABYLON.Color3(1, 1, 1);\n'
        #        s += 'mat.ambientColor = new BABYLON.Color3(0.23, 0.98, 0.53);\n'
        s += 'mat.backFaceCulling = false;\n'
        s += 'mat.alpha = {};\n'.format(self.alpha)
        s += '{}.material = mat;\n'.format(name)
        if self.color is not None:
            s += 'mat.diffuseColor = new BABYLON.Color3({}, {}, {});\n'.format(
                *self.color)
        return s

    def plot(self, ax=None, color: str = 'k', alpha: float = 1):
        if ax is None:
            ax = plt.figure().add_subplot(111, projection='3d')

        for face in self.faces:
            face.plot(ax=ax, color=color, alpha=alpha)

        return ax


class ClosedShell3D(OpenShell3D):
    STEP_FUNCTION = 'CLOSED_SHELL'

    def rotation(self, center: volmdlr.Point3D, axis: volmdlr.Vector3D,
                 angle: float):
        """
        ClosedShell3D rotation
        :param center: rotation center
        :param axis: rotation axis
        :param angle: angle rotation
        :return: a new rotated ClosedShell3D
        """
        new_faces = [face.rotation(center, axis, angle) for face
                     in self.faces]
        return ClosedShell3D(new_faces, color=self.color,
                             alpha=self.alpha, name=self.name)

    def rotation_inplace(self, center: volmdlr.Point3D, axis: volmdlr.Vector3D,
                         angle: float):
        """
        ClosedShell3D rotation. Object is updated inplace
        :param center: rotation center
        :param axis: rotation axis
        :param angle: rotation angle
        """
        for face in self.faces:
            face.rotation_inplace(center, axis, angle)
        new_bounding_box = self.get_bounding_box()
        self.bounding_box = new_bounding_box

    def translation(self, offset: volmdlr.Vector3D):
        """
        ClosedShell3D translation
        :param offset: translation vector
        :return: A new translated ClosedShell3D
        """
        new_faces = [face.translation(offset) for face in
                     self.faces]
        return ClosedShell3D(new_faces, color=self.color, alpha=self.alpha,
                             name=self.name)

    def translation_inplace(self, offset: volmdlr.Vector3D):
        """
        ClosedShell3D translation. Object is updated inplace
        :param offset: translation vector
        """
        for face in self.faces:
            face.translation_inplace(offset)
        new_bounding_box = self.get_bounding_box()
        self.bounding_box = new_bounding_box

    def frame_mapping(self, frame: volmdlr.Frame3D, side: str):
        """
        Changes frame_mapping and return a new ClosedShell3D
        side = 'old' or 'new'
        """
        new_faces = [face.frame_mapping(frame, side) for face in
                     self.faces]
        return ClosedShell3D(new_faces, name=self.name)

    def frame_mapping_inplace(self, frame: volmdlr.Frame3D, side: str):
        """
        Changes frame_mapping and the object is updated inplace
        side = 'old' or 'new'
        """
        for face in self.faces:
            face.frame_mapping_inplace(frame, side)
        new_bounding_box = self.get_bounding_box()
        self.bounding_box = new_bounding_box

    def copy(self, deep=True, memo=None):
        new_faces = [face.copy() for face in self.faces]
        return self.__class__(new_faces, color=self.color, alpha=self.alpha,
                              name=self.name)

    def face_on_shell(self, face):
        """
        Verifies if a face lies on the shell's surface
        """
        for fc in self.faces:
            if fc.face_inside(face):
                return True
        return False

    def is_face_inside(self, face: Face3D):
        for point in face.outer_contour3d.discretization_points(0.1):
            point_inside_shell = self.point_belongs(point)
            point_in_shells_faces = self.point_in_shell_face(point)
            if (not point_inside_shell) and (not point_in_shells_faces):
                return False
        return True

    def shell_intersection(self, shell2: 'OpenShell3D', resolution: float):
        """
        Return None if disjointed
        Return (1, 0) or (0, 1) if one is inside the other
        Return (n1, n2) if intersection

        4 cases :
            (n1, n2) with face intersection             => (n1, n2)
            (0, 0) with face intersection               => (0, 0)
            (0, 0) with no face intersection            => None
            (1, 0) or (0, 1) with no face intersection  => 1
        """
        # Check if boundary boxes don't intersect
        bbox1 = self.bounding_box
        bbox2 = shell2.bounding_box
        if not bbox1.bbox_intersection(bbox2):
            # print("No intersection of shells' BBox")
            return None

        # Check if any point of the first shell is in the second shell
        points1 = []
        for face in self.faces:
            points1.extend(
                face.outer_contour3d.discretization_points(resolution))
        points2 = []
        for face in shell2.faces:
            points2.extend(
                face.outer_contour3d.discretization_points(resolution))

        nb_pts1 = len(points1)
        nb_pts2 = len(points2)
        compteur1 = 0
        compteur2 = 0
        for point1 in points1:
            if shell2.point_belongs(point1):
                compteur1 += 1
        for point2 in points2:
            if self.point_belongs(point2):
                compteur2 += 1

        inter1 = compteur1 / nb_pts1
        inter2 = compteur2 / nb_pts2

        for face1 in self.faces:
            for face2 in shell2.faces:
                intersection_points = face1.face_intersections(face2)
                if intersection_points:
                    return inter1, inter2

        if inter1 == 0. and inter2 == 0.:
            return None
        return 1

    def point_belongs(self, point3d: volmdlr.Point3D, **kwargs):
        """
        Ray Casting algorithm
        Returns True if the point is inside the Shell, False otherwise
        """
        nb_rays = kwargs.get("nb_rays", 1)  # TODO: remove nb_rays argument in the future as it shouldn't be necessary

        bbox = self.bounding_box
        if not bbox.point_belongs(point3d):
            return False

        min_ray_length = 2 * max((bbox.xmax - bbox.xmin,
                                  bbox.ymax - bbox.ymin,
                                  bbox.zmax - bbox.zmin))
        two_min_ray_length = 2 * min_ray_length

        rays = []
        for _ in range(0, nb_rays):
            rays.append(vme.LineSegment3D(
                point3d,
                point3d + volmdlr.Point3D.random(min_ray_length,
                                                 two_min_ray_length,
                                                 min_ray_length,
                                                 two_min_ray_length,
                                                 min_ray_length,
                                                 two_min_ray_length)))
        rays = sorted(rays, key=lambda ray: ray.length())
        rays_intersections = []
        tests = []

        # for ray in rays[:3]:
        for ray in rays[:nb_rays]:
            #
            count = 0
            ray_intersection = []
            is_inside = True
            for face, point_inters in self.linesegment_intersections(ray):
                count += len(point_inters)
            if count % 2 == 0:
                is_inside = False
            tests.append(is_inside)
            rays_intersections.append(ray_intersection)
        for test1, test2 in zip(tests[:-1], tests[1:]):
            if test1 != test2:
                raise ValueError
        return tests[0]

    def point_in_shell_face(self, point: volmdlr.Point3D):

        for face in self.faces:
            if (face.surface3d.point_on_surface(point) and face.point_belongs(point)) or \
                    face.outer_contour3d.point_over_contour(point, abs_tol=1e-7):
                return True
        return False

    def is_inside_shell(self, shell2, resolution: float):
        """
        Returns True if all the points of self are inside shell2 and no face \
        are intersecting
        This method is not exact
        """
        bbox1 = self.bounding_box
        bbox2 = shell2.bounding_box
        if not bbox1.is_inside_bbox(bbox2):
            return False
        for face in self.faces:
            if not shell2.is_face_inside(face):
                return False
        return True

    def is_disjoint_from(self, shell2, tol=1e-8):
        '''
             verifies and rerturns a bool if two shells are disjointed or not.
        '''
        disjoint = True
        if self.bounding_box.bbox_intersection(shell2.bounding_box) or \
                self.bounding_box.distance_to_bbox(shell2.bounding_box) <= tol:
            return False
        return disjoint

    def intersecting_faces_combinations(self, shell2, list_coincident_faces, tol=1e-8):
        """
        :param shell2: ClosedShell3D
            for two closed shells, it calculates and return a list of face
            combinations (list = [(face_shell1, face_shell2),...])
            for intersecting faces. if two faces can not be intersected,
            there is no combination for those
        :param tol: Corresponde to the tolerance to consider two faces as intersecting faces
        :param shell2:
        :param list_coincident_faces:
        :param tol:
        :return:
        """
        face_combinations = []
        for face1 in self.faces:
            for face2 in shell2.faces:
                if face1.is_intersecting(face2, list_coincident_faces, tol):
                    face_combinations.append((face1, face2))
        return face_combinations

    @staticmethod
    def dict_intersecting_combinations(intersecting_faces_combinations, tol=1e-8):
        '''
            :param intersecting_faces_combinations: list of face combinations (list = [(face_shell1, face_shell2),...]) for intersecting faces.
            :type intersecting_faces_combinations: list of face objects combinaitons
            returns a dictionary containing as keys the combination of intersecting faces
            and as the values the resulting primitive from the two intersecting faces.
            It is done so it is not needed to calculate the same intersecting primitive twice.
        '''
        intersecting_combinations = {}
        for combination in intersecting_faces_combinations:
            face_intersections = combination[0].face_intersections(combination[1], tol)
            combination_face_intersections = []
            for face_intersection in face_intersections:
                for contour1 in [combination[0].outer_contour3d] + combination[0].inner_contours3d:
                    if contour1.is_superposing(face_intersection):
                        for contour2 in [combination[1].outer_contour3d] + combination[1].inner_contours3d:
                            if contour2.is_superposing(face_intersection):
                                break
                        else:
                            continue
                        break
                else:
                    combination_face_intersections.append(face_intersection)
            if combination_face_intersections:
                intersecting_combinations[combination] = combination_face_intersections
        return intersecting_combinations

    @staticmethod
    def get_intersecting_faces(dict_intersecting_combinations):
        '''
            :param dict_intersecting_combinations: dictionary containing as keys the combination of intersecting faces
            and as the values the resulting primitive from the two intersecting faces

            returns two lists. One for the intersecting faces in shell1 and the other for the shell2
        '''
        intersecting_faces_shell1 = []
        intersecting_faces_shell2 = []
        for face in list(dict_intersecting_combinations.keys()):
            if face[0] not in intersecting_faces_shell1:
                intersecting_faces_shell1.append(face[0])
            if face[1] not in intersecting_faces_shell2:
                intersecting_faces_shell2.append(face[1])
        return intersecting_faces_shell1, intersecting_faces_shell2

    def get_non_intersecting_faces(self, shell2, intersecting_faces, intersection_method=False):
        """
        :param shell2: ClosedShell3D
        :param intersecting_faces:
        :param intersection_method: determines if running for intersection operation
        returns a list of all the faces that never intersect any
        face of the other shell
        """
        non_intersecting_faces = []

        for face in self.faces:
            if (face not in intersecting_faces) and (face not in non_intersecting_faces):
                if not intersection_method:
                    if not face.bounding_box.is_inside_bbox(shell2.bounding_box) or not shell2.is_face_inside(face):
                        for face2 in shell2.faces:
                            if face.surface3d.is_coincident(face2.surface3d) and \
                                    face.bounding_box.is_inside_bbox(face2.bounding_box):
                                break
                        else:
                            non_intersecting_faces.append(face)
                else:
                    if face.bounding_box.is_inside_bbox(shell2.bounding_box) and shell2.is_face_inside(face):
                        non_intersecting_faces.append(face)

        return non_intersecting_faces

    def get_coincident_and_adjacent_faces(self, shell2):
        coincident_and_adjacent_faces = []
        for face1 in self.faces:
            for face2 in shell2.faces:
                if face1.surface3d.is_coincident(face2.surface3d) and \
                        face1.is_adjacent(face2):
                    coincident_and_adjacent_faces.append((face1, face2))

        return coincident_and_adjacent_faces

    def get_coincident_faces(self, shell2):
        """
        Finds all pairs of faces that are coincidents faces, that is,
        faces lying on the same plane

        returns a List of tuples with the face pairs
        """
        list_coincident_faces = []
        for face1 in self.faces:
            for face2 in shell2.faces:
                if isinstance(face1, face2.__class__) and face1.surface3d.is_coincident(face2.surface3d):
                    contour1 = face1.outer_contour3d.to_2d(
                        face1.surface3d.frame.origin,
                        face1.surface3d.frame.u,
                        face1.surface3d.frame.v)
                    contour2 = face2.outer_contour3d.to_2d(
                        face1.surface3d.frame.origin,
                        face1.surface3d.frame.u,
                        face1.surface3d.frame.v)
                    inters = contour1.contour_intersections(contour2)
                    if len(inters) >= 2:
                        list_coincident_faces.append((face1, face2))

        return list_coincident_faces

    def two_shells_intersecting_contour(self, shell2,
                                        list_coincident_faces: List[Face3D],
                                        dict_intersecting_combinations=None):
        '''
            :param shell2: ClosedShell3D
            :param dict_intersecting_combinations: dictionary containing as keys the combination of intersecting faces
             and as the values the resulting primitive from the two intersecting faces

            :returns: intersecting contour for two intersecting shells
        '''
        if dict_intersecting_combinations is None:
            face_combinations = self.intersecting_faces_combinations(
                shell2, list_coincident_faces)
            dict_intersecting_combinations = \
                self.dict_intersecting_combinations(face_combinations)
        intersecting_lines = list(dict_intersecting_combinations.values())
        intersecting_contour = \
            volmdlr.wires.Contour3D([wire.primitives[0] for
                                     wire in intersecting_lines])
        return intersecting_contour

    def reference_shell(self, shell2, face):
        if face in shell2.faces:
            contour_extract_inside = True
            reference_shell = self
        else:
            contour_extract_inside = False
            reference_shell = shell2
        return contour_extract_inside, reference_shell

    def set_operations_valid_exterior_faces(self, new_faces: List[Face3D],
                                            valid_faces: List[Face3D],
                                            list_coincident_faces: List[Face3D],
                                            shell2, reference_shell):
        for new_face in new_faces:
            inside_reference_shell = reference_shell.point_belongs(
                new_face.random_point_inside())
            if self.set_operations_exterior_face(new_face, valid_faces,
                                                 inside_reference_shell,
                                                 list_coincident_faces,
                                                 shell2):
                valid_faces.append(new_face)
        return valid_faces

    def union_faces(self, shell2, intersecting_faces,
                    intersecting_combinations,
                    list_coincident_faces):
        faces = []
        for face in intersecting_faces:
            contour_extract_inside, reference_shell = \
                self.reference_shell(shell2, face)
            new_faces = face.set_operations_new_faces(
                intersecting_combinations, contour_extract_inside)
            faces = self.set_operations_valid_exterior_faces(
                new_faces, faces,
                list_coincident_faces,
                shell2, reference_shell)
        return faces

    def get_subtraction_valid_faces(self, new_faces, valid_faces, reference_shell, shell2, keep_interior_faces):
        faces = []
        for new_face in new_faces:
            inside_reference_shell = reference_shell.point_belongs(new_face.random_point_inside())
            if keep_interior_faces:
                if self.set_operations_interior_face(new_face, valid_faces, inside_reference_shell):
                    faces.append(new_face)
            elif self.set_operations_exterior_face(new_face, faces, inside_reference_shell, [], shell2):
                faces.append(new_face)
        return faces

    def subtraction_faces(self, shell2, intersecting_faces, intersecting_combinations):
        faces = []
        for face in intersecting_faces:
            keep_interior_faces = False
            if face in shell2.faces:
                keep_interior_faces = True
            contour_extract_inside, reference_shell = self.reference_shell(shell2, face)
            new_faces = face.set_operations_new_faces(intersecting_combinations, contour_extract_inside)
            valid_faces = self.get_subtraction_valid_faces(new_faces, faces, reference_shell,
                                                           shell2, keep_interior_faces)
            faces.extend(valid_faces)

        return faces

    def valid_intersection_faces(self, new_faces, valid_faces,
                                 reference_shell, shell2):
        faces = []
        for new_face in new_faces:
            inside_reference_shell = reference_shell.point_belongs(
                new_face.random_point_inside())
            if (inside_reference_shell or (self.face_on_shell(new_face) and shell2.face_on_shell(new_face)))\
                    and new_face not in valid_faces:
                faces.append(new_face)

        return faces

    def intersection_faces(self, shell2, intersecting_faces,
                           intersecting_combinations):
        faces = []
        for face in intersecting_faces:
            contour_extract_inside, reference_shell = \
                self.reference_shell(shell2, face)
            new_faces = face.set_operations_new_faces(
                intersecting_combinations, contour_extract_inside)
            valid_faces = self.valid_intersection_faces(
                new_faces, faces, reference_shell, shell2)
            faces.extend(valid_faces)

        valid_faces = []
        finished = False
        while not finished:
            face_is_valid = True
            for face in valid_faces:
                if face.face_inside(faces[0]):
                    faces.remove(faces[0])
                    break
            else:
                valid_faces.append(faces[0])
                faces.remove(faces[0])
            if not faces:
                finished = True
        return valid_faces

    def set_operations_interior_face(self, new_face, faces, inside_reference_shell):
        if inside_reference_shell and new_face not in faces:
            return True
        if self.face_on_shell(new_face):
            return True
        return False

    def is_face_between_shells(self, shell2, face):
        if face.surface2d.inner_contours:
            normal_0 = face.surface2d.outer_contour.primitives[0].normal_vector()
            middle_point_0 = face.surface2d.outer_contour.primitives[0].middle_point()
            point1 = middle_point_0 + 0.0001 * normal_0
            point2 = middle_point_0 - 0.0001 * normal_0
            points = [point1, point2]
        else:
            points = [face.surface2d.outer_contour.center_of_mass()]

        for point in points:
            point3d = face.surface3d.point2d_to_3d(point)
            if face.point_belongs(point3d):
                normal1 = point3d - 0.00001 * face.surface3d.frame.w
                normal2 = point3d + 0.00001 * face.surface3d.frame.w
                if (self.point_belongs(normal1) and
                    shell2.point_belongs(normal2)) or \
                        (shell2.point_belongs(normal1) and
                         self.point_belongs(normal2)):
                    return True
        return False

    def set_operations_exterior_face(self, new_face, valid_faces,
                                     inside_reference_shell,
                                     list_coincident_faces,
                                     shell2):
        if new_face.area() < 1e-8:
            return False
        if new_face not in valid_faces and not inside_reference_shell:
            if list_coincident_faces:
                if self.is_face_between_shells(shell2, new_face):
                    return False
            return True
        return False

    def validate_set_operation(self, shell2, tol):
        '''
        Verifies if two shells are valid for union or subtractions operations,
        that is, if they are disjointed or if one is totaly inside the other
        If it returns an empty list, it means the two shells are valid to continue the
        operation.
        '''
        if self.is_disjoint_from(shell2, tol):
            return [self, shell2]
        if self.is_inside_shell(shell2, resolution=0.01):
            return [shell2]
        if shell2.is_inside_shell(self, resolution=0.01):
            return [self]
        return []

    def is_clean(self):
        """
        Verifies if closed shell\'s faces are clean or
        if it is needed to be cleaned
        :return: True if clean and False Otherwise
        """
        for face1, face2 in product(self.faces, repeat=2):
            if face1 != face2 and \
                    face1.surface3d.is_coincident(face2.surface3d) and \
                    face1.is_adjacent(face2):
                return False
        return True

    def union(self, shell2: 'ClosedShell3D', tol: float = 1e-8):
        '''
            Given Two closed shells, it returns
            a new united ClosedShell3D object
        '''

        validate_set_operation = \
            self.validate_set_operation(shell2, tol)
        if validate_set_operation:
            return validate_set_operation
        list_coincident_faces = self.get_coincident_faces(shell2)
        face_combinations = self.intersecting_faces_combinations(shell2, list_coincident_faces, tol)
        intersecting_combinations = self.dict_intersecting_combinations(face_combinations, tol)
        intersecting_faces1, intersecting_faces2 = self.get_intersecting_faces(intersecting_combinations)
        intersecting_faces = intersecting_faces1 + intersecting_faces2
        faces = self.get_non_intersecting_faces(shell2, intersecting_faces) + \
            shell2.get_non_intersecting_faces(self, intersecting_faces)
        if len(faces) == len(self.faces + shell2.faces) and not intersecting_faces:
            return [self, shell2]
        new_valid_faces = self.union_faces(shell2, intersecting_faces,
                                           intersecting_combinations,
                                           list_coincident_faces
                                           )
        faces += new_valid_faces
        new_shell = ClosedShell3D(faces)
        return [new_shell]

    @staticmethod
    def get_faces_to_be_merged(union_faces):
        coincident_planes_faces = []
        for i, face1 in enumerate(union_faces):
            for j, face2 in enumerate(union_faces):
                if j != i and face1.surface3d.is_coincident(face2.surface3d):
                    if face1 not in coincident_planes_faces:
                        coincident_planes_faces.append(face1)
                    coincident_planes_faces.append(face2)
            if coincident_planes_faces:
                break
        return coincident_planes_faces

    @staticmethod
    def clean_faces(union_faces, list_new_faces):
        list_remove_faces = []
        if union_faces:
            for face1 in union_faces:
                for face2 in list_new_faces:
                    if face1.face_inside(face2):
                        list_remove_faces.append(face2)
                    elif face2.face_inside(face1):
                        list_remove_faces.append(face1)
        list_new_faces += union_faces
        for face in list_remove_faces:
            list_new_faces.remove(face)
        return list_new_faces

    def merge_faces(self):
        union_faces = self.faces
        finished = False
        list_new_faces = []
        count = 0
        while not finished:
            valid_coicident_faces = \
                ClosedShell3D.get_faces_to_be_merged(union_faces)
            list_valid_coincident_faces = valid_coicident_faces[:]
            if valid_coicident_faces:
                list_new_faces += PlaneFace3D.merge_faces(valid_coicident_faces)
            for face in list_valid_coincident_faces:
                union_faces.remove(face)
            count += 1
            if (count >= len(self.faces) and not list_valid_coincident_faces):
                finished = True

        list_new_faces = self.clean_faces(union_faces, list_new_faces)

        self.faces = list_new_faces

    def subtract(self, shell2, tol=1e-8):
        '''
            Given Two closed shells, it returns a new subtracted OpenShell3D object
        '''
        validate_set_operation = self.validate_set_operation(shell2, tol)
        if validate_set_operation:
            return validate_set_operation

        list_coincident_faces = self.get_coincident_faces(shell2)
        face_combinations = self.intersecting_faces_combinations(
            shell2, list_coincident_faces, tol)

        intersecting_combinations = self.dict_intersecting_combinations(face_combinations, tol)

        if len(intersecting_combinations) == 0:
            return [self, shell2]

        intersecting_faces, _ = self.get_intersecting_faces(intersecting_combinations)

        faces = self.get_non_intersecting_faces(shell2, intersecting_faces)
        new_valid_faces = self.union_faces(shell2, intersecting_faces,
                                           intersecting_combinations,
                                           list_coincident_faces
                                           )
        faces += new_valid_faces
        return [OpenShell3D(faces)]

    def subtract_to_closed_shell(self, shell2, tol=1e-8):
        """
        Given Two closed shells, it returns a new subtracted ClosedShell3D object
        :param shell2:
        :param tol:
        :return:
        """

        validate_set_operation = self.validate_set_operation(shell2, tol)
        if validate_set_operation:
            return validate_set_operation

        list_coincident_faces = self.get_coincident_faces(shell2)
        face_combinations = self.intersecting_faces_combinations(
            shell2, list_coincident_faces, tol)
        intersecting_combinations = self.dict_intersecting_combinations(face_combinations, tol)

        if len(intersecting_combinations) == 0:
            return [self, shell2]

        intersecting_faces1, intersecting_faces2 = self.get_intersecting_faces(intersecting_combinations)
        intersecting_faces = intersecting_faces1 + intersecting_faces2

        faces = self.get_non_intersecting_faces(shell2, intersecting_faces)
        faces += shell2.get_non_intersecting_faces(self, intersecting_faces, intersection_method=True)

        new_valid_faces = self.subtraction_faces(shell2, intersecting_faces, intersecting_combinations)
        faces += new_valid_faces
        new_shell = ClosedShell3D(faces)
        # new_shell.eliminate_not_valid_closedshell_faces()
        return [new_shell]

    def intersection(self, shell2, tol=1e-8):
        """
        Given two ClosedShell3D, it returns the new objet resulting
        from the intersection of the two
        """
        validate_set_operation = self.validate_set_operation(
            shell2, tol)
        if validate_set_operation:
            return validate_set_operation
        list_coincident_faces = self.get_coincident_faces(shell2)
        face_combinations = self.intersecting_faces_combinations(shell2, list_coincident_faces, tol)
        intersecting_combinations = self.dict_intersecting_combinations(face_combinations, tol)

        if len(intersecting_combinations) == 0:
            return [self, shell2]

        intersecting_faces1, intersecting_faces2 = self.get_intersecting_faces(intersecting_combinations)
        intersecting_faces = intersecting_faces1 + intersecting_faces2
        faces = self.intersection_faces(shell2, intersecting_faces, intersecting_combinations)
        faces += self.get_non_intersecting_faces(shell2, intersecting_faces, intersection_method=True) +\
            shell2.get_non_intersecting_faces(self, intersecting_faces, intersection_method=True)
        new_shell = ClosedShell3D(faces)
        new_shell.eliminate_not_valid_closedshell_faces()
        return [new_shell]

    def eliminate_not_valid_closedshell_faces(self):
        nodes_with_2degrees = [node for node, degree in list(self.faces_graph.degree()) if degree <= 2]
        for node in nodes_with_2degrees:
            neighbors = nx.neighbors(self.faces_graph, node)
            for neighbor_node in neighbors:
                for face in self.faces:
                    if self.faces_graph.edges[(node, neighbor_node)]['edge'] in face.outer_contour3d.primitives:
                        self.faces.remove(face)
                        break
        self._faces_graph = None<|MERGE_RESOLUTION|>--- conflicted
+++ resolved
@@ -4075,6 +4075,8 @@
                  name: str = ''):
         self.surface3d = surface3d
         self.surface2d = surface2d
+        self._outer_contour3d = None
+        self._inner_contours3d = None
         # self.bounding_box = self._bounding_box()
 
         volmdlr.core.Primitive3D.__init__(self, name=name)
@@ -4094,28 +4096,30 @@
         Tells you if a point is on the 3D face and inside its contour
         """
         point2d = self.surface3d.point3d_to_2d(point3d)
-        point2d_plus_2pi = point2d.translation(volmdlr.Point2D(volmdlr.TWO_PI, 0))
-        point2d_minus_2pi = point2d.translation(volmdlr.Point2D(-volmdlr.TWO_PI, 0))
         check_point3d = self.surface3d.point2d_to_3d(point2d)
         if check_point3d.point_distance(point3d) > 1e-6:
             return False
 
-        return any(self.surface2d.point_belongs(pt2d) for pt2d in [point2d, point2d_plus_2pi, point2d_minus_2pi])
+        return self.surface2d.point_belongs(point2d)
 
     @property
     def outer_contour3d(self):
         """
 
         """
-        return self.surface3d.contour2d_to_3d(self.surface2d.outer_contour)
+        if not self._outer_contour3d:
+            self._outer_contour3d = self.surface3d.contour2d_to_3d(self.surface2d.outer_contour)
+        return self._outer_contour3d
 
     @property
     def inner_contours3d(self):
         """
 
         """
-        return [self.surface3d.contour2d_to_3d(c) for c in
+        if not self._inner_contours3d:
+            self._inner_contours3d = [self.surface3d.contour2d_to_3d(c) for c in
                 self.surface2d.inner_contours]
+        return self._inner_contours3d
 
     @property
     def bounding_box(self):
@@ -4585,8 +4589,6 @@
             new_plane = self.__class__(surf3d, surf2d)
             list_faces.append(new_plane)
         return list_faces
-<<<<<<< HEAD
-=======
 
     def get_open_contour_divided_faces_inner_contours(self, new_faces_contours):
         """
@@ -4856,291 +4858,6 @@
                 break
         lists_primitives = new_list_primitives[:]
         return lists_primitives
->>>>>>> f7d281f4
-
-    def get_open_contour_divided_faces_inner_contours(self, new_faces_contours):
-        """
-        If there is any inner contour, verifies which ones belong to the new divided faces from
-        an open cutting contour
-        :param new_faces_contours: new faces outer contour
-        :return: valid_new_faces_contours, valid_new_faces_contours
-        """
-        valid_new_faces_contours = []
-        valid_inner_contours = []
-        for new_face_contour in new_faces_contours:
-            for inner_contour in self.surface2d.inner_contours:
-                if new_face_contour.is_superposing(inner_contour):
-                    break
-            else:
-                if new_face_contour not in valid_new_faces_contours:
-                    inner_contours = []
-                    for inner_contour in self.surface2d.inner_contours:
-                        if new_face_contour.is_inside(inner_contour):
-                            inner_contours.append(inner_contour)
-                    valid_new_faces_contours.append(new_face_contour)
-                    valid_inner_contours.append(inner_contours)
-        return valid_new_faces_contours, valid_inner_contours
-
-<<<<<<< HEAD
-    def get_closed_contour_divided_faces_inner_contours(self, list_faces, new_contour):
-        """
-        If there is any inner contour, verifies which ones belong to the new divided faces from
-        a closed cutting contour
-        :param list_faces: list of new faces
-        :param new_contour: current new face outer contour
-        :return: a list of new faces with its inner contours
-        """
-        new_list_faces = []
-        for new_face in list_faces:
-            if new_face.surface2d.outer_contour.is_inside(new_contour):
-                inner_contours1 = []
-                inner_contours2 = []
-                if not new_face.surface2d.inner_contours:
-                    new_face.surface2d.inner_contours = [new_contour]
-                    break
-                new_contour_not_sharing_primitives = True
-                for i, inner_contour in enumerate(new_face.surface2d.inner_contours):
-                    if new_contour.is_inside(inner_contour):
-                        if any(inner_contour.primitive_over_contour(prim)
-                               for prim in new_contour.primitives):
-                            new_face.surface2d.inner_contours[i] = new_contour
-                            break
-                        inner_contours2.append(inner_contour)
-                    elif not any(inner_contour.primitive_over_contour(prim) for prim in
-                                 new_contour.primitives):
-                        inner_contours1.append(inner_contour)
-                    else:
-                        new_contour_not_sharing_primitives = False
-                else:
-                    surf3d = new_face.surface3d
-                    if inner_contours1:
-                        if new_contour_not_sharing_primitives:
-                            inner_contours1.append(new_contour)
-                            new_face.surface2d.inner_contours = inner_contours1
-                            break
-                        surf2d = Surface2D(new_face.surface2d.outer_contour, inner_contours1)
-                        new_plane = self.__class__(surf3d, surf2d)
-                        new_list_faces.append(new_plane)
-                    if inner_contours2:
-                        new_list_faces.append(
-                            self.__class__(surf3d, Surface2D(new_contour, inner_contours2)))
-        return new_list_faces
-
-    def select_face_intersecting_primitives(self, dict_intersecting_combinations):
-        """
-        Select face intersecting primitives from a dictionary containing all intersection combinations
-        :param dict_intersecting_combinations: dictionary containing all intersection combinations
-        :return: list of intersecting primitives for current face
-        """
-        face_intersecting_primitives2d = []
-        for intersecting_combination in dict_intersecting_combinations.keys():
-            if self in intersecting_combination:
-                for intersection_wire in dict_intersecting_combinations[intersecting_combination]:
-                    if len(intersection_wire.primitives) != 1:
-                        raise NotImplementedError
-                    # primitive2 = intersection_wire
-                    primitive2_2d = self.surface3d.contour3d_to_2d(intersection_wire)
-                    if not self.surface2d.outer_contour.primitive_over_contour(
-                                primitive2_2d.primitives[0], tol=1e-7):
-                        face_intersecting_primitives2d.append(primitive2_2d.primitives[0])
-        return face_intersecting_primitives2d
-
-    def get_inner_contours_cutting_primitives(self, list_cutting_contours, connectig_to_outer_contour):
-        """
-        Gets cutting primitives connected to face inner_contours
-        :param list_cutting_contours: list of contours for resulting from intersection with other faces
-        :param connectig_to_outer_contour: list of contours from list_cutting_contours connected to the outer contour
-        and not to any outer contour
-        :return: lists for final face cutting primitives
-        """
-        (inner_contours_connected_cutting_contour, dict_inner_contour_intersections,
-         dict_cutting_contour_intersections, list_cutting_contours) = self.dictionnaries_cutting_contours(
-            list_cutting_contours, connectig_to_outer_contour)
-        valid_cutting_contours = []
-        list_primitives1 = []
-        list_primitives2 = []
-        used_cutting_contours = []
-        used_inner_contour = []
-        for cutting_contour, inner_contours in inner_contours_connected_cutting_contour.items():
-            primitives1 = []
-            primitives2 = []
-            if len(inner_contours) == 1:
-                if all(dict_cutting_contour_intersections[inters] in connectig_to_outer_contour for inters in
-                       dict_inner_contour_intersections[inner_contours[0]]) and cutting_contour not in \
-                        used_cutting_contours and inner_contours[0] not in used_inner_contour:
-                    inner_contour_spliting_points = dict_inner_contour_intersections[inner_contours[0]]
-                    inner_contour_spliting_points = list(sorted(
-                        inner_contour_spliting_points, key=lambda point, ic=inner_contours[0]: ic.abscissa(point)))
-
-                    point1, point2 = self.inner_contour_cutting_points(inner_contour_spliting_points, cutting_contour)
-                    primitives1.extend(inner_contours[0].extract_with_points(point1, point2, True))
-                    primitives2.extend(inner_contours[0].extract_with_points(point1, point2, False))
-                    if sum(prim.length() for prim in primitives2) > sum(prim.length() for prim in primitives1):
-                        primitives1, primitives2 = primitives2, primitives1
-                    primitives1.extend(dict_cutting_contour_intersections[point2].primitives +
-                                       cutting_contour.primitives[:])
-                    used_cutting_contours.extend([cutting_contour,
-                                                  dict_cutting_contour_intersections[point2]])
-                    used_inner_contour.append(inner_contours[0])
-                    list_primitives1.append(primitives1)
-                    list_primitives2.append(primitives2)
-                elif cutting_contour not in valid_cutting_contours:
-                    valid_cutting_contours.append(cutting_contour)
-            elif len(inner_contours) == 2:
-                inner_contour_spliting_points1 = dict_inner_contour_intersections[inner_contours[0]]
-                inner_contour_spliting_points2 = dict_inner_contour_intersections[inner_contours[1]]
-                inner_contour_spliting_points1 = list(sorted(
-                    inner_contour_spliting_points1, key=lambda point, ic=inner_contours[0]: ic.abscissa(point)))
-                inner_contour_spliting_points2 = list(sorted(
-                    inner_contour_spliting_points2, key=lambda point, ic=inner_contours[1]: ic.abscissa(point)))
-                inside1, inside2 = self.is_inside_portion(cutting_contour, inner_contour_spliting_points1,
-                                                          inner_contour_spliting_points2)
-                primitives1.extend(cutting_contour.primitives[:])
-                contour_used = False
-                for inner_contour, inner_contour_spliting_points, inside in zip(
-                        inner_contours, [inner_contour_spliting_points1, inner_contour_spliting_points2],
-                        [inside1, inside2]):
-                    if inner_contour in used_inner_contour:
-                        contour_used = True
-                        continue
-                    point1, point2 = self.inner_contour_cutting_points(inner_contour_spliting_points, cutting_contour)
-                    primitives1.extend(inner_contour.extract_with_points(point1, point2, inside))
-                    primitives1.extend(dict_cutting_contour_intersections[point2].primitives)
-                    primitives2.extend(inner_contour.extract_with_points(point1, point2, not inside))
-                    used_cutting_contours.extend([cutting_contour, dict_cutting_contour_intersections[point2]])
-                if contour_used:
-                    list_primitives1 = self.get_connecting_contour(list_primitives1, primitives1)
-                else:
-                    list_primitives1.append(primitives1)
-                list_primitives2.append(primitives2)
-                used_inner_contour.extend(inner_contours)
-            else:
-                raise NotImplementedError
-        valid_cutting_contours = [contour for contour in valid_cutting_contours
-                                  if contour not in used_cutting_contours]
-        new_cutting_contours = [volmdlr.wires.Contour2D(list_prim).order_contour()
-                                for list_prim in list_primitives1]
-        for list_prim in list_primitives2:
-            new_cutting_contours.extend(volmdlr.wires.Contour2D.contours_from_edges(list_prim))
-        return new_cutting_contours, valid_cutting_contours
-=======
-    @staticmethod
-    def updated_dictionnaries_cutting_contours(remove_spliting_points, remove_cutting_contour, spliting_points,
-                                               dict_cutting_contour_intersections, old_inner_contour,
-                                               new_inner_contour, list_cutting_contours,
-                                               dict_inner_contour_intersections,
-                                               inner_contours_connected_cutting_contour):
-        for remove_point in remove_spliting_points:
-            if remove_point in spliting_points:
-                spliting_points.remove(remove_point)
-            if remove_point in dict_cutting_contour_intersections:
-                del dict_cutting_contour_intersections[remove_point]
-        del dict_inner_contour_intersections[old_inner_contour]
-        dict_inner_contour_intersections[new_inner_contour] = spliting_points
-        for contour in remove_cutting_contour:
-            if contour in list_cutting_contours:
-                list_cutting_contours.remove(contour)
-            if contour in inner_contours_connected_cutting_contour:
-                del inner_contours_connected_cutting_contour[contour]
-        for cutting_contour, innr_cntrs in inner_contours_connected_cutting_contour.items():
-            if old_inner_contour in innr_cntrs:
-                inner_contours_connected_cutting_contour[cutting_contour].remove(old_inner_contour)
-                inner_contours_connected_cutting_contour[cutting_contour].append(new_inner_contour)
-        return (dict_cutting_contour_intersections, dict_inner_contour_intersections,
-                inner_contours_connected_cutting_contour, list_cutting_contours)
->>>>>>> f7d281f4
-
-
-
-
-class PlaneFace3D(Face3D):
-    """
-    :param contours: The face's contour2D
-    :type contours: volmdlr.Contour2D
-    :param plane: Plane used to place your face
-    :type plane: Plane3D
-    """
-    _standalone_in_db = False
-    _generic_eq = True
-    _non_serializable_attributes = ['bounding_box', 'polygon2D']
-    _non_data_eq_attributes = ['name', 'bounding_box', 'outer_contour3d',
-                               'inner_contours3d']
-    _non_data_hash_attributes = []
-
-    def __init__(self, surface3d: Plane3D, surface2d: Surface2D,
-                 name: str = ''):
-        # if not isinstance(outer_contour2d, volmdlr.Contour2D):
-        #     raise ValueError('Not a contour2D: {}'.format(outer_contour2d))
-        self._bbox = None
-        Face3D.__init__(self,
-                        surface3d=surface3d,
-                        surface2d=surface2d,
-                        name=name)
-
-    # @classmethod
-    # def _repair_points_and_polygon2d(cls, points, plane):
-    #     if points[0] == points[-1]:
-    #         points = points[:-1]
-    #     polygon_points = [
-    #         p.to_2d(plane.origin, plane.vectors[0], plane.vectors[1]) for p in
-    #         points]
-    #     repaired_points = [p.copy() for p in points]
-    #     polygon2D = volmdlr.ClosedPolygon2D(polygon_points)
-    #     if polygon2D.SelfIntersect()[0]:
-    #         repaired_points = [repaired_points[1]] + [
-    #             repaired_points[0]] + repaired_points[2:]
-    #         polygon_points = [polygon_points[1]] + [
-    #             polygon_points[0]] + polygon_points[2:]
-    #         if polygon_points[0] == polygon_points[-1]:
-    #             repaired_points = repaired_points[:-1]
-    #             polygon_points = polygon_points[:-1]
-    #         polygon2D = volmdlr.ClosedPolygon2D(polygon_points)
-    #     return repaired_points, polygon2D
-
-    # @classmethod
-    # def dict_to_object(cls, dict_, global_dict=None, pointers_memo: Dict[str, Any] = None, path: str = '#'):
-    #     plane3d = Plane3D.dict_to_object(dict_['surface3d'],
-    #                                      global_dict=global_dict,
-    #                                      pointers_memo=pointers_memo,
-    #                                      path=f'{path}/surface3d')
-    #     surface2d = Surface2D.dict_to_object(dict_['surface2d'],
-    #                                          global_dict=global_dict,
-    #                                          pointers_memo=pointers_memo,
-    #                                          path=f'{path}/surface2d')
-    #     return cls(plane3d, surface2d, dict_['name'])
-
-    def copy(self, deep=True, memo=None):
-        return PlaneFace3D(self.surface3d.copy(), self.surface2d.copy(),
-                           self.name)
-
-    @property
-    def bounding_box(self):
-        """
-        """
-        if not self._bbox:
-            self._bbox = self.get_bounding_box()
-        return self._bbox
-
-<<<<<<< HEAD
-    @staticmethod
-    def get_connecting_contour(lists_primitives, inner_primitives):
-        """
-        Find which contour from resulting inner contour spliting is connected to saved cutting_contours
-        :param lists_primitives: saved cutting contours
-        :param inner_primitives: splited inner contour
-        :return: updated saved cutting contours
-        """
-        if not lists_primitives:
-            lists_primitives.extend(inner_primitives)
-            return lists_primitives
-        new_list_primitives = lists_primitives[:]
-        for i, list_prim in enumerate(lists_primitives):
-            if any(prim in list_prim for prim in inner_primitives):
-                new_primitives = list_prim + [prim for prim in inner_primitives if prim not in list_prim]
-                new_list_primitives[i] = new_primitives
-                break
-        lists_primitives = new_list_primitives[:]
-        return lists_primitives
 
     def inner_contours_recalculation(self, inner_contour, spliting_points, spliting_points_and_cutting_contour,
                                      connectig_to_outer_contour):
@@ -5603,336 +5320,6 @@
             else:
                 return p1.point_distance(p2)
 
-=======
-    @bounding_box.setter
-    def bounding_box(self, new_bounding_box):
-        self._bbox = new_bounding_box
-
-    def get_bounding_box(self):
-        return self.outer_contour3d._bounding_box()
-
-    def face_inside(self, face2):
-        """
-        verifies if a face is inside another face.
-        It returns True if face2 is inside or False if the opposite
-        """
-        if not type(self) is type(face2):
-            return False
-        if self.surface3d.is_coincident(face2.surface3d):
-            self_contour2d = self.outer_contour3d.to_2d(
-                self.surface3d.frame.origin, self.surface3d.frame.u, self.surface3d.frame.v)
-            face2_contour2d = face2.outer_contour3d.to_2d(
-                self.surface3d.frame.origin, self.surface3d.frame.u, self.surface3d.frame.v)
-            if self_contour2d.is_inside(face2_contour2d):
-                return True
-        return False
-
-    # def average_center_point(self):
-    #     """
-    #     excluding holes
-    #     """
-    #     points = self.points
-    #     nb = len(points)
-    #     x = npy.sum([p[0] for p in points]) / nb
-    #     y = npy.sum([p[1] for p in points]) / nb
-    #     z = npy.sum([p[2] for p in points]) / nb
-    #     return volmdlr.Point3D((x, y, z))
-
-    def distance_to_point(self, point, return_other_point=False):
-        # """
-        # Only works if the surface is planar
-        # TODO : this function does not take into account if Face has holes
-        # """
-        # On projette le point sur la surface plane
-        # Si le point est à l'intérieur de la face,
-        # on retourne la distance de projection
-        # Si le point est à l'extérieur, on projette le point sur le plan
-        # On calcule en 2D la distance entre la projection
-        # et le polygone contour
-        # On utilise le theroeme de Pythagore pour calculer
-        # la distance minimale entre le point et le contour
-
-        projected_pt = point.plane_projection3d(self.surface3d.frame.origin,
-                                                self.surface3d.frame.u,
-                                                self.surface3d.frame.v)
-        projection_distance = point.point_distance(projected_pt)
-
-        if self.point_belongs(projected_pt):
-            if return_other_point:
-                return projection_distance, projected_pt
-            return projection_distance
-
-        point_2D = point.to_2d(self.surface3d.frame.origin, self.surface3d.frame.u,
-                               self.surface3d.frame.v)
-
-        polygon2D = self.surface2d.outer_contour.to_polygon(angle_resolution=10)
-        border_distance, other_point = polygon2D.point_border_distance(point_2D, return_other_point=True)
-
-        other_point = self.surface3d.point2d_to_3d(volmdlr.Point2D(*other_point))
-
-        if return_other_point:
-            return (projection_distance ** 2 + border_distance ** 2) ** 0.5, \
-                   other_point
-        return (projection_distance ** 2 + border_distance ** 2) ** 0.5
-
-    def minimum_distance_points_plane(self, other_plane_face,
-                                      return_points=False):
-        # """
-        # Only works if the surface is planar
-        # TODO : this function does not take into account if Face has holes
-        # TODO : TRAITER LE CAS OU LA DISTANCE LA PLUS COURTE N'EST PAS D'UN SOMMET
-        # """
-        # On calcule la distance entre la face 1 et chaque point de la face 2
-        # On calcule la distance entre la face 2 et chaque point de la face 1
-
-        # if self.face_intersection(other_plane_face) is not None:
-        #     return 0, None, None
-        #
-        # polygon1_points_3D = [volmdlr.Point3D(p.vector) for p in
-        #                       self.contours3d[0].tessel_points]
-        # polygon2_points_3D = [volmdlr.Point3D(p.vector) for p in
-        #                       other_plane_face.contours3d[0].tessel_points]
-        #
-        # distances = []
-        # if not return_points:
-        #     d_min = other_plane_face.distance_to_point(polygon1_points_3D[0])
-        #     for point1 in polygon1_points_3D[1:]:
-        #         d = other_plane_face.distance_to_point(point1)
-        #         if d < d_min:
-        #             d_min = d
-        #     for point2 in polygon2_points_3D:
-        #         d = self.distance_to_point(point2)
-        #         if d < d_min:
-        #             d_min = d
-        #     return d_min
-        #
-        # else:
-        #     for point1 in polygon1_points_3D:
-        #         d, other_point = other_plane_face.distance_to_point(
-        #             point1,
-        #             return_other_point=True)
-        #         distances.append((d, point1, other_point))
-        #     for point2 in polygon2_points_3D:
-        #         d, other_point = self.distance_to_point(
-        #             point2,
-        #             return_other_point=True
-        #         )
-        #         distances.append((d, point2, other_point))
-        #
-        # d_min, point_min, other_point_min = distances[0]
-        # for distance in distances[1:]:
-        #     if distance[0] < d_min:
-        #         d_min = distance[0]
-        #         point_min = distance[1]
-        #         other_point_min = distance[2]
-        #
-        # return point_min, other_point_min
-
-        min_distance = math.inf
-        for edge1 in self.outer_contour3d.primitives:
-            for edge2 in other_plane_face.outer_contour3d.primitives:
-                dist = edge1.minimum_distance(edge2,
-                                              return_points=return_points)
-                if return_points:
-                    if dist[0] < min_distance:
-                        min_distance = dist[0]
-                        p1, p2 = dist[1], dist[2]
-                else:
-                    if dist < min_distance:
-                        min_distance = dist
-        if return_points:
-            return min_distance, p1, p2
-        else:
-            return min_distance
-
-    def edge_intersections(self, edge):
-        intersections = []
-        method_name = f'{edge.__class__.__name__.lower()[:-2]}_intersections'
-        if hasattr(self, method_name):
-            intersections = getattr(self, method_name)(edge)
-        # linesegment = vme.LineSegment3D(edge.start, edge.end)
-        # for surface3d_inter in self.surface3d.linesegment_intersections(linesegment):
-        #     point2d = self.surface3d.point3d_to_2d(surface3d_inter)
-        #     if self.surface2d.point_belongs(point2d):
-        #         if surface3d_inter not in intersections:
-        #             intersections.append(surface3d_inter)
-        if not intersections:
-            for point in [edge.start, edge.end]:
-                if self.point_belongs(point):
-                    if point not in intersections:
-                        intersections.append(point)
-        return intersections
-
-    def face_intersections_inner_contours(self, face2):
-        intersections = []
-        for inner_contour2d in face2.surface2d.inner_contours:
-            inner_contour3d = face2.surface3d.contour2d_to_3d(inner_contour2d)
-            for inner_edge2 in inner_contour3d.primitives:
-                intersection_points = self.edge_intersections(inner_edge2)
-                if intersection_points:
-                    for point in intersection_points:
-                        if point not in intersections:
-                            intersections.append(point)
-
-        return intersections
-
-    def validate_inner_contour_intersections(self, intersections, face2=None):
-        intersection_primitives = []
-        for point1, point2 in combinations(intersections, 2):
-            if point1 != point2:
-                line_segment3d = volmdlr.edges.LineSegment3D(point1, point2)
-                if self.edge3d_inside(line_segment3d) and line_segment3d not in intersection_primitives:
-                    if face2 is not None:
-                        if face2.edge3d_inside(line_segment3d):
-                            intersection_primitives.append(line_segment3d)
-                    else:
-                        intersection_primitives.append(line_segment3d)
-        return intersection_primitives
-
-    def planeface_intersections(self, planeface):
-        face2_plane_interections = planeface.surface3d.plane_intersection(self.surface3d)
-        points_intersections = []
-        for contour in [self.outer_contour3d, planeface.outer_contour3d] + self.inner_contours3d +\
-                             planeface.inner_contours3d:
-            for intersection in contour.line_intersections(face2_plane_interections[0]):
-                if intersection not in points_intersections:
-                    points_intersections.append(intersection)
-        points_intersections = face2_plane_interections[0].sort_points_along_line(points_intersections)
-        planeface_intersections = []
-        for point1, point2 in zip(points_intersections[:-1], points_intersections[1:]):
-            linesegment3d = volmdlr.edges.LineSegment3D(point1, point2)
-            over_self_outer_contour = self.outer_contour3d.primitive_over_contour(linesegment3d)
-            over_planeface_outer_contour = planeface.outer_contour3d.primitive_over_contour(linesegment3d)
-            if over_self_outer_contour and over_planeface_outer_contour:
-                continue
-            if self.edge3d_inside(linesegment3d) or over_self_outer_contour:
-                if planeface.edge3d_inside(linesegment3d):
-                    planeface_intersections.append(volmdlr.wires.Wire3D([linesegment3d]))
-                elif over_planeface_outer_contour:
-                    planeface_intersections.append(volmdlr.wires.Wire3D([linesegment3d]))
-        return planeface_intersections
-
-    def triangle_intersections(self, triangleface):
-        return self.planeface_intersections(triangleface)
-
-    def cylindricalface_intersections(self, cylindricalface: 'CylindricalFace3D'):
-        intersections_points = []
-        cylindricalsurfaceface_intersections = cylindricalface.surface3d.plane_intersection(self.surface3d)
-        if not isinstance(cylindricalsurfaceface_intersections[0], volmdlr.edges.Line3D):
-            if all(self.edge3d_inside(intersection) and cylindricalface.edge3d_inside(intersection)
-                   for intersection in cylindricalsurfaceface_intersections):
-                return cylindricalsurfaceface_intersections
-        # else:
-        #     raise NotImplementedError
-        intersections_points = self.face_intersections_outer_contour(cylindricalface) +\
-                               cylindricalface.face_intersections_outer_contour(self)
-        # for edge1 in cylindricalface.outer_contour3d.primitives:
-        #     intersection_points = self.edge_intersections(edge1)
-        #     if intersection_points:
-        #         for point in intersection_points:
-        #             if point not in intersections_points:
-        #                 intersections_points.append(point)
-        face_intersections = []
-        # if len(cylindricalsurfaceface_intersections) == 1:
-        #     intersections_points = cylindricalsurfaceface_intersections[0].sort_points_along_wire(intersections_points)
-        #     for point1, point2 in zip(intersections_points[:-1], intersections_points[1:]):
-        #         edge = cylindricalsurfaceface_intersections[0].trim(point1, point2)
-        #         if self.edge3d_inside(edge) and cylindricalface.edge3d_inside(edge):
-        #             face_intersections.append(volmdlr.wires.Wire3D([edge]))
-        # else:
-        for primitive in cylindricalsurfaceface_intersections:
-            points_on_primitive = []
-            for point in intersections_points:
-                if primitive.point_belongs(point):
-                    points_on_primitive.append(point)
-            if not points_on_primitive:
-                continue
-            if isinstance(primitive, volmdlr.edges.Line3D):
-                points_on_primitive = primitive.sort_points_along_line(points_on_primitive)
-            else:
-                points_on_primitive = primitive.sort_points_along_wire(points_on_primitive)
-                points_on_primitive = points_on_primitive + [points_on_primitive[0]]
-            for point1, point2 in zip(points_on_primitive[:-1], points_on_primitive[1:]):
-                edge = primitive.trim(point1, point2)
-                if self.edge3d_inside(edge) and cylindricalface.edge3d_inside(edge):
-                    face_intersections.append(volmdlr.wires.Wire3D([edge]))
-            # raise NotImplementedError
-        return face_intersections
-
-    # def get_face_intersections(self, face2):
-    #     intersections = []
-    #     method_name = f'{face2.__class__.__name__.lower()[:-2]}_intersections'
-    #     if hasattr(self, method_name):
-    #         intersections = getattr(self, method_name)(face2)
-    #     return intersections
-        # planeface_intersections = self.planeface_intersections(face2)
-        # intersections_points = []
-        # if face2.surface2d.inner_contours:
-        #     intersections_points.extend(self.face_intersections_inner_contours(face2))
-        # if self.surface2d.inner_contours:
-        #     intersections_points.extend(face2.face_intersections_inner_contours(self))
-        # face2_intersections_points, face2_intersections_curves = face2.face_intersections_outer_contour(self)
-        # self_intersections_points, self_intersections_curves = self.face_intersections_outer_contour(face2)
-        # for point in self_intersections_points + face2_intersections_points:
-        #     if point not in intersections_points:
-        #         intersections_points.append(point)
-        # return intersections_points, self_intersections_curves + face2_intersections_curves
-
-    def validate_face_intersections(self, face2, intersections_points: List[volmdlr.Point3D], intersections_curves):
-        if intersections_curves and not intersections_points:
-            return intersections_curves
-        if intersections_curves and intersections_points:
-            if len(intersections_curves) > 1:
-                raise NotImplementedError
-            if all(intersections_curves[0].pont_belongs(point) for point in intersections_points):
-                pass
-        elif len(intersections_points) > 1:
-            if intersections_points[0] == intersections_points[1]:
-                return []
-            if self.surface2d.inner_contours:
-                intersection_primitives = self.validate_inner_contour_intersections(intersections_points, face2)
-            elif face2.surface2d.inner_contours:
-                intersection_primitives = face2.validate_inner_contour_intersections(intersections_points, self)
-            elif len(intersections) > 2:
-                intersection_primitives = self.validate_inner_contour_intersections(intersections_points, face2)
-                if not intersections:
-                    raise NotImplementedError
-            else:
-                intersection_primitives = [volmdlr.edges.LineSegment3D(
-                    intersections_points[0], intersections_points[1])]
-            intersection_wires = [volmdlr.wires.Wire3D([primitive])
-                                  for primitive in intersection_primitives]
-            return intersection_wires
-        # elif not isinstance(intersections[0], volmdlr.Point3D):
-        #     return intersections
-        return []
-
-    def minimum_distance(self, other_face, return_points=False):
-        if other_face.__class__ is CylindricalFace3D:
-            p1, p2 = other_face.minimum_distance_points_cyl(self)
-            if return_points:
-                return p1.point_distance(p2), p1, p2
-            else:
-                return p1.point_distance(p2)
-
-        if other_face.__class__ is PlaneFace3D:
-            if return_points:
-                dist, p1, p2 = self.minimum_distance_points_plane(other_face,
-                                                                  return_points=return_points)
-                return dist, p1, p2
-            else:
-                dist = self.minimum_distance_points_plane(other_face,
-                                                          return_points=return_points)
-                return dist
-
-        if other_face.__class__ is ToroidalFace3D:
-            p1, p2 = other_face.minimum_distance_points_plane(self)
-            if return_points:
-                return p1.point_distance(p2), p1, p2
-            else:
-                return p1.point_distance(p2)
-
->>>>>>> f7d281f4
         else:
             return NotImplementedError
 
@@ -5982,8 +5369,6 @@
         if contour1.is_sharing_primitives_with(contour2, False):
             return True
 
-<<<<<<< HEAD
-=======
     def is_intersecting(self, face2, list_coincident_faces=None, tol: float = 1e-6):
         """
         Verifies if two face are intersecting
@@ -6013,7 +5398,6 @@
 
         return False
 
->>>>>>> f7d281f4
     @staticmethod
     def merge_faces(list_coincident_faces: List[Face3D]):
         valid_coicident_faces = list_coincident_faces[:]
@@ -6511,6 +5895,19 @@
             lines.append(vme.Line2D(volmdlr.Point2D(theta, zmin),
                                     volmdlr.Point2D(theta, zmax)))
         return lines, []
+
+    def point_belongs(self, point3d: volmdlr.Point3D):
+        """
+        Tells you if a point is on the 3D Cylindrical face and inside its contour
+        """
+        point2d = self.surface3d.point3d_to_2d(point3d)
+        point2d_plus_2pi = point2d.translation(volmdlr.Point2D(volmdlr.TWO_PI, 0))
+        point2d_minus_2pi = point2d.translation(volmdlr.Point2D(-volmdlr.TWO_PI, 0))
+        check_point3d = self.surface3d.point2d_to_3d(point2d)
+        if check_point3d.point_distance(point3d) > 1e-6:
+            return False
+
+        return any(self.surface2d.point_belongs(pt2d) for pt2d in [point2d, point2d_plus_2pi, point2d_minus_2pi])
 
     def range_closest(self, list_points):
         """
@@ -8847,10 +8244,10 @@
                 shell2, list_coincident_faces)
             dict_intersecting_combinations = \
                 self.dict_intersecting_combinations(face_combinations)
-        intersecting_lines = list(dict_intersecting_combinations.values())
+        intersecting_wires = list(dict_intersecting_combinations.values())
         intersecting_contour = \
             volmdlr.wires.Contour3D([wire.primitives[0] for
-                                     wire in intersecting_lines])
+                                     wires in intersecting_wires for wire in wires])
         return intersecting_contour
 
     def reference_shell(self, shell2, face):
@@ -9153,7 +8550,6 @@
 
         faces = self.get_non_intersecting_faces(shell2, intersecting_faces)
         faces += shell2.get_non_intersecting_faces(self, intersecting_faces, intersection_method=True)
-
         new_valid_faces = self.subtraction_faces(shell2, intersecting_faces, intersecting_combinations)
         faces += new_valid_faces
         new_shell = ClosedShell3D(faces)
