--- conflicted
+++ resolved
@@ -1427,7 +1427,6 @@
         """
         if self.frame.w.is_colinear_to(fullarc3d.normal):
             p1 = self.point3d_to_2d(fullarc3d.start)
-<<<<<<< HEAD
             p2 = p1 + volmdlr.TWO_PI * volmdlr.X2D
             return [vme.LineSegment2D(p1, p2)]
         else:
@@ -1437,16 +1436,6 @@
     def circle3d_to_2d(self, circle3d):
         """
         Converts the primitive from 3D spatial coordinates to its equivalent 2D primitive in the parametric space.
-=======
-            return [vme.LineSegment2D(p1, p1 + volmdlr.TWO_PI * volmdlr.X2D)]
-        print(fullarc3d.normal, self.frame.w)
-        raise ValueError('Impossible!')
-
-    def circle3d_to_2d(self, circle3d):
-        """
-        Transformation of an circle3d to 2d, in a cylindrical surface.
-
->>>>>>> 85690dfc
         """
         return []
 
@@ -4602,10 +4591,7 @@
     def xy_limits(self, other_bspline_surface3d):
         """
         Compute x, y limits to define grid2d.
-<<<<<<< HEAD
-=======
-
->>>>>>> 85690dfc
+
         """
 
         grid2d_direction = (
