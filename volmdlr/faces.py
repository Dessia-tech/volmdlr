--- conflicted
+++ resolved
@@ -786,20 +786,12 @@
         return new_primitives, delta_x1, delta_x2, delta_y1, delta_y2
 
     def contour3d_to_2d(self, contour3d):
-        print('___________________________________________________________')
-        print(self)
         primitives2d = []
         last_primitive = None
 
         for primitive3d in contour3d.primitives:
-<<<<<<< HEAD
-            # print(primitive3d)
             method_name = f'{primitive3d.__class__.__name__.lower()}_to_2d'
-=======
-            print(primitive3d)
-            method_name = '{}_to_2d'.format(
-                primitive3d.__class__.__name__.lower())
->>>>>>> 910f01dc
+
             if hasattr(self, method_name):
                 primitives = getattr(self, method_name)(primitive3d)
 
