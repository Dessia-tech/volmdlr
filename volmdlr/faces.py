"""
Surfaces & faces
"""


from typing import List, Tuple, Dict, Any
import math

from itertools import product

import triangle
import numpy as npy

import scipy as scp
import scipy.optimize as opt

import matplotlib.pyplot as plt
# import matplotlib.tri as plt_tri
# from pygeodesic import geodesic

import networkx as nx

from geomdl import BSpline
from geomdl import utilities
from geomdl.fitting import interpolate_surface, approximate_surface
from geomdl.operations import split_surface_u, split_surface_v

import dessia_common as dc
import volmdlr.core
import volmdlr.core_compiled
import volmdlr.edges as vme
import volmdlr.wires
import volmdlr.display as vmd
import volmdlr.geometry


def knots_vector_inv(knots_vector):
    '''
    compute knot elements and multiplicities based on the global knot vector
    '''

    knots = sorted(set(knots_vector))
    multiplicities = []
    for knot in knots:
        multiplicities.append(knots_vector.count(knot))

    return (knots, multiplicities)


class Surface2D(volmdlr.core.Primitive2D):
    """
    A surface bounded by an outer contour
    """

    def __init__(self, outer_contour: volmdlr.wires.Contour2D,
                 inner_contours: List[volmdlr.wires.Contour2D],
                 name: str = 'name'):
        self.outer_contour = outer_contour
        self.inner_contours = inner_contours

        volmdlr.core.Primitive2D.__init__(self, name=name)

    def area(self):
        return self.outer_contour.area() - sum(
            [c.area() for c in self.inner_contours])

    def second_moment_area(self, point: volmdlr.Point2D):
        Ix, Iy, Ixy = self.outer_contour.second_moment_area(point)
        for contour in self.inner_contours:
            Ixc, Iyc, Ixyc = contour.second_moment_area(point)
            Ix -= Ixc
            Iy -= Iyc
            Ixy -= Ixyc
        return Ix, Iy, Ixy

    def center_of_mass(self):
        center = self.outer_contour.area() * self.outer_contour.center_of_mass()
        for contour in self.inner_contours:
            center -= contour.area() * contour.center_of_mass()
        return center / self.area()

    def point_belongs(self, point2d: volmdlr.Point2D):
        if not self.outer_contour.point_belongs(point2d):
            return False

        for inner_contour in self.inner_contours:
            if inner_contour.point_belongs(point2d):
                return False

        return True

    def random_point_inside(self):
        '''
             returns a random point inside surface2d. Considers if it has holes
        '''
        valid_point = False
        point_inside_outer_contour = None
        while not valid_point:
            point_inside_outer_contour = self.outer_contour.random_point_inside()
            inside_inner_contour = False
            for inner_contour in self.inner_contours:
                if inner_contour.point_belongs(point_inside_outer_contour):
                    inside_inner_contour = True
            if not inside_inner_contour and\
                    point_inside_outer_contour is not None:
                valid_point = True

        return point_inside_outer_contour

    def triangulation(self, min_x_density=None, min_y_density=None):

        if self.area() == 0.:
            return vmd.DisplayMesh2D([], triangles=[])

        outer_polygon = self.outer_contour.to_polygon()

        if not self.inner_contours:  # No holes
            return outer_polygon.triangulation()
        points = [vmd.Node2D(*p) for p in outer_polygon.points]
        vertices = [(p.x, p.y) for p in points]
        n = len(outer_polygon.points)
        segments = [(i, i + 1) for i in range(n - 1)]
        segments.append((n - 1, 0))
        point_index = {p: i for i, p in enumerate(points)}
        holes = []

        for inner_contour in self.inner_contours:
            inner_polygon = inner_contour.to_polygon()

            for point in inner_polygon.points:
                if point not in point_index:
                    points.append(point)
                    vertices.append((point.x, point.y))
                    point_index[point] = n
                    n += 1
            for point1, point2 in zip(inner_polygon.points[:-1],
                                      inner_polygon.points[1:]):
                segments.append((point_index[point1],
                                 point_index[point2]))
            segments.append((point_index[inner_polygon.points[-1]],
                             point_index[inner_polygon.points[0]]))
            rpi = inner_contour.random_point_inside()
            holes.append((rpi.x, rpi.y))

        tri = {'vertices': npy.array(vertices).reshape((-1, 2)),
               'segments': npy.array(segments).reshape((-1, 2)),
               }
        if holes:
            tri['holes'] = npy.array(holes).reshape((-1, 2))
        t = triangle.triangulate(tri, 'p')
        triangles = t['triangles'].tolist()
        np = t['vertices'].shape[0]
        points = [vmd.Node2D(*t['vertices'][i, :]) for i in
                  range(np)]

        return vmd.DisplayMesh2D(points, triangles=triangles, edges=None)

    def split_by_lines(self, lines):
        cutted_surfaces = []
        iteration_surfaces = self.cut_by_line(lines[0])

        for line in lines[1:]:
            iteration_surfaces2 = []
            for surface in iteration_surfaces:
                line_cutted_surfaces = surface.cut_by_line(line)

                llcs = len(line_cutted_surfaces)

                if llcs == 1:
                    cutted_surfaces.append(line_cutted_surfaces[0])
                else:
                    iteration_surfaces2.extend(line_cutted_surfaces)

            iteration_surfaces = iteration_surfaces2[:]

        cutted_surfaces.extend(iteration_surfaces)
        return cutted_surfaces

    def split_regularly(self, n):
        """
        Split in n slices
        """
        bounding_rectangle = self.outer_contour.bounding_rectangle()
        lines = []
        for i in range(n - 1):
            xi = bounding_rectangle[0] + (i + 1) * (bounding_rectangle[1] - bounding_rectangle[0]) / n
            lines.append(vme.Line2D(volmdlr.Point2D(xi, 0),
                                    volmdlr.Point2D(xi, 1)))
        return self.split_by_lines(lines)

    def cut_by_line(self, line: vme.Line2D):
        """
        This method makes inner contour disappear for now
        """
        splitted_outer_contours = self.outer_contour.cut_by_line(line)

        return [Surface2D(oc, []) for oc in splitted_outer_contours]

    def split_at_centers(self):
        """
        Split in n slices
        """
        # xmin, xmax, ymin, ymax = self.outer_contour.bounding_rectangle()

        cutted_contours = []
        iteration_contours = []
        c1 = self.inner_contours[0].center_of_mass()
        c2 = self.inner_contours[1].center_of_mass()
        cut_line = vme.Line2D(c1, c2)

        iteration_contours2 = []

        sc = self.cut_by_line2(cut_line)

        iteration_contours2.extend(sc)

        iteration_contours = iteration_contours2[:]
        cutted_contours.extend(iteration_contours)

        return cutted_contours

    def cut_by_line2(self, line):
        all_contours = []
        inner_1 = self.inner_contours[0]
        inner_2 = self.inner_contours[1]

        inner_intersections_1 = inner_1.line_intersections(line)
        inner_intersections_2 = inner_2.line_intersections(line)

        Arc1, Arc2 = inner_1.split(inner_intersections_1[1],
                                   inner_intersections_1[0])
        Arc3, Arc4 = inner_2.split(inner_intersections_2[1],
                                   inner_intersections_2[0])
        new_inner_1 = volmdlr.wires.Contour2D([Arc1, Arc2])
        new_inner_2 = volmdlr.wires.Contour2D([Arc3, Arc4])

        intersections = []
        intersections.append((inner_intersections_1[0], Arc1))
        intersections.append((inner_intersections_1[1], Arc2))
        intersections += self.outer_contour.line_intersections(line)
        intersections.append((inner_intersections_2[0], Arc3))
        intersections.append((inner_intersections_2[1], Arc4))
        intersections += self.outer_contour.line_intersections(line)

        if not intersections:
            all_contours.extend([self])
        if len(intersections) < 4:
            return [self]
        elif len(intersections) >= 4:
            if isinstance(intersections[0][0], volmdlr.Point2D) and \
                    isinstance(intersections[1][0], volmdlr.Point2D):
                ip1, ip2 = sorted(
                    [new_inner_1.primitives.index(intersections[0][1]),
                     new_inner_1.primitives.index(intersections[1][1])])
                ip5, ip6 = sorted(
                    [new_inner_2.primitives.index(intersections[4][1]),
                     new_inner_2.primitives.index(intersections[5][1])])
                ip3, ip4 = sorted(
                    [self.outer_contour.primitives.index(intersections[2][1]),
                     self.outer_contour.primitives.index(intersections[3][1])])

                # sp11, sp12 = intersections[2][1].split(intersections[2][0])
                # sp21, sp22 = intersections[3][1].split(intersections[3][0])
                sp33, sp34 = intersections[6][1].split(intersections[6][0])
                sp44, sp43 = intersections[7][1].split(intersections[7][0])

                primitives1 = []
                primitives1.append(
                    volmdlr.edges.LineSegment2D(intersections[6][0],
                                                intersections[1][0]))
                primitives1.append(new_inner_1.primitives[ip1])
                primitives1.append(
                    volmdlr.edges.LineSegment2D(intersections[0][0],
                                                intersections[5][0]))
                primitives1.append(new_inner_2.primitives[ip5])
                primitives1.append(
                    volmdlr.edges.LineSegment2D(intersections[4][0],
                                                intersections[7][0]))
                primitives1.append(sp44)
                primitives1.extend(self.outer_contour.primitives[ip3 + 1:ip4])
                primitives1.append(sp34)

                primitives2 = []
                primitives2.append(
                    volmdlr.edges.LineSegment2D(intersections[7][0],
                                                intersections[4][0]))
                primitives2.append(new_inner_2.primitives[ip6])
                primitives2.append(
                    volmdlr.edges.LineSegment2D(intersections[5][0],
                                                intersections[0][0]))
                primitives2.append(new_inner_1.primitives[ip2])
                primitives2.append(
                    volmdlr.edges.LineSegment2D(intersections[1][0],
                                                intersections[6][0]))
                primitives2.append(sp33)
                a = self.outer_contour.primitives[:ip3]
                a.reverse()
                primitives2.extend(a)
                primitives2.append(sp43)

                all_contours.extend([volmdlr.wires.Contour2D(primitives1),
                                     volmdlr.wires.Contour2D(primitives2)])

            else:
                raise NotImplementedError(
                    'Non convex contour not supported yet')
                # raise NotImplementedError(
                #     '{} intersections not supported yet'.format(
                #         len(intersections)))

        return all_contours

    def cut_by_line3(self, line):
        # ax=self.outer_contour.plot()
        all_contours = []
        inner = self.inner_contours[0]
        inner_2 = self.inner_contours[1]
        inner_3 = self.inner_contours[2]

        c = inner.center_of_mass()
        c_2 = inner_2.center_of_mass()
        c_3 = inner_3.center_of_mass()
        direction_vector = line.normal_vector()
        direction_line = volmdlr.edges.Line2D(c, volmdlr.Point2D(
            (direction_vector.y * c.x - direction_vector.x * c.y) / (
                direction_vector.y), 0))
        direction_line_2 = volmdlr.edges.Line2D(c_2, volmdlr.Point2D(
            (direction_vector.y * c_2.x - direction_vector.x * c_2.y) / (
                direction_vector.y), 0))

        direction_line_3 = volmdlr.edges.Line2D(c_3, volmdlr.Point2D(
            (direction_vector.y * c_3.x - direction_vector.x * c_3.y) / (
                direction_vector.y), 0))
        inner_intersections = inner.line_intersections(direction_line)
        inner_intersections_2 = inner_2.line_intersections(direction_line_2)
        inner_intersections_3 = inner_3.line_intersections(direction_line_3)
        Arc1, Arc2 = inner.split(inner_intersections[1],
                                 inner_intersections[0])
        Arc3, Arc4 = inner_2.split(inner_intersections_2[1],
                                   inner_intersections_2[0])
        Arc5, Arc6 = inner_3.split(inner_intersections_3[1],
                                   inner_intersections_3[0])
        new_inner = volmdlr.wires.Contour2D([Arc1, Arc2])
        new_inner_2 = volmdlr.wires.Contour2D([Arc3, Arc4])
        new_inner_3 = volmdlr.wires.Contour2D([Arc5, Arc6])
        intersections = []

        intersections.append((inner_intersections[0], Arc1))
        intersections.append((inner_intersections[1], Arc2))
        if len(self.outer_contour.line_intersections(direction_line)) > 2:

            intersections.append(
                self.outer_contour.line_intersections(direction_line)[0])
            intersections.append(
                self.outer_contour.line_intersections(direction_line)[2])
        else:
            intersections.append(
                self.outer_contour.line_intersections(direction_line)[0])
            intersections.append(
                self.outer_contour.line_intersections(direction_line)[1])
        intersections.append((inner_intersections_2[0], Arc3))
        intersections.append((inner_intersections_2[1], Arc4))
        if len(self.outer_contour.line_intersections(direction_line_2)) > 2:
            intersections.append(
                self.outer_contour.line_intersections(direction_line_2)[0])
            intersections.append(
                self.outer_contour.line_intersections(direction_line_2)[2])
        else:
            intersections.append(
                self.outer_contour.line_intersections(direction_line_2)[0])
            intersections.append(
                self.outer_contour.line_intersections(direction_line_2)[1])
        intersections.append((inner_intersections_3[0], Arc5))
        intersections.append((inner_intersections_3[1], Arc6))
        if len(self.outer_contour.line_intersections(direction_line_3)) > 2:

            intersections.append(
                self.outer_contour.line_intersections(direction_line_3)[0])
            intersections.append(
                self.outer_contour.line_intersections(direction_line_3)[2])
        else:
            intersections.append(
                self.outer_contour.line_intersections(direction_line_3)[0])
            intersections.append(
                self.outer_contour.line_intersections(direction_line_3)[1])

        if isinstance(intersections[0][0], volmdlr.Point2D) and \
                isinstance(intersections[1][0], volmdlr.Point2D):
            ip1, ip2 = sorted([new_inner.primitives.index(intersections[0][1]),
                               new_inner.primitives.index(
                                   intersections[1][1])])
            ip5, ip6 = sorted(
                [new_inner_2.primitives.index(intersections[4][1]),
                 new_inner_2.primitives.index(intersections[5][1])])
            ip7, ip8 = sorted(
                [new_inner_3.primitives.index(intersections[8][1]),
                 new_inner_3.primitives.index(intersections[9][1])])
            ip3, ip4 = sorted(
                [self.outer_contour.primitives.index(intersections[2][1]),
                 self.outer_contour.primitives.index(intersections[3][1])])

            sp11, sp12 = intersections[2][1].split(intersections[2][0])
            sp21, sp22 = intersections[3][1].split(intersections[3][0])
            sp33, sp34 = intersections[6][1].split(intersections[6][0])
            sp44, sp43 = intersections[7][1].split(intersections[7][0])
            sp55, sp56 = intersections[10][1].split(intersections[10][0])
            sp66, sp65 = intersections[11][1].split(intersections[11][0])

            primitives1 = []
            primitives1.append(volmdlr.edges.LineSegment2D(intersections[7][0],
                                                           intersections[5][
                                                               0]))
            primitives1.append(new_inner_2.primitives[ip5])
            primitives1.append(volmdlr.edges.LineSegment2D(intersections[6][0],
                                                           intersections[4][
                                                               0]))
            primitives1.append(sp33)
            primitives1.append(sp43)

            primitives2 = []
            primitives2.append(volmdlr.edges.LineSegment2D(intersections[6][0],
                                                           intersections[4][
                                                               0]))
            primitives2.append(new_inner_2.primitives[ip6])
            primitives2.append(volmdlr.edges.LineSegment2D(intersections[5][0],
                                                           intersections[7][
                                                               0]))
            primitives2.append(volmdlr.edges.LineSegment2D(intersections[7][0],
                                                           intersections[11][
                                                               0]))
            primitives2.append(
                volmdlr.edges.LineSegment2D(intersections[11][0],
                                            intersections[9][0]))
            primitives2.append(new_inner_3.primitives[ip7])
            primitives2.append(volmdlr.edges.LineSegment2D(intersections[8][0],
                                                           intersections[10][
                                                               0]))
            primitives2.append(sp34)

            primitives3 = []
            primitives3.append(
                volmdlr.edges.LineSegment2D(intersections[10][0],
                                            intersections[8][0]))
            primitives3.append(new_inner_3.primitives[ip8])
            primitives3.append(volmdlr.edges.LineSegment2D(intersections[9][0],
                                                           intersections[11][
                                                               0]))
            primitives3.append(sp22)
            primitives3.append(volmdlr.edges.LineSegment2D(intersections[3][0],
                                                           intersections[1][
                                                               0]))
            primitives3.append(new_inner.primitives[ip1])
            primitives3.append(volmdlr.edges.LineSegment2D(intersections[0][0],
                                                           intersections[2][
                                                               0]))
            primitives3.append(volmdlr.edges.LineSegment2D(intersections[2][0],
                                                           intersections[10][
                                                               0]))

            primitives4 = []
            primitives4.append(volmdlr.edges.LineSegment2D(intersections[3][0],
                                                           intersections[1][
                                                               0]))
            a = volmdlr.edges.Arc2D(new_inner.primitives[ip2].end,
                                    new_inner.primitives[ip2].interior,
                                    new_inner.primitives[ip2].start)
            primitives4.append(a)
            primitives4.append(volmdlr.edges.LineSegment2D(intersections[0][0],
                                                           intersections[2][
                                                               0]))
            primitives4.append(sp12)
            primitives4.append(sp21)

            # Contour2D(primitives1),Contour2D(primitives2),
            #                      Contour2D(primitives3),
            all_contours.extend([volmdlr.wires.Contour2D(primitives4)])

        else:
            raise NotImplementedError(
                '{} intersections not supported yet'.format(
                    len(intersections)))

        return all_contours

    def bounding_rectangle(self):
        return self.outer_contour.bounding_rectangle()

    def plot(self, ax=None, color='k', alpha=1, equal_aspect=False):

        if ax is None:
            fig, ax = plt.subplots()
        self.outer_contour.plot(ax=ax, color=color, alpha=alpha,
                                equal_aspect=equal_aspect)
        for inner_contour in self.inner_contours:
            inner_contour.plot(ax=ax, color=color, alpha=alpha,
                               equal_aspect=equal_aspect)

        if equal_aspect:
            ax.set_aspect('equal')

        ax.margins(0.1)
        return ax


class Surface3D(dc.DessiaObject):
    x_periodicity = None
    y_periodicity = None
    """
    Abstract class
    """

    def face_from_contours3d(self,
                             contours3d: List[volmdlr.wires.Contour3D],
                             name: str = ''):
        """
        """

        lc3d = len(contours3d)

        if lc3d == 1:
            outer_contour2d = self.contour3d_to_2d(contours3d[0])
            inner_contours2d = []
        elif lc3d > 1:
            area = -1
            inner_contours2d = []
            for contour3d in contours3d:
                contour2d = self.contour3d_to_2d(contour3d)
                inner_contours2d.append(contour2d)
                contour_area = contour2d.area()
                if contour_area > area:
                    area = contour_area
                    outer_contour2d = contour2d
            inner_contours2d.remove(outer_contour2d)
        else:
            raise ValueError('Must have at least one contour')

        if isinstance(self.face_class, str):
            class_ = globals()[self.face_class]
        else:
            class_ = self.face_class

        surface2d = Surface2D(outer_contour=outer_contour2d,
                              inner_contours=inner_contours2d)
        return class_(self,
                      surface2d=surface2d,
                      name=name)

    def repair_primitives_periodicity(self, primitives, last_primitive):
        delta_x1 = abs(primitives[0].start.x
                       - last_primitive.end.x)
        delta_x2 = abs(primitives[-1].end.x
                       - last_primitive.end.x)
        delta_y1 = abs(primitives[0].start.y
                       - last_primitive.end.y)
        delta_y2 = abs(primitives[-1].end.y
                       - last_primitive.end.y)

        if self.x_periodicity \
                and not (math.isclose(delta_x1, 0,
                                      abs_tol=5e-5)
                         or math.isclose(delta_x2, 0,
                                         abs_tol=5e-5)):
            delta_x1 = delta_x1 % self.x_periodicity
            delta_x2 = delta_x2 % self.x_periodicity
            if math.isclose(delta_x1, self.x_periodicity,
                            abs_tol=1e-4):
                delta_x1 = 0.
            if math.isclose(delta_x2, self.x_periodicity,
                            abs_tol=1e-4):
                delta_x2 = 0.
            for prim in primitives:
                prim.start.x = abs(self.x_periodicity
                                   - prim.start.x)
                prim.end.x = abs(self.x_periodicity
                                 - prim.end.x)

        if self.y_periodicity \
                and not (math.isclose(delta_y1, 0,
                                      abs_tol=5e-5)
                         or math.isclose(delta_y2, 0,
                                         abs_tol=5e-5)):
            delta_y1 = delta_y1 % self.y_periodicity
            delta_y2 = delta_y2 % self.y_periodicity
            if math.isclose(delta_y1, self.y_periodicity,
                            abs_tol=1e-4):
                delta_y1 = 0.
            if math.isclose(delta_y2, self.y_periodicity,
                            abs_tol=1e-4):
                delta_y2 = 0.
            for prim in primitives:
                prim.start.y = abs(self.y_periodicity
                                   - prim.start.y)
                prim.end.y = abs(self.y_periodicity
                                 - prim.end.y)

        return primitives, delta_x1, delta_x2, delta_y1, delta_y2

    def contour3d_to_2d(self, contour3d):
        primitives2d = []
        last_primitive = None

        for primitive3d in contour3d.primitives:
            method_name = '{}_to_2d'.format(
                primitive3d.__class__.__name__.lower())
            if hasattr(self, method_name):
                primitives = getattr(self, method_name)(primitive3d)

                if primitives is None:
                    continue

                if last_primitive:
                    primitives, delta_x1, delta_x2, delta_y1, delta_y2 = \
                        self.repair_primitives_periodicity(primitives,
                                                           last_primitive)

                    dist1 = primitive3d.start.point_distance(
                        last_primitive3d.end)
                    dist2 = primitive3d.end.point_distance(
                        last_primitive3d.end)
                    if (math.isclose(delta_x1, 0., abs_tol=1e-3)
                            and math.isclose(delta_y1, 0., abs_tol=1e-3)
                            and math.isclose(dist1, 0, abs_tol=5e-5)):
                        pass
                    elif (math.isclose(delta_x2, 0., abs_tol=1e-3)
                            and math.isclose(delta_y2, 0., abs_tol=1e-3)
                            and math.isclose(dist2, 0, abs_tol=5e-5)):
                        primitives = [p.reverse() for p in primitives[::-1]]
                    else:
                        ax2 = contour3d.plot()
                        primitive3d.plot(ax=ax2, color='r')
                        last_primitive3d.plot(ax=ax2, color='b')
                        self.plot(ax=ax2)

                        ax = last_primitive.plot(color='b', plot_points=True)
                        # primitives[0].plot(ax=ax, color='r', plot_points=True)
                        # primitives[-1].plot(ax=ax, color='r', plot_points=True)
                        for p in primitives:
                            p.plot(ax=ax, color='r', plot_points=True)
                        if self.x_periodicity:
                            vme.Line2D(volmdlr.Point2D(self.x_periodicity, 0),
                                       volmdlr.Point2D(self.x_periodicity, 1))\
                                .plot(ax=ax)
                        print('Surface 3D:', self)
                        print('3D primitive in red:', primitive3d)
                        print('Previous 3D primitive:', last_primitive3d)
                        raise ValueError(
                            'Primitives not following each other in contour:',
                            'delta1={}, {}, {} ; '
                            'delta2={}, {}, {}'.format(
                                delta_x1, delta_y1, dist1,
                                delta_x2, delta_y2, dist2))

                if primitives:
                    last_primitive = primitives[-1]
                    last_primitive3d = primitive3d
                    primitives2d.extend(primitives)
            else:
                raise NotImplementedError(
                    'Class {} does not implement {}'.format(
                        self.__class__.__name__,
                        method_name))

        return volmdlr.wires.Contour2D(primitives2d)

    def contour2d_to_3d(self, contour2d):
        primitives3d = []
        for primitive2d in contour2d.primitives:
            method_name = '{}_to_3d'.format(
                primitive2d.__class__.__name__.lower())
            if hasattr(self, method_name):
                try:
                    primitives3d.extend(getattr(self, method_name)(primitive2d))
                except NotImplementedError:
                    print('Error NotImplementedError')
            else:
                raise NotImplementedError(
                    'Class {} does not implement {}'.format(
                        self.__class__.__name__,
                        method_name))

        return volmdlr.wires.Contour3D(primitives3d)

    def linesegment3d_to_2d(self, linesegment3d):
        """
        a line segment on a surface will be in any case a line in 2D?
        """
        return [vme.LineSegment2D(self.point3d_to_2d(linesegment3d.start),
                                  self.point3d_to_2d(linesegment3d.end))]

    def bsplinecurve3d_to_2d(self, bspline_curve3d):
        """
        Is this right?
        """
        control_points = [self.point3d_to_2d(p)
                          for p in bspline_curve3d.control_points]
        return [vme.BSplineCurve2D(
                    bspline_curve3d.degree,
                    control_points=control_points,
                    knot_multiplicities=bspline_curve3d.knot_multiplicities,
                    knots=bspline_curve3d.knots,
                    weights=bspline_curve3d.weights,
                    periodic=bspline_curve3d.periodic)]

    def bsplinecurve2d_to_3d(self, bspline_curve2d):
        """
        Is this right?
        """
        control_points = [self.point2d_to_3d(p)
                          for p in bspline_curve2d.control_points]
        return [vme.BSplineCurve3D(
                    bspline_curve2d.degree,
                    control_points=control_points,
                    knot_multiplicities=bspline_curve2d.knot_multiplicities,
                    knots=bspline_curve2d.knots,
                    weights=bspline_curve2d.weights,
                    periodic=bspline_curve2d.periodic)]

    def normal_from_point2d(self, point2d):

        raise NotImplementedError('NotImplemented')

    def normal_from_point3d(self, point3d):
        """
        evaluates the normal vector of the bspline surface at this point3d.
        """

        return (self.normal_from_point2d(self.point3d_to_2d(point3d)))[1]

    def geodesic_distance_from_points2d(self, point1_2d: volmdlr.Point2D,
                                        point2_2d: volmdlr.Point2D, number_points: int = 50):
        """
        Approximation of geodesic distance via linesegments length sum in 3D
        """
        # points = [point1_2d]
        current_point3d = self.point2d_to_3d(point1_2d)
        distance = 0.
        for i in range(number_points):
            next_point3d = self.point2d_to_3d(point1_2d + (i + 1) / (number_points) * (point2_2d - point1_2d))
            distance += next_point3d.point_distance(current_point3d)
            current_point3d = next_point3d
        return distance

    def geodesic_distance(self, point1_3d: volmdlr.Point3D, point2_3d: volmdlr.Point3D):
        """
        Approximation of geodesic distance between 2 3D points supposed to be on the surface
        """
        point1_2d = self.point3d_to_2d(point1_3d)
        point2_2d = self.point3d_to_2d(point2_3d)
        return self.geodesic_distance_from_points2d(point1_2d, point2_2d)


class Plane3D(Surface3D):
    face_class = 'PlaneFace3D'

    def __init__(self, frame: volmdlr.Frame3D, name: str = ''):
        """
        :param frame: u and v of frame describe the plane, w is the normal
        """
        self.frame = frame
        self.name = name

    def __hash__(self):
        return hash(self.frame)

    def __eq__(self, other_plane):
        if other_plane.__class__.__name__ != self.__class__.__name__:
            return False
        return (self.frame.origin == other_plane.frame.origin and
                self.frame.w.is_colinear_to(other_plane.frame.w))

    def to_dict(self, use_pointers: bool = True, memo=None, path: str = '#'):
        # improve the object structure ?
        dict_ = dc.DessiaObject.base_dict(self)
        dict_['frame'] = self.frame.to_dict(use_pointers=use_pointers, memo=memo, path=path + '/frame')
        return dict_

    @classmethod
    def from_step(cls, arguments, object_dict):
        frame3d = object_dict[arguments[1]]
        frame3d.normalize()
        frame = volmdlr.Frame3D(frame3d.origin,
                                frame3d.v, frame3d.w, frame3d.u)
        return cls(frame, arguments[0][1:-1])

    def to_step(self, current_id):
        frame = volmdlr.Frame3D(self.frame.origin, self.frame.w, self.frame.u,
                                self.frame.v)
        content, frame_id = frame.to_step(current_id)
        plane_id = frame_id + 1
        content += "#{} = PLANE('{}',#{});\n".format(plane_id, self.name,
                                                     frame_id)
        return content, [plane_id]

    @classmethod
    def from_3_points(cls, point1, point2, point3):
        """
        Point 1 is used as origin of the plane
        """
        vector1 = point2 - point1
        vector2 = point3 - point1

        vector1.normalize()
        vector2.normalize()
        normal = vector1.cross(vector2)
        normal.normalize()
        frame = volmdlr.Frame3D(point1, vector1, normal.cross(vector1), normal)
        return cls(frame)

    @classmethod
    def from_normal(cls, point, normal):
        v1 = normal.deterministic_unit_normal_vector()
        v2 = v1.cross(normal)
        return cls(volmdlr.Frame3D(point, v1, v2, normal))

    @classmethod
    def from_plane_vectors(cls, plane_origin: volmdlr.Point3D,
                           plane_x: volmdlr.Vector3D,
                           plane_y: volmdlr.Vector3D):
        normal = plane_x.cross(plane_y)
        return cls(volmdlr.Frame3D(plane_origin, plane_x, plane_y, normal))

    @classmethod
    def from_points(cls, points):
        if len(points) < 3:
            raise ValueError
        elif len(points) == 3:
            return cls.from_3_points(volmdlr.Point3D(points[0].vector),
                                     volmdlr.Vector3D(points[1].vector),
                                     volmdlr.Vector3D(points[2].vector))
        else:
            points = [p.copy() for p in points]
            indexes_to_del = []
            for i, point in enumerate(points[1:]):
                if point == points[0]:
                    indexes_to_del.append(i)
            for index in indexes_to_del[::-1]:
                del points[index + 1]

            origin = points[0]
            vector1 = points[1] - origin
            vector1.normalize()
            vector2_min = points[2] - origin
            vector2_min.normalize()
            dot_min = abs(vector1.dot(vector2_min))
            for point in points[3:]:
                vector2 = point - origin
                vector2.normalize()
                dot = abs(vector1.dot(vector2))
                if dot < dot_min:
                    vector2_min = vector2
                    dot_min = dot
            return cls.from_3_points(origin, vector1 + origin,
                                     vector2_min + origin)

    def point_on_plane(self, point):
        if math.isclose(self.frame.w.dot(point - self.frame.origin), 0,
                        abs_tol=1e-6):
            return True
        return False

    def line_intersections(self, line):
        u = line.point2 - line.point1
        w = line.point1 - self.frame.origin
        if math.isclose(self.frame.w.dot(u), 0, abs_tol=1e-08):
            return []
        intersection_abscissea = - self.frame.w.dot(w) / self.frame.w.dot(u)
        return [line.point1 + intersection_abscissea * u]

    def linesegment_intersections(self, linesegment: vme.LineSegment3D) \
            -> List[volmdlr.Point3D]:
        u = linesegment.end - linesegment.start
        w = linesegment.start - self.frame.origin
        normaldotu = self.frame.w.dot(u)
        if math.isclose(normaldotu, 0, abs_tol=1e-08):
            return []
        intersection_abscissea = - self.frame.w.dot(w) / normaldotu
        if intersection_abscissea < 0 or intersection_abscissea > 1:
            return []
        return [linesegment.start + intersection_abscissea * u]

    def equation_coefficients(self):
        """
        returns the a,b,c,d coefficient from equation ax+by+cz+d = 0
        """
        a, b, c = self.frame.w
        d = -self.frame.origin.dot(self.frame.w)
        return (a, b, c, d)

    def plane_intersection(self, other_plane):
        line_direction = self.frame.w.cross(other_plane.frame.w)

        if line_direction.norm() < 1e-6:
            return None

        a1, b1, c1, d1 = self.equation_coefficients()
        a2, b2, c2, d2 = other_plane.equation_coefficients()

        if a1 * b2 - a2 * b1 != 0.:
            x0 = (b1 * d2 - b2 * d1) / (a1 * b2 - a2 * b1)
            y0 = (a2 * d1 - a1 * d2) / (a1 * b2 - a2 * b1)
            point1 = volmdlr.Point3D((x0, y0, 0))
        else:
            y0 = (b2 * d2 - c2 * d1) / (b1 * c2 - c1 * b2)
            z0 = (c1 * d1 - b1 * d2) / (b1 * c2 - c1 * b2)
            point1 = volmdlr.Point3D((0, y0, z0))

        # point2 = point1 + line_direction
        # return volmdlr.Line3D(point1, point2)
        return volmdlr.Line3D(point1, point1 + line_direction)

    def is_coincident(self, plane2):
        """
        Verifies if two planes are parallel and coincident
        """
        if self.frame.w.is_colinear_to(plane2.frame.w):
            if plane2.point_on_plane(self.frame.origin):
                return True
        return False

    def rotation(self, center, axis, angle, copy=True):
        # center_frame = self.frame.origin.copy()
        # center_frame.rotation(center, axis, angle, copy=False)
        if copy:
            new_frame = self.frame.rotation(center=center, axis=axis,
                                            angle=angle, copy=True)
            # new_frame.origin = center_frame
            return Plane3D(new_frame)
        else:
            self.frame.rotation(center=center, axis=axis, angle=angle, copy=False)
            # self.frame.origin = center_frame

    def translation(self, offset, copy=True):
        if copy:
            new_frame = self.frame.translation(offset, True)
            return Plane3D(new_frame)
        else:
            self.frame.translation(offset, False)

    def frame_mapping(self, frame, side, copy=True):
        """
        side = 'old' or 'new'
        """
        if side == 'old':
            new_origin = frame.old_coordinates(self.frame.origin)
            new_vector1 = frame.basis().old_coordinates(self.frame.u)
            new_vector2 = frame.basis().old_coordinates(self.frame.v)
            new_vector3 = frame.basis().old_coordinates(self.frame.w)
            if copy:
                return Plane3D(
                    volmdlr.Frame3D(new_origin, new_vector1, new_vector2,
                                    new_vector3), self.name)
            else:
                # self.origin = new_origin
                # self.vectors = [new_vector1, new_vector2]
                # self.normal = frame.Basis().old_coordinates(self.normal)
                # self.normal.normalize()
                self.frame.origin = new_origin
                self.frame.u = new_vector1
                self.frame.v = new_vector2
                self.frame.w = new_vector3

        if side == 'new':
            new_origin = frame.new_coordinates(self.frame.origin)
            new_vector1 = frame.basis().new_coordinates(self.frame.u)
            new_vector2 = frame.basis().new_coordinates(self.frame.v)
            new_vector3 = frame.basis().new_coordinates(self.frame.w)
            if copy:
                return Plane3D(
                    volmdlr.Frame3D(new_origin, new_vector1, new_vector2,
                                    new_vector3), self.name)
            else:
                self.frame.origin = new_origin
                self.frame.u = new_vector1
                self.frame.v = new_vector2
                self.frame.w = new_vector3

    def copy(self, deep=True, memo=None):
        new_frame = self.frame.copy()
        return Plane3D(new_frame, self.name)

    def plot(self, ax=None):
        if ax is None:
            fig = plt.figure()
            ax = fig.add_subplot(111, projection='3d')
        else:
            fig = ax.figure

        self.frame.origin.plot(ax)
        self.frame.u.plot(ax, starting_point=self.frame.origin, color='r')
        self.frame.v.plot(ax, starting_point=self.frame.origin, color='g')
        return ax

    def babylon_script(self):
        s = 'var myPlane = BABYLON.MeshBuilder.CreatePlane("myPlane", {width: 0.5, height: 0.5, sideOrientation: BABYLON.Mesh.DOUBLESIDE}, scene);\n'
        s += 'myPlane.setPositionWithLocalVector(new BABYLON.Vector3({},{},{}));\n'.format(
            self.origin[0], self.origin[1], self.origin[2])

        s += 'var axis1 = new BABYLON.Vector3({}, {}, {});\n'.format(
            self.vectors[0][0], self.vectors[0][1], self.vectors[0][2])
        s += 'var axis2 = new BABYLON.Vector3({}, {}, {});\n'.format(
            self.vectors[1][0], self.vectors[1][1], self.vectors[1][2])
        s += 'var axis3 = new BABYLON.Vector3({}, {}, {});\n'.format(
            self.normal[0], self.normal[1], self.normal[2])
        s += 'var orientation = BABYLON.Vector3.rotationFromAxis(axis1, axis2, axis3);\n'
        s += 'myPlane.rotation = orientation;\n'

        s += 'var planemat = new BABYLON.StandardMaterial("planemat", scene);\n'
        s += 'planemat.alpha = 0.4;\n'
        s += 'myPlane.material = planemat;\n'

        return s

    def point2d_to_3d(self, point2d):
        return point2d.to_3d(self.frame.origin, self.frame.u, self.frame.v)

    def point3d_to_2d(self, point3d):
        return point3d.to_2d(self.frame.origin, self.frame.u, self.frame.v)

    def contour2d_to_3d(self, contour2d):
        return contour2d.to_3d(self.frame.origin, self.frame.u, self.frame.v)

    def contour3d_to_2d(self, contour3d):
        return contour3d.to_2d(self.frame.origin, self.frame.u, self.frame.v)

    def bsplinecurve3d_to_2d(self, bspline_curve3d):
        control_points = [self.point3d_to_2d(p)
                          for p in bspline_curve3d.control_points]
        return [vme.BSplineCurve2D(
            bspline_curve3d.degree,
            control_points=control_points,
            knot_multiplicities=bspline_curve3d.knot_multiplicities,
            knots=bspline_curve3d.knots,
            weights=bspline_curve3d.weights,
            periodic=bspline_curve3d.periodic)]

    def bsplinecurve2d_to_3d(self, bspline_curve2d):
        control_points = [self.point2d_to_3d(p)
                          for p in bspline_curve2d.control_points]
        return [vme.BSplineCurve3D(
            bspline_curve2d.degree,
            control_points=control_points,
            knot_multiplicities=bspline_curve2d.knot_multiplicities,
            knots=bspline_curve2d.knots,
            weights=bspline_curve2d.weights,
            periodic=bspline_curve2d.periodic)]

    def rectangular_cut(self, x1: float, x2: float,
                        y1: float, y2: float, name: str = ''):

        p1 = volmdlr.Point2D(x1, y1)
        p2 = volmdlr.Point2D(x2, y1)
        p3 = volmdlr.Point2D(x2, y2)
        p4 = volmdlr.Point2D(x1, y2)
        outer_contour = volmdlr.wires.ClosedPolygon2D([p1, p2, p3, p4])
        surface = Surface2D(outer_contour, [])
        return PlaneFace3D(self, surface, name)


PLANE3D_OXY = Plane3D(volmdlr.OXYZ)
PLANE3D_OYZ = Plane3D(volmdlr.OYZX)
PLANE3D_OZX = Plane3D(volmdlr.OZXY)


class CylindricalSurface3D(Surface3D):
    face_class = 'CylindricalFace3D'
    x_periodicity = volmdlr.TWO_PI
    """
    The local plane is defined by (theta, z)
    :param frame: frame.w is axis, frame.u is theta=0 frame.v theta=pi/2
    :param radius: Cylinder's radius
    """

    def __init__(self, frame, radius, name=''):
        self.frame = frame
        self.radius = radius
        self.name = name

    def point2d_to_3d(self, point2d: volmdlr.Point2D):
        p = volmdlr.Point3D(self.radius * math.cos(point2d.x),
                            self.radius * math.sin(point2d.x),
                            point2d.y)
        return self.frame.old_coordinates(p)

    def point3d_to_2d(self, point3d):
        x, y, z = self.frame.new_coordinates(point3d)
        u1 = x / self.radius
        u2 = y / self.radius
        # theta = volmdlr.core.sin_cos_angle(u1, u2)
        theta = math.atan2(u2, u1)
        return volmdlr.Point2D(theta, z)

    def arc3d_to_2d(self, arc3d):
        start = self.point3d_to_2d(arc3d.start)
        end = self.point3d_to_2d(arc3d.end)
        # angle = abs(start.x-end.x)
        # if arc3d.is_trigo:
        # end = start + volmdlr.Point2D(arc3d.angle, 0)
        # else:
        #     end = start + volmdlr.Point2D(-arc3d.angle, 0)
        # interior = self.point3d_to_2d(arc3d.interior)
        # if start.x < interior.x:
        #     end = start + volmdlr.Point2D(arc3d.angle, 0)
        # else:
        #     end = start - volmdlr.Point2D(arc3d.angle, 0)
        return [vme.LineSegment2D(start, end)]

    def linesegment2d_to_3d(self, linesegment2d):
        theta1, z1 = linesegment2d.start
        theta2, z2 = linesegment2d.end
        if math.isclose(theta1, theta2, abs_tol=1e-9):
            return [vme.LineSegment3D(self.point2d_to_3d(linesegment2d.start),
                                      self.point2d_to_3d(linesegment2d.end),)]
        elif math.isclose(z1, z2, abs_tol=1e-9):
            if abs(theta1 - theta2) == volmdlr.TWO_PI:
                return [vme.FullArc3D(center=self.frame.origin + z1 * self.frame.w,
                                      start_end=self.point2d_to_3d(linesegment2d.start),
                                      normal=self.frame.w)]
            else:
                interior = self.point2d_to_3d(linesegment2d.point_at_abscissa(linesegment2d.length() * 0.5))
                return [vme.Arc3D(
                    self.point2d_to_3d(linesegment2d.start),
                    self.point2d_to_3d(
                        volmdlr.Point2D(0.5 * (theta1 + theta2), z1)),
                    self.point2d_to_3d(linesegment2d.end),
                )]
        else:
            # TODO: this is a non exact method!
            return [vme.LineSegment3D(self.point2d_to_3d(linesegment2d.start), self.point2d_to_3d(linesegment2d.end))]
            # raise NotImplementedError('Ellipse? delta_theta={} delta_z={}'.format(abs(theta2-theta1), abs(z1-z2)))

    def fullarc3d_to_2d(self, fullarc3d):
        if self.frame.w.is_colinear_to(fullarc3d.normal):
            p1 = self.point3d_to_2d(fullarc3d.start)
            return [vme.LineSegment2D(p1, p1 + volmdlr.TWO_PI * volmdlr.X2D)]
        else:
            print(fullarc3d.normal, self.frame.w)
            raise ValueError('Impossible!')

    def circle3d_to_2d(self, circle3d):
        return []

    def bsplinecurve3d_to_2d(self, bspline_curve3d):
        # TODO: enhance this, this is a non exact method!
        l = bspline_curve3d.length()
        points = [self.point3d_to_2d(bspline_curve3d.point_at_abscissa(i / 10 * l))
                  for i in range(11)]
        return [vme.LineSegment2D(p1, p2)
                for p1, p2 in zip(points[:-1], points[1:])]

    @classmethod
    def from_step(cls, arguments, object_dict):
        frame3d = object_dict[arguments[1]]
        U, W = frame3d.v, -frame3d.u
        U.normalize()
        W.normalize()
        V = W.cross(U)
        frame_direct = volmdlr.Frame3D(frame3d.origin, U, V, W)
        radius = float(arguments[2]) / 1000
        return cls(frame_direct, radius, arguments[0][1:-1])

    def to_step(self, current_id):
        frame = volmdlr.Frame3D(self.frame.origin, self.frame.w, self.frame.u,
                                self.frame.v)
        content, frame_id = frame.to_step(current_id)
        current_id = frame_id + 1
        content += "#{} = CYLINDRICAL_SURFACE('{}',#{},{});\n" \
            .format(current_id, self.name, frame_id,
                    round(1000 * self.radius, 3))
        return content, [current_id]

    def frame_mapping(self, frame, side, copy=True):
        basis = frame.basis()
        if side == 'new':
            new_origin = frame.new_coordinates(self.frame.origin)
            new_u = basis.new_coordinates(self.frame.u)
            new_v = basis.new_coordinates(self.frame.v)
            new_w = basis.new_coordinates(self.frame.w)
            new_frame = volmdlr.Frame3D(new_origin, new_u, new_v, new_w)
            if copy:
                return CylindricalSurface3D(new_frame, self.radius,
                                            name=self.name)
            else:
                self.frame = new_frame

        if side == 'old':
            new_origin = frame.old_coordinates(self.frame.origin)
            new_u = basis.old_coordinates(self.frame.u)
            new_v = basis.old_coordinates(self.frame.v)
            new_w = basis.old_coordinates(self.frame.w)
            new_frame = volmdlr.Frame3D(new_origin, new_u, new_v, new_w)
            if copy:
                return CylindricalSurface3D(new_frame, self.radius,
                                            name=self.name)
            else:
                self.frame = new_frame

    def rectangular_cut(self, theta1: float, theta2: float,
                        z1: float, z2: float, name: str = ''):

        if theta1 == theta2:
            theta2 += volmdlr.TWO_PI

        p1 = volmdlr.Point2D(theta1, z1)
        p2 = volmdlr.Point2D(theta2, z1)
        p3 = volmdlr.Point2D(theta2, z2)
        p4 = volmdlr.Point2D(theta1, z2)
        outer_contour = volmdlr.wires.ClosedPolygon2D([p1, p2, p3, p4])
        surface2d = Surface2D(outer_contour, [])
        return volmdlr.faces.CylindricalFace3D(self, surface2d, name)

    def translation(self, offset: volmdlr.Vector3D, copy=True):
        if copy:
            return self.__class__(self.frame.translation(offset, copy=True),
                                  self.radius)
        else:
            self.frame.translation(offset, copy=False)

    def rotation(self, center, axis, angle, copy=True):
        if copy:
            new_frame = self.frame.rotation(center=center, axis=axis,
                                            angle=angle, copy=True)
            return self.__class__(new_frame, self.radius)
        else:
            self.frame.rotation(center, axis, angle, copy=False)

    def grid3d(self, points_x, points_y, xmin, xmax, ymin, ymax):
        '''
        generate 3d grid points of a Cylindrical surface, based on a 2d grid points parameters
        (xmin,xmax,points_x) limits and number of points in x,
        (ymin,ymax,points_y) limits and number of points in y
        '''

        points_2d = volmdlr.Point2D.grid2d(points_x, points_y, xmin, xmax, ymin, ymax)

        points_3d = []
        for j in range(0, len(points_2d)):
            points_3d.append(self.point2d_to_3d(points_2d[j]))

        return points_3d


class ToroidalSurface3D(Surface3D):
    face_class = 'ToroidalFace3D'
    x_periodicity = volmdlr.TWO_PI
    y_periodicity = volmdlr.TWO_PI
    """
    The local plane is defined by (theta, phi)
    theta is the angle around the big (R) circle and phi around the small(r)

    :param frame: Tore's frame: origin is the center, u is pointing at
                    theta=0
    :param R: Tore's radius
    :param r: Circle to revolute radius
    Definitions of R and r according to https://en.wikipedia.org/wiki/Torus
    """

    def __init__(self, frame: volmdlr.Frame3D,
                 R: float, r: float, name: str = ''):
        self.frame = frame
        self.R = R
        self.r = r
        self.name = name

    def _bounding_box(self):
        d = self.R + self.r
        p1 = self.frame.origin + self.frame.u * d + self.frame.v * d + self.frame.w * self.r
        p2 = self.frame.origin + self.frame.u * d + self.frame.v * d - self.frame.w * self.r
        p3 = self.frame.origin + self.frame.u * d - self.frame.v * d + self.frame.w * self.r
        p4 = self.frame.origin + self.frame.u * d - self.frame.v * d - self.frame.w * self.r
        p5 = self.frame.origin - self.frame.u * d + self.frame.v * d + self.frame.w * self.r
        p6 = self.frame.origin - self.frame.u * d + self.frame.v * d - self.frame.w * self.r
        p7 = self.frame.origin - self.frame.u * d - self.frame.v * d + self.frame.w * self.r
        p8 = self.frame.origin - self.frame.u * d - self.frame.v * d - self.frame.w * self.r

        return volmdlr.core.BoundingBox.from_points(
            [p1, p2, p3, p4, p5, p6, p7, p8])

    def point2d_to_3d(self, point2d: volmdlr.Point2D):
        theta, phi = point2d.x, point2d.y
        x = (self.R + self.r * math.cos(phi)) * math.cos(theta)
        y = (self.R + self.r * math.cos(phi)) * math.sin(theta)
        z = self.r * math.sin(phi)
        return self.frame.old_coordinates(volmdlr.Point3D(x, y, z))

    def point3d_to_2d(self, point3d):
        # points_2D = []
        x, y, z = self.frame.new_coordinates(point3d)
        if z < -self.r:
            z = -self.r
        elif z > self.r:
            z = self.r

        zr = z / self.r
        phi = math.asin(zr)

        u = self.R + math.sqrt((self.r ** 2) - (z ** 2))
        u1, u2 = round(x / u, 5), round(y / u, 5)
        theta = volmdlr.core.sin_cos_angle(u1, u2)

        return volmdlr.Point2D(theta, phi)

    @classmethod
    def from_step(cls, arguments, object_dict):
        frame3d = object_dict[arguments[1]]
        U, W = frame3d.v, -frame3d.u
        U.normalize()
        W.normalize()
        V = W.cross(U)
        frame_direct = volmdlr.Frame3D(frame3d.origin, U, V, W)
        rcenter = float(arguments[2]) / 1000
        rcircle = float(arguments[3]) / 1000
        return cls(frame_direct, rcenter, rcircle, arguments[0][1:-1])

    def to_step(self, current_id):
        frame = volmdlr.Frame3D(self.frame.origin, self.frame.w, self.frame.u,
                                self.frame.v)
        content, frame_id = frame.to_step(current_id)
        current_id = frame_id + 1
        content += "#{} = TOROIDAL_SURFACE('{}',#{},{},{});\n" \
            .format(current_id, self.name, frame_id,
                    round(1000 * self.R, 3),
                    round(1000 * self.r, 3))
        return content, [current_id]

    def frame_mapping(self, frame, side, copy=True):
        basis = frame.Basis()
        if side == 'new':
            new_origin = frame.new_coordinates(self.frame.origin)
            new_u = basis.new_coordinates(self.frame.u)
            new_v = basis.new_coordinates(self.frame.v)
            new_w = basis.new_coordinates(self.frame.w)
            new_frame = volmdlr.Frame3D(new_origin, new_u, new_v, new_w)
            if copy:
                return ToroidalSurface3D(new_frame,
                                         self.R, self.r,
                                         name=self.name)
            else:
                self.frame = new_frame

        if side == 'old':
            new_origin = frame.old_coordinates(self.frame.origin)
            new_u = basis.old_coordinates(self.frame.u)
            new_v = basis.old_coordinates(self.frame.v)
            new_w = basis.old_coordinates(self.frame.w)
            new_frame = volmdlr.Frame3D(new_origin, new_u, new_v, new_w)
            if copy:
                return ToroidalSurface3D(new_frame,
                                         self.R, self.r,
                                         name=self.name)
            else:
                self.frame = new_frame

    def rectangular_cut(self, theta1, theta2, phi1, phi2, name=''):
        if phi1 == phi2:
            phi2 += volmdlr.TWO_PI
        elif phi2 < phi1:
            phi2 += volmdlr.TWO_PI
        if theta1 == theta2:
            theta2 += volmdlr.TWO_PI
        elif theta2 < theta1:
            theta2 += volmdlr.TWO_PI

        p1 = volmdlr.Point2D(theta1, phi1)
        p2 = volmdlr.Point2D(theta2, phi1)
        p3 = volmdlr.Point2D(theta2, phi2)
        p4 = volmdlr.Point2D(theta1, phi2)
        outer_contour = volmdlr.wires.ClosedPolygon2D([p1, p2, p3, p4])
        return ToroidalFace3D(self,
                              Surface2D(outer_contour, []),
                              name)

    def linesegment2d_to_3d(self, linesegment2d):
        theta1, phi1 = linesegment2d.start
        theta2, phi2 = linesegment2d.end
        if theta1 == theta2:
            if math.isclose(phi1 - phi2, volmdlr.TWO_PI, abs_tol=1e-9):
                u = self.frame.u.rotation(self.frame.origin, self.frame.w,
                                          angle=theta1)
                v = self.frame.u.rotation(self.frame.origin, self.frame.w,
                                          angle=theta1)
                center = self.frame.origin + self.R * u
                return [vme.FullArc3D(center=center,
                                      start_end=center + self.r * u,
                                      normal=v)]
            else:
                return [vme.Arc3D(
                    self.point2d_to_3d(linesegment2d.start),
                    self.point2d_to_3d(volmdlr.Point2D(theta1, 0.5 * (phi1 + phi2))),
                    self.point2d_to_3d(linesegment2d.end),
                )]
        elif math.isclose(phi1, phi2, abs_tol=1e-9):
            if abs(theta1 - theta2) == volmdlr.TWO_PI:
                center = self.frame.origin + self.r * math.sin(phi1) * self.frame.w
                start_end = center + self.frame.u * (self.r + self.R)
                return [vme.FullArc3D(center=center,
                                      start_end=start_end,
                                      normal=self.frame.w)]
            else:
                return [vme.Arc3D(
                    self.point2d_to_3d(linesegment2d.start),
                    self.point2d_to_3d(volmdlr.Point2D(0.5 * (theta1 + theta2), phi1)),
                    self.point2d_to_3d(linesegment2d.end),
                )]
        else:
            raise NotImplementedError('Ellipse?')

    def fullarc3d_to_2d(self, fullarc3d):
        if self.frame.w.is_colinear_to(fullarc3d.normal):
            p1 = self.point3d_to_2d(fullarc3d.start)
            return [vme.LineSegment2D(p1, p1 + volmdlr.TWO_PI * volmdlr.X2D)]
        elif fullarc3d.normal.dot(self.frame.w):
            p1 = self.point3d_to_2d(fullarc3d.start)
            return [vme.LineSegment2D(p1, p1 + volmdlr.TWO_PI * volmdlr.Y2D)]
        else:
            raise ValueError('Impossible!')

    def circle3d_to_2d(self, circle3d):
        return []

    def triangulation(self):
        face = self.rectangular_cut(0, volmdlr.TWO_PI, 0, volmdlr.TWO_PI)
        return face.triangulation()

    def translation(self, offset: volmdlr.Vector3D, copy=True):
        if copy:
            return self.__class__(self.frame.translation(offset, copy=True),
                                  self.R,
                                  self.r)
        else:
            self.frame.translation(offset, copy=False)

    def rotation(self, center, axis, angle, copy=True):
        if copy:
            new_frame = self.frame.rotation(center=center, axis=axis,
                                            angle=angle, copy=True)
            return self.__class__(new_frame, self.R, self.r)
        else:
            self.frame.rotation(center, axis, angle, copy=False)


class ConicalSurface3D(Surface3D):
    face_class = 'ConicalFace3D'
    x_periodicity = volmdlr.TWO_PI
    """
    The local plane is defined by (theta, z)
    :param frame: Cone's frame to position it: frame.w is axis of cone
                    frame.origin is at the angle of the cone
    :param semi_angle: Cone's semi-angle
    """

    def __init__(self, frame: volmdlr.Frame3D, semi_angle: float,
                 name: str = ''):
        self.frame = frame
        self.semi_angle = semi_angle
        self.name = name

    @classmethod
    def from_step(cls, arguments, object_dict):
        frame3d = object_dict[arguments[1]]
        U, W = frame3d.v, frame3d.u
        U.normalize()
        W.normalize()
        V = W.cross(U)
        radius = float(arguments[2]) / 1000
        semi_angle = float(arguments[3])
        origin = frame3d.origin - radius / math.tan(semi_angle) * W
        frame_direct = volmdlr.Frame3D(origin, U, V, W)
        return cls(frame_direct, semi_angle, arguments[0][1:-1])

    def to_step(self, current_id):
        frame = volmdlr.Frame3D(self.frame.origin, self.frame.w, self.frame.u,
                                self.frame.v)
        content, frame_id = frame.to_step(current_id)
        current_id = frame_id + 1
        content += "#{} = CONICAL_SURFACE('{}',#{},{},{});\n" \
            .format(current_id, self.name, frame_id,
                    0.,
                    round(self.semi_angle, 3))
        return content, [current_id]

    def frame_mapping(self, frame, side, copy=True):
        basis = frame.Basis()
        if side == 'new':
            new_origin = frame.new_coordinates(self.frame.origin)
            new_u = basis.new_coordinates(self.frame.u)
            new_v = basis.new_coordinates(self.frame.v)
            new_w = basis.new_coordinates(self.frame.w)
            new_frame = volmdlr.Frame3D(new_origin, new_u, new_v, new_w)
            if copy:
                return ConicalSurface3D(new_frame, self.radius, name=self.name)
            else:
                self.frame = new_frame

        if side == 'old':
            new_origin = frame.old_coordinates(self.frame.origin)
            new_u = basis.old_coordinates(self.frame.u)
            new_v = basis.old_coordinates(self.frame.v)
            new_w = basis.old_coordinates(self.frame.w)
            new_frame = volmdlr.Frame3D(new_origin, new_u, new_v, new_w)
            if copy:
                return ConicalSurface3D(new_frame, self.radius, name=self.name)
            else:
                self.frame = new_frame

    def point2d_to_3d(self, point2d: volmdlr.Point2D):
        theta, z = point2d
        r = math.tan(self.semi_angle) * z
        new_point = volmdlr.Point3D(r * math.cos(theta),
                                    r * math.sin(theta),
                                    z)
        return self.frame.old_coordinates(new_point)

    # def point3d_to_2d(self, point3d: volmdlr.Point3D):
    #     z = self.frame.w.dot(point3d)
    #     x, y = point3d.plane_projection2d(self.frame.origin, self.frame.u,
    #                                       self.frame.v)
    #     theta = math.atan2(y, x)
    #     return volmdlr.Point2D(theta, z+0.003)

    def point3d_to_2d(self, point3d: volmdlr.Point3D):
        x, y, z = self.frame.new_coordinates(point3d)
        # x, y = point3d.plane_projection2d(self.frame.origin, self.frame.u,
        #                                   self.frame.v)
        theta = math.atan2(y, x)
        return volmdlr.Point2D(theta, z)

    def rectangular_cut(self, theta1: float, theta2: float,
                        z1: float, z2: float, name: str = ''):
        # theta1 = angle_principal_measure(theta1)
        # theta2 = angle_principal_measure(theta2)
        if theta1 == theta2:
            theta2 += volmdlr.TWO_PI

        p1 = volmdlr.Point2D(theta1, z1)
        p2 = volmdlr.Point2D(theta2, z1)
        p3 = volmdlr.Point2D(theta2, z2)
        p4 = volmdlr.Point2D(theta1, z2)
        outer_contour = volmdlr.wires.ClosedPolygon2D([p1, p2, p3, p4])
        return ConicalFace3D(self, Surface2D(outer_contour, []), name)

    def fullarc3d_to_2d(self, fullarc3d):
        if self.frame.w.is_colinear_to(fullarc3d.normal):
            p1 = self.point3d_to_2d(fullarc3d.start)
            return [vme.LineSegment2D(p1, p1 + volmdlr.TWO_PI * volmdlr.X2D)]
        else:
            raise ValueError('Impossible!')

    def circle3d_to_2d(self, circle3d):
        return []

    def linesegment2d_to_3d(self, linesegment2d):
        theta1, z1 = linesegment2d.start
        theta2, z2 = linesegment2d.end
        if math.isclose(z1, z2, abs_tol=1e-9) and math.isclose(z1, 0.,
                                                               abs_tol=1e-9):
            return []
        elif math.isclose(abs(theta1 - theta2) % volmdlr.TWO_PI, 0., abs_tol=1e-9):
            return [vme.LineSegment3D(
                self.point2d_to_3d(linesegment2d.start),
                self.point2d_to_3d(linesegment2d.end),
            )]
        elif math.isclose(z1, z2, abs_tol=1e-9):

            if abs(theta1 - theta2) % volmdlr.TWO_PI == 0.:
                return [vme.FullArc3D(center=self.frame.origin + z1 * self.frame.w,
                                      start_end=self.point2d_to_3d(linesegment2d.start),
                                      normal=self.frame.w)]
            else:
                return [vme.Arc3D(
                    self.point2d_to_3d(linesegment2d.start),
                    self.point2d_to_3d(
                        volmdlr.Point2D(0.5 * (theta1 + theta2), z1)),
                    self.point2d_to_3d(linesegment2d.end))
                ]
        else:
            raise NotImplementedError('Ellipse?')

    def translation(self, offset: volmdlr.Vector3D, copy=True):
        if copy:
            return self.__class__(self.frame.translation(offset, copy=True),
                                  self.semi_angle)
        else:
            self.frame.translation(offset, copy=False)

    def rotation(self, center, axis, angle, copy=True):
        if copy:
            new_frame = self.frame.rotation(center=center, axis=axis, angle=angle, copy=True)
            return self.__class__(new_frame, self.semi_angle)
        else:
            self.frame.rotation(center, axis, angle, copy=False)


class SphericalSurface3D(Surface3D):
    face_class = 'SphericalFace3D'
    """
    :param frame: Sphere's frame to position it
    :type frame: volmdlr.Frame3D
    :param radius: Sphere's radius
    :type radius: float
    """

    def __init__(self, frame, radius, name=''):
        self.frame = frame
        self.radius = radius
        self.name = name
        # V = frame.v
        # V.normalize()
        # W = frame.w
        # W.normalize()
        # self.plane = Plane3D(frame.origin, V, W)

    def _bounding_box(self):
        points = [self.frame.origin + volmdlr.Point3D(-self.radius,
                                                      -self.radius,
                                                      -self.radius),
                  self.frame.origin + volmdlr.Point3D(self.radius,
                                                      self.radius,
                                                      self.radius),

                  ]
        return volmdlr.core.BoundingBox.from_points(points)

    @classmethod
    def from_step(cls, arguments, object_dict):
        frame3d = object_dict[arguments[1]]
        U, W = frame3d.v, frame3d.u
        U.normalize()
        W.normalize()
        V = W.cross(U)
        frame_direct = volmdlr.Frame3D(frame3d.origin, U, V, W)
        radius = float(arguments[2]) / 1000
        return cls(frame_direct, radius, arguments[0][1:-1])

    def point2d_to_3d(self, point2d):
        # source mathcurve.com/surfaces/sphere
        # -pi<theta<pi, -pi/2<phi<pi/2
        theta, phi = point2d
        x = self.radius * math.cos(phi) * math.cos(theta)
        y = self.radius * math.cos(phi) * math.sin(theta)
        z = self.radius * math.sin(phi)
        return self.frame.old_coordinates(volmdlr.Point3D(x, y, z))

    def point3d_to_2d(self, point3d):
        x, y, z = point3d
        if z < -self.radius:
            z = -self.radius
        elif z > self.radius:
            z = self.radius

        zr = z / self.radius
        phi = math.asin(zr)

        u = math.sqrt((self.radius ** 2) - (z ** 2))
        if u == 0:
            u1, u2 = x, y
        else:
            u1, u2 = round(x / u, 5), round(y / u, 5)
        theta = volmdlr.sin_cos_angle(u1, u2)
        return volmdlr.Point2D(theta, phi)

    def linesegment2d_to_3d(self, linesegment2d):
        start = self.point2d_to_3d(linesegment2d.start)
        interior = self.point2d_to_3d(0.5 * (linesegment2d.start + linesegment2d.end))
        end = self.point2d_to_3d(linesegment2d.end)
        if start == end:
            u = start - self.frame.origin
            u.normalize()
            v = interior - self.frame.origin
            v.normalize()
            normal = u.cross(v)
            return [vme.FullArc3D(self.frame.origin, start, normal)]
        return [vme.Arc3D(start, interior, end)]

    def plot(self, ax=None, color='grey', alpha=0.5):
        # points = []
        for i in range(20):
            theta = i / 20. * volmdlr.TWO_PI
            t_points = []
            for j in range(20):
                phi = j / 20. * volmdlr.TWO_PI
                t_points.append(self.point2d_to_3d(volmdlr.Point2D(theta, phi)))
            ax = volmdlr.wires.ClosedPolygon3D(t_points).plot(ax=ax, color=color, alpha=alpha)

        return ax

    def rectangular_cut(self, theta1, theta2, phi1, phi2, name=''):
        if phi1 == phi2:
            phi2 += volmdlr.TWO_PI
        elif phi2 < phi1:
            phi2 += volmdlr.TWO_PI
        if theta1 == theta2:
            theta2 += volmdlr.TWO_PI
        elif theta2 < theta1:
            theta2 += volmdlr.TWO_PI

        p1 = volmdlr.Point2D(theta1, phi1)
        p2 = volmdlr.Point2D(theta2, phi1)
        p3 = volmdlr.Point2D(theta2, phi2)
        p4 = volmdlr.Point2D(theta1, phi2)
        outer_contour = volmdlr.wires.ClosedPolygon2D([p1, p2, p3, p4])
        return SphericalFace3D(self,
                               Surface2D(outer_contour, []),
                               name=name)


class RuledSurface3D(Surface3D):
    face_class = 'RuledFace3D'
    """
    :param frame: frame.w is axis, frame.u is theta=0 frame.v theta=pi/2
    :type frame: volmdlr.Frame3D
    :param radius: Cylinder's radius
    :type radius: float
    """

    def __init__(self,
                 wire1: volmdlr.wires.Wire3D,
                 wire2: volmdlr.wires.Wire3D,
                 name: str = ''):
        self.wire1 = wire1
        self.wire2 = wire2
        self.length1 = wire1.length()
        self.length2 = wire2.length()
        self.name = name

    def point2d_to_3d(self, point2d: volmdlr.Point2D):
        x, y = point2d
        point1 = self.wire1.point_at_abscissa(x * self.length1)
        point2 = self.wire2.point_at_abscissa(x * self.length2)
        joining_line = vme.LineSegment3D(point1, point2)
        point = joining_line.point_at_abscissa(y * joining_line.length())
        return point

    def point3d_to_2d(self, point3d):
        raise NotImplementedError

    def rectangular_cut(self, x1: float, x2: float,
                        y1: float, y2: float, name: str = ''):
        p1 = volmdlr.Point2D(x1, y1)
        p2 = volmdlr.Point2D(x2, y1)
        p3 = volmdlr.Point2D(x2, y2)
        p4 = volmdlr.Point2D(x1, y2)
        outer_contour = volmdlr.wires.ClosedPolygon2D([p1, p2, p3, p4])
        surface2d = Surface2D(outer_contour, [])
        return volmdlr.faces.RuledFace3D(self, surface2d, name)


class BSplineSurface3D(Surface3D):
    face_class = 'BSplineFace3D'
    _non_serializable_attributes = ['surface']

    def __init__(self, degree_u, degree_v, control_points, nb_u, nb_v,
                 u_multiplicities, v_multiplicities, u_knots, v_knots,
                 weights=None, name=''):
        self.control_points = control_points
        self.degree_u = degree_u
        self.degree_v = degree_v
        self.nb_u = nb_u
        self.nb_v = nb_v

        u_knots = vme.standardize_knot_vector(u_knots)
        v_knots = vme.standardize_knot_vector(v_knots)
        self.u_knots = u_knots
        self.v_knots = v_knots
        self.u_multiplicities = u_multiplicities
        self.v_multiplicities = v_multiplicities
        self.weights = weights

        self.control_points_table = []
        points_row = []
        i = 1
        for pt in control_points:
            points_row.append(pt)
            if i == nb_v:
                self.control_points_table.append(points_row)
                points_row = []
                i = 1
            else:
                i += 1
        surface = BSpline.Surface()
        surface.degree_u = degree_u
        surface.degree_v = degree_v
        if weights is None:
            P = [(control_points[i][0], control_points[i][1],
                  control_points[i][2]) for i in range(len(control_points))]
            surface.set_ctrlpts(P, nb_u, nb_v)
        else:
            Pw = [(control_points[i][0] * weights[i],
                   control_points[i][1] * weights[i],
                   control_points[i][2] * weights[i],
                   weights[i]) for i in range(len(control_points))]
            surface.set_ctrlpts(Pw, nb_u, nb_v)
        knot_vector_u = []
        for i, u_knot in enumerate(u_knots):
            knot_vector_u.extend([u_knot] * u_multiplicities[i])
        knot_vector_v = []
        for i, v_knot in enumerate(v_knots):
            knot_vector_v.extend([v_knot] * v_multiplicities[i])
        surface.knotvector_u = knot_vector_u
        surface.knotvector_v = knot_vector_v
        surface.delta = 0.05
        # surface_points = surface.evalpts

        self.surface = surface
        # self.points = [volmdlr.Point3D(*p) for p in surface_points]
        volmdlr.core.Primitive3D.__init__(self, name=name)

        # Hidden Attributes
        self._displacements = ()
        self._grids2d = ()
        self._grids2d_deformed = ()

    @property
    def x_periodicity(self):
        p3d_x1 = self.point2d_to_3d(volmdlr.Point2D(1., 0.5))
        p2d_x0 = self.point3d_to_2d(p3d_x1, 0., 0.5)
        if self.point2d_to_3d(p2d_x0) == p3d_x1 and \
                not math.isclose(p2d_x0.x, 1, abs_tol=1e-3):
            return 1 - p2d_x0.x
        else:
            return None

    @property
    def y_periodicity(self):
        p3d_y1 = self.point2d_to_3d(volmdlr.Point2D(0.5, 1))
        p2d_y0 = self.point3d_to_2d(p3d_y1, 0., 0.5)
        if self.point2d_to_3d(p2d_y0) == p3d_y1 and \
                not math.isclose(p2d_y0.y, 1, abs_tol=1e-3):
            return 1 - p2d_y0.y
        else:
            return None

    def control_points_matrix(self, coordinates):
        '''
        define control points like a matrix, for each coordinate: x:0, y:1, z:2
        '''

        P = npy.empty((self.nb_u, self.nb_v))
        for i in range(0, self.nb_u):
            for j in range(0, self.nb_v):
                P[i][j] = self.control_points_table[i][j][coordinates]
        return P

    # Knots_vector
    def knots_vector_u(self):
        '''
        compute the global knot vector (u direction) based on knot elements and multiplicities
        '''

        knots = self.u_knots
        multiplicities = self.u_multiplicities

        knots_vec = []
        for i in range(0, len(knots)):
            for j in range(0, multiplicities[i]):
                knots_vec.append(knots[i])
        return knots_vec

    def knots_vector_v(self):
        '''
        compute the global knot vector (v direction) based on knot elements and multiplicities
        '''

        knots = self.v_knots
        multiplicities = self.v_multiplicities

        knots_vec = []
        for i in range(0, len(knots)):
            for j in range(0, multiplicities[i]):
                knots_vec.append(knots[i])
        return knots_vec

    def basis_functions_u(self, u, k, i):
        '''
        compute basis functions Bi in u direction for u=u and degree=k
        '''

        # k = self.degree_u
        t = self.knots_vector_u()

        if k == 0:
            return 1.0 if t[i] <= u < t[i + 1] else 0.0
        if t[i + k] == t[i]:
            c1 = 0.0
        else:
            c1 = (u - t[i]) / (t[i + k] - t[i]) * self.basis_functions_u(u, k - 1, i)
        if t[i + k + 1] == t[i + 1]:
            c2 = 0.0
        else:
            c2 = (t[i + k + 1] - u) / (t[i + k + 1] - t[i + 1]) * self.basis_functions_u(u, k - 1, i + 1)
        return c1 + c2

    def basis_functions_v(self, v, k, i):
        '''
        compute basis functions Bi in v direction for v=v and degree=k
        '''

        # k = self.degree_u
        t = self.knots_vector_v()

        if k == 0:
            return 1.0 if t[i] <= v < t[i + 1] else 0.0
        if t[i + k] == t[i]:
            c1 = 0.0
        else:
            c1 = (v - t[i]) / (t[i + k] - t[i]) * self.basis_functions_v(v, k - 1, i)
        if t[i + k + 1] == t[i + 1]:
            c2 = 0.0
        else:
            c2 = (t[i + k + 1] - v) / (t[i + k + 1] - t[i + 1]) * self.basis_functions_v(v, k - 1, i + 1)
        return c1 + c2

    def blending_vector_u(self, u):
        '''
        compute a vector of basis_functions in u direction for u=u
        '''

        blending_vect = npy.empty((1, self.nb_u))
        for j in range(0, self.nb_u):
            blending_vect[0][j] = self.basis_functions_u(u, self.degree_u, j)

        return blending_vect

    def blending_vector_v(self, v):
        '''
        compute a vector of basis_functions in v direction for v=v
        '''

        blending_vect = npy.empty((1, self.nb_v))
        for j in range(0, self.nb_v):
            blending_vect[0][j] = self.basis_functions_v(v, self.degree_v, j)

        return blending_vect

    def blending_matrix_u(self, u):
        '''
        compute a matrix of basis_functions in u direction for a vector u like [0,1]
        '''

        blending_mat = npy.empty((len(u), self.nb_u))
        for i in range(0, len(u)):
            for j in range(0, self.nb_u):
                blending_mat[i][j] = self.basis_functions_u(u[i], self.degree_u, j)
        return blending_mat

    def blending_matrix_v(self, v):
        '''
        compute a matrix of basis_functions in v direction for a vector v like [0,1]
        '''

        blending_mat = npy.empty((len(v), self.nb_v))
        for i in range(0, len(v)):
            for j in range(0, self.nb_v):
                blending_mat[i][j] = self.basis_functions_v(v[i], self.degree_v, j)
        return blending_mat

    def point2d_to_3d(self, point2d: volmdlr.Point2D):
        x, y = point2d
        if -1e-3 < x < 0:
            x = 0.
        elif 1 < x < 1 + 1e-3:
            x = 1
        if -1e-3 < y < 0:
            y = 0
        elif 1 < y < 1 + 1e-3:
            y = 1
        return volmdlr.Point3D(*self.surface.evaluate_single((x, y)))

    def point3d_to_2d(self, point3d: volmdlr.Point3D, min_bound_x: float = 0.,
                      max_bound_x: float = 1., min_bound_y: float = 0.,
                      max_bound_y: float = 1., tol=1e-9):
        def f(x):
            p3d = self.point2d_to_3d(volmdlr.Point2D(x[0], x[1]))
            return point3d.point_distance(p3d)

        results = []

        delta_bound_x = max_bound_x - min_bound_x
        delta_bound_y = max_bound_y - min_bound_y
        x0s = [((min_bound_x + max_bound_x) / 2, (min_bound_y + max_bound_y) / 2),
               (min_bound_x + delta_bound_x / 10, min_bound_y + delta_bound_y / 10),
               (min_bound_x + delta_bound_x / 10, max_bound_y - delta_bound_y / 10),
               (max_bound_x - delta_bound_x / 10, min_bound_y + delta_bound_y / 10),
               (max_bound_x - delta_bound_x / 10, max_bound_y - delta_bound_y / 10)]

        for x0 in x0s:
            z = scp.optimize.least_squares(f, x0=x0, bounds=([min_bound_x,
                                                              min_bound_y],
                                                             [max_bound_x,
                                                              max_bound_y]),
                                           ftol=tol / 10,
                                           xtol=tol / 10,
                                           # loss='soft_l1'
                                           )
            # z.cost represent the value of the cost function at the solution
            if z.fun < tol:
                return volmdlr.Point2D(*z.x)

            res = scp.optimize.minimize(f, x0=npy.array(x0),
                                        bounds=[(min_bound_x, max_bound_x),
                                                (min_bound_y, max_bound_y)],
                                        tol=tol)
            # res.fun represent the value of the objective function
            if res.fun < tol:
                return volmdlr.Point2D(*res.x)

            results.append((z.x, z.fun))
            results.append((res.x, res.fun))
        return (volmdlr.Point2D(*min(results, key=lambda r: r[1])[0]))

    def linesegment2d_to_3d(self, linesegment2d):
        # TODO: this is a non exact method!
        lth = linesegment2d.length()
        points = [self.point2d_to_3d(
            linesegment2d.point_at_abscissa(i * lth / 10.)) for i in range(11)]

        linesegment = vme.LineSegment3D(points[0], points[-1])
        flag = True
        for pt in points:
            if not linesegment.point_belongs(pt):
                flag = False
                break

        periodic = False
        if self.x_periodicity is not None and \
                math.isclose(lth, self.x_periodicity, abs_tol=1e-6) and \
                math.isclose(linesegment2d.start.y, linesegment2d.end.y,
                             abs_tol=1e-6):
            periodic = True
        elif self.y_periodicity is not None and \
                math.isclose(lth, self.y_periodicity, abs_tol=1e-6) and \
                math.isclose(linesegment2d.start.x, linesegment2d.end.x,
                             abs_tol=1e-6):
            periodic = True

        if flag:
            # All the points are on the same LineSegment3D
            linesegments = [linesegment]
        else:
            linesegments = [vme.BSplineCurve3D.from_points_interpolation(
                points, max(self.degree_u, self.degree_v), periodic=periodic)]
            # linesegments = [vme.LineSegment3D(p1, p2)
            #                 for p1, p2 in zip(points[:-1], points[1:])]
        return linesegments

    def linesegment3d_to_2d(self, linesegment3d):
        """
        a line segment on a BSplineSurface3D will be in any case a line in 2D?
        """
        x_perio = self.x_periodicity if self.x_periodicity is not None else 1.
        y_perio = self.y_periodicity if self.y_periodicity is not None else 1.
        return [vme.LineSegment2D(self.point3d_to_2d(linesegment3d.start,
                                                     max_bound_x=x_perio,
                                                     max_bound_y=y_perio),
                                  self.point3d_to_2d(linesegment3d.end,
                                                     max_bound_x=x_perio,
                                                     max_bound_y=y_perio))]

    def bsplinecurve3d_to_2d(self, bspline_curve3d):
        # TODO: enhance this, it is a non exact method!
        # TODO: bsplinecurve can be periodic but not around the bsplinesurface
        bsc_linesegment = vme.LineSegment3D(bspline_curve3d.points[0],
                                            bspline_curve3d.points[-1])
        flag = True
        for pt in bspline_curve3d.points:
            if not bsc_linesegment.point_belongs(pt):
                flag = False
                break

        if self.x_periodicity and not self.y_periodicity \
                and bspline_curve3d.periodic:
            p1 = self.point3d_to_2d(bspline_curve3d.points[0], min_bound_x=0.,
                                    max_bound_x=self.x_periodicity)
            p1_sup = self.point3d_to_2d(bspline_curve3d.points[0],
                                        min_bound_x=1 - self.x_periodicity)
            new_x = p1.x - p1_sup.x + self.x_periodicity
            new_x = new_x if 0 <= new_x else 0
            reverse = False
            if new_x < 0:
                new_x = 0
            elif math.isclose(new_x, self.x_periodicity, abs_tol=1e-5):
                new_x = 0
                reverse = True

            linesegments = [
                vme.LineSegment2D(
                    volmdlr.Point2D(new_x, p1.y),
                    volmdlr.Point2D(self.x_periodicity, p1.y))]
            if reverse:
                linesegments[0] = linesegments[0].reverse()

        elif self.y_periodicity and not self.x_periodicity \
                and bspline_curve3d.periodic:
            p1 = self.point3d_to_2d(bspline_curve3d.points[0], min_bound_y=0.,
                                    max_bound_y=self.y_periodicity)
            p1_sup = self.point3d_to_2d(bspline_curve3d.points[0],
                                        min_bound_y=1 - self.y_periodicity)
            new_y = p1.y - p1_sup.y + self.y_periodicity
            new_y = new_y if 0 <= new_y else 0
            reverse = False
            if new_y < 0:
                new_y = 0
            elif math.isclose(new_y, self.y_periodicity, abs_tol=1e-5):
                new_y = 0
                reverse = True

            linesegments = [
                vme.LineSegment2D(
                    volmdlr.Point2D(p1.x, new_y),
                    volmdlr.Point2D(p1.x, self.y_periodicity))]
            if reverse:
                linesegments[0] = linesegments[0].reverse()

        elif self.x_periodicity and self.y_periodicity \
                and bspline_curve3d.periodic:
            raise NotImplementedError

        elif flag:
            x_perio = self.x_periodicity if self.x_periodicity is not None\
                else 1.
            y_perio = self.y_periodicity if self.y_periodicity is not None\
                else 1.
            p1 = self.point3d_to_2d(bspline_curve3d.points[0],
                                    max_bound_x=x_perio,
                                    max_bound_y=y_perio)
            p2 = self.point3d_to_2d(bspline_curve3d.points[-1],
                                    max_bound_x=x_perio,
                                    max_bound_y=y_perio)

            if p1 == p2:
                print('BSplineCruve3D skipped because it is too small')
                linesegments = None
            else:
                p1_sup = self.point3d_to_2d(bspline_curve3d.points[0],
                                            min_bound_x=1 - x_perio,
                                            min_bound_y=1 - y_perio)
                p2_sup = self.point3d_to_2d(bspline_curve3d.points[-1],
                                            min_bound_x=1 - x_perio,
                                            min_bound_y=1 - y_perio)
                if self.x_periodicity and p1.point_distance(p1_sup) > 1e-5:
                    p1.x -= p1_sup.x - x_perio
                    p2.x -= p2_sup.x - x_perio
                if self.y_periodicity and p1.point_distance(p1_sup) > 1e-5:
                    p1.y -= p1_sup.y - y_perio
                    p2.y -= p2_sup.y - y_perio
                linesegments = [vme.LineSegment2D(p1, p2)]
            # How to check if end of surface overlaps start or the opposite ?
        else:
            lth = bspline_curve3d.length()
            if lth > 1e-5:
                points = [self.point3d_to_2d(
                        bspline_curve3d.point_at_abscissa(i / 10 * lth)
                        # max_bound_x=self.x_periodicity,
                        # max_bound_y=self.y_periodicity
                ) for i in range(11)]
                # linesegments = [vme.LineSegment2D(p1, p2)
                #                 for p1, p2 in zip(points[:-1], points[1:])]
                linesegments = [vme.BSplineCurve2D.from_points_interpolation(
                    points, max(self.degree_u, self.degree_v))]
            elif 1e-6 < lth <= 1e-5:
                linesegments = [vme.LineSegment2D(
                    self.point3d_to_2d(bspline_curve3d.start),
                    self.point3d_to_2d(bspline_curve3d.end))]
            else:
                print('BSplineCruve3D skipped because it is too small')
                linesegments = None

        # print(bspline_curve3d.start, bspline_curve3d.end)
        # print([(l.start, l.end) for l in linesegments])
        # print()
        return linesegments

    def arc3d_to_2d(self, arc3d):
        number_points = math.ceil(arc3d.angle * 10) + 1  # 10 points per radian
        l = arc3d.length()
        points = [self.point3d_to_2d(arc3d.point_at_abscissa(
            i * l / (number_points - 1))) for i in range(number_points)]
        # return [vme.LineSegment2D(p1, p2)
        #         for p1, p2 in zip(points[:-1], points[1:])]
        return [vme.BSplineCurve2D.from_points_interpolation(
                    points, max(self.degree_u, self.degree_v))]

    def arc2d_to_3d(self, arc2d):
        number_points = math.ceil(arc2d.angle * 7) + 1  # 7 points per radian
        l = arc2d.length()
        points = [self.point2d_to_3d(arc2d.point_at_abscissa(
            i * l / (number_points - 1))) for i in range(number_points)]
        return [vme.BSplineCurve3D.from_points_interpolation(
                    points, max(self.degree_u, self.degree_v))]

    def _bounding_box(self):
        return volmdlr.core.BoundingBox.from_points(self.control_points)

    def rectangular_cut(self, u1: float, u2: float,
                        v1: float, v2: float, name: str = ''):
        p1 = volmdlr.Point2D(u1, v1)
        p2 = volmdlr.Point2D(u2, v1)
        p3 = volmdlr.Point2D(u2, v2)
        p4 = volmdlr.Point2D(u1, v2)
        outer_contour = volmdlr.wires.ClosedPolygon2D([p1, p2, p3, p4])
        surface = Surface2D(outer_contour, [])
        return BSplineFace3D(self, surface, name)  # PlaneFace3D

    def FreeCADExport(self, ip, ndigits=3):
        name = 'primitive{}'.format(ip)
        script = ""
        points = '['
        for i, pts_row in enumerate(self.control_points_table):
            pts = '['
            for j, pt in enumerate(pts_row):
                point = 'fc.Vector({},{},{}),'.format(pt[0], pt[1], pt[2])
                pts += point
            pts = pts[:-1] + '],'
            points += pts
        points = points[:-1] + ']'

        script += '{} = Part.BSplineSurface()\n'.format(name)
        if self.weights is None:
            script += '{}.buildFromPolesMultsKnots({},{},{},udegree={},vdegree={},uknots={},vknots={})\n'.format(
                name, points, self.u_multiplicities, self.v_multiplicities,
                self.degree_u, self.degree_v, self.u_knots, self.v_knots)
        else:
            script += '{}.buildFromPolesMultsKnots({},{},{},udegree={},vdegree={},uknots={},vknots={},weights={})\n'.format(
                name, points, self.u_multiplicities, self.v_multiplicities,
                self.degree_u, self.degree_v, self.u_knots, self.v_knots,
                self.weights)

        return script

    def rotation(self, center, axis, angle, copy=True):
        new_control_points = [p.rotation(center, axis, angle, copy=True) for p in
                              self.control_points]
        new_bsplinesurface3d = BSplineSurface3D(self.degree_u, self.degree_v,
                                                new_control_points, self.nb_u,
                                                self.nb_v,
                                                self.u_multiplicities,
                                                self.v_multiplicities,
                                                self.u_knots, self.v_knots,
                                                self.weights, self.name)
        if copy:
            return new_bsplinesurface3d
        else:
            self.control_points = new_control_points
            self.surface = new_bsplinesurface3d.surface
            # self.points = new_BSplineSurface3D.points

    def translation(self, offset, copy=True):
        new_control_points = [p.translation(offset, True) for p in
                              self.control_points]
        new_bsplinesurface3d = BSplineSurface3D(self.degree_u, self.degree_v,
                                                new_control_points, self.nb_u,
                                                self.nb_v,
                                                self.u_multiplicities,
                                                self.v_multiplicities,
                                                self.u_knots, self.v_knots,
                                                self.weights, self.name)
        if copy:
            return new_bsplinesurface3d
        else:
            self.control_points = new_control_points
            self.surface = new_bsplinesurface3d.surface
            # self.points = new_BSplineSurface3D.points

    def frame_mapping(self, frame, side, copy=True):
        new_control_points = [p.frame_mapping(frame, side, True) for p in
                              self.control_points]
        new_bsplinesurface3d = BSplineSurface3D(self.degree_u, self.degree_v,
                                                new_control_points, self.nb_u,
                                                self.nb_v,
                                                self.u_multiplicities,
                                                self.v_multiplicities,
                                                self.u_knots, self.v_knots,
                                                self.weights, self.name)
        if copy:
            return new_bsplinesurface3d
        else:
            self.control_points = new_control_points
            self.surface = new_bsplinesurface3d.surface
            # self.points = new_BSplineSurface3D.points

    def plot(self, ax=None):
        for p in self.control_points:
            ax = p.plot(ax=ax)
        return ax

    @classmethod
    def from_step(cls, arguments, object_dict):
        name = arguments[0][1:-1]
        degree_u = int(arguments[1])
        degree_v = int(arguments[2])
        points_sets = arguments[3][1:-1].split("),")
        points_sets = [elem + ")" for elem in points_sets[:-1]] + [
            points_sets[-1]]
        control_points = []
        for points_set in points_sets:
            points = [object_dict[int(i[1:])] for i in
                      points_set[1:-1].split(",")]
            nb_v = len(points)
            control_points.extend(points)
        nb_u = int(len(control_points) / nb_v)
        surface_form = arguments[4]
        if arguments[5] == '.F.':
            u_closed = False
        elif arguments[5] == '.T.':
            u_closed = True
        else:
            raise ValueError
        if arguments[6] == '.F.':
            v_closed = False
        elif arguments[6] == '.T.':
            v_closed = True
        else:
            raise ValueError
        self_intersect = arguments[7]
        u_multiplicities = [int(i) for i in arguments[8][1:-1].split(",")]
        v_multiplicities = [int(i) for i in arguments[9][1:-1].split(",")]
        u_knots = [float(i) for i in arguments[10][1:-1].split(",")]
        v_knots = [float(i) for i in arguments[11][1:-1].split(",")]
        knot_spec = arguments[12]

        if 13 in range(len(arguments)):
            weight_data = [
                float(i) for i in
                arguments[13][1:-1].replace("(", "").replace(")", "").split(",")
            ]
        else:
            weight_data = None

        bsplinesurface = cls(degree_u, degree_v, control_points, nb_u, nb_v,
                             u_multiplicities, v_multiplicities, u_knots,
                             v_knots, weight_data, name)
        # if u_closed:
        #     bsplinesurface.x_periodicity = bsplinesurface.get_x_periodicity()
        # if v_closed:
        #     bsplinesurface.y_periodicity = bsplinesurface.get_y_periodicity()
        return bsplinesurface

    def to_step(self, current_id):
        content = ''
        point_matrix_ids = '('
        for points in self.control_points_table:
            point_ids = '('
            for point in points:
                point_content, point_id = point.to_step(current_id)
                content += point_content
                point_ids += '#{},'.format(point_id)
                current_id = point_id + 1
            point_ids = point_ids[:-1]
            point_ids += '),'
            point_matrix_ids += point_ids
        point_matrix_ids = point_matrix_ids[:-1]
        point_matrix_ids += ')'

        u_close = '.T.' if self.x_periodicity else '.F.'
        v_close = '.T.' if self.y_periodicity else '.F.'

        content += "#{} = B_SPLINE_SURFACE_WITH_KNOTS('{}',{},{},{},.UNSPECIFIED.,{},{},.F.,{},{},{},{},.UNSPECIFIED.);\n" \
            .format(current_id, self.name, self.degree_u, self.degree_v,
                    point_matrix_ids, u_close, v_close,
                    tuple(self.u_multiplicities), tuple(self.v_multiplicities),
                    tuple(self.u_knots), tuple(self.v_knots))
        return content, [current_id]

    def grid3d(self, points_x, points_y, xmin, xmax, ymin, ymax):
        '''
        generate 3d grid points of a Bspline surface, based on a 2d grid points parameters
        (xmin,xmax,points_x) limits and number of points in x,
        (ymin,ymax,points_y) limits and number of points in y
        '''

        points_2d = volmdlr.Point2D.grid2d(points_x, points_y, xmin, xmax, ymin, ymax)
        if not self._grids2d:
            self._grids2d = ([points_x, points_y, xmin, xmax, ymin, ymax], points_2d)

        points_3d = []
        for j in range(0, len(points_2d)):
            points_3d.append(self.point2d_to_3d(points_2d[j]))

        return points_3d

    def grid2d_deformed(self, points_x, points_y, xmin, xmax, ymin, ymax):
        '''
        dimension and deform a 2d grid points based on a Bspline surface
        (xmin,xmax,points_x) limits and number of points in x,
        (ymin,ymax,points_y) limits and number of points in y

        '''

        points_2d = volmdlr.Point2D.grid2d(points_x, points_y, xmin, xmax, ymin, ymax)
        points_3d = self.grid3d(points_x, points_y, xmin, xmax, ymin, ymax)

        # Parameters
        index_x = {}  # grid point position(i,j), x coordinates position in X(unknown variable)
        index_y = {}  # grid point position(i,j), y coordinates position in X(unknown variable)
        index_points = {}  # grid point position(j,i), point position in points_2d (or points_3d)
        k, p = 0, 0
        for i in range(0, points_x):
            for j in range(0, points_y):
                index_x.update({(j, i): k})
                index_y.update({(j, i): k + 1})
                index_points.update({(j, i): p})
                k = k + 2
                p = p + 1

        equation_points = []  # points combination to compute distances between 2D and 3D grid points
        # for i in range(0,points_y): #row from (0,i)
        #     for j in range(1,points_x):
        #         equation_points.append(((0,i),(j,i)))
        # for i in range(0,points_x): #column from (i,0)
        #     for j in range(1,points_y):
        #         equation_points.append(((i,0),(i,j)))
        for i in range(0, points_y):  # row
            for j in range(0, points_x - 1):
                equation_points.append(((j, i), (j + 1, i)))
        for i in range(0, points_x):  # column
            for j in range(0, points_x - 1):
                equation_points.append(((i, j), (i, j + 1)))
        for i in range(0, points_y - 1):  # diagonal
            for j in range(0, points_x - 1):
                equation_points.append(((j, i), (j + 1, i + 1)))

        for i in range(0, points_y):  # row 2segments (before.point.after)
            for j in range(1, points_x - 1):
                equation_points.append(((j - 1, i), (j + 1, i)))

        for i in range(0, points_x):  # column 2segments (before.point.after)
            for j in range(1, points_y - 1):
                equation_points.append(((i, j - 1), (i, j + 1)))

        # Euclidean distance
        # D=[] # distances between 3D grid points (based on points combination [equation_points])
        # for i in range(0, len(equation_points)):
        #     D.append((points_3d[index_points[equation_points[i][0]]].point_distance(points_3d[index_points[equation_points[i][1]]]))**2)

        # Geodesic distance
        # xx=[]
        # for p in points_2d:
        #     xx.append(p.x)
        # yy=[]
        # for p in points_2d:
        #     yy.append(p.y)

        # triang = plt_tri.Triangulation(xx, yy)
        # faces = triang.triangles
        # points = npy.empty([len(points_3d),3])
        # for i in range(0,len(points_3d)):
        #     points[i] = npy.array([points_3d[i].x,points_3d[i].y,points_3d[i].z])

        # geoalg = geodesic.PyGeodesicAlgorithmExact(points, faces)
        D = []  # geodesic distances between 3D grid points (based on points combination [equation_points])
        for i in range(0, len(equation_points)):
            D.append((self.geodesic_distance(
                points_3d[index_points[equation_points[i][0]]], points_3d[index_points[equation_points[i][1]]]))**2)

        # System of nonlinear equations
        def non_linear_equations(X):
            F = npy.empty(len(equation_points) + 2)
            for i in range(0, len(equation_points)):
                F[i] = abs((X[index_x[equation_points[i][0]]]**2 +
                            X[index_x[equation_points[i][1]]]**2 +
                            X[index_y[equation_points[i][0]]]**2 +
                            X[index_y[equation_points[i][1]]]**2 -
                            2 *
                            X[index_x[equation_points[i][0]]] *
                            X[index_x[equation_points[i][1]]] -
                            2 *
                            X[index_y[equation_points[i][0]]] *
                            X[index_y[equation_points[i][1]]] -
                            D[i]) /
                           D[i])

            F[i + 1] = X[0] * 1000
            F[i + 2] = X[1] * 1000
            # i=i+2
            # # F[i+3] = X[(len(points_2d)-points_x)*2]
            # l= 3
            # for f in range(1, points_x):
            #     F[i+f] = X[l]*1000
            #     l = l+2
            ## F[i+3] = X[3]*1000
            ## F[i+4] = X[5]*1000
            ## F[i+4] = X[points_x*2]*1000

            return F

        # Solution with "least_squares"
        x_init = []  # initial guess (2D grid points)
        for i in range(0, len(points_2d)):
            x_init.append(points_2d[i][0])
            x_init.append(points_2d[i][1])
        z = opt.least_squares(non_linear_equations, x_init)

        points_2d_deformed = []  # deformed 2d grid points
        for i in range(0, len(z.x), 2):
            points_2d_deformed.append(volmdlr.Point2D(z.x[i], z.x[i + 1]))

        self._grids2d_deformed = ([points_x, points_y, xmin, xmax, ymin, ymax], points_2d_deformed)

        return points_2d_deformed

    def grid2d_deformation(self, points_x, points_y, xmin, xmax, ymin, ymax):
        '''
        compute the deformation/displacement (dx/dy) of a 2d grid points based on a Bspline surface with:
        (xmin,xmax,points_x) limits and number of points in x,
        (ymin,ymax,points_y) limits and number of points in y

        '''

        points_2d = volmdlr.Point2D.grid2d(points_x, points_y, xmin, xmax, ymin, ymax)

        if [points_x, points_y, xmin, xmax, ymin, ymax] in self._grids2d_deformed:
            points_2d_deformed = self._grids2d_deformed[1]
        else:
            points_2d_deformed = self.grid2d_deformed(points_x, points_y, xmin, xmax, ymin, ymax)
            self._grids2d_deformed = ([points_x, points_y, xmin, xmax, ymin, ymax], points_2d_deformed)

        # Displacement,Deformation dx/dy
        displacement = npy.ones(shape=(len(points_2d), 2))  # 2D grid points displacement
        for i in range(0, len(displacement)):
            displacement[i][0] = points_2d_deformed[i][0] - points_2d[i][0]
            displacement[i][1] = points_2d_deformed[i][1] - points_2d[i][1]

        self._displacements = ([points_x, points_y, xmin, xmax, ymin, ymax], displacement)

        return displacement

    def point2d_parametric_to_dimension(self, point2d: volmdlr.Point3D, points_x, points_y, xmin, xmax, ymin, ymax):
        '''
        convert a point2d from the parametric to the dimensioned frame
        '''

        # Check if the 0<point2d.x<1 and 0<point2d.y<1
        if point2d.x < 0:
            point2d.x = 0
        elif point2d.x > 1:
            point2d.x = 1
        if point2d.y < 0:
            point2d.y = 0
        elif point2d.y > 1:
            point2d.y = 1

        if [points_x, points_y, xmin, xmax, ymin, ymax] in self._grids2d:
            points_2d = self._grids2d[1]
        else:
            points_2d = volmdlr.Point2D.grid2d(points_x, points_y, xmin, xmax, ymin, ymax)
            self._grids2d = ([points_x, points_y, xmin, xmax, ymin, ymax], points_2d)

        if [points_x, points_y, xmin, xmax, ymin, ymax] in self._displacements:
            displacement = self._displacements[1]
        else:
            displacement = self.grid2d_deformation(points_x, points_y, xmin, xmax, ymin, ymax)
            self._displacements = ([points_x, points_y, xmin, xmax, ymin, ymax], displacement)

        # Parameters
        index_points = {}  # grid point position(j,i), point position in points_2d (or points_3d)
        p = 0
        for i in range(0, points_x):
            for j in range(0, points_y):
                index_points.update({(j, i): p})
                p = p + 1

        # Form function "Finite Elements"
        def form_function(s, t):
            N = npy.empty(4)
            N[0] = (1 - s) * (1 - t) / 4
            N[1] = (1 + s) * (1 - t) / 4
            N[2] = (1 + s) * (1 + t) / 4
            N[3] = (1 - s) * (1 + t) / 4
            return N

        finite_elements_points = []  # 2D grid points index that define one element
        for j in range(0, points_y - 1):
            for i in range(0, points_x - 1):
                finite_elements_points.append(((i, j), (i + 1, j), (i + 1, j + 1), (i, j + 1)))
        finite_elements = []  # finite elements defined with closed polygon
        for i in range(0, len(finite_elements_points)):
            finite_elements.append(volmdlr.wires.ClosedPolygon2D((points_2d[index_points[finite_elements_points[i][0]]],
                                                                  points_2d[index_points[finite_elements_points[i][1]]],
                                                                  points_2d[index_points[finite_elements_points[i][2]]],
                                                                  points_2d[index_points[finite_elements_points[i][3]]])))

        for k in range(0, len(finite_elements_points)):
            if (volmdlr.wires.Contour2D(finite_elements[k].primitives).point_belongs(point2d)  # finite_elements[k].point_belongs(point2d)
                or volmdlr.wires.Contour2D(finite_elements[k].primitives).point_over_contour(point2d)
                or ((points_2d[index_points[finite_elements_points[k][0]]][0] < point2d.x < points_2d[index_points[finite_elements_points[k][1]]][0])
                    and point2d.y == points_2d[index_points[finite_elements_points[k][0]]][1])
                or ((points_2d[index_points[finite_elements_points[k][1]]][1] < point2d.y < points_2d[index_points[finite_elements_points[k][2]]][1])
                    and point2d.x == points_2d[index_points[finite_elements_points[k][1]]][0])
                or ((points_2d[index_points[finite_elements_points[k][3]]][0] < point2d.x < points_2d[index_points[finite_elements_points[k][2]]][0])
                    and point2d.y == points_2d[index_points[finite_elements_points[k][1]]][1])
                or ((points_2d[index_points[finite_elements_points[k][0]]][1] < point2d.y < points_2d[index_points[finite_elements_points[k][3]]][1])
                    and point2d.x == points_2d[index_points[finite_elements_points[k][0]]][0])):
                break

        x0 = points_2d[index_points[finite_elements_points[k][0]]][0]
        y0 = points_2d[index_points[finite_elements_points[k][0]]][1]
        x1 = points_2d[index_points[finite_elements_points[k][1]]][0]
        y2 = points_2d[index_points[finite_elements_points[k][2]]][1]
        x = point2d.x
        y = point2d.y
        s = 2 * ((x - x0) / (x1 - x0)) - 1
        t = 2 * ((y - y0) / (y2 - y0)) - 1

        N = form_function(s, t)
        dx = npy.array([displacement[index_points[finite_elements_points[k][0]]][0],
                        displacement[index_points[finite_elements_points[k][1]]][0],
                        displacement[index_points[finite_elements_points[k][2]]][0],
                        displacement[index_points[finite_elements_points[k][3]]][0]])
        dy = npy.array([displacement[index_points[finite_elements_points[k][0]]][1],
                        displacement[index_points[finite_elements_points[k][1]]][1],
                        displacement[index_points[finite_elements_points[k][2]]][1],
                        displacement[index_points[finite_elements_points[k][3]]][1]])

        return volmdlr.Point2D(point2d.x + npy.transpose(N).dot(dx), point2d.y + npy.transpose(N).dot(dy))

    def point3d_to_2d_with_dimension(self, point3d: volmdlr.Point3D, points_x, points_y, xmin, xmax, ymin, ymax):
        '''
        compute the point2d of a point3d, on a Bspline surface, in the dimensioned frame
        '''

        point2d = self.point3d_to_2d(point3d)

        point2d_with_dimension = self.point2d_parametric_to_dimension(
            point2d, points_x, points_y, xmin, xmax, ymin, ymax)

        return point2d_with_dimension

    def point2d_with_dimension_to_parametric_frame(self, point2d, points_x, points_y, xmin, xmax, ymin, ymax):
        '''
        convert a point2d from the dimensioned to the parametric frame
        '''

        if [points_x, points_y, xmin, xmax, ymin, ymax] in self._grids2d:
            points_2d = self._grids2d[1]
        else:
            points_2d = volmdlr.Point2D.grid2d(points_x, points_y, xmin, xmax, ymin, ymax)
            self._grids2d = ([points_x, points_y, xmin, xmax, ymin, ymax], points_2d)

        if [points_x, points_y, xmin, xmax, ymin, ymax] in self._grids2d_deformed:
            points_2d_deformed = self._grids2d_deformed[1]
        else:
            points_2d_deformed = self.grid2d_deformed(points_x, points_y, xmin, xmax, ymin, ymax)
            self._grids2d_deformed = ([points_x, points_y, xmin, xmax, ymin, ymax], points_2d_deformed)

        # Parameters
        index_points = {}  # grid point position(j,i), point position in points_2d (or points_3d)
        p = 0
        for i in range(0, points_x):
            for j in range(0, points_y):
                index_points.update({(j, i): p})
                p = p + 1

        finite_elements_points = []  # 2D grid points index that define one element
        for j in range(0, points_y - 1):
            for i in range(0, points_x - 1):
                finite_elements_points.append(((i, j), (i + 1, j), (i + 1, j + 1), (i, j + 1)))
        finite_elements = []  # finite elements defined with closed polygon  DEFORMED
        for i in range(0, len(finite_elements_points)):
            finite_elements.append(volmdlr.wires.ClosedPolygon2D((points_2d_deformed[index_points[finite_elements_points[i][0]]],
                                                                  points_2d_deformed[index_points[finite_elements_points[i][1]]],
                                                                  points_2d_deformed[index_points[finite_elements_points[i][2]]],
                                                                  points_2d_deformed[index_points[finite_elements_points[i][3]]])))

        finite_elements_initial = []  # finite elements defined with closed polygon  INITIAL
        for i in range(0, len(finite_elements_points)):
            finite_elements_initial.append(volmdlr.wires.ClosedPolygon2D((points_2d[index_points[finite_elements_points[i][0]]],
                                                                          points_2d[index_points[finite_elements_points[i][1]]],
                                                                          points_2d[index_points[finite_elements_points[i][2]]],
                                                                          points_2d[index_points[finite_elements_points[i][3]]])))

        for k in range(0, len(finite_elements_points)):
            if (finite_elements[k].point_belongs(point2d)
                or ((points_2d_deformed[index_points[finite_elements_points[k][0]]][0] < point2d.x < points_2d_deformed[index_points[finite_elements_points[k][1]]][0])
                    and point2d.y == points_2d_deformed[index_points[finite_elements_points[k][0]]][1])
                or ((points_2d_deformed[index_points[finite_elements_points[k][1]]][1] < point2d.y < points_2d_deformed[index_points[finite_elements_points[k][2]]][1])
                    and point2d.x == points_2d_deformed[index_points[finite_elements_points[k][1]]][0])
                or ((points_2d_deformed[index_points[finite_elements_points[k][3]]][0] < point2d.x < points_2d_deformed[index_points[finite_elements_points[k][2]]][0])
                    and point2d.y == points_2d_deformed[index_points[finite_elements_points[k][1]]][1])
                or ((points_2d_deformed[index_points[finite_elements_points[k][0]]][1] < point2d.y < points_2d_deformed[index_points[finite_elements_points[k][3]]][1])
                    and point2d.x == points_2d_deformed[index_points[finite_elements_points[k][0]]][0])
                or finite_elements[k].primitives[0].point_belongs(point2d) or finite_elements[k].primitives[1].point_belongs(point2d)
                    or finite_elements[k].primitives[2].point_belongs(point2d) or finite_elements[k].primitives[3].point_belongs(point2d)):

                break

        frame_deformed = volmdlr.Frame2D(finite_elements[k].center_of_mass(),
                                         volmdlr.Vector2D(finite_elements[k].primitives[1].middle_point()[0] - finite_elements[k].center_of_mass()[0],
                                                          finite_elements[k].primitives[1].middle_point()[1] - finite_elements[k].center_of_mass()[1]),
                                         volmdlr.Vector2D(finite_elements[k].primitives[0].middle_point()[0] - finite_elements[k].center_of_mass()[0],
                                                          finite_elements[k].primitives[0].middle_point()[1] - finite_elements[k].center_of_mass()[1]))

        point2d_frame_deformed = volmdlr.Point2D(point2d.frame_mapping(frame_deformed, 'new')[0],
                                                 point2d.frame_mapping(frame_deformed, 'new')[1])

        frame_inital = volmdlr.Frame2D(finite_elements_initial[k].center_of_mass(),
                                       volmdlr.Vector2D(finite_elements_initial[k].primitives[1].middle_point()[0] - finite_elements_initial[k].center_of_mass()[0],
                                                        finite_elements_initial[k].primitives[1].middle_point()[1] - finite_elements_initial[k].center_of_mass()[1]),
                                       volmdlr.Vector2D(finite_elements_initial[k].primitives[0].middle_point()[0] - finite_elements_initial[k].center_of_mass()[0],
                                                        finite_elements_initial[k].primitives[0].middle_point()[1] - finite_elements_initial[k].center_of_mass()[1]))

        X = point2d_frame_deformed.frame_mapping(frame_inital, 'old')[0]
        if X < 0:
            X = 0
        elif X > 1:
            X = 1
        Y = point2d_frame_deformed.frame_mapping(frame_inital, 'old')[1]
        if Y < 0:
            Y = 0
        elif Y > 1:
            Y = 1

        return volmdlr.Point2D(X, Y)

    def point2d_with_dimension_to_3d(self, point2d, points_x, points_y, xmin, xmax, ymin, ymax):
        '''
        compute the point3d, on a Bspline surface, of a point2d define in the dimensioned frame
        '''

        point2d_01 = self.point2d_with_dimension_to_parametric_frame(
            point2d, points_x, points_y, xmin, xmax, ymin, ymax)

        return self.point2d_to_3d(point2d_01)

    def linesegment2d_parametric_to_dimension(self, linesegment2d, points_x, points_y):
        '''
        convert a linesegment2d from the parametric to the dimensioned frame
        '''

        xmin, xmax, ymin, ymax = 0, 1, 0, 1

        points = linesegment2d.discretization_points(20)
        points_dim = [
            self.point2d_parametric_to_dimension(
                p,
                points_x,
                points_y,
                xmin,
                xmax,
                ymin,
                ymax) for p in points]

        return vme.BSplineCurve2D.from_points_interpolation(
                points_dim, max(self.degree_u, self.degree_v))

    def linesegment3d_to_2d_with_dimension(self, linesegment3d, points_x, points_y):
        '''
        compute the linesegment2d of a linesegment3d, on a Bspline surface, in the dimensioned frame
        '''

        linesegment2d = self.linesegment3d_to_2d(linesegment3d)
        bsplinecurve2d_with_dimension = self.linesegment2d_parametric_to_dimension(linesegment2d, points_x, points_y)

        return bsplinecurve2d_with_dimension

    def linesegment2d_with_dimension_to_parametric_frame(self, linesegment2d):
        '''
        convert a linesegment2d from the dimensioned to the parametric frame
        '''

        [points_x, points_y, xmin, xmax, ymin, ymax] = self._grids2d[0]

        try:
            linesegment2d = volmdlr.edges.LineSegment2D(
                self.point2d_with_dimension_to_parametric_frame(
                    linesegment2d.start, points_x, points_y, xmin, xmax, ymin, ymax), self.point2d_with_dimension_to_parametric_frame(
                    linesegment2d.end, points_x, points_y, xmin, xmax, ymin, ymax))
        except NotImplementedError:
            return None

        return linesegment2d

    def linesegment2d_with_dimension_to_3d(self, linesegment2d):
        '''
        compute the linesegment3d, on a Bspline surface, of a linesegment2d defined in the dimensioned frame
        '''

        linesegment2d_01 = self.linesegment2d_with_dimension_to_parametric_frame(linesegment2d)
        linesegment3d = self.linesegment2d_to_3d(linesegment2d_01)

        return linesegment3d

    def bsplinecurve2d_parametric_to_dimension(self, bsplinecurve2d, points_x, points_y):
        '''
        convert a bsplinecurve2d from the parametric to the dimensioned frame
        '''

        xmin, xmax, ymin, ymax = 0, 1, 0, 1
        # check if bsplinecurve2d is in a list
        if isinstance(bsplinecurve2d, list):
            bsplinecurve2d = bsplinecurve2d[0]
        points = bsplinecurve2d.control_points
        points_dim = []

        for p in points:
            points_dim.append(self.point2d_parametric_to_dimension(p, points_x, points_y, xmin, xmax, ymin, ymax))

        bsplinecurve2d_with_dimension = volmdlr.edges.BSplineCurve2D(bsplinecurve2d.degree, points_dim,
                                                                     bsplinecurve2d.knot_multiplicities,
                                                                     bsplinecurve2d.knots,
                                                                     bsplinecurve2d.weights,
                                                                     bsplinecurve2d.periodic)

        return bsplinecurve2d_with_dimension

    def bsplinecurve3d_to_2d_with_dimension(self, bsplinecurve3d, points_x, points_y):
        '''
        compute the bsplinecurve2d of a bsplinecurve3d, on a Bspline surface, in the dimensioned frame
        '''

        bsplinecurve2d_01 = self.bsplinecurve3d_to_2d(bsplinecurve3d)
        bsplinecurve2d_with_dimension = self.bsplinecurve2d_parametric_to_dimension(
            bsplinecurve2d_01, points_x, points_y)

        return bsplinecurve2d_with_dimension

    def bsplinecurve2d_with_dimension_to_parametric_frame(self, bsplinecurve2d):
        '''
        convert a bsplinecurve2d from the dimensioned to the parametric frame
        '''

        points_dim = bsplinecurve2d.control_points
        points = []
        [points_x, points_y, xmin, xmax, ymin, ymax] = self._grids2d[0]

        for p in points_dim:
            points.append(
                self.point2d_with_dimension_to_parametric_frame(
                    p, points_x, points_y, xmin, xmax, ymin, ymax))

        bsplinecurve2d = volmdlr.edges.BSplineCurve2D(bsplinecurve2d.degree, points,
                                                      bsplinecurve2d.knot_multiplicities,
                                                      bsplinecurve2d.knots,
                                                      bsplinecurve2d.weights,
                                                      bsplinecurve2d.periodic)
        return bsplinecurve2d

    def bsplinecurve2d_with_dimension_to_3d(self, bsplinecurve2d):
        '''
        compute the bsplinecurve3d, on a Bspline surface, of a bsplinecurve2d defined in the dimensioned frame
        '''

        bsplinecurve2d_01 = self.bsplinecurve2d_with_dimension_to_parametric_frame(bsplinecurve2d)
        bsplinecurve3d = self.bsplinecurve2d_to_3d(bsplinecurve2d_01)

        return bsplinecurve3d

    def arc2d_parametric_to_dimension(self, arc2d, points_x, points_y):
        '''
        convert a arc2d from the parametric to the dimensioned frame
        '''

        xmin, xmax, ymin, ymax = 0, 1, 0, 1

        number_points = math.ceil(arc2d.angle * 7) + 1
        l = arc2d.length()
        points = [self.point2d_parametric_to_dimension(arc2d.point_at_abscissa(
            i * l / (number_points - 1)), points_x, points_y, xmin, xmax, ymin, ymax) for i in range(number_points)]

        return vme.BSplineCurve2D.from_points_interpolation(
                    points, max(self.degree_u, self.degree_v))

    def arc3d_to_2d_with_dimension(self, arc3d, points_x, points_y):
        '''
        compute the arc2d of a arc3d, on a Bspline surface, in the dimensioned frame
        '''

        bsplinecurve2d = self.arc3d_to_2d(arc3d)[0]  # it's a bsplinecurve2d
        arc2d_with_dimension = self.bsplinecurve2d_parametric_to_dimension(bsplinecurve2d, points_x, points_y)

        return arc2d_with_dimension  # it's a bsplinecurve2d-dimension

    def arc2d_with_dimension_to_parametric_frame(self, arc2d):
        '''
        convert a arc2d from the dimensioned to the parametric frame
        '''

        [points_x, points_y, xmin, xmax, ymin, ymax] = self._grids2d[0]

        number_points = math.ceil(arc2d.angle * 7) + 1
        l = arc2d.length()

        points = [self.point2d_with_dimension_to_parametric_frame(arc2d.point_at_abscissa(
                i * l / (number_points - 1)), points_x, points_y, xmin, xmax, ymin, ymax) for i in range(number_points)]

        return vme.BSplineCurve2D.from_points_interpolation(
                    points, max(self.degree_u, self.degree_v))

    def arc2d_with_dimension_to_3d(self, arc2d):
        '''
        compute the  arc3d, on a Bspline surface, of a arc2d in the dimensioned frame
        '''

        arc2d_01 = self.arc2d_with_dimension_to_parametric_frame(arc2d)
        arc3d = self.arc2d_to_3d(arc2d_01)

        return arc3d  # it's a bsplinecurve3d

    def contour2d_parametric_to_dimension(self, contour2d: volmdlr.wires.Contour2D, points_x, points_y):
        '''
        convert a contour2d from the parametric to the dimensioned frame
        '''

        primitives2d_dim = []

        for primitive2d in contour2d.primitives:
            # method_name = '{}_parametric_to_dimension'.format(
            #     primitive2d.__class__.__name__.lower())
            method_name = f'{primitive2d.__class__.__name__.lower()}_parametric_to_dimension'

            if hasattr(self, method_name):
                primitives = getattr(self, method_name)(primitive2d, points_x, points_y)
                if primitives:
                    primitives2d_dim.append(primitives)

            else:
                raise NotImplementedError(
                    f'Class {self.__class__.__name__} does not implement {method_name}')

        return volmdlr.wires.Contour2D(primitives2d_dim)

    def contour3d_to_2d_with_dimension(self, contour3d: volmdlr.wires.Contour3D, points_x, points_y):
        '''
        compute the contou2d of a contour3d, on a Bspline surface, in the dimensioned frame
        '''

        contour2d_01 = self.contour3d_to_2d(contour3d)

        return self.contour2d_parametric_to_dimension(contour2d_01, points_x, points_y)

    def contour2d_with_dimension_to_parametric_frame(self, contour2d):
        '''
        convert a contour2d from the dimensioned to the parametric frame
        '''

        # TODO: check and avoid primitives with start=end
        primitives2d = []

        for primitive2d in contour2d.primitives:
            method_name = f'{primitive2d.__class__.__name__.lower()}_with_dimension_to_parametric_frame'

            if hasattr(self, method_name):
                primitives = getattr(self, method_name)(primitive2d)
                if primitives:
                    primitives2d.append(primitives)

            else:
                raise NotImplementedError(
                    # 'Class {} does not implement {}'.format(self.__class__.__name__,
                    #                                         method_name))
                    f'Class {self.__class__.__name__} does not implement {method_name}')

        # #Avoid to have primitives with start=end
        # start_points = []
        # for i in range(0, len(new_start_points)-1):
        #     if new_start_points[i] != new_start_points[i+1]:
        #         start_points.append(new_start_points[i])
        # if new_start_points[-1] != new_start_points[0]:
        #     start_points.append(new_start_points[-1])

        return volmdlr.wires.Contour2D(primitives2d)

    def contour2d_with_dimension_to_3d(self, contour2d):
        '''
        compute the contour3d, on a Bspline surface, of a contour2d define in the dimensioned frame
        '''

        contour01 = self.contour2d_with_dimension_to_parametric_frame(contour2d)

        return self.contour2d_to_3d(contour01)

    @classmethod
    def from_geomdl_surface(cls, surface):
        '''
        create a volmdlr's BSpline_Surface3D from a geomdl's one
        '''

        control_points = []
        for i in range(0, len(surface.ctrlpts)):
            control_points.append(volmdlr.Point3D(surface.ctrlpts[i][0], surface.ctrlpts[i][1], surface.ctrlpts[i][2]))

        (u_knots, u_multiplicities) = knots_vector_inv((surface.knotvector_u))
        (v_knots, v_multiplicities) = knots_vector_inv((surface.knotvector_v))

        bspline_surface = cls(degree_u=surface.degree_u,
                              degree_v=surface.degree_v,
                              control_points=control_points,
                              nb_u=surface.ctrlpts_size_u,
                              nb_v=surface.ctrlpts_size_v,
                              u_multiplicities=u_multiplicities,
                              v_multiplicities=v_multiplicities,
                              u_knots=u_knots,
                              v_knots=v_knots)

        return bspline_surface

    @classmethod
    def points_fitting_into_bspline_surface(cls, points_3d, size_u, size_v, degree_u, degree_v):
        '''
        Bspline Surface interpolation through 3d points

        Parameters
        ----------
        points_3d : volmdlr.Point3D
            data points
        size_u : int
            number of data points on the u-direction.
        size_v : int
            number of data points on the v-direction.
        degree_u : int
            degree of the output surface for the u-direction.
        degree_v : int
            degree of the output surface for the v-direction.

        Returns
        -------
        B-spline surface

        '''

        points = []
        for i in range(0, len(points_3d)):
            points.append((points_3d[i].x, points_3d[i].y, points_3d[i].z))

        surface = interpolate_surface(points, size_u, size_v, degree_u, degree_v)

        return cls.from_geomdl_surface(surface)

    @classmethod
    def points_approximate_into_bspline_surface(cls, points_3d, size_u, size_v, degree_u, degree_v, **kwargs):
        '''
        Bspline Surface approximate through 3d points

        Parameters
        ----------
        points_3d : volmdlr.Point3D
            data points
        size_u : int
            number of data points on the u-direction.
        size_v : int
            number of data points on the v-direction.
        degree_u : int
            degree of the output surface for the u-direction.
        degree_v : int
            degree of the output surface for the v-direction.

        Keyword Arguments:
            * ``ctrlpts_size_u``: number of control points on the u-direction. *Default: size_u - 1*
            * ``ctrlpts_size_v``: number of control points on the v-direction. *Default: size_v - 1*

        Returns
        -------
        B-spline surface: volmdlr.faces.BSplineSurface3D

        '''

        # Keyword arguments
        num_cpts_u = kwargs.get('ctrlpts_size_u', size_u - 1)  # number of datapts, r + 1 > number of ctrlpts, n + 1
        num_cpts_v = kwargs.get('ctrlpts_size_v', size_v - 1)  # number of datapts, s + 1 > number of ctrlpts, m + 1

        points = [tuple([*pt]) for pt in points_3d]

        surface = approximate_surface(points, size_u, size_v, degree_u, degree_v,
                                      ctrlpts_size_u=num_cpts_u, num_cpts_v=num_cpts_v)

        return cls.from_geomdl_surface(surface)

    @classmethod
    def from_cylindrical_faces(cls, cylindrical_faces, degree_u, degree_v,
                               points_x: int = 10, points_y: int = 10):
        '''
        define a bspline surface from a list of cylindrical faces

        Parameters
        ----------
        cylindrical_faces : List[volmdlr.faces.CylindricalFace3D]
            faces 3d
        degree_u : int
            degree of the output surface for the u-direction
        degree_v : int
            degree of the output surface for the v-direction
        points_x : int
            number of points in x-direction
        points_y : int
            number of points in y-direction

        Returns
        -------
        B-spline surface

        '''

        if len(cylindrical_faces) == 1:

            return cls.from_cylindrical_face(cylindrical_faces[0], degree_u, degree_v, 50, 50)

        if len(cylindrical_faces) > 1:
            bspline_surfaces = []
            direction = cylindrical_faces[0].adjacent_direction(cylindrical_faces[1])

            if direction == 'x':
                bounding_rectangle_0 = cylindrical_faces[0].surface2d.outer_contour.bounding_rectangle()
                ymin = bounding_rectangle_0[2]
                ymax = bounding_rectangle_0[3]
                for face in cylindrical_faces:
                    bounding_rectangle = face.surface2d.outer_contour.bounding_rectangle()
                    ymin = min(ymin, bounding_rectangle[2])
                    ymax = max(ymax, bounding_rectangle[3])
                for face in cylindrical_faces:
                    bounding_rectangle = face.surface2d.outer_contour.bounding_rectangle()

                    points_3d = face.surface3d.grid3d(points_x, points_y,
                                                      bounding_rectangle[0], bounding_rectangle[1],
                                                      ymin, ymax)
                    bspline_surfaces.append(
                        cls.points_fitting_into_bspline_surface(
                            points_3d, points_x, points_y, degree_u, degree_v))

            elif direction == 'y':
                bounding_rectangle_0 = cylindrical_faces[0].surface2d.outer_contour.bounding_rectangle()
                xmin = bounding_rectangle_0[0]
                xmax = bounding_rectangle_0[1]
                for face in cylindrical_faces:
                    bounding_rectangle = face.surface2d.outer_contour.bounding_rectangle()
                    xmin = min(xmin, bounding_rectangle[0])
                    xmax = max(xmax, bounding_rectangle[1])
                for face in cylindrical_faces:
                    bounding_rectangle = face.surface2d.outer_contour.bounding_rectangle()

                    points_3d = face.surface3d.grid3d(points_x, points_y, xmin, xmax,
                                                      bounding_rectangle[2], bounding_rectangle[3])
                    bspline_surfaces.append(
                        cls.points_fitting_into_bspline_surface(
                            points_3d, points_x, points_y, degree_u, degree_v))

            to_be_merged = bspline_surfaces[0]
            for i in range(0, len(bspline_surfaces) - 1):
                merged = to_be_merged.merge_with(bspline_surfaces[i + 1])
                to_be_merged = merged

            bspline_surface = to_be_merged

            return bspline_surface

    @classmethod
    # points_x: int = 50, points_y: int = 50):
    def from_cylindrical_face(cls, cylindrical_face, degree_u, degree_v, **kwargs):
        '''
        define a bspline surface from a cylindrical face

        Parameters
        ----------
        cylindrical_face : volmdlr.faces.CylindricalFace3D
            face 3d
        degree_u : int
            degree of the output surface for the u-direction.
        degree_v : int
            degree of the output surface for the v-direction.
        points_x : int
            number of points in x-direction
        points_y : int
            number of points in y-direction

        Returns
        -------
        B-spline surface

        '''

        points_x = kwargs['points_x']
        points_y = kwargs['points_y']
        bounding_rectangle = cylindrical_face.surface2d.outer_contour.bounding_rectangle()
        points_3d = cylindrical_face.surface3d.grid3d(points_x, points_y,
                                                      bounding_rectangle[0],
                                                      bounding_rectangle[1],
                                                      bounding_rectangle[2],
                                                      bounding_rectangle[3])

        return cls.points_fitting_into_bspline_surface(points_3d, points_x, points_x, degree_u, degree_v)

    def intersection_with(self, other_bspline_surface3d):
        '''
        compute intersection points between two Bspline surfaces
        return u,v parameters for intersection points for both surfaces
        '''

        def f(X):
            return (self.point2d_to_3d(volmdlr.Point2D(X[0], X[1])) -
                    other_bspline_surface3d.point2d_to_3d(volmdlr.Point2D(X[2], X[3]))).norm()

        x = npy.linspace(0, 1, 10)
        x_init = []
        for xi in x:
            for yi in x:
                x_init.append((xi, yi, xi, yi))

        u1, v1, u2, v2 = [], [], [], []
        solutions = []
        for x0 in x_init:
            z = scp.optimize.least_squares(f, x0=x0, bounds=([0, 1]))
            # print(z.cost)
            if z.fun < 1e-5:
                solution = z.x
                if solution not in solutions:
                    solutions.append(solution)
                    u1.append(solution[0])
                    v1.append(solution[1])
                    u2.append(solution[2])
                    v2.append(solution[3])

        # uv1 = [[min(u1),max(u1)],[min(v1),max(v1)]]
        # uv2 = [[min(u2),max(u2)],[min(v2),max(v2)]]

        return ((u1, v1), (u2, v2))  # (uv1, uv2)

    def plane_intersection(self, plane3d):
        '''
        compute intersection points between a Bspline surface and a plane3d
        '''

        def f(X):
            return ((self.surface.evaluate_single((X[0], X[1]))[0]) * plane3d.equation_coefficients()[0] +
                    (self.surface.evaluate_single((X[0], X[1]))[1]) * plane3d.equation_coefficients()[1] +
                    (self.surface.evaluate_single((X[0], X[1]))[2]) * plane3d.equation_coefficients()[2] +
                    plane3d.equation_coefficients()[3])

        x = npy.linspace(0, 1, 20)
        x_init = []
        for xi in x:
            for yi in x:
                x_init.append((xi, yi))

        # x_init = volmdlr.Point2D.grid2d(20, 20, 0, 1, 0, 1)

        intersection_points = []
        # solutions = []
        # u, v =[],  []

        for x0 in x_init:
            z = scp.optimize.least_squares(f, x0=x0, bounds=([0, 1]))
            if z.fun < 1e-20:
                #     cost.append(z.cost)
                # # print(z.cost)
                # if z.cost<1e-20:
                solution = z.x
                intersection_points.append(volmdlr.Point3D(self.surface.evaluate_single((solution[0], solution[1]))[0],
                                                           self.surface.evaluate_single((solution[0], solution[1]))[1],
                                                           self.surface.evaluate_single((solution[0], solution[1]))[2]))
        # intersection_points.sort()
                # u.append(solution[0])
                # v.append(solution[1])
                # solutions.append(solution)

        # return (u,v)
        return intersection_points

    def error_with_point3d(self, point3d):
        '''
        compute the error/distance between the Bspline surface and a point3d
        '''

        def f(x):
            return (point3d - self.point2d_to_3d(volmdlr.Point2D(x[0], x[1]))).norm()

        cost = []

        for x0 in [(0, 0), (0, 1), (1, 0), (1, 1), (0.5, 0.5)]:
            z = scp.optimize.least_squares(f, x0=x0, bounds=([0, 1]))
            cost.append(z.fun)

        return min(cost)

    def error_with_edge3d(self, edge3d):
        '''
        compute the error/distance between the Bspline surface and an edge3d
        it's the mean of the start and end points errors'
        '''

        return (self.error_with_point3d(edge3d.start) + self.error_with_point3d(edge3d.end)) / 2

    def nearest_edges3d(self, contour3d, threshold: float):
        '''
        compute the nearest edges of a contour3d to a Bspline_surface3d based on a threshold
        '''

        nearest = []
        for primitive in contour3d.primitives:
            if self.error_with_edge3d(primitive) <= threshold:
                nearest.append(primitive)
        nearest_primitives = volmdlr.wires.Wire3D(nearest)

        return nearest_primitives

    def edge3d_to_2d_with_dimension(self, edge3d, points_x, points_y):
        '''
        compute the edge2d of a edge3d, on a Bspline surface, in the dimensioned frame
        '''

        # method_name = '{}_to_2d_with_dimension'.format(edge3d.__class__.__name__.lower())
        method_name = f'{edge3d.__class__.__name__.lower()}_to_2d_with_dimension'

        if hasattr(self, method_name):
            edge2d_dim = getattr(self, method_name)(edge3d, points_x, points_y)
            if edge2d_dim:
                return edge2d_dim
            else:
                raise NotImplementedError
        else:
            raise NotImplementedError(
                # 'Class {} does not implement {}'.format(self.__class__.__name__,
                #                                         method_name))
                f'Class {self.__class__.__name__} does not implement {method_name}')

    def wire3d_to_2d(self, wire3d):
        '''
        compute the 2d of a wire3d, on a Bspline surface
        '''

        contour = self.contour3d_to_2d(wire3d)

        return volmdlr.wires.Wire2D(contour.primitives)

    def wire3d_to_2d_with_dimension(self, wire3d):
        '''
        compute the 2d of a wire3d, on a Bspline surface, in the dimensioned frame
        '''

        points_x = self._grids2d[0][0]
        points_y = self._grids2d[0][1]

        contour = self.contour3d_to_2d_with_dimension(wire3d, points_x, points_y)

        return volmdlr.wires.Wire2D(contour.primitives)

    def split_surface_u(self, u: float):
        '''
        split the surface at the input parametric coordinate on the u-direction

        Parameters
        ----------
        u : float
            Parametric coordinate u choosen between 0 and 1

        Returns
        -------
        surfaces : list
            Two splitted surfaces

        '''

        surfaces_geo = split_surface_u(self.surface, u)
        surfaces = []
        for s in surfaces_geo:
            surfaces.append(volmdlr.faces.BSplineSurface3D.from_geomdl_surface(s))

        return surfaces

    def split_surface_v(self, v: float):
        '''
        split the surface at the input parametric coordinate on the v-direction

        Parameters
        ----------
        v : float
            Parametric coordinate v choosen between 0 and 1

        Returns
        -------
        surfaces : list
            Two splitted surfaces

        '''

        surfaces_geo = split_surface_v(self.surface, v)
        surfaces = []
        for s in surfaces_geo:
            surfaces.append(volmdlr.faces.BSplineSurface3D.from_geomdl_surface(s))

        return surfaces

    def split_surface_with_bspline_curve(self, bspline_curve3d: volmdlr.edges.BSplineCurve3D):
        '''
        cuts the surface into two pieces with a bspline curve

        Parameters
        ----------
        bspline_curve3d : volmdlr.edges.BSplineCurve3D


        Returns
        -------
        surfaces : list
            Two splitted surfaces

        '''

        surfaces = []
        bspline_curve2d = self.bsplinecurve3d_to_2d(bspline_curve3d)[0]
        # if type(bspline_curve2d) == list:
        #     points = [bspline_curve2d[0].start]
        #     for edge in bspline_curve2d:
        #         points.append(edge.end)
        #     bspline_curve2d = vme.BSplineCurve2D.from_points_approximation(points, 2, ctrlpts_size = 5)
        contour = self.rectangular_cut(0, 1, 0, 1).surface2d.outer_contour
        contours = contour.cut_by_bspline_curve(bspline_curve2d)

        du, dv = bspline_curve2d.end - bspline_curve2d.start
        resolution = 8

        for contour in contours:
            u_min, u_max, v_min, v_max = contour.bounding_rectangle()
            if du > dv:
                delta_u = u_max - u_min
                nlines_x = int(delta_u * resolution)
                lines_x = [vme.Line2D(volmdlr.Point2D(u_min, v_min),
                                      volmdlr.Point2D(u_min, v_max))]
                for i in range(nlines_x):
                    u = u_min + (i + 1) / (nlines_x + 1) * delta_u
                    lines_x.append(vme.Line2D(volmdlr.Point2D(u, v_min),
                                              volmdlr.Point2D(u, v_max)))
                lines_x.append(vme.Line2D(volmdlr.Point2D(u_max, v_min),
                                          volmdlr.Point2D(u_max, v_max)))
                lines = lines_x

            else:
                delta_v = v_max - v_min
                nlines_y = int(delta_v * resolution)
                lines_y = [vme.Line2D(volmdlr.Point2D(v_min, v_min),
                                      volmdlr.Point2D(v_max, v_min))]
                for i in range(nlines_y):
                    v = v_min + (i + 1) / (nlines_y + 1) * delta_v
                    lines_y.append(vme.Line2D(volmdlr.Point2D(v_min, v),
                                              volmdlr.Point2D(v_max, v)))
                lines_y.append(vme.Line2D(volmdlr.Point2D(v_min, v_max),
                                          volmdlr.Point2D(v_max, v_max)))
                lines = lines_y

            pt0 = volmdlr.O2D
            points = []

            for l in lines:
                inter = contour.line_intersections(l)
                if inter:
                    pt = [inter[0][0], inter[1][0]]
                else:
                    raise NotImplementedError

                pt = sorted(pt, key=lambda p: pt0.point_distance(p))
                pt0 = pt[0]
                edge = volmdlr.edges.LineSegment2D(pt[0], pt[1])

                points.extend(edge.discretization_points(10))

            points3d = []
            for p in points:
                points3d.append(self.point2d_to_3d(p))

            size_u, size_v, degree_u, degree_v = 10, 10, self.degree_u, self.degree_v
            surfaces.append(
                volmdlr.faces.BSplineSurface3D.points_fitting_into_bspline_surface(
                    points3d, size_u, size_v, degree_u, degree_v))

        return surfaces

    def point_belongs(self, point3d):
        '''
        check if a point3d belongs to the bspline_surface or not
        '''

        def f(x):
            p3d = self.point2d_to_3d(volmdlr.Point2D(x[0], x[1]))
            return point3d.point_distance(p3d)

        x = npy.linspace(0, 1, 5)
        x_init = []
        for xi in x:
            for yi in x:
                x_init.append((xi, yi))

        for x0 in x_init:
            z = scp.optimize.least_squares(f, x0=x0, bounds=([0, 1]))
            if z.fun < 1e-10:
                return True
        return False

    def is_intersected_with(self, other_bspline_surface3d):
        '''
        check if the two surfaces are intersected or not
        return True, when there are more 50points on the intersection zone
        '''

        # intersection_results = self.intersection_with(other_bspline_surface3d)
        # if len(intersection_results[0][0]) >= 50:
        #     return True
        # else:
        #     return False

        def f(X):
            return (self.point2d_to_3d(volmdlr.Point2D(X[0], X[1])) -
                    other_bspline_surface3d.point2d_to_3d(volmdlr.Point2D(X[2], X[3]))).norm()

        x = npy.linspace(0, 1, 10)
        x_init = []
        for xi in x:
            for yi in x:
                x_init.append((xi, yi, xi, yi))

        i = 0
        for x0 in x_init:
            z = scp.optimize.least_squares(f, x0=x0, bounds=([0, 1]))
            if z.fun < 1e-5:
                i += 1
                if i >= 50:
                    return True
        return False

    def merge_with(self, other_bspline_surface3d):
        '''
        merge two adjacent surfaces based on their faces

        Parameters
        ----------
        other_bspline_face3d : volmdlr.faces.BSplineSurface3D

        Returns
        -------
        merged_surface : volmdlr.faces.BSplineSurface3D

        '''

        bspline_face3d = self.rectangular_cut(0, 1, 0, 1)
        other_bspline_face3d = other_bspline_surface3d.rectangular_cut(0, 1, 0, 1)

        bsplines = [self, other_bspline_surface3d]
        bsplines_new = bsplines

        center = [bspline_face3d.surface2d.outer_contour.center_of_mass(),
                  other_bspline_face3d.surface2d.outer_contour.center_of_mass()]
        grid2d_direction = (bspline_face3d.pair_with(other_bspline_face3d))[1]

        if bspline_face3d.outer_contour3d.is_sharing_primitives_with(other_bspline_face3d.outer_contour3d):

            xmin, xmax, ymin, ymax = self.xy_limits(other_bspline_surface3d)

        elif self.is_intersected_with(other_bspline_surface3d):
            # find pimitives to split with
            contour1 = bspline_face3d.outer_contour3d
            contour2 = other_bspline_face3d.outer_contour3d

            distances = []
            for p1 in contour1.primitives:
                dis = []
                for p2 in contour2.primitives:
                    point1 = (p1.start + p1.end) / 2
                    point2 = (p2.start + p2.end) / 2
                    dis.append(point1.point_distance(point2))
                distances.append(dis)

            i = distances.index((min(distances)))
            j = distances[i].index(min(distances[i]))

            curves = [contour2.primitives[j], contour1.primitives[i]]

            # split surface
            for i, bspline in enumerate(bsplines):
                surfaces = bspline.split_surface_with_bspline_curve(curves[i])

                errors = []
                for s in surfaces:
                    errors.append(s.error_with_point3d(bsplines[i].point2d_to_3d(center[i])))

                bsplines_new[i] = surfaces[errors.index(min(errors))]

            xmin, xmax, ymin, ymax = [0] * len(bsplines_new), [1] * len(bsplines_new), [0] * \
                len(bsplines_new), [1] * len(bsplines_new)

            grid2d_direction = (
                bsplines_new[0].rectangular_cut(
                    0, 1, 0, 1).pair_with(
                    bsplines_new[1].rectangular_cut(
                        0, 1, 0, 1)))[1]

        else:
            xmin, xmax, ymin, ymax = [0] * len(bsplines_new), [1] * len(bsplines_new), [0] * \
                                               len(bsplines_new), [1] * len(bsplines_new)

        # grid3d
        points3d = []
        for i, bspline in enumerate(bsplines_new):
            grid2d = volmdlr.Point2D.grid2d_with_direction(
                50, 50, xmin[i], xmax[i], ymin[i], ymax[i], grid2d_direction[i])[0]
            grid3d = []
            for p in grid2d:
                grid3d.append(bspline.point2d_to_3d(p))

            points3d.extend(grid3d)

            # fitting
        size_u, size_v, degree_u, degree_v = 100, 50, max(
            bsplines[0].degree_u, bsplines[1].degree_u), max(
            bsplines[0].degree_v, bsplines[1].degree_v)

        merged_surface = volmdlr.faces.BSplineSurface3D.points_fitting_into_bspline_surface(
            points3d, size_u, size_v, degree_u, degree_v)

        return merged_surface

    def xy_limits(self, other_bspline_surface3d):
        '''
        compute x, y limits to define grid2d
        '''

        grid2d_direction = (
            self.rectangular_cut(
                0, 1, 0, 1).pair_with(
                other_bspline_surface3d.rectangular_cut(
                    0, 1, 0, 1)))[1]

        xmin, xmax, ymin, ymax = [], [], [], []
        if grid2d_direction[0][1] == '+y':
            xmin.append(0)
            xmax.append(1)
            ymin.append(0)
            ymax.append(0.99)
        elif grid2d_direction[0][1] == '+x':
            xmin.append(0)
            xmax.append(0.99)
            ymin.append(0)
            ymax.append(1)
        elif grid2d_direction[0][1] == '-x':
            xmin.append(0.01)
            xmax.append(1)
            ymin.append(0)
            ymax.append(1)
        elif grid2d_direction[0][1] == '-y':
            xmin.append(0)
            xmax.append(1)
            ymin.append(0.01)
            ymax.append(1)

        xmin.append(0)
        xmax.append(1)
        ymin.append(0)
        ymax.append(1)

        return xmin, xmax, ymin, ymax


class BezierSurface3D(BSplineSurface3D):

    def __init__(self, degree_u: int, degree_v: int,
                 control_points: List[List[volmdlr.Point3D]],
                 nb_u: int, nb_v: int, name=''):

        u_knots = utilities.generate_knot_vector(degree_u, nb_u)
        v_knots = utilities.generate_knot_vector(degree_v, nb_v)

        u_multiplicities = [1] * len(u_knots)
        v_multiplicities = [1] * len(v_knots)

        BSplineSurface3D.__init__(self, degree_u, degree_v,
                                  control_points, nb_u, nb_v,
                                  u_multiplicities, v_multiplicities,
                                  u_knots, v_knots, None, name)


class Face3D(volmdlr.core.Primitive3D):
    min_x_density = 1
    min_y_density = 1

    def __init__(self, surface3d, surface2d: Surface2D,
                 name: str = ''):
        self.surface3d = surface3d
        self.surface2d = surface2d
        # self.bounding_box = self._bounding_box()

        volmdlr.core.Primitive3D.__init__(self, name=name)

    def __hash__(self):
        return hash(self.surface3d) + hash(self.surface2d)

    def __eq__(self, other_):
        if other_.__class__.__name__ != self.__class__.__name__:
            return False
        equal = (self.surface3d == other_.surface3d
                 and self.surface2d == other_.surface2d)
        return equal

    def point_belongs(self, point3d: volmdlr.Point3D):
        """
        Tells you if a point is on the 3D face and inside its contour
        """
        point2d = self.surface3d.point3d_to_2d(point3d)
        check_point3d = self.surface3d.point2d_to_3d(point2d)
        if check_point3d.point_distance(point3d) > 1e-6:
            return False

        return self.surface2d.point_belongs(point2d)

    @property
    def outer_contour3d(self):
        """

        """
        return self.surface3d.contour2d_to_3d(self.surface2d.outer_contour)

    @property
    def inner_contours3d(self):
        """

        """
        return [self.surface3d.contour2d_to_3d(c) for c in
                self.surface2d.inner_contours]

    @property
    def bounding_box(self):
        """
        this error is raised to enforce overloading of this method
        """
        raise NotImplementedError(
            f"bounding_box method must be"
            f"overloaded by {self.__class__.__name__}")

    @bounding_box.setter
    def bounding_box(self, new_bounding_box):
        """Sets the bounding box to a new value"""
        raise NotImplementedError(
            f"bounding_box setter method must be"
            f"overloaded by {self.__class__.__name__}")

    def get_bounding_box(self):
        raise NotImplementedError(
            f"self.__class__.__name__"
            f"overloaded by {self.__class__.__name__}")

    @classmethod
    def from_step(cls, arguments, object_dict):
        contours = [object_dict[int(arguments[1][0][1:])]]

        # Detecting inner and outer contours
        name = arguments[0][1:-1]
        surface = object_dict[int(arguments[2])]

        if hasattr(surface, 'face_from_contours3d'):
            if (len(contours) == 1) and isinstance(contours[0],
                                                   volmdlr.Point3D):
                return surface

            return surface.face_from_contours3d(contours, name)
        else:
            raise NotImplementedError(
                'Not implemented :face_from_contours3d in {}'.format(surface))

    # def area(self):
    #     """
    #     Calculates the face's area
    #     :return: face's area
    #     """
    #     raise NotImplementedError(
    #         f'area method must be overloaded by {self.__class__.__name__}')

    def to_step(self, current_id):
        xmin, xmax, ymin, ymax = self.surface2d.bounding_rectangle()
        subsurfaces2d = [self.surface2d]
        line_x = None
        if self.surface3d.x_periodicity and (xmax - xmin) >= 0.45 * self.surface3d.x_periodicity:
            line_x = vme.Line2D(volmdlr.Point2D(0.5 * (xmin + xmax), 0),
                                volmdlr.Point2D(
                                    0.5 * (xmin + xmax), 1))
        line_y = None
        if self.surface3d.y_periodicity and (
                ymax - ymin) >= 0.45 * self.surface3d.y_periodicity:
            line_y = vme.Line2D(
                volmdlr.Point2D(0., 0.5 * (ymin + ymax)),
                volmdlr.Point2D(1, 0.5 * (ymin + ymax)))

        if line_x:
            subsurfaces2 = []
            for subsurface2d in subsurfaces2d:
                subsurfaces2.extend(subsurface2d.cut_by_line(line_x))
            subsurfaces2d = subsurfaces2

        if line_y:
            subsurfaces2 = []
            for subsurface2d in subsurfaces2d:
                subsurfaces2.extend(subsurface2d.cut_by_line(line_y))
            subsurfaces2d = subsurfaces2

        if len(subsurfaces2d) > 1:
            content = ''
            face_ids = []
            for i, subsurface2d in enumerate(subsurfaces2d):
                face = self.__class__(self.surface3d, subsurface2d)
                face_content, face_id = face.to_step_without_splitting(
                    current_id)
                face_ids.append(face_id[0])
                content += face_content
                current_id = face_id[0] + 1
            return content, face_ids
        else:
            return self.to_step_without_splitting(current_id)

    def to_step_without_splitting(self, current_id):
        content, surface3d_ids = self.surface3d.to_step(current_id)
        current_id = max(surface3d_ids) + 1

        outer_contour_content, outer_contour_id = self.outer_contour3d.to_step(
            current_id)
        # surface_id=surface3d_id)
        content += outer_contour_content
        content += "#{} = FACE_BOUND('{}',#{},.T.);\n".format(
                outer_contour_id + 1, self.name, outer_contour_id)
        contours_ids = [outer_contour_id + 1]
        current_id = outer_contour_id + 2
        for inner_contour3d in self.inner_contours3d:
            inner_contour_content, inner_contour_id = inner_contour3d.to_step(
                current_id)
            # surface_id=surface3d_id)
            content += inner_contour_content
            face_bound_id = inner_contour_id + 1
            content += "#{} = FACE_BOUND('',#{},.T.);\n".format(
                face_bound_id, inner_contour_id)
            contours_ids.append(face_bound_id)
            current_id = face_bound_id + 1

        content += "#{} = ADVANCED_FACE('{}',({}),#{},.T.);\n".format(
            current_id,
            self.name,
            volmdlr.core.step_ids_to_str(contours_ids),
            surface3d_ids[0])
        # TODO: create an ADVANCED_FACE for each surface3d_ids ?
        return content, [current_id]

    def triangulation_lines(self):
        return [], []

    def triangulation(self):

        lines_x, lines_y = self.triangulation_lines()
        if lines_x and lines_y:
            surfaces = []
            for surface in self.surface2d.split_by_lines(lines_x):
                surfaces.extend(surface.split_by_lines(lines_y))

        elif lines_x:
            # try:
            surfaces = self.surface2d.split_by_lines(lines_x)
            # except:
            #     self.plot()
            #     raise NotImplementedError
        elif lines_y:
            surfaces = self.surface2d.split_by_lines(lines_y)
        else:
            surfaces = [self.surface2d]

        # mesh2d = surfaces[0].triangulation()
        # print('ls', len(surfaces))
        # for subsurface in surfaces[1:]:
        #     # mesh2d += subsurface.triangulation()
        #     mesh2d.merge_mesh(subsurface.triangulation())

        meshes = [s.triangulation() for s in surfaces]
        mesh2d = vmd.DisplayMesh2D.merge_meshes(meshes)
        return vmd.DisplayMesh3D(
            [vmd.Node3D(*self.surface3d.point2d_to_3d(p)) for p in
             mesh2d.points],
            mesh2d.triangles)

    def plot2d(self, ax=None, color='k', alpha=1):
        if ax is None:
            _, ax = plt.subplots()

        self.outer_contour.plot()

    def rotation(self, center, axis, angle, copy=True):
        if copy:
            new_surface = self.surface3d.rotation(center=center, axis=axis,
                                                  angle=angle, copy=True)
            return self.__class__(new_surface, self.surface2d)
        else:
            self.surface3d.rotation(center=center, axis=axis,
                                    angle=angle, copy=False)
            new_bounding_box = self.get_bounding_box()
            self.bounding_box = new_bounding_box

    def translation(self, offset, copy=True):
        if copy:
            new_surface3d = self.surface3d.translation(offset=offset,
                                                       copy=True)
            return self.__class__(new_surface3d, self.surface2d)
        else:
            self.surface3d.translation(offset=offset, copy=False)
            new_bounding_box = self.get_bounding_box()
            self.bounding_box = new_bounding_box

    def frame_mapping(self, frame, side, copy=True):
        """
        side = 'old' or 'new'
        """
        if copy:
            new_surface = self.surface3d.frame_mapping(frame, side, copy=True)
            return self.__class__(new_surface, self.surface2d.copy(),
                                  self.name)
        else:
            self.surface3d.frame_mapping(frame, side, copy=False)
            new_bounding_box = self.get_bounding_box()
            self.bounding_box = new_bounding_box

    def copy(self, deep=True, memo=None):
        return self.__class__(self.surface3d.copy(), self.surface2d.copy(),
                              self.name)

    def line_intersections(self,
                           line: vme.Line3D,
                           ) -> List[volmdlr.Point3D]:
        intersections = []
        for intersection in self.surface3d.line_intersections(line):
            if self.point_belongs(intersection):
                intersections.append(intersection)

        return intersections

    def linesegment_intersections(self,
                                  linesegment: vme.LineSegment3D,
                                  ) -> List[volmdlr.Point3D]:
        intersections = []
        for intersection in self.surface3d.linesegment_intersections(
                linesegment):
            if self.point_belongs(intersection):
                intersections.append(intersection)

        return intersections

    def plot(self, ax=None, color='k', alpha=1, edge_details=False):
        if not ax:
            ax = plt.figure().add_subplot(111, projection='3d')
        self.outer_contour3d.plot(ax=ax, color=color, alpha=alpha,
                                  edge_details=edge_details)
        [contour3d.plot(ax=ax, color=color, alpha=alpha,
                        edge_details=edge_details)
         for contour3d in self.inner_contours3d]
        return ax

    def random_point_inside(self):
        point_inside2d = self.surface2d.random_point_inside()
        return self.surface3d.point2d_to_3d(point_inside2d)


class PlaneFace3D(Face3D):
    """
    :param contours: The face's contour2D
    :type contours: volmdlr.Contour2D
    :param plane: Plane used to place your face
    :type plane: Plane3D
    """
    _standalone_in_db = False
    _generic_eq = True
    _non_serializable_attributes = ['bounding_box', 'polygon2D']
    _non_eq_attributes = ['name', 'bounding_box', 'outer_contour3d',
                          'inner_contours3d']
    _non_hash_attributes = []

    def __init__(self, surface3d: Plane3D, surface2d: Surface2D,
                 name: str = ''):
        # if not isinstance(outer_contour2d, volmdlr.Contour2D):
        #     raise ValueError('Not a contour2D: {}'.format(outer_contour2d))
        self._bbox = None
        Face3D.__init__(self,
                        surface3d=surface3d,
                        surface2d=surface2d,
                        name=name)

    # @classmethod
    # def _repair_points_and_polygon2d(cls, points, plane):
    #     if points[0] == points[-1]:
    #         points = points[:-1]
    #     polygon_points = [
    #         p.to_2d(plane.origin, plane.vectors[0], plane.vectors[1]) for p in
    #         points]
    #     repaired_points = [p.copy() for p in points]
    #     polygon2D = volmdlr.ClosedPolygon2D(polygon_points)
    #     if polygon2D.SelfIntersect()[0]:
    #         repaired_points = [repaired_points[1]] + [
    #             repaired_points[0]] + repaired_points[2:]
    #         polygon_points = [polygon_points[1]] + [
    #             polygon_points[0]] + polygon_points[2:]
    #         if polygon_points[0] == polygon_points[-1]:
    #             repaired_points = repaired_points[:-1]
    #             polygon_points = polygon_points[:-1]
    #         polygon2D = volmdlr.ClosedPolygon2D(polygon_points)
    #     return repaired_points, polygon2D

    @classmethod
    def dict_to_object(cls, dict_, global_dict=None, pointers_memo: Dict[str, Any] = None, path: str = '#'):
        plane3d = Plane3D.dict_to_object(dict_['surface3d'],
                                         global_dict=global_dict,
                                         pointers_memo=pointers_memo,
                                         path=f'{path}/surface3d')
        surface2d = Surface2D.dict_to_object(dict_['surface2d'],
                                             global_dict=global_dict,
                                             pointers_memo=pointers_memo,
                                             path=f'{path}/surface2d')
        return cls(plane3d, surface2d, dict_['name'])

    def area(self):
        return self.surface2d.outer_contour.area()

    def copy(self, deep=True, memo=None):
        return PlaneFace3D(self.surface3d.copy(), self.surface2d.copy(),
                           self.name)

    @property
    def bounding_box(self):
        """
        """
        if not self._bbox:
            self._bbox = self.get_bounding_box()
        return self._bbox

    @bounding_box.setter
    def bounding_box(self, new_bounding_box):
        self._bbox = new_bounding_box

    def get_bounding_box(self):
        return self.outer_contour3d._bounding_box()

    def face_inside(self, face2):
        """
        verifies if a face is inside another face.
        It returns True if face2 is inside or False if the opposite
        """

        if self.surface3d.is_coincident(face2.surface3d):
            self_contour2d = self.outer_contour3d.to_2d(
                self.surface3d.frame.origin, self.surface3d.frame.u, self.surface3d.frame.v)
            face2_contour2d = face2.outer_contour3d.to_2d(
                self.surface3d.frame.origin, self.surface3d.frame.u, self.surface3d.frame.v)
            if self_contour2d.is_inside(face2_contour2d):
                return True
        return False

    # def average_center_point(self):
    #     """
    #     excluding holes
    #     """
    #     points = self.points
    #     nb = len(points)
    #     x = npy.sum([p[0] for p in points]) / nb
    #     y = npy.sum([p[1] for p in points]) / nb
    #     z = npy.sum([p[2] for p in points]) / nb
    #     return volmdlr.Point3D((x, y, z))

    def distance_to_point(self, point, return_other_point=False):
        # """
        # Only works if the surface is planar
        # TODO : this function does not take into account if Face has holes
        # """
        # On projette le point sur la surface plane
        # Si le point est à l'intérieur de la face,
        # on retourne la distance de projection
        # Si le point est à l'extérieur, on projette le point sur le plan
        # On calcule en 2D la distance entre la projection
        # et le polygone contour
        # On utilise le theroeme de Pythagore pour calculer
        # la distance minimale entre le point et le contour

        projected_pt = point.plane_projection3d(self.surface3d.frame.origin,
                                                self.surface3d.frame.u,
                                                self.surface3d.frame.v)
        projection_distance = point.point_distance(projected_pt)

        if self.point_belongs(projected_pt):
            if return_other_point:
                return projection_distance, projected_pt
            return projection_distance

        point_2D = point.to_2d(self.surface3d.frame.origin, self.surface3d.frame.u,
                               self.surface3d.frame.v)

        polygon2D = self.surface2d.outer_contour.to_polygon()
        border_distance, other_point = polygon2D.point_border_distance(point_2D, return_other_point=True)

        other_point = self.surface3d.point2d_to_3d(volmdlr.Point2D(*other_point))

        if return_other_point:
            return (projection_distance ** 2 + border_distance ** 2) ** 0.5, \
                   other_point
        return (projection_distance ** 2 + border_distance ** 2) ** 0.5

    def minimum_distance_points_plane(self, other_plane_face,
                                      return_points=False):
        # """
        # Only works if the surface is planar
        # TODO : this function does not take into account if Face has holes
        # TODO : TRAITER LE CAS OU LA DISTANCE LA PLUS COURTE N'EST PAS D'UN SOMMET
        # """
        # On calcule la distance entre la face 1 et chaque point de la face 2
        # On calcule la distance entre la face 2 et chaque point de la face 1

        # if self.face_intersection(other_plane_face) is not None:
        #     return 0, None, None
        #
        # polygon1_points_3D = [volmdlr.Point3D(p.vector) for p in
        #                       self.contours3d[0].tessel_points]
        # polygon2_points_3D = [volmdlr.Point3D(p.vector) for p in
        #                       other_plane_face.contours3d[0].tessel_points]
        #
        # distances = []
        # if not return_points:
        #     d_min = other_plane_face.distance_to_point(polygon1_points_3D[0])
        #     for point1 in polygon1_points_3D[1:]:
        #         d = other_plane_face.distance_to_point(point1)
        #         if d < d_min:
        #             d_min = d
        #     for point2 in polygon2_points_3D:
        #         d = self.distance_to_point(point2)
        #         if d < d_min:
        #             d_min = d
        #     return d_min
        #
        # else:
        #     for point1 in polygon1_points_3D:
        #         d, other_point = other_plane_face.distance_to_point(
        #             point1,
        #             return_other_point=True)
        #         distances.append((d, point1, other_point))
        #     for point2 in polygon2_points_3D:
        #         d, other_point = self.distance_to_point(
        #             point2,
        #             return_other_point=True
        #         )
        #         distances.append((d, point2, other_point))
        #
        # d_min, point_min, other_point_min = distances[0]
        # for distance in distances[1:]:
        #     if distance[0] < d_min:
        #         d_min = distance[0]
        #         point_min = distance[1]
        #         other_point_min = distance[2]
        #
        # return point_min, other_point_min

        min_distance = math.inf
        for edge1 in self.outer_contour3d.primitives:
            for edge2 in other_plane_face.outer_contour3d.primitives:
                dist = edge1.minimum_distance(edge2,
                                              return_points=return_points)
                if return_points:
                    if dist[0] < min_distance:
                        min_distance = dist[0]
                        p1, p2 = dist[1], dist[2]
                else:
                    if dist < min_distance:
                        min_distance = dist
        if return_points:
            return min_distance, p1, p2
        else:
            return min_distance

    def edge_intersections(self, edge):
        intersections = []
        linesegment = vme.LineSegment3D(edge.start, edge.end)
        for surface3d_inter in self.surface3d.linesegment_intersections(linesegment):
            point2d = self.surface3d.point3d_to_2d(surface3d_inter)
            if self.surface2d.point_belongs(
                    point2d) or self.surface2d.outer_contour.point_over_contour(point2d, abs_tol=1e-7):
                if surface3d_inter not in intersections:
                    intersections.append(surface3d_inter)

        return intersections

    def face_intersections(self, face2, tol=1e-8) -> List[volmdlr.wires.Wire3D]:
        # """
        # Only works if the surface is planar
        # TODO : this function does not take into account if Face has holes
        # """

        bbox1 = self.bounding_box
        bbox2 = face2.bounding_box
        if not bbox1.bbox_intersection(bbox2) and bbox1.distance_to_bbox(bbox2) >= tol:
            return []

        intersections = []

        for edge2 in face2.outer_contour3d.primitives:
            intersection_points = self.edge_intersections(edge2)
            if intersection_points:
                intersections.extend(intersection_points)
        for edge1 in self.outer_contour3d.primitives:
            intersection_points = face2.edge_intersections(edge1)
            if intersection_points:
                for pt in intersection_points:
                    if pt not in intersections:
                        intersections.append(pt)
        if len(intersections) > 1:
            if intersections[0] == intersections[1]:
                return []
            primitive = volmdlr.edges.LineSegment3D(intersections[0], intersections[1])
            mid_point = primitive.middle_point()

            if self.outer_contour3d.point_over_contour(mid_point) and\
                    face2.outer_contour3d.point_over_contour(mid_point):
                return []

            intersections = [volmdlr.wires.Wire3D([primitive])]
            return intersections
        return []

    def minimum_distance(self, other_face, return_points=False):
        if other_face.__class__ is CylindricalFace3D:
            p1, p2 = other_face.minimum_distance_points_cyl(self)
            if return_points:
                return p1.point_distance(p2), p1, p2
            else:
                return p1.point_distance(p2)

        if other_face.__class__ is PlaneFace3D:
            if return_points:
                dist, p1, p2 = self.minimum_distance_points_plane(other_face,
                                                                  return_points=return_points)
                return dist, p1, p2
            else:
                dist = self.minimum_distance_points_plane(other_face,
                                                          return_points=return_points)
                return dist

        if other_face.__class__ is ToroidalFace3D:
            p1, p2 = other_face.minimum_distance_points_plane(self)
            if return_points:
                return p1.point_distance(p2), p1, p2
            else:
                return p1.point_distance(p2)

        else:
            return NotImplementedError

    def get_face_cutting_contours(self, dict_intersecting_combinations):
        '''
            :param face: A face object
            :param dict_intersecting_combinations: dictionary containing as keys the combination of intersecting faces
             and as the values the resulting primitive from the intersection of these two faces
            return a list all contours cutting one particular face
        '''
        face_intersecting_primitives2d = []
        for intersecting_combination in dict_intersecting_combinations.keys():
            if self in intersecting_combination:
                primitive2 = dict_intersecting_combinations[intersecting_combination].primitives[0]
                primitive2_2d = volmdlr.edges.LineSegment2D(
                    self.surface3d.point3d_to_2d(
                        primitive2.start), self.surface3d.point3d_to_2d(
                        primitive2.end))

                if not self.surface2d.outer_contour.primitive_over_contour(
                        primitive2_2d, tol=1e-7):
                    face_intersecting_primitives2d.append(primitive2_2d)

        if not face_intersecting_primitives2d:
            return []

        list_cutting_contours = volmdlr.wires.Contour2D.contours_from_edges(
            face_intersecting_primitives2d[:])

        return list_cutting_contours

    def divide_face(self, list_cutting_contours, inside, intersection_method=True):
        '''
            :param list_cutting_contours: list of contours cutting the face
            :param inside: when extracting a contour from another contour. It defines the extracted contour as being between the two points if True and outside these points if False
            return a list new faces resulting from face division
        '''
        list_faces = []
        list_open_cutting_contours = []
        list_closed_cutting_contours = []
        for cutting_contour in list_cutting_contours:
            if cutting_contour.primitives[0].start != cutting_contour.primitives[-1].end:
                list_open_cutting_contours.append(cutting_contour)
            else:
                list_closed_cutting_contours.append(cutting_contour)

        if list_open_cutting_contours:
            new_faces_contours = self.surface2d.outer_contour.divide(list_open_cutting_contours, inside)
            for contour in new_faces_contours:
                list_faces.append(
                    PlaneFace3D(self.surface3d, Surface2D(contour, [])))

        if list_closed_cutting_contours:
            new_contour = list_closed_cutting_contours[0]
            if len(new_contour.primitives) >= 3 and new_contour.primitives[0].start == new_contour.primitives[-1].end:
                surf3d = self.surface3d
                surf2d = Surface2D(self.surface2d.outer_contour, [new_contour])
                new_plane = PlaneFace3D(surf3d, surf2d)
                list_faces.append(new_plane)
                list_faces.append(PlaneFace3D(surf3d, Surface2D(new_contour, [])))
            else:
                surf3d = self.surface3d
                surf2d = Surface2D(self.surface2d.outer_contour, [])
                new_plane = PlaneFace3D(surf3d, surf2d)
                list_faces.append(new_plane)

        return list_faces

    def is_adjacent(self, face2: Face3D):
        contour1 = self.outer_contour3d.to_2d(
            self.surface3d.frame.origin,
            self.surface3d.frame.u,
            self.surface3d.frame.v)
        contour2 = face2.outer_contour3d.to_2d(
            self.surface3d.frame.origin,
            self.surface3d.frame.u,
            self.surface3d.frame.v)
        if contour1.is_sharing_primitives_with(contour2, False):
            return True
        return False

    @staticmethod
    def merge_faces(list_coincident_faces: List[Face3D]):
        valid_coicident_faces = list_coincident_faces[:]
        list_new_faces = []
        list_inner_contours = []
        merge_finished = False
        face0 = valid_coicident_faces[0]
        merged_contour = face0.outer_contour3d.to_2d(
            face0.surface3d.frame.origin,
            face0.surface3d.frame.u,
            face0.surface3d.frame.v)
        valid_coicident_faces.remove(face0)
        while not merge_finished:
            adjacent_faces = False
            list_inner_contours = []
            for face in valid_coicident_faces:
                adjacent_faces = False
                face_inside = False
                contour = face.outer_contour3d.to_2d(
                    face0.surface3d.frame.origin,
                    face0.surface3d.frame.u,
                    face0.surface3d.frame.v)
                if contour.is_sharing_primitives_with(merged_contour, False):
                    merged_contour_results = merged_contour.merge_with(
                        contour)
                    merged_contour = merged_contour_results[0]
                    merged_inner_contours = merged_contour_results[1:]
                    list_inner_contours.extend(merged_inner_contours)
                    list_inner_contours.extend(face.surface2d.inner_contours)
                    valid_coicident_faces.remove(face)
                    adjacent_faces = True
                    break
                if merged_contour.is_inside(contour):
                    valid_coicident_faces.remove(face)
                    face_inside = True
                    break
            if not adjacent_faces and not face_inside and valid_coicident_faces:
                list_new_faces.append(
                    PlaneFace3D(face0.surface3d,
                                Surface2D(merged_contour.copy(),
                                          face0.surface2d.inner_contours +
                                          list_inner_contours)))
                merged_contour = \
                    valid_coicident_faces[0].outer_contour3d.to_2d(
                        face0.surface3d.frame.origin,
                        face0.surface3d.frame.u,
                        face0.surface3d.frame.v)
                valid_coicident_faces.remove(valid_coicident_faces[0])

            if not valid_coicident_faces:
                merge_finished = True
        list_new_faces.append(
            PlaneFace3D(face0.surface3d,
                        Surface2D(merged_contour,
                                  face0.surface2d.inner_contours +
                                  list_inner_contours)))
        return list_new_faces

    def set_operations_new_faces(self, intersecting_combinations,
                                 contour_extract_inside):
        list_cutting_contours = self.get_face_cutting_contours(
            intersecting_combinations)
        if not list_cutting_contours:
            return [self]
        return self.divide_face(list_cutting_contours, contour_extract_inside)


class Triangle3D(PlaneFace3D):
    """
    :param point1: The first point
    :type point1: volmdlr.Point3D
    :param point2: The second point
    :type point2: volmdlr.Point3D
    :param point3: The third point
    :type point3: volmdlr.Point3D
    """
    _standalone_in_db = False
    # _generic_eq = True
    # _non_serializable_attributes = ['bounding_box', 'polygon2D']
    # _non_eq_attributes = ['name', 'bounding_box', 'outer_contour3d',
    #                       'inner_contours3d']
    # _non_hash_attributes = []

    def __init__(self, point1: volmdlr.Point3D, point2: volmdlr.Point3D,
                 point3: volmdlr.Point3D, alpha=1, color=None, name: str = ''):
        self.point1 = point1
        self.point2 = point2
        self.point3 = point3
        self.points = [self.point1, self.point2, self.point3]
        self.color = color
        self.alpha = alpha
        self.name = name

        self._utd_surface3d = False
        self._utd_surface2d = False
        self._bbox = None
        # self.bounding_box = self._bounding_box()

        dc.DessiaObject.__init__(self, name=name)

        # Don't use inheritence for performance: class method fakes face3D behavior
        # Face3D.__init__(self,
        #                 surface3d=plane3d,
        #                 surface2d=surface2d,
        #                 name=name)

    def _data_hash(self):
        """
        Using point approx hash to speed up
        """
        return self.point1.approx_hash() + self.point2.approx_hash() + self.point3.approx_hash()

    def _data_eq(self, other_):
        if other_.__class__.__name__ != self.__class__.__name__:
            return False
        self_set = set([self.point1, self.point2, self.point3])
        other_set = set([other_.point1, other_.point2, other_.point3])
        if self_set != other_set:
            return False
        return True

    @property
    def bounding_box(self):
        if not self._bbox:
            self._bbox = self.get_bounding_box()
        return self._bbox

    @bounding_box.setter
    def bounding_box(self, new_bouding_box):
        self._bbox = new_bouding_box

    def get_bounding_box(self):
        return volmdlr.core.BoundingBox.from_points([self.point1,
                                                     self.point2,
                                                     self.point3])

    @property
    def surface3d(self):
        if not self._utd_surface3d:
            self._surface3d = Plane3D.from_3_points(self.point1, self.point2, self.point3)
            self._utd_surface3d = True
        return self._surface3d

    @property
    def surface2d(self):
        if not self._utd_surface2d:
            plane3d = self.surface3d
            contour3d = volmdlr.wires.Contour3D([vme.LineSegment3D(self.point1, self.point2),
                                                 vme.LineSegment3D(self.point2, self.point3),
                                                 vme.LineSegment3D(self.point3, self.point1)])

            contour2d = contour3d.to_2d(plane3d.frame.origin,
                                        plane3d.frame.u, plane3d.frame.v)

            self._surface2d = Surface2D(outer_contour=contour2d, inner_contours=[])

            self._utd_surface2d = True
        return self._surface2d

    def to_dict(self, use_pointers: bool = False, memo=None, path: str = '#'):
        dict_ = dc.DessiaObject.base_dict(self)
        dict_['point1'] = self.point1.to_dict()
        dict_['point2'] = self.point2.to_dict()
        dict_['point3'] = self.point3.to_dict()
        dict_['name'] = self.name

        return dict_

    @classmethod
    def dict_to_object(cls, dict_, global_dict=None, pointers_memo: Dict[str, Any] = None, path: str = '#'):
        point1 = volmdlr.Point3D.dict_to_object(dict_['point1'])
        point2 = volmdlr.Point3D.dict_to_object(dict_['point2'])
        point3 = volmdlr.Point3D.dict_to_object(dict_['point3'])
        return cls(point1, point2, point3, dict_['name'])

    def area(self) -> float:
        """

        :return: area triangle
        :rtype: float

        Formula explained here: https://www.triangle-calculator.com/?what=vc

        """
        a = self.point1.point_distance(self.point2)
        b = self.point2.point_distance(self.point3)
        c = self.point3.point_distance(self.point1)

        semi_perimeter = (a + b + c) / 2

        try:
            # Area with Heron's formula
            area = math.sqrt(semi_perimeter * (semi_perimeter - a) * (semi_perimeter - b) * (semi_perimeter - c))
        except ValueError:
            area = 0

        return area

    def height(self):
        # Formula explained here: https://www.triangle-calculator.com/?what=vc
        # Basis = vector point1 to point2d
        return 2 * self.area() / self.point1.point_distance(self.point2)

    def frame_mapping(self, frame, side, copy=True):
        """
        side = 'old' or 'new'
        """
        if copy:
            np1 = self.point1.frame_mapping(frame, side, copy=True)
            np2 = self.point2.frame_mapping(frame, side, copy=True)
            np3 = self.point3.frame_mapping(frame, side, copy=True)
            return self.__class__(np1, np2, np3, self.name)
        else:
            self.point1.frame_mapping(frame, side, copy=False)
            self.point2.frame_mapping(frame, side, copy=False)
            self.point3.frame_mapping(frame, side, copy=False)
            new_bounding_box = self.get_bounding_box()
            self.bounding_box = new_bounding_box

    def copy(self, deep=True, memo=None):
        return Triangle3D(self.point1.copy(), self.point2.copy(), self.point3.copy(),
                          self.name)

    def triangulation(self):
        return vmd.DisplayMesh3D([vmd.Node3D.from_point(self.point1),
                                  vmd.Node3D.from_point(self.point2),
                                  vmd.Node3D.from_point(self.point3)],
                                 [(0, 1, 2)])

    def translation(self, offset, copy=True):
        new_point1 = self.point1.translation(offset, True)
        new_point2 = self.point2.translation(offset, True)
        new_point3 = self.point3.translation(offset, True)

        if copy:
            new_triangle = Triangle3D(new_point1, new_point2, new_point3,
                                      self.alpha, self.color, self.name)
            return new_triangle
        else:
            self.point1 = new_point1
            self.point2 = new_point2
            self.point3 = new_point3
            new_bounding_box = self.get_bounding_box()
            self.bounding_box = new_bounding_box

    def rotation(self, center, axis, angle, copy=True):
        new_point1 = self.point1.rotation(center, axis, angle, copy=True)
        new_point2 = self.point2.rotation(center, axis, angle, copy=True)
        new_point3 = self.point3.rotation(center, axis, angle, copy=True)
        new_triangle = Triangle3D(new_point1, new_point2, new_point3,
                                  self.alpha, self.color, self.name)
        if copy:
            return new_triangle
        else:
            self.point1 = new_point1
            self.point2 = new_point2
            self.point3 = new_point3
            new_bounding_box = self.get_bounding_box()
            self.bounding_box = new_bounding_box

    def subdescription(self, resolution=0.01):
        frame = self.surface3d.frame
        pts2d = [pt.to_2d(frame.origin, frame.u, frame.v) for pt in self.points]

        t_poly2d = volmdlr.wires.ClosedPolygon2D(pts2d)

        xmin, xmax = min(pt.x for pt in pts2d), max(pt.x for pt in pts2d)
        ymin, ymax = min(pt.y for pt in pts2d), max(pt.y for pt in pts2d)

        nbx, nby = int(((xmax - xmin) / resolution) + 2), int(((ymax - ymin) / resolution) + 2)
        points_box = []
        for i in range(nbx):
            x = min(xmin + i * resolution, xmax)
            if x == xmin:
                x = xmin + 0.01 * resolution
            for j in range(nby):
                y = min(ymin + j * resolution, ymax)
                if y == ymin:
                    y = ymin + 0.01 * resolution
                points_box.append(volmdlr.Point2D(x, y))

        points = [pt.copy() for pt in self.points]
        for pt in points_box:
            if t_poly2d.point_belongs(pt):
                points.append(pt.to_3d(frame.origin, frame.u, frame.v))
            elif t_poly2d.point_over_contour(pt):
                points.append(pt.to_3d(frame.origin, frame.u, frame.v))

        return volmdlr.Vector3D.remove_duplicate(points)

    def subdescription_to_triangles(self, resolution=0.01):
        """
        This function will return a list of Triangle3D with resolution as max
        length of subtriangles side
        """

        frame = self.surface3d.frame
        pts2d = [pt.to_2d(frame.origin, frame.u, frame.v) for pt in self.points]

        t_poly2d = volmdlr.wires.ClosedPolygon2D(pts2d)

        sub_triangles2d = [t_poly2d]
        done = False
        while not done:
            triangles2d = []
<<<<<<< HEAD
            for subtri in sub_triangles2d :
=======
            for t, subtri in enumerate(sub_triangles2d):
>>>>>>> fcc7c8ef
                ls_length = [ls.length() for ls in subtri.line_segments]
                ls_max = max(ls_length)

                if ls_max > resolution:
                    pos_ls_max = ls_length.index(ls_max)
                    taller = subtri.line_segments[pos_ls_max]
                    p1, p2 = taller.start, taller.end
                    p3 = list(set(subtri.points) - set([p1, p2]))[0]

                    pt_mid = (p1 + p2) / 2
                    new_triangles2d = [volmdlr.wires.ClosedPolygon2D([p1, pt_mid, p3]),
                                       volmdlr.wires.ClosedPolygon2D([p2, pt_mid, p3])]

                    triangles2d.extend(new_triangles2d)
                else:
                    triangles2d.append(subtri)

            if len(sub_triangles2d) == len(triangles2d):
                done = True
                break
            sub_triangles2d = triangles2d

        triangles3d = [Triangle3D(tri.points[0].to_3d(frame.origin, frame.u, frame.v),
                                  tri.points[1].to_3d(frame.origin, frame.u, frame.v),
                                  tri.points[2].to_3d(frame.origin, frame.u, frame.v)) for tri in sub_triangles2d]

        return triangles3d

    def middle(self):
        return (self.point1 + self.point2 + self.point3) / 3

    def normal(self):
        '''

        Returns
        -------
        normal to the face

        '''
        normal = self.surface3d.frame.w
        # vec12 = self.point2 - self.point1
        # vec13 = self.point3 - self.point1
        # normal  = vec12.cross(vec13)
        normal.normalize()
        return normal


class CylindricalFace3D(Face3D):
    """
    :param contours2d: The cylinder's contour2D
    :type contours2d: volmdlr.Contour2D
    :param cylindricalsurface3d: Information about the Cylinder
    :type cylindricalsurface3d: CylindricalSurface3D
    :param points: contours2d's point
    :type points: List of volmdlr.Point2D

    :Example:
        >>> contours2d is rectangular and will create a classic cylinder with x= 2*pi*radius, y=h
    """
    min_x_density = 5
    min_y_density = 1

    def __init__(self,
                 surface3d: CylindricalSurface3D,
                 surface2d: Surface2D,
                 name: str = ''):

        self.radius = surface3d.radius
        self.center = surface3d.frame.origin
        self.normal = surface3d.frame.w
        Face3D.__init__(self, surface3d=surface3d,
                        surface2d=surface2d,
                        name=name)
        self._bbox = None

    def copy(self, deep=True, memo=None):
        return CylindricalFace3D(self.surface3d.copy(), self.surface2d.copy(),
                                 self.name)

    @property
    def bounding_box(self):
        if not self._bbox:
            self._bbox = self.get_bounding_box()
        return self._bbox

    @bounding_box.setter
    def bounding_box(self, new_bouding_box):
        self._bbox = new_bouding_box

    def get_bounding_box(self):
        theta_min, theta_max, zmin, zmax = self.surface2d.outer_contour.bounding_rectangle()

        lower_center = self.surface3d.frame.origin + zmin * self.surface3d.frame.w
        upper_center = self.surface3d.frame.origin + zmax * self.surface3d.frame.w

        xmin, xmax = volmdlr.geometry.cos_image(theta_min, theta_max)
        ymin, ymax = volmdlr.geometry.sin_image(theta_min, theta_max)

        points = [(lower_center
                   + xmin * self.surface3d.radius * self.surface3d.frame.u
                   + ymin * self.surface3d.radius * self.surface3d.frame.v),
                  (lower_center
                   + xmax * self.surface3d.radius * self.surface3d.frame.u
                   + ymin * self.surface3d.radius * self.surface3d.frame.v),
                  (lower_center
                   + xmin * self.surface3d.radius * self.surface3d.frame.u
                   + ymax * self.surface3d.radius * self.surface3d.frame.v),
                  (lower_center
                   + xmax * self.surface3d.radius * self.surface3d.frame.u
                   + ymax * self.surface3d.radius * self.surface3d.frame.v),
                  (upper_center
                   + xmin * self.surface3d.radius * self.surface3d.frame.u
                   + ymin * self.surface3d.radius * self.surface3d.frame.v),
                  (upper_center
                   + xmax * self.surface3d.radius * self.surface3d.frame.u
                   + ymin * self.surface3d.radius * self.surface3d.frame.v),
                  (upper_center
                   + xmin * self.surface3d.radius * self.surface3d.frame.u
                   + ymax * self.surface3d.radius * self.surface3d.frame.v),
                  (upper_center
                   + xmax * self.surface3d.radius * self.surface3d.frame.u
                   + ymax * self.surface3d.radius * self.surface3d.frame.v)]

        return volmdlr.core.BoundingBox.from_points(points)

    def triangulation_lines(self, angle_resolution=5):
        theta_min, theta_max, zmin, zmax = self.surface2d.bounding_rectangle()
        delta_theta = theta_max - theta_min
        nlines = math.ceil(delta_theta * angle_resolution)
        lines = []
        for i in range(nlines):
            theta = theta_min + (i + 1) / (nlines + 1) * delta_theta
            lines.append(vme.Line2D(volmdlr.Point2D(theta, zmin),
                                    volmdlr.Point2D(theta, zmax)))
        return lines, []

    def range_closest(self, list_points):
        """
        This method has be edited as it was really bad coded:
            * parameter removed, use of self data instead
        """
        points_set = volmdlr.delete_double_point(list_points)
        points_set3D = CylindricalFace3D.points2d_to3d(None, [points_set],
                                                       self.radius, self.surface3d.frame)

        points_3dint = [points_set3D[0]]
        points_2dint = [points_set[0]]
        s = 1
        for k in range(1, len(points_set)):
            closest = points_set3D[s]
            while closest is None:
                s += 1
                closest = points_set3D[s]
            dist_min = (points_3dint[-1] - closest).norm()
            pos = s
            for i in range(s + 1, len(points_set3D)):
                close_test = points_set3D[i]
                if close_test is None:
                    continue
                else:
                    dist_test = (points_3dint[-1] - close_test).norm()
                    if dist_test <= dist_min:
                        dist_min = dist_test
                        closest = close_test
                        pos = i
            points_2dint.append(points_set[pos])
            points_set3D[pos] = None

        return points_2dint

    # def frame_mapping(self, frame, side, copy=True):
    #     if copy:
    #         new_cylindricalsurface3d = CylindricalSurface3D.frame_mapping(
    #             frame, side, copy)
    #         return CylindricalFace3D(self.contours2d, new_cylindricalsurface3d,
    #                                  points=self.points, name=self.name)
    #     else:
    #         self.cylindricalsurface3d.frame_mapping(frame, side, copy=False)

    def minimum_maximum(self):
        poly = self.surface2d.outer_contour.to_polygon() 
        points = poly.points
        min_h, min_theta = min([pt.y for pt in points]), min(
            [pt.x for pt in points])
        max_h, max_theta = max([pt.y for pt in points]), max(
            [pt.x for pt in points])
        return min_h, min_theta, max_h, max_theta

    def minimum_distance_points_cyl(self, other_cyl):
        r1, r2 = self.radius, other_cyl.radius
        min_h1, min_theta1, max_h1, max_theta1 = self.minimum_maximum()

        n1 = self.normal
        u1 = self.surface3d.frame.u
        v1 = self.surface3d.frame.v
        frame1 = volmdlr.Frame3D(self.center, u1, v1, n1)

        min_h2, min_theta2, max_h2, max_theta2 = other_cyl.minimum_maximum()

        n2 = other_cyl.normal
        u2 = other_cyl.surface3d.frame.u
        v2 = other_cyl.surface3d.frame.v
        frame2 = volmdlr.Frame3D(other_cyl.center, u2, v2, n2)
        # st2 = volmdlr.Point3D((r2*math.cos(min_theta2), r2*math.sin(min_theta2), min_h2))
        # start2 = frame2.old_coordinates(st2)

        w = other_cyl.center - self.center

        n1n1, n1u1, n1v1, n1n2, n1u2, n1v2 = n1.dot(n1), n1.dot(u1), n1.dot(
            v1), n1.dot(n2), n1.dot(u2), n1.dot(v2)
        u1u1, u1v1, u1n2, u1u2, u1v2 = u1.dot(u1), u1.dot(v1), u1.dot(
            n2), u1.dot(u2), u1.dot(v2)
        v1v1, v1n2, v1u2, v1v2 = v1.dot(v1), v1.dot(n2), v1.dot(u2), v1.dot(v2)
        n2n2, n2u2, n2v2 = n2.dot(n2), n2.dot(u2), n2.dot(v2)
        u2u2, u2v2, v2v2 = u2.dot(u2), u2.dot(v2), v2.dot(v2)

        w2, wn1, wu1, wv1, wn2, wu2, wv2 = w.dot(w), w.dot(n1), w.dot(
            u1), w.dot(v1), w.dot(n2), w.dot(u2), w.dot(v2)

        # x = (theta1, h1, theta2, h2)
        def distance_squared(x):
            return (n1n1 * (x[1] ** 2) + u1u1 * ((math.cos(x[0])) ** 2) * (
                    r1 ** 2) + v1v1 * ((math.sin(x[0])) ** 2) * (r1 ** 2)
                    + w2 + n2n2 * (x[3] ** 2) + u2u2 * (
                            (math.cos(x[2])) ** 2) * (r2 ** 2) + v2v2 * (
                            (math.sin(x[2])) ** 2) * (r2 ** 2)
                    + 2 * x[1] * r1 * math.cos(x[0]) * n1u1 + 2 * x[
                        1] * r1 * math.sin(x[0]) * n1v1 - 2 * x[1] * wn1
                    - 2 * x[1] * x[3] * n1n2 - 2 * x[1] * r2 * math.cos(
                        x[2]) * n1u2 - 2 * x[1] * r2 * math.sin(x[2]) * n1v2
                    + 2 * math.cos(x[0]) * math.sin(x[0]) * u1v1 * (
                            r1 ** 2) - 2 * r1 * math.cos(x[0]) * wu1
                    - 2 * r1 * x[3] * math.cos(
                        x[0]) * u1n2 - 2 * r1 * r2 * math.cos(x[0]) * math.cos(
                        x[2]) * u1u2
                    - 2 * r1 * r2 * math.cos(x[0]) * math.sin(
                        x[2]) * u1v2 - 2 * r1 * math.sin(x[0]) * wv1
                    - 2 * r1 * x[3] * math.sin(
                        x[0]) * v1n2 - 2 * r1 * r2 * math.sin(x[0]) * math.cos(
                        x[2]) * v1u2
                    - 2 * r1 * r2 * math.sin(x[0]) * math.sin(
                        x[2]) * v1v2 + 2 * x[3] * wn2 + 2 * r2 * math.cos(
                        x[2]) * wu2
                    + 2 * r2 * math.sin(x[2]) * wv2 + 2 * x[3] * r2 * math.cos(
                        x[2]) * n2u2 + 2 * x[3] * r2 * math.sin(x[2]) * n2v2
                    + 2 * math.cos(x[2]) * math.sin(x[2]) * u2v2 * (r2 ** 2))

        x01 = npy.array([(min_theta1 + max_theta1) / 2, (min_h1 + max_h1) / 2,
                         (min_theta2 + max_theta2) / 2, (min_h2 + max_h2) / 2])
        x02 = npy.array([min_theta1, (min_h1 + max_h1) / 2,
                         min_theta2, (min_h2 + max_h2) / 2])
        x03 = npy.array([max_theta1, (min_h1 + max_h1) / 2,
                         max_theta2, (min_h2 + max_h2) / 2])

        minimax = [(min_theta1, min_h1, min_theta2, min_h2),
                   (max_theta1, max_h1, max_theta2, max_h2)]

        res1 = scp.optimize.least_squares(distance_squared, x01,
                                          bounds=minimax)
        res2 = scp.optimize.least_squares(distance_squared, x02,
                                          bounds=minimax)
        res3 = scp.optimize.least_squares(distance_squared, x03,
                                          bounds=minimax)

        pt1 = volmdlr.Point3D(r1 * math.cos(res1.x[0]), 
                              r1 * math.sin(res1.x[0]),
                              res1.x[1])
        p1 = frame1.old_coordinates(pt1)
        pt2 = volmdlr.Point3D(r2 * math.cos(res1.x[2]), 
                              r2 * math.sin(res1.x[2]),
                              res1.x[3])
        p2 = frame2.old_coordinates(pt2)
        d = p1.point_distance(p2)
        result = res1

        res = [res2, res3]
        for couple in res:
            pttest1 = volmdlr.Point3D(r1 * math.cos(couple.x[0]),
                                      r1 * math.sin(couple.x[0]),
                                      couple.x[1])
            pttest2 = volmdlr.Point3D(r2 * math.cos(couple.x[2]),
                                      r2 * math.sin(couple.x[2]),
                                      couple.x[3])
            ptest1 = frame1.old_coordinates(pttest1)
            ptest2 = frame2.old_coordinates(pttest2)
            dtest = ptest1.point_distance(ptest2)
            if dtest < d:
                result = couple
                p1, p2 = ptest1, ptest2

        pt1_2d = volmdlr.Point2D(result.x[0], result.x[1])
        pt2_2d = volmdlr.Point2D(result.x[2], result.x[3])

        if not (self.surface2d.outer_contour.point_belongs(pt1_2d)):
            # Find the closest one
            
            poly1 = self.surface2d.outer_contour.to_polygon()
            _, new_pt1_2d = poly1.point_border_distance(pt1_2d,
                                                         return_other_point=True)
            pt1 = volmdlr.Point3D(r1 * math.cos(new_pt1_2d[0]),
                                  r1 * math.sin(new_pt1_2d[0]),
                                  new_pt1_2d[1])
            p1 = frame1.old_coordinates(pt1)

        if not (other_cyl.surface2d.outer_contour.point_belongs(pt2_2d)):
            # Find the closest one
            
            poly2 = other_cyl.surface2d.outer_contour.to_polygon()
            _, new_pt2_2d = poly2.point_border_distance(pt2_2d,
                                                         return_other_point=True)
            pt2 = volmdlr.Point3D(r2 * math.cos(new_pt2_2d[0]),
                                  r2 * math.sin(new_pt2_2d[0]),
                                  new_pt2_2d[1])
            p2 = frame2.old_coordinates(pt2)

        return p1, p2

<<<<<<< HEAD
    def minimum_distance_points_plane(self, planeface):
        #Doesn't take in to account hole
        
=======
    def minimum_distance_points_plane(self,
                                      planeface):  # Planeface with contour2D
        # ADD THE FACT THAT PLANEFACE.CONTOURS : [0] = contours totale, le reste = trous
>>>>>>> fcc7c8ef
        r = self.radius
        min_h1, min_theta1, max_h1, max_theta1 = self.minimum_maximum()

        n1 = self.normal
        u1 = self.surface3d.frame.u
        v1 = self.surface3d.frame.v
        frame1 = volmdlr.Frame3D(self.center, u1, v1, n1)

        poly2d = planeface.surface2d.outer_contour.to_polygon()
        pfpoints = poly2d.points
<<<<<<< HEAD
        xmin, ymin = min([pt.x for pt in pfpoints]), min([pt.y for pt in pfpoints])
        xmax, ymax = max([pt.x for pt in pfpoints]), max([pt.y for pt in pfpoints])
        origin = planeface.surface3d.frame.origin
        vx, vy = planeface.surface3d.frame.u, planeface.surface3d.frame.v
                         
        pf1_2d, pf2_2d = volmdlr.Point2D(xmin, ymin), volmdlr.Point2D(xmin, ymax)
        pf3_2d, pf4_2d = volmdlr.Point2D(xmax, ymin), volmdlr.Point2D(xmax, ymax)
=======
        xmin, ymin = min([pt[0] for pt in pfpoints]), min(
            [pt[1] for pt in pfpoints])
        xmax, ymax = max([pt[0] for pt in pfpoints]), max(
            [pt[1] for pt in pfpoints])
        origin, vx, vy = planeface.plane.origin, planeface.plane.vectors[0], \
            planeface.plane.vectors[1]
        pf1_2d, pf2_2d = volmdlr.Point2D((xmin, ymin)), volmdlr.Point2D(
            (xmin, ymax))
        pf3_2d, pf4_2d = volmdlr.Point2D((xmax, ymin)), volmdlr.Point2D(
            (xmax, ymax))
>>>>>>> fcc7c8ef
        pf1, pf2 = pf1_2d.to_3d(origin, vx, vy), pf2_2d.to_3d(origin, vx, vy)
        pf3, _ = pf3_2d.to_3d(origin, vx, vy), pf4_2d.to_3d(origin, vx, vy)

        u, v = (pf3 - pf1), (pf2 - pf1)
        u.normalize()
        v.normalize()

        w = pf1 - self.center

        n1n1, n1u1, n1v1, n1u, n1v = n1.dot(n1), n1.dot(u1), n1.dot(
            v1), n1.dot(u), n1.dot(v)
        u1u1, u1v1, u1u, u1v = u1.dot(u1), u1.dot(v1), u1.dot(u), u1.dot(v)
        v1v1, v1u, v1v = v1.dot(v1), v1.dot(u), v1.dot(v)
        uu, uv, vv = u.dot(u), u.dot(v), v.dot(v)

        w2, wn1, wu1, wv1, wu, wv = w.dot(w), w.dot(n1), w.dot(u1), w.dot(
            v1), w.dot(u), w.dot(v)

        # x = (h, theta, x, y)
        def distance_squared(x):
            return (n1n1 * (x[0] ** 2) + ((math.cos(x[1])) ** 2) * u1u1 * (
                    r ** 2) + ((math.sin(x[1])) ** 2) * v1v1 * (r ** 2)
                    + w2 + uu * (x[2] ** 2) + vv * (x[3] ** 2) + 2 * x[
                        0] * math.cos(x[1]) * r * n1u1
                    + 2 * x[0] * math.sin(x[1]) * r * n1v1 - 2 * x[
                        0] * wn1 - 2 * x[0] * x[2] * n1u
                    - 2 * x[0] * x[3] * n1v + 2 * math.sin(x[1]) * math.cos(
                        x[1]) * u1v1 * (r ** 2)
                    - 2 * r * math.cos(x[1]) * wu1 - 2 * r * x[2] * math.cos(
                        x[1]) * u1u
                    - 2 * r * x[3] * math.sin(x[1]) * u1v - 2 * r * math.sin(
                        x[1]) * wv1
                    - 2 * r * x[2] * math.sin(x[1]) * v1u - 2 * r * x[
                        3] * math.sin(x[1]) * v1v
                    + 2 * x[2] * wu + 2 * x[3] * wv + 2 * x[2] * x[3] * uv)

        x01 = npy.array([(min_h1 + max_h1) / 2, (min_theta1 + max_theta1) / 2,
                         (xmax - xmin) / 2, (ymax - ymin) / 2])

        minimax = [(min_h1, min_theta1, 0, 0),
                   (max_h1, max_theta1, xmax - xmin, ymax - ymin)]

        res1 = scp.optimize.least_squares(distance_squared, x01,
                                          bounds=minimax)

        pt1 = volmdlr.Point3D(r * math.cos(res1.x[1]), r * math.sin(res1.x[1]), res1.x[0])
        p1 = frame1.old_coordinates(pt1)
        p2 = pf1 + res1.x[2] * u + res1.x[3] * v
        pt1_2d = volmdlr.Point2D(res1.x[1], res1.x[0])
        pt2_2d = p2.to_2d(pf1, u, v)

        if not (self.surface2d.outer_contour.point_belongs(pt1_2d)):
            # Find the closest one

            poly1 = self.surface2d.outer_contour.to_polygon()
            _, new_pt1_2d = poly1.point_border_distance(pt1_2d,
                                                         return_other_point=True)
            pt1 = volmdlr.Point3D(r * math.cos(new_pt1_2d[0]),
                                  r * math.sin(new_pt1_2d[0]),
                                  new_pt1_2d[1])
            p1 = frame1.old_coordinates(pt1)

        if not (planeface.surface2d.outer_contour.point_belongs(pt2_2d)):
            # Find the closest one
            poly2 = planeface.surface2d.outer_contour.to_polygon()
            _, new_pt2_2d = poly2.point_border_distance(pt2_2d,
                                                         return_other_point=True)
            pt2 = volmdlr.Point2D(new_pt2_2d[0], new_pt2_2d[1])
            p2 = pt2.to_3d(pf1, u, v)

        return p1, p2

    def minimum_distance(self, other_face, return_points=False):
        if other_face.__class__ is CylindricalFace3D:
            p1, p2 = self.minimum_distance_points_cyl(other_face)
            if return_points:
                return p1.point_distance(p2), p1, p2
            else:
                return p1.point_distance(p2)

        if other_face.__class__ is PlaneFace3D:
            p1, p2 = self.minimum_distance_points_plane(other_face)
            if return_points:
                return p1.point_distance(p2), p1, p2
            else:
                return p1.point_distance(p2)

        if other_face.__class__ is ToroidalFace3D:
            p1, p2 = other_face.minimum_distance_points_cyl(self)
            if return_points:
                return p1.point_distance(p2), p1, p2
            else:
                return p1.point_distance(p2)

        else:
            return NotImplementedError

    def adjacent_direction(self, other_face3d):
        '''
        find out in which direction the faces are adjacent
        Parameters
        ----------
        other_face3d : volmdlr.faces.CylindricalFace3D
        Returns
        -------
        adjacent_direction
        '''

        contour1 = self.outer_contour3d
        contour2 = other_face3d.outer_contour3d
        point1, point2 = contour1.shared_primitives_extremities(contour2)

        coord = point1 - point2
        coord = [abs(coord.x), abs(coord.y)]

        if coord.index(max(coord)) == 0:
            return 'x'
        else:
            return 'y'


class ToroidalFace3D(Face3D):
    """
    :param contours2d: The Tore's contour2D
    :type contours2d: volmdlr.Contour2D
    :param toroidalsurface3d: Information about the Tore
    :type toroidalsurface3d: ToroidalSurface3D
    :param theta: angle of cut in main circle direction
    :param phi: angle of cut in secondary circle direction
    :type points: List of float

    Example
        contours2d is rectangular and will create a classic tore with x:2*pi, y:2*pi
        x is for exterior, and y for the circle to revolute
        points = [pi, 2*pi] for an half tore
    """
    min_x_density = 5
    min_y_density = 1

    def __init__(self, surface3d: ToroidalSurface3D,
                 surface2d: Surface2D,
                 name: str = ''):

        # self.toroidalsurface3d = toroidalsurface3d

        self.R = surface3d.R
        self.r = surface3d.r
        self.center = surface3d.frame.origin
        self.normal = surface3d.frame.w

        theta_min, theta_max, phi_min, phi_max = surface2d.outer_contour.bounding_rectangle()

        self.theta_min = theta_min
        self.theta_max = theta_max
        self.phi_min = phi_min
        self.phi_max = phi_max

        # contours3d = [self.toroidalsurface3d.contour2d_to_3d(c)\
        #               for c in [outer_contour2d]+inners_contours2d]

        Face3D.__init__(self,
                        surface3d=surface3d,
                        surface2d=surface2d,
                        name=name)
        self._bbox = None

    def copy(self, deep=True, memo=None):
        return ToroidalFace3D(self.surface3d.copy(), self.surface2d.copy(),
                              self.name)

    def points_resolution(self, line, pos,
                          resolution):  # With a resolution wished
        points = []
        points.append(line.points[0])
        limit = line.points[1].vector[pos]
        start = line.points[0].vector[pos]
        vec = [0, 0]
        vec[pos] = start
        echelon = [line.points[0].vector[0] - vec[0],
                   line.points[0].vector[1] - vec[1]]
        flag = start + resolution
        while flag < limit:
            echelon[pos] = flag
            flag += resolution
            points.append(volmdlr.Point2D(echelon))
        points.append(line.points[1])
        return points

    @property
    def bounding_box(self):
        if not self._bbox:
            self._bbox = self.get_bounding_box()
        return self._bbox

    @bounding_box.setter
    def bounding_box(self, new_bouding_box):
        self._bbox = new_bouding_box

    def get_bounding_box(self):
        return self.surface3d._bounding_box()

    def triangulation_lines(self, angle_resolution=5):
        theta_min, theta_max, phi_min, phi_max = self.surface2d.bounding_rectangle()

        delta_theta = theta_max - theta_min
        nlines_x = int(delta_theta * angle_resolution)
        lines_x = []
        for i in range(nlines_x):
            theta = theta_min + (i + 1) / (nlines_x + 1) * delta_theta
            lines_x.append(vme.Line2D(volmdlr.Point2D(theta, phi_min),
                                      volmdlr.Point2D(theta, phi_max)))
        delta_phi = phi_max - phi_min
        nlines_y = int(delta_phi * angle_resolution)
        lines_y = []
        for i in range(nlines_y):
            phi = phi_min + (i + 1) / (nlines_y + 1) * delta_phi
            lines_y.append(vme.Line2D(volmdlr.Point2D(theta_min, phi),
                                      volmdlr.Point2D(theta_max, phi)))
        return lines_x, lines_y

# =============================================================================
#  This code seems buggy...
# =============================================================================

    def minimum_maximum_tore(self):
        poly = self.surface2d.outer_contour.to_polygon() 
        points = poly.points
        min_phi, min_theta = min([pt[1] for pt in points]), min(
            [pt[0] for pt in points])
        max_phi, max_theta = max([pt[1] for pt in points]), max(
            [pt[0] for pt in points])
        return min_phi, min_theta, max_phi, max_theta

    def minimum_distance_points_tore(self, other_tore):
        R1, r1, R2, r2 = self.R, self.r, other_tore.R, other_tore.r

        min_phi1, min_theta1, max_phi1, max_theta1 = self.minimum_maximum_tore()

        # start1 = self.start
        n1 = self.normal
        u1 = self.surface3d.frame.u
        v1 = self.surface3d.frame.v
        # frame1 = volmdlr.Frame3D(self.center, u1, v1, n1)
        # start1 = self.points2d_to3d([[min_theta1, min_phi1]], R1, r1, frame1)

        min_phi2, min_theta2, max_phi2, max_theta2 = self.minimum_maximum_tore()

        # start2 = other_tore.start
        n2 = other_tore.normal
        u2 = other_tore.surface3d.frame.u
        v2 = other_tore.surface3d.frame.v
        # frame2 = volmdlr.Frame3D(other_tore.center, u2, v2, n2)
        # start2 = other_tore.points2d_to3d([[min_theta2, min_phi2]], R2, r2, frame2)

        w = other_tore.center - self.center

        n1n1, n1u1, n1v1, n1n2, n1u2, n1v2 = n1.dot(n1), n1.dot(u1), n1.dot(
            v1), n1.dot(n2), n1.dot(u2), n1.dot(v2)
        u1u1, u1v1, u1n2, u1u2, u1v2 = u1.dot(u1), u1.dot(v1), u1.dot(
            n2), u1.dot(u2), u1.dot(v2)
        v1v1, v1n2, v1u2, v1v2 = v1.dot(v1), v1.dot(n2), v1.dot(u2), v1.dot(v2)
        n2n2, n2u2, n2v2 = n2.dot(n2), n2.dot(u2), n2.dot(v2)
        u2u2, u2v2, v2v2 = u2.dot(u2), u2.dot(v2), v2.dot(v2)

        w2, wn1, wu1, wv1, wn2, wu2, wv2 = w.dot(w), w.dot(n1), w.dot(
            u1), w.dot(v1), w.dot(n2), w.dot(u2), w.dot(v2)

        # x = (phi1, theta1, phi2, theta2)
        def distance_squared(x):
            return (u1u1 * (((R1 + r1 * math.cos(x[0])) * math.cos(x[1])) ** 2)
                    + v1v1 * (((R1 + r1 * math.cos(x[0])) * math.sin(
                        x[1])) ** 2)
                    + n1n1 * ((math.sin(x[0])) ** 2) * (r1 ** 2) + w2
                    + u2u2 * (((R2 + r2 * math.cos(x[2])) * math.cos(
                        x[3])) ** 2)
                    + v2v2 * (((R2 + r2 * math.cos(x[2])) * math.sin(
                        x[3])) ** 2)
                    + n2n2 * ((math.sin(x[2])) ** 2) * (r2 ** 2)
                    + 2 * u1v1 * math.cos(x[1]) * math.sin(x[1]) * (
                            (R1 + r1 * math.cos(x[0])) ** 2)
                    + 2 * (R1 + r1 * math.cos(x[0])) * math.cos(
                        x[1]) * r1 * math.sin(x[0]) * n1u1
                    - 2 * (R1 + r1 * math.cos(x[0])) * math.cos(x[1]) * wu1
                    - 2 * (R1 + r1 * math.cos(x[0])) * (
                            R2 + r2 * math.cos(x[2])) * math.cos(
                        x[1]) * math.cos(x[3]) * u1u2
                    - 2 * (R1 + r1 * math.cos(x[0])) * (
                            R2 + r2 * math.cos(x[2])) * math.cos(
                        x[1]) * math.sin(x[3]) * u1v2
                    - 2 * (R1 + r1 * math.cos(x[0])) * math.cos(
                        x[1]) * r2 * math.sin(x[2]) * u1n2
                    + 2 * (R1 + r1 * math.cos(x[0])) * math.sin(
                        x[1]) * r1 * math.sin(x[0]) * n1v1
                    - 2 * (R1 + r1 * math.cos(x[0])) * math.sin(x[1]) * wv1
                    - 2 * (R1 + r1 * math.cos(x[0])) * (
                            R2 + r2 * math.cos(x[2])) * math.sin(
                        x[1]) * math.cos(x[3]) * v1u2
                    - 2 * (R1 + r1 * math.cos(x[0])) * (
                            R2 + r2 * math.cos(x[2])) * math.sin(
                        x[1]) * math.sin(x[3]) * v1v2
                    - 2 * (R1 + r1 * math.cos(x[0])) * math.sin(
                        x[1]) * r2 * math.sin(x[2]) * v1n2
                    - 2 * r1 * math.sin(x[0]) * wn1
                    - 2 * r1 * math.sin(x[0]) * (
                            R2 + r2 * math.cos(x[2])) * math.cos(
                        x[3]) * n1u2
                    - 2 * r1 * math.sin(x[0]) * (
                            R2 + r2 * math.cos(x[2])) * math.sin(
                        x[3]) * n1v2
                    - 2 * r1 * r2 * math.sin(x[0]) * math.sin(x[2]) * n1n2
                    + 2 * (R2 + r2 * math.cos(x[2])) * math.cos(x[3]) * wu2
                    + 2 * (R2 + r2 * math.cos(x[2])) * math.sin(x[3]) * wv2
                    + 2 * r2 * math.sin(x[2]) * wn2
                    + 2 * u2v2 * math.cos(x[3]) * math.sin(x[3]) * (
                            (R2 + r2 * math.cos(x[2])) ** 2)
                    + 2 * math.cos(x[3]) * (
                            R2 + r2 * math.cos(x[2])) * r2 * math.sin(
                        x[2]) * n2u2
                    + 2 * math.sin(x[3]) * (
                            R2 + r2 * math.cos(x[2])) * r2 * math.sin(
                        x[2]) * n2v2)

        x01 = npy.array(
            [(min_phi1 + max_phi1) / 2, (min_theta1 + max_theta1) / 2,
              (min_phi2 + max_phi2) / 2, (min_theta2 + max_theta2) / 2])
        x02 = npy.array([min_phi1, min_theta1,
                          min_phi2, min_theta2])
        x03 = npy.array([max_phi1, max_theta1,
                          max_phi2, max_theta2])

        minimax = [(min_phi1, min_theta1, min_phi2, min_theta2),
                    (max_phi1, max_theta1, max_phi2, max_theta2)]

        res1 = scp.optimize.least_squares(distance_squared, x01,
                                          bounds=minimax)
        res2 = scp.optimize.least_squares(distance_squared, x02,
                                          bounds=minimax)
        res3 = scp.optimize.least_squares(distance_squared, x03,
                                          bounds=minimax)

        # frame1, frame2 = volmdlr.Frame3D(self.center, u1, v1, n1), volmdlr.Frame3D(other_tore.center, u2, v2, n2)
        p1 = self.surface3d.point2d_to_3d(volmdlr.Point2D(res1.x[1], res1.x[0]))
        p2 = other_tore.surface3d.point2d_to_3d(volmdlr.Point2D(res1.x[3], res1.x[2]))
        d = p1.point_distance(p2)
        result = res1

        res = [res2, res3]
        for couple in res:
            ptest1 = self.surface3d.point2d_to_3d(volmdlr.Point2D(couple.x[1], couple.x[0]))
            ptest2 = other_tore.surface3d.point2d_to_3d(volmdlr.Point2D(couple.x[3], couple.x[2]))
            dtest = ptest1.point_distance(ptest2)
            if dtest < d:
                result = couple
                p1, p2 = ptest1, ptest2

        pt1_2d = volmdlr.Point2D(result.x[1], result.x[0])
        pt2_2d = volmdlr.Point2D(result.x[3], result.x[2])

        if not self.surface2d.outer_contour.point_belongs(pt1_2d):
            # Find the closest one

            poly1 = self.surface2d.outer_contour.to_polygon()
            _, new_pt1_2d = poly1.point_border_distance(pt1_2d,
                                                        return_other_point=True)

            p1 = self.surface3d.point2d_to_3d(volmdlr.Point2D(new_pt1_2d[0],
                                                               new_pt1_2d[1]))

        if not other_tore.surface2d.outer_contour.point_belongs(pt2_2d):
            # Find the closest one

            poly2 = other_tore.surface2d.outer_contour.to_polygon()
            _, new_pt2_2d = poly2.point_border_distance(pt2_2d,
                                                        return_other_point=True)

            p2 = other_tore.surface3d.point2d_to_3d(volmdlr.Point2D(new_pt2_2d[0],
                                                                    new_pt2_2d[1]))

        return p1, p2

    def minimum_distance_points_cyl(self, cyl):
        R2, r2, r = self.R, self.r, cyl.radius

        min_h, min_theta, max_h, max_theta = cyl.minimum_maximum()

        n1 = cyl.normal
        u1 = cyl.surface3d.frame.u
        v1 = cyl.surface3d.frame.v
        frame1 = volmdlr.Frame3D(cyl.center, u1, v1, n1)
        # st1 = volmdlr.Point3D((r*math.cos(min_theta), r*math.sin(min_theta), min_h))
        # start1 = frame1.old_coordinates(st1)

        min_phi2, min_theta2, max_phi2, max_theta2 = self.minimum_maximum_tore()

        n2 = self.normal
        u2 = self.surface3d.frame.u
        v2 = self.surface3d.frame.v
        # frame2 = volmdlr.Frame3D(self.center, u2, v2, n2)
        # start2 = self.points2d_to3d([[min_theta2, min_phi2]], R2, r2, frame2)

        w = self.center - cyl.center

        n1n1, n1u1, n1v1, n1n2, n1u2, n1v2 = n1.dot(n1), n1.dot(u1), n1.dot(
            v1), n1.dot(n2), n1.dot(u2), n1.dot(v2)
        u1u1, u1v1, u1n2, u1u2, u1v2 = u1.dot(u1), u1.dot(v1), u1.dot(
            n2), u1.dot(u2), u1.dot(v2)
        v1v1, v1n2, v1u2, v1v2 = v1.dot(v1), v1.dot(n2), v1.dot(u2), v1.dot(v2)
        n2n2, n2u2, n2v2 = n2.dot(n2), n2.dot(u2), n2.dot(v2)
        u2u2, u2v2, v2v2 = u2.dot(u2), u2.dot(v2), v2.dot(v2)

        w2, wn1, wu1, wv1, wn2, wu2, wv2 = w.dot(w), w.dot(n1), w.dot(
            u1), w.dot(v1), w.dot(n2), w.dot(u2), w.dot(v2)

        # x = (theta, h, phi2, theta2)
        def distance_squared(x):
            return (u1u1 * ((math.cos(x[0]) * r) ** 2) + v1v1 * (
                    (math.sin(x[0]) * r) ** 2)
                    + n1n1 * (x[1] ** 2) + w2
                    + u2u2 * (((R2 + r2 * math.cos(x[2])) * math.cos(
                        x[3])) ** 2)
                    + v2v2 * (((R2 + r2 * math.cos(x[2])) * math.sin(
                        x[3])) ** 2)
                    + n2n2 * ((math.sin(x[2])) ** 2) * (r2 ** 2)
                    + 2 * u1v1 * math.cos(x[0]) * math.sin(x[0]) * (r ** 2)
                    + 2 * r * math.cos(x[0]) * x[1] * n1u1 - 2 * r * math.cos(
                        x[0]) * wu1
                    - 2 * r * math.cos(x[0]) * (
                            R2 + r2 * math.cos(x[2])) * math.cos(
                        x[3]) * u1u2
                    - 2 * r * math.cos(x[0]) * (
                            R2 + r2 * math.cos(x[2])) * math.sin(
                        x[3]) * u1v2
                    - 2 * r * math.cos(x[0]) * r2 * math.sin(x[2]) * u1n2
                    + 2 * r * math.sin(x[0]) * x[1] * n1v1 - 2 * r * math.sin(
                        x[0]) * wv1
                    - 2 * r * math.sin(x[0]) * (
                            R2 + r2 * math.cos(x[2])) * math.cos(
                        x[3]) * v1u2
                    - 2 * r * math.sin(x[0]) * (
                            R2 + r2 * math.cos(x[2])) * math.sin(
                        x[3]) * v1v2
                    - 2 * r * math.sin(x[0]) * r2 * math.sin(x[2]) * v1n2 - 2 *
                    x[1] * wn1
                    - 2 * x[1] * (R2 + r2 * math.cos(x[2])) * math.cos(
                        x[3]) * n1u2
                    - 2 * x[1] * (R2 + r2 * math.cos(x[2])) * math.sin(
                        x[3]) * n1v2
                    - 2 * x[1] * r2 * math.sin(x[2]) * n1n2
                    + 2 * (R2 + r2 * math.cos(x[2])) * math.cos(x[3]) * wu2
                    + 2 * (R2 + r2 * math.cos(x[2])) * math.sin(x[3]) * wv2
                    + 2 * r2 * math.sin(x[2]) * wn2
                    + 2 * u2v2 * math.cos(x[3]) * math.sin(x[3]) * (
                            (R2 + r2 * math.cos(x[2])) ** 2)
                    + 2 * math.cos(x[3]) * (
                            R2 + r2 * math.cos(x[2])) * r2 * math.sin(
                        x[2]) * n2u2
                    + 2 * math.sin(x[3]) * (
                            R2 + r2 * math.cos(x[2])) * r2 * math.sin(
                        x[2]) * n2v2)

        x01 = npy.array([(min_theta + max_theta) / 2, (min_h + max_h) / 2,
                          (min_phi2 + max_phi2) / 2,
                          (min_theta2 + max_theta2) / 2])
        x02 = npy.array([min_theta, min_h,
                          min_phi2, min_theta2])
        x03 = npy.array([max_theta, max_h,
                          max_phi2, max_theta2])

        minimax = [(min_theta, min_h, min_phi2, min_theta2),
                    (max_theta, max_h, max_phi2, max_theta2)]

        res1 = scp.optimize.least_squares(distance_squared, x01,
                                          bounds=minimax)
        res2 = scp.optimize.least_squares(distance_squared, x02,
                                          bounds=minimax)
        res3 = scp.optimize.least_squares(distance_squared, x03,
                                          bounds=minimax)

        pt1 = volmdlr.Point3D(r * math.cos(res1.x[0]), 
                              r * math.sin(res1.x[0]), res1.x[1])
        p1 = frame1.old_coordinates(pt1)
        p2 = self.surface3d.point2d_to_3d(volmdlr.Point2D(res1.x[3], res1.x[2]))
        d = p1.point_distance(p2)
        result = res1

        res = [res2, res3]
        for couple in res:
            pttest1 = volmdlr.Point3D(r * math.cos(couple.x[0]),
                                      r * math.sin(couple.x[0]), couple.x[1])
            ptest1 = frame1.old_coordinates(pttest1)
            ptest2 = self.surface3d.point2d_to_3d(volmdlr.Point2D(couple.x[3], couple.x[2]))
            dtest = ptest1.point_distance(ptest2)
            if dtest < d:
                result = couple
                p1, p2 = ptest1, ptest2

        pt1_2d = volmdlr.Point2D(result.x[0], result.x[1])
        pt2_2d = volmdlr.Point2D(result.x[3], result.x[2])

        if not self.surface2d.outer_contour.point_belongs(pt2_2d):
            # Find the closest one
            poly2 = self.surface2d.outer_contour.to_polygon()
            _, new_pt2_2d = poly2.point_border_distance(pt2_2d,
                                                        return_other_point=True)
            
            p2 = self.surface3d.point2d_to_3d(volmdlr.Point2D(new_pt2_2d[0],
                                                              new_pt2_2d[1]))

        if not cyl.surface2d.outer_contour.point_belongs(pt1_2d):
            # Find the closest one
            poly1 = cyl.surface2d.outer_contour.to_polygon()
            _, new_pt1_2d = poly1.point_border_distance(pt1_2d,
                                                        return_other_point=True)

            pt1 = volmdlr.Point3D(r * math.cos(new_pt1_2d[0]),
                                  r * math.sin(new_pt1_2d[0]),
                                  new_pt1_2d[1])
            p1 = frame1.old_coordinates(pt1)

        return p1, p2

    def minimum_distance_points_plane(self,
                                      planeface):  # Planeface with contour2D
        # TODO: check that it takes into account holes

        poly2d = planeface.surface2d.outer_contour.to_polygon()
        pfpoints = poly2d.points
        xmin, ymin = min([pt[0] for pt in pfpoints]), min([pt[1] for pt in pfpoints])
        xmax, ymax = max([pt[0] for pt in pfpoints]), max([pt[1] for pt in pfpoints])
        origin, vx, vy = planeface.surface3d.frame.origin, planeface.surface3d.frame.u, \
                          planeface.surface3d.frame.v
        pf1_2d, pf2_2d = volmdlr.Point2D(xmin, ymin), volmdlr.Point2D(xmin, ymax)
        pf3_2d, pf4_2d = volmdlr.Point2D(xmax, ymin), volmdlr.Point2D(xmax, ymax)
        pf1, pf2 = pf1_2d.to_3d(origin, vx, vy), pf2_2d.to_3d(origin, vx, vy)
        pf3, _ = pf3_2d.to_3d(origin, vx, vy), pf4_2d.to_3d(origin, vx, vy)

        u, v = (pf3 - pf1), (pf2 - pf1)
        u.normalize()
        v.normalize()

        R1, r1 = self.R, self.r
        min_phi1, min_theta1, max_phi1, max_theta1 = self.minimum_maximum_tore()

        n1 = self.normal
        u1 = self.surface3d.frame.u
        v1 = self.surface3d.frame.v
        # frame1 = volmdlr.Frame3D(self.center, u1, v1, n1)
        # start1 = self.points2d_to3d([[min_theta1, min_phi1]], R1, r1, frame1)

        w = self.center - pf1

        n1n1, n1u1, n1v1, n1u, n1v = n1.dot(n1), n1.dot(u1), n1.dot(
            v1), n1.dot(u), n1.dot(v)
        u1u1, u1v1, u1u, u1v = u1.dot(u1), u1.dot(v1), u1.dot(u), u1.dot(v)
        v1v1, v1u, v1v = v1.dot(v1), v1.dot(u), v1.dot(v)
        uu, uv, vv = u.dot(u), u.dot(v), v.dot(v)

        w2, wn1, wu1, wv1, wu, wv = w.dot(w), w.dot(n1), w.dot(u1), w.dot(
            v1), w.dot(u), w.dot(v)

        # x = (x, y, phi1, theta1)
        def distance_squared(x):
            return (uu * (x[0] ** 2) + vv * (x[1] ** 2) + w2
                    + u1u1 * (((R1 + r1 * math.cos(x[2])) * math.cos(
                        x[3])) ** 2)
                    + v1v1 * (((R1 + r1 * math.cos(x[2])) * math.sin(
                        x[3])) ** 2)
                    + n1n1 * ((math.sin(x[2])) ** 2) * (r1 ** 2)
                    + 2 * x[0] * x[1] * uv - 2 * x[0] * wu
                    - 2 * x[0] * (R1 + r1 * math.cos(x[2])) * math.cos(
                        x[3]) * u1u
                    - 2 * x[0] * (R1 + r1 * math.cos(x[2])) * math.sin(
                        x[3]) * v1u
                    - 2 * x[0] * math.sin(x[2]) * r1 * n1u - 2 * x[1] * wv
                    - 2 * x[1] * (R1 + r1 * math.cos(x[2])) * math.cos(
                        x[3]) * u1v
                    - 2 * x[1] * (R1 + r1 * math.cos(x[2])) * math.sin(
                        x[3]) * v1v
                    - 2 * x[1] * math.sin(x[2]) * r1 * n1v
                    + 2 * (R1 + r1 * math.cos(x[2])) * math.cos(x[3]) * wu1
                    + 2 * (R1 + r1 * math.cos(x[2])) * math.sin(x[3]) * wv1
                    + 2 * math.sin(x[2]) * r1 * wn1
                    + 2 * u1v1 * math.cos(x[3]) * math.sin(x[3]) * (
                            (R1 + r1 * math.cos(x[2])) ** 2)
                    + 2 * (R1 + r1 * math.cos(x[2])) * math.cos(
                        x[3]) * r1 * math.sin(x[2]) * n1u1
                    + 2 * (R1 + r1 * math.cos(x[2])) * math.sin(
                        x[3]) * r1 * math.sin(x[2]) * n1v1)

        x01 = npy.array([(xmax - xmin) / 2, (ymax - ymin) / 2,
                          (min_phi1 + max_phi1) / 2,
                          (min_theta1 + max_theta1) / 2])

        minimax = [(0, 0, min_phi1, min_theta1),
                    (xmax - xmin, ymax - ymin, max_phi1, max_theta1)]

        res1 = scp.optimize.least_squares(distance_squared, x01,
                                          bounds=minimax)

        # frame1 = volmdlr.Frame3D(self.center, u1, v1, n1)
        p1 = self.surface3d.point2d_to_3d(volmdlr.Point2D(res1.x[3], res1.x[2]))
        p2 = pf1 + res1.x[2] * u + res1.x[3] * v

        pt1_2d = volmdlr.Point2D(res1.x[3], res1.x[2])
        pt2_2d = p2.to_2d(pf1, u, v)

        if not self.surface2d.outer_contour.point_belongs(pt1_2d):
            # Find the closest one
            poly1 = self.surface2d.outer_contour.to_polygon()
            _, new_pt1_2d = poly1.point_border_distance(pt1_2d,
                                                         return_other_point=True)

            p1 = self.surface3d.point2d_to_3d(volmdlr.Point2D(new_pt1_2d[0],
                                                              new_pt1_2d[1]))

        if not planeface.surface2d.outer_contour.point_belongs(pt2_2d):
            # Find the closest one
            poly2 = planeface.surface2d.outer_contour.to_polygon()
            _, new_pt2_2d = poly2.point_border_distance(pt2_2d,
                                                         return_other_point=True)

            p2 = volmdlr.Point2D(new_pt2_2d[0],new_pt2_2d[1]).to_3d(pf1, u, v)

        return p1, p2

    def minimum_distance(self, other_face, return_points=False):
        if other_face.__class__ is ToroidalFace3D:
            p1, p2 = self.minimum_distance_points_tore(other_face)
            if return_points:
                return p1.point_distance(p2), p1, p2
            else:
                return p1.point_distance(p2)

        if other_face.__class__ is CylindricalFace3D:
            p1, p2 = self.minimum_distance_points_cyl(other_face)
            if return_points:
                return p1.point_distance(p2), p1, p2
            else:
                return p1.point_distance(p2)

        if other_face.__class__ is PlaneFace3D:
            p1, p2 = self.minimum_distance_points_plane(other_face)
            if return_points:
                return p1.point_distance(p2), p1, p2
            else:
                return p1.point_distance(p2)
        else:
            return NotImplementedError

# =============================================================================
# End code buggy... 
# =============================================================================


class ConicalFace3D(Face3D):
    """
    :param contours2d: The Cone's contour2D
    :type contours2d: volmdlr.Contour2D
    :param conicalsurface3d: Information about the Cone
    :type conicalsurface3d: ConicalSurface3D
    :param points: Contour2d's parameter Cone
    :type points: List of float

    """
    min_x_density = 5
    min_y_density = 1

    def __init__(self, surface3d: ConicalSurface3D,
                 surface2d: Surface2D,
                 name: str = ''):

        Face3D.__init__(self,
                        surface3d=surface3d,
                        surface2d=surface2d,
                        name=name)
        self._bbox = None

    @property
    def bounding_box(self):
        if not self._bbox:
            self._bbox = self.get_bounding_box()
        return self._bbox

    @bounding_box.setter
    def bounding_box(self, new_bouding_box):
        self._bbox = new_bouding_box

    def get_bounding_box(self):
        theta_min, theta_max, zmin, zmax = self.surface2d.outer_contour.bounding_rectangle()

        xp = (volmdlr.X3D.dot(self.surface3d.frame.u) * self.surface3d.frame.u
              + volmdlr.X3D.dot(
                    self.surface3d.frame.v) * self.surface3d.frame.v)
        try:
            xp.normalize()
        except ZeroDivisionError:
            pass
        yp = (volmdlr.Y3D.dot(self.surface3d.frame.u) * self.surface3d.frame.u
              + volmdlr.Y3D.dot(
                    self.surface3d.frame.v) * self.surface3d.frame.v)

        try:
            yp.normalize()
        except ZeroDivisionError:
            pass

        zp = (volmdlr.Z3D.dot(self.surface3d.frame.u) * self.surface3d.frame.u
              + volmdlr.Z3D.dot(
                    self.surface3d.frame.v) * self.surface3d.frame.v)
        try:
            zp.normalize()
        except ZeroDivisionError:
            pass

        lower_center = self.surface3d.frame.origin + zmin * self.surface3d.frame.w
        upper_center = self.surface3d.frame.origin + zmax * self.surface3d.frame.w
        lower_radius = math.tan(self.surface3d.semi_angle) * zmin
        upper_radius = math.tan(self.surface3d.semi_angle) * zmax

        points = [lower_center - lower_radius * xp,
                  lower_center + lower_radius * xp,
                  lower_center - lower_radius * yp,
                  lower_center + lower_radius * yp,
                  lower_center - lower_radius * zp,
                  lower_center + lower_radius * zp,
                  upper_center - upper_radius * xp,
                  upper_center + upper_radius * xp,
                  upper_center - upper_radius * yp,
                  upper_center + upper_radius * yp,
                  upper_center - upper_radius * zp,
                  upper_center + upper_radius * zp,
                  ]

        return volmdlr.core.BoundingBox.from_points(points)

    def triangulation_lines(self, angle_resolution=5):
        theta_min, theta_max, zmin, zmax = self.surface2d.bounding_rectangle()
        delta_theta = theta_max - theta_min
        nlines = int(delta_theta * angle_resolution)
        lines_x = []
        for i in range(nlines):
            theta = theta_min + (i + 1) / (nlines + 1) * delta_theta
            lines_x.append(vme.Line2D(volmdlr.Point2D(theta, zmin),
                                      volmdlr.Point2D(theta, zmax)))

        if zmin < 1e-9:
            delta_z = zmax - zmin
            lines_y = [vme.Line2D(volmdlr.Point2D(theta_min, zmin + 0.1 * delta_z),
                                  volmdlr.Point2D(theta_max, zmin + 0.1 * delta_z))]
        else:
            lines_y = []
        return lines_x, lines_y

    # def create_triangle(self, all_contours_points, part):
    #     Triangles, ts = [], []
    #     pts, h_list = [], []
    #     for listpt in all_contours_points:
    #         for pt in listpt:
    #             pts.append(pt)
    #             h_list.append(pt[1])
    #     if part == 'bot':
    #         h_concerned = min(h_list)
    #     else:
    #         h_concerned = max(h_list)
    #     peak_list, other = [], []
    #     for pt in pts:
    #         if pt[1] == h_concerned:
    #             peak_list.append(pt)
    #         else:
    #             other.append(pt)
    #     points = [peak_list[0]] + other
    #
    #     for i in range(1, len(points)):
    #         if i == len(points) - 1:
    #             vertices = [points[i].vector, points[0].vector,
    #                         points[1].vector]
    #             segments = [[0, 1], [1, 2], [2, 0]]
    #             listindice = [i, 0, 1]
    #         else:
    #             vertices = [points[i].vector, points[0].vector,
    #                         points[i + 1].vector]
    #             segments = [[0, 1], [1, 2], [2, 0]]
    #             listindice = [i, 0, i + 1]
    #         tri = {'vertices': vertices, 'segments': segments}
    #         t = triangle.triangulate(tri, 'p')
    #         if 'triangles' in t:
    #             triangles = t['triangles'].tolist()
    #             triangles[0] = listindice
    #             Triangles.append(triangles)
    #         else:
    #             Triangles.append(None)
    #         ts.append(t)
    #
    #     return points, Triangles


class SphericalFace3D(Face3D):
    """
    :param contours2d: The Sphere's contour2D
    :type contours2d: volmdlr.Contour2D
    :param sphericalsurface3d: Information about the Sphere
    :type sphericalsurface3d: SphericalSurface3D
    :param points: Angle's Sphere
    :type points: List of float

    """
    min_x_density = 5
    min_y_density = 5

    def __init__(self, surface3d: SphericalSurface3D,
                 surface2d: Surface2D,
                 name: str = ''):
        Face3D.__init__(self,
                        surface3d=surface3d,
                        surface2d=surface2d,
                        name=name)
        self._bbox = None

    @property
    def bounding_box(self):
        if not self._bbox:
            self._bbox = self.get_bounding_box()
        return self._bbox

    @bounding_box.setter
    def bounding_box(self, new_bouding_box):
        self._bbox = new_bouding_box

    def get_bounding_box(self):
        # To be enhanced
        return self.surface3d._bounding_box()

    def triangulation_lines(self, angle_resolution=7):
        theta_min, theta_max, phi_min, phi_max = self.surface2d.bounding_rectangle()

        delta_theta = theta_max - theta_min
        nlines_x = int(delta_theta * angle_resolution)
        lines_x = []
        for i in range(nlines_x):
            theta = theta_min + (i + 1) / (nlines_x + 1) * delta_theta
            lines_x.append(vme.Line2D(volmdlr.Point2D(theta, phi_min),
                                      volmdlr.Point2D(theta, phi_max)))
        delta_phi = phi_max - phi_min
        nlines_y = int(delta_phi * angle_resolution)
        lines_y = []
        for i in range(nlines_y):
            phi = phi_min + (i + 1) / (nlines_y + 1) * delta_phi
            lines_y.append(vme.Line2D(volmdlr.Point2D(theta_min, phi),
                                      volmdlr.Point2D(theta_max, phi)))
        return lines_x, lines_y


class RuledFace3D(Face3D):
    """

    """
    min_x_density = 50
    min_y_density = 1

    def __init__(self,
                 surface3d: RuledSurface3D,
                 surface2d: Surface2D,
                 name: str = '',
                 color=None):
        Face3D.__init__(self, surface3d=surface3d,
                        surface2d=surface2d,
                        name=name)
        self._bbox = None

    @property
    def bounding_box(self):
        if not self._bbox:
            self._bbox = self.get_bounding_box()
        return self._bbox

    @bounding_box.setter
    def bounding_box(self, new_bouding_box):
        self._bbox = new_bouding_box

    def get_bounding_box(self):
        # To be enhance by restricting wires to cut
        # xmin, xmax, ymin, ymax = self.surface2d.outer_contour.bounding_rectangle()
        points = [self.surface3d.point2d_to_3d(volmdlr.Point2D(i / 30, 0.)) for
                  i in range(31)]
        points.extend(
            [self.surface3d.point2d_to_3d(volmdlr.Point2D(i / 30, 1.)) for i
             in range(31)])

        return volmdlr.core.BoundingBox.from_points(points)

    def triangulation_lines(self, angle_resolution=10):
        xmin, xmax, ymin, ymax = self.surface2d.bounding_rectangle()
        delta_x = xmax - xmin
        nlines = int(delta_x * angle_resolution)
        lines = []
        for i in range(nlines):
            x = xmin + (i + 1) / (nlines + 1) * delta_x
            lines.append(vme.Line2D(volmdlr.Point2D(x, ymin),
                                    volmdlr.Point2D(x, ymax)))
        return lines, []


class BSplineFace3D(Face3D):
    def __init__(self, surface3d: BSplineSurface3D,
                 surface2d: Surface2D,
                 name: str = ''):
        Face3D.__init__(self,
                        surface3d=surface3d,
                        surface2d=surface2d,
                        name=name)
        self._bbox = None

    @property
    def bounding_box(self):
        if not self._bbox:
            self._bbox = self.get_bounding_box()
        return self._bbox

    @bounding_box.setter
    def bounding_box(self, new_bounding_box):
        self._bbox = new_bounding_box

    def get_bounding_box(self):
        return self.surface3d._bounding_box()

    def triangulation_lines(self, resolution=25):
        u_min, u_max, v_min, v_max = self.surface2d.bounding_rectangle()

        delta_u = u_max - u_min
        nlines_x = int(delta_u * resolution)
        lines_x = []
        for i in range(nlines_x):
            u = u_min + (i + 1) / (nlines_x + 1) * delta_u
            lines_x.append(vme.Line2D(volmdlr.Point2D(u, v_min),
                                      volmdlr.Point2D(u, v_max)))
        delta_v = v_max - v_min
        nlines_y = int(delta_v * resolution)
        lines_y = []
        for i in range(nlines_y):
            v = v_min + (i + 1) / (nlines_y + 1) * delta_v
            lines_y.append(vme.Line2D(volmdlr.Point2D(v_min, v),
                                      volmdlr.Point2D(v_max, v)))
        return lines_x, lines_y

    def pair_with(self, other_bspline_face3d):
        '''
        find out how the uv parametric frames are located compared to each other, and also how grid3d can be defined respected to these directions

        Parameters
        ----------
        other_bspline_face3d : volmdlr.faces.BSplineFace3D
        Returns
        -------
        corresponding_direction
        grid2d_direction
        '''

        adjacent_direction1, diff1, adjacent_direction2, diff2 = self.adjacent_direction(other_bspline_face3d)
        corresponding_directions = []
        if (diff1 > 0 and diff2 > 0) or (diff1 < 0 and diff2 < 0):
            corresponding_directions.append(('+' + adjacent_direction1, '+' + adjacent_direction2))
        else:
            corresponding_directions.append(('+' + adjacent_direction1, '-' + adjacent_direction2))

        if adjacent_direction1 == 'u' and adjacent_direction2 == 'u':
            corresponding_directions, grid2d_direction = self.adjacent_direction_uu(
                other_bspline_face3d, corresponding_directions)
        elif adjacent_direction1 == 'v' and adjacent_direction2 == 'v':
            corresponding_directions, grid2d_direction = self.adjacent_direction_vv(
                other_bspline_face3d, corresponding_directions)
        elif adjacent_direction1 == 'u' and adjacent_direction2 == 'v':
            corresponding_directions, grid2d_direction = self.adjacent_direction_uv(
                other_bspline_face3d, corresponding_directions)
        elif adjacent_direction1 == 'v' and adjacent_direction2 == 'u':
            corresponding_directions, grid2d_direction = self.adjacent_direction_vu(
                other_bspline_face3d, corresponding_directions)

        return corresponding_directions, grid2d_direction

    def adjacent_direction_uu(self, other_bspline_face3d, corresponding_directions):

        extremities = self.extremities(other_bspline_face3d)
        start1, start2 = extremities[0], extremities[2]
        borders_points = [volmdlr.Point2D(0, 0), volmdlr.Point2D(1, 0),
                          volmdlr.Point2D(1, 1), volmdlr.Point2D(0, 1)]

        # TODO: compute nearest_point in 'bounding_box points' instead of borders_points
        nearest_start1 = start1.nearest_point(borders_points)
        # nearest_end1 = end1.nearest_point(borders_points)
        nearest_start2 = start2.nearest_point(borders_points)
        # nearest_end2 = end2.nearest_point(borders_points)

        v1 = nearest_start1[1]
        v2 = nearest_start2[1]

        if (v1 == 0 and v2 == 0):
            corresponding_directions.append(('+v', '-v'))
            grid2d_direction = [['+x', '-y'], ['+x', '+y']]

        elif (v1 == 1 and v2 == 1):
            if corresponding_directions == [('+u', '-u')]:
                grid2d_direction = [['+x', '+y'], ['-x', '-y']]
            else:
                grid2d_direction = [['+x', '+y'], ['+x', '-y']]
            corresponding_directions.append(('+v', '-v'))

        elif (v1 == 1 and v2 == 0):
            corresponding_directions.append(('+v', '+v'))
            grid2d_direction = [['+x', '+y'], ['+x', '+y']]

        elif (v1 == 0 and v2 == 1):
            corresponding_directions.append(('+v', '+v'))
            grid2d_direction = [['+x', '-y'], ['+x', '-y']]

        return corresponding_directions, grid2d_direction

    def adjacent_direction_vv(self, other_bspline_face3d, corresponding_directions):

        extremities = self.extremities(other_bspline_face3d)
        start1, start2 = extremities[0], extremities[2]
        borders_points = [volmdlr.Point2D(0, 0), volmdlr.Point2D(1, 0),
                          volmdlr.Point2D(1, 1), volmdlr.Point2D(0, 1)]

        # TODO: compute nearest_point in 'bounding_box points' instead of borders_points
        nearest_start1 = start1.nearest_point(borders_points)
        # nearest_end1 = end1.nearest_point(borders_points)
        nearest_start2 = start2.nearest_point(borders_points)
        # nearest_end2 = end2.nearest_point(borders_points)

        u1 = nearest_start1[0]
        u2 = nearest_start2[0]

        if (u1 == 0 and u2 == 0):
            corresponding_directions.append(('+u', '-v'))
            grid2d_direction = [['-y', '-x'], ['-y', '+x']]

        elif (u1 == 1 and u2 == 1):
            corresponding_directions.append(('+u', '-v'))
            grid2d_direction = [['+y', '+x'], ['+y', '-x']]

        elif (u1 == 0 and u2 == 1):
            corresponding_directions.append(('+u', '+u'))
            grid2d_direction = [['+y', '-x'], ['+y', '-x']]

        elif (u1 == 1 and u2 == 0):
            corresponding_directions.append(('+u', '+u'))
            grid2d_direction = [['+y', '+x'], ['+y', '+x']]

        return corresponding_directions, grid2d_direction

    def adjacent_direction_uv(self, other_bspline_face3d, corresponding_directions):

        extremities = self.extremities(other_bspline_face3d)
        start1, start2 = extremities[0], extremities[2]
        borders_points = [volmdlr.Point2D(0, 0), volmdlr.Point2D(1, 0),
                          volmdlr.Point2D(1, 1), volmdlr.Point2D(0, 1)]

        # TODO: compute nearest_point in 'bounding_box points' instead of borders_points
        nearest_start1 = start1.nearest_point(borders_points)
        # nearest_end1 = end1.nearest_point(borders_points)
        nearest_start2 = start2.nearest_point(borders_points)
        # nearest_end2 = end2.nearest_point(borders_points)

        v1 = nearest_start1[1]
        u2 = nearest_start2[0]

        if (v1 == 1 and u2 == 0):
            corresponding_directions.append(('+v', '+u'))
            grid2d_direction = [['+x', '+y'], ['+y', '+x']]

        elif (v1 == 0 and u2 == 1):
            corresponding_directions.append(('+v', '+u'))
            grid2d_direction = [['-x', '-y'], ['-y', '-x']]

        elif (v1 == 1 and u2 == 1):
            corresponding_directions.append(('+v', '-u'))
            grid2d_direction = [['+x', '+y'], ['-y', '-x']]

        elif (v1 == 0 and u2 == 0):
            corresponding_directions.append(('+v', '-u'))
            grid2d_direction = [['-x', '-y'], ['-y', '+x']]

        return corresponding_directions, grid2d_direction

    def adjacent_direction_vu(self, other_bspline_face3d, corresponding_directions):

        extremities = self.extremities(other_bspline_face3d)
        start1, start2 = extremities[0], extremities[2]
        borders_points = [volmdlr.Point2D(0, 0), volmdlr.Point2D(1, 0),
                          volmdlr.Point2D(1, 1), volmdlr.Point2D(0, 1)]

        # TODO: compute nearest_point in 'bounding_box points' instead of borders_points
        nearest_start1 = start1.nearest_point(borders_points)
        # nearest_end1 = end1.nearest_point(borders_points)
        nearest_start2 = start2.nearest_point(borders_points)
        # nearest_end2 = end2.nearest_point(borders_points)

        u1 = nearest_start1[0]
        v2 = nearest_start2[1]

        if (u1 == 1 and v2 == 0):
            corresponding_directions.append(('+u', '+v'))
            grid2d_direction = [['+y', '+x'], ['+x', '+y']]

        elif (u1 == 0 and v2 == 1):
            corresponding_directions.append(('+u', '+v'))
            grid2d_direction = [['-y', '-x'], ['+x', '-y']]

        elif (u1 == 0 and v2 == 0):
            corresponding_directions.append(('+u', '-v'))
            grid2d_direction = [['+y', '-x'], ['+x', '+y']]

        elif (u1 == 1 and v2 == 1):
            if corresponding_directions == [('+v', '-u')]:
                grid2d_direction = [['+y', '+x'], ['-x', '-y']]
            else:
                grid2d_direction = [['+y', '+x'], ['+x', '-y']]
            corresponding_directions.append(('+u', '-v'))

        return corresponding_directions, grid2d_direction

    def extremities(self, other_bspline_face3d):
        '''
        find points extremities for nearest edges of two faces
        '''
        contour1 = self.outer_contour3d
        contour2 = other_bspline_face3d.outer_contour3d

        contour1_2d = self.surface2d.outer_contour
        contour2_2d = other_bspline_face3d.surface2d.outer_contour

        points1 = [p.start for p in contour1.primitives]
        points2 = [p.start for p in contour2.primitives]

        dis, ind = [], []
        for p in points1:
            pt = p.nearest_point(points2)
            ind.append(points2.index(pt))
            dis.append(p.point_distance(pt))

        dis_sorted = sorted(dis)

        shared = []
        for k, p1 in enumerate(contour1.primitives):
            if dis_sorted[0] == dis_sorted[1]:
                indices = npy.where(npy.array(dis) == dis_sorted[0])[0]
                index1 = indices[0]
                index2 = indices[1]
            else:
                index1 = dis.index(dis_sorted[0])
                index2 = dis.index(dis_sorted[1])
            if ((p1.start == points1[index1] and p1.end == points1[index2])
                or
                    (p1.end == points1[index1] and p1.start == points1[index2])):

                shared.append(p1)
                i = k

        for k, p2 in enumerate(contour2.primitives):
            if ((p2.start == points2[ind[index1]] and p2.end == points2[ind[index2]])
                or
                    (p2.end == points2[ind[index1]] and p2.start == points2[ind[index2]])):

                shared.append(p2)
                j = k

        points = [contour2.primitives[j].start, contour2.primitives[j].end]

        if points.index(contour1.primitives[i].start.nearest_point(points)) == 1:
            start1 = contour1_2d.primitives[i].start
            end1 = contour1_2d.primitives[i].end

            start2 = contour2_2d.primitives[j].end
            end2 = contour2_2d.primitives[j].start

        else:
            start1 = contour1_2d.primitives[i].start
            end1 = contour1_2d.primitives[i].end

            start2 = contour2_2d.primitives[j].start
            end2 = contour2_2d.primitives[j].end

        return start1, end1, start2, end2

    def adjacent_direction(self, other_bspline_face3d):
        '''
        find directions (u or v) between two faces, in the nearest edges between them
        '''

        start1, end1, start2, end2 = self.extremities(other_bspline_face3d)

        du1 = abs((end1 - start1)[0])
        dv1 = abs((end1 - start1)[1])

        if du1 < dv1:
            adjacent_direction1 = 'v'
            diff1 = (end1 - start1)[1]
        else:
            adjacent_direction1 = 'u'
            diff1 = (end1 - start1)[0]

        du2 = abs((end2 - start2)[0])
        dv2 = abs((end2 - start2)[1])

        if du2 < dv2:
            adjacent_direction2 = 'v'
            diff2 = (end2 - start2)[1]
        else:
            adjacent_direction2 = 'u'
            diff2 = (end2 - start2)[0]

        return adjacent_direction1, diff1, adjacent_direction2, diff2

    def adjacent_direction_xy(self, other_face3d):
        '''
        find out in which direction the faces are adjacent
        Parameters
        ----------
        other_face3d : volmdlr.faces.BSplineFace3D
        Returns
        -------
        adjacent_direction
        '''

        contour1 = self.outer_contour3d
        contour2 = other_face3d.outer_contour3d
        point1, point2 = contour1.shared_primitives_extremities(contour2)

        coord = point1 - point2
        coord = [abs(coord.x), abs(coord.y)]

        if coord.index(max(coord)) == 0:
            return 'x'
        else:
            return 'y'

    def merge_with(self, other_bspline_face3d):
        '''
        merge two adjacent faces
        Parameters
        ----------
        other_bspline_face3d : volmdlr.faces.BSplineFace3D
        Returns
        -------
        merged_face : volmdlr.faces.BSplineFace3D
        '''

        merged_surface = self.surface3d.merge_with(other_bspline_face3d.surface3d)
        contours = self.outer_contour3d.merge_with(other_bspline_face3d.outer_contour3d)
        contours.extend(self.inner_contours3d)
        contours.extend(other_bspline_face3d.inner_contours3d)
        merged_face = merged_surface.face_from_contours3d(contours)

        return merged_face


class OpenShell3D(volmdlr.core.CompositePrimitive3D):
    _standalone_in_db = True
    _non_serializable_attributes = ['bounding_box']
    _non_eq_attributes = ['name', 'color', 'alpha', 'bounding_box']
    _non_hash_attributes = []
    STEP_FUNCTION = 'OPEN_SHELL'

    def __init__(self, faces: List[Face3D],
                 color: Tuple[float, float, float] = None,
                 alpha: float = 1., name: str = ''):
        self.faces = faces
        self.name = name
        if not color:
            self.color = (0.8, 0.8, 0.8)
        else:
            self.color = color
        self.alpha = alpha
        self._bbox = None
        # self.bounding_box = self._bounding_box()

    def _data_hash(self):
        return sum([f._data_hash() for f in self.faces])

    def _data_eq(self, other_):
        if other_.__class__.__name__ != self.__class__.__name__:
            return False
        for face1, face2 in zip(self.faces, other_.faces):
            if not face1._data_eq(face2):
                return False

        return True

    @classmethod
    def from_step(cls, arguments, object_dict):
        faces = []
        for face in arguments[1]:
            faces.append(object_dict[int(face[1:])])
        return cls(faces, name=arguments[0][1:-1])

    def to_step(self, current_id):
        step_content = ''
        face_ids = []
        for face in self.faces:
            face_content, face_sub_ids = face.to_step(current_id)
            step_content += face_content
            face_ids.extend(face_sub_ids)
            current_id = max(face_sub_ids) + 1

        shell_id = current_id
        step_content += "#{} = {}('{}',({}));\n".format(current_id,
                                                        self.STEP_FUNCTION,
                                                        self.name,
                                                        volmdlr.core.step_ids_to_str(
                                                            face_ids))
        manifold_id = shell_id + 1
        step_content += "#{} = MANIFOLD_SOLID_BREP('{}',#{});\n".format(
            manifold_id,
            self.name,
            shell_id)

        frame_content, frame_id = volmdlr.OXYZ.to_step(manifold_id + 1)
        step_content += frame_content
        brep_id = frame_id + 1
        step_content += "#{} = ADVANCED_BREP_SHAPE_REPRESENTATION('',(#{},#{}),#7);\n".format(
            brep_id, frame_id, manifold_id)

        return step_content, brep_id

    def rotation(self, center, axis, angle, copy=True):
        if copy:
            new_faces = [face.rotation(center, axis, angle, copy=True) for face
                         in self.faces]
            return OpenShell3D(new_faces, color=self.color, alpha=self.alpha, name=self.name)
        else:
            for face in self.faces:
                face.rotation(center, axis, angle, copy=False)
            new_bounding_box = self.get_bounding_box()
            self.bounding_box = new_bounding_box

    def translation(self, offset, copy=True):
        if copy:
            new_faces = [face.translation(offset, copy=True) for face in
                         self.faces]
            return OpenShell3D(new_faces, color=self.color, alpha=self.alpha, name=self.name)
        else:
            for face in self.faces:
                face.translation(offset, copy=False)
            new_bounding_box = self.get_bounding_box()
            self.bounding_box = new_bounding_box

    def frame_mapping(self, frame, side, copy=True):
        """
        side = 'old' or 'new'
        """
        if copy:
            new_faces = [face.frame_mapping(frame, side, copy=True) for face in
                         self.faces]
            return self.__class__(new_faces, name=self.name)
        else:
            for face in self.faces:
                face.frame_mapping(frame, side, copy=False)
            new_bounding_box = self.get_bounding_box()
            self.bounding_box = new_bounding_box

    def copy(self, deep=True, memo=None):
        new_faces = [face.copy() for face in self.faces]
        return self.__class__(new_faces, color=self.color, alpha=self.alpha,
                              name=self.name)

    def union(self, shell2):
        new_faces = self.faces + shell2.faces
        new_name = self.name + ' union ' + shell2.name
        new_color = self.color
        return self.__class__(new_faces, name=new_name, color=new_color)

    def volume(self):
        """
        Does not consider holes
        """
        volume = 0
        for i, face in enumerate(self.faces):
            display3d = face.triangulation()
            points_3D, triangles_indexes = display3d.points, display3d.triangles
            for triangle_index in triangles_indexes:
                point1 = points_3D[triangle_index[0]]
                point2 = points_3D[triangle_index[1]]
                point3 = points_3D[triangle_index[2]]

                v321 = point3[0] * point2[1] * point1[2]
                v231 = point2[0] * point3[1] * point1[2]
                v312 = point3[0] * point1[1] * point2[2]
                v132 = point1[0] * point3[1] * point2[2]
                v213 = point2[0] * point1[1] * point3[2]
                v123 = point1[0] * point2[1] * point3[2]
                volume_tetraedre = 1 / 6 * (
                        -v321 + v231 + v312 - v132 - v213 + v123)

                volume += volume_tetraedre

        return abs(volume)

    @property
    def bounding_box(self):
        """
        Returns the boundary box
        """
        if not self._bbox:
            self._bbox = self.get_bounding_box()
        return self._bbox

    @bounding_box.setter
    def bounding_box(self, new_bounding_box):
        self._bbox = new_bounding_box

    def get_bounding_box(self):
        bbox = self.faces[0].bounding_box
        for face in self.faces[1:]:
            bbox += face.bounding_box
        return bbox

    def cut_by_plane(self, plane_3d: Plane3D):
        graph = nx.Graph()
        intersections = []

        frame_block = self.bounding_box.to_frame()
        frame_block.u = 1.1 * frame_block.u
        frame_block.v = 1.1 * frame_block.v
        frame_block.w = 1.1 * frame_block.w

        for face in self.faces:
            block = volmdlr.primitives3d.Block(frame_block)
            face_3d = block.cut_by_orthogonal_plane(plane_3d)
            inters = face.face_intersections(face_3d)
            if inters:
                graph.add_edges_from([(inters[0].primitives[0].start, inters[0].primitives[0].start)])
                intersections.append([inters[0].primitives[0].start, inters[0].primitives[0].start])
        pts = list(nx.dfs_edges(graph, intersections[0][0]))
        # print(pts)
        # print(intersections)
        points = []
        u = plane_3d.frame.u
        v = plane_3d.frame.v
        for pt1, pt2 in pts:
            if pt1 not in points:
                points.append(pt1)
            if pt2 not in points:
                points.append(pt2)
        center_2d = volmdlr.Point2D(plane_3d.frame.origin.dot(u), plane_3d.frame.origin.dot(v))
        points_2d = [volmdlr.Point2D(p.dot(u), p.dot(v)) - center_2d for p in points]
        contour_2d = volmdlr.faces.Surface2D(volmdlr.wires.ClosedPolygon2D(points_2d), [])

        return volmdlr.faces.PlaneFace3D(plane_3d, contour_2d)

    def linesegment_intersections(self,
                                  linesegment3d: vme.LineSegment3D) \
            -> List[Tuple[Face3D, List[volmdlr.Point3D]]]:
        intersections = []
        for face in self.faces:
            face_intersections = face.linesegment_intersections(linesegment3d)
            if face_intersections:
                intersections.append((face, face_intersections))
        return intersections

    def line_intersections(self,
                           line3d: vme.Line3D) \
            -> List[Tuple[Face3D, List[volmdlr.Point3D]]]:
        intersections = []
        for face in self.faces:
            face_intersections = face.line_intersections(line3d)
            if face_intersections:
                intersections.append((face, face_intersections))
        return intersections

    def minimum_distance_points(self, shell2, resolution):
        """
        Returns a Mesure object if the distance is not zero, otherwise returns None
        """
        shell2_inter = self.shell_intersection(shell2, resolution)
        if shell2_inter is not None and shell2_inter != 1:
            return None

        # distance_min, point1_min, point2_min = self.faces[0].distance_to_face(shell2.faces[0], return_points=True)
        distance_min, point1_min, point2_min = self.faces[0].minimum_distance(
            shell2.faces[0], return_points=True)
        for face1 in self.faces:
            bbox1 = face1.bounding_box
            for face2 in shell2.faces:
                bbox2 = face2.bounding_box
                bbox_distance = bbox1.distance_to_bbox(bbox2)

                if bbox_distance < distance_min:
                    # distance, point1, point2 = face1.distance_to_face(face2, return_points=True)
                    distance, point1, point2 = face1.minimum_distance(face2,
                                                                      return_points=True)
                    if distance == 0:
                        return None
                    elif distance < distance_min:
                        distance_min, point1_min, point2_min = distance, point1, point2

        return point1_min, point2_min

    def distance_to_shell(self, other_shell: 'OpenShell3D', resolution: float):
        min_dist = self.minimum_distance_points(other_shell, resolution)
        if min_dist is not None:
            p1, p2 = min_dist
            return p1.point_distance(p2)
        else:
            return None

    def minimum_distance_point(self,
                               point: volmdlr.Point3D) -> volmdlr.Point3D:
        """
        Computes the distance of a point to a Shell3D, whether it is inside or outside the Shell3D
        """
        distance_min, point1_min = self.faces[0].distance_to_point(point,
                                                                   return_other_point=True)
        for face in self.faces[1:]:
            bbox_distance = self.bounding_box.distance_to_point(point)
            if bbox_distance < distance_min:
                distance, point1 = face.distance_to_point(point,
                                                          return_other_point=True)
                if distance < distance_min:
                    distance_min, point1_min = distance, point1

        return point1_min

    def intersection_internal_aabb_volume(self, shell2: 'OpenShell3D',
                                          resolution: float):
        """
        aabb made of the intersection points and the points of self internal to shell2
        """
        intersections_points = []
        for face1 in self.faces:
            for face2 in shell2.faces:
                intersection_points = face1.face_intersections(face2)
                if intersection_points:
                    intersection_points = [
                        intersection_points[0].primitives[0].start,
                        intersection_points[0].primitives[0].end]
                    intersections_points.extend(intersection_points)

        shell1_points_inside_shell2 = []
        for face in self.faces:
            for point in face.outer_contour3d.discretization_points(
                    resolution):
                if shell2.point_belongs(point):
                    shell1_points_inside_shell2.append(point)

        if len(intersections_points + shell1_points_inside_shell2) == 0:
            return 0
        bbox = volmdlr.core.BoundingBox.from_points(
            intersections_points + shell1_points_inside_shell2)
        return bbox.volume()

    def intersection_external_aabb_volume(self, shell2: 'OpenShell3D',
                                          resolution: float):
        """
        aabb made of the intersection points and the points of self external to shell2
        """
        intersections_points = []
        for face1 in self.faces:
            for face2 in shell2.faces:
                intersection_points = face1.face_intersections(face2)
                if intersection_points:
                    intersection_points = [
                        intersection_points[0].primitives[0].start,
                        intersection_points[0].primitives[0].end]
                    intersections_points.extend(intersection_points)

        shell1_points_outside_shell2 = []
        for face in self.faces:
            for point in face.outer_contour3d.discretization_points(
                    resolution):
                if not shell2.point_belongs(point):
                    shell1_points_outside_shell2.append(point)

        if len(intersections_points + shell1_points_outside_shell2) == 0:
            return 0
        bbox = volmdlr.core.BoundingBox.from_points(
            intersections_points + shell1_points_outside_shell2)
        return bbox.volume()

    def primitive_inside_bbox(self, bounding_box: volmdlr.core.BoundingBox):
        for primitive in self.primitives:
            bbox = primitive.bounding_box

    def triangulation(self):
        # mesh = vmd.DisplayMesh3D([], [])
        meshes = []
        for i, face in enumerate(self.faces):
            try:
                face_mesh = face.triangulation()
                meshes.append(face_mesh)
                # mesh.merge_mesh(face_mesh)
            except NotImplementedError:
                print('Warning: a face has been skipped in rendering')
        return vmd.DisplayMesh3D.merge_meshes(meshes)

    def babylon_script(self, name='primitive_mesh'):
        s = f'var {name} = new BABYLON.Mesh("{name}", scene);\n'

        mesh = self.babylon_meshes()[0]

        s += 'var positions = {};\n'.format(mesh['positions'])
        s += 'var indices = {};\n'.format(mesh['indices'])
        s += 'var normals = [];\n'
        s += 'var vertexData = new BABYLON.VertexData();\n'
        s += 'BABYLON.VertexData.ComputeNormals(positions, indices, normals);\n'
        s += 'vertexData.positions = positions;\n'
        s += 'vertexData.indices = indices;\n'
        s += 'vertexData.normals = normals;\n'
        s += 'vertexData.applyToMesh({});\n'.format(name)
        s += '{}.enableEdgesRendering(0.9);\n'.format(name)
        s += '{}.edgesWidth = 0.1;\n'.format(name)
        s += '{}.edgesColor = new BABYLON.Color4(0, 0, 0, 0.6);\n'.format(name)
        s += 'var mat = new BABYLON.StandardMaterial("mat", scene);\n'
        #        s += 'mat.diffuseColor = BABYLON.Color3.Green();\n'
        #        s += 'mat.specularColor = new BABYLON.Color3(0.5, 0.6, 0.87);\n'
        #        s += 'mat.emissiveColor = new BABYLON.Color3(1, 1, 1);\n'
        #        s += 'mat.ambientColor = new BABYLON.Color3(0.23, 0.98, 0.53);\n'
        s += 'mat.backFaceCulling = false;\n'
        s += 'mat.alpha = {};\n'.format(self.alpha)
        s += '{}.material = mat;\n'.format(name)
        if self.color is not None:
            s += 'mat.diffuseColor = new BABYLON.Color3({}, {}, {});\n'.format(
                *self.color)
        return s

    def plot(self, ax=None, color: str = 'k', alpha: float = 1):
        if ax is None:
            ax = plt.figure().add_subplot(111, projection='3d')

        for face in self.faces:
            face.plot(ax=ax, color=color, alpha=alpha)

        return ax


class ClosedShell3D(OpenShell3D):
    _standalone_in_db = True
    _non_serializable_attributes = ['bounding_box']
    _non_eq_attributes = ['name', 'color', 'alpha', 'bounding_box']
    STEP_FUNCTION = 'CLOSED_SHELL'

    def rotation(self, center, axis, angle, copy=True):
        if copy:
            new_faces = [face.rotation(center, axis, angle, copy=True) for face
                         in self.faces]
            return ClosedShell3D(new_faces, color=self.color,
                                 alpha=self.alpha, name=self.name)
        else:
            for face in self.faces:
                face.rotation(center, axis, angle, copy=False)
            new_bounding_box = self.get_bounding_box()
            self.bounding_box = new_bounding_box

    def translation(self, offset, copy=True):
        if copy:
            new_faces = [face.translation(offset, copy=True) for face in
                         self.faces]
            return ClosedShell3D(new_faces, color=self.color, alpha=self.alpha, name=self.name)
        else:
            for face in self.faces:
                face.translation(offset, copy=False)
            new_bounding_box = self.get_bounding_box()
            self.bounding_box = new_bounding_box

    def frame_mapping(self, frame, side, copy=True):
        """
        side = 'old' or 'new'
        """
        if copy:
            new_faces = [face.frame_mapping(frame, side, copy=True) for face in
                         self.faces]
            return ClosedShell3D(new_faces, name=self.name)
        else:
            for face in self.faces:
                face.frame_mapping(frame, side, copy=False)
            new_bounding_box = self.get_bounding_box()
            self.bounding_box = new_bounding_box

    def copy(self, deep=True, memo=None):
        new_faces = [face.copy() for face in self.faces]
        return self.__class__(new_faces, color=self.color, alpha=self.alpha,
                              name=self.name)

    def face_on_shell(self, face):
        """
        Verifies if a face lies on the shell's surface
        """
        for fc in self.faces:
            if fc.face_inside(face):
                return True
        return False

    def is_face_inside(self, face: Face3D):
        for point in face.outer_contour3d.discretization_points(0.01):
            point_inside_shell = self.point_belongs(point)
            point_in_shells_faces = self.point_in_shell_face(point)
            if (not point_inside_shell) and (not point_in_shells_faces):
                return False
        return True

    def shell_intersection(self, shell2: 'OpenShell3D', resolution: float):
        """
        Return None if disjointed
        Return (1, 0) or (0, 1) if one is inside the other
        Return (n1, n2) if intersection

        4 cases :
            (n1, n2) with face intersection             => (n1, n2)
            (0, 0) with face intersection               => (0, 0)
            (0, 0) with no face intersection            => None
            (1, 0) or (0, 1) with no face intersection  => 1
        """
        # Check if boundary boxes don't intersect
        bbox1 = self.bounding_box
        bbox2 = shell2.bounding_box
        if not bbox1.bbox_intersection(bbox2):
            # print("No intersection of shells' BBox")
            return None

        # Check if any point of the first shell is in the second shell
        points1 = []
        for face in self.faces:
            points1.extend(
                face.outer_contour3d.discretization_points(resolution))
        points2 = []
        for face in shell2.faces:
            points2.extend(
                face.outer_contour3d.discretization_points(resolution))

        nb_pts1 = len(points1)
        nb_pts2 = len(points2)
        compteur1 = 0
        compteur2 = 0
        for point1 in points1:
            if shell2.point_belongs(point1):
                compteur1 += 1
        for point2 in points2:
            if self.point_belongs(point2):
                compteur2 += 1

        inter1 = compteur1 / nb_pts1
        inter2 = compteur2 / nb_pts2

        for face1 in self.faces:
            for face2 in shell2.faces:
                intersection_points = face1.face_intersections(face2)
                if intersection_points:
                    return inter1, inter2

        if inter1 == 0. and inter2 == 0.:
            return None
        return 1

    def point_belongs(self, point3d: volmdlr.Point3D, nb_rays: int = 1):
        """
        Ray Casting algorithm
        Returns True if the point is inside the Shell, False otherwise
        """

        bbox = self.bounding_box
        if not bbox.point_belongs(point3d):
            return False

        min_ray_length = 2 * max((bbox.xmax - bbox.xmin,
                                  bbox.ymax - bbox.ymin,
                                  bbox.zmax - bbox.zmin))
        two_min_ray_length = 2 * min_ray_length

        rays = []
        for k in range(0, nb_rays):
            rays.append(vme.LineSegment3D(
                point3d,
                point3d + volmdlr.Point3D.random(min_ray_length,
                                                 two_min_ray_length,
                                                 min_ray_length,
                                                 two_min_ray_length,
                                                 min_ray_length,
                                                 two_min_ray_length)))
        rays = sorted(rays, key=lambda ray: ray.length())

        rays_intersections = []
        tests = []

        # for ray in rays[:3]:
        for ray in rays[:nb_rays]:
            #
            count = 0
            ray_intersection = []
            is_inside = True
            for face, point_inters in self.linesegment_intersections(ray):
                count += len(point_inters)

            if count % 2 == 0:
                is_inside = False
            tests.append(is_inside)
            rays_intersections.append(ray_intersection)

        for test1, test2 in zip(tests[:-1], tests[1:]):
            if test1 != test2:
                raise ValueError
        return tests[0]

    def point_in_shell_face(self, point: volmdlr.Point3D):

        for face in self.faces:
            point2d = face.surface3d.point3d_to_2d(point)
            if face.point_belongs(point) or \
                    face.surface2d.outer_contour.point_over_contour(
                        point2d, abs_tol=1e-7):
                return True
        return False

    def is_inside_shell(self, shell2, resolution: float):
        """
        Returns True if all the points of self are inside shell2 and no face \
        are intersecting
        This method is not exact
        """
        bbox1 = self.bounding_box
        bbox2 = shell2.bounding_box
        if not bbox1.is_inside_bbox(bbox2):
            return False
        for face in self.faces:
            if not shell2.is_face_inside(face):
                return False
        return True

    def is_disjoint_from(self, shell2, tol=1e-8):
        '''
             verifies and rerturns a bool if two shells are disjointed or not.
        '''
        disjoint = True
        if self.bounding_box.bbox_intersection(shell2.bounding_box) or\
                self.bounding_box.distance_to_bbox(shell2.bounding_box) <= tol:
            return False
        return disjoint

    def intersecting_faces_combinations(self, shell2,
                                        list_coincident_faces, tol=1e-8):
        '''
            :param shell2: ClosedShell3D
            for two closed shells, it calculates and return a list of face
            combinations (list = [(face_shell1, face_shell2),...])
            for intersecting faces. if two faces can not be intersected,
            there is no combination for those
            :param tol: Corresponde to the tolerance to consider two faces as intersecting faces
        '''
        # list_coicident_faces = self.get_coincident_faces(shell2)
        face_combinations = []
        for face1 in self.faces:
            for face2 in shell2.faces:
                if (face1.bounding_box.bbox_intersection(
                        face2.bounding_box) or
                        face1.bounding_box.distance_to_bbox(
                            face2.bounding_box) <= tol) and \
                        (face1, face2) not in list_coincident_faces:
                    face_combinations.append((face1, face2))

        return face_combinations

    @staticmethod
    def dict_intersecting_combinations(intersecting_faces_combinations, tol=1e-8):
        '''
            :param intersecting_faces_combinations: list of face combinations (list = [(face_shell1, face_shell2),...]) for intersecting faces.
            :type intersecting_faces_combinations: list of face objects combinaitons

            returns a dictionary containing as keys the combination of intersecting faces
            and as the values the resulting primitive from the two intersecting faces.
            It is done so it is not needed to calculate the same intersecting primitive twice.
        '''
        intersecting_combinations = {}
        for k, combination in enumerate(intersecting_faces_combinations):
            face_intersection = combination[0].face_intersections(combination[1], tol)
            if face_intersection:
                intersecting_combinations[combination] = face_intersection[0]

        return intersecting_combinations

    @staticmethod
    def get_intersecting_faces(dict_intersecting_combinations):
        '''
            :param dict_intersecting_combinations: dictionary containing as keys the combination of intersecting faces
            and as the values the resulting primitive from the two intersecting faces

            returns two lists. One for the intersecting faces in shell1 and the other for the shell2
        '''
        intersecting_faces_shell1 = []
        intersecting_faces_shell2 = []
        for face in list(dict_intersecting_combinations.keys()):
            if face[0] not in intersecting_faces_shell1:
                intersecting_faces_shell1.append(face[0])
            if face[1] not in intersecting_faces_shell2:
                intersecting_faces_shell2.append(face[1])
        return intersecting_faces_shell1, intersecting_faces_shell2

    def get_non_intersecting_faces(self, shell2, intersecting_faces,
                                   intersection_method=False):
        '''
            :param shell2: ClosedShell3D
            :param intersecting_faces:
            returns a list of all the faces that never intersect any
            face of the other shell
        '''
        non_intersecting_faces = []

        for face in self.faces:
            if (face not in intersecting_faces) and (face not in non_intersecting_faces):
                if not intersection_method:
                    if not face.bounding_box.is_inside_bbox(
                            shell2.bounding_box) or \
                            not shell2.is_face_inside(face):
                        coincident_plane = False
                        for face2 in shell2.faces:
                            if face.surface3d.is_coincident(face2.surface3d) and \
                                    face.bounding_box.is_inside_bbox(
                                    face2.bounding_box):
                                coincident_plane = True
                                break
                        if not coincident_plane:
                            non_intersecting_faces.append(face)
                else:
                    if face.bounding_box.is_inside_bbox(
                            shell2.bounding_box) and \
                            shell2.is_face_inside(face):
                        non_intersecting_faces.append(face)

        return non_intersecting_faces

    def get_coincident_and_adjacent_faces(self, shell2):
        coincident_and_adjacent_faces = []
        for face1 in self.faces:
            for face2 in shell2.faces:
                if face1.surface3d.is_coincident(face2.surface3d) and\
                        face1.is_adjacent(face2):
                    coincident_and_adjacent_faces.append((face1, face2))

        return coincident_and_adjacent_faces

    def get_coincident_faces(self, shell2):
        """
        Finds all pairs of faces that are coincidents faces, that is,
        faces lying on the same plane

        returns a List of tuples with the face pairs
        """
        list_coincident_faces = []
        for face1 in self.faces:
            for face2 in shell2.faces:
                if face1.surface3d.is_coincident(face2.surface3d):
                    if len(face1.surface2d.outer_contour.contour_intersections(
                            face2.surface2d.outer_contour)) >= 2:
                        list_coincident_faces.append((face1, face2))

        return list_coincident_faces

    def two_shells_intersecting_contour(self, shell2,
                                        list_coincident_faces: List[Face3D],
                                        dict_intersecting_combinations=None):
        '''
            :param shell2: ClosedShell3D
            :param dict_intersecting_combinations: dictionary containing as keys the combination of intersecting faces
             and as the values the resulting primitive from the two intersecting faces

            :returns: intersecting contour for two intersecting shells
        '''
        if dict_intersecting_combinations is None:
            face_combinations = self.intersecting_faces_combinations(
                shell2, list_coincident_faces)
            dict_intersecting_combinations = \
                self.dict_intersecting_combinations(face_combinations)
        intersecting_lines = list(dict_intersecting_combinations.values())
        intersecting_contour = \
            volmdlr.wires.Contour3D([wire.primitives[0] for
                                     wire in intersecting_lines])
        return intersecting_contour

    def reference_shell(self, shell2, face):
        if face in shell2.faces:
            contour_extract_inside = True
            reference_shell = self
        else:
            contour_extract_inside = False
            reference_shell = shell2
        return contour_extract_inside, reference_shell

    def set_operations_valid_exterior_faces(self, new_faces: List[Face3D],
                                            valid_faces: List[Face3D],
                                            list_coincident_faces: List[Face3D],
                                            shell2, reference_shell):
        for new_face in new_faces:
            inside_reference_shell = reference_shell.point_belongs(
                new_face.random_point_inside())
            if self.set_operations_exterior_face(new_face, valid_faces,
                                                 inside_reference_shell,
                                                 list_coincident_faces,
                                                 shell2):
                valid_faces.append(new_face)
        return valid_faces

    def union_faces(self, shell2, intersecting_faces,
                    intersecting_combinations,
                    list_coincident_faces
                    ):
        faces = []
        for face in intersecting_faces:
            contour_extract_inside, reference_shell = \
                self.reference_shell(shell2, face)
            new_faces = face.set_operations_new_faces(
                intersecting_combinations, contour_extract_inside)
            faces = self.set_operations_valid_exterior_faces(
                new_faces, faces,
                list_coincident_faces,
                shell2, reference_shell)
        return faces

    def get_subtraction_valid_faces(self, new_faces, valid_faces,
                                    reference_shell,
                                    # list_coincident_faces,
                                    shell2, keep_interior_faces):
        faces = []
        for new_face in new_faces:
            inside_reference_shell = reference_shell.point_belongs(
                new_face.random_point_inside())
            if keep_interior_faces:
                if self.set_operations_interior_face(new_face, valid_faces,
                                                     inside_reference_shell,
                                                     # list_coincident_faces
                                                     ):
                    faces.append(new_face)
            elif self.set_operations_exterior_face(new_face, faces,
                                                   inside_reference_shell,
                                                   [],
                                                   shell2):
                faces.append(new_face)
        return faces

    def subtraction_faces(self, shell2, intersecting_faces,
                          intersecting_combinations,
                          # list_coincident_faces
                          ):
        faces = []
        for k, face in enumerate(intersecting_faces):
            keep_interior_faces = False
            if face in shell2.faces:
                keep_interior_faces = True
            contour_extract_inside, reference_shell = \
                self.reference_shell(shell2, face)
            new_faces = face.set_operations_new_faces(
                intersecting_combinations, contour_extract_inside)
            faces.extend(self.get_subtraction_valid_faces(
                new_faces, faces, reference_shell,
                # list_coincident_faces,
                shell2, keep_interior_faces))

        return faces

    def valid_intersection_faces(self, new_faces, valid_faces,
                                 reference_shell,
                                 # list_coincident_faces
                                 ):
        faces = []
        for new_face in new_faces:
            inside_reference_shell = reference_shell.point_belongs(
                new_face.random_point_inside())
            if self.set_operations_interior_face(new_face, valid_faces,
                                                 inside_reference_shell,
                                                 # list_coincident_faces
                                                 ):
                faces.append(new_face)

        return faces

    def intersection_faces(self, shell2, intersecting_faces,
                           intersecting_combinations,
                           # list_coincident_faces
                           ):
        faces = []
        for face in intersecting_faces:
            contour_extract_inside, reference_shell = \
                self.reference_shell(shell2, face)
            new_faces = face.set_operations_new_faces(
                intersecting_combinations, contour_extract_inside)
            faces.extend(self.valid_intersection_faces(
                new_faces, faces, reference_shell,
                # list_coincident_faces
            ))

        valid_faces = []
        for i, fc1 in enumerate(faces):
            valid_face = True
            for j, fc2 in enumerate(faces):
                if i != j:
                    if fc2.face_inside(fc1):
                        valid_face = False
            if valid_face and fc1 not in valid_faces:
                valid_faces.append(fc1)
        return valid_faces

    @staticmethod
    def set_operations_interior_face(new_face, faces, inside_reference_shell,
                                     # list_coincident_faces
                                     ):
        if inside_reference_shell and new_face not in faces:
            return True
        return False

    def is_face_between_shells(self, shell2, face):
        if face.surface2d.inner_contours:
            normal_0 = face.surface2d.outer_contour.primitives[0].normal_vector()
            middle_point_0 = face.surface2d.outer_contour.primitives[0].middle_point()
            point1 = middle_point_0 + 0.0001 * normal_0
            point2 = middle_point_0 - 0.0001 * normal_0
            points = [point1, point2]
        else:
            points = [face.surface2d.outer_contour.center_of_mass()]

        for point in points:
            point3d = face.surface3d.point2d_to_3d(point)
            if face.point_belongs(point3d):
                normal1 = point3d - 0.00001 * face.surface3d.frame.w
                normal2 = point3d + 0.00001 * face.surface3d.frame.w
                if (self.point_belongs(normal1) and
                    shell2.point_belongs(normal2)) or \
                        (shell2.point_belongs(normal1) and
                         self.point_belongs(normal2)):
                    return True
        return False

    def set_operations_exterior_face(self, new_face, valid_faces,
                                     inside_reference_shell,
                                     list_coincident_faces,
                                     shell2):
        if new_face.area() < 1e-8:
            return False
        if new_face not in valid_faces and not inside_reference_shell:
            if list_coincident_faces:
                if self.is_face_between_shells(shell2, new_face):
                    return False
            return True
        return False

    def validate_set_operation(self, shell2, tol):
        '''
        Verifies if two shells are valid for union or subtractions operations,
        that is, if they are disjointed or if one is totaly inside the other
        If it returns an empty list, it means the two shells are valid to continue the
        operation.
        '''
        if self.is_disjoint_from(shell2, tol):
            return [self, shell2]
        if self.is_inside_shell(shell2, resolution=0.01):
            return [shell2]
        if shell2.is_inside_shell(self, resolution=0.01):
            return [self]
        return []

    def is_clean(self):
        """
        Verifies if closed shell\'s faces are clean or
        if it is needed to be cleaned
        :return: True if clean and False Otherwise
        """
        for face1, face2 in product(self.faces, repeat=2):
            if face1 != face2 and\
                    face1.surface3d.is_coincident(face2.surface3d) and\
                    face1.is_adjacent(face2):
                return False
        return True

    def union(self, shell2, tol=1e-8):
        '''
            Given Two closed shells, it returns
            a new united ClosedShell3D object
        '''

        validate_set_operation = \
            self.validate_set_operation(shell2, tol)
        if validate_set_operation:
            return validate_set_operation
        list_coincident_faces = self.get_coincident_faces(shell2)
        face_combinations = self.intersecting_faces_combinations(
            shell2, list_coincident_faces, tol)

        intersecting_combinations = \
            self.dict_intersecting_combinations(face_combinations, tol)

        intersecting_faces1, intersecting_faces2 = \
            self.get_intersecting_faces(intersecting_combinations)
        intersecting_faces = intersecting_faces1 + intersecting_faces2
        faces = self.get_non_intersecting_faces(
            shell2, intersecting_faces) + shell2.get_non_intersecting_faces(
            self, intersecting_faces)
        if len(faces) == \
                len(self.faces + shell2.faces) and not intersecting_faces:
            return [self, shell2]
        # list_coincident_faces = self.get_coincident_faces(shell2)
        new_valid_faces = self.union_faces(shell2, intersecting_faces,
                                           intersecting_combinations,
                                           list_coincident_faces
                                           )

        faces += new_valid_faces
        new_shell = ClosedShell3D(faces)
        # if coincident_and_adjacent_faces:
        #     new_shell.merge_union_faces()
        #     print('passing hereeeee')
        return [new_shell]

    @staticmethod
    def get_faces_to_be_merged(union_faces):
        coincident_planes_faces = []
        valid_coicident_faces = []
        not_adjacent_not_valid_coincident_faces = []
        for i, face1 in enumerate(union_faces):
            for j, face2 in enumerate(union_faces):
                if j != i and \
                        face1.surface3d.is_coincident(face2.surface3d):
                    if face1 not in coincident_planes_faces:
                        coincident_planes_faces.append(face1)
                    coincident_planes_faces.append(face2)
            if coincident_planes_faces:
                for f1, f2 in \
                        product(coincident_planes_faces, repeat=2):
                    if f1 != f2:
                        if f1.is_adjacent(f2):
                            if f1 not in valid_coicident_faces:
                                valid_coicident_faces.append(f1)
                            if f2 not in valid_coicident_faces:
                                valid_coicident_faces.append(f2)
                        else:
                            if f1.face_inside(f2):
                                not_adjacent_not_valid_coincident_faces.append(f2)
                            elif f2.face_inside(f1):
                                not_adjacent_not_valid_coincident_faces.append(f1)
                break
        return valid_coicident_faces, not_adjacent_not_valid_coincident_faces

    @staticmethod
    def clean_faces(union_faces, list_new_faces):
        list_remove_faces = []
        if union_faces:
            for face1 in union_faces:
                for face2 in list_new_faces:
                    if face1.face_inside(face2):
                        list_remove_faces.append(face2)
                    elif face2.face_inside(face1):
                        list_remove_faces.append(face1)
        list_new_faces += union_faces
        for face in list_remove_faces:
            list_new_faces.remove(face)
        return list_new_faces

    def merge_faces(self):
        union_faces = self.faces
        finished = False
        list_new_faces = []
        count = 0
        while not finished:
            valid_coicident_faces, not_adjacent_not_valid_coincident_faces =\
                ClosedShell3D.get_faces_to_be_merged(union_faces)
            list_valid_coincident_faces = valid_coicident_faces[:]
            if valid_coicident_faces:
                list_new_faces += PlaneFace3D.merge_faces(valid_coicident_faces)
                for face in list_valid_coincident_faces:
                    union_faces.remove(face)
            count += 1
            if count >= len(self.faces) and not list_valid_coincident_faces:
                finished = True

        list_new_faces = self.clean_faces(union_faces, list_new_faces)

        self.faces = list_new_faces

    def subtract(self, shell2, tol=1e-8):
        '''
            Given Two closed shells, it returns a new subtracted OpenShell3D object
        '''
        validate_set_operation = self.validate_set_operation(shell2, tol)
        if validate_set_operation:
            return validate_set_operation

        list_coincident_faces = self.get_coincident_faces(shell2)
        face_combinations = self.intersecting_faces_combinations(
            shell2, list_coincident_faces, tol)

        intersecting_combinations = self.dict_intersecting_combinations(face_combinations, tol)

        if len(intersecting_combinations) == 0:
            return [self, shell2]

        intersecting_faces, _ = self.get_intersecting_faces(intersecting_combinations)

        faces = self.get_non_intersecting_faces(shell2, intersecting_faces)
        new_valid_faces = self.union_faces(shell2, intersecting_faces,
                                           intersecting_combinations,
                                           list_coincident_faces
                                           )
        faces += new_valid_faces
        return [OpenShell3D(faces)]

    def subtract_to_closed_shell(self, shell2, tol=1e-8):
        """
        Given Two closed shells, it returns a new subtracted ClosedShell3D object
        :param shell2:
        :param tol:
        :return:
        """

        validate_set_operation = self.validate_set_operation(shell2, tol)
        if validate_set_operation:
            return validate_set_operation

        list_coincident_faces = self.get_coincident_faces(shell2)
        face_combinations = self.intersecting_faces_combinations(
            shell2, list_coincident_faces, tol)

        intersecting_combinations = self.dict_intersecting_combinations(face_combinations, tol)

        if len(intersecting_combinations) == 0:
            return [self, shell2]

        intersecting_faces1, intersecting_faces2 = self.get_intersecting_faces(
            intersecting_combinations)
        intersecting_faces = intersecting_faces1 + intersecting_faces2

        faces = self.get_non_intersecting_faces(shell2, intersecting_faces)
        faces += shell2.get_non_intersecting_faces(self, intersecting_faces,
                                                   intersection_method=True)

        new_valid_faces = self.subtraction_faces(shell2, intersecting_faces,
                                                 intersecting_combinations,
                                                 # list_coincident_faces
                                                 )
        # coincident_and_adjacent_faces =\
        #     self.get_coincident_and_adjacent_faces(shell2)
        # print('coincident_and_adjacent_faces:', len(coincident_and_adjacent_faces))
        faces += new_valid_faces
        new_shell = ClosedShell3D(faces)
        # if coincident_and_adjacent_faces:
        #     new_shell.merge_union_faces()
        #     print('passing hereeeee -- subtraction')
        return [new_shell]

    def intersection(self, shell2, tol=1e-8):
        """
        Given two ClosedShell3D, it returns the new objet resulting
        from the intersection of the two
        """
        validate_set_operation = self.validate_set_operation(
            shell2, tol)
        if validate_set_operation:
            return validate_set_operation

        list_coincident_faces = self.get_coincident_faces(shell2)
        face_combinations = self.intersecting_faces_combinations(
            shell2, list_coincident_faces, tol)

        intersecting_combinations = self.dict_intersecting_combinations(
            face_combinations, tol)

        if len(intersecting_combinations) == 0:
            return [self, shell2]

        intersecting_faces1, intersecting_faces2 = self.get_intersecting_faces(
            intersecting_combinations)
        intersecting_faces = intersecting_faces1 + intersecting_faces2
        faces = self.intersection_faces(shell2, intersecting_faces,
                                        intersecting_combinations,
                                        # list_coincident_faces
                                        )
        faces += self.get_non_intersecting_faces(shell2,
                                                 intersecting_faces,
                                                 intersection_method=True) + shell2.get_non_intersecting_faces(self,
                                                                                                               intersecting_faces,
                                                                                                               intersection_method=True)

        new_shell = ClosedShell3D(faces)
        return [new_shell]<|MERGE_RESOLUTION|>--- conflicted
+++ resolved
@@ -4615,11 +4615,7 @@
         done = False
         while not done:
             triangles2d = []
-<<<<<<< HEAD
             for subtri in sub_triangles2d :
-=======
-            for t, subtri in enumerate(sub_triangles2d):
->>>>>>> fcc7c8ef
                 ls_length = [ls.length() for ls in subtri.line_segments]
                 ls_max = max(ls_length)
 
@@ -4937,15 +4933,8 @@
 
         return p1, p2
 
-<<<<<<< HEAD
     def minimum_distance_points_plane(self, planeface):
         #Doesn't take in to account hole
-        
-=======
-    def minimum_distance_points_plane(self,
-                                      planeface):  # Planeface with contour2D
-        # ADD THE FACT THAT PLANEFACE.CONTOURS : [0] = contours totale, le reste = trous
->>>>>>> fcc7c8ef
         r = self.radius
         min_h1, min_theta1, max_h1, max_theta1 = self.minimum_maximum()
 
@@ -4956,7 +4945,6 @@
 
         poly2d = planeface.surface2d.outer_contour.to_polygon()
         pfpoints = poly2d.points
-<<<<<<< HEAD
         xmin, ymin = min([pt.x for pt in pfpoints]), min([pt.y for pt in pfpoints])
         xmax, ymax = max([pt.x for pt in pfpoints]), max([pt.y for pt in pfpoints])
         origin = planeface.surface3d.frame.origin
@@ -4964,18 +4952,6 @@
                          
         pf1_2d, pf2_2d = volmdlr.Point2D(xmin, ymin), volmdlr.Point2D(xmin, ymax)
         pf3_2d, pf4_2d = volmdlr.Point2D(xmax, ymin), volmdlr.Point2D(xmax, ymax)
-=======
-        xmin, ymin = min([pt[0] for pt in pfpoints]), min(
-            [pt[1] for pt in pfpoints])
-        xmax, ymax = max([pt[0] for pt in pfpoints]), max(
-            [pt[1] for pt in pfpoints])
-        origin, vx, vy = planeface.plane.origin, planeface.plane.vectors[0], \
-            planeface.plane.vectors[1]
-        pf1_2d, pf2_2d = volmdlr.Point2D((xmin, ymin)), volmdlr.Point2D(
-            (xmin, ymax))
-        pf3_2d, pf4_2d = volmdlr.Point2D((xmax, ymin)), volmdlr.Point2D(
-            (xmax, ymax))
->>>>>>> fcc7c8ef
         pf1, pf2 = pf1_2d.to_3d(origin, vx, vy), pf2_2d.to_3d(origin, vx, vy)
         pf3, _ = pf3_2d.to_3d(origin, vx, vy), pf4_2d.to_3d(origin, vx, vy)
 
