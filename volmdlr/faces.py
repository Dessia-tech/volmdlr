"""
Surfaces & faces
"""

from typing import List, Tuple, Dict, Any
import math

from itertools import product, combinations

import networkx as nx
import triangle
import numpy as npy

import scipy as scp
import scipy.optimize as opt

import matplotlib.pyplot as plt
# import matplotlib.tri as plt_tri
# from pygeodesic import geodesic

from geomdl import BSpline
from geomdl import utilities
from geomdl.fitting import interpolate_surface, approximate_surface
from geomdl.operations import split_surface_u, split_surface_v

# import dessia_common
from dessia_common.core import DessiaObject
import volmdlr.core
import volmdlr.core_compiled
import volmdlr.edges as vme
import volmdlr.wires
import volmdlr.display as vmd
import volmdlr.geometry
import volmdlr.grid


def knots_vector_inv(knots_vector):
    """
    Compute knot elements and multiplicities based on the global knot vector.

    """

    knots = sorted(set(knots_vector))
    multiplicities = []
    for knot in knots:
        multiplicities.append(knots_vector.count(knot))

    return (knots, multiplicities)


class Surface2D(volmdlr.core.Primitive2D):
    """
    A surface bounded by an outer contour.

    """

    def __init__(self, outer_contour: volmdlr.wires.Contour2D,
                 inner_contours: List[volmdlr.wires.Contour2D],
                 name: str = 'name'):
        self.outer_contour = outer_contour
        self.inner_contours = inner_contours

        volmdlr.core.Primitive2D.__init__(self, name=name)

    def copy(self):
        """
        Copies the surface2d.

        """
        return self.__class__(outer_contour=self.outer_contour.copy(),
                              inner_contours=[c.copy() for c in self.inner_contours],
                              name=self.name)

    def area(self):
        """
        Computes the area of the surface.

        """
        return self.outer_contour.area() - sum(contour.area() for contour in self.inner_contours)

    def second_moment_area(self, point: volmdlr.Point2D):
        """
        Computes the second moment area of the surface.

        """
        Ix, Iy, Ixy = self.outer_contour.second_moment_area(point)
        for contour in self.inner_contours:
            Ixc, Iyc, Ixyc = contour.second_moment_area(point)
            Ix -= Ixc
            Iy -= Iyc
            Ixy -= Ixyc
        return Ix, Iy, Ixy

    def center_of_mass(self):
        """
        Returns the center of mass of the Surface2d.
        """
        center = self.outer_contour.area() * self.outer_contour.center_of_mass()
        for contour in self.inner_contours:
            center -= contour.area() * contour.center_of_mass()
        return center / self.area()

    def point_belongs(self, point2d: volmdlr.Point2D):
        """
        Returns if the given point belongs to the surface2d.

        """
        if not self.outer_contour.point_belongs(point2d):
            if self.outer_contour.point_over_contour(point2d):
                return True
            return False

        for inner_contour in self.inner_contours:
            if inner_contour.point_belongs(point2d):
                return False
        return True

    def random_point_inside(self):
        """
        Returns a random point inside surface2d. Considers if it has holes.
        """
        valid_point = False
        point_inside_outer_contour = None
        while not valid_point:
            point_inside_outer_contour = self.outer_contour.random_point_inside()
            inside_inner_contour = False
            for inner_contour in self.inner_contours:
                if inner_contour.point_belongs(point_inside_outer_contour):
                    inside_inner_contour = True
            if not inside_inner_contour and \
                    point_inside_outer_contour is not None:
                valid_point = True

        return point_inside_outer_contour

    def triangulation(self, min_x_density=None, min_y_density=None):
        if self.area() == 0.:
            return vmd.DisplayMesh2D([], triangles=[])

        outer_polygon = self.outer_contour.to_polygon(angle_resolution=10)

        if not self.inner_contours:  # No holes
            return outer_polygon.triangulation()
        points = [vmd.Node2D(*p) for p in outer_polygon.points]
        vertices = [(p.x, p.y) for p in points]
        n = len(outer_polygon.points)
        segments = [(i, i + 1) for i in range(n - 1)]
        segments.append((n - 1, 0))
        point_index = {p: i for i, p in enumerate(points)}
        holes = []

        for inner_contour in self.inner_contours:
            inner_polygon = inner_contour.to_polygon(angle_resolution=10)

            for point in inner_polygon.points:
                if point not in point_index:
                    points.append(point)
                    vertices.append((point.x, point.y))
                    point_index[point] = n
                    n += 1
            for point1, point2 in zip(inner_polygon.points[:-1],
                                      inner_polygon.points[1:]):
                segments.append((point_index[point1],
                                 point_index[point2]))
            segments.append((point_index[inner_polygon.points[-1]],
                             point_index[inner_polygon.points[0]]))
            rpi = inner_contour.random_point_inside()
            holes.append((rpi.x, rpi.y))

        tri = {'vertices': npy.array(vertices).reshape((-1, 2)),
               'segments': npy.array(segments).reshape((-1, 2)),
               }
        if holes:
            tri['holes'] = npy.array(holes).reshape((-1, 2))
        t = triangle.triangulate(tri, 'p')
        triangles = t['triangles'].tolist()
        np = t['vertices'].shape[0]
        points = [vmd.Node2D(*t['vertices'][i, :]) for i in
                  range(np)]

        return vmd.DisplayMesh2D(points, triangles=triangles, edges=None)

    def split_by_lines(self, lines):
        """
        Returns a list of cutted surfaces given by the lines provided as argument.
        """
        cutted_surfaces = []
        iteration_surfaces = self.cut_by_line(lines[0])

        for line in lines[1:]:
            iteration_surfaces2 = []
            for surface in iteration_surfaces:
                line_cutted_surfaces = surface.cut_by_line(line)

                llcs = len(line_cutted_surfaces)

                if llcs == 1:
                    cutted_surfaces.append(line_cutted_surfaces[0])
                else:
                    iteration_surfaces2.extend(line_cutted_surfaces)

            iteration_surfaces = iteration_surfaces2[:]

        cutted_surfaces.extend(iteration_surfaces)
        return cutted_surfaces

    def split_regularly(self, n):
        """
        Split in n slices.
        """
        bounding_rectangle = self.outer_contour.bounding_rectangle()
        lines = []
        for i in range(n - 1):
            xi = bounding_rectangle[0] + (i + 1) * (bounding_rectangle[1] - bounding_rectangle[0]) / n
            lines.append(vme.Line2D(volmdlr.Point2D(xi, 0),
                                    volmdlr.Point2D(xi, 1)))
        return self.split_by_lines(lines)

    def cut_by_line(self, line: vme.Line2D):
        """
        Returns a list of cutted Surface2D by the given line.
        """
        surfaces = []
        splitted_outer_contours = self.outer_contour.cut_by_line(line)
        splitted_inner_contours_table = []
        for inner_contour in self.inner_contours:
            splitted_inner_contours = inner_contour.cut_by_line(line)
            splitted_inner_contours_table.append(splitted_inner_contours)

        # First part of the external contour
        for outer_split in splitted_outer_contours:
            inner_contours = []
            for splitted_inner_contours in splitted_inner_contours_table:
                for inner_split in splitted_inner_contours:
                    inner_split.order_contour()
                    point = inner_split.random_point_inside()
                    if outer_split.point_belongs(point):
                        inner_contours.append(inner_split)

            if inner_contours:
                surface2d = self.from_contours(outer_split, inner_contours)
                surfaces.append(surface2d)
            else:
                surfaces.append(Surface2D(outer_split, []))
        return surfaces

    def line_crossings(self, line: 'volmdlr.edges.Line2D'):
        """
        Returns a list of crossings with in the form of a tuple (point,
        primitive) of the wire primitives intersecting with the line
        """
        intersection_points = []
        for primitive in self.outer_contour.primitives:
            for p in primitive.line_crossings(line):
                if (p, primitive) not in intersection_points:
                    intersection_points.append((p, primitive))
        for inner_contour in self.inner_contours:
            for primitive in inner_contour.primitives:
                for p in primitive.line_crossings(line):
                    if (p, primitive) not in intersection_points:
                        intersection_points.append((p, primitive))
        return sorted(intersection_points, key=lambda ip: line.abscissa(ip[0]))

    def split_at_centers(self):
        """
        Split in n slices
        """
        # xmin, xmax, ymin, ymax = self.outer_contour.bounding_rectangle()

        cutted_contours = []
        iteration_contours = []
        c1 = self.inner_contours[0].center_of_mass()
        c2 = self.inner_contours[1].center_of_mass()
        cut_line = vme.Line2D(c1, c2)

        iteration_contours2 = []

        sc = self.cut_by_line(cut_line)

        iteration_contours2.extend(sc)

        iteration_contours = iteration_contours2[:]
        cutted_contours.extend(iteration_contours)

        return cutted_contours

    def cut_by_line2(self, line):
        all_contours = []
        inner_1 = self.inner_contours[0]
        inner_2 = self.inner_contours[1]

        inner_intersections_1 = inner_1.line_intersections(line)
        inner_intersections_2 = inner_2.line_intersections(line)

        Arc1, Arc2 = inner_1.split(inner_intersections_1[1],
                                   inner_intersections_1[0])
        Arc3, Arc4 = inner_2.split(inner_intersections_2[1],
                                   inner_intersections_2[0])
        new_inner_1 = volmdlr.wires.Contour2D([Arc1, Arc2])
        new_inner_2 = volmdlr.wires.Contour2D([Arc3, Arc4])

        intersections = []
        intersections.append((inner_intersections_1[0], Arc1))
        intersections.append((inner_intersections_1[1], Arc2))
        intersections += self.outer_contour.line_intersections(line)
        intersections.append((inner_intersections_2[0], Arc3))
        intersections.append((inner_intersections_2[1], Arc4))
        intersections += self.outer_contour.line_intersections(line)

        if not intersections:
            all_contours.extend([self])
        if len(intersections) < 4:
            return [self]
        if len(intersections) >= 4:
            if isinstance(intersections[0][0], volmdlr.Point2D) and \
                    isinstance(intersections[1][0], volmdlr.Point2D):
                ip1, ip2 = sorted(
                    [new_inner_1.primitives.index(intersections[0][1]),
                     new_inner_1.primitives.index(intersections[1][1])])
                ip5, ip6 = sorted(
                    [new_inner_2.primitives.index(intersections[4][1]),
                     new_inner_2.primitives.index(intersections[5][1])])
                ip3, ip4 = sorted(
                    [self.outer_contour.primitives.index(intersections[2][1]),
                     self.outer_contour.primitives.index(intersections[3][1])])

                # sp11, sp12 = intersections[2][1].split(intersections[2][0])
                # sp21, sp22 = intersections[3][1].split(intersections[3][0])
                sp33, sp34 = intersections[6][1].split(intersections[6][0])
                sp44, sp43 = intersections[7][1].split(intersections[7][0])

                primitives1 = []
                primitives1.append(
                    volmdlr.edges.LineSegment2D(intersections[6][0],
                                                intersections[1][0]))
                primitives1.append(new_inner_1.primitives[ip1])
                primitives1.append(
                    volmdlr.edges.LineSegment2D(intersections[0][0],
                                                intersections[5][0]))
                primitives1.append(new_inner_2.primitives[ip5])
                primitives1.append(
                    volmdlr.edges.LineSegment2D(intersections[4][0],
                                                intersections[7][0]))
                primitives1.append(sp44)
                primitives1.extend(self.outer_contour.primitives[ip3 + 1:ip4])
                primitives1.append(sp34)

                primitives2 = []
                primitives2.append(
                    volmdlr.edges.LineSegment2D(intersections[7][0],
                                                intersections[4][0]))
                primitives2.append(new_inner_2.primitives[ip6])
                primitives2.append(
                    volmdlr.edges.LineSegment2D(intersections[5][0],
                                                intersections[0][0]))
                primitives2.append(new_inner_1.primitives[ip2])
                primitives2.append(
                    volmdlr.edges.LineSegment2D(intersections[1][0],
                                                intersections[6][0]))
                primitives2.append(sp33)
                a = self.outer_contour.primitives[:ip3]
                a.reverse()
                primitives2.extend(a)
                primitives2.append(sp43)

                all_contours.extend([volmdlr.wires.Contour2D(primitives1),
                                     volmdlr.wires.Contour2D(primitives2)])

            else:
                raise NotImplementedError(
                    'Non convex contour not supported yet')
                # raise NotImplementedError(
                #     '{} intersections not supported yet'.format(
                #         len(intersections)))

        return all_contours

    def cut_by_line3(self, line):
        # ax=self.outer_contour.plot()
        all_contours = []
        inner = self.inner_contours[0]
        inner_2 = self.inner_contours[1]
        inner_3 = self.inner_contours[2]

        c = inner.center_of_mass()
        c_2 = inner_2.center_of_mass()
        c_3 = inner_3.center_of_mass()
        direction_vector = line.normal_vector()
        direction_line = volmdlr.edges.Line2D(c, volmdlr.Point2D(
            (direction_vector.y * c.x - direction_vector.x * c.y) / (
                direction_vector.y), 0))
        direction_line_2 = volmdlr.edges.Line2D(c_2, volmdlr.Point2D(
            (direction_vector.y * c_2.x - direction_vector.x * c_2.y) / (
                direction_vector.y), 0))

        direction_line_3 = volmdlr.edges.Line2D(c_3, volmdlr.Point2D(
            (direction_vector.y * c_3.x - direction_vector.x * c_3.y) / (
                direction_vector.y), 0))
        inner_intersections = inner.line_intersections(direction_line)
        inner_intersections_2 = inner_2.line_intersections(direction_line_2)
        inner_intersections_3 = inner_3.line_intersections(direction_line_3)
        Arc1, Arc2 = inner.split(inner_intersections[1],
                                 inner_intersections[0])
        Arc3, Arc4 = inner_2.split(inner_intersections_2[1],
                                   inner_intersections_2[0])
        Arc5, Arc6 = inner_3.split(inner_intersections_3[1],
                                   inner_intersections_3[0])
        new_inner = volmdlr.wires.Contour2D([Arc1, Arc2])
        new_inner_2 = volmdlr.wires.Contour2D([Arc3, Arc4])
        new_inner_3 = volmdlr.wires.Contour2D([Arc5, Arc6])
        intersections = []

        intersections.append((inner_intersections[0], Arc1))
        intersections.append((inner_intersections[1], Arc2))
        if len(self.outer_contour.line_intersections(direction_line)) > 2:

            intersections.append(
                self.outer_contour.line_intersections(direction_line)[0])
            intersections.append(
                self.outer_contour.line_intersections(direction_line)[2])
        else:
            intersections.append(
                self.outer_contour.line_intersections(direction_line)[0])
            intersections.append(
                self.outer_contour.line_intersections(direction_line)[1])
        intersections.append((inner_intersections_2[0], Arc3))
        intersections.append((inner_intersections_2[1], Arc4))
        if len(self.outer_contour.line_intersections(direction_line_2)) > 2:
            intersections.append(
                self.outer_contour.line_intersections(direction_line_2)[0])
            intersections.append(
                self.outer_contour.line_intersections(direction_line_2)[2])
        else:
            intersections.append(
                self.outer_contour.line_intersections(direction_line_2)[0])
            intersections.append(
                self.outer_contour.line_intersections(direction_line_2)[1])
        intersections.append((inner_intersections_3[0], Arc5))
        intersections.append((inner_intersections_3[1], Arc6))
        if len(self.outer_contour.line_intersections(direction_line_3)) > 2:

            intersections.append(
                self.outer_contour.line_intersections(direction_line_3)[0])
            intersections.append(
                self.outer_contour.line_intersections(direction_line_3)[2])
        else:
            intersections.append(
                self.outer_contour.line_intersections(direction_line_3)[0])
            intersections.append(
                self.outer_contour.line_intersections(direction_line_3)[1])

        if isinstance(intersections[0][0], volmdlr.Point2D) and \
                isinstance(intersections[1][0], volmdlr.Point2D):
            ip1, ip2 = sorted([new_inner.primitives.index(intersections[0][1]),
                               new_inner.primitives.index(
                                   intersections[1][1])])
            ip5, ip6 = sorted(
                [new_inner_2.primitives.index(intersections[4][1]),
                 new_inner_2.primitives.index(intersections[5][1])])
            ip7, ip8 = sorted(
                [new_inner_3.primitives.index(intersections[8][1]),
                 new_inner_3.primitives.index(intersections[9][1])])
            ip3, ip4 = sorted(
                [self.outer_contour.primitives.index(intersections[2][1]),
                 self.outer_contour.primitives.index(intersections[3][1])])

            sp11, sp12 = intersections[2][1].split(intersections[2][0])
            sp21, sp22 = intersections[3][1].split(intersections[3][0])
            sp33, sp34 = intersections[6][1].split(intersections[6][0])
            sp44, sp43 = intersections[7][1].split(intersections[7][0])
            sp55, sp56 = intersections[10][1].split(intersections[10][0])
            sp66, sp65 = intersections[11][1].split(intersections[11][0])

            primitives1 = []
            primitives1.append(volmdlr.edges.LineSegment2D(intersections[7][0],
                                                           intersections[5][
                                                               0]))
            primitives1.append(new_inner_2.primitives[ip5])
            primitives1.append(volmdlr.edges.LineSegment2D(intersections[6][0],
                                                           intersections[4][
                                                               0]))
            primitives1.append(sp33)
            primitives1.append(sp43)

            primitives2 = []
            primitives2.append(volmdlr.edges.LineSegment2D(intersections[6][0],
                                                           intersections[4][
                                                               0]))
            primitives2.append(new_inner_2.primitives[ip6])
            primitives2.append(volmdlr.edges.LineSegment2D(intersections[5][0],
                                                           intersections[7][
                                                               0]))
            primitives2.append(volmdlr.edges.LineSegment2D(intersections[7][0],
                                                           intersections[11][
                                                               0]))
            primitives2.append(
                volmdlr.edges.LineSegment2D(intersections[11][0],
                                            intersections[9][0]))
            primitives2.append(new_inner_3.primitives[ip7])
            primitives2.append(volmdlr.edges.LineSegment2D(intersections[8][0],
                                                           intersections[10][
                                                               0]))
            primitives2.append(sp34)

            primitives3 = []
            primitives3.append(
                volmdlr.edges.LineSegment2D(intersections[10][0],
                                            intersections[8][0]))
            primitives3.append(new_inner_3.primitives[ip8])
            primitives3.append(volmdlr.edges.LineSegment2D(intersections[9][0],
                                                           intersections[11][
                                                               0]))
            primitives3.append(sp22)
            primitives3.append(volmdlr.edges.LineSegment2D(intersections[3][0],
                                                           intersections[1][
                                                               0]))
            primitives3.append(new_inner.primitives[ip1])
            primitives3.append(volmdlr.edges.LineSegment2D(intersections[0][0],
                                                           intersections[2][
                                                               0]))
            primitives3.append(volmdlr.edges.LineSegment2D(intersections[2][0],
                                                           intersections[10][
                                                               0]))

            primitives4 = []
            primitives4.append(volmdlr.edges.LineSegment2D(intersections[3][0],
                                                           intersections[1][
                                                               0]))
            a = volmdlr.edges.Arc2D(new_inner.primitives[ip2].end,
                                    new_inner.primitives[ip2].interior,
                                    new_inner.primitives[ip2].start)
            primitives4.append(a)
            primitives4.append(volmdlr.edges.LineSegment2D(intersections[0][0],
                                                           intersections[2][
                                                               0]))
            primitives4.append(sp12)
            primitives4.append(sp21)

            # Contour2D(primitives1),Contour2D(primitives2),
            #                      Contour2D(primitives3),
            all_contours.extend([volmdlr.wires.Contour2D(primitives4)])

        else:
            raise NotImplementedError(
                '{} intersections not supported yet'.format(
                    len(intersections)))

        return all_contours

    def bounding_rectangle(self):
        return self.outer_contour.bounding_rectangle()

    @classmethod
    def from_contours(cls, outer_contour, inner_contours):
        surface2d_inner_contours = []
        surface2d_outer_contour = outer_contour
        for inner_contour in inner_contours:
            if surface2d_outer_contour.shared_primitives_extremities(
                    inner_contour):
                # inner_contour will be merged with outer_contour
                merged_contours = surface2d_outer_contour.merge_with(
                    inner_contour)
                if len(merged_contours) >= 2:
                    raise NotImplementedError
                surface2d_outer_contour = merged_contours[0]
            else:
                # inner_contour will be added to the inner contours of the
                # Surface2D
                surface2d_inner_contours.append(inner_contour)
        return cls(surface2d_outer_contour, surface2d_inner_contours)

    def plot(self, ax=None, color='k', alpha=1, equal_aspect=False):

        if ax is None:
            fig, ax = plt.subplots()
        self.outer_contour.plot(ax=ax, color=color, alpha=alpha,
                                equal_aspect=equal_aspect)
        for inner_contour in self.inner_contours:
            inner_contour.plot(ax=ax, color=color, alpha=alpha,
                               equal_aspect=equal_aspect)

        if equal_aspect:
            ax.set_aspect('equal')

        ax.margins(0.1)
        return ax

    def axial_symmetry(self, line):
        """
        Finds out the symmetric surface2d according to a line.

        """

        outer_contour = self.outer_contour.axial_symmetry(line)
        inner_contours = []
        if self.inner_contours != []:
            inner_contours = [contour.axial_symmetry(line) for contour in self.inner_contours]

        return self.__class__(outer_contour=outer_contour,
                              inner_contours=inner_contours)

    def rotation(self, center, angle):

        outer_contour = self.outer_contour.rotation(center, angle)
        if self.inner_contours != []:
            inner_contours = [contour.rotation(center, angle) for contour in self.inner_contours]
        else:
            inner_contours = []

        return self.__class__(outer_contour, inner_contours)

    def rotation_inplace(self, center, angle):

        new_surface2d = self.rotation(center, angle)
        self.outer_contour = new_surface2d.outer_contour
        self.inner_contours = new_surface2d.inner_contours

    def translation(self, offset: volmdlr.Vector2D):
        outer_contour = self.outer_contour.translation(offset)
        inner_contours = [contour.translation(offset) for contour in self.inner_contours]
        return self.__class__(outer_contour, inner_contours)

    def translation_inplace(self, offset: volmdlr.Vector2D):
        new_contour = self.translation(offset)
        self.outer_contour = new_contour.outer_contour
        self.inner_contours = new_contour.inner_contours

    def frame_mapping(self, frame: volmdlr.Frame2D, side: str):
        outer_contour = self.outer_contour.frame_mapping(frame, side)
        inner_contours = [contour.frame_mapping(frame, side) for contour in self.inner_contours]
        return self.__class__(outer_contour, inner_contours)

    def frame_mapping_inplace(self, frame: volmdlr.Frame2D, side: str):
        new_contour = self.frame_mapping(frame, side)
        self.outer_contour = new_contour.outer_contour
        self.inner_contours = new_contour.inner_contours


class Surface3D(DessiaObject):
    """
    Abstract class.

    """
    x_periodicity = None
    y_periodicity = None

    def face_from_contours3d(self,
                             contours3d: List[volmdlr.wires.Contour3D],
                             name: str = ''):
        """
        """

        lc3d = len(contours3d)

        if lc3d == 1:
            outer_contour2d = self.contour3d_to_2d(contours3d[0])
            inner_contours2d = []
        elif lc3d > 1:
            area = -1
            inner_contours2d = []
            for contour3d in contours3d:
                contour2d = self.contour3d_to_2d(contour3d)
                inner_contours2d.append(contour2d)
                contour_area = contour2d.area()
                if contour_area > area:
                    area = contour_area
                    outer_contour2d = contour2d
            inner_contours2d.remove(outer_contour2d)
        else:
            raise ValueError('Must have at least one contour')

        if isinstance(self.face_class, str):
            class_ = globals()[self.face_class]
        else:
            class_ = self.face_class

        surface2d = Surface2D(outer_contour=outer_contour2d,
                              inner_contours=inner_contours2d)
        return class_(self,
                      surface2d=surface2d,
                      name=name)

    def repair_primitives_periodicity(self, primitives, last_primitive):
        delta_x1 = abs(primitives[0].start.x
                       - last_primitive.end.x)
        delta_x2 = abs(primitives[-1].end.x
                       - last_primitive.end.x)
        delta_y1 = abs(primitives[0].start.y
                       - last_primitive.end.y)
        delta_y2 = abs(primitives[-1].end.y
                       - last_primitive.end.y)

        if self.x_periodicity \
                and not (math.isclose(delta_x1, 0,
                                      abs_tol=5e-5)
                         or math.isclose(delta_x2, 0,
                                         abs_tol=5e-5)):
            delta_x1 = delta_x1 % self.x_periodicity
            delta_x2 = delta_x2 % self.x_periodicity
            if math.isclose(delta_x1, self.x_periodicity,
                            abs_tol=1e-4):
                delta_x1 = 0.
            if math.isclose(delta_x2, self.x_periodicity,
                            abs_tol=1e-4):
                delta_x2 = 0.
            for prim in primitives:
                prim.start.x = abs(self.x_periodicity
                                   - prim.start.x)
                prim.end.x = abs(self.x_periodicity
                                 - prim.end.x)

        if self.y_periodicity \
                and not (math.isclose(delta_y1, 0,
                                      abs_tol=5e-5)
                         or math.isclose(delta_y2, 0,
                                         abs_tol=5e-5)):
            delta_y1 = delta_y1 % self.y_periodicity
            delta_y2 = delta_y2 % self.y_periodicity
            if math.isclose(delta_y1, self.y_periodicity,
                            abs_tol=1e-4):
                delta_y1 = 0.
            if math.isclose(delta_y2, self.y_periodicity,
                            abs_tol=1e-4):
                delta_y2 = 0.
            for prim in primitives:
                prim.start.y = abs(self.y_periodicity
                                   - prim.start.y)
                prim.end.y = abs(self.y_periodicity
                                 - prim.end.y)

        return primitives, delta_x1, delta_x2, delta_y1, delta_y2

    def contour3d_to_2d(self, contour3d):
        primitives2d = []
        last_primitive = None

        for primitive3d in contour3d.primitives:
            method_name = '{}_to_2d'.format(
                primitive3d.__class__.__name__.lower())
            if hasattr(self, method_name):
                primitives = getattr(self, method_name)(primitive3d)

                if primitives is None:
                    continue

                if last_primitive:
                    primitives, delta_x1, delta_x2, delta_y1, delta_y2 = \
                        self.repair_primitives_periodicity(primitives,
                                                           last_primitive)

                    dist1 = primitive3d.start.point_distance(
                        last_primitive3d.end)
                    dist2 = primitive3d.end.point_distance(
                        last_primitive3d.end)
                    if (math.isclose(delta_x1, 0., abs_tol=1e-3)
                            and math.isclose(delta_y1, 0., abs_tol=1e-3)
                            and math.isclose(dist1, 0, abs_tol=5e-5)):
                        pass
                    elif (math.isclose(delta_x2, 0., abs_tol=1e-3)
                          and math.isclose(delta_y2, 0., abs_tol=1e-3)
                          and math.isclose(dist2, 0, abs_tol=5e-5)):
                        primitives = [p.reverse() for p in primitives[::-1]]
                    else:
                        ax2 = contour3d.plot()
                        primitive3d.plot(ax=ax2, color='r')
                        last_primitive3d.plot(ax=ax2, color='b')
                        self.plot(ax=ax2)

                        ax = last_primitive.plot(color='b', plot_points=True)
                        # primitives[0].plot(ax=ax, color='r', plot_points=True)
                        # primitives[-1].plot(ax=ax, color='r', plot_points=True)
                        for p in primitives:
                            p.plot(ax=ax, color='r', plot_points=True)
                        if self.x_periodicity:
                            vme.Line2D(volmdlr.Point2D(self.x_periodicity, 0),
                                       volmdlr.Point2D(self.x_periodicity, 1)) \
                                .plot(ax=ax)
                        print('Surface 3D:', self)
                        print('3D primitive in red:', primitive3d)
                        print('Previous 3D primitive:', last_primitive3d)
                        raise ValueError(
                            'Primitives not following each other in contour:',
                            'delta1={}, {}, {} ; '
                            'delta2={}, {}, {}'.format(
                                delta_x1, delta_y1, dist1,
                                delta_x2, delta_y2, dist2))

                if primitives:
                    last_primitive = primitives[-1]
                    last_primitive3d = primitive3d
                    primitives2d.extend(primitives)
            else:
                raise NotImplementedError(
                    'Class {} does not implement {}'.format(
                        self.__class__.__name__,
                        method_name))

        return volmdlr.wires.Contour2D(primitives2d)

    def contour2d_to_3d(self, contour2d):
        primitives3d = []
        for primitive2d in contour2d.primitives:
            method_name = '{}_to_3d'.format(
                primitive2d.__class__.__name__.lower())
            if hasattr(self, method_name):
                try:
                    primitives3d.extend(getattr(self, method_name)(primitive2d))
                except NotImplementedError:
                    print('Error NotImplementedError')
            else:
                raise NotImplementedError(
                    'Class {} does not implement {}'.format(
                        self.__class__.__name__,
                        method_name))

        return volmdlr.wires.Contour3D(primitives3d)

    def linesegment3d_to_2d(self, linesegment3d):
        """
        A line segment on a surface will be in any case a line in 2D?
        """
        return [vme.LineSegment2D(self.point3d_to_2d(linesegment3d.start),
                                  self.point3d_to_2d(linesegment3d.end))]

    def bsplinecurve3d_to_2d(self, bspline_curve3d):
        """
        Is this right?
        """
        control_points = [self.point3d_to_2d(p)
                          for p in bspline_curve3d.control_points]
        return [vme.BSplineCurve2D(
            bspline_curve3d.degree,
            control_points=control_points,
            knot_multiplicities=bspline_curve3d.knot_multiplicities,
            knots=bspline_curve3d.knots,
            weights=bspline_curve3d.weights,
            periodic=bspline_curve3d.periodic)]

    def bsplinecurve2d_to_3d(self, bspline_curve2d):
        """
        Is this right?
        """
        control_points = [self.point2d_to_3d(p)
                          for p in bspline_curve2d.control_points]
        return [vme.BSplineCurve3D(
            bspline_curve2d.degree,
            control_points=control_points,
            knot_multiplicities=bspline_curve2d.knot_multiplicities,
            knots=bspline_curve2d.knots,
            weights=bspline_curve2d.weights,
            periodic=bspline_curve2d.periodic)]

    def normal_from_point2d(self, point2d):

        raise NotImplementedError('NotImplemented')

    def normal_from_point3d(self, point3d):
        """
        Evaluates the normal vector of the bspline surface at this point3d.

        """

        return (self.normal_from_point2d(self.point3d_to_2d(point3d)))[1]

    def geodesic_distance_from_points2d(self, point1_2d: volmdlr.Point2D,
                                        point2_2d: volmdlr.Point2D, number_points: int = 50):
        """
        Approximation of geodesic distance via linesegments length sum in 3D
        """
        # points = [point1_2d]
        current_point3d = self.point2d_to_3d(point1_2d)
        distance = 0.
        for i in range(number_points):
            next_point3d = self.point2d_to_3d(point1_2d + (i + 1) / (number_points) * (point2_2d - point1_2d))
            distance += next_point3d.point_distance(current_point3d)
            current_point3d = next_point3d
        return distance

    def geodesic_distance(self, point1_3d: volmdlr.Point3D, point2_3d: volmdlr.Point3D):
        """
        Approximation of geodesic distance between 2 3D points supposed to be on the surface
        """
        point1_2d = self.point3d_to_2d(point1_3d)
        point2_2d = self.point3d_to_2d(point2_3d)
        return self.geodesic_distance_from_points2d(point1_2d, point2_2d)

    def frame_mapping_parameters(self, frame: volmdlr.Frame3D, side: str):
        basis = frame.basis()
        if side == 'new':
            new_origin = frame.new_coordinates(self.frame.origin)
            new_u = basis.new_coordinates(self.frame.u)
            new_v = basis.new_coordinates(self.frame.v)
            new_w = basis.new_coordinates(self.frame.w)
            new_frame = volmdlr.Frame3D(new_origin, new_u, new_v, new_w)
        elif side == 'old':
            new_origin = frame.old_coordinates(self.frame.origin)
            new_u = basis.old_coordinates(self.frame.u)
            new_v = basis.old_coordinates(self.frame.v)
            new_w = basis.old_coordinates(self.frame.w)
            new_frame = volmdlr.Frame3D(new_origin, new_u, new_v, new_w)
        else:
            raise ValueError('side value not valid, please specify'
                             'a correct value: \'old\' or \'new\'')
        return new_frame


class Plane3D(Surface3D):
    """
    Defines a plane 3d.

    """
    face_class = 'PlaneFace3D'

    def __init__(self, frame: volmdlr.Frame3D, name: str = ''):
        """
        :param frame: u and v of frame describe the plane, w is the normal
        """
        self.frame = frame
        self.name = name
        Surface3D.__init__(self, name=name)

    def __hash__(self):
        return hash(self.frame)

    def __eq__(self, other_plane):
        if other_plane.__class__.__name__ != self.__class__.__name__:
            return False
        return self.frame == other_plane.frame
        # return (self.frame.origin == other_plane.frame.origin and
        #         self.frame.w.is_colinear_to(other_plane.frame.w))

    # def to_dict(self, use_pointers: bool = True, memo=None, path: str = '#'):
    #     # improve the object structure ?
    #     dict_ = dc.DessiaObject.base_dict(self)
    #     dict_['frame'] = self.frame.to_dict(use_pointers=use_pointers, memo=memo, path=path + '/frame')
    #     return dict_

    @classmethod
    def from_step(cls, arguments, object_dict):
        frame3d = object_dict[arguments[1]]
        frame3d.normalize()
        frame = volmdlr.Frame3D(frame3d.origin,
                                frame3d.v, frame3d.w, frame3d.u)
        return cls(frame, arguments[0][1:-1])

    def to_step(self, current_id):
        frame = volmdlr.Frame3D(self.frame.origin, self.frame.w, self.frame.u,
                                self.frame.v)
        content, frame_id = frame.to_step(current_id)
        plane_id = frame_id + 1
        content += "#{} = PLANE('{}',#{});\n".format(plane_id, self.name,
                                                     frame_id)
        return content, [plane_id]

    @classmethod
    def from_3_points(cls, point1, point2, point3):
        """
        Point 1 is used as origin of the plane.
        """
        vector1 = point2 - point1
        vector2 = point3 - point1

        vector1.normalize()
        vector2.normalize()
        normal = vector1.cross(vector2)
        normal.normalize()
        frame = volmdlr.Frame3D(point1, vector1, normal.cross(vector1), normal)
        return cls(frame)

    @classmethod
    def from_normal(cls, point, normal):
        v1 = normal.deterministic_unit_normal_vector()
        v2 = v1.cross(normal)
        return cls(volmdlr.Frame3D(point, v1, v2, normal))

    @classmethod
    def from_plane_vectors(cls, plane_origin: volmdlr.Point3D,
                           plane_x: volmdlr.Vector3D,
                           plane_y: volmdlr.Vector3D):
        normal = plane_x.cross(plane_y)
        return cls(volmdlr.Frame3D(plane_origin, plane_x, plane_y, normal))

    @classmethod
    def from_points(cls, points):
        """
        Returns the plane3d that goes through the 3 first points on the list.
        Why for more than 3 points we only do some check and never raise error?
        """
        if len(points) < 3:
            raise ValueError
        elif len(points) == 3:
            return cls.from_3_points(volmdlr.Point3D(points[0].vector),
                                     volmdlr.Vector3D(points[1].vector),
                                     volmdlr.Vector3D(points[2].vector))
        else:
            points = [p.copy() for p in points]
            indexes_to_del = []
            for i, point in enumerate(points[1:]):
                if point == points[0]:
                    indexes_to_del.append(i)
            for index in indexes_to_del[::-1]:
                del points[index + 1]

            origin = points[0]
            vector1 = points[1] - origin
            vector1.normalize()
            vector2_min = points[2] - origin
            vector2_min.normalize()
            dot_min = abs(vector1.dot(vector2_min))
            for point in points[3:]:
                vector2 = point - origin
                vector2.normalize()
                dot = abs(vector1.dot(vector2))
                if dot < dot_min:
                    vector2_min = vector2
                    dot_min = dot
            return cls.from_3_points(origin, vector1 + origin,
                                     vector2_min + origin)

    def point_on_surface(self, point):
        """
        Return if the point belongs to the plane at a tolerance of 1e-6.
        """
        if math.isclose(self.frame.w.dot(point - self.frame.origin), 0,
                        abs_tol=1e-6):
            return True
        return False

    def point_distance(self, point3d):
        """
        Calculates the distance of a point to plane.

        :param point3d: point to verify distance
        :return: a float, point distance to plane
        """
        coefficient_a, coefficient_b, coefficient_c, coefficient_d = self.equation_coefficients()
        return abs(self.frame.w.dot(point3d) + coefficient_d) / math.sqrt(coefficient_a**2 +
                                                                          coefficient_b**2 + coefficient_c**2)

    def line_intersections(self, line):
        u = line.point2 - line.point1
        w = line.point1 - self.frame.origin
        if math.isclose(self.frame.w.dot(u), 0, abs_tol=1e-08):
            return []
        intersection_abscissea = - self.frame.w.dot(w) / self.frame.w.dot(u)
        return [line.point1 + intersection_abscissea * u]

    def linesegment_intersections(self, linesegment: vme.LineSegment3D) \
            -> List[volmdlr.Point3D]:
        u = linesegment.end - linesegment.start
        w = linesegment.start - self.frame.origin
        normaldotu = self.frame.w.dot(u)
        if math.isclose(normaldotu, 0, abs_tol=1e-08):
            return []
        intersection_abscissea = - self.frame.w.dot(w) / normaldotu
        if intersection_abscissea < 0 or intersection_abscissea > 1:
            return []
        return [linesegment.start + intersection_abscissea * u]

    def fullarc_intersections(self, fullarc: vme.FullArc3D):
        """
        Calculates the intersections between a Plane 3D and a FullArc 3D.

        :param fullarc: fullarc to verify intersections.
        :return: list of intersections: List[volmdlr.Point3D].
        """
        fullarc_plane = Plane3D(fullarc.frame)
        plane_intersections = self.plane_intersection(fullarc_plane)
        if not plane_intersections:
            return []
        fullarc2d = fullarc.to_2d(fullarc.center, fullarc_plane.frame.u, fullarc_plane.frame.v)
        line2d = plane_intersections[0].to_2d(fullarc.center, fullarc_plane.frame.u, fullarc_plane.frame.v)
        fullarc2d_inters_line2d = fullarc2d.line_intersections(line2d)
        intersections = []
        for inter in fullarc2d_inters_line2d:
            intersections.append(inter.to_3d(fullarc.center, fullarc_plane.frame.u, fullarc_plane.frame.v))
        return intersections

    def equation_coefficients(self):
        """
        Returns the a,b,c,d coefficient from equation ax+by+cz+d = 0.

        """
        a, b, c = self.frame.w
        d = -self.frame.origin.dot(self.frame.w)
        return (a, b, c, d)

    def plane_intersection(self, other_plane):
        """
        Computes intersection points between two Planes 3D.

        """
        if self.is_parallel(other_plane):
            return []
        line_direction = self.frame.w.cross(other_plane.frame.w)

        if line_direction.norm() < 1e-6:
            return None

        a1, b1, c1, d1 = self.equation_coefficients()
        a2, b2, c2, d2 = other_plane.equation_coefficients()

        if a1 * b2 - a2 * b1 != 0.:
            x0 = (b1 * d2 - b2 * d1) / (a1 * b2 - a2 * b1)
            y0 = (a2 * d1 - a1 * d2) / (a1 * b2 - a2 * b1)
            point1 = volmdlr.Point3D(x0, y0, 0)
        elif a2 * c1 != a1 * c2:
            x0 = (c2 * d1 - c1 * d2) / (a2 * c1 - a1 * c2)
            z0 = (a1 * d2 - a2 * d1) / (a2 * c1 - a1 * c2)
            point1 = volmdlr.Point3D(x0, 0, z0)
        elif c1 * b2 != b1 * c2:
            y0 = (- c2 * d1 + c1 * d2) / (b1 * c2 - c1 * b2)
            z0 = (- b1 * d2 + b2 * d1) / (b1 * c2 - c1 * b2)
            point1 = volmdlr.Point3D(0, y0, z0)
        else:
            raise NotImplementedError
        return [volmdlr.edges.Line3D(point1, point1 + line_direction)]

    def is_coincident(self, plane2):
        """
        Verifies if two planes are parallel and coincident.

        """
        if self.is_parallel(plane2):
            if plane2.point_on_surface(self.frame.origin):
                return True
        return False

    def is_parallel(self, plane2):
        """
        Verifies if two planes are parallel.

        """
        if self.frame.w.is_colinear_to(plane2.frame.w):
            return True
        return False

    def rotation(self, center: volmdlr.Point3D, axis: volmdlr.Vector3D, angle: float):
        """
        Plane3D rotation
        :param center: rotation center
        :param axis: rotation axis
        :param angle: angle rotation
        :return: a new rotated Plane3D
        """
        new_frame = self.frame.rotation(center=center, axis=axis, angle=angle)
        return Plane3D(new_frame)

    def rotation_inplace(self, center: volmdlr.Point3D, axis: volmdlr.Vector3D, angle: float):
        """
        Plane3D rotation. Object is updated inplace
        :param center: rotation center
        :param axis: rotation axis
        :param angle: rotation angle
        """
        self.frame.rotation_inplace(center=center, axis=axis, angle=angle)

    def translation(self, offset: volmdlr.Vector3D):
        """
        Plane3D translation
        :param offset: translation vector
        :return: A new translated Plane3D
        """
        new_frame = self.frame.translation(offset)
        return Plane3D(new_frame)

    def translation_inplace(self, offset: volmdlr.Vector3D):
        """
        Plane3D translation. Object is updated inplace
        :param offset: translation vector
        """
        self.frame.translation_inplace(offset)

    def frame_mapping(self, frame: volmdlr.Frame3D, side: str):
        """
        Changes frame_mapping and return a new Frame3D
        side = 'old' or 'new'
        """
        new_frame = self.frame_mapping_parameters(frame, side)
        return Plane3D(new_frame, self.name)

    def frame_mapping_inplace(self, frame: volmdlr.Frame3D, side: str):
        """
        Changes frame_mapping and the object is updated inplace
        side = 'old' or 'new'
        """
        new_frame = self.frame_mapping_parameters(frame, side)
        self.frame.origin = new_frame.origin
        self.frame.u = new_frame.u
        self.frame.v = new_frame.v
        self.frame.w = new_frame.w

    def copy(self, deep=True, memo=None):
        new_frame = self.frame.copy(deep, memo)
        return Plane3D(new_frame, self.name)

    def plot(self, ax=None):
        if ax is None:
            fig = plt.figure()
            ax = fig.add_subplot(111, projection='3d')
        else:
            fig = ax.figure

        self.frame.origin.plot(ax)
        self.frame.u.plot(ax, color='r')
        self.frame.v.plot(ax, color='g')
        return ax

    def babylon_script(self):
        s = 'var myPlane = BABYLON.MeshBuilder.CreatePlane("myPlane", {width: 0.5, height: 0.5, sideOrientation: BABYLON.Mesh.DOUBLESIDE}, scene);\n'
        s += 'myPlane.setPositionWithLocalVector(new BABYLON.Vector3({},{},{}));\n'.format(
            self.origin[0], self.origin[1], self.origin[2])

        s += 'var axis1 = new BABYLON.Vector3({}, {}, {});\n'.format(
            self.vectors[0][0], self.vectors[0][1], self.vectors[0][2])
        s += 'var axis2 = new BABYLON.Vector3({}, {}, {});\n'.format(
            self.vectors[1][0], self.vectors[1][1], self.vectors[1][2])
        s += 'var axis3 = new BABYLON.Vector3({}, {}, {});\n'.format(
            self.normal[0], self.normal[1], self.normal[2])
        s += 'var orientation = BABYLON.Vector3.rotationFromAxis(axis1, axis2, axis3);\n'
        s += 'myPlane.rotation = orientation;\n'

        s += 'var planemat = new BABYLON.StandardMaterial("planemat", scene);\n'
        s += 'planemat.alpha = 0.4;\n'
        s += 'myPlane.material = planemat;\n'

        return s

    def point2d_to_3d(self, point2d):
        return point2d.to_3d(self.frame.origin, self.frame.u, self.frame.v)

    def point3d_to_2d(self, point3d):
        return point3d.to_2d(self.frame.origin, self.frame.u, self.frame.v)

    def contour2d_to_3d(self, contour2d):
        return contour2d.to_3d(self.frame.origin, self.frame.u, self.frame.v)

    def contour3d_to_2d(self, contour3d):
        return contour3d.to_2d(self.frame.origin, self.frame.u, self.frame.v)

    def bsplinecurve3d_to_2d(self, bspline_curve3d):
        control_points = [self.point3d_to_2d(p)
                          for p in bspline_curve3d.control_points]
        return [vme.BSplineCurve2D(
            bspline_curve3d.degree,
            control_points=control_points,
            knot_multiplicities=bspline_curve3d.knot_multiplicities,
            knots=bspline_curve3d.knots,
            weights=bspline_curve3d.weights,
            periodic=bspline_curve3d.periodic)]

    def bsplinecurve2d_to_3d(self, bspline_curve2d):
        control_points = [self.point2d_to_3d(p)
                          for p in bspline_curve2d.control_points]
        return [vme.BSplineCurve3D(
            bspline_curve2d.degree,
            control_points=control_points,
            knot_multiplicities=bspline_curve2d.knot_multiplicities,
            knots=bspline_curve2d.knots,
            weights=bspline_curve2d.weights,
            periodic=bspline_curve2d.periodic)]

    def rectangular_cut(self, x1: float, x2: float,
                        y1: float, y2: float, name: str = ''):

        p1 = volmdlr.Point2D(x1, y1)
        p2 = volmdlr.Point2D(x2, y1)
        p3 = volmdlr.Point2D(x2, y2)
        p4 = volmdlr.Point2D(x1, y2)
        outer_contour = volmdlr.wires.ClosedPolygon2D([p1, p2, p3, p4])
        surface = Surface2D(outer_contour, [])
        return PlaneFace3D(self, surface, name)


PLANE3D_OXY = Plane3D(volmdlr.OXYZ)
PLANE3D_OYZ = Plane3D(volmdlr.OYZX)
PLANE3D_OZX = Plane3D(volmdlr.OZXY)


class CylindricalSurface3D(Surface3D):
    """
    The local plane is defined by (theta, z).

    :param frame: frame.w is axis, frame.u is theta=0 frame.v theta=pi/2
    :param radius: Cylinder's radius
    """
    face_class = 'CylindricalFace3D'
    x_periodicity = volmdlr.TWO_PI

    def __init__(self, frame, radius, name=''):
        self.frame = frame
        self.radius = radius
        self.name = name

    def point2d_to_3d(self, point2d: volmdlr.Point2D):
        p = volmdlr.Point3D(self.radius * math.cos(point2d.x),
                            self.radius * math.sin(point2d.x),
                            point2d.y)
        return self.frame.old_coordinates(p)

    def point3d_to_2d(self, point3d):
        x, y, z = self.frame.new_coordinates(point3d)
        u1 = x / self.radius
        u2 = y / self.radius
        # theta = volmdlr.core.sin_cos_angle(u1, u2)
        theta = math.atan2(u2, u1)
        return volmdlr.Point2D(theta, z)

    def arc3d_to_2d(self, arc3d):
        start = self.point3d_to_2d(arc3d.start)
        end = self.point3d_to_2d(arc3d.end)
        # angle = abs(start.x-end.x)
        # if arc3d.is_trigo:
        # end = start + volmdlr.Point2D(arc3d.angle, 0)
        # else:
        #     end = start + volmdlr.Point2D(-arc3d.angle, 0)
        # interior = self.point3d_to_2d(arc3d.interior)
        # if start.x < interior.x:
        #     end = start + volmdlr.Point2D(arc3d.angle, 0)
        # else:
        #     end = start - volmdlr.Point2D(arc3d.angle, 0)
        return [vme.LineSegment2D(start, end)]

    def linesegment2d_to_3d(self, linesegment2d):
        theta1, z1 = linesegment2d.start
        theta2, z2 = linesegment2d.end
        if math.isclose(theta1, theta2, abs_tol=1e-9):
            return [vme.LineSegment3D(
                self.point2d_to_3d(linesegment2d.start),
                self.point2d_to_3d(linesegment2d.end),
            )]
        elif math.isclose(z1, z2, abs_tol=1e-9):
            if abs(theta1 - theta2) == volmdlr.TWO_PI:
                return [vme.FullArc3D(center=self.frame.origin + z1 * self.frame.w,
                                      start_end=self.point2d_to_3d(linesegment2d.start),
                                      normal=self.frame.w)]
            else:
                interior = self.point2d_to_3d(linesegment2d.point_at_abscissa(linesegment2d.length() * 0.5))
                return [vme.Arc3D(
                    self.point2d_to_3d(linesegment2d.start),
                    self.point2d_to_3d(
                        volmdlr.Point2D(0.5 * (theta1 + theta2), z1)),
                    self.point2d_to_3d(linesegment2d.end),
                )]
        else:
            # TODO: this is a non exact method!
            return [vme.LineSegment3D(self.point2d_to_3d(linesegment2d.start), self.point2d_to_3d(linesegment2d.end))]
            # raise NotImplementedError('Ellipse? delta_theta={} delta_z={}'.format(abs(theta2-theta1), abs(z1-z2)))

    def fullarc3d_to_2d(self, fullarc3d):
        if self.frame.w.is_colinear_to(fullarc3d.normal):
            p1 = self.point3d_to_2d(fullarc3d.start)
            return [vme.LineSegment2D(p1, p1 + volmdlr.TWO_PI * volmdlr.X2D)]
        print(fullarc3d.normal, self.frame.w)
        raise ValueError('Impossible!')

    def circle3d_to_2d(self, circle3d):
        """
        Transformation of an circle3d to 2d, in a cylindrical surface.

        """
        return []

    def arcellipse3d_to_2d(self, arcellipse3d):
        """
        Transformation of an arcellipse3d to 2d, in a cylindrical surface.

        """
        points3d = arcellipse3d.discretization_points(number_points=50)
        points2d = [self.point3d_to_2d(point) for point in points3d]
        bsplinecurve2d = vme.BSplineCurve2D.from_points_interpolation(points2d, degree=2)
        return [bsplinecurve2d]

    def ellipse3d_to_2d(self, ellipse3d):
        """
        Transformation of an ellipse3d to 2d, in a cylindrical surface.

        """
        # points3d = ellipse3d.discretization_points(number_points = 50)
        # points2d = [self.point3d_to_2d(point) for point in points3d]
        # return points2d
        raise NotImplementedError

    def bsplinecurve3d_to_2d(self, bspline_curve3d):
        # TODO: enhance this, this is a non exact method!
        l = bspline_curve3d.length()
        points = [self.point3d_to_2d(bspline_curve3d.point_at_abscissa(i / 10 * l))
                  for i in range(11)]
        return [vme.LineSegment2D(p1, p2)
                for p1, p2 in zip(points[:-1], points[1:])]

    @classmethod
    def from_step(cls, arguments, object_dict):
        frame3d = object_dict[arguments[1]]
        U, W = frame3d.v, -frame3d.u
        U.normalize()
        W.normalize()
        V = W.cross(U)
        frame_direct = volmdlr.Frame3D(frame3d.origin, U, V, W)
        radius = float(arguments[2]) / 1000
        return cls(frame_direct, radius, arguments[0][1:-1])

    def to_step(self, current_id):
        frame = volmdlr.Frame3D(self.frame.origin, self.frame.w, self.frame.u,
                                self.frame.v)
        content, frame_id = frame.to_step(current_id)
        current_id = frame_id + 1
        content += "#{} = CYLINDRICAL_SURFACE('{}',#{},{});\n" \
            .format(current_id, self.name, frame_id,
                    round(1000 * self.radius, 3))
        return content, [current_id]

    def frame_mapping(self, frame: volmdlr.Frame3D, side: str):
        """
        Changes frame_mapping and return a new CylindricalSurface3D
        side = 'old' or 'new'
        """
        new_frame = self.frame_mapping_parameters(frame, side)
        return CylindricalSurface3D(new_frame, self.radius,
                                    name=self.name)

    def frame_mapping_inplace(self, frame: volmdlr.Frame3D, side: str):
        """
        Changes frame_mapping and the object is updated inplace
        side = 'old' or 'new'
        """
        new_frame = self.frame_mapping_parameters(frame, side)
        self.frame = new_frame

    def rectangular_cut(self, theta1: float, theta2: float,
                        z1: float, z2: float, name: str = ''):

        if theta1 == theta2:
            theta2 += volmdlr.TWO_PI

        p1 = volmdlr.Point2D(theta1, z1)
        p2 = volmdlr.Point2D(theta2, z1)
        p3 = volmdlr.Point2D(theta2, z2)
        p4 = volmdlr.Point2D(theta1, z2)
        outer_contour = volmdlr.wires.ClosedPolygon2D([p1, p2, p3, p4])
        surface2d = Surface2D(outer_contour, [])
        return volmdlr.faces.CylindricalFace3D(self, surface2d, name)

    def rotation(self, center: volmdlr.Point3D, axis: volmdlr.Vector3D, angle: float):
        """
        CylindricalFace3D rotation.

        :param center: rotation center.
        :param axis: rotation axis.
        :param angle: angle rotation.
        :return: a new rotated Plane3D.
        """
        new_frame = self.frame.rotation(center=center, axis=axis,
                                        angle=angle)
        return CylindricalFace3D(new_frame, self.radius)

    def rotation_inplace(self, center: volmdlr.Point3D, axis: volmdlr.Vector3D, angle: float):
        """
        CylindricalFace3D rotation. Object is updated inplace.

        :param center: rotation center.
        :param axis: rotation axis.
        :param angle: rotation angle.
        """
        self.frame.rotation_inplace(center, axis, angle)

    def translation(self, offset: volmdlr.Vector3D):
        """
        CylindricalFace3D translation.

        :param offset: translation vector.
        :return: A new translated CylindricalFace3D.
        """
        return CylindricalFace3D(self.frame.translation(offset), self.radius)

    def translation_inplace(self, offset: volmdlr.Vector3D):
        """
        CylindricalFace3D translation. Object is updated inplace.

        :param offset: translation vector
        """
        self.frame.translation_inplace(offset)

    def grid3d(self, grid2d: volmdlr.grid.Grid2D):
        """
        Generate 3d grid points of a Cylindrical surface, based on a Grid2D.

        """

        points_2d = grid2d.points
        points_3d = [self.point2d_to_3d(point2d) for point2d in points_2d]

        return points_3d

    def line_intersections(self, line: vme.Line3D):
        line_2d = line.to_2d(self.frame.origin, self.frame.u, self.frame.v)
        if line_2d is None:
            return []
        origin2d = self.frame.origin.to_2d(self.frame.origin, self.frame.u, self.frame.v)
        distance_line2d_to_origin = line_2d.point_distance(origin2d)
        if distance_line2d_to_origin > self.radius:
            return []
        a_prime = line_2d.point1
        b_prime = line_2d.point2
        a_prime_minus_b_prime = a_prime - b_prime
        t_param = a_prime.dot(a_prime_minus_b_prime) / a_prime_minus_b_prime.dot(a_prime_minus_b_prime)
        k_param = math.sqrt(
            (self.radius ** 2 - distance_line2d_to_origin ** 2) / a_prime_minus_b_prime.dot(a_prime_minus_b_prime))
        intersection1 = line.point1 + (t_param + k_param) * (line.direction_vector())
        intersection2 = line.point1 + (t_param - k_param) * (line.direction_vector())
        if intersection1 == intersection2:
            return [intersection1]

        return [intersection1, intersection2]

    def linesegment_intersections(self, linesegment: vme.LineSegment3D):
        line = linesegment.to_line()
        line_intersections = self.line_intersections(line)
        linesegment_intersections = [inters for inters in line_intersections if linesegment.point_belongs(inters)]
        return linesegment_intersections

    def parallel_plane_intersection(self, plane3d):
        """
        Cylinder plane intersections when plane's normal is perpendicular with the cylinder axis.

        :param plane3d: intersecting plane
        :return: list of intersecting curves
        """
        distance_plane_cylinder_axis = plane3d.point_distance(self.frame.origin)
        if distance_plane_cylinder_axis > self.radius:
            return []
        if math.isclose(self.frame.w.dot(plane3d.frame.u), 0, abs_tol=1e-6):
            line = volmdlr.edges.Line3D(plane3d.frame.origin, plane3d.frame.origin + plane3d.frame.u)
        else:
            line = volmdlr.edges.Line3D(plane3d.frame.origin, plane3d.frame.origin + plane3d.frame.v)
        line_intersections = self.line_intersections(line)
        lines = []
        for intersection in line_intersections:
            lines.append(volmdlr.edges.Line3D(intersection, intersection + self.frame.w))
        return lines

    def perpendicular_plane_intersection(self, plane3d):
        """
        Cylinder plane intersections when plane's normal is parallel with the cylinder axis.

        :param plane3d: intersecting plane
        :return: list of intersecting curves
        """
        line = vme.Line3D(self.frame.origin, self.frame.origin + self.frame.w)
        center3d_plane = plane3d.line_intersections(line)[0]
        circle3d = volmdlr.wires.Circle3D(volmdlr.Frame3D(center3d_plane, plane3d.frame.u,
                                                          plane3d.frame.v, plane3d.frame.w), self.radius)
        return [circle3d]

    def concurent_plane_intersection(self, plane3d):
        """
        Cylinder plane intersections when plane's normal is concurent with the cylinder axis, but not orthogonal.

        # Ellipse vector equation : < rcos(t), rsin(t), -(1 / c)*(d + arcos(t) + brsint(t)); d = - (ax_0 + by_0 + cz_0)
        :param plane3d: intersecting plane
        :return: list of intersecting curves
        """
        line = vme.Line3D(self.frame.origin, self.frame.origin + self.frame.w)
        center3d_plane = plane3d.line_intersections(line)[0]
        plane_coefficient_a, plane_coefficient_b, plane_coefficient_c, plane_coefficient_d =\
            plane3d.equation_coefficients()
        ellipse_0 = volmdlr.Point3D(
            self.radius * math.cos(0),
            self.radius * math.sin(0),
            - (1 / plane_coefficient_c) * (plane_coefficient_d + plane_coefficient_a * self.radius * math.cos(0) +
                                           plane_coefficient_b * self.radius * math.sin(0)))
        ellipse_pi_by_2 = volmdlr.Point3D(
            self.radius * math.cos(math.pi / 2),
            self.radius * math.sin(math.pi / 2),
            - (1 / plane_coefficient_c) * (
                    plane_coefficient_d + plane_coefficient_a * self.radius * math.cos(math.pi / 2)
                    + plane_coefficient_b * self.radius * math.sin(math.pi / 2)))
        axis_1 = center3d_plane.point_distance(ellipse_0)
        axis_2 = center3d_plane.point_distance(ellipse_pi_by_2)
        if axis_1 > axis_2:
            major_axis = axis_1
            minor_axis = axis_2
            major_dir = ellipse_0 - center3d_plane
        else:
            major_axis = axis_2
            minor_axis = axis_1
            major_dir = ellipse_pi_by_2 - center3d_plane
        return [volmdlr.wires.Ellipse3D(major_axis, minor_axis, center3d_plane, plane3d.frame.w, major_dir)]

    def plane_intersection(self, plane3d):
        """
        Cylinder intersections with a plane.

        :param plane3d: intersecting plane.
        :return: list of intersecting curves.
        """
        if math.isclose(abs(plane3d.frame.w.dot(self.frame.w)), 0, abs_tol=1e-6):
            return self.parallel_plane_intersection(plane3d)
        if math.isclose(abs(plane3d.frame.w.dot(self.frame.w)), 1, abs_tol=1e-6):
            return self.perpendicular_plane_intersection(plane3d)
        return self.concurent_plane_intersection(plane3d)

    def is_coincident(self, surface3d):
        """
        Verifies if two CylindricalSurfaces are coincident.

        :param surface3d: surface to verify.
        :return: True if they are coincident, False otherwise.
        """
        if not isinstance(self, surface3d.__class__):
            return False
        if math.isclose(abs(self.frame.w.dot(surface3d.frame.w)), 1.0, abs_tol=1e-6) and\
                self.radius == surface3d.radius:
            return True
        return False

    def point_on_surface(self, point3d):
        """
        Verifies if a given point is on the CylindricalSurface3D.

        :param point3d: point to verify.
        :return: True if point on surface, False otherwise.
        """
        new_point = self.frame.new_coordinates(point3d)
        if math.isclose(new_point.x ** 2 + new_point.y ** 2, self.radius ** 2, abs_tol=1e-6):
            return True
        return False


class ToroidalSurface3D(Surface3D):
    """
    The local plane is defined by (theta, phi).
    theta is the angle around the big (R) circle and phi around the small(r)

    :param frame: Tore's frame: origin is the center, u is pointing at
                    theta=0
    :param R: Tore's radius
    :param r: Circle to revolute radius
    Definitions of R and r according to https://en.wikipedia.org/wiki/Torus
    """
    face_class = 'ToroidalFace3D'
    x_periodicity = volmdlr.TWO_PI
    y_periodicity = volmdlr.TWO_PI

    def __init__(self, frame: volmdlr.Frame3D,
                 R: float, r: float, name: str = ''):
        self.frame = frame
        self.R = R
        self.r = r
        self.name = name

    @property
    def bounding_box(self):
        if not self._bbox:
            self._bbox = self.get_bounding_box()
        return self._bbox

    def _bounding_box(self):
        d = self.R + self.r
        p1 = self.frame.origin + self.frame.u * d + self.frame.v * d + self.frame.w * self.r
        p2 = self.frame.origin + self.frame.u * d + self.frame.v * d - self.frame.w * self.r
        p3 = self.frame.origin + self.frame.u * d - self.frame.v * d + self.frame.w * self.r
        p4 = self.frame.origin + self.frame.u * d - self.frame.v * d - self.frame.w * self.r
        p5 = self.frame.origin - self.frame.u * d + self.frame.v * d + self.frame.w * self.r
        p6 = self.frame.origin - self.frame.u * d + self.frame.v * d - self.frame.w * self.r
        p7 = self.frame.origin - self.frame.u * d - self.frame.v * d + self.frame.w * self.r
        p8 = self.frame.origin - self.frame.u * d - self.frame.v * d - self.frame.w * self.r

        return volmdlr.core.BoundingBox.from_points(
            [p1, p2, p3, p4, p5, p6, p7, p8])

    def point2d_to_3d(self, point2d: volmdlr.Point2D):
        theta, phi = point2d
        x = (self.R + self.r * math.cos(phi)) * math.cos(theta)
        y = (self.R + self.r * math.cos(phi)) * math.sin(theta)
        z = self.r * math.sin(phi)
        return self.frame.old_coordinates(volmdlr.Point3D(x, y, z))

    def point3d_to_2d(self, point3d):
        # points_2D = []
        x, y, z = self.frame.new_coordinates(point3d)
        if z < -self.r:
            z = -self.r
        elif z > self.r:
            z = self.r

        zr = z / self.r
        phi = math.asin(zr)

        u = self.R + math.sqrt((self.r ** 2) - (z ** 2))
        u1, u2 = round(x / u, 5), round(y / u, 5)
        theta = volmdlr.core.sin_cos_angle(u1, u2)

        return volmdlr.Point2D(theta, phi)

    @classmethod
    def from_step(cls, arguments, object_dict):
        frame3d = object_dict[arguments[1]]
        U, W = frame3d.v, -frame3d.u
        U.normalize()
        W.normalize()
        V = W.cross(U)
        frame_direct = volmdlr.Frame3D(frame3d.origin, U, V, W)
        rcenter = float(arguments[2]) / 1000
        rcircle = float(arguments[3]) / 1000
        return cls(frame_direct, rcenter, rcircle, arguments[0][1:-1])

    def to_step(self, current_id):
        frame = volmdlr.Frame3D(self.frame.origin, self.frame.w, self.frame.u,
                                self.frame.v)
        content, frame_id = frame.to_step(current_id)
        current_id = frame_id + 1
        content += "#{} = TOROIDAL_SURFACE('{}',#{},{},{});\n" \
            .format(current_id, self.name, frame_id,
                    round(1000 * self.R, 3),
                    round(1000 * self.r, 3))
        return content, [current_id]

    def frame_mapping(self, frame: volmdlr.Frame3D, side: str):
        """
        Changes frame_mapping and return a new ToroidalSurface3D
        side = 'old' or 'new'
        """
        new_frame = self.frame_mapping_parameters(frame, side)
        return ToroidalSurface3D(new_frame, self.R, self.r, name=self.name)

    def frame_mapping_inplace(self, frame: volmdlr.Frame3D, side: str):
        """
        Changes frame_mapping and the object is updated inplace
        side = 'old' or 'new'
        """
        new_frame = self.frame_mapping_parameters(frame, side)
        self.frame = new_frame

    def rectangular_cut(self, theta1, theta2, phi1, phi2, name=''):
        if phi1 == phi2:
            phi2 += volmdlr.TWO_PI
        elif phi2 < phi1:
            phi2 += volmdlr.TWO_PI
        if theta1 == theta2:
            theta2 += volmdlr.TWO_PI
        elif theta2 < theta1:
            theta2 += volmdlr.TWO_PI

        p1 = volmdlr.Point2D(theta1, phi1)
        p2 = volmdlr.Point2D(theta2, phi1)
        p3 = volmdlr.Point2D(theta2, phi2)
        p4 = volmdlr.Point2D(theta1, phi2)
        outer_contour = volmdlr.wires.ClosedPolygon2D([p1, p2, p3, p4])
        return ToroidalFace3D(self,
                              Surface2D(outer_contour, []),
                              name)

    def linesegment2d_to_3d(self, linesegment2d):
        theta1, phi1 = linesegment2d.start
        theta2, phi2 = linesegment2d.end
        if theta1 == theta2:
            if math.isclose(phi1 - phi2, volmdlr.TWO_PI, abs_tol=1e-9):
                u = self.frame.u.rotation(self.frame.origin, self.frame.w,
                                          angle=theta1)
                v = self.frame.u.rotation(self.frame.origin, self.frame.w,
                                          angle=theta1)
                center = self.frame.origin + self.R * u
                return [vme.FullArc3D(center=center,
                                      start_end=center + self.r * u,
                                      normal=v)]
            else:
                return [vme.Arc3D(
                    self.point2d_to_3d(linesegment2d.start),
                    self.point2d_to_3d(volmdlr.Point2D(theta1, 0.5 * (phi1 + phi2))),
                    self.point2d_to_3d(linesegment2d.end),
                )]
        elif math.isclose(phi1, phi2, abs_tol=1e-9):
            if abs(theta1 - theta2) == volmdlr.TWO_PI:
                center = self.frame.origin + self.r * math.sin(phi1) * self.frame.w
                start_end = center + self.frame.u * (self.r + self.R)
                return [vme.FullArc3D(center=center,
                                      start_end=start_end,
                                      normal=self.frame.w)]
            else:
                return [vme.Arc3D(
                    self.point2d_to_3d(linesegment2d.start),
                    self.point2d_to_3d(volmdlr.Point2D(0.5 * (theta1 + theta2), phi1)),
                    self.point2d_to_3d(linesegment2d.end),
                )]
        else:
            raise NotImplementedError('Ellipse?')

    def fullarc3d_to_2d(self, fullarc3d):
        if self.frame.w.is_colinear_to(fullarc3d.normal):
            p1 = self.point3d_to_2d(fullarc3d.start)
            return [vme.LineSegment2D(p1, p1 + volmdlr.TWO_PI * volmdlr.X2D)]
        elif fullarc3d.normal.dot(self.frame.w):
            p1 = self.point3d_to_2d(fullarc3d.start)
            return [vme.LineSegment2D(p1, p1 + volmdlr.TWO_PI * volmdlr.Y2D)]
        else:
            raise ValueError('Impossible!')

    def circle3d_to_2d(self, circle3d):
        return []

    def triangulation(self):
        face = self.rectangular_cut(0, volmdlr.TWO_PI, 0, volmdlr.TWO_PI)
        return face.triangulation()

    def translation(self, offset: volmdlr.Vector3D):
        """
        ToroidalSurface3D translation
        :param offset: translation vector
        :return: A new translated ToroidalSurface3D
        """
        return ToroidalSurface3D(self.frame.translation(
            offset), self.R, self.r)

    def translation_inplace(self, offset: volmdlr.Vector3D):
        """
        ToroidalSurface3D translation. Object is updated inplace.

        :param offset: translation vector.
        """
        self.frame.translation_inplace(offset)

    def rotation(self, center: volmdlr.Point3D, axis: volmdlr.Vector3D, angle: float):
        """
        ToroidalSurface3D rotation.

        :param center: rotation center.
        :param axis: rotation axis.
        :param angle: angle rotation.
        :return: a new rotated ToroidalSurface3D.
        """
        new_frame = self.frame.rotation(center=center, axis=axis,
                                        angle=angle)
        return self.__class__(new_frame, self.R, self.r)

    def rotation_inplace(self, center: volmdlr.Point3D, axis: volmdlr.Vector3D, angle: float):
        """
        ToroidalSurface3D rotation. Object is updated inplace.

        :param center: rotation center.
        :param axis: rotation axis.
        :param angle: rotation angle.
        """
        self.frame.rotation_inplace(center, axis, angle)


class ConicalSurface3D(Surface3D):
    """
    The local plane is defined by (theta, z).

    :param frame: Cone's frame to position it: frame.w is axis of cone
                    frame.origin is at the angle of the cone
    :param semi_angle: Cone's semi-angle
    """
    face_class = 'ConicalFace3D'
    x_periodicity = volmdlr.TWO_PI

    def __init__(self, frame: volmdlr.Frame3D, semi_angle: float,
                 name: str = ''):
        self.frame = frame
        self.semi_angle = semi_angle
        self.name = name

    @classmethod
    def from_step(cls, arguments, object_dict):
        frame3d = object_dict[arguments[1]]
        U, W = frame3d.v, frame3d.u
        U.normalize()
        W.normalize()
        V = W.cross(U)
        radius = float(arguments[2]) / 1000
        semi_angle = float(arguments[3])
        origin = frame3d.origin - radius / math.tan(semi_angle) * W
        frame_direct = volmdlr.Frame3D(origin, U, V, W)
        return cls(frame_direct, semi_angle, arguments[0][1:-1])

    def to_step(self, current_id):
        frame = volmdlr.Frame3D(self.frame.origin, self.frame.w, self.frame.u,
                                self.frame.v)
        content, frame_id = frame.to_step(current_id)
        current_id = frame_id + 1
        content += "#{} = CONICAL_SURFACE('{}',#{},{},{});\n" \
            .format(current_id, self.name, frame_id,
                    0.,
                    round(self.semi_angle, 3))
        return content, [current_id]

    def frame_mapping(self, frame: volmdlr.Frame3D, side: str):
        """
        Changes frame_mapping and return a new ConicalSurface3D.

        :param side: 'old' or 'new'
        """
        new_frame = self.frame_mapping_parameters(frame, side)
        return ConicalSurface3D(new_frame, self.semi_angle, name=self.name)

    def frame_mapping_inplace(self, frame: volmdlr.Frame3D, side: str):
        """
        Changes frame_mapping and the object is updated inplace.

        :param side:'old' or 'new'
        """
        new_frame = self.frame_mapping_parameters(frame, side)
        self.frame = new_frame

    def point2d_to_3d(self, point2d: volmdlr.Point2D):
        theta, z = point2d
        r = math.tan(self.semi_angle) * z
        new_point = volmdlr.Point3D(r * math.cos(theta),
                                    r * math.sin(theta),
                                    z)
        return self.frame.old_coordinates(new_point)

    # def point3d_to_2d(self, point3d: volmdlr.Point3D):
    #     z = self.frame.w.dot(point3d)
    #     x, y = point3d.plane_projection2d(self.frame.origin, self.frame.u,
    #                                       self.frame.v)
    #     theta = math.atan2(y, x)
    #     return volmdlr.Point2D(theta, z+0.003)

    def point3d_to_2d(self, point3d: volmdlr.Point3D):
        x, y, z = self.frame.new_coordinates(point3d)
        # x, y = point3d.plane_projection2d(self.frame.origin, self.frame.u,
        #                                   self.frame.v)
        theta = math.atan2(y, x)
        return volmdlr.Point2D(theta, z)

    def rectangular_cut(self, theta1: float, theta2: float,
                        z1: float, z2: float, name: str = ''):
        # theta1 = angle_principal_measure(theta1)
        # theta2 = angle_principal_measure(theta2)
        if theta1 == theta2:
            theta2 += volmdlr.TWO_PI

        p1 = volmdlr.Point2D(theta1, z1)
        p2 = volmdlr.Point2D(theta2, z1)
        p3 = volmdlr.Point2D(theta2, z2)
        p4 = volmdlr.Point2D(theta1, z2)
        outer_contour = volmdlr.wires.ClosedPolygon2D([p1, p2, p3, p4])
        return ConicalFace3D(self, Surface2D(outer_contour, []), name)

    def fullarc3d_to_2d(self, fullarc3d):
        if self.frame.w.is_colinear_to(fullarc3d.normal):
            p1 = self.point3d_to_2d(fullarc3d.start)
            return [vme.LineSegment2D(p1, p1 + volmdlr.TWO_PI * volmdlr.X2D)]
        else:
            raise ValueError('Impossible!')

    def circle3d_to_2d(self, circle3d):
        return []

    def linesegment2d_to_3d(self, linesegment2d):
        theta1, z1 = linesegment2d.start
        theta2, z2 = linesegment2d.end
        if math.isclose(z1, z2, abs_tol=1e-9) and math.isclose(z1, 0.,
                                                               abs_tol=1e-9):
            return []
        elif math.isclose(abs(theta1 - theta2) % volmdlr.TWO_PI, 0., abs_tol=1e-9):
            return [vme.LineSegment3D(
                self.point2d_to_3d(linesegment2d.start),
                self.point2d_to_3d(linesegment2d.end),
            )]
        elif math.isclose(z1, z2, abs_tol=1e-9):

            if abs(theta1 - theta2) % volmdlr.TWO_PI == 0.:
                return [vme.FullArc3D(center=self.frame.origin + z1 * self.frame.w,
                                      start_end=self.point2d_to_3d(linesegment2d.start),
                                      normal=self.frame.w)]
            else:
                return [vme.Arc3D(
                    self.point2d_to_3d(linesegment2d.start),
                    self.point2d_to_3d(
                        volmdlr.Point2D(0.5 * (theta1 + theta2), z1)),
                    self.point2d_to_3d(linesegment2d.end))
                ]
        else:
            raise NotImplementedError('Ellipse?')

    def translation(self, offset: volmdlr.Vector3D):
        """
        ConicalSurface3D translation.

        :param offset: translation vector.
        :return: A new translated ConicalSurface3D.
        """
        return self.__class__(self.frame.translation(offset),
                              self.semi_angle)

    def translation_inplace(self, offset: volmdlr.Vector3D):
        """
        ConicalSurface3D translation. Object is updated inplace.

        :param offset: translation vector.
        """
        self.frame.translation_inplace(offset)

    def rotation(self, center: volmdlr.Point3D,
                 axis: volmdlr.Vector3D, angle: float):
        """
        ConicalSurface3D rotation.

        :param center: rotation center.
        :param axis: rotation axis.
        :param angle: angle rotation.
        :return: a new rotated ConicalSurface3D.
        """
        new_frame = self.frame.rotation(center=center, axis=axis, angle=angle)
        return self.__class__(new_frame, self.semi_angle)

    def rotation_inplace(self, center: volmdlr.Point3D,
                         axis: volmdlr.Vector3D, angle: float):
        """
        ConicalSurface3D rotation. Object is updated inplace.

        :param center: rotation center.
        :param axis: rotation axis.
        :param angle: rotation angle.
        """
        self.frame.rotation_inplace(center, axis, angle)


class SphericalSurface3D(Surface3D):
    """
    :param frame: Sphere's frame to position it
    :type frame: volmdlr.Frame3D
    :param radius: Sphere's radius
    :type radius: float
    """
    face_class = 'SphericalFace3D'

    def __init__(self, frame, radius, name=''):
        self.frame = frame
        self.radius = radius
        self.name = name
        # V = frame.v
        # V.normalize()
        # W = frame.w
        # W.normalize()
        # self.plane = Plane3D(frame.origin, V, W)

    def _bounding_box(self):
        points = [self.frame.origin + volmdlr.Point3D(-self.radius,
                                                      -self.radius,
                                                      -self.radius),
                  self.frame.origin + volmdlr.Point3D(self.radius,
                                                      self.radius,
                                                      self.radius),

                  ]
        return volmdlr.core.BoundingBox.from_points(points)

    @classmethod
    def from_step(cls, arguments, object_dict):
        frame3d = object_dict[arguments[1]]
        U, W = frame3d.v, frame3d.u
        U.normalize()
        W.normalize()
        V = W.cross(U)
        frame_direct = volmdlr.Frame3D(frame3d.origin, U, V, W)
        radius = float(arguments[2]) / 1000
        return cls(frame_direct, radius, arguments[0][1:-1])

    def point2d_to_3d(self, point2d):
        # source mathcurve.com/surfaces/sphere
        # -pi<theta<pi, -pi/2<phi<pi/2
        theta, phi = point2d
        x = self.radius * math.cos(phi) * math.cos(theta)
        y = self.radius * math.cos(phi) * math.sin(theta)
        z = self.radius * math.sin(phi)
        return self.frame.old_coordinates(volmdlr.Point3D(x, y, z))

    def point3d_to_2d(self, point3d):
        x, y, z = point3d
        if z < -self.radius:
            z = -self.radius
        elif z > self.radius:
            z = self.radius

        zr = z / self.radius
        phi = math.asin(zr)

        u = math.sqrt((self.radius ** 2) - (z ** 2))
        if u == 0:
            u1, u2 = x, y
        else:
            u1, u2 = round(x / u, 5), round(y / u, 5)
        theta = volmdlr.sin_cos_angle(u1, u2)
        return volmdlr.Point2D(theta, phi)

    def linesegment2d_to_3d(self, linesegment2d):
        start = self.point2d_to_3d(linesegment2d.start)
        interior = self.point2d_to_3d(0.5 * (linesegment2d.start + linesegment2d.end))
        end = self.point2d_to_3d(linesegment2d.end)
        if start == end:
            u = start - self.frame.origin
            u.normalize()
            v = interior - self.frame.origin
            v.normalize()
            normal = u.cross(v)
            return [vme.FullArc3D(self.frame.origin, start, normal)]
        return [vme.Arc3D(start, interior, end)]

    def plot(self, ax=None, color='grey', alpha=0.5):
        # points = []
        for i in range(20):
            theta = i / 20. * volmdlr.TWO_PI
            t_points = []
            for j in range(20):
                phi = j / 20. * volmdlr.TWO_PI
                t_points.append(self.point2d_to_3d(volmdlr.Point2D(theta, phi)))
            ax = volmdlr.wires.ClosedPolygon3D(t_points).plot(ax=ax, color=color, alpha=alpha)

        return ax

    def rectangular_cut(self, theta1, theta2, phi1, phi2, name=''):
        if phi1 == phi2:
            phi2 += volmdlr.TWO_PI
        elif phi2 < phi1:
            phi2 += volmdlr.TWO_PI
        if theta1 == theta2:
            theta2 += volmdlr.TWO_PI
        elif theta2 < theta1:
            theta2 += volmdlr.TWO_PI

        p1 = volmdlr.Point2D(theta1, phi1)
        p2 = volmdlr.Point2D(theta2, phi1)
        p3 = volmdlr.Point2D(theta2, phi2)
        p4 = volmdlr.Point2D(theta1, phi2)
        outer_contour = volmdlr.wires.ClosedPolygon2D([p1, p2, p3, p4])
        return SphericalFace3D(self,
                               Surface2D(outer_contour, []),
                               name=name)


class RuledSurface3D(Surface3D):
    """
    :param frame: frame.w is axis, frame.u is theta=0 frame.v theta=pi/2
    :type frame: volmdlr.Frame3D
    :param radius: Cylinder's radius
    :type radius: float
    """
    face_class = 'RuledFace3D'

    def __init__(self,
                 wire1: volmdlr.wires.Wire3D,
                 wire2: volmdlr.wires.Wire3D,
                 name: str = ''):
        self.wire1 = wire1
        self.wire2 = wire2
        self.length1 = wire1.length()
        self.length2 = wire2.length()
        self.name = name

    def point2d_to_3d(self, point2d: volmdlr.Point2D):
        x, y = point2d
        point1 = self.wire1.point_at_abscissa(x * self.length1)
        point2 = self.wire2.point_at_abscissa(x * self.length2)
        joining_line = vme.LineSegment3D(point1, point2)
        point = joining_line.point_at_abscissa(y * joining_line.length())
        return point

    def point3d_to_2d(self, point3d):
        raise NotImplementedError

    def rectangular_cut(self, x1: float, x2: float,
                        y1: float, y2: float, name: str = ''):
        p1 = volmdlr.Point2D(x1, y1)
        p2 = volmdlr.Point2D(x2, y1)
        p3 = volmdlr.Point2D(x2, y2)
        p4 = volmdlr.Point2D(x1, y2)
        outer_contour = volmdlr.wires.ClosedPolygon2D([p1, p2, p3, p4])
        surface2d = Surface2D(outer_contour, [])
        return volmdlr.faces.RuledFace3D(self, surface2d, name)


class BSplineSurface3D(Surface3D):
    face_class = 'BSplineFace3D'
    _non_serializable_attributes = ['surface']

    def __init__(self, degree_u, degree_v, control_points, nb_u, nb_v,
                 u_multiplicities, v_multiplicities, u_knots, v_knots,
                 weights=None, name=''):
        self.control_points = control_points
        self.degree_u = degree_u
        self.degree_v = degree_v
        self.nb_u = nb_u
        self.nb_v = nb_v

        u_knots = vme.standardize_knot_vector(u_knots)
        v_knots = vme.standardize_knot_vector(v_knots)
        self.u_knots = u_knots
        self.v_knots = v_knots
        self.u_multiplicities = u_multiplicities
        self.v_multiplicities = v_multiplicities
        self.weights = weights

        self.control_points_table = []
        points_row = []
        i = 1
        for pt in control_points:
            points_row.append(pt)
            if i == nb_v:
                self.control_points_table.append(points_row)
                points_row = []
                i = 1
            else:
                i += 1
        surface = BSpline.Surface()
        surface.degree_u = degree_u
        surface.degree_v = degree_v
        if weights is None:
            P = [(control_points[i][0], control_points[i][1],
                  control_points[i][2]) for i in range(len(control_points))]
            surface.set_ctrlpts(P, nb_u, nb_v)
        else:
            Pw = [(control_points[i][0] * weights[i],
                   control_points[i][1] * weights[i],
                   control_points[i][2] * weights[i],
                   weights[i]) for i in range(len(control_points))]
            surface.set_ctrlpts(Pw, nb_u, nb_v)
        knot_vector_u = []
        for i, u_knot in enumerate(u_knots):
            knot_vector_u.extend([u_knot] * u_multiplicities[i])
        knot_vector_v = []
        for i, v_knot in enumerate(v_knots):
            knot_vector_v.extend([v_knot] * v_multiplicities[i])
        surface.knotvector_u = knot_vector_u
        surface.knotvector_v = knot_vector_v
        surface.delta = 0.05
        # surface_points = surface.evalpts

        self.surface = surface
        # self.points = [volmdlr.Point3D(*p) for p in surface_points]
        Surface3D.__init__(self, name=name)

        # Hidden Attributes
        self._displacements = None
        self._grids2d = None
        self._grids2d_deformed = None

    @property
    def x_periodicity(self):
        p3d_x1 = self.point2d_to_3d(volmdlr.Point2D(1., 0.5))
        p2d_x0 = self.point3d_to_2d(p3d_x1, 0., 0.5)
        if self.point2d_to_3d(p2d_x0) == p3d_x1 and \
                not math.isclose(p2d_x0.x, 1, abs_tol=1e-3):
            return 1 - p2d_x0.x
        else:
            return None

    @property
    def y_periodicity(self):
        p3d_y1 = self.point2d_to_3d(volmdlr.Point2D(0.5, 1))
        p2d_y0 = self.point3d_to_2d(p3d_y1, 0., 0.5)
        if self.point2d_to_3d(p2d_y0) == p3d_y1 and \
                not math.isclose(p2d_y0.y, 1, abs_tol=1e-3):
            return 1 - p2d_y0.y
        else:
            return None

    def control_points_matrix(self, coordinates):
<<<<<<< HEAD
        '''
        Define control points like a matrix, for each coordinate: x:0, y:1, z:2
        '''
=======
        """
        Define control points like a matrix, for each coordinate: x:0, y:1, z:2.

        """
>>>>>>> 9a8143b6

        P = npy.empty((self.nb_u, self.nb_v))
        for i in range(0, self.nb_u):
            for j in range(0, self.nb_v):
                P[i][j] = self.control_points_table[i][j][coordinates]
        return P

    # Knots_vector
    def knots_vector_u(self):
<<<<<<< HEAD
        '''
        Compute the global knot vector (u direction) based on knot elements and multiplicities
        '''
=======
        """
        Compute the global knot vector (u direction) based on knot elements and multiplicities.

        """
>>>>>>> 9a8143b6

        knots = self.u_knots
        multiplicities = self.u_multiplicities

        knots_vec = []
        for i in range(0, len(knots)):
            for j in range(0, multiplicities[i]):
                knots_vec.append(knots[i])
        return knots_vec

    def knots_vector_v(self):
<<<<<<< HEAD
        '''
        Compute the global knot vector (v direction) based on knot elements and multiplicities
        '''
=======
        """
        Compute the global knot vector (v direction) based on knot elements and multiplicities.

        """
>>>>>>> 9a8143b6

        knots = self.v_knots
        multiplicities = self.v_multiplicities

        knots_vec = []
        for i in range(0, len(knots)):
            for j in range(0, multiplicities[i]):
                knots_vec.append(knots[i])
        return knots_vec

    def basis_functions_u(self, u, k, i):
<<<<<<< HEAD
        '''
        Compute basis functions Bi in u direction for u=u and degree=k
        '''
=======
        """
        Compute basis functions Bi in u direction for u=u and degree=k.

        """
>>>>>>> 9a8143b6

        # k = self.degree_u
        t = self.knots_vector_u()

        if k == 0:
            return 1.0 if t[i] <= u < t[i + 1] else 0.0
        if t[i + k] == t[i]:
            c1 = 0.0
        else:
            c1 = (u - t[i]) / (t[i + k] - t[i]) * self.basis_functions_u(u, k - 1, i)
        if t[i + k + 1] == t[i + 1]:
            c2 = 0.0
        else:
            c2 = (t[i + k + 1] - u) / (t[i + k + 1] - t[i + 1]) * self.basis_functions_u(u, k - 1, i + 1)
        return c1 + c2

    def basis_functions_v(self, v, k, i):
<<<<<<< HEAD
        '''
        Compute basis functions Bi in v direction for v=v and degree=k
        '''
=======
        """
        Compute basis functions Bi in v direction for v=v and degree=k.

        """
>>>>>>> 9a8143b6

        # k = self.degree_u
        t = self.knots_vector_v()

        if k == 0:
            return 1.0 if t[i] <= v < t[i + 1] else 0.0
        if t[i + k] == t[i]:
            c1 = 0.0
        else:
            c1 = (v - t[i]) / (t[i + k] - t[i]) * self.basis_functions_v(v, k - 1, i)
        if t[i + k + 1] == t[i + 1]:
            c2 = 0.0
        else:
            c2 = (t[i + k + 1] - v) / (t[i + k + 1] - t[i + 1]) * self.basis_functions_v(v, k - 1, i + 1)
        return c1 + c2

    def blending_vector_u(self, u):
<<<<<<< HEAD
        '''
        Compute a vector of basis_functions in u direction for u=u
        '''
=======
        """
        Compute a vector of basis_functions in u direction for u=u.

        """
>>>>>>> 9a8143b6

        blending_vect = npy.empty((1, self.nb_u))
        for j in range(0, self.nb_u):
            blending_vect[0][j] = self.basis_functions_u(u, self.degree_u, j)

        return blending_vect

    def blending_vector_v(self, v):
<<<<<<< HEAD
        '''
        Compute a vector of basis_functions in v direction for v=v
        '''
=======
        """
        Compute a vector of basis_functions in v direction for v=v.

        """
>>>>>>> 9a8143b6

        blending_vect = npy.empty((1, self.nb_v))
        for j in range(0, self.nb_v):
            blending_vect[0][j] = self.basis_functions_v(v, self.degree_v, j)

        return blending_vect

    def blending_matrix_u(self, u):
<<<<<<< HEAD
        '''
        Compute a matrix of basis_functions in u direction for a vector u like [0,1]
        '''
=======
        """
        Compute a matrix of basis_functions in u direction for a vector u like [0,1].

        """
>>>>>>> 9a8143b6

        blending_mat = npy.empty((len(u), self.nb_u))
        for i in range(0, len(u)):
            for j in range(0, self.nb_u):
                blending_mat[i][j] = self.basis_functions_u(u[i], self.degree_u, j)
        return blending_mat

    def blending_matrix_v(self, v):
<<<<<<< HEAD
        '''
        Compute a matrix of basis_functions in v direction for a vector v like [0,1]
        '''
=======
        """
        Compute a matrix of basis_functions in v direction for a vector v like [0,1].

        """
>>>>>>> 9a8143b6

        blending_mat = npy.empty((len(v), self.nb_v))
        for i in range(0, len(v)):
            for j in range(0, self.nb_v):
                blending_mat[i][j] = self.basis_functions_v(v[i], self.degree_v, j)
        return blending_mat

    def point2d_to_3d(self, point2d: volmdlr.Point2D):
        x, y = point2d
        if x < 0:
            x = 0.
        elif 1 < x:
            x = 1
        if y < 0:
            y = 0
        elif y > 1:
            y = 1

        return volmdlr.Point3D(*self.surface.evaluate_single((x, y)))

    def point3d_to_2d(self, point3d: volmdlr.Point3D, min_bound_x: float = 0.,
                      max_bound_x: float = 1., min_bound_y: float = 0.,
                      max_bound_y: float = 1., tol=1e-9):
        def f(x):
            p3d = self.point2d_to_3d(volmdlr.Point2D(x[0], x[1]))
            return point3d.point_distance(p3d)

        results = []

        delta_bound_x = max_bound_x - min_bound_x
        delta_bound_y = max_bound_y - min_bound_y
        x0s = [((min_bound_x + max_bound_x) / 2, (min_bound_y + max_bound_y) / 2),
               (min_bound_x + delta_bound_x / 10, min_bound_y + delta_bound_y / 10),
               (min_bound_x + delta_bound_x / 10, max_bound_y - delta_bound_y / 10),
               (max_bound_x - delta_bound_x / 10, min_bound_y + delta_bound_y / 10),
               (max_bound_x - delta_bound_x / 10, max_bound_y - delta_bound_y / 10)]

        for x0 in x0s:
            z = scp.optimize.least_squares(f, x0=x0, bounds=([min_bound_x,
                                                              min_bound_y],
                                                             [max_bound_x,
                                                              max_bound_y]),
                                           ftol=tol / 10,
                                           xtol=tol / 10,
                                           # loss='soft_l1'
                                           )
            # z.cost represent the value of the cost function at the solution
            if z.fun < tol:
                return volmdlr.Point2D(*z.x)

            res = scp.optimize.minimize(f, x0=npy.array(x0),
                                        bounds=[(min_bound_x, max_bound_x),
                                                (min_bound_y, max_bound_y)],
                                        tol=tol)
            # res.fun represent the value of the objective function
            if res.fun < tol:
                return volmdlr.Point2D(*res.x)

            results.append((z.x, z.fun))
            results.append((res.x, res.fun))
        return (volmdlr.Point2D(*min(results, key=lambda r: r[1])[0]))

    def linesegment2d_to_3d(self, linesegment2d):
        # TODO: this is a non exact method!
        lth = linesegment2d.length()
        points = [self.point2d_to_3d(
            linesegment2d.point_at_abscissa(i * lth / 10.)) for i in range(11)]

        linesegment = vme.LineSegment3D(points[0], points[-1])
        flag = True
        for pt in points:
            if not linesegment.point_belongs(pt):
                flag = False
                break

        periodic = False
        if self.x_periodicity is not None and \
                math.isclose(lth, self.x_periodicity, abs_tol=1e-6) and \
                math.isclose(linesegment2d.start.y, linesegment2d.end.y,
                             abs_tol=1e-6):
            periodic = True
        elif self.y_periodicity is not None and \
                math.isclose(lth, self.y_periodicity, abs_tol=1e-6) and \
                math.isclose(linesegment2d.start.x, linesegment2d.end.x,
                             abs_tol=1e-6):
            periodic = True

        if flag:
            # All the points are on the same LineSegment3D
            linesegments = [linesegment]
        else:
            linesegments = [vme.BSplineCurve3D.from_points_interpolation(
                points, max(self.degree_u, self.degree_v), periodic=periodic)]
            # linesegments = [vme.LineSegment3D(p1, p2)
            #                 for p1, p2 in zip(points[:-1], points[1:])]
        return linesegments

    def linesegment3d_to_2d(self, linesegment3d):
        """
        A line segment on a BSplineSurface3D will be in any case a line in 2D?
        """
        x_perio = self.x_periodicity if self.x_periodicity is not None else 1.
        y_perio = self.y_periodicity if self.y_periodicity is not None else 1.
        return [vme.LineSegment2D(self.point3d_to_2d(linesegment3d.start,
                                                     max_bound_x=x_perio,
                                                     max_bound_y=y_perio),
                                  self.point3d_to_2d(linesegment3d.end,
                                                     max_bound_x=x_perio,
                                                     max_bound_y=y_perio))]

    def bsplinecurve3d_to_2d(self, bspline_curve3d):
        # TODO: enhance this, it is a non exact method!
        # TODO: bsplinecurve can be periodic but not around the bsplinesurface
        bsc_linesegment = vme.LineSegment3D(bspline_curve3d.points[0],
                                            bspline_curve3d.points[-1])
        flag = True
        for pt in bspline_curve3d.points:
            if not bsc_linesegment.point_belongs(pt):
                flag = False
                break

        x_perio = self.x_periodicity if self.x_periodicity is not None \
            else 1.
        y_perio = self.y_periodicity if self.y_periodicity is not None \
            else 1.

        if self.x_periodicity and not self.y_periodicity \
                and bspline_curve3d.periodic:
            p1 = self.point3d_to_2d(bspline_curve3d.points[0], min_bound_x=0.,
                                    max_bound_x=self.x_periodicity)
            p1_sup = self.point3d_to_2d(bspline_curve3d.points[0],
                                        min_bound_x=1 - self.x_periodicity)
            new_x = p1.x - p1_sup.x + self.x_periodicity
            new_x = new_x if 0 <= new_x else 0
            reverse = False
            if new_x < 0:
                new_x = 0
            elif math.isclose(new_x, self.x_periodicity, abs_tol=1e-5):
                new_x = 0
                reverse = True

            linesegments = [
                vme.LineSegment2D(
                    volmdlr.Point2D(new_x, p1.y),
                    volmdlr.Point2D(self.x_periodicity, p1.y))]
            if reverse:
                linesegments[0] = linesegments[0].reverse()

        elif self.y_periodicity and not self.x_periodicity \
                and bspline_curve3d.periodic:
            p1 = self.point3d_to_2d(bspline_curve3d.points[0], min_bound_y=0.,
                                    max_bound_y=self.y_periodicity)
            p1_sup = self.point3d_to_2d(bspline_curve3d.points[0],
                                        min_bound_y=1 - self.y_periodicity)
            new_y = p1.y - p1_sup.y + self.y_periodicity
            new_y = new_y if 0 <= new_y else 0
            reverse = False
            if new_y < 0:
                new_y = 0
            elif math.isclose(new_y, self.y_periodicity, abs_tol=1e-5):
                new_y = 0
                reverse = True

            linesegments = [
                vme.LineSegment2D(
                    volmdlr.Point2D(p1.x, new_y),
                    volmdlr.Point2D(p1.x, self.y_periodicity))]
            if reverse:
                linesegments[0] = linesegments[0].reverse()

        elif self.x_periodicity and self.y_periodicity \
                and bspline_curve3d.periodic:
            raise NotImplementedError

        elif flag:
            x_perio = self.x_periodicity if self.x_periodicity is not None \
                else 1.
            y_perio = self.y_periodicity if self.y_periodicity is not None \
                else 1.

            p1 = self.point3d_to_2d(bspline_curve3d.points[0],
                                    max_bound_x=x_perio,
                                    max_bound_y=y_perio)
            p2 = self.point3d_to_2d(bspline_curve3d.points[-1],
                                    max_bound_x=x_perio,
                                    max_bound_y=y_perio)

            if p1 == p2:
                print('BSplineCruve3D skipped because it is too small')
                linesegments = None
            else:
                p1_sup = self.point3d_to_2d(bspline_curve3d.points[0],
                                            min_bound_x=1 - x_perio,
                                            min_bound_y=1 - y_perio)
                p2_sup = self.point3d_to_2d(bspline_curve3d.points[-1],
                                            min_bound_x=1 - x_perio,
                                            min_bound_y=1 - y_perio)
                if self.x_periodicity and p1.point_distance(p1_sup) > 1e-5:
                    p1.x -= p1_sup.x - x_perio
                    p2.x -= p2_sup.x - x_perio
                if self.y_periodicity and p1.point_distance(p1_sup) > 1e-5:
                    p1.y -= p1_sup.y - y_perio
                    p2.y -= p2_sup.y - y_perio
                linesegments = [vme.LineSegment2D(p1, p2)]
            # How to check if end of surface overlaps start or the opposite ?
        else:
            lth = bspline_curve3d.length()
            if lth > 1e-5:
                points = [self.point3d_to_2d(
                    bspline_curve3d.point_at_abscissa(i / 10 * lth)
                    # max_bound_x=self.x_periodicity,
                    # max_bound_y=self.y_periodicity
                ) for i in range(11)]
                # linesegments = [vme.LineSegment2D(p1, p2)
                #                 for p1, p2 in zip(points[:-1], points[1:])]
                linesegments = [vme.BSplineCurve2D.from_points_interpolation(
                    points, min(self.degree_u, self.degree_v))]
                # bs = vme.BSplineCurve2D.from_points_interpolation(
                #     points, min(self.degree_u, self.degree_v))
                # ax = bs.plot()
                # [p.plot(ax=ax) for p in points]
                # print(points)
            elif 1e-6 < lth <= 1e-5:
                linesegments = [vme.LineSegment2D(
                    self.point3d_to_2d(bspline_curve3d.start),
                    self.point3d_to_2d(bspline_curve3d.end))]
            else:
                print('BSplineCruve3D skipped because it is too small')
                linesegments = None

        # print(bspline_curve3d.start, bspline_curve3d.end)
        # print([(l.start, l.end) for l in linesegments])
        # print()
        return linesegments

    def arc3d_to_2d(self, arc3d):
        number_points = math.ceil(arc3d.angle * 10) + 1  # 10 points per radian
        l = arc3d.length()
        points = [self.point3d_to_2d(arc3d.point_at_abscissa(
            i * l / (number_points - 1))) for i in range(number_points)]
        # return [vme.LineSegment2D(p1, p2)
        #         for p1, p2 in zip(points[:-1], points[1:])]
        return [vme.BSplineCurve2D.from_points_interpolation(
            points, max(self.degree_u, self.degree_v))]

    def arc2d_to_3d(self, arc2d):
        number_points = math.ceil(arc2d.angle * 7) + 1  # 7 points per radian
        l = arc2d.length()
        points = [self.point2d_to_3d(arc2d.point_at_abscissa(
            i * l / (number_points - 1))) for i in range(number_points)]
        return [vme.BSplineCurve3D.from_points_interpolation(
            points, max(self.degree_u, self.degree_v))]

    def _bounding_box(self):
        return volmdlr.core.BoundingBox.from_points(self.control_points)

    def rectangular_cut(self, u1: float, u2: float,
                        v1: float, v2: float, name: str = ''):
        p1 = volmdlr.Point2D(u1, v1)
        p2 = volmdlr.Point2D(u2, v1)
        p3 = volmdlr.Point2D(u2, v2)
        p4 = volmdlr.Point2D(u1, v2)
        outer_contour = volmdlr.wires.ClosedPolygon2D([p1, p2, p3, p4])
        surface = Surface2D(outer_contour, [])
        return BSplineFace3D(self, surface, name)  # PlaneFace3D

    def FreeCADExport(self, ip, ndigits=3):
        name = 'primitive{}'.format(ip)
        script = ""
        points = '['
        for i, pts_row in enumerate(self.control_points_table):
            pts = '['
            for j, pt in enumerate(pts_row):
                point = 'fc.Vector({},{},{}),'.format(pt[0], pt[1], pt[2])
                pts += point
            pts = pts[:-1] + '],'
            points += pts
        points = points[:-1] + ']'

        script += '{} = Part.BSplineSurface()\n'.format(name)
        if self.weights is None:
            script += '{}.buildFromPolesMultsKnots({},{},{},udegree={},vdegree={},uknots={},vknots={})\n'.format(
                name, points, self.u_multiplicities, self.v_multiplicities,
                self.degree_u, self.degree_v, self.u_knots, self.v_knots)
        else:
            script += '{}.buildFromPolesMultsKnots({},{},{},udegree={},vdegree={},uknots={},vknots={},weights={})\n'.format(
                name, points, self.u_multiplicities, self.v_multiplicities,
                self.degree_u, self.degree_v, self.u_knots, self.v_knots,
                self.weights)

        return script

    def rotation(self, center: volmdlr.Vector3D,
                 axis: volmdlr.Vector3D, angle: float):
        """
        BSplineSurface3D rotation
        :param center: rotation center
        :param axis: rotation axis
        :param angle: angle rotation
        :return: a new rotated BSplineSurface3D
        """
        new_control_points = [p.rotation(center, axis, angle)
                              for p in self.control_points]
        new_bsplinesurface3d = BSplineSurface3D(self.degree_u, self.degree_v,
                                                new_control_points, self.nb_u,
                                                self.nb_v,
                                                self.u_multiplicities,
                                                self.v_multiplicities,
                                                self.u_knots, self.v_knots,
                                                self.weights, self.name)
        return new_bsplinesurface3d

    def rotation_inplace(self, center: volmdlr.Vector3D,
                         axis: volmdlr.Vector3D, angle: float):
        """
        BSplineSurface3D rotation. Object is updated inplace
        :param center: rotation center
        :param axis: rotation axis
        :param angle: rotation angle
        """
        new_bsplinesurface3d = self.rotation(center, axis, angle)
        self.control_points = new_bsplinesurface3d.control_points
        self.surface = new_bsplinesurface3d.surface

    def translation(self, offset: volmdlr.Vector3D):
        """
        BSplineSurface3D translation
        :param offset: translation vector
        :return: A new translated BSplineSurface3D
        """
        new_control_points = [p.translation(offset) for p in
                              self.control_points]
        new_bsplinesurface3d = BSplineSurface3D(self.degree_u, self.degree_v,
                                                new_control_points, self.nb_u,
                                                self.nb_v,
                                                self.u_multiplicities,
                                                self.v_multiplicities,
                                                self.u_knots, self.v_knots,
                                                self.weights, self.name)

        return new_bsplinesurface3d

    def translation_inplace(self, offset: volmdlr.Vector3D):
        """
        BSplineSurface3D translation. Object is updated inplace
        :param offset: translation vector
        """
        new_bsplinesurface3d = self.translation(offset)
        self.control_points = new_bsplinesurface3d.control_points
        self.surface = new_bsplinesurface3d.surface

    def frame_mapping(self, frame: volmdlr.Frame3D, side: str):
        """
        Changes frame_mapping and return a new BSplineSurface3D
        side = 'old' or 'new'
        """
        new_control_points = [p.frame_mapping(frame, side) for p in
                              self.control_points]
        new_bsplinesurface3d = BSplineSurface3D(self.degree_u, self.degree_v,
                                                new_control_points, self.nb_u,
                                                self.nb_v,
                                                self.u_multiplicities,
                                                self.v_multiplicities,
                                                self.u_knots, self.v_knots,
                                                self.weights, self.name)
        return new_bsplinesurface3d

    def frame_mapping_inplace(self, frame: volmdlr.Frame3D, side: str):
        """
        Changes frame_mapping and the object is updated inplace
        side = 'old' or 'new'
        """
        new_bsplinesurface3d = self.frame_mapping(frame, side)
        self.control_points = new_bsplinesurface3d.control_points
        self.surface = new_bsplinesurface3d.surface

    def plot(self, ax=None):
        for p in self.control_points:
            ax = p.plot(ax=ax)
        return ax

    def simplify_surface(self):
        """
        Verifies if BSplineSurface3D could be a Plane3D
        :return: simplified surface if possible, otherwis, returns self
        """
        points = [self.control_points[0], self.control_points[math.ceil(len(self.control_points) / 2)],
                  self.control_points[-1]]
        plane3d = Plane3D.from_3_points(*points)
        if all(plane3d.point_on_surface(point) for point in self.control_points):
            return plane3d
        return self

    @classmethod
    def from_step(cls, arguments, object_dict):
        name = arguments[0][1:-1]
        degree_u = int(arguments[1])
        degree_v = int(arguments[2])
        points_sets = arguments[3][1:-1].split("),")
        points_sets = [elem + ")" for elem in points_sets[:-1]] + [
            points_sets[-1]]
        control_points = []
        for points_set in points_sets:
            points = [object_dict[int(i[1:])] for i in
                      points_set[1:-1].split(",")]
            nb_v = len(points)
            control_points.extend(points)
        nb_u = int(len(control_points) / nb_v)
        surface_form = arguments[4]
        if arguments[5] == '.F.':
            u_closed = False
        elif arguments[5] == '.T.':
            u_closed = True
        else:
            raise ValueError
        if arguments[6] == '.F.':
            v_closed = False
        elif arguments[6] == '.T.':
            v_closed = True
        else:
            raise ValueError
        self_intersect = arguments[7]
        u_multiplicities = [int(i) for i in arguments[8][1:-1].split(",")]
        v_multiplicities = [int(i) for i in arguments[9][1:-1].split(",")]
        u_knots = [float(i) for i in arguments[10][1:-1].split(",")]
        v_knots = [float(i) for i in arguments[11][1:-1].split(",")]
        knot_spec = arguments[12]

        if 13 in range(len(arguments)):
            weight_data = [
                float(i) for i in
                arguments[13][1:-1].replace("(", "").replace(")", "").split(",")
            ]
        else:
            weight_data = None

        bsplinesurface = cls(degree_u, degree_v, control_points, nb_u, nb_v,
                             u_multiplicities, v_multiplicities, u_knots,
                             v_knots, weight_data, name)
        bsplinesurface = bsplinesurface.simplify_surface()
        # if u_closed:
        #     bsplinesurface.x_periodicity = bsplinesurface.get_x_periodicity()
        # if v_closed:
        #     bsplinesurface.y_periodicity = bsplinesurface.get_y_periodicity()
        return bsplinesurface

    def to_step(self, current_id):
        content = ''
        point_matrix_ids = '('
        for points in self.control_points_table:
            point_ids = '('
            for point in points:
                point_content, point_id = point.to_step(current_id)
                content += point_content
                point_ids += '#{},'.format(point_id)
                current_id = point_id + 1
            point_ids = point_ids[:-1]
            point_ids += '),'
            point_matrix_ids += point_ids
        point_matrix_ids = point_matrix_ids[:-1]
        point_matrix_ids += ')'

        u_close = '.T.' if self.x_periodicity else '.F.'
        v_close = '.T.' if self.y_periodicity else '.F.'

        content += "#{} = B_SPLINE_SURFACE_WITH_KNOTS('{}',{},{},{},.UNSPECIFIED.,{},{},.F.,{},{},{},{},.UNSPECIFIED.);\n" \
            .format(current_id, self.name, self.degree_u, self.degree_v,
                    point_matrix_ids, u_close, v_close,
                    tuple(self.u_multiplicities), tuple(self.v_multiplicities),
                    tuple(self.u_knots), tuple(self.v_knots))
        return content, [current_id]

    def grid3d(self, grid2d: volmdlr.grid.Grid2D):
<<<<<<< HEAD
        '''
        Generate 3d grid points of a Bspline surface, based on a Grid2D
        '''
=======
        """
        generate 3d grid points of a Bspline surface, based on a Grid2D
        """
>>>>>>> 9a8143b6

        if not self._grids2d:
            self._grids2d = grid2d

        points_2d = grid2d.points
        points_3d = [self.point2d_to_3d(point2d) for point2d in points_2d]

        return points_3d

    def grid2d_deformed(self, grid2d: volmdlr.grid.Grid2D):
<<<<<<< HEAD
        '''
        Dimension and deform a Grid2D points based on a Bspline surface
        '''
=======
        """
        dimension and deform a Grid2D points based on a Bspline surface
        """
>>>>>>> 9a8143b6

        points_2d = grid2d.points
        points_3d = self.grid3d(grid2d)

        (xmin, xmax), (ymin, ymax) = grid2d.limits_xy
        points_x, points_y = grid2d.points_xy

        # Parameters
        index_x = {}  # grid point position(i,j), x coordinates position in X(unknown variable)
        index_y = {}  # grid point position(i,j), y coordinates position in X(unknown variable)
        index_points = {}  # grid point position(j,i), point position in points_2d (or points_3d)
        k, p = 0, 0
        for i in range(0, points_x):
            for j in range(0, points_y):
                index_x.update({(j, i): k})
                index_y.update({(j, i): k + 1})
                index_points.update({(j, i): p})
                k = k + 2
                p = p + 1

        equation_points = []  # points combination to compute distances between 2D and 3D grid points
        for i in range(0, points_y):  # row from (0,i)
            for j in range(1, points_x):
                equation_points.append(((0, i), (j, i)))
        for i in range(0, points_x):  # column from (i,0)
            for j in range(1, points_y):
                equation_points.append(((i, 0), (i, j)))
        for i in range(0, points_y):  # row
            for j in range(0, points_x - 1):
                equation_points.append(((j, i), (j + 1, i)))
        for i in range(0, points_x):  # column
            for j in range(0, points_x - 1):
                equation_points.append(((i, j), (i, j + 1)))
        for i in range(0, points_y - 1):  # diagonal
            for j in range(0, points_x - 1):
                equation_points.append(((j, i), (j + 1, i + 1)))

        for i in range(0, points_y):  # row 2segments (before.point.after)
            for j in range(1, points_x - 1):
                equation_points.append(((j - 1, i), (j + 1, i)))

        for i in range(0, points_x):  # column 2segments (before.point.after)
            for j in range(1, points_y - 1):
                equation_points.append(((i, j - 1), (i, j + 1)))

        # Euclidean distance
        # D=[] # distances between 3D grid points (based on points combination [equation_points])
        # for i in range(0, len(equation_points)):
        #     D.append((points_3d[index_points[equation_points[i][0]]].point_distance(points_3d[index_points[equation_points[i][1]]]))**2)

        # Geodesic distance
        # xx=[]
        # for p in points_2d:
        #     xx.append(p.x)
        # yy=[]
        # for p in points_2d:
        #     yy.append(p.y)

        # triang = plt_tri.Triangulation(xx, yy)
        # faces = triang.triangles
        # points = npy.empty([len(points_3d),3])
        # for i in range(0,len(points_3d)):
        #     points[i] = npy.array([points_3d[i].x,points_3d[i].y,points_3d[i].z])

        # geoalg = geodesic.PyGeodesicAlgorithmExact(points, faces)
        D = []  # geodesic distances between 3D grid points (based on points combination [equation_points])
        for i in range(0, len(equation_points)):
            D.append((self.geodesic_distance(
                points_3d[index_points[equation_points[i][0]]], points_3d[index_points[equation_points[i][1]]])) ** 2)

        # System of nonlinear equations
        def non_linear_equations(X):
            F = npy.empty(len(equation_points) + 2)
            for i in range(0, len(equation_points)):
                F[i] = abs((X[index_x[equation_points[i][0]]] ** 2 +
                            X[index_x[equation_points[i][1]]] ** 2 +
                            X[index_y[equation_points[i][0]]] ** 2 +
                            X[index_y[equation_points[i][1]]] ** 2 -
                            2 *
                            X[index_x[equation_points[i][0]]] *
                            X[index_x[equation_points[i][1]]] -
                            2 *
                            X[index_y[equation_points[i][0]]] *
                            X[index_y[equation_points[i][1]]] -
                            D[i]) /
                           D[i])

            F[i + 1] = X[0] * 1000
            F[i + 2] = X[1] * 1000
            # i=i+2
            # # F[i+3] = X[(len(points_2d)-points_x)*2]
            # l= 3
            # for f in range(1, points_x):
            #     F[i+f] = X[l]*1000
            #     l = l+2
            # F[i+3] = X[3]*1000
            # F[i+4] = X[5]*1000
            # F[i+4] = X[points_x*2]*1000

            return F

        # Solution with "least_squares"
        x_init = []  # initial guess (2D grid points)
        for i in range(0, len(points_2d)):
            x_init.append(points_2d[i][0])
            x_init.append(points_2d[i][1])
        z = opt.least_squares(non_linear_equations, x_init)

        points_2d_deformed = []  # deformed 2d grid points
        for i in range(0, len(z.x), 2):
            points_2d_deformed.append(volmdlr.Point2D(z.x[i], z.x[i + 1]))

        grid2d_deformed = volmdlr.grid.Grid2D.from_points(points=points_2d_deformed,
                                                          points_dim_1=points_x,
                                                          direction=grid2d.direction)

        self._grids2d_deformed = grid2d_deformed

        return points_2d_deformed

    def grid2d_deformation(self, grid2d: volmdlr.grid.Grid2D):
<<<<<<< HEAD
        '''
        Compute the deformation/displacement (dx/dy) of a Grid2D based on a Bspline surface
        '''
=======
        """
        Compute the deformation/displacement (dx/dy) of a Grid2D based on a Bspline surface.

        """
>>>>>>> 9a8143b6

        if not self._grids2d_deformed:
            self.grid2d_deformed(grid2d)

        displacement = self._grids2d_deformed.displacement_compared_to(grid2d)
        self._displacements = displacement

        return displacement

    def point2d_parametric_to_dimension(self, point2d: volmdlr.Point3D, grid2d: volmdlr.grid.Grid2D):
<<<<<<< HEAD
        '''
        Convert a point2d from the parametric to the dimensioned frame
        '''
=======
        """
        convert a point2d from the parametric to the dimensioned frame
        """
>>>>>>> 9a8143b6

        # Check if the 0<point2d.x<1 and 0<point2d.y<1
        if point2d.x < 0:
            point2d.x = 0
        elif point2d.x > 1:
            point2d.x = 1
        if point2d.y < 0:
            point2d.y = 0
        elif point2d.y > 1:
            point2d.y = 1

        if self._grids2d == grid2d:
            points_2d = self._grids2d.points
        else:
            points_2d = grid2d.points
            self._grids2d = grid2d

        if self._displacements is not None:
            displacement = self._displacements
        else:
            displacement = self.grid2d_deformation(grid2d)

        points_x, points_y = grid2d.points_xy

        # Parameters
        index_points = {}  # grid point position(j,i), point position in points_2d (or points_3d)
        p = 0
        for i in range(0, points_x):
            for j in range(0, points_y):
                index_points.update({(j, i): p})
                p = p + 1

        # Form function "Finite Elements"
        def form_function(s, t):
            N = npy.empty(4)
            N[0] = (1 - s) * (1 - t) / 4
            N[1] = (1 + s) * (1 - t) / 4
            N[2] = (1 + s) * (1 + t) / 4
            N[3] = (1 - s) * (1 + t) / 4
            return N

        finite_elements_points = []  # 2D grid points index that define one element
        for j in range(0, points_y - 1):
            for i in range(0, points_x - 1):
                finite_elements_points.append(((i, j), (i + 1, j), (i + 1, j + 1), (i, j + 1)))
        finite_elements = []  # finite elements defined with closed polygon
        for i in range(0, len(finite_elements_points)):
            finite_elements.append(
                volmdlr.wires.ClosedPolygon2D((points_2d[index_points[finite_elements_points[i][0]]],
                                               points_2d[index_points[finite_elements_points[i][1]]],
                                               points_2d[index_points[finite_elements_points[i][2]]],
                                               points_2d[index_points[finite_elements_points[i][3]]])))

        for k in range(0, len(finite_elements_points)):
            if (volmdlr.wires.Contour2D(finite_elements[k].primitives).point_belongs(
                    point2d)  # finite_elements[k].point_belongs(point2d)
                    or volmdlr.wires.Contour2D(finite_elements[k].primitives).point_over_contour(point2d)
                    or ((points_2d[index_points[finite_elements_points[k][0]]][0] < point2d.x <
                         points_2d[index_points[finite_elements_points[k][1]]][0])
                        and point2d.y == points_2d[index_points[finite_elements_points[k][0]]][1])
                    or ((points_2d[index_points[finite_elements_points[k][1]]][1] < point2d.y <
                         points_2d[index_points[finite_elements_points[k][2]]][1])
                        and point2d.x == points_2d[index_points[finite_elements_points[k][1]]][0])
                    or ((points_2d[index_points[finite_elements_points[k][3]]][0] < point2d.x <
                         points_2d[index_points[finite_elements_points[k][2]]][0])
                        and point2d.y == points_2d[index_points[finite_elements_points[k][1]]][1])
                    or ((points_2d[index_points[finite_elements_points[k][0]]][1] < point2d.y <
                         points_2d[index_points[finite_elements_points[k][3]]][1])
                        and point2d.x == points_2d[index_points[finite_elements_points[k][0]]][0])):
                break

        x0 = points_2d[index_points[finite_elements_points[k][0]]][0]
        y0 = points_2d[index_points[finite_elements_points[k][0]]][1]
        x1 = points_2d[index_points[finite_elements_points[k][1]]][0]
        y2 = points_2d[index_points[finite_elements_points[k][2]]][1]
        x = point2d.x
        y = point2d.y
        s = 2 * ((x - x0) / (x1 - x0)) - 1
        t = 2 * ((y - y0) / (y2 - y0)) - 1

        N = form_function(s, t)
        dx = npy.array([displacement[index_points[finite_elements_points[k][0]]][0],
                        displacement[index_points[finite_elements_points[k][1]]][0],
                        displacement[index_points[finite_elements_points[k][2]]][0],
                        displacement[index_points[finite_elements_points[k][3]]][0]])
        dy = npy.array([displacement[index_points[finite_elements_points[k][0]]][1],
                        displacement[index_points[finite_elements_points[k][1]]][1],
                        displacement[index_points[finite_elements_points[k][2]]][1],
                        displacement[index_points[finite_elements_points[k][3]]][1]])

        return volmdlr.Point2D(point2d.x + npy.transpose(N).dot(dx), point2d.y + npy.transpose(N).dot(dy))

    def point3d_to_2d_with_dimension(self, point3d: volmdlr.Point3D, grid2d: volmdlr.grid.Grid2D):
<<<<<<< HEAD
        '''
        Compute the point2d of a point3d, on a Bspline surface, in the dimensioned frame
        '''
=======
        """
        Compute the point2d of a point3d, on a Bspline surface, in the dimensioned frame.

        """
>>>>>>> 9a8143b6

        point2d = self.point3d_to_2d(point3d)

        point2d_with_dimension = self.point2d_parametric_to_dimension(point2d, grid2d)

        return point2d_with_dimension

    def point2d_with_dimension_to_parametric_frame(self, point2d, grid2d: volmdlr.grid.Grid2D):
<<<<<<< HEAD
        '''
        Convert a point2d from the dimensioned to the parametric frame
        '''
=======
        """
        convert a point2d from the dimensioned to the parametric frame
        """
>>>>>>> 9a8143b6

        if self._grids2d != grid2d:
            self._grids2d = grid2d
        if not self._grids2d_deformed:
            self.grid2d_deformed(grid2d)

        points_2d = grid2d.points
        points_2d_deformed = self._grids2d_deformed.points
        points_x, points_y = grid2d.points_xy

        # Parameters
        index_points = {}  # grid point position(j,i), point position in points_2d (or points_3d)
        p = 0
        for i in range(0, points_x):
            for j in range(0, points_y):
                index_points.update({(j, i): p})
                p = p + 1

        finite_elements_points = []  # 2D grid points index that define one element
        for j in range(0, points_y - 1):
            for i in range(0, points_x - 1):
                finite_elements_points.append(((i, j), (i + 1, j), (i + 1, j + 1), (i, j + 1)))
        finite_elements = []  # finite elements defined with closed polygon  DEFORMED
        for i in range(0, len(finite_elements_points)):
            finite_elements.append(
                volmdlr.wires.ClosedPolygon2D((points_2d_deformed[index_points[finite_elements_points[i][0]]],
                                               points_2d_deformed[index_points[finite_elements_points[i][1]]],
                                               points_2d_deformed[index_points[finite_elements_points[i][2]]],
                                               points_2d_deformed[index_points[finite_elements_points[i][3]]])))

        finite_elements_initial = []  # finite elements defined with closed polygon  INITIAL
        for i in range(0, len(finite_elements_points)):
            finite_elements_initial.append(
                volmdlr.wires.ClosedPolygon2D((points_2d[index_points[finite_elements_points[i][0]]],
                                               points_2d[index_points[finite_elements_points[i][1]]],
                                               points_2d[index_points[finite_elements_points[i][2]]],
                                               points_2d[index_points[finite_elements_points[i][3]]])))

        for k in range(0, len(finite_elements_points)):
            if (finite_elements[k].point_belongs(point2d)
                    or ((points_2d_deformed[index_points[finite_elements_points[k][0]]][0] < point2d.x <
                         points_2d_deformed[index_points[finite_elements_points[k][1]]][0])
                        and point2d.y == points_2d_deformed[index_points[finite_elements_points[k][0]]][1])
                    or ((points_2d_deformed[index_points[finite_elements_points[k][1]]][1] < point2d.y <
                         points_2d_deformed[index_points[finite_elements_points[k][2]]][1])
                        and point2d.x == points_2d_deformed[index_points[finite_elements_points[k][1]]][0])
                    or ((points_2d_deformed[index_points[finite_elements_points[k][3]]][0] < point2d.x <
                         points_2d_deformed[index_points[finite_elements_points[k][2]]][0])
                        and point2d.y == points_2d_deformed[index_points[finite_elements_points[k][1]]][1])
                    or ((points_2d_deformed[index_points[finite_elements_points[k][0]]][1] < point2d.y <
                         points_2d_deformed[index_points[finite_elements_points[k][3]]][1])
                        and point2d.x == points_2d_deformed[index_points[finite_elements_points[k][0]]][0])
                    or finite_elements[k].primitives[0].point_belongs(point2d) or finite_elements[k].primitives[
                        1].point_belongs(point2d)
                    or finite_elements[k].primitives[2].point_belongs(point2d) or finite_elements[k].primitives[
                        3].point_belongs(point2d)):
                break

        frame_deformed = volmdlr.Frame2D(finite_elements[k].center_of_mass(),
                                         volmdlr.Vector2D(finite_elements[k].primitives[1].middle_point()[0] -
                                                          finite_elements[k].center_of_mass()[0],
                                                          finite_elements[k].primitives[1].middle_point()[1] -
                                                          finite_elements[k].center_of_mass()[1]),
                                         volmdlr.Vector2D(finite_elements[k].primitives[0].middle_point()[0] -
                                                          finite_elements[k].center_of_mass()[0],
                                                          finite_elements[k].primitives[0].middle_point()[1] -
                                                          finite_elements[k].center_of_mass()[1]))

        point2d_frame_deformed = volmdlr.Point2D(point2d.frame_mapping(frame_deformed, 'new')[0],
                                                 point2d.frame_mapping(frame_deformed, 'new')[1])

        frame_inital = volmdlr.Frame2D(finite_elements_initial[k].center_of_mass(),
                                       volmdlr.Vector2D(finite_elements_initial[k].primitives[1].middle_point()[0] -
                                                        finite_elements_initial[k].center_of_mass()[0],
                                                        finite_elements_initial[k].primitives[1].middle_point()[1] -
                                                        finite_elements_initial[k].center_of_mass()[1]),
                                       volmdlr.Vector2D(finite_elements_initial[k].primitives[0].middle_point()[0] -
                                                        finite_elements_initial[k].center_of_mass()[0],
                                                        finite_elements_initial[k].primitives[0].middle_point()[1] -
                                                        finite_elements_initial[k].center_of_mass()[1]))

        X = point2d_frame_deformed.frame_mapping(frame_inital, 'old')[0]
        if X < 0:
            X = 0
        elif X > 1:
            X = 1
        Y = point2d_frame_deformed.frame_mapping(frame_inital, 'old')[1]
        if Y < 0:
            Y = 0
        elif Y > 1:
            Y = 1

        return volmdlr.Point2D(X, Y)

    def point2d_with_dimension_to_3d(self, point2d, grid2d: volmdlr.grid.Grid2D):
<<<<<<< HEAD
        '''
        Compute the point3d, on a Bspline surface, of a point2d define in the dimensioned frame
        '''
=======
        """
        Compute the point3d, on a Bspline surface, of a point2d define in the dimensioned frame.

        """
>>>>>>> 9a8143b6

        point2d_01 = self.point2d_with_dimension_to_parametric_frame(point2d, grid2d)

        return self.point2d_to_3d(point2d_01)

    def linesegment2d_parametric_to_dimension(self, linesegment2d, grid2d: volmdlr.grid.Grid2D):
<<<<<<< HEAD
        '''
        Convert a linesegment2d from the parametric to the dimensioned frame
        '''
=======
        """
        convert a linesegment2d from the parametric to the dimensioned frame
        """
>>>>>>> 9a8143b6

        points = linesegment2d.discretization_points(number_points=20)
        points_dim = [
            self.point2d_parametric_to_dimension(
                p, grid2d) for p in points]

        return vme.BSplineCurve2D.from_points_interpolation(
            points_dim, max(self.degree_u, self.degree_v))

    def linesegment3d_to_2d_with_dimension(self, linesegment3d, grid2d: volmdlr.grid.Grid2D):
<<<<<<< HEAD
        '''
        Compute the linesegment2d of a linesegment3d, on a Bspline surface, in the dimensioned frame
        '''
=======
        """
        Compute the linesegment2d of a linesegment3d, on a Bspline surface, in the dimensioned frame.

        """
>>>>>>> 9a8143b6

        linesegment2d = self.linesegment3d_to_2d(linesegment3d)
        bsplinecurve2d_with_dimension = self.linesegment2d_parametric_to_dimension(linesegment2d, grid2d)

        return bsplinecurve2d_with_dimension

    def linesegment2d_with_dimension_to_parametric_frame(self, linesegment2d):
<<<<<<< HEAD
        '''
        Convert a linesegment2d from the dimensioned to the parametric frame
        '''
=======
        """
        convert a linesegment2d from the dimensioned to the parametric frame
        """
>>>>>>> 9a8143b6

        try:
            linesegment2d = volmdlr.edges.LineSegment2D(
                self.point2d_with_dimension_to_parametric_frame(linesegment2d.start, self._grids2d),
                self.point2d_with_dimension_to_parametric_frame(linesegment2d.end, self._grids2d))
        except NotImplementedError:
            return None

        return linesegment2d

    def linesegment2d_with_dimension_to_3d(self, linesegment2d):
<<<<<<< HEAD
        '''
        Compute the linesegment3d, on a Bspline surface, of a linesegment2d defined in the dimensioned frame
        '''
=======
        """
        Compute the linesegment3d, on a Bspline surface, of a linesegment2d defined in the dimensioned frame.

        """
>>>>>>> 9a8143b6

        linesegment2d_01 = self.linesegment2d_with_dimension_to_parametric_frame(linesegment2d)
        linesegment3d = self.linesegment2d_to_3d(linesegment2d_01)

        return linesegment3d

    def bsplinecurve2d_parametric_to_dimension(self, bsplinecurve2d, grid2d: volmdlr.grid.Grid2D):
<<<<<<< HEAD
        '''
        Convert a bsplinecurve2d from the parametric to the dimensioned frame
        '''
=======
        """
        convert a bsplinecurve2d from the parametric to the dimensioned frame
        """
>>>>>>> 9a8143b6

        # check if bsplinecurve2d is in a list
        if isinstance(bsplinecurve2d, list):
            bsplinecurve2d = bsplinecurve2d[0]
        points = bsplinecurve2d.control_points
        points_dim = []

        for p in points:
            points_dim.append(self.point2d_parametric_to_dimension(p, grid2d))

        bsplinecurve2d_with_dimension = volmdlr.edges.BSplineCurve2D(bsplinecurve2d.degree, points_dim,
                                                                     bsplinecurve2d.knot_multiplicities,
                                                                     bsplinecurve2d.knots,
                                                                     bsplinecurve2d.weights,
                                                                     bsplinecurve2d.periodic)

        return bsplinecurve2d_with_dimension

    def bsplinecurve3d_to_2d_with_dimension(self, bsplinecurve3d, grid2d: volmdlr.grid.Grid2D):
<<<<<<< HEAD
        '''
        Compute the bsplinecurve2d of a bsplinecurve3d, on a Bspline surface, in the dimensioned frame
        '''
=======
        """
        Compute the bsplinecurve2d of a bsplinecurve3d, on a Bspline surface, in the dimensioned frame.

        """
>>>>>>> 9a8143b6

        bsplinecurve2d_01 = self.bsplinecurve3d_to_2d(bsplinecurve3d)
        bsplinecurve2d_with_dimension = self.bsplinecurve2d_parametric_to_dimension(
            bsplinecurve2d_01, grid2d)

        return bsplinecurve2d_with_dimension

    def bsplinecurve2d_with_dimension_to_parametric_frame(self, bsplinecurve2d):
<<<<<<< HEAD
        '''
        Convert a bsplinecurve2d from the dimensioned to the parametric frame
        '''
=======
        """
        convert a bsplinecurve2d from the dimensioned to the parametric frame
        """
>>>>>>> 9a8143b6

        points_dim = bsplinecurve2d.control_points
        points = []
        for p in points_dim:
            points.append(
                self.point2d_with_dimension_to_parametric_frame(p, self._grids2d))

        bsplinecurve2d = volmdlr.edges.BSplineCurve2D(bsplinecurve2d.degree, points,
                                                      bsplinecurve2d.knot_multiplicities,
                                                      bsplinecurve2d.knots,
                                                      bsplinecurve2d.weights,
                                                      bsplinecurve2d.periodic)
        return bsplinecurve2d

    def bsplinecurve2d_with_dimension_to_3d(self, bsplinecurve2d):
<<<<<<< HEAD
        '''
        Compute the bsplinecurve3d, on a Bspline surface, of a bsplinecurve2d defined in the dimensioned frame
        '''
=======
        """
        Compute the bsplinecurve3d, on a Bspline surface, of a bsplinecurve2d defined in the dimensioned frame.

        """
>>>>>>> 9a8143b6

        bsplinecurve2d_01 = self.bsplinecurve2d_with_dimension_to_parametric_frame(bsplinecurve2d)
        bsplinecurve3d = self.bsplinecurve2d_to_3d(bsplinecurve2d_01)

        return bsplinecurve3d

    def arc2d_parametric_to_dimension(self, arc2d, grid2d: volmdlr.grid.Grid2D):
<<<<<<< HEAD
        '''
        Convert a arc2d from the parametric to the dimensioned frame
        '''
=======
        """
        convert a arc2d from the parametric to the dimensioned frame
        """
>>>>>>> 9a8143b6

        number_points = math.ceil(arc2d.angle * 7) + 1
        l = arc2d.length()
        points = [self.point2d_parametric_to_dimension(arc2d.point_at_abscissa(
            i * l / (number_points - 1)), grid2d) for i in range(number_points)]

        return vme.BSplineCurve2D.from_points_interpolation(
            points, max(self.degree_u, self.degree_v))

    def arc3d_to_2d_with_dimension(self, arc3d, grid2d: volmdlr.grid.Grid2D):
<<<<<<< HEAD
        '''
        Compute the arc2d of a arc3d, on a Bspline surface, in the dimensioned frame
        '''
=======
        """
        Compute the arc2d of a arc3d, on a Bspline surface, in the dimensioned frame.

        """
>>>>>>> 9a8143b6

        bsplinecurve2d = self.arc3d_to_2d(arc3d)[0]  # it's a bsplinecurve2d
        arc2d_with_dimension = self.bsplinecurve2d_parametric_to_dimension(bsplinecurve2d, grid2d)

        return arc2d_with_dimension  # it's a bsplinecurve2d-dimension

    def arc2d_with_dimension_to_parametric_frame(self, arc2d):
<<<<<<< HEAD
        '''
        Convert a arc2d from the dimensioned to the parametric frame
        '''
=======
        """
        convert a arc2d from the dimensioned to the parametric frame
        """
>>>>>>> 9a8143b6

        number_points = math.ceil(arc2d.angle * 7) + 1
        l = arc2d.length()

        points = [self.point2d_with_dimension_to_parametric_frame(arc2d.point_at_abscissa(
            i * l / (number_points - 1)), self._grids2d) for i in range(number_points)]

        return vme.BSplineCurve2D.from_points_interpolation(
            points, max(self.degree_u, self.degree_v))

    def arc2d_with_dimension_to_3d(self, arc2d):
<<<<<<< HEAD
        '''
        Compute the  arc3d, on a Bspline surface, of a arc2d in the dimensioned frame
        '''
=======
        """
        Compute the  arc3d, on a Bspline surface, of a arc2d in the dimensioned frame.

        """
>>>>>>> 9a8143b6

        arc2d_01 = self.arc2d_with_dimension_to_parametric_frame(arc2d)
        arc3d = self.arc2d_to_3d(arc2d_01)

        return arc3d  # it's a bsplinecurve3d

    def contour2d_parametric_to_dimension(self, contour2d: volmdlr.wires.Contour2D,
                                          grid2d: volmdlr.grid.Grid2D):
<<<<<<< HEAD
        '''
        Convert a contour2d from the parametric to the dimensioned frame
        '''
=======
        """
        convert a contour2d from the parametric to the dimensioned frame
        """
>>>>>>> 9a8143b6

        primitives2d_dim = []

        for primitive2d in contour2d.primitives:
            # method_name = '{}_parametric_to_dimension'.format(
            #     primitive2d.__class__.__name__.lower())
            method_name = f'{primitive2d.__class__.__name__.lower()}_parametric_to_dimension'

            if hasattr(self, method_name):
                primitives = getattr(self, method_name)(primitive2d, grid2d)
                if primitives:
                    primitives2d_dim.append(primitives)

            else:
                raise NotImplementedError(
                    f'Class {self.__class__.__name__} does not implement {method_name}')

        return volmdlr.wires.Contour2D(primitives2d_dim)

    def contour3d_to_2d_with_dimension(self, contour3d: volmdlr.wires.Contour3D,
                                       grid2d: volmdlr.grid.Grid2D):
<<<<<<< HEAD
        '''
        Compute the contou2d of a contour3d, on a Bspline surface, in the dimensioned frame
        '''
=======
        """
        Compute the contou2d of a contour3d, on a Bspline surface, in the dimensioned frame.

        """
>>>>>>> 9a8143b6

        contour2d_01 = self.contour3d_to_2d(contour3d)

        return self.contour2d_parametric_to_dimension(contour2d_01, grid2d)

    def contour2d_with_dimension_to_parametric_frame(self, contour2d):
<<<<<<< HEAD
        '''
        Convert a contour2d from the dimensioned to the parametric frame
        '''
=======
        """
        convert a contour2d from the dimensioned to the parametric frame
        """
>>>>>>> 9a8143b6

        # TODO: check and avoid primitives with start=end
        primitives2d = []

        for primitive2d in contour2d.primitives:
            method_name = f'{primitive2d.__class__.__name__.lower()}_with_dimension_to_parametric_frame'

            if hasattr(self, method_name):
                primitives = getattr(self, method_name)(primitive2d)
                if primitives:
                    primitives2d.append(primitives)

            else:
                raise NotImplementedError(
                    # 'Class {} does not implement {}'.format(self.__class__.__name__,
                    #                                         method_name))
                    f'Class {self.__class__.__name__} does not implement {method_name}')

        # #Avoid to have primitives with start=end
        # start_points = []
        # for i in range(0, len(new_start_points)-1):
        #     if new_start_points[i] != new_start_points[i+1]:
        #         start_points.append(new_start_points[i])
        # if new_start_points[-1] != new_start_points[0]:
        #     start_points.append(new_start_points[-1])

        return volmdlr.wires.Contour2D(primitives2d)

    def contour2d_with_dimension_to_3d(self, contour2d):
<<<<<<< HEAD
        '''
        Compute the contour3d, on a Bspline surface, of a contour2d define in the dimensioned frame
        '''
=======
        """
        Compute the contour3d, on a Bspline surface, of a contour2d define in the dimensioned frame.

        """
>>>>>>> 9a8143b6

        contour01 = self.contour2d_with_dimension_to_parametric_frame(contour2d)

        return self.contour2d_to_3d(contour01)

    @classmethod
    def from_geomdl_surface(cls, surface):
<<<<<<< HEAD
        '''
        Create a volmdlr's BSpline_Surface3D from a geomdl's one
        '''
=======
        """
        create a volmdlr's BSpline_Surface3D from a geomdl's one
        """
>>>>>>> 9a8143b6

        control_points = []
        for i in range(0, len(surface.ctrlpts)):
            control_points.append(volmdlr.Point3D(surface.ctrlpts[i][0], surface.ctrlpts[i][1], surface.ctrlpts[i][2]))

        (u_knots, u_multiplicities) = knots_vector_inv((surface.knotvector_u))
        (v_knots, v_multiplicities) = knots_vector_inv((surface.knotvector_v))

        bspline_surface = cls(degree_u=surface.degree_u,
                              degree_v=surface.degree_v,
                              control_points=control_points,
                              nb_u=surface.ctrlpts_size_u,
                              nb_v=surface.ctrlpts_size_v,
                              u_multiplicities=u_multiplicities,
                              v_multiplicities=v_multiplicities,
                              u_knots=u_knots,
                              v_knots=v_knots)

        return bspline_surface

    @classmethod
    def points_fitting_into_bspline_surface(cls, points_3d, size_u, size_v, degree_u, degree_v):
        """
        Bspline Surface interpolation through 3d points

        Parameters
        ----------
        points_3d : volmdlr.Point3D
            data points
        size_u : int
            number of data points on the u-direction.
        size_v : int
            number of data points on the v-direction.
        degree_u : int
            degree of the output surface for the u-direction.
        degree_v : int
            degree of the output surface for the v-direction.

        Returns
        -------
        B-spline surface

        """

        points = []
        for i in range(0, len(points_3d)):
            points.append((points_3d[i].x, points_3d[i].y, points_3d[i].z))

        surface = interpolate_surface(points, size_u, size_v, degree_u, degree_v)

        return cls.from_geomdl_surface(surface)

    @classmethod
    def points_approximate_into_bspline_surface(cls, points_3d, size_u, size_v, degree_u, degree_v, **kwargs):
        """
        Bspline Surface approximate through 3d points

        Parameters
        ----------
        points_3d : volmdlr.Point3D
            data points
        size_u : int
            number of data points on the u-direction.
        size_v : int
            number of data points on the v-direction.
        degree_u : int
            degree of the output surface for the u-direction.
        degree_v : int
            degree of the output surface for the v-direction.

        Keyword Arguments:
            * ``ctrlpts_size_u``: number of control points on the u-direction. *Default: size_u - 1*
            * ``ctrlpts_size_v``: number of control points on the v-direction. *Default: size_v - 1*

        Returns
        -------
        B-spline surface: volmdlr.faces.BSplineSurface3D

        """

        # Keyword arguments
        num_cpts_u = kwargs.get('ctrlpts_size_u', size_u - 1)  # number of datapts, r + 1 > number of ctrlpts, n + 1
        num_cpts_v = kwargs.get('ctrlpts_size_v', size_v - 1)  # number of datapts, s + 1 > number of ctrlpts, m + 1

        points = [tuple([*pt]) for pt in points_3d]

        surface = approximate_surface(points, size_u, size_v, degree_u, degree_v,
                                      ctrlpts_size_u=num_cpts_u, num_cpts_v=num_cpts_v)

        return cls.from_geomdl_surface(surface)

    @classmethod
    def from_cylindrical_faces(cls, cylindrical_faces, degree_u, degree_v,
                               points_x: int = 10, points_y: int = 10):
<<<<<<< HEAD
        '''
        Define a bspline surface from a list of cylindrical faces
=======
        """
        define a bspline surface from a list of cylindrical faces
>>>>>>> 9a8143b6

        Parameters
        ----------
        cylindrical_faces : List[volmdlr.faces.CylindricalFace3D]
            faces 3d
        degree_u : int
            degree of the output surface for the u-direction
        degree_v : int
            degree of the output surface for the v-direction
        points_x : int
            number of points in x-direction
        points_y : int
            number of points in y-direction

        Returns
        -------
        B-spline surface

        """

        if len(cylindrical_faces) == 1:
            return cls.from_cylindrical_face(cylindrical_faces[0], degree_u, degree_v, points_x=50, points_y=50)

        if len(cylindrical_faces) > 1:
            bspline_surfaces = []
            direction = cylindrical_faces[0].adjacent_direction(cylindrical_faces[1])

            if direction == 'x':
                bounding_rectangle_0 = cylindrical_faces[0].surface2d.outer_contour.bounding_rectangle()
                ymin = bounding_rectangle_0[2]
                ymax = bounding_rectangle_0[3]
                for face in cylindrical_faces:
                    bounding_rectangle = face.surface2d.outer_contour.bounding_rectangle()
                    ymin = min(ymin, bounding_rectangle[2])
                    ymax = max(ymax, bounding_rectangle[3])
                for face in cylindrical_faces:
                    bounding_rectangle = face.surface2d.outer_contour.bounding_rectangle()

                    points_3d = face.surface3d.grid3d(
                        volmdlr.grid.Grid2D.from_properties(
                            x_limits=(bounding_rectangle[0], bounding_rectangle[1]),
                            y_limits=(ymin, ymax),
                            points_nbr=(points_x, points_y)))

                    bspline_surfaces.append(
                        cls.points_fitting_into_bspline_surface(
                            points_3d, points_x, points_y, degree_u, degree_v))

            elif direction == 'y':
                bounding_rectangle_0 = cylindrical_faces[0].surface2d.outer_contour.bounding_rectangle()
                xmin = bounding_rectangle_0[0]
                xmax = bounding_rectangle_0[1]
                for face in cylindrical_faces:
                    bounding_rectangle = face.surface2d.outer_contour.bounding_rectangle()
                    xmin = min(xmin, bounding_rectangle[0])
                    xmax = max(xmax, bounding_rectangle[1])
                for face in cylindrical_faces:
                    bounding_rectangle = face.surface2d.outer_contour.bounding_rectangle()

                    points_3d = face.surface3d.grid3d(
                        volmdlr.grid.Grid2D.from_properties(
                            x_limits=(xmin, xmax),
                            y_limits=(bounding_rectangle[2], bounding_rectangle[3]),
                            points_nbr=(points_x, points_y)))

                    bspline_surfaces.append(
                        cls.points_fitting_into_bspline_surface(
                            points_3d, points_x, points_y, degree_u, degree_v))

            to_be_merged = bspline_surfaces[0]
            for i in range(0, len(bspline_surfaces) - 1):
                merged = to_be_merged.merge_with(bspline_surfaces[i + 1])
                to_be_merged = merged

            bspline_surface = to_be_merged

            return bspline_surface

    @classmethod
    def from_cylindrical_face(cls, cylindrical_face, degree_u, degree_v,
                              **kwargs):  # points_x: int = 50, points_y: int = 50
<<<<<<< HEAD
        '''
        Define a bspline surface from a cylindrical face
=======
        """
        define a bspline surface from a cylindrical face
>>>>>>> 9a8143b6

        Parameters
        ----------
        cylindrical_face : volmdlr.faces.CylindricalFace3D
            face 3d
        degree_u : int
            degree of the output surface for the u-direction.
        degree_v : int
            degree of the output surface for the v-direction.
        points_x : int
            number of points in x-direction
        points_y : int
            number of points in y-direction

        Returns
        -------
        B-spline surface

        """

        points_x = kwargs['points_x']
        points_y = kwargs['points_y']
        bounding_rectangle = cylindrical_face.surface2d.outer_contour.bounding_rectangle()
        points_3d = cylindrical_face.surface3d.grid3d(
            volmdlr.grid.Grid2D.from_properties(x_limits=(bounding_rectangle[0],
                                                          bounding_rectangle[1]),
                                                y_limits=(bounding_rectangle[2],
                                                          bounding_rectangle[3]),
                                                points_nbr=(points_x, points_y)))

        return cls.points_fitting_into_bspline_surface(points_3d, points_x, points_x, degree_u, degree_v)

    def intersection_with(self, other_bspline_surface3d):
<<<<<<< HEAD
        '''
        Compute intersection points between two Bspline surfaces
=======
        """
        Compute intersection points between two Bspline surfaces.

>>>>>>> 9a8143b6
        return u,v parameters for intersection points for both surfaces
        """

        def f(X):
            return (self.point2d_to_3d(volmdlr.Point2D(X[0], X[1])) -
                    other_bspline_surface3d.point2d_to_3d(volmdlr.Point2D(X[2], X[3]))).norm()

        x = npy.linspace(0, 1, 10)
        x_init = []
        for xi in x:
            for yi in x:
                x_init.append((xi, yi, xi, yi))

        u1, v1, u2, v2 = [], [], [], []
        solutions = []
        for x0 in x_init:
            z = scp.optimize.least_squares(f, x0=x0, bounds=([0, 1]))
            # print(z.cost)
            if z.fun < 1e-5:
                solution = z.x
                if solution not in solutions:
                    solutions.append(solution)
                    u1.append(solution[0])
                    v1.append(solution[1])
                    u2.append(solution[2])
                    v2.append(solution[3])

        # uv1 = [[min(u1),max(u1)],[min(v1),max(v1)]]
        # uv2 = [[min(u2),max(u2)],[min(v2),max(v2)]]

        return ((u1, v1), (u2, v2))  # (uv1, uv2)

    def plane_intersection(self, plane3d):
<<<<<<< HEAD
        '''
        Compute intersection points between a Bspline surface and a plane3d
        '''
=======
        """
        Compute intersection points between a Bspline surface and a plane3d.

        """
>>>>>>> 9a8143b6

        def f(X):
            return ((self.surface.evaluate_single((X[0], X[1]))[0]) * plane3d.equation_coefficients()[0] +
                    (self.surface.evaluate_single((X[0], X[1]))[1]) * plane3d.equation_coefficients()[1] +
                    (self.surface.evaluate_single((X[0], X[1]))[2]) * plane3d.equation_coefficients()[2] +
                    plane3d.equation_coefficients()[3])

        x = npy.linspace(0, 1, 20)
        x_init = []
        for xi in x:
            for yi in x:
                x_init.append((xi, yi))

        # x_init = volmdlr.Point2D.grid2d(20, 20, 0, 1, 0, 1)

        intersection_points = []
        # solutions = []
        # u, v =[],  []

        for x0 in x_init:
            z = scp.optimize.least_squares(f, x0=x0, bounds=([0, 1]))
            if z.fun < 1e-20:
                #     cost.append(z.cost)
                # # print(z.cost)
                # if z.cost<1e-20:
                solution = z.x
                intersection_points.append(volmdlr.Point3D(self.surface.evaluate_single((solution[0], solution[1]))[0],
                                                           self.surface.evaluate_single((solution[0], solution[1]))[1],
                                                           self.surface.evaluate_single((solution[0], solution[1]))[
                                                               2]))
        # intersection_points.sort()
        # u.append(solution[0])
        # v.append(solution[1])
        # solutions.append(solution)

        # return (u,v)
        return intersection_points

    def error_with_point3d(self, point3d):
<<<<<<< HEAD
        '''
        Compute the error/distance between the Bspline surface and a point3d
        '''
=======
        """
        Compute the error/distance between the Bspline surface and a point3d.

        """
>>>>>>> 9a8143b6

        def f(x):
            return (point3d - self.point2d_to_3d(volmdlr.Point2D(x[0], x[1]))).norm()

        cost = []

        for x0 in [(0, 0), (0, 1), (1, 0), (1, 1), (0.5, 0.5)]:
            z = scp.optimize.least_squares(f, x0=x0, bounds=([0, 1]))
            cost.append(z.fun)

        return min(cost)

    def error_with_edge3d(self, edge3d):
<<<<<<< HEAD
        '''
        Compute the error/distance between the Bspline surface and an edge3d
=======
        """
        Compute the error/distance between the Bspline surface and an edge3d.

>>>>>>> 9a8143b6
        it's the mean of the start and end points errors'
        """

        return (self.error_with_point3d(edge3d.start) + self.error_with_point3d(edge3d.end)) / 2

    def nearest_edges3d(self, contour3d, threshold: float):
<<<<<<< HEAD
        '''
        Compute the nearest edges of a contour3d to a Bspline_surface3d based on a threshold
        '''
=======
        """
        Compute the nearest edges of a contour3d to a Bspline_surface3d based on a threshold.

        """
>>>>>>> 9a8143b6

        nearest = []
        for primitive in contour3d.primitives:
            if self.error_with_edge3d(primitive) <= threshold:
                nearest.append(primitive)
        nearest_primitives = volmdlr.wires.Wire3D(nearest)

        return nearest_primitives

    def edge3d_to_2d_with_dimension(self, edge3d, grid2d: volmdlr.grid.Grid2D):
<<<<<<< HEAD
        '''
        Compute the edge2d of a edge3d, on a Bspline surface, in the dimensioned frame
        '''
=======
        """
        Compute the edge2d of a edge3d, on a Bspline surface, in the dimensioned frame.

        """
>>>>>>> 9a8143b6

        # method_name = '{}_to_2d_with_dimension'.format(edge3d.__class__.__name__.lower())
        method_name = f'{edge3d.__class__.__name__.lower()}_to_2d_with_dimension'

        if hasattr(self, method_name):
            edge2d_dim = getattr(self, method_name)(edge3d, grid2d)
            if edge2d_dim:
                return edge2d_dim
            else:
                raise NotImplementedError
        else:
            raise NotImplementedError(
                # 'Class {} does not implement {}'.format(self.__class__.__name__,
                #                                         method_name))
                f'Class {self.__class__.__name__} does not implement {method_name}')

    def wire3d_to_2d(self, wire3d):
<<<<<<< HEAD
        '''
        Compute the 2d of a wire3d, on a Bspline surface
        '''
=======
        """
        Compute the 2d of a wire3d, on a Bspline surface.

        """
>>>>>>> 9a8143b6

        contour = self.contour3d_to_2d(wire3d)

        return volmdlr.wires.Wire2D(contour.primitives)

    def wire3d_to_2d_with_dimension(self, wire3d):
<<<<<<< HEAD
        '''
        Compute the 2d of a wire3d, on a Bspline surface, in the dimensioned frame
        '''
=======
        """
        Compute the 2d of a wire3d, on a Bspline surface, in the dimensioned frame.

        """
>>>>>>> 9a8143b6

        contour = self.contour3d_to_2d_with_dimension(wire3d, self._grids2d)

        return volmdlr.wires.Wire2D(contour.primitives)

    def split_surface_u(self, u: float):
<<<<<<< HEAD
        '''
        Split the surface at the input parametric coordinate on the u-direction

        Parameters
        ----------
        u : float
            Parametric coordinate u choosen between 0 and 1

        Returns
        -------
        surfaces : list
            Two splitted surfaces
=======
        """
        Splits the surface at the input parametric coordinate on the
        u-direction.
>>>>>>> 9a8143b6

        :param u: Parametric coordinate u chosen between 0 and 1
        :type u: float
        :return: Two splitted surfaces
        :rtype: List[:class:`volmdlr.faces.BSplineSurface3D`]
        """

        surfaces_geo = split_surface_u(self.surface, u)
        surfaces = []
        for s in surfaces_geo:
            surfaces.append(volmdlr.faces.BSplineSurface3D.from_geomdl_surface(s))

        return surfaces

    def split_surface_v(self, v: float):
<<<<<<< HEAD
        '''
        Split the surface at the input parametric coordinate on the v-direction

        Parameters
        ----------
        v : float
            Parametric coordinate v choosen between 0 and 1

        Returns
        -------
        surfaces : list
            Two splitted surfaces
=======
        """
        Splits the surface at the input parametric coordinate on the
        v-direction.
>>>>>>> 9a8143b6

        :param v: Parametric coordinate v chosen between 0 and 1
        :type v: float
        :return: Two splitted surfaces
        :rtype: List[:class:`volmdlr.faces.BSplineSurface3D`]
        """

        surfaces_geo = split_surface_v(self.surface, v)
        surfaces = []
        for s in surfaces_geo:
            surfaces.append(volmdlr.faces.BSplineSurface3D.from_geomdl_surface(s))

        return surfaces

    def split_surface_with_bspline_curve(self, bspline_curve3d: volmdlr.edges.BSplineCurve3D):
<<<<<<< HEAD
        '''
        Cuts the surface into two pieces with a bspline curve

        Parameters
        ----------
        bspline_curve3d : volmdlr.edges.BSplineCurve3D


        Returns
        -------
        surfaces : list
            Two splitted surfaces
=======
        """
        Cuts the surface into two pieces with a bspline curve.
>>>>>>> 9a8143b6

        :param bspline_curve3d: A BSplineCurve3d used for cutting
        :type bspline_curve3d: :class:`volmdlr.edges.BSplineCurve3D`
        :return: Two splitted surfaces
        :rtype: List[:class:`volmdlr.faces.BSplineSurface3D`]
        """

        surfaces = []
        bspline_curve2d = self.bsplinecurve3d_to_2d(bspline_curve3d)[0]
        # if type(bspline_curve2d) == list:
        #     points = [bspline_curve2d[0].start]
        #     for edge in bspline_curve2d:
        #         points.append(edge.end)
        #     bspline_curve2d = vme.BSplineCurve2D.from_points_approximation(points, 2, ctrlpts_size = 5)
        contour = self.rectangular_cut(0, 1, 0, 1).surface2d.outer_contour
        contours = contour.cut_by_bspline_curve(bspline_curve2d)

        du, dv = bspline_curve2d.end - bspline_curve2d.start
        resolution = 8

        for contour in contours:
            u_min, u_max, v_min, v_max = contour.bounding_rectangle().bounds()
            if du > dv:
                delta_u = u_max - u_min
                nlines_x = int(delta_u * resolution)
                lines_x = [vme.Line2D(volmdlr.Point2D(u_min, v_min),
                                      volmdlr.Point2D(u_min, v_max))]
                for i in range(nlines_x):
                    u = u_min + (i + 1) / (nlines_x + 1) * delta_u
                    lines_x.append(vme.Line2D(volmdlr.Point2D(u, v_min),
                                              volmdlr.Point2D(u, v_max)))
                lines_x.append(vme.Line2D(volmdlr.Point2D(u_max, v_min),
                                          volmdlr.Point2D(u_max, v_max)))
                lines = lines_x

            else:
                delta_v = v_max - v_min
                nlines_y = int(delta_v * resolution)
                lines_y = [vme.Line2D(volmdlr.Point2D(v_min, v_min),
                                      volmdlr.Point2D(v_max, v_min))]
                for i in range(nlines_y):
                    v = v_min + (i + 1) / (nlines_y + 1) * delta_v
                    lines_y.append(vme.Line2D(volmdlr.Point2D(v_min, v),
                                              volmdlr.Point2D(v_max, v)))
                lines_y.append(vme.Line2D(volmdlr.Point2D(v_min, v_max),
                                          volmdlr.Point2D(v_max, v_max)))
                lines = lines_y

            pt0 = volmdlr.O2D
            points = []

            for line in lines:
                inter = contour.line_intersections(line)
                if inter:
                    pt = set()
                    for p in inter:
                        pt.add(p[0])
                else:
                    raise NotImplementedError

                pt = sorted(pt, key=lambda p: pt0.point_distance(p))
                pt0 = pt[0]
                edge = volmdlr.edges.LineSegment2D(pt[0], pt[1])

                points.extend(edge.discretization_points(number_points=10))

            points3d = []
            for p in points:
                points3d.append(self.point2d_to_3d(p))

            size_u, size_v, degree_u, degree_v = 10, 10, self.degree_u, self.degree_v
            surfaces.append(
                volmdlr.faces.BSplineSurface3D.points_fitting_into_bspline_surface(
                    points3d, size_u, size_v, degree_u, degree_v))

        return surfaces

    def point_belongs(self, point3d):
<<<<<<< HEAD
        '''
        Check if a point3d belongs to the bspline_surface or not
        '''
=======
        """
        check if a point3d belongs to the bspline_surface or not
        """
>>>>>>> 9a8143b6

        def f(x):
            p3d = self.point2d_to_3d(volmdlr.Point2D(x[0], x[1]))
            return point3d.point_distance(p3d)

        x = npy.linspace(0, 1, 5)
        x_init = []
        for xi in x:
            for yi in x:
                x_init.append((xi, yi))

        for x0 in x_init:
            z = scp.optimize.least_squares(f, x0=x0, bounds=([0, 1]))
            if z.fun < 1e-10:
                return True
        return False

    def is_intersected_with(self, other_bspline_surface3d):
<<<<<<< HEAD
        '''
        Check if the two surfaces are intersected or not
=======
        """
        check if the two surfaces are intersected or not
>>>>>>> 9a8143b6
        return True, when there are more 50points on the intersection zone
        """

        # intersection_results = self.intersection_with(other_bspline_surface3d)
        # if len(intersection_results[0][0]) >= 50:
        #     return True
        # else:
        #     return False

        def f(X):
            return (self.point2d_to_3d(volmdlr.Point2D(X[0], X[1])) -
                    other_bspline_surface3d.point2d_to_3d(volmdlr.Point2D(X[2], X[3]))).norm()

        x = npy.linspace(0, 1, 10)
        x_init = []
        for xi in x:
            for yi in x:
                x_init.append((xi, yi, xi, yi))

        i = 0
        for x0 in x_init:
            z = scp.optimize.least_squares(f, x0=x0, bounds=([0, 1]))
            if z.fun < 1e-5:
                i += 1
                if i >= 50:
                    return True
        return False

    def merge_with(self, other_bspline_surface3d):
<<<<<<< HEAD
        '''
        Merge two adjacent surfaces based on their faces

        Parameters
        ----------
        other_bspline_face3d : volmdlr.faces.BSplineSurface3D

        Returns
        -------
        merged_surface : volmdlr.faces.BSplineSurface3D
=======
        """
        Merges two adjacent surfaces based on their faces.
>>>>>>> 9a8143b6

        :param other_bspline_surface3d: Other adjacent surface
        :type other_bspline_surface3d: :class:`volmdlr.faces.BSplineSurface3D`
        :return: Merged surface
        :rtype: :class:`volmdlr.faces.BSplineSurface3D`
        """

        bspline_face3d = self.rectangular_cut(0, 1, 0, 1)
        other_bspline_face3d = other_bspline_surface3d.rectangular_cut(0, 1, 0, 1)

        bsplines = [self, other_bspline_surface3d]
        bsplines_new = bsplines

        center = [bspline_face3d.surface2d.outer_contour.center_of_mass(),
                  other_bspline_face3d.surface2d.outer_contour.center_of_mass()]
        grid2d_direction = (bspline_face3d.pair_with(other_bspline_face3d))[1]

        if bspline_face3d.outer_contour3d.is_sharing_primitives_with(other_bspline_face3d.outer_contour3d):

            xmin, xmax, ymin, ymax = self.xy_limits(other_bspline_surface3d)

        elif self.is_intersected_with(other_bspline_surface3d):
            # find pimitives to split with
            contour1 = bspline_face3d.outer_contour3d
            contour2 = other_bspline_face3d.outer_contour3d

            distances = []
            for p1 in contour1.primitives:
                dis = []
                for p2 in contour2.primitives:
                    point1 = (p1.start + p1.end) / 2
                    point2 = (p2.start + p2.end) / 2
                    dis.append(point1.point_distance(point2))
                distances.append(dis)

            i = distances.index((min(distances)))
            j = distances[i].index(min(distances[i]))

            curves = [contour2.primitives[j], contour1.primitives[i]]

            # split surface
            for i, bspline in enumerate(bsplines):
                surfaces = bspline.split_surface_with_bspline_curve(curves[i])

                errors = []
                for s in surfaces:
                    errors.append(s.error_with_point3d(bsplines[i].point2d_to_3d(center[i])))

                bsplines_new[i] = surfaces[errors.index(min(errors))]

            xmin, xmax, ymin, ymax = [0] * len(bsplines_new), [1] * len(bsplines_new), [0] * \
                len(bsplines_new), [1] * len(bsplines_new)

            grid2d_direction = (
                bsplines_new[0].rectangular_cut(
                    0, 1, 0, 1).pair_with(
                    bsplines_new[1].rectangular_cut(
                        0, 1, 0, 1)))[1]

        else:
            xmin, xmax, ymin, ymax = [0] * len(bsplines_new), [1] * len(bsplines_new), [0] * \
                                               len(bsplines_new), [1] * len(bsplines_new)

        # grid3d
        points3d = []
        for i, bspline in enumerate(bsplines_new):
            grid3d = bspline.grid3d(volmdlr.grid.Grid2D.from_properties(x_limits=(0, 1),
                                                                        y_limits=(0, 1),
                                                                        points_nbr=(50, 50),
                                                                        direction=grid2d_direction[i]))

            points3d.extend(grid3d)

            # fitting
        size_u, size_v, degree_u, degree_v = 100, 50, max(
            bsplines[0].degree_u, bsplines[1].degree_u), max(
            bsplines[0].degree_v, bsplines[1].degree_v)

        merged_surface = volmdlr.faces.BSplineSurface3D.points_fitting_into_bspline_surface(
            points3d, size_u, size_v, degree_u, degree_v)

        return merged_surface

    def xy_limits(self, other_bspline_surface3d):
<<<<<<< HEAD
        '''
        Compute x, y limits to define grid2d
        '''
=======
        """
        Compute x, y limits to define grid2d.

        """
>>>>>>> 9a8143b6

        grid2d_direction = (
            self.rectangular_cut(
                0, 1, 0, 1).pair_with(
                other_bspline_surface3d.rectangular_cut(
                    0, 1, 0, 1)))[1]

        xmin, xmax, ymin, ymax = [], [], [], []
        if grid2d_direction[0][1] == '+y':
            xmin.append(0)
            xmax.append(1)
            ymin.append(0)
            ymax.append(0.99)
        elif grid2d_direction[0][1] == '+x':
            xmin.append(0)
            xmax.append(0.99)
            ymin.append(0)
            ymax.append(1)
        elif grid2d_direction[0][1] == '-x':
            xmin.append(0.01)
            xmax.append(1)
            ymin.append(0)
            ymax.append(1)
        elif grid2d_direction[0][1] == '-y':
            xmin.append(0)
            xmax.append(1)
            ymin.append(0.01)
            ymax.append(1)

        xmin.append(0)
        xmax.append(1)
        ymin.append(0)
        ymax.append(1)

        return xmin, xmax, ymin, ymax


class BezierSurface3D(BSplineSurface3D):

    def __init__(self, degree_u: int, degree_v: int,
                 control_points: List[List[volmdlr.Point3D]],
                 nb_u: int, nb_v: int, name=''):
        u_knots = utilities.generate_knot_vector(degree_u, nb_u)
        v_knots = utilities.generate_knot_vector(degree_v, nb_v)

        u_multiplicities = [1] * len(u_knots)
        v_multiplicities = [1] * len(v_knots)

        BSplineSurface3D.__init__(self, degree_u, degree_v,
                                  control_points, nb_u, nb_v,
                                  u_multiplicities, v_multiplicities,
                                  u_knots, v_knots, None, name)


class Face3D(volmdlr.core.Primitive3D):
    min_x_density = 1
    min_y_density = 1

    def __init__(self, surface3d, surface2d: Surface2D,
                 name: str = ''):
        self.surface3d = surface3d
        self.surface2d = surface2d
        # self.bounding_box = self._bounding_box()

        volmdlr.core.Primitive3D.__init__(self, name=name)

    def __hash__(self):
        return hash(self.surface3d) + hash(self.surface2d)

    def __eq__(self, other_):
        if other_.__class__.__name__ != self.__class__.__name__:
            return False
        equal = (self.surface3d == other_.surface3d
                 and self.surface2d == other_.surface2d)
        return equal

    def point_belongs(self, point3d: volmdlr.Point3D):
        """
        Tells you if a point is on the 3D face and inside its contour
        """
        point2d = self.surface3d.point3d_to_2d(point3d)
        point2d_plus_2pi = point2d.translation(volmdlr.Point2D(volmdlr.TWO_PI, 0))
        point2d_minus_2pi = point2d.translation(volmdlr.Point2D(-volmdlr.TWO_PI, 0))
        check_point3d = self.surface3d.point2d_to_3d(point2d)
        if check_point3d.point_distance(point3d) > 1e-6:
            return False

        return any(self.surface2d.point_belongs(pt2d) for pt2d in [point2d, point2d_plus_2pi, point2d_minus_2pi])

    @property
    def outer_contour3d(self):
        """

        """
        return self.surface3d.contour2d_to_3d(self.surface2d.outer_contour)

    @property
    def inner_contours3d(self):
        """

        """
        return [self.surface3d.contour2d_to_3d(c) for c in
                self.surface2d.inner_contours]

    @property
    def bounding_box(self):
        """
        Needs to be overriden if an error is raised.
        """
        raise NotImplementedError(
            f"bounding_box method must be"
            f"overloaded by {self.__class__.__name__}")

    @bounding_box.setter
    def bounding_box(self, new_bounding_box):
        """Sets the bounding box to a new value"""
        raise NotImplementedError(
            f"bounding_box setter method must be"
            f"overloaded by {self.__class__.__name__}")

    def get_bounding_box(self):
        raise NotImplementedError(
            f"self.__class__.__name__"
            f"overloaded by {self.__class__.__name__}")

    @classmethod
    def from_step(cls, arguments, object_dict):
        name = arguments[0][1:-1]
        contours = [object_dict[int(arg[1:])] for arg in arguments[1]]
        surface = object_dict[int(arguments[2])]
        if hasattr(surface, 'face_from_contours3d'):
            if (len(contours) == 1) and isinstance(contours[0],
                                                   volmdlr.Point3D):
                return surface

            return surface.face_from_contours3d(contours, name)
        raise NotImplementedError(
            'Not implemented :face_from_contours3d in {}'.format(surface))

    def to_step(self, current_id):
        xmin, xmax, ymin, ymax = self.surface2d.bounding_rectangle().bounds()
        subsurfaces2d = [self.surface2d]
        line_x = None
        if self.surface3d.x_periodicity and (xmax - xmin) >= 0.45 * self.surface3d.x_periodicity:
            line_x = vme.Line2D(volmdlr.Point2D(0.5 * (xmin + xmax), 0),
                                volmdlr.Point2D(
                                    0.5 * (xmin + xmax), 1))
        line_y = None
        if self.surface3d.y_periodicity and (
                ymax - ymin) >= 0.45 * self.surface3d.y_periodicity:
            line_y = vme.Line2D(
                volmdlr.Point2D(0., 0.5 * (ymin + ymax)),
                volmdlr.Point2D(1, 0.5 * (ymin + ymax)))

        if line_x:
            subsurfaces2 = []
            for subsurface2d in subsurfaces2d:
                subsurfaces2.extend(subsurface2d.cut_by_line(line_x))
            subsurfaces2d = subsurfaces2

        if line_y:
            subsurfaces2 = []
            for subsurface2d in subsurfaces2d:
                subsurfaces2.extend(subsurface2d.cut_by_line(line_y))
            subsurfaces2d = subsurfaces2

        if len(subsurfaces2d) > 1:
            content = ''
            face_ids = []
            for i, subsurface2d in enumerate(subsurfaces2d):
                face = self.__class__(self.surface3d, subsurface2d)
                face_content, face_id = face.to_step_without_splitting(
                    current_id)
                face_ids.append(face_id[0])
                content += face_content
                current_id = face_id[0] + 1
            return content, face_ids
        else:
            return self.to_step_without_splitting(current_id)

    def to_step_without_splitting(self, current_id):
        content, surface3d_ids = self.surface3d.to_step(current_id)
        current_id = max(surface3d_ids) + 1

        if len(surface3d_ids) != 1:
            raise NotImplementedError('What to do with more than 1 id ? with 0 id ?')
        outer_contour_content, outer_contour_id = self.outer_contour3d.to_step(
            current_id, surface_id=surface3d_ids[0], surface3d=self.surface3d)
        content += outer_contour_content
        content += "#{} = FACE_BOUND('{}',#{},.T.);\n".format(
            outer_contour_id + 1, self.name, outer_contour_id)
        contours_ids = [outer_contour_id + 1]
        current_id = outer_contour_id + 2
        for inner_contour3d in self.inner_contours3d:
            inner_contour_content, inner_contour_id = inner_contour3d.to_step(
                current_id)
            # surface_id=surface3d_id)
            content += inner_contour_content
            face_bound_id = inner_contour_id + 1
            content += "#{} = FACE_BOUND('',#{},.T.);\n".format(
                face_bound_id, inner_contour_id)
            contours_ids.append(face_bound_id)
            current_id = face_bound_id + 1

        content += "#{} = ADVANCED_FACE('{}',({}),#{},.T.);\n".format(
            current_id,
            self.name,
            volmdlr.core.step_ids_to_str(contours_ids),
            surface3d_ids[0])
        # TODO: create an ADVANCED_FACE for each surface3d_ids ?
        return content, [current_id]

    def triangulation_lines(self):
        return [], []

    def triangulation(self):
        lines_x, lines_y = self.triangulation_lines()
        if lines_x and lines_y:
            surfaces = []
            for surface in self.surface2d.split_by_lines(lines_x):
                surfaces.extend(surface.split_by_lines(lines_y))
                # for surface in surface.split_by_lines(lines_y):
                #     ax = self.surface2d.plot()
                #     surface.plot(ax=ax, color='r')

        elif lines_x:
            # try:
            surfaces = self.surface2d.split_by_lines(lines_x)
            # except:
            #     self.plot()
            #     raise NotImplementedError
        elif lines_y:
            surfaces = self.surface2d.split_by_lines(lines_y)
        else:
            surfaces = [self.surface2d]

        # mesh2d = surfaces[0].triangulation()
        # print('ls', len(surfaces))
        # for subsurface in surfaces[1:]:
        #     # mesh2d += subsurface.triangulation()
        #     mesh2d.merge_mesh(subsurface.triangulation())
        meshes = [s.triangulation() for s in surfaces]
        mesh2d = vmd.DisplayMesh2D.merge_meshes(meshes)
        return vmd.DisplayMesh3D(
            [vmd.Node3D(*self.surface3d.point2d_to_3d(p)) for p in
             mesh2d.points],
            mesh2d.triangles)

    def plot2d(self, ax=None, color='k', alpha=1):
        if ax is None:
            _, ax = plt.subplots()
        self.outer_contour.plot()

    def rotation(self, center: volmdlr.Point3D,
                 axis: volmdlr.Vector3D, angle: float):
        """
        Face3D rotation
        :param center: rotation center
        :param axis: rotation axis
        :param angle: angle rotation
        :return: a new rotated Face3D
        """
        new_surface = self.surface3d.rotation(center=center, axis=axis,
                                              angle=angle)
        return self.__class__(new_surface, self.surface2d)

    def rotation_inplace(self, center: volmdlr.Point3D,
                         axis: volmdlr.Vector3D, angle: float):
        """
        Face3D rotation. Object is updated inplace
        :param center: rotation center
        :param axis: rotation axis
        :param angle: rotation angle
        """
        self.surface3d.rotation_inplace(center=center, axis=axis, angle=angle)
        new_bounding_box = self.get_bounding_box()
        self.bounding_box = new_bounding_box

    def translation(self, offset: volmdlr.Vector3D):
        """
        Face3D translation
        :param offset: translation vector
        :return: A new translated Face3D
        """
        new_surface3d = self.surface3d.translation(offset=offset)
        return self.__class__(new_surface3d, self.surface2d)

    def translation_inplace(self, offset: volmdlr.Vector3D):
        """
        Face3D translation. Object is updated inplace
        :param offset: translation vector
        """
        self.surface3d.translation_inplace(offset=offset)
        new_bounding_box = self.get_bounding_box()
        self.bounding_box = new_bounding_box

    def frame_mapping(self, frame: volmdlr.Frame3D, side: str):
        """
        Changes frame_mapping and return a new Face3D
        side = 'old' or 'new'
        """
        new_surface3d = self.surface3d.frame_mapping(frame, side)
        return self.__class__(new_surface3d, self.surface2d.copy(),
                              self.name)

    def frame_mapping_inplace(self, frame: volmdlr.Frame3D, side: str):
        """
        Changes frame_mapping and the object is updated inplace
        side = 'old' or 'new'
        """
        self.surface3d.frame_mapping_inplace(frame, side)
        new_bounding_box = self.get_bounding_box()
        self.bounding_box = new_bounding_box

    def copy(self, deep=True, memo=None):
        return self.__class__(self.surface3d.copy(deep, memo), self.surface2d.copy(),
                              self.name)

    def line_intersections(self,
                           line: vme.Line3D,
                           ) -> List[volmdlr.Point3D]:
        intersections = []
        for intersection in self.surface3d.line_intersections(line):
            if self.point_belongs(intersection):
                intersections.append(intersection)
        if not intersections:
            for prim in self.outer_contour3d.primitives:
                intersection = prim.line_intersections(line)
                if intersection:
                    if intersection not in intersections:
                        intersections.append(intersection)

        return intersections

    def linesegment_intersections(self,
                                  linesegment: vme.LineSegment3D,
                                  ) -> List[volmdlr.Point3D]:
        intersections = []
        for intersection in self.surface3d.linesegment_intersections(linesegment):
            if self.point_belongs(intersection):
                intersections.append(intersection)
        if not intersections:
            for prim in self.outer_contour3d.primitives:
                intersection = prim.linesegment_intersection(linesegment)
                if intersection is not None:
                    if intersection not in intersections:
                        intersections.append(intersection)
        return intersections

    def plot(self, ax=None, color='k', alpha=1, edge_details=False):
        if not ax:
            ax = plt.figure().add_subplot(111, projection='3d')
        self.outer_contour3d.plot(ax=ax, color=color, alpha=alpha,
                                  edge_details=edge_details)
        for contour3d in self.inner_contours3d:
            contour3d.plot(ax=ax, color=color, alpha=alpha,
                           edge_details=edge_details)
        return ax

    def random_point_inside(self):
        point_inside2d = self.surface2d.random_point_inside()
        return self.surface3d.point2d_to_3d(point_inside2d)

    def is_adjacent(self, face2: 'Face3D'):
        contour1 = self.outer_contour3d.to_2d(
            self.surface3d.frame.origin,
            self.surface3d.frame.u,
            self.surface3d.frame.v)
        contour2 = face2.outer_contour3d.to_2d(
            self.surface3d.frame.origin,
            self.surface3d.frame.u,
            self.surface3d.frame.v)
        if contour1.is_sharing_primitives_with(contour2):
            return True
        return False


class PlaneFace3D(Face3D):
    """

    :param contours: The face's contour2D.
    :type contours: volmdlr.Contour2D.
    :param plane: Plane used to place your face.
    :type plane: Plane3D.
    """
    _standalone_in_db = False
    _generic_eq = True
    _non_serializable_attributes = ['bounding_box', 'polygon2D']
    _non_data_eq_attributes = ['name', 'bounding_box', 'outer_contour3d',
                               'inner_contours3d']
    _non_data_hash_attributes = []

    def __init__(self, surface3d: Plane3D, surface2d: Surface2D,
                 name: str = ''):
        # if not isinstance(outer_contour2d, volmdlr.Contour2D):
        #     raise ValueError('Not a contour2D: {}'.format(outer_contour2d))
        self._bbox = None
        Face3D.__init__(self,
                        surface3d=surface3d,
                        surface2d=surface2d,
                        name=name)

    # @classmethod
    # def _repair_points_and_polygon2d(cls, points, plane):
    #     if points[0] == points[-1]:
    #         points = points[:-1]
    #     polygon_points = [
    #         p.to_2d(plane.origin, plane.vectors[0], plane.vectors[1]) for p in
    #         points]
    #     repaired_points = [p.copy() for p in points]
    #     polygon2D = volmdlr.ClosedPolygon2D(polygon_points)
    #     if polygon2D.SelfIntersect()[0]:
    #         repaired_points = [repaired_points[1]] + [
    #             repaired_points[0]] + repaired_points[2:]
    #         polygon_points = [polygon_points[1]] + [
    #             polygon_points[0]] + polygon_points[2:]
    #         if polygon_points[0] == polygon_points[-1]:
    #             repaired_points = repaired_points[:-1]
    #             polygon_points = polygon_points[:-1]
    #         polygon2D = volmdlr.ClosedPolygon2D(polygon_points)
    #     return repaired_points, polygon2D

    # @classmethod
    # def dict_to_object(cls, dict_, global_dict=None, pointers_memo: Dict[str, Any] = None, path: str = '#'):
    #     plane3d = Plane3D.dict_to_object(dict_['surface3d'],
    #                                      global_dict=global_dict,
    #                                      pointers_memo=pointers_memo,
    #                                      path=f'{path}/surface3d')
    #     surface2d = Surface2D.dict_to_object(dict_['surface2d'],
    #                                          global_dict=global_dict,
    #                                          pointers_memo=pointers_memo,
    #                                          path=f'{path}/surface2d')
    #     return cls(plane3d, surface2d, dict_['name'])

    def area(self):
        return self.surface2d.area()

    def copy(self, deep=True, memo=None):
        return PlaneFace3D(self.surface3d.copy(deep, memo), self.surface2d.copy(),
                           self.name)

    @property
    def bounding_box(self):
        """
        """
        if not self._bbox:
            self._bbox = self.get_bounding_box()
        return self._bbox

    @bounding_box.setter
    def bounding_box(self, new_bounding_box):
        self._bbox = new_bounding_box

    def get_bounding_box(self):
        return self.outer_contour3d._bounding_box()

    def face_inside(self, face2):
        """
        verifies if a face is inside another face.
        It returns True if face2 is inside or False if the opposite
        """

        if self.surface3d.is_coincident(face2.surface3d):
            self_contour2d = self.outer_contour3d.to_2d(
                self.surface3d.frame.origin, self.surface3d.frame.u, self.surface3d.frame.v)
            face2_contour2d = face2.outer_contour3d.to_2d(
                self.surface3d.frame.origin, self.surface3d.frame.u, self.surface3d.frame.v)
            if self_contour2d.is_inside(face2_contour2d):
                return True
        return False

    def linesegment3d_inside(self, linesegement3d: volmdlr.edges.LineSegment3D):
        length = linesegement3d.length()
        points = [linesegement3d.point_at_abscissa(length * n / 200) for n in range(1, 199)]
        for point in points:
            if not self.point_belongs(point):
                return False

        return True

    # def average_center_point(self):
    #     """
    #     excluding holes
    #     """
    #     points = self.points
    #     nb = len(points)
    #     x = npy.sum([p[0] for p in points]) / nb
    #     y = npy.sum([p[1] for p in points]) / nb
    #     z = npy.sum([p[2] for p in points]) / nb
    #     return volmdlr.Point3D((x, y, z))

    def distance_to_point(self, point, return_other_point=False):
        # """
        # Only works if the surface is planar
        # TODO : this function does not take into account if Face has holes
        # """
        # On projette le point sur la surface plane
        # Si le point est à l'intérieur de la face,
        # on retourne la distance de projection
        # Si le point est à l'extérieur, on projette le point sur le plan
        # On calcule en 2D la distance entre la projection
        # et le polygone contour
        # On utilise le theroeme de Pythagore pour calculer
        # la distance minimale entre le point et le contour

        projected_pt = point.plane_projection3d(self.surface3d.frame.origin,
                                                self.surface3d.frame.u,
                                                self.surface3d.frame.v)
        projection_distance = point.point_distance(projected_pt)

        if self.point_belongs(projected_pt):
            if return_other_point:
                return projection_distance, projected_pt
            return projection_distance

        point_2D = point.to_2d(self.surface3d.frame.origin, self.surface3d.frame.u,
                               self.surface3d.frame.v)

        polygon2D = self.surface2d.outer_contour.to_polygon(angle_resolution=10)
        border_distance, other_point = polygon2D.point_border_distance(point_2D, return_other_point=True)

        other_point = self.surface3d.point2d_to_3d(volmdlr.Point2D(*other_point))

        if return_other_point:
            return (projection_distance ** 2 + border_distance ** 2) ** 0.5, \
                   other_point
        return (projection_distance ** 2 + border_distance ** 2) ** 0.5

    def minimum_distance_points_plane(self, other_plane_face,
                                      return_points=False):
        # """
        # Only works if the surface is planar
        # TODO : this function does not take into account if Face has holes
        # TODO : TRAITER LE CAS OU LA DISTANCE LA PLUS COURTE N'EST PAS D'UN SOMMET
        # """
        # On calcule la distance entre la face 1 et chaque point de la face 2
        # On calcule la distance entre la face 2 et chaque point de la face 1

        # if self.face_intersection(other_plane_face) is not None:
        #     return 0, None, None
        #
        # polygon1_points_3D = [volmdlr.Point3D(p.vector) for p in
        #                       self.contours3d[0].tessel_points]
        # polygon2_points_3D = [volmdlr.Point3D(p.vector) for p in
        #                       other_plane_face.contours3d[0].tessel_points]
        #
        # distances = []
        # if not return_points:
        #     d_min = other_plane_face.distance_to_point(polygon1_points_3D[0])
        #     for point1 in polygon1_points_3D[1:]:
        #         d = other_plane_face.distance_to_point(point1)
        #         if d < d_min:
        #             d_min = d
        #     for point2 in polygon2_points_3D:
        #         d = self.distance_to_point(point2)
        #         if d < d_min:
        #             d_min = d
        #     return d_min
        #
        # else:
        #     for point1 in polygon1_points_3D:
        #         d, other_point = other_plane_face.distance_to_point(
        #             point1,
        #             return_other_point=True)
        #         distances.append((d, point1, other_point))
        #     for point2 in polygon2_points_3D:
        #         d, other_point = self.distance_to_point(
        #             point2,
        #             return_other_point=True
        #         )
        #         distances.append((d, point2, other_point))
        #
        # d_min, point_min, other_point_min = distances[0]
        # for distance in distances[1:]:
        #     if distance[0] < d_min:
        #         d_min = distance[0]
        #         point_min = distance[1]
        #         other_point_min = distance[2]
        #
        # return point_min, other_point_min

        min_distance = math.inf
        for edge1 in self.outer_contour3d.primitives:
            for edge2 in other_plane_face.outer_contour3d.primitives:
                dist = edge1.minimum_distance(edge2,
                                              return_points=return_points)
                if return_points:
                    if dist[0] < min_distance:
                        min_distance = dist[0]
                        p1, p2 = dist[1], dist[2]
                else:
                    if dist < min_distance:
                        min_distance = dist
        if return_points:
            return min_distance, p1, p2
        else:
            return min_distance

    def edge_intersections(self, edge):
        # intersections = []
        linesegment = vme.LineSegment3D(edge.start, edge.end)
        intersections = self.linesegment_intersections(linesegment)
        if not intersections:
            for point in [edge.start, edge.end]:
                if self.point_belongs(point):

                    if point not in intersections:
                        intersections.append(point)
        return intersections

    def face_intersections_outer_contour(self, face2):
        intersections = []
        for edge1 in self.outer_contour3d.primitives:
            intersection_points = face2.edge_intersections(edge1)
            if intersection_points:
                for point in intersection_points:
                    if point not in intersections:
                        intersections.append(point)

        return intersections

    def face_intersections_inner_contours(self, face2):
        intersections = []
        for inner_contour2d in face2.surface2d.inner_contours:
            inner_contour3d = face2.surface3d.contour2d_to_3d(inner_contour2d)
            for inner_edge2 in inner_contour3d.primitives:
                intersection_points = self.edge_intersections(inner_edge2)
                if intersection_points:
                    for point in intersection_points:
                        if point not in intersections:
                            intersections.append(point)

        return intersections

    def validate_inner_contour_intersections(self, intersections, face2=None):
        intersection_primitives = []
        for point1, point2 in combinations(intersections, 2):
            if point1 != point2:
                line_segment3d = volmdlr.edges.LineSegment3D(point1, point2)
                if self.linesegment3d_inside(line_segment3d) and line_segment3d not in intersection_primitives:
                    if face2 is not None:
                        if face2.linesegment3d_inside(line_segment3d):
                            intersection_primitives.append(line_segment3d)
                    else:
                        intersection_primitives.append(line_segment3d)
        return intersection_primitives

    def get_face_intersections(self, face2):
        intersections = []
        if face2.surface2d.inner_contours:
            intersections.extend(self.face_intersections_inner_contours(face2))
        if self.surface2d.inner_contours:
            intersections.extend(face2.face_intersections_inner_contours(self))
        face2_intersections = face2.face_intersections_outer_contour(self)
        self_face_intersections = self.face_intersections_outer_contour(face2)
        for point in self_face_intersections + face2_intersections:
            if point not in intersections:
                intersections.append(point)
        return intersections

    def validate_face_intersections(self, face2, intersections: List[volmdlr.Point3D]):
        if len(intersections) > 1:
            if intersections[0] == intersections[1]:
                return []
            if self.surface2d.inner_contours:
                intersection_primitives = self.validate_inner_contour_intersections(intersections, face2)
            elif face2.surface2d.inner_contours:
                intersection_primitives = face2.validate_inner_contour_intersections(intersections, self)
            elif len(intersections) > 2:
                intersection_primitives = self.validate_inner_contour_intersections(intersections, face2)
                if not intersections:
                    raise NotImplementedError
            else:
                intersection_primitives = [volmdlr.edges.LineSegment3D(
                    intersections[0], intersections[1])]
            intersection_wires = [volmdlr.wires.Wire3D([primitive])
                                  for primitive in intersection_primitives]
            return intersection_wires
        return []

    def face_intersections(self, face2, tol=1e-6) -> List[volmdlr.wires.Wire3D]:
        # """
        # Only works if the surface is planar
        # TODO : this function does not take into account if Face has more than one hole
        # """

        bbox1 = self.bounding_box
        bbox2 = face2.bounding_box
        if not bbox1.bbox_intersection(bbox2) and \
                bbox1.distance_to_bbox(bbox2) >= tol:
            return []
        if self.face_inside(face2) or face2.face_inside(self):
            return []
        intersections = self.get_face_intersections(face2)
        valid_intersections = self.validate_face_intersections(face2, intersections)
        return valid_intersections

    def minimum_distance(self, other_face, return_points=False):
        if other_face.__class__ is CylindricalFace3D:
            p1, p2 = other_face.minimum_distance_points_cyl(self)
            if return_points:
                return p1.point_distance(p2), p1, p2
            else:
                return p1.point_distance(p2)

        if other_face.__class__ is PlaneFace3D:
            if return_points:
                dist, p1, p2 = self.minimum_distance_points_plane(other_face,
                                                                  return_points=return_points)
                return dist, p1, p2
            else:
                dist = self.minimum_distance_points_plane(other_face,
                                                          return_points=return_points)
                return dist

        if other_face.__class__ is ToroidalFace3D:
            p1, p2 = other_face.minimum_distance_points_plane(self)
            if return_points:
                return p1.point_distance(p2), p1, p2
            else:
                return p1.point_distance(p2)

        else:
            return NotImplementedError

    def inner_contours_recalculation(self, inner_contour, spliting_points, spliting_points_and_cutting_contour,
                                     connectig_to_outer_contour):
        """
        Verifies if there is a cutting contours from face intersections connected to an inner contour at the two ends,
        if true this inner contour is updated with this cutting contour
        :param inner_contour: inner contour
        :param spliting_points: current inner contour spliting points
        :param spliting_points_and_cutting_contour: dictionnary containing all spliting points and
        the corresponding cutting contour
        :param connectig_to_outer_contour: list of the cutting contours connected to the outer contour
        :return: spliting points to be removed from list of spliting points and current inner contour updated
        """
        j = self.surface2d.inner_contours.index(inner_contour)
        remove_spliting_points = []
        remove_cutting_contour = []
        for point1, point2 in zip(spliting_points[:-1], spliting_points[1:]):
            if spliting_points_and_cutting_contour[point1] not in connectig_to_outer_contour and \
                    spliting_points_and_cutting_contour[point2] not in connectig_to_outer_contour and \
                    spliting_points_and_cutting_contour[point1] == spliting_points_and_cutting_contour[point2]:
                remove_cutting_contour.append(spliting_points_and_cutting_contour[point1])
                remove_spliting_points.extend([point1, point2])
                primitives1 = inner_contour.extract_with_points(point1, point2, True) + \
                    spliting_points_and_cutting_contour[point1].primitives
                primitives2 = inner_contour.extract_with_points(point1, point2, False) + \
                    spliting_points_and_cutting_contour[point1].primitives
                contour1 = volmdlr.wires.Contour2D(primitives1).order_contour()
                contour2 = volmdlr.wires.Contour2D(primitives2).order_contour()
                if contour1.is_inside(inner_contour):
                    self.surface2d.inner_contours[j] = contour1
                    inner_contour = self.surface2d.inner_contours[j]
                    remove_spliting_points.extend([point1, point2])
                elif contour2.is_inside(inner_contour):
                    self.surface2d.inner_contours[j] = contour2
                    inner_contour = self.surface2d.inner_contours[j]
                    remove_spliting_points.extend([point1, point2])
        return remove_spliting_points, inner_contour, remove_cutting_contour

    @staticmethod
    def get_connecting_contour(lists_primitives, inner_primitives):
        """
        Find which contour from resulting inner contour spliting is connected to saved cutting_contours
        :param lists_primitives: saved cutting contours
        :param inner_primitives: splited inner contour
        :return: updated saved cutting contours
        """
        if not lists_primitives:
            lists_primitives.extend(inner_primitives)
            return lists_primitives
        new_list_primitives = lists_primitives[:]
        for i, list_prim in enumerate(lists_primitives):
            if any(prim in list_prim for prim in inner_primitives):
                new_primitives = list_prim + [prim for prim in inner_primitives if prim not in list_prim]
                new_list_primitives[i] = new_primitives
                break
        lists_primitives = new_list_primitives[:]
        return lists_primitives

    def select_face_intersecting_primitives(self, dict_intersecting_combinations):
        """
        Select face intersecting primitives from a dictionary containing all intersection combinations
        :param dict_intersecting_combinations: dictionary containing all intersection combinations
        :return: list of intersecting primitives for current face
        """
        face_intersecting_primitives2d = []
        for intersecting_combination in dict_intersecting_combinations.keys():
            if self in intersecting_combination:
                for intersection_wire in dict_intersecting_combinations[intersecting_combination]:
                    if len(intersection_wire.primitives) != 1:
                        raise NotImplementedError
                    primitive2 = intersection_wire.primitives[0]
                    primitive2_2d = self.surface3d.contour3d_to_2d(primitive2)
                    if not self.surface2d.outer_contour.primitive_over_contour(primitive2_2d, tol=1e-7):
                        face_intersecting_primitives2d.append(primitive2_2d)
        return face_intersecting_primitives2d

    @staticmethod
    def updated_dictionnaries_cutting_contours(remove_spliting_points, remove_cutting_contour, spliting_points,
                                               dict_cutting_contour_intersections, old_inner_contour,
                                               new_inner_contour, list_cutting_contours,
                                               dict_inner_contour_intersections,
                                               inner_contours_connected_cutting_contour):
        for remove_point in remove_spliting_points:
            if remove_point in spliting_points:
                spliting_points.remove(remove_point)
            if remove_point in dict_cutting_contour_intersections:
                del dict_cutting_contour_intersections[remove_point]
        del dict_inner_contour_intersections[old_inner_contour]
        dict_inner_contour_intersections[new_inner_contour] = spliting_points
        for contour in remove_cutting_contour:
            if contour in list_cutting_contours:
                list_cutting_contours.remove(contour)
            if contour in inner_contours_connected_cutting_contour:
                del inner_contours_connected_cutting_contour[contour]
        for cutting_contour, innr_cntrs in inner_contours_connected_cutting_contour.items():
            if old_inner_contour in innr_cntrs:
                inner_contours_connected_cutting_contour[cutting_contour].remove(old_inner_contour)
                inner_contours_connected_cutting_contour[cutting_contour].append(new_inner_contour)
        return (dict_cutting_contour_intersections, dict_inner_contour_intersections,
                inner_contours_connected_cutting_contour, list_cutting_contours)

    def dictionnaries_cutting_contours(self, list_cutting_contours, connectig_to_outer_contour):
        inner_contours_connected_cutting_contour = {}
        dict_inner_contour_intersections = {}
        dict_cutting_contour_intersections = {}
        for inner_contour in self.surface2d.inner_contours:
            if not inner_contour.edge_polygon.is_trigo():
                inner_contour.invert_inplace()
            dict_inner_contour_intersections[inner_contour] = []
            for cutting_contour in list_cutting_contours:
                inner_contour_intersections = inner_contour.contour_intersections(cutting_contour)
                if inner_contour_intersections:
                    dict_inner_contour_intersections[inner_contour].extend(inner_contour_intersections)
                    if cutting_contour not in inner_contours_connected_cutting_contour:
                        inner_contours_connected_cutting_contour[cutting_contour] = [inner_contour]
                    else:
                        inner_contours_connected_cutting_contour[cutting_contour].append(inner_contour)
                for intersection in inner_contour_intersections:
                    dict_cutting_contour_intersections[intersection] = cutting_contour
            spliting_points = dict_inner_contour_intersections[inner_contour]
            spliting_points = list(sorted(
                spliting_points, key=lambda point, ic=inner_contour: ic.abscissa(point)))
            remove_spliting_points, new_inner_contour, remove_cutting_contour = self.inner_contours_recalculation(
                inner_contour, spliting_points, dict_cutting_contour_intersections, connectig_to_outer_contour)
            (dict_cutting_contour_intersections, dict_inner_contour_intersections,
             inner_contours_connected_cutting_contour, list_cutting_contours) = \
                self.updated_dictionnaries_cutting_contours(remove_spliting_points, remove_cutting_contour,
                                                            spliting_points, dict_cutting_contour_intersections,
                                                            inner_contour, new_inner_contour, list_cutting_contours,
                                                            dict_inner_contour_intersections,
                                                            inner_contours_connected_cutting_contour)
            inner_contour = new_inner_contour
        return (inner_contours_connected_cutting_contour, dict_inner_contour_intersections,
                dict_cutting_contour_intersections, list_cutting_contours)

    @staticmethod
    def inner_contour_cutting_points(inner_contour_spliting_points, cutting_contour):
        """
        Searches the inner contour points where it must be cutted
        :param inner_contour_spliting_points: all points os intersection with this inner contour
        :param cutting_contour: first cutting contour being used to cut inner contour
        :return: point1, point2
        """
        if cutting_contour.primitives[0].start in inner_contour_spliting_points:
            index_point1 = inner_contour_spliting_points.index(cutting_contour.primitives[0].start)
        else:
            index_point1 = inner_contour_spliting_points.index(cutting_contour.primitives[-1].end)
        if index_point1 != len(inner_contour_spliting_points) - 1:
            index_point2 = index_point1 + 1
        else:
            index_point2 = 0
        point1 = inner_contour_spliting_points[index_point1]
        point2 = inner_contour_spliting_points[index_point2]
        return point1, point2

    @staticmethod
    def is_inside_portion(cutting_contour, inner_contour_spliting_points1, inner_contour_spliting_points2):
        """
        For multiple inner contour intersections with cutting contours, defines if we get the inside or outside portion
        of the inner contour pair
        :param cutting_contour: cutting_contour cutting the two inner contours
        :param inner_contour_spliting_points1: spliting points for contour1
        :param inner_contour_spliting_points2: spliting points for contour1
        :return:
        """
        if (cutting_contour.primitives[0].start != inner_contour_spliting_points1[-1] and
            cutting_contour.primitives[-1].end != inner_contour_spliting_points2[-1]) or \
                (cutting_contour.primitives[0].start != inner_contour_spliting_points2[-1] and
                 cutting_contour.primitives[-1].end != inner_contour_spliting_points2[-1]):
            is_inside1 = True
            is_inside2 = False
        elif (cutting_contour.primitives[0].start == inner_contour_spliting_points1[-1] and
              cutting_contour.primitives[-1].end == inner_contour_spliting_points2[-1]):
            is_inside1 = True
            is_inside2 = False
        elif (cutting_contour.primitives[0].start != inner_contour_spliting_points1[-1] and
              cutting_contour.primitives[-1].end == inner_contour_spliting_points2[-1]) or \
                (cutting_contour.primitives[0].start == inner_contour_spliting_points1[-1] and
                 cutting_contour.primitives[-1].end != inner_contour_spliting_points2[-1]):
            is_inside1 = True
            is_inside2 = True
        else:
            raise NotImplementedError
        return is_inside1, is_inside2

    def get_inner_contours_cutting_primitives(self, list_cutting_contours, connectig_to_outer_contour):
        """
        Gets cutting primitives connected to face inner_contours
        :param list_cutting_contours: list of contours for resulting from intersection with other faces
        :param connectig_to_outer_contour: list of contours from list_cutting_contours connected to the outer contour
        and not to any outer contour
        :return: lists for final face cutting primitives
        """
        (inner_contours_connected_cutting_contour, dict_inner_contour_intersections,
         dict_cutting_contour_intersections, list_cutting_contours) = self.dictionnaries_cutting_contours(
            list_cutting_contours, connectig_to_outer_contour)
        valid_cutting_contours = []
        list_primitives1 = []
        list_primitives2 = []
        used_cutting_contours = []
        used_inner_contour = []
        for cutting_contour, inner_contours in inner_contours_connected_cutting_contour.items():
            primitives1 = []
            primitives2 = []
            if len(inner_contours) == 1:
                if all(dict_cutting_contour_intersections[inters] in connectig_to_outer_contour for inters in
                       dict_inner_contour_intersections[inner_contours[0]]) and cutting_contour not in \
                        used_cutting_contours and inner_contours[0] not in used_inner_contour:
                    inner_contour_spliting_points = dict_inner_contour_intersections[inner_contours[0]]
                    inner_contour_spliting_points = list(sorted(
                        inner_contour_spliting_points, key=lambda point, ic=inner_contours[0]: ic.abscissa(point)))

                    point1, point2 = self.inner_contour_cutting_points(inner_contour_spliting_points, cutting_contour)
                    primitives1.extend(inner_contours[0].extract_with_points(point1, point2, True))
                    primitives2.extend(inner_contours[0].extract_with_points(point1, point2, False))
                    if sum(prim.length() for prim in primitives2) > sum(prim.length() for prim in primitives1):
                        primitives1, primitives2 = primitives2, primitives1
                    primitives1.extend(dict_cutting_contour_intersections[point2].primitives +
                                       cutting_contour.primitives[:])
                    used_cutting_contours.extend([cutting_contour,
                                                  dict_cutting_contour_intersections[point2]])
                    used_inner_contour.append(inner_contours[0])
                    list_primitives1.append(primitives1)
                    list_primitives2.append(primitives2)
                elif cutting_contour not in valid_cutting_contours:
                    valid_cutting_contours.append(cutting_contour)
            elif len(inner_contours) == 2:
                inner_contour_spliting_points1 = dict_inner_contour_intersections[inner_contours[0]]
                inner_contour_spliting_points2 = dict_inner_contour_intersections[inner_contours[1]]
                inner_contour_spliting_points1 = list(sorted(
                    inner_contour_spliting_points1, key=lambda point, ic=inner_contours[0]: ic.abscissa(point)))
                inner_contour_spliting_points2 = list(sorted(
                    inner_contour_spliting_points2, key=lambda point, ic=inner_contours[1]: ic.abscissa(point)))
                inside1, inside2 = self.is_inside_portion(cutting_contour, inner_contour_spliting_points1,
                                                          inner_contour_spliting_points2)
                primitives1.extend(cutting_contour.primitives[:])
                contour_used = False
                for inner_contour, inner_contour_spliting_points, inside in zip(
                        inner_contours, [inner_contour_spliting_points1, inner_contour_spliting_points2],
                        [inside1, inside2]):
                    if inner_contour in used_inner_contour:
                        contour_used = True
                        continue
                    point1, point2 = self.inner_contour_cutting_points(inner_contour_spliting_points, cutting_contour)
                    primitives1.extend(inner_contour.extract_with_points(point1, point2, inside))
                    primitives1.extend(dict_cutting_contour_intersections[point2].primitives)
                    primitives2.extend(inner_contour.extract_with_points(point1, point2, not inside))
                    used_cutting_contours.extend([cutting_contour, dict_cutting_contour_intersections[point2]])
                if contour_used:
                    list_primitives1 = self.get_connecting_contour(list_primitives1, primitives1)
                else:
                    list_primitives1.append(primitives1)
                list_primitives2.append(primitives2)
                used_inner_contour.extend(inner_contours)
            else:
                raise NotImplementedError
        valid_cutting_contours = [contour for contour in valid_cutting_contours
                                  if contour not in used_cutting_contours]
        new_cutting_contours = [volmdlr.wires.Contour2D(list_prim).order_contour()
                                for list_prim in list_primitives1]
        for list_prim in list_primitives2:
            new_cutting_contours.extend(volmdlr.wires.Contour2D.contours_from_edges(list_prim))
        return new_cutting_contours, valid_cutting_contours

    def get_face_cutting_contours(self, dict_intersecting_combinations):
        """
        get all contours cutting the face, resultig from multiple faces intersections
        :param dict_intersecting_combinations: dictionary containing as keys the combination of intersecting faces
        and as the values the resulting primitive from the intersection of these two faces
        return a list all contours cutting one particular face
        """
        face_intersecting_primitives2d = self.select_face_intersecting_primitives(dict_intersecting_combinations)
        if not face_intersecting_primitives2d:
            return []
        list_cutting_contours = volmdlr.wires.Contour2D.contours_from_edges(face_intersecting_primitives2d[:])
        if self.surface2d.inner_contours:
            valid_cutting_contours = []
            connectig_to_outer_contour = []
            for cutting_contour in list_cutting_contours:
                if (self.surface2d.outer_contour.point_over_contour(cutting_contour.primitives[0].start) and
                    self.surface2d.outer_contour.point_over_contour(cutting_contour.primitives[-1].end)) or \
                        cutting_contour.primitives[0].start == cutting_contour.primitives[-1].end:
                    valid_cutting_contours.append(cutting_contour)
                if self.surface2d.outer_contour.contour_intersections(cutting_contour):
                    connectig_to_outer_contour.append(cutting_contour)
            if len(valid_cutting_contours) == len(list_cutting_contours):
                return valid_cutting_contours
            for cutting_contour in valid_cutting_contours:
                list_cutting_contours.remove(cutting_contour)
            new_cutting_contours, cutting_contours = self.get_inner_contours_cutting_primitives(
                list_cutting_contours, connectig_to_outer_contour)
            return valid_cutting_contours + new_cutting_contours + cutting_contours

        return list_cutting_contours

    def get_open_contour_divided_faces_inner_contours(self, new_faces_contours):
        """
        If there is any inner contour, verifies which ones belong to the new divided faces from
        an open cutting contour
        :param new_faces_contours: new faces outer contour
        :return: valid_new_faces_contours, valid_new_faces_contours
        """
        valid_new_faces_contours = []
        valid_inner_contours = []
        for new_face_contour in new_faces_contours:
            for inner_contour in self.surface2d.inner_contours:
                if new_face_contour.is_superposing(inner_contour):
                    break
            else:
                if new_face_contour not in valid_new_faces_contours:
                    inner_contours = []
                    for inner_contour in self.surface2d.inner_contours:
                        if new_face_contour.is_inside(inner_contour):
                            inner_contours.append(inner_contour)
                    valid_new_faces_contours.append(new_face_contour)
                    valid_inner_contours.append(inner_contours)
        return valid_new_faces_contours, valid_inner_contours

    @staticmethod
    def get_closed_contour_divided_faces_inner_contours(list_faces, new_contour):
        """
        If there is any inner contour, verifies which ones belong to the new divided faces from
        a closed cutting contour
        :param list_faces: list of new faces
        :param new_contour: current new face outer contour
        :return: a list of new faces with its inner contours
        """
        new_list_faces = []
        for new_face in list_faces:
            if new_face.surface2d.outer_contour.is_inside(new_contour):
                inner_contours1 = []
                inner_contours2 = []
                if not new_face.surface2d.inner_contours:
                    new_face.surface2d.inner_contours = [new_contour]
                    break
                new_contour_not_sharing_primitives = True
                for i, inner_contour in enumerate(new_face.surface2d.inner_contours):
                    if new_contour.is_inside(inner_contour):
                        if any(inner_contour.primitive_over_contour(prim)
                               for prim in new_contour.primitives):
                            new_face.surface2d.inner_contours[i] = new_contour
                            break
                        inner_contours2.append(inner_contour)
                    elif not any(inner_contour.primitive_over_contour(prim) for prim in
                                 new_contour.primitives):
                        inner_contours1.append(inner_contour)
                    else:
                        new_contour_not_sharing_primitives = False
                else:
                    surf3d = new_face.surface3d
                    if inner_contours1:
                        if new_contour_not_sharing_primitives:
                            inner_contours1.append(new_contour)
                            new_face.surface2d.inner_contours = inner_contours1
                            break
                        surf2d = Surface2D(new_face.surface2d.outer_contour, inner_contours1)
                        new_plane = PlaneFace3D(surf3d, surf2d)
                        new_list_faces.append(new_plane)
                    if inner_contours2:
                        new_list_faces.append(
                            PlaneFace3D(surf3d, Surface2D(new_contour, inner_contours2)))
        return new_list_faces

    def divide_face_with_open_cutting_contours(self, list_open_cutting_contours, inside):
        """
        :param list_open_cutting_contours: list containing the open cutting contours
        :param inside: inside portion
        :type inside: bool
        :return: list divided faces
        """
        list_faces = []
        if not self.surface2d.outer_contour.edge_polygon.is_trigo():
            self.surface2d.outer_contour.invert_inplace()
        new_faces_contours = self.surface2d.outer_contour.divide(list_open_cutting_contours, inside)
        new_inner_contours = len(new_faces_contours) * [[]]
        if self.surface2d.inner_contours:
            new_faces_contours, new_inner_contours = self.get_open_contour_divided_faces_inner_contours(
                new_faces_contours)
        for contour, inner_contours in zip(new_faces_contours, new_inner_contours):
            new_face = PlaneFace3D(self.surface3d, Surface2D(contour, inner_contours))
            list_faces.append(new_face)
        return list_faces

    def divide_face_with_closed_cutting_contours(self, list_closed_cutting_contours, list_faces):
        """
        :param list_closed_cutting_contours: list containing the closed cutting contours
        :param list_faces: list of already divided faces
        :return: list divided faces
        """
        for new_contour in list_closed_cutting_contours:
            if len(new_contour.primitives) >= 3 and \
                    new_contour.primitives[0].start == new_contour.primitives[-1].end:
                inner_contours1 = [new_contour]
                inner_contours2 = []
                if list_faces:
                    new_list_faces = self.get_closed_contour_divided_faces_inner_contours(list_faces, new_contour)
                    list_faces = list_faces + new_list_faces
                    continue
                for inner_contour in self.surface2d.inner_contours:
                    if new_contour.is_inside(inner_contour):
                        inner_contours2.append(inner_contour)
                        continue
                    inner_contours1.append(inner_contour)
                surf3d = self.surface3d
                surf2d = Surface2D(self.surface2d.outer_contour, inner_contours1)
                new_plane = PlaneFace3D(surf3d, surf2d)
                list_faces.append(new_plane)
                list_faces.append(PlaneFace3D(surf3d, Surface2D(new_contour, inner_contours2)))
                continue
            surf3d = self.surface3d
            surf2d = Surface2D(self.surface2d.outer_contour, [])
            new_plane = PlaneFace3D(surf3d, surf2d)
            list_faces.append(new_plane)
        return list_faces

    def divide_face(self, list_cutting_contours: List[volmdlr.wires.Contour2D], inside):
        """
        :param list_cutting_contours: list of contours cutting the face
        :param inside: when extracting a contour from another contour. It defines the extracted
        contour as being between the two points if True and outside these points if False
        return a list new faces resulting from face division
        """
        list_faces = []
        list_open_cutting_contours = []
        list_closed_cutting_contours = []
        for cutting_contour in list_cutting_contours:
            if cutting_contour.primitives[0].start != cutting_contour.primitives[-1].end:
                list_open_cutting_contours.append(cutting_contour)
                continue
            list_closed_cutting_contours.append(cutting_contour)
        if list_open_cutting_contours:
            list_faces = self.divide_face_with_open_cutting_contours(list_open_cutting_contours, inside)
        list_faces = self.divide_face_with_closed_cutting_contours(list_closed_cutting_contours, list_faces)
        list_faces = [face for face in list_faces if not math.isclose(face.area(), 0.0, abs_tol=1e-6)]
        return list_faces

    def is_adjacent(self, face2: Face3D):
        contour1 = self.outer_contour3d.to_2d(
            self.surface3d.frame.origin,
            self.surface3d.frame.u,
            self.surface3d.frame.v)
        contour2 = face2.outer_contour3d.to_2d(
            self.surface3d.frame.origin,
            self.surface3d.frame.u,
            self.surface3d.frame.v)
        if contour1.is_sharing_primitives_with(contour2, False):
            return True

    def is_intersecting(self, face2, list_coincident_faces=None, tol: float = 1e-6):
        """
        Verifies if two face are intersecting
        :param face2: face 2
        :param list_coincident_faces: list of coincident faces, if existent
        :param tol: tolerance for calculations
        :return: True if faces intersect, False otherwise
        """
        if list_coincident_faces is None:
            list_coincident_faces = []
        if (self.bounding_box.bbox_intersection(face2.bounding_box) or
            self.bounding_box.distance_to_bbox(face2.bounding_box) <= tol) and \
                (self, face2) not in list_coincident_faces and (face2, self) not in list_coincident_faces:

            edge_intersections = []
            for prim1 in self.outer_contour3d.primitives + [prim for inner_contour in self.inner_contours3d
                                                            for prim in inner_contour.primitives]:
                edge_intersections = face2.edge_intersections(prim1)
                if edge_intersections:
                    return True
            if not edge_intersections:
                for prim2 in face2.outer_contour3d.primitives + [prim for inner_contour in face2.inner_contours3d
                                                                 for prim in inner_contour.primitives]:
                    edge_intersections = self.edge_intersections(prim2)
                    if edge_intersections:
                        return True

        return False

    @staticmethod
    def merge_faces(list_coincident_faces: List[Face3D]):
        valid_coicident_faces = list_coincident_faces[:]
        list_new_faces = []
        list_inner_contours = []
        merge_finished = False
        face0 = valid_coicident_faces[0]
        merged_contour = face0.outer_contour3d.to_2d(face0.surface3d.frame.origin,
                                                     face0.surface3d.frame.u,
                                                     face0.surface3d.frame.v)
        valid_coicident_faces.remove(face0)
        while not merge_finished:
            adjacent_faces = False
            list_inner_contours = []
            for face in valid_coicident_faces:
                adjacent_faces = False
                face_inside = False
                contour = face.outer_contour3d.to_2d(face0.surface3d.frame.origin,
                                                     face0.surface3d.frame.u,
                                                     face0.surface3d.frame.v)
                if contour.is_sharing_primitives_with(merged_contour):
                    merged_contour_results = merged_contour.union(contour)
                    merged_contour = merged_contour_results[0]
                    merged_inner_contours = merged_contour_results[1:]
                    list_inner_contours.extend(merged_inner_contours)
                    list_inner_contours.extend(face.surface2d.inner_contours)
                    valid_coicident_faces.remove(face)
                    adjacent_faces = True
                    break
                if merged_contour.is_inside(contour):
                    valid_coicident_faces.remove(face)
                    face_inside = True
                    break
            if not adjacent_faces and not face_inside and valid_coicident_faces:
                list_new_faces.append(
                    PlaneFace3D(face0.surface3d,
                                Surface2D(merged_contour.copy(),
                                          face0.surface2d.inner_contours +
                                          list_inner_contours)))
                merged_contour = \
                    valid_coicident_faces[0].outer_contour3d.to_2d(
                        face0.surface3d.frame.origin,
                        face0.surface3d.frame.u,
                        face0.surface3d.frame.v)
                valid_coicident_faces.remove(valid_coicident_faces[0])

            if not valid_coicident_faces:
                merge_finished = True
        list_new_faces.append(
            PlaneFace3D(face0.surface3d,
                        Surface2D(merged_contour,
                                  face0.surface2d.inner_contours +
                                  list_inner_contours)))
        return list_new_faces

    def set_operations_new_faces(self, intersecting_combinations,
                                 contour_extract_inside):
        self_copy = self.copy(deep=True)
        list_cutting_contours = self_copy.get_face_cutting_contours(
            intersecting_combinations)
        if not list_cutting_contours:
            return [self_copy]
        return self_copy.divide_face(list_cutting_contours, contour_extract_inside)

    def cut_by_coincident_face(self, face):
        """
        Cuts face1 with another coincident face2

        :param face: a face3d
        :type face: Face3D
        :return: a list of faces3d
        :rtype: List[Face3D]
        """

        if not self.surface3d.is_coincident(face.surface3d):
            raise ValueError('The faces are not coincident')

        if self.face_inside(face):
            return self.divide_face([face.surface2d.outer_contour], True)
        # if face.is_inside(self):
        #     return face.divide_face([self.surface2d.outer_contour], True)

        outer_contour_1 = self.surface2d.outer_contour
        outer_contour_2 = self.surface3d.contour3d_to_2d(face.outer_contour3d)

        if (face.face_inside(self)
                and not outer_contour_1.contour_intersections(outer_contour_2)):
            return self.divide_face(face.surface2d.inner_contours, True)

        inner_contours = self.surface2d.inner_contours
        inner_contours.extend([self.surface3d.contour3d_to_2d(
            contour) for contour in face.inner_contours3d])

        contours = outer_contour_1.cut_by_wire(outer_contour_2)

        surfaces = []
        for contour in contours:
            inners = []
            for inner_c in inner_contours:
                if contour.is_inside(inner_c):
                    inners.append(inner_c)
            surfaces.append(Surface2D(contour, inners))

        return [self.__class__(self.surface3d, surface2d) for surface2d in surfaces]

    def check_inner_contours(self, face):
        c_inners_1 = self.surface2d.inner_contours
        c_inners_2 = [self.surface3d.contour3d_to_2d(inner) for inner in face.inner_contours3d]
        inside = set()
        for c1 in c_inners_1:
            for c2 in c_inners_2:
                if c1.is_superposing(c2):
                    inside.add(False)
                else:
                    inside.add(c2.is_inside(c1))
        return inside

    @staticmethod
    def update_faces_with_divided_faces(divided_faces, face2_2, used, list_faces):
        for d_face in divided_faces:

            if d_face.outer_contour3d.is_superposing(face2_2.outer_contour3d):
                if face2_2.surface2d.inner_contours:
                    divided_faces_d_face = []
                    for inner in face2_2.surface2d.inner_contours:

                        if True in [(((abs(inner_d.area() - inner.area()) < 1e-6)
                                      and inner.center_of_mass().is_close(inner_d.center_of_mass()))
                                     or inner_d.is_inside(inner))
                                    for inner_d in d_face.surface2d.inner_contours]:

                            divided_faces_d_face = ['', d_face]
                            continue

                        divided_faces_d_face = d_face.divide_face([inner], True)
                        divided_faces_d_face.sort(key=lambda x: x.area())

                        list_faces.append(divided_faces_d_face[0])
                        d_face = divided_faces_d_face[1]

                    if divided_faces_d_face:
                        list_faces.append(divided_faces_d_face[1])

                else:
                    list_faces.append(d_face)
            else:
                used.append(d_face)

        return used, list_faces

    def project_faces(self, faces):
        """
        Divide self based on faces's outer, and inner contours

        :param faces: DESCRIPTION
        :type faces: TYPE
        :return: DESCRIPTION
        :rtype: TYPE
        """

        used_faces, list_faces = {}, []

        for j, face2 in enumerate(faces):
            contour1 = self.surface2d.outer_contour
            contour2 = self.surface3d.contour3d_to_2d(face2.outer_contour3d)

            inside = self.check_inner_contours(face2)
            if (self.surface3d.is_coincident(face2.surface3d)
                and (contour1.is_overlapping(contour2)
                     or (contour1.is_inside(contour2) or True in inside))):

                if self in used_faces:
                    faces_1, face2_2 = used_faces[self][:], face2
                else:
                    faces_1, face2_2 = [self], face2

                used = []
                for face1_1 in faces_1:
                    plane3d = face1_1.surface3d
                    s2d = Surface2D(outer_contour=plane3d.contour3d_to_2d(face2_2.outer_contour3d),
                                    inner_contours=[
                                        plane3d.contour3d_to_2d(contour) for contour in face2_2.inner_contours3d])
                    face2_2 = PlaneFace3D(surface3d=plane3d, surface2d=s2d)

                    divided_faces = face1_1.cut_by_coincident_face(face2_2)

                    used, list_faces = self.update_faces_with_divided_faces(
                        divided_faces, face2_2, used, list_faces)
                used_faces[self] = used

        try:
            if isinstance(used_faces[self], list):
                list_faces.extend(used_faces[self])
            else:
                list_faces.append(used_faces[self])
        except KeyError:
            list_faces.append(self)

        return list_faces


class Triangle3D(PlaneFace3D):
    """

    :param point1: The first point.
    :type point1: volmdlr.Point3D.
    :param point2: The second point.
    :type point2: volmdlr.Point3D.
    :param point3: The third point.
    :type point3: volmdlr.Point3D.
    """
    _standalone_in_db = False

    # _generic_eq = True
    # _non_serializable_attributes = ['bounding_box', 'polygon2D']
    # _non_data_eq_attributes = ['name', 'bounding_box', 'outer_contour3d',
    #                       'inner_contours3d']
    # _non_data_hash_attributes = []

    def __init__(self, point1: volmdlr.Point3D, point2: volmdlr.Point3D,
                 point3: volmdlr.Point3D, alpha=1, color=None, name: str = ''):
        self.point1 = point1
        self.point2 = point2
        self.point3 = point3
        self.points = [self.point1, self.point2, self.point3]
        self.color = color
        self.alpha = alpha
        self.name = name

        self._utd_surface3d = False
        self._utd_surface2d = False
        self._bbox = None
        # self.bounding_box = self._bounding_box()

        DessiaObject.__init__(self, name=name)

        # Don't use inheritence for performance: class method fakes face3D behavior
        # Face3D.__init__(self,
        #                 surface3d=plane3d,
        #                 surface2d=surface2d,
        #                 name=name)

    def _data_hash(self):
        """
        Using point approx hash to speed up
        """
        return self.point1.approx_hash() + self.point2.approx_hash() + self.point3.approx_hash()

    def _data_eq(self, other_object):
        if other_object.__class__.__name__ != self.__class__.__name__:
            return False
        self_set = set([self.point1, self.point2, self.point3])
        other_set = set([other_object.point1, other_object.point2, other_object.point3])
        if self_set != other_set:
            return False
        return True

    @property
    def bounding_box(self):
        if not self._bbox:
            self._bbox = self.get_bounding_box()
        return self._bbox

    @bounding_box.setter
    def bounding_box(self, new_bouding_box):
        self._bbox = new_bouding_box

    def get_bounding_box(self):
        return volmdlr.core.BoundingBox.from_points([self.point1,
                                                     self.point2,
                                                     self.point3])

    @property
    def surface3d(self):
        if not self._utd_surface3d:
            self._surface3d = Plane3D.from_3_points(self.point1, self.point2, self.point3)
            self._utd_surface3d = True
        return self._surface3d

    @property
    def surface2d(self):
        if not self._utd_surface2d:
            plane3d = self.surface3d
            contour3d = volmdlr.wires.Contour3D([vme.LineSegment3D(self.point1, self.point2),
                                                 vme.LineSegment3D(self.point2, self.point3),
                                                 vme.LineSegment3D(self.point3, self.point1)])

            contour2d = contour3d.to_2d(plane3d.frame.origin,
                                        plane3d.frame.u, plane3d.frame.v)

            self._surface2d = Surface2D(outer_contour=contour2d, inner_contours=[])

            self._utd_surface2d = True
        return self._surface2d

    def to_dict(self, use_pointers: bool = False, memo=None, path: str = '#'):
        dict_ = DessiaObject.base_dict(self)
        dict_['point1'] = self.point1.to_dict()
        dict_['point2'] = self.point2.to_dict()
        dict_['point3'] = self.point3.to_dict()
        dict_['name'] = self.name

        return dict_

    @classmethod
    def dict_to_object(cls, dict_, global_dict=None, pointers_memo: Dict[str, Any] = None, path: str = '#'):
        point1 = volmdlr.Point3D.dict_to_object(dict_['point1'])
        point2 = volmdlr.Point3D.dict_to_object(dict_['point2'])
        point3 = volmdlr.Point3D.dict_to_object(dict_['point3'])
        return cls(point1, point2, point3, dict_['name'])

    def area(self) -> float:
        """

        :return: area triangle
        :rtype: float

        Formula explained here: https://www.triangle-calculator.com/?what=vc

        """
        a = self.point1.point_distance(self.point2)
        b = self.point2.point_distance(self.point3)
        c = self.point3.point_distance(self.point1)

        semi_perimeter = (a + b + c) / 2

        try:
            # Area with Heron's formula
            area = math.sqrt(semi_perimeter * (semi_perimeter - a) * (semi_perimeter - b) * (semi_perimeter - c))
        except ValueError:
            area = 0

        return area

    def height(self):
        # Formula explained here: https://www.triangle-calculator.com/?what=vc
        # Basis = vector point1 to point2d
        return 2 * self.area() / self.point1.point_distance(self.point2)

    def frame_mapping(self, frame: volmdlr.Frame3D, side: str):
        """
        Changes frame_mapping and return a new Triangle3D
        side = 'old' or 'new'
        """
        np1 = self.point1.frame_mapping(frame, side)
        np2 = self.point2.frame_mapping(frame, side)
        np3 = self.point3.frame_mapping(frame, side)
        return self.__class__(np1, np2, np3, self.name)

    def frame_mapping_inplace(self, frame: volmdlr.Frame3D, side: str):
        """
        Changes frame_mapping and the object is updated inplace
        side = 'old' or 'new'
        """
        self.point1.frame_mapping_inplace(frame, side)
        self.point2.frame_mapping_inplace(frame, side)
        self.point3.frame_mapping_inplace(frame, side)
        new_bounding_box = self.get_bounding_box()
        self.bounding_box = new_bounding_box

    def copy(self, deep=True, memo=None):
        return Triangle3D(self.point1.copy(), self.point2.copy(), self.point3.copy(),
                          self.name)

    def triangulation(self):
        return vmd.DisplayMesh3D([vmd.Node3D.from_point(self.point1),
                                  vmd.Node3D.from_point(self.point2),
                                  vmd.Node3D.from_point(self.point3)],
                                 [(0, 1, 2)])

    def translation(self, offset: volmdlr.Vector3D):
        """
        Plane3D translation
        :param offset: translation vector
        :return: A new translated Plane3D
        """
        new_point1 = self.point1.translation(offset)
        new_point2 = self.point2.translation(offset)
        new_point3 = self.point3.translation(offset)

        new_triangle = Triangle3D(new_point1, new_point2, new_point3,
                                  self.alpha, self.color, self.name)
        return new_triangle

    def translation_inplace(self, offset: volmdlr.Vector3D):
        """
        Plane3D translation. Object is updated inplace
        :param offset: translation vector
        """
        self.point1.translation_inplace(offset)
        self.point2.translation_inplace(offset)
        self.point3.translation_inplace(offset)
        new_bounding_box = self.get_bounding_box()
        self.bounding_box = new_bounding_box

    def rotation(self, center: volmdlr.Point3D, axis: volmdlr.Vector3D,
                 angle: float):
        """
        Triangle3D rotation
        :param center: rotation center
        :param axis: rotation axis
        :param angle: angle rotation
        :return: a new rotated Triangle3D
        """
        new_point1 = self.point1.rotation(center, axis, angle)
        new_point2 = self.point2.rotation(center, axis, angle)
        new_point3 = self.point3.rotation(center, axis, angle)
        new_triangle = Triangle3D(new_point1, new_point2, new_point3,
                                  self.alpha, self.color, self.name)
        return new_triangle

    def rotation_inplace(self, center: volmdlr.Point3D, axis: volmdlr.Vector3D,
                         angle: float):
        """
        Triangle3D rotation. Object is updated inplace
        :param center: rotation center
        :param axis: rotation axis
        :param angle: rotation angle
        """
        self.point1.rotation_inplace(center, axis, angle)
        self.point2.rotation_inplace(center, axis, angle)
        self.point3.rotation_inplace(center, axis, angle)
        new_bounding_box = self.get_bounding_box()
        self.bounding_box = new_bounding_box

    def subdescription(self, resolution=0.01):
        frame = self.surface3d.frame
        pts2d = [pt.to_2d(frame.origin, frame.u, frame.v) for pt in self.points]

        t_poly2d = volmdlr.wires.ClosedPolygon2D(pts2d)

        xmin, xmax = min(pt.x for pt in pts2d), max(pt.x for pt in pts2d)
        ymin, ymax = min(pt.y for pt in pts2d), max(pt.y for pt in pts2d)

        nbx, nby = int(((xmax - xmin) / resolution) + 2), int(((ymax - ymin) / resolution) + 2)
        points_box = []
        for i in range(nbx):
            x = min(xmin + i * resolution, xmax)
            if x == xmin:
                x = xmin + 0.01 * resolution
            for j in range(nby):
                y = min(ymin + j * resolution, ymax)
                if y == ymin:
                    y = ymin + 0.01 * resolution
                points_box.append(volmdlr.Point2D(x, y))

        points = [pt.copy() for pt in self.points]
        for pt in points_box:
            if t_poly2d.point_belongs(pt):
                points.append(pt.to_3d(frame.origin, frame.u, frame.v))
            elif t_poly2d.point_over_contour(pt):
                points.append(pt.to_3d(frame.origin, frame.u, frame.v))

        return volmdlr.Vector3D.remove_duplicate(points)

    def subdescription_to_triangles(self, resolution=0.01):
        """
        Returns a list of Triangle3D with resolution as max
        length of subtriangles side.
        """

        frame = self.surface3d.frame
        pts2d = [pt.to_2d(frame.origin, frame.u, frame.v) for pt in self.points]

        t_poly2d = volmdlr.wires.ClosedPolygon2D(pts2d)

        sub_triangles2d = [t_poly2d]
        done = False
        while not done:
            triangles2d = []
            for t, subtri in enumerate(sub_triangles2d):
                ls_length = [ls.length() for ls in subtri.line_segments]
                ls_max = max(ls_length)

                if ls_max > resolution:
                    pos_ls_max = ls_length.index(ls_max)
                    taller = subtri.line_segments[pos_ls_max]
                    p1, p2 = taller.start, taller.end
                    p3 = list(set(subtri.points) - set([p1, p2]))[0]

                    pt_mid = (p1 + p2) / 2
                    new_triangles2d = [volmdlr.wires.ClosedPolygon2D([p1, pt_mid, p3]),
                                       volmdlr.wires.ClosedPolygon2D([p2, pt_mid, p3])]

                    triangles2d.extend(new_triangles2d)
                else:
                    triangles2d.append(subtri)

            if len(sub_triangles2d) == len(triangles2d):
                done = True
                break
            sub_triangles2d = triangles2d

        triangles3d = [Triangle3D(tri.points[0].to_3d(frame.origin, frame.u, frame.v),
                                  tri.points[1].to_3d(frame.origin, frame.u, frame.v),
                                  tri.points[2].to_3d(frame.origin, frame.u, frame.v)) for tri in sub_triangles2d]

        return triangles3d

    def middle(self):
        return (self.point1 + self.point2 + self.point3) / 3

    def normal(self):
        """

        Returns
        -------
        normal to the face

        """
        normal = self.surface3d.frame.w
        # vec12 = self.point2 - self.point1
        # vec13 = self.point3 - self.point1
        # normal  = vec12.cross(vec13)
        normal.normalize()
        return normal


class CylindricalFace3D(Face3D):
    """

    :param contours2d: The cylinder's contour2D.
    :type contours2d: volmdlr.Contour2D.
    :param cylindricalsurface3d: Information about the Cylinder.
    :type cylindricalsurface3d: CylindricalSurface3D.
    :param points: contours2d's point.
    :type points: List of volmdlr.Point2D.

    :Example:
        >>> contours2d is rectangular and will create a classic cylinder with x= 2*pi*radius, y=h
    """
    min_x_density = 5
    min_y_density = 1

    def __init__(self,
                 surface3d: CylindricalSurface3D,
                 surface2d: Surface2D,
                 name: str = ''):

        self.radius = surface3d.radius
        self.center = surface3d.frame.origin
        self.normal = surface3d.frame.w
        Face3D.__init__(self, surface3d=surface3d,
                        surface2d=surface2d,
                        name=name)
        self._bbox = None

    def copy(self, deep=True, memo=None):
        return CylindricalFace3D(self.surface3d.copy(deep, memo), self.surface2d.copy(),
                                 self.name)

    @property
    def bounding_box(self):
        if not self._bbox:
            self._bbox = self.get_bounding_box()
        return self._bbox

    @bounding_box.setter
    def bounding_box(self, new_bouding_box):
        self._bbox = new_bouding_box

    def get_bounding_box(self):
        theta_min, theta_max, zmin, zmax = self.surface2d.outer_contour.bounding_rectangle().bounds()

        lower_center = self.surface3d.frame.origin + zmin * self.surface3d.frame.w
        upper_center = self.surface3d.frame.origin + zmax * self.surface3d.frame.w

        xmin, xmax = volmdlr.geometry.cos_image(theta_min, theta_max)
        ymin, ymax = volmdlr.geometry.sin_image(theta_min, theta_max)

        points = [(lower_center
                   + xmin * self.surface3d.radius * self.surface3d.frame.u
                   + ymin * self.surface3d.radius * self.surface3d.frame.v),
                  (lower_center
                   + xmax * self.surface3d.radius * self.surface3d.frame.u
                   + ymin * self.surface3d.radius * self.surface3d.frame.v),
                  (lower_center
                   + xmin * self.surface3d.radius * self.surface3d.frame.u
                   + ymax * self.surface3d.radius * self.surface3d.frame.v),
                  (lower_center
                   + xmax * self.surface3d.radius * self.surface3d.frame.u
                   + ymax * self.surface3d.radius * self.surface3d.frame.v),
                  (upper_center
                   + xmin * self.surface3d.radius * self.surface3d.frame.u
                   + ymin * self.surface3d.radius * self.surface3d.frame.v),
                  (upper_center
                   + xmax * self.surface3d.radius * self.surface3d.frame.u
                   + ymin * self.surface3d.radius * self.surface3d.frame.v),
                  (upper_center
                   + xmin * self.surface3d.radius * self.surface3d.frame.u
                   + ymax * self.surface3d.radius * self.surface3d.frame.v),
                  (upper_center
                   + xmax * self.surface3d.radius * self.surface3d.frame.u
                   + ymax * self.surface3d.radius * self.surface3d.frame.v)]

        return volmdlr.core.BoundingBox.from_points(points)

    def triangulation_lines(self, angle_resolution=5):
        theta_min, theta_max, zmin, zmax = self.surface2d.bounding_rectangle().bounds()
        delta_theta = theta_max - theta_min
        nlines = math.ceil(delta_theta * angle_resolution)
        lines = []
        for i in range(nlines):
            theta = theta_min + (i + 1) / (nlines + 1) * delta_theta
            lines.append(vme.Line2D(volmdlr.Point2D(theta, zmin),
                                    volmdlr.Point2D(theta, zmax)))
        return lines, []

    def range_closest(self, list_points):
        """
        Needs a docstring.

        :param list_points:
        :type list_points:
        :return:
        :rtype:
        """
        # This method has be edited as it was really bad coded:
        #             * parameter removed, use of self data instead
        points_set = volmdlr.delete_double_point(list_points)
        points_set3D = CylindricalFace3D.points2d_to3d(None, [points_set],
                                                       self.radius, self.surface3d.frame)

        points_3dint = [points_set3D[0]]
        points_2dint = [points_set[0]]
        s = 1
        for k in range(1, len(points_set)):
            closest = points_set3D[s]
            while closest is None:
                s += 1
                closest = points_set3D[s]
            dist_min = (points_3dint[-1] - closest).norm()
            pos = s
            for i in range(s + 1, len(points_set3D)):
                close_test = points_set3D[i]
                if close_test is None:
                    continue
                else:
                    dist_test = (points_3dint[-1] - close_test).norm()
                    if dist_test <= dist_min:
                        dist_min = dist_test
                        closest = close_test
                        pos = i
            points_2dint.append(points_set[pos])
            points_set3D[pos] = None

        return points_2dint

    def minimum_maximum(self, contour2d, radius):
        points = contour2d.tessel_points
        min_h, min_theta = min(pt[1] for pt in points), min(pt[0] for pt in points)
        max_h, max_theta = max(pt[1] for pt in points), max(pt[0] for pt in points)

        return min_h, min_theta, max_h, max_theta

    def minimum_distance_points_cyl(self, other_cyl):
        r1, r2 = self.radius, other_cyl.radius
        min_h1, min_theta1, max_h1, max_theta1 = self.minimum_maximum(
            self.contours2d[0], r1)

        n1 = self.normal
        u1 = self.cylindricalsurface3d.frame.u
        v1 = self.cylindricalsurface3d.frame.v
        frame1 = volmdlr.Frame3D(self.center, u1, v1, n1)

        min_h2, min_theta2, max_h2, max_theta2 = self.minimum_maximum(
            other_cyl.contours2d[0], r2)

        n2 = other_cyl.normal
        u2 = other_cyl.cylindricalsurface3d.frame.u
        v2 = other_cyl.cylindricalsurface3d.frame.v
        frame2 = volmdlr.Frame3D(other_cyl.center, u2, v2, n2)
        # st2 = volmdlr.Point3D((r2*math.cos(min_theta2), r2*math.sin(min_theta2), min_h2))
        # start2 = frame2.old_coordinates(st2)

        w = other_cyl.center - self.center

        n1n1, n1u1, n1v1, n1n2, n1u2, n1v2 = n1.dot(n1), n1.dot(u1), n1.dot(
            v1), n1.dot(n2), n1.dot(u2), n1.dot(v2)
        u1u1, u1v1, u1n2, u1u2, u1v2 = u1.dot(u1), u1.dot(v1), u1.dot(
            n2), u1.dot(u2), u1.dot(v2)
        v1v1, v1n2, v1u2, v1v2 = v1.dot(v1), v1.dot(n2), v1.dot(u2), v1.dot(v2)
        n2n2, n2u2, n2v2 = n2.dot(n2), n2.dot(u2), n2.dot(v2)
        u2u2, u2v2, v2v2 = u2.dot(u2), u2.dot(v2), v2.dot(v2)

        w2, wn1, wu1, wv1, wn2, wu2, wv2 = w.dot(w), w.dot(n1), w.dot(
            u1), w.dot(v1), w.dot(n2), w.dot(u2), w.dot(v2)

        # x = (theta1, h1, theta2, h2)
        def distance_squared(x):
            return (n1n1 * (x[1] ** 2) + u1u1 * ((math.cos(x[0])) ** 2) * (
                    r1 ** 2) + v1v1 * ((math.sin(x[0])) ** 2) * (r1 ** 2)
                    + w2 + n2n2 * (x[3] ** 2) + u2u2 * (
                            (math.cos(x[2])) ** 2) * (r2 ** 2) + v2v2 * (
                            (math.sin(x[2])) ** 2) * (r2 ** 2)
                    + 2 * x[1] * r1 * math.cos(x[0]) * n1u1 + 2 * x[
                        1] * r1 * math.sin(x[0]) * n1v1 - 2 * x[1] * wn1
                    - 2 * x[1] * x[3] * n1n2 - 2 * x[1] * r2 * math.cos(
                        x[2]) * n1u2 - 2 * x[1] * r2 * math.sin(x[2]) * n1v2
                    + 2 * math.cos(x[0]) * math.sin(x[0]) * u1v1 * (
                            r1 ** 2) - 2 * r1 * math.cos(x[0]) * wu1
                    - 2 * r1 * x[3] * math.cos(
                        x[0]) * u1n2 - 2 * r1 * r2 * math.cos(x[0]) * math.cos(
                        x[2]) * u1u2
                    - 2 * r1 * r2 * math.cos(x[0]) * math.sin(
                        x[2]) * u1v2 - 2 * r1 * math.sin(x[0]) * wv1
                    - 2 * r1 * x[3] * math.sin(
                        x[0]) * v1n2 - 2 * r1 * r2 * math.sin(x[0]) * math.cos(
                        x[2]) * v1u2
                    - 2 * r1 * r2 * math.sin(x[0]) * math.sin(
                        x[2]) * v1v2 + 2 * x[3] * wn2 + 2 * r2 * math.cos(
                        x[2]) * wu2
                    + 2 * r2 * math.sin(x[2]) * wv2 + 2 * x[3] * r2 * math.cos(
                        x[2]) * n2u2 + 2 * x[3] * r2 * math.sin(x[2]) * n2v2
                    + 2 * math.cos(x[2]) * math.sin(x[2]) * u2v2 * (r2 ** 2))

        x01 = npy.array([(min_theta1 + max_theta1) / 2, (min_h1 + max_h1) / 2,
                         (min_theta2 + max_theta2) / 2, (min_h2 + max_h2) / 2])
        x02 = npy.array([min_theta1, (min_h1 + max_h1) / 2,
                         min_theta2, (min_h2 + max_h2) / 2])
        x03 = npy.array([max_theta1, (min_h1 + max_h1) / 2,
                         max_theta2, (min_h2 + max_h2) / 2])

        minimax = [(min_theta1, min_h1, min_theta2, min_h2),
                   (max_theta1, max_h1, max_theta2, max_h2)]

        res1 = scp.optimize.least_squares(distance_squared, x01,
                                          bounds=minimax)
        res2 = scp.optimize.least_squares(distance_squared, x02,
                                          bounds=minimax)
        res3 = scp.optimize.least_squares(distance_squared, x03,
                                          bounds=minimax)

        pt1 = volmdlr.Point3D(
            (r1 * math.cos(res1.x[0]), r1 * math.sin(res1.x[0]), res1.x[1]))
        p1 = frame1.old_coordinates(pt1)
        pt2 = volmdlr.Point3D(
            (r2 * math.cos(res1.x[2]), r2 * math.sin(res1.x[2]), res1.x[3]))
        p2 = frame2.old_coordinates(pt2)
        d = p1.point_distance(p2)
        result = res1

        res = [res2, res3]
        for couple in res:
            pttest1 = volmdlr.Point3D((r1 * math.cos(couple.x[0]),
                                       r1 * math.sin(couple.x[0]),
                                       couple.x[1]))
            pttest2 = volmdlr.Point3D((r2 * math.cos(couple.x[2]),
                                       r2 * math.sin(couple.x[2]),
                                       couple.x[3]))
            ptest1 = frame1.old_coordinates(pttest1)
            ptest2 = frame2.old_coordinates(pttest2)
            dtest = ptest1.point_distance(ptest2)
            if dtest < d:
                result = couple
                p1, p2 = ptest1, ptest2

        pt1_2d, pt2_2d = volmdlr.Point2D(
            (result.x[0], result.x[1])), volmdlr.Point2D(
            (result.x[2], result.x[3]))

        if not self.contours2d[0].point_belongs(pt1_2d):
            # Find the closest one
            points_contours1 = self.contours2d[0].tessel_points

            poly1 = volmdlr.wires.ClosedPolygon2D(points_contours1)
            d1, new_pt1_2d = poly1.point_border_distance(pt1_2d, return_other_point=True)
            pt1 = volmdlr.Point3D((r1 * math.cos(new_pt1_2d.vector[0]),
                                   r1 * math.sin(new_pt1_2d.vector[0]),
                                   new_pt1_2d.vector[1]))
            p1 = frame1.old_coordinates(pt1)

        if not other_cyl.contours2d[0].point_belongs(pt2_2d):
            # Find the closest one
            points_contours2 = other_cyl.contours2d[0].tessel_points

            poly2 = volmdlr.wires.ClosedPolygon2D(points_contours2)
            d2, new_pt2_2d = poly2.point_border_distance(pt2_2d, return_other_point=True)
            pt2 = volmdlr.Point3D((r2 * math.cos(new_pt2_2d.vector[0]),
                                   r2 * math.sin(new_pt2_2d.vector[0]),
                                   new_pt2_2d.vector[1]))
            p2 = frame2.old_coordinates(pt2)

        return p1, p2

    def minimum_distance_points_plane(self,
                                      planeface):  # Planeface with contour2D
        # ADD THE FACT THAT PLANEFACE.CONTOURS : [0] = contours totale, le reste = trous
        r = self.radius
        min_h1, min_theta1, max_h1, max_theta1 = self.minimum_maximum(
            self.contours2d[0], r)

        n1 = self.normal
        u1 = self.cylindricalsurface3d.frame.u
        v1 = self.cylindricalsurface3d.frame.v
        frame1 = volmdlr.Frame3D(self.center, u1, v1, n1)
        # st1 = volmdlr.Point3D((r*math.cos(min_theta1), r*math.sin(min_theta1), min_h1))
        # start1 = frame1.old_coordinates(st1)

        poly2d = planeface.polygon2D
        pfpoints = poly2d.points
        xmin, ymin = min(pt[0] for pt in pfpoints), min(pt[1] for pt in pfpoints)
        xmax, ymax = max(pt[0] for pt in pfpoints), max(pt[1] for pt in pfpoints)
        origin, vx, vy = planeface.plane.origin, planeface.plane.vectors[0], \
            planeface.plane.vectors[1]
        pf1_2d, pf2_2d = volmdlr.Point2D((xmin, ymin)), volmdlr.Point2D(
            (xmin, ymax))
        pf3_2d, pf4_2d = volmdlr.Point2D((xmax, ymin)), volmdlr.Point2D(
            (xmax, ymax))
        pf1, pf2 = pf1_2d.to_3d(origin, vx, vy), pf2_2d.to_3d(origin, vx, vy)
        pf3, _ = pf3_2d.to_3d(origin, vx, vy), pf4_2d.to_3d(origin, vx, vy)

        u, v = (pf3 - pf1), (pf2 - pf1)
        u.normalize()
        v.normalize()

        w = pf1 - self.center

        n1n1, n1u1, n1v1, n1u, n1v = n1.dot(n1), n1.dot(u1), n1.dot(
            v1), n1.dot(u), n1.dot(v)
        u1u1, u1v1, u1u, u1v = u1.dot(u1), u1.dot(v1), u1.dot(u), u1.dot(v)
        v1v1, v1u, v1v = v1.dot(v1), v1.dot(u), v1.dot(v)
        uu, uv, vv = u.dot(u), u.dot(v), v.dot(v)

        w2, wn1, wu1, wv1, wu, wv = w.dot(w), w.dot(n1), w.dot(u1), w.dot(
            v1), w.dot(u), w.dot(v)

        # x = (h, theta, x, y)
        def distance_squared(x):
            return (n1n1 * (x[0] ** 2) + ((math.cos(x[1])) ** 2) * u1u1 * (
                    r ** 2) + ((math.sin(x[1])) ** 2) * v1v1 * (r ** 2)
                    + w2 + uu * (x[2] ** 2) + vv * (x[3] ** 2) + 2 * x[
                        0] * math.cos(x[1]) * r * n1u1
                    + 2 * x[0] * math.sin(x[1]) * r * n1v1 - 2 * x[
                        0] * wn1 - 2 * x[0] * x[2] * n1u
                    - 2 * x[0] * x[3] * n1v + 2 * math.sin(x[1]) * math.cos(
                        x[1]) * u1v1 * (r ** 2)
                    - 2 * r * math.cos(x[1]) * wu1 - 2 * r * x[2] * math.cos(
                        x[1]) * u1u
                    - 2 * r * x[3] * math.sin(x[1]) * u1v - 2 * r * math.sin(
                        x[1]) * wv1
                    - 2 * r * x[2] * math.sin(x[1]) * v1u - 2 * r * x[
                        3] * math.sin(x[1]) * v1v
                    + 2 * x[2] * wu + 2 * x[3] * wv + 2 * x[2] * x[3] * uv)

        x01 = npy.array([(min_h1 + max_h1) / 2, (min_theta1 + max_theta1) / 2,
                         (xmax - xmin) / 2, (ymax - ymin) / 2])

        minimax = [(min_h1, min_theta1, 0, 0),
                   (max_h1, max_theta1, xmax - xmin, ymax - ymin)]

        res1 = scp.optimize.least_squares(distance_squared, x01,
                                          bounds=minimax)

        pt1 = volmdlr.Point3D(
            (r * math.cos(res1.x[1]), r * math.sin(res1.x[1]), res1.x[0]))
        p1 = frame1.old_coordinates(pt1)
        p2 = pf1 + res1.x[2] * u + res1.x[3] * v
        pt1_2d = volmdlr.Point2D((res1.x[1], res1.x[0]))
        pt2_2d = p2.to_2d(pf1, u, v)

        if not self.contours2d[0].point_belongs(pt1_2d):
            # Find the closest one
            points_contours1 = self.contours2d[0].tessel_points

            poly1 = volmdlr.wires.ClosedPolygon2D(points_contours1)
            _, new_pt1_2d = poly1.point_border_distance(pt1_2d, return_other_point=True)
            pt1 = volmdlr.Point3D((r * math.cos(new_pt1_2d.vector[0]),
                                   r * math.sin(new_pt1_2d.vector[0]),
                                   new_pt1_2d.vector[1]))
            p1 = frame1.old_coordinates(pt1)

        if not planeface.contours[0].point_belongs(pt2_2d):
            # Find the closest one
            _, new_pt2_2d = planeface.polygon2D.point_border_distance(pt2_2d, return_other_point=True)

            p2 = new_pt2_2d.to_3d(pf1, u, v)

        return p1, p2

    def minimum_distance(self, other_face, return_points=False):
        if other_face.__class__ is CylindricalFace3D:
            p1, p2 = self.minimum_distance_points_cyl(other_face)
            if return_points:
                return p1.point_distance(p2), p1, p2
            return p1.point_distance(p2)

        if other_face.__class__ is PlaneFace3D:
            p1, p2 = self.minimum_distance_points_plane(other_face)
            if return_points:
                return p1.point_distance(p2), p1, p2
            return p1.point_distance(p2)

        if other_face.__class__ is ToroidalFace3D:
            p1, p2 = other_face.minimum_distance_points_cyl(self)
            if return_points:
                return p1.point_distance(p2), p1, p2
            return p1.point_distance(p2)

        return NotImplementedError

    def adjacent_direction(self, other_face3d):
        """
        find out in which direction the faces are adjacent
        Parameters
        ----------
        other_face3d : volmdlr.faces.CylindricalFace3D
        Returns
        -------
        adjacent_direction
        """

        contour1 = self.outer_contour3d
        contour2 = other_face3d.outer_contour3d
        point1, point2 = contour1.shared_primitives_extremities(contour2)

        coord = point1 - point2
        coord = [abs(coord.x), abs(coord.y)]

        if coord.index(max(coord)) == 0:
            return 'x'
        return 'y'


class ToroidalFace3D(Face3D):
    """
    :param contours2d: The Tore's contour2D
    :type contours2d: volmdlr.Contour2D
    :param toroidalsurface3d: Information about the Tore
    :type toroidalsurface3d: ToroidalSurface3D
    :param theta: angle of cut in main circle direction
    :param phi: angle of cut in secondary circle direction
    :type points: List of float

    :Example:

    contours2d is rectangular and will create a classic tore with x:2*pi, y:2*pi
    x is for exterior, and y for the circle to revolute
    points = [pi, 2*pi] for an half tore
    """
    min_x_density = 5
    min_y_density = 1

    def __init__(self, surface3d: ToroidalSurface3D,
                 surface2d: Surface2D,
                 name: str = ''):

        # self.toroidalsurface3d = toroidalsurface3d

        self.center = surface3d.frame.origin
        self.normal = surface3d.frame.w

        theta_min, theta_max, phi_min, phi_max = surface2d.outer_contour.bounding_rectangle().bounds()

        self.theta_min = theta_min
        self.theta_max = theta_max
        self.phi_min = phi_min
        self.phi_max = phi_max

        # contours3d = [self.toroidalsurface3d.contour2d_to_3d(c)\
        #               for c in [outer_contour2d]+inners_contours2d]

        Face3D.__init__(self,
                        surface3d=surface3d,
                        surface2d=surface2d,
                        name=name)
        self._bbox = None

    def copy(self, deep=True, memo=None):
        return ToroidalFace3D(self.surface3d.copy(deep, memo), self.surface2d.copy(),
                              self.name)

    def points_resolution(self, line, pos,
                          resolution):  # With a resolution wished
        points = []
        points.append(line.points[0])
        limit = line.points[1].vector[pos]
        start = line.points[0].vector[pos]
        vec = [0, 0]
        vec[pos] = start
        echelon = [line.points[0].vector[0] - vec[0],
                   line.points[0].vector[1] - vec[1]]
        flag = start + resolution
        while flag < limit:
            echelon[pos] = flag
            flag += resolution
            points.append(volmdlr.Point2D(echelon))
        points.append(line.points[1])
        return points

    @property
    def bounding_box(self):
        if not self._bbox:
            self._bbox = self.get_bounding_box()
        return self._bbox

    @bounding_box.setter
    def bounding_box(self, new_bounding_box):
        self._bbox = new_bounding_box

    def get_bounding_box(self):
        return self.surface3d._bounding_box()

    def triangulation_lines(self, angle_resolution=5):
        theta_min, theta_max, phi_min, phi_max = self.surface2d.bounding_rectangle().bounds()

        delta_theta = theta_max - theta_min
        nlines_x = int(delta_theta * angle_resolution)
        lines_x = []
        for i in range(nlines_x):
            theta = theta_min + (i + 1) / (nlines_x + 1) * delta_theta
            lines_x.append(vme.Line2D(volmdlr.Point2D(theta, phi_min),
                                      volmdlr.Point2D(theta, phi_max)))
        delta_phi = phi_max - phi_min
        nlines_y = int(delta_phi * angle_resolution)
        lines_y = []
        for i in range(nlines_y):
            phi = phi_min + (i + 1) / (nlines_y + 1) * delta_phi
            lines_y.append(vme.Line2D(volmdlr.Point2D(theta_min, phi),
                                      volmdlr.Point2D(theta_max, phi)))
        return lines_x, lines_y


# =============================================================================
#  This code seems buggy...
# =============================================================================

# def minimum_maximum_tore(self, contour2d):
#     points = contour2d.tessel_points

#     min_phi, min_theta = min([pt[1] for pt in points]), min(
#         [pt[0] for pt in points])
#     max_phi, max_theta = max([pt[1] for pt in points]), max(
#         [pt[0] for pt in points])
#     return min_phi, min_theta, max_phi, max_theta

# def minimum_distance_points_tore(self, other_tore):
#     raise NotImplementedError('This method seems unused, its code has been commented')
#     R1, r1, R2, r2 = self.rcenter, self.rcircle, other_tore.rcenter, other_tore.rcircle

#     min_phi1, min_theta1, max_phi1, max_theta1 = self.minimum_maximum_tore(
#         self.contours2d[0])

#     # start1 = self.start
#     n1 = self.normal
#     u1 = self.toroidalsurface3d.frame.u
#     v1 = self.toroidalsurface3d.frame.v
#     frame1 = volmdlr.Frame3D(self.center, u1, v1, n1)
#     # start1 = self.points2d_to3d([[min_theta1, min_phi1]], R1, r1, frame1)

#     min_phi2, min_theta2, max_phi2, max_theta2 = self.minimum_maximum_tore(
#         other_tore.contours2d[0])

#     # start2 = other_tore.start
#     n2 = other_tore.normal
#     u2 = other_tore.toroidalsurface3d.frame.u
#     v2 = other_tore.toroidalsurface3d.frame.v
#     frame2 = volmdlr.Frame3D(other_tore.center, u2, v2, n2)
#     # start2 = other_tore.points2d_to3d([[min_theta2, min_phi2]], R2, r2, frame2)

#     w = other_tore.center - self.center

#     n1n1, n1u1, n1v1, n1n2, n1u2, n1v2 = n1.dot(n1), n1.dot(u1), n1.dot(
#         v1), n1.dot(n2), n1.dot(u2), n1.dot(v2)
#     u1u1, u1v1, u1n2, u1u2, u1v2 = u1.dot(u1), u1.dot(v1), u1.dot(
#         n2), u1.dot(u2), u1.dot(v2)
#     v1v1, v1n2, v1u2, v1v2 = v1.dot(v1), v1.dot(n2), v1.dot(u2), v1.dot(v2)
#     n2n2, n2u2, n2v2 = n2.dot(n2), n2.dot(u2), n2.dot(v2)
#     u2u2, u2v2, v2v2 = u2.dot(u2), u2.dot(v2), v2.dot(v2)

#     w2, wn1, wu1, wv1, wn2, wu2, wv2 = w.dot(w), w.dot(n1), w.dot(
#         u1), w.dot(v1), w.dot(n2), w.dot(u2), w.dot(v2)

#     # x = (phi1, theta1, phi2, theta2)
#     def distance_squared(x):
#         return (u1u1 * (((R1 + r1 * math.cos(x[0])) * math.cos(x[1])) ** 2)
#                 + v1v1 * (((R1 + r1 * math.cos(x[0])) * math.sin(
#                     x[1])) ** 2)
#                 + n1n1 * ((math.sin(x[0])) ** 2) * (r1 ** 2) + w2
#                 + u2u2 * (((R2 + r2 * math.cos(x[2])) * math.cos(
#                     x[3])) ** 2)
#                 + v2v2 * (((R2 + r2 * math.cos(x[2])) * math.sin(
#                     x[3])) ** 2)
#                 + n2n2 * ((math.sin(x[2])) ** 2) * (r2 ** 2)
#                 + 2 * u1v1 * math.cos(x[1]) * math.sin(x[1]) * (
#                         (R1 + r1 * math.cos(x[0])) ** 2)
#                 + 2 * (R1 + r1 * math.cos(x[0])) * math.cos(
#                     x[1]) * r1 * math.sin(x[0]) * n1u1
#                 - 2 * (R1 + r1 * math.cos(x[0])) * math.cos(x[1]) * wu1
#                 - 2 * (R1 + r1 * math.cos(x[0])) * (
#                         R2 + r2 * math.cos(x[2])) * math.cos(
#                     x[1]) * math.cos(x[3]) * u1u2
#                 - 2 * (R1 + r1 * math.cos(x[0])) * (
#                         R2 + r2 * math.cos(x[2])) * math.cos(
#                     x[1]) * math.sin(x[3]) * u1v2
#                 - 2 * (R1 + r1 * math.cos(x[0])) * math.cos(
#                     x[1]) * r2 * math.sin(x[2]) * u1n2
#                 + 2 * (R1 + r1 * math.cos(x[0])) * math.sin(
#                     x[1]) * r1 * math.sin(x[0]) * n1v1
#                 - 2 * (R1 + r1 * math.cos(x[0])) * math.sin(x[1]) * wv1
#                 - 2 * (R1 + r1 * math.cos(x[0])) * (
#                         R2 + r2 * math.cos(x[2])) * math.sin(
#                     x[1]) * math.cos(x[3]) * v1u2
#                 - 2 * (R1 + r1 * math.cos(x[0])) * (
#                         R2 + r2 * math.cos(x[2])) * math.sin(
#                     x[1]) * math.sin(x[3]) * v1v2
#                 - 2 * (R1 + r1 * math.cos(x[0])) * math.sin(
#                     x[1]) * r2 * math.sin(x[2]) * v1n2
#                 - 2 * r1 * math.sin(x[0]) * wn1
#                 - 2 * r1 * math.sin(x[0]) * (
#                         R2 + r2 * math.cos(x[2])) * math.cos(
#                     x[3]) * n1u2
#                 - 2 * r1 * math.sin(x[0]) * (
#                         R2 + r2 * math.cos(x[2])) * math.sin(
#                     x[3]) * n1v2
#                 - 2 * r1 * r2 * math.sin(x[0]) * math.sin(x[2]) * n1n2
#                 + 2 * (R2 + r2 * math.cos(x[2])) * math.cos(x[3]) * wu2
#                 + 2 * (R2 + r2 * math.cos(x[2])) * math.sin(x[3]) * wv2
#                 + 2 * r2 * math.sin(x[2]) * wn2
#                 + 2 * u2v2 * math.cos(x[3]) * math.sin(x[3]) * (
#                         (R2 + r2 * math.cos(x[2])) ** 2)
#                 + 2 * math.cos(x[3]) * (
#                         R2 + r2 * math.cos(x[2])) * r2 * math.sin(
#                     x[2]) * n2u2
#                 + 2 * math.sin(x[3]) * (
#                         R2 + r2 * math.cos(x[2])) * r2 * math.sin(
#                     x[2]) * n2v2)

#     x01 = npy.array(
#         [(min_phi1 + max_phi1) / 2, (min_theta1 + max_theta1) / 2,
#          (min_phi2 + max_phi2) / 2, (min_theta2 + max_theta2) / 2])
#     x02 = npy.array([min_phi1, min_theta1,
#                      min_phi2, min_theta2])
#     x03 = npy.array([max_phi1, max_theta1,
#                      max_phi2, max_theta2])

#     minimax = [(min_phi1, min_theta1, min_phi2, min_theta2),
#                (max_phi1, max_theta1, max_phi2, max_theta2)]

#     res1 = scp.optimize.least_squares(distance_squared, x01,
#                                       bounds=minimax)
#     res2 = scp.optimize.least_squares(distance_squared, x02,
#                                       bounds=minimax)
#     res3 = scp.optimize.least_squares(distance_squared, x03,
#                                       bounds=minimax)

#     # frame1, frame2 = volmdlr.Frame3D(self.center, u1, v1, n1), volmdlr.Frame3D(other_tore.center, u2, v2, n2)
#     pt1 = self.points2d_to3d([[res1.x[1], res1.x[0]]], R1, r1, frame1)
#     pt2 = self.points2d_to3d([[res1.x[3], res1.x[2]]], R2, r2, frame2)
#     p1, p2 = pt1[0], pt2[0]
#     d = p1.point_distance(p2)
#     result = res1

#     res = [res2, res3]
#     for couple in res:
#         ptest1 = self.points2d_to3d([[couple.x[1], couple.x[0]]], R1, r1,
#                                     frame1)
#         ptest2 = self.points2d_to3d([[couple.x[3], couple.x[2]]], R2, r2,
#                                     frame2)
#         dtest = ptest1[0].point_distance(ptest2[0])
#         if dtest < d:
#             result = couple
#             p1, p2 = ptest1[0], ptest2[0]

#     pt1_2d, pt2_2d = volmdlr.Point2D(
#         (result.x[1], result.x[0])), volmdlr.Point2D(
#         (result.x[3], result.x[2]))

#     if not self.contours2d[0].point_belongs(pt1_2d):
#         # Find the closest one
#         points_contours1 = self.contours2d[0].tessel_points

#         poly1 = volmdlr.ClosedPolygon2D(points_contours1)
#         d1, new_pt1_2d = poly1.PointBorderDistance(pt1_2d,
#                                                    return_other_point=True)

#         pt1 = self.points2d_to3d([new_pt1_2d], R1, r1, frame1)
#         p1 = pt1[0]

#     if not other_tore.contours2d[0].point_belongs(pt2_2d):
#         # Find the closest one
#         points_contours2 = other_tore.contours2d[0].tessel_points

#         poly2 = volmdlr.ClosedPolygon2D(points_contours2)
#         d2, new_pt2_2d = poly2.PointBorderDistance(pt2_2d,
#                                                    return_other_point=True)

#         pt2 = self.points2d_to3d([new_pt2_2d], R2, r2, frame2)
#         p2 = pt2[0]

#     return p1, p2

# def minimum_distance_points_cyl(self, cyl):
#     R2, r2, r = self.rcenter, self.rcircle, cyl.radius

#     min_h, min_theta, max_h, max_theta = cyl.minimum_maximum(
#         cyl.contours2d[0], r)

#     n1 = cyl.normal
#     u1 = cyl.cylindricalsurface3d.frame.u
#     v1 = cyl.cylindricalsurface3d.frame.v
#     frame1 = volmdlr.Frame3D(cyl.center, u1, v1, n1)
#     # st1 = volmdlr.Point3D((r*math.cos(min_theta), r*math.sin(min_theta), min_h))
#     # start1 = frame1.old_coordinates(st1)

#     min_phi2, min_theta2, max_phi2, max_theta2 = self.minimum_maximum_tore(
#         self.contours2d[0])

#     n2 = self.normal
#     u2 = self.toroidalsurface3d.frame.u
#     v2 = self.toroidalsurface3d.frame.v
#     frame2 = volmdlr.Frame3D(self.center, u2, v2, n2)
#     # start2 = self.points2d_to3d([[min_theta2, min_phi2]], R2, r2, frame2)

#     w = self.center - cyl.center

#     n1n1, n1u1, n1v1, n1n2, n1u2, n1v2 = n1.dot(n1), n1.dot(u1), n1.dot(
#         v1), n1.dot(n2), n1.dot(u2), n1.dot(v2)
#     u1u1, u1v1, u1n2, u1u2, u1v2 = u1.dot(u1), u1.dot(v1), u1.dot(
#         n2), u1.dot(u2), u1.dot(v2)
#     v1v1, v1n2, v1u2, v1v2 = v1.dot(v1), v1.dot(n2), v1.dot(u2), v1.dot(v2)
#     n2n2, n2u2, n2v2 = n2.dot(n2), n2.dot(u2), n2.dot(v2)
#     u2u2, u2v2, v2v2 = u2.dot(u2), u2.dot(v2), v2.dot(v2)

#     w2, wn1, wu1, wv1, wn2, wu2, wv2 = w.dot(w), w.dot(n1), w.dot(
#         u1), w.dot(v1), w.dot(n2), w.dot(u2), w.dot(v2)

#     # x = (theta, h, phi2, theta2)
#     def distance_squared(x):
#         return (u1u1 * ((math.cos(x[0]) * r) ** 2) + v1v1 * (
#                 (math.sin(x[0]) * r) ** 2)
#                 + n1n1 * (x[1] ** 2) + w2
#                 + u2u2 * (((R2 + r2 * math.cos(x[2])) * math.cos(
#                     x[3])) ** 2)
#                 + v2v2 * (((R2 + r2 * math.cos(x[2])) * math.sin(
#                     x[3])) ** 2)
#                 + n2n2 * ((math.sin(x[2])) ** 2) * (r2 ** 2)
#                 + 2 * u1v1 * math.cos(x[0]) * math.sin(x[0]) * (r ** 2)
#                 + 2 * r * math.cos(x[0]) * x[1] * n1u1 - 2 * r * math.cos(
#                     x[0]) * wu1
#                 - 2 * r * math.cos(x[0]) * (
#                         R2 + r2 * math.cos(x[2])) * math.cos(
#                     x[3]) * u1u2
#                 - 2 * r * math.cos(x[0]) * (
#                         R2 + r2 * math.cos(x[2])) * math.sin(
#                     x[3]) * u1v2
#                 - 2 * r * math.cos(x[0]) * r2 * math.sin(x[2]) * u1n2
#                 + 2 * r * math.sin(x[0]) * x[1] * n1v1 - 2 * r * math.sin(
#                     x[0]) * wv1
#                 - 2 * r * math.sin(x[0]) * (
#                         R2 + r2 * math.cos(x[2])) * math.cos(
#                     x[3]) * v1u2
#                 - 2 * r * math.sin(x[0]) * (
#                         R2 + r2 * math.cos(x[2])) * math.sin(
#                     x[3]) * v1v2
#                 - 2 * r * math.sin(x[0]) * r2 * math.sin(x[2]) * v1n2 - 2 *
#                 x[1] * wn1
#                 - 2 * x[1] * (R2 + r2 * math.cos(x[2])) * math.cos(
#                     x[3]) * n1u2
#                 - 2 * x[1] * (R2 + r2 * math.cos(x[2])) * math.sin(
#                     x[3]) * n1v2
#                 - 2 * x[1] * r2 * math.sin(x[2]) * n1n2
#                 + 2 * (R2 + r2 * math.cos(x[2])) * math.cos(x[3]) * wu2
#                 + 2 * (R2 + r2 * math.cos(x[2])) * math.sin(x[3]) * wv2
#                 + 2 * r2 * math.sin(x[2]) * wn2
#                 + 2 * u2v2 * math.cos(x[3]) * math.sin(x[3]) * (
#                         (R2 + r2 * math.cos(x[2])) ** 2)
#                 + 2 * math.cos(x[3]) * (
#                         R2 + r2 * math.cos(x[2])) * r2 * math.sin(
#                     x[2]) * n2u2
#                 + 2 * math.sin(x[3]) * (
#                         R2 + r2 * math.cos(x[2])) * r2 * math.sin(
#                     x[2]) * n2v2)

#     x01 = npy.array([(min_theta + max_theta) / 2, (min_h + max_h) / 2,
#                      (min_phi2 + max_phi2) / 2,
#                      (min_theta2 + max_theta2) / 2])
#     x02 = npy.array([min_theta, min_h,
#                      min_phi2, min_theta2])
#     x03 = npy.array([max_theta, max_h,
#                      max_phi2, max_theta2])

#     minimax = [(min_theta, min_h, min_phi2, min_theta2),
#                (max_theta, max_h, max_phi2, max_theta2)]

#     res1 = scp.optimize.least_squares(distance_squared, x01,
#                                       bounds=minimax)
#     res2 = scp.optimize.least_squares(distance_squared, x02,
#                                       bounds=minimax)
#     res3 = scp.optimize.least_squares(distance_squared, x03,
#                                       bounds=minimax)

#     pt1 = volmdlr.Point3D(
#         (r * math.cos(res1.x[0]), r * math.sin(res1.x[0]), res1.x[1]))
#     p1 = frame1.old_coordinates(pt1)
#     pt2 = self.points2d_to3d([[res1.x[3], res1.x[2]]], R2, r2, frame2)
#     p2 = pt2[0]
#     d = p1.point_distance(p2)
#     result = res1

#     res = [res2, res3]
#     for couple in res:
#         pttest1 = volmdlr.Point3D((r * math.cos(couple.x[0]),
#                                    r * math.sin(couple.x[0]), couple.x[1]))
#         ptest1 = frame1.old_coordinates(pttest1)
#         ptest2 = self.points2d_to3d([[couple.x[3], couple.x[2]]], R2, r2,
#                                     frame2)
#         dtest = ptest1.point_distance(ptest2[0])
#         if dtest < d:
#             result = couple
#             p1, p2 = ptest1, ptest2[0]

#     pt1_2d, pt2_2d = volmdlr.Point2D(
#         (result.x[0], result.x[1])), volmdlr.Point2D(
#         (result.x[3], result.x[2]))

#     if not self.contours2d[0].point_belongs(pt2_2d):
#         # Find the closest one
#         points_contours2 = self.contours2d[0].tessel_points

#         poly2 = volmdlr.ClosedPolygon2D(points_contours2)
#         d2, new_pt2_2d = poly2.PointBorderDistance(pt2_2d,
#                                                    return_other_point=True)

#         pt2 = self.points2d_to3d([new_pt2_2d], R2, r2, frame2)
#         p2 = pt2[0]

#     if not cyl.contours2d[0].point_belongs(pt1_2d):
#         # Find the closest one
#         points_contours1 = cyl.contours2d[0].tessel_points

#         poly1 = volmdlr.ClosedPolygon2D(points_contours1)
#         d1, new_pt1_2d = poly1.PointBorderDistance(pt1_2d,
#                                                    return_other_point=True)

#         pt1 = volmdlr.Point3D((r * math.cos(new_pt1_2d.vector[0]),
#                                r * math.sin(new_pt1_2d.vector[0]),
#                                new_pt1_2d.vector[1]))
#         p1 = frame1.old_coordinates(pt1)

#     return p1, p2

# def minimum_distance_points_plane(self,
#                                   planeface):  # Planeface with contour2D
#     # TODO: check that it takes into account holes

#     poly2d = planeface.polygon2D
#     pfpoints = poly2d.points
#     xmin, ymin = min([pt[0] for pt in pfpoints]), min(
#         [pt[1] for pt in pfpoints])
#     xmax, ymax = max([pt[0] for pt in pfpoints]), max(
#         [pt[1] for pt in pfpoints])
#     origin, vx, vy = planeface.plane.origin, planeface.plane.vectors[0], \
#                      planeface.plane.vectors[1]
#     pf1_2d, pf2_2d = volmdlr.Point2D((xmin, ymin)), volmdlr.Point2D(
#         (xmin, ymax))
#     pf3_2d, pf4_2d = volmdlr.Point2D((xmax, ymin)), volmdlr.Point2D(
#         (xmax, ymax))
#     pf1, pf2 = pf1_2d.to_3d(origin, vx, vy), pf2_2d.to_3d(origin, vx, vy)
#     pf3, _ = pf3_2d.to_3d(origin, vx, vy), pf4_2d.to_3d(origin, vx, vy)

#     u, v = (pf3 - pf1), (pf2 - pf1)
#     u.normalize()
#     v.normalize()

#     R1, r1 = self.rcenter, self.rcircle
#     min_phi1, min_theta1, max_phi1, max_theta1 = self.minimum_maximum_tore(
#         self.contours2d[0])

#     n1 = self.normal
#     u1 = self.toroidalsurface3d.frame.u
#     v1 = self.toroidalsurface3d.frame.v
#     frame1 = volmdlr.Frame3D(self.center, u1, v1, n1)
#     # start1 = self.points2d_to3d([[min_theta1, min_phi1]], R1, r1, frame1)

#     w = self.center - pf1

#     n1n1, n1u1, n1v1, n1u, n1v = n1.dot(n1), n1.dot(u1), n1.dot(
#         v1), n1.dot(u), n1.dot(v)
#     u1u1, u1v1, u1u, u1v = u1.dot(u1), u1.dot(v1), u1.dot(u), u1.dot(v)
#     v1v1, v1u, v1v = v1.dot(v1), v1.dot(u), v1.dot(v)
#     uu, uv, vv = u.dot(u), u.dot(v), v.dot(v)

#     w2, wn1, wu1, wv1, wu, wv = w.dot(w), w.dot(n1), w.dot(u1), w.dot(
#         v1), w.dot(u), w.dot(v)

#     # x = (x, y, phi1, theta1)
#     def distance_squared(x):
#         return (uu * (x[0] ** 2) + vv * (x[1] ** 2) + w2
#                 + u1u1 * (((R1 + r1 * math.cos(x[2])) * math.cos(
#                     x[3])) ** 2)
#                 + v1v1 * (((R1 + r1 * math.cos(x[2])) * math.sin(
#                     x[3])) ** 2)
#                 + n1n1 * ((math.sin(x[2])) ** 2) * (r1 ** 2)
#                 + 2 * x[0] * x[1] * uv - 2 * x[0] * wu
#                 - 2 * x[0] * (R1 + r1 * math.cos(x[2])) * math.cos(
#                     x[3]) * u1u
#                 - 2 * x[0] * (R1 + r1 * math.cos(x[2])) * math.sin(
#                     x[3]) * v1u
#                 - 2 * x[0] * math.sin(x[2]) * r1 * n1u - 2 * x[1] * wv
#                 - 2 * x[1] * (R1 + r1 * math.cos(x[2])) * math.cos(
#                     x[3]) * u1v
#                 - 2 * x[1] * (R1 + r1 * math.cos(x[2])) * math.sin(
#                     x[3]) * v1v
#                 - 2 * x[1] * math.sin(x[2]) * r1 * n1v
#                 + 2 * (R1 + r1 * math.cos(x[2])) * math.cos(x[3]) * wu1
#                 + 2 * (R1 + r1 * math.cos(x[2])) * math.sin(x[3]) * wv1
#                 + 2 * math.sin(x[2]) * r1 * wn1
#                 + 2 * u1v1 * math.cos(x[3]) * math.sin(x[3]) * (
#                         (R1 + r1 * math.cos(x[2])) ** 2)
#                 + 2 * (R1 + r1 * math.cos(x[2])) * math.cos(
#                     x[3]) * r1 * math.sin(x[2]) * n1u1
#                 + 2 * (R1 + r1 * math.cos(x[2])) * math.sin(
#                     x[3]) * r1 * math.sin(x[2]) * n1v1)

#     x01 = npy.array([(xmax - xmin) / 2, (ymax - ymin) / 2,
#                      (min_phi1 + max_phi1) / 2,
#                      (min_theta1 + max_theta1) / 2])

#     minimax = [(0, 0, min_phi1, min_theta1),
#                (xmax - xmin, ymax - ymin, max_phi1, max_theta1)]

#     res1 = scp.optimize.least_squares(distance_squared, x01,
#                                       bounds=minimax)

#     # frame1 = volmdlr.Frame3D(self.center, u1, v1, n1)
#     pt1 = self.points2d_to3d([[res1.x[3], res1.x[2]]], R1, r1, frame1)
#     p1 = pt1[0]
#     p2 = pf1 + res1.x[2] * u + res1.x[3] * v

#     pt1_2d = volmdlr.Point2D((res1.x[3], res1.x[2]))
#     pt2_2d = p2.to_2d(pf1, u, v)

#     if not self.contours2d[0].point_belongs(pt1_2d):
#         # Find the closest one
#         points_contours1 = self.contours2d[0].tessel_points

#         poly1 = volmdlr.ClosedPolygon2D(points_contours1)
#         d1, new_pt1_2d = poly1.PointBorderDistance(pt1_2d,
#                                                    return_other_point=True)

#         pt1 = self.points2d_to3d([new_pt1_2d], R1, r1, frame1)
#         p1 = pt1[0]

#     if not planeface.contours[0].point_belongs(pt2_2d):
#         # Find the closest one
#         d2, new_pt2_2d = planeface.polygon2D.PointBorderDistance(pt2_2d,
#                                                                  return_other_point=True)

#         p2 = new_pt2_2d.to_3d(pf1, u, v)

#     return p1, p2

# def minimum_distance(self, other_face, return_points=False):
#     if other_face.__class__ is ToroidalFace3D:
#         p1, p2 = self.minimum_distance_points_tore(other_face)
#         if return_points:
#             return p1.point_distance(p2), p1, p2
#         else:
#             return p1.point_distance(p2)

#     if other_face.__class__ is CylindricalFace3D:
#         p1, p2 = self.minimum_distance_points_cyl(other_face)
#         if return_points:
#             return p1.point_distance(p2), p1, p2
#         else:
#             return p1.point_distance(p2)

#     if other_face.__class__ is PlaneFace3D:
#         p1, p2 = self.minimum_distance_points_plane(other_face)
#         if return_points:
#             return p1.point_distance(p2), p1, p2
#         else:
#             return p1.point_distance(p2)
#     else:
#         return NotImplementedError


class ConicalFace3D(Face3D):
    """
    :param contours2d: The Cone's contour2D
    :type contours2d: volmdlr.Contour2D
    :param conicalsurface3d: Information about the Cone
    :type conicalsurface3d: ConicalSurface3D
    :param points: Contour2d's parameter Cone
    :type points: List of float

    """
    min_x_density = 5
    min_y_density = 1

    def __init__(self, surface3d: ConicalSurface3D,
                 surface2d: Surface2D,
                 name: str = ''):

        Face3D.__init__(self,
                        surface3d=surface3d,
                        surface2d=surface2d,
                        name=name)
        self._bbox = None

    @property
    def bounding_box(self):
        if not self._bbox:
            self._bbox = self.get_bounding_box()
        return self._bbox

    @bounding_box.setter
    def bounding_box(self, new_bouding_box):
        self._bbox = new_bouding_box

    def get_bounding_box(self):
        theta_min, theta_max, zmin, zmax = self.surface2d.outer_contour.bounding_rectangle().bounds()

        xp = (volmdlr.X3D.dot(self.surface3d.frame.u) * self.surface3d.frame.u
              + volmdlr.X3D.dot(
                    self.surface3d.frame.v) * self.surface3d.frame.v)
        try:
            xp.normalize()
        except ZeroDivisionError:
            pass
        yp = (volmdlr.Y3D.dot(self.surface3d.frame.u) * self.surface3d.frame.u
              + volmdlr.Y3D.dot(
                    self.surface3d.frame.v) * self.surface3d.frame.v)

        try:
            yp.normalize()
        except ZeroDivisionError:
            pass

        zp = (volmdlr.Z3D.dot(self.surface3d.frame.u) * self.surface3d.frame.u
              + volmdlr.Z3D.dot(
                    self.surface3d.frame.v) * self.surface3d.frame.v)
        try:
            zp.normalize()
        except ZeroDivisionError:
            pass

        lower_center = self.surface3d.frame.origin + zmin * self.surface3d.frame.w
        upper_center = self.surface3d.frame.origin + zmax * self.surface3d.frame.w
        lower_radius = math.tan(self.surface3d.semi_angle) * zmin
        upper_radius = math.tan(self.surface3d.semi_angle) * zmax

        points = [lower_center - lower_radius * xp,
                  lower_center + lower_radius * xp,
                  lower_center - lower_radius * yp,
                  lower_center + lower_radius * yp,
                  lower_center - lower_radius * zp,
                  lower_center + lower_radius * zp,
                  upper_center - upper_radius * xp,
                  upper_center + upper_radius * xp,
                  upper_center - upper_radius * yp,
                  upper_center + upper_radius * yp,
                  upper_center - upper_radius * zp,
                  upper_center + upper_radius * zp,
                  ]

        return volmdlr.core.BoundingBox.from_points(points)

    def triangulation_lines(self, angle_resolution=5):
        theta_min, theta_max, zmin, zmax = self.surface2d.bounding_rectangle().bounds()
        delta_theta = theta_max - theta_min
        nlines = int(delta_theta * angle_resolution)
        lines_x = []
        for i in range(nlines):
            theta = theta_min + (i + 1) / (nlines + 1) * delta_theta
            lines_x.append(vme.Line2D(volmdlr.Point2D(theta, zmin),
                                      volmdlr.Point2D(theta, zmax)))

        if zmin < 1e-9:
            delta_z = zmax - zmin
            lines_y = [vme.Line2D(volmdlr.Point2D(theta_min, zmin + 0.1 * delta_z),
                                  volmdlr.Point2D(theta_max, zmin + 0.1 * delta_z))]
        else:
            lines_y = []
        return lines_x, lines_y

    # def create_triangle(self, all_contours_points, part):
    #     Triangles, ts = [], []
    #     pts, h_list = [], []
    #     for listpt in all_contours_points:
    #         for pt in listpt:
    #             pts.append(pt)
    #             h_list.append(pt[1])
    #     if part == 'bot':
    #         h_concerned = min(h_list)
    #     else:
    #         h_concerned = max(h_list)
    #     peak_list, other = [], []
    #     for pt in pts:
    #         if pt[1] == h_concerned:
    #             peak_list.append(pt)
    #         else:
    #             other.append(pt)
    #     points = [peak_list[0]] + other
    #
    #     for i in range(1, len(points)):
    #         if i == len(points) - 1:
    #             vertices = [points[i].vector, points[0].vector,
    #                         points[1].vector]
    #             segments = [[0, 1], [1, 2], [2, 0]]
    #             listindice = [i, 0, 1]
    #         else:
    #             vertices = [points[i].vector, points[0].vector,
    #                         points[i + 1].vector]
    #             segments = [[0, 1], [1, 2], [2, 0]]
    #             listindice = [i, 0, i + 1]
    #         tri = {'vertices': vertices, 'segments': segments}
    #         t = triangle.triangulate(tri, 'p')
    #         if 'triangles' in t:
    #             triangles = t['triangles'].tolist()
    #             triangles[0] = listindice
    #             Triangles.append(triangles)
    #         else:
    #             Triangles.append(None)
    #         ts.append(t)
    #
    #     return points, Triangles


class SphericalFace3D(Face3D):
    """
    :param contours2d: The Sphere's contour2D
    :type contours2d: volmdlr.Contour2D
    :param sphericalsurface3d: Information about the Sphere
    :type sphericalsurface3d: SphericalSurface3D
    :param points: Angle's Sphere
    :type points: List of float

    """
    min_x_density = 5
    min_y_density = 5

    def __init__(self, surface3d: SphericalSurface3D,
                 surface2d: Surface2D,
                 name: str = ''):
        Face3D.__init__(self,
                        surface3d=surface3d,
                        surface2d=surface2d,
                        name=name)
        self._bbox = None

    @property
    def bounding_box(self):
        if not self._bbox:
            self._bbox = self.get_bounding_box()
        return self._bbox

    @bounding_box.setter
    def bounding_box(self, new_bouding_box):
        self._bbox = new_bouding_box

    def get_bounding_box(self):
        # To be enhanced
        return self.surface3d._bounding_box()

    def triangulation_lines(self, angle_resolution=7):
        theta_min, theta_max, phi_min, phi_max = self.surface2d.bounding_rectangle().bounds()

        delta_theta = theta_max - theta_min
        nlines_x = int(delta_theta * angle_resolution)
        lines_x = []
        for i in range(nlines_x):
            theta = theta_min + (i + 1) / (nlines_x + 1) * delta_theta
            lines_x.append(vme.Line2D(volmdlr.Point2D(theta, phi_min),
                                      volmdlr.Point2D(theta, phi_max)))
        delta_phi = phi_max - phi_min
        nlines_y = int(delta_phi * angle_resolution)
        lines_y = []
        for i in range(nlines_y):
            phi = phi_min + (i + 1) / (nlines_y + 1) * delta_phi
            lines_y.append(vme.Line2D(volmdlr.Point2D(theta_min, phi),
                                      volmdlr.Point2D(theta_max, phi)))
        return lines_x, lines_y


class RuledFace3D(Face3D):
    """

    """
    min_x_density = 50
    min_y_density = 1

    def __init__(self,
                 surface3d: RuledSurface3D,
                 surface2d: Surface2D,
                 name: str = '',
                 color=None):
        Face3D.__init__(self, surface3d=surface3d,
                        surface2d=surface2d,
                        name=name)
        self._bbox = None

    @property
    def bounding_box(self):
        if not self._bbox:
            self._bbox = self.get_bounding_box()
        return self._bbox

    @bounding_box.setter
    def bounding_box(self, new_bouding_box):
        self._bbox = new_bouding_box

    def get_bounding_box(self):
        # To be enhance by restricting wires to cut
        # xmin, xmax, ymin, ymax = self.surface2d.outer_contour.bounding_rectangle()
        points = [self.surface3d.point2d_to_3d(volmdlr.Point2D(i / 30, 0.)) for
                  i in range(31)]
        points.extend(
            [self.surface3d.point2d_to_3d(volmdlr.Point2D(i / 30, 1.)) for i
             in range(31)])

        return volmdlr.core.BoundingBox.from_points(points)

    def triangulation_lines(self, angle_resolution=10):
        xmin, xmax, ymin, ymax = self.surface2d.bounding_rectangle().bounds()
        delta_x = xmax - xmin
        nlines = int(delta_x * angle_resolution)
        lines = []
        for i in range(nlines):
            x = xmin + (i + 1) / (nlines + 1) * delta_x
            lines.append(vme.Line2D(volmdlr.Point2D(x, ymin),
                                    volmdlr.Point2D(x, ymax)))
        return lines, []


class BSplineFace3D(Face3D):
    def __init__(self, surface3d: BSplineSurface3D,
                 surface2d: Surface2D,
                 name: str = ''):
        Face3D.__init__(self,
                        surface3d=surface3d,
                        surface2d=surface2d,
                        name=name)
        self._bbox = None

    @property
    def bounding_box(self):
        if not self._bbox:
            self._bbox = self.get_bounding_box()
        return self._bbox

    @bounding_box.setter
    def bounding_box(self, new_bounding_box):
        self._bbox = new_bounding_box

    def get_bounding_box(self):
        return self.surface3d._bounding_box()

    def triangulation_lines(self, resolution=25):
        u_min, u_max, v_min, v_max = self.surface2d.bounding_rectangle().bounds()

        delta_u = u_max - u_min
        nlines_x = int(delta_u * resolution)
        lines_x = []
        for i in range(nlines_x):
            u = u_min + (i + 1) / (nlines_x + 1) * delta_u
            lines_x.append(vme.Line2D(volmdlr.Point2D(u, v_min),
                                      volmdlr.Point2D(u, v_max)))
        delta_v = v_max - v_min
        nlines_y = int(delta_v * resolution)
        lines_y = []
        for i in range(nlines_y):
            v = v_min + (i + 1) / (nlines_y + 1) * delta_v
            lines_y.append(vme.Line2D(volmdlr.Point2D(v_min, v),
                                      volmdlr.Point2D(v_max, v)))
        return lines_x, lines_y

    def pair_with(self, other_bspline_face3d):
        """
        Finds out how the uv parametric frames are located compared to
        eachother and also how grid3d can be defined respected to these
        directions.

        :param other_bspline_face3d: BSplineFace3D
        :type other_bspline_face3d: :class:`volmdlr.faces.BSplineFace3D`
        :return: corresponding_direction, grid2d_direction
        :rtype: Tuple[?, ?]
        """

        adjacent_direction1, diff1, adjacent_direction2, diff2 = self.adjacent_direction(other_bspline_face3d)
        corresponding_directions = []
        if (diff1 > 0 and diff2 > 0) or (diff1 < 0 and diff2 < 0):
            corresponding_directions.append(('+' + adjacent_direction1, '+' + adjacent_direction2))
        else:
            corresponding_directions.append(('+' + adjacent_direction1, '-' + adjacent_direction2))

        if adjacent_direction1 == 'u' and adjacent_direction2 == 'u':
            corresponding_directions, grid2d_direction = self.adjacent_direction_uu(
                other_bspline_face3d, corresponding_directions)
        elif adjacent_direction1 == 'v' and adjacent_direction2 == 'v':
            corresponding_directions, grid2d_direction = self.adjacent_direction_vv(
                other_bspline_face3d, corresponding_directions)
        elif adjacent_direction1 == 'u' and adjacent_direction2 == 'v':
            corresponding_directions, grid2d_direction = self.adjacent_direction_uv(
                other_bspline_face3d, corresponding_directions)
        elif adjacent_direction1 == 'v' and adjacent_direction2 == 'u':
            corresponding_directions, grid2d_direction = self.adjacent_direction_vu(
                other_bspline_face3d, corresponding_directions)

        return corresponding_directions, grid2d_direction

    def adjacent_direction_uu(self, other_bspline_face3d, corresponding_directions):

        extremities = self.extremities(other_bspline_face3d)
        start1, start2 = extremities[0], extremities[2]
        borders_points = [volmdlr.Point2D(0, 0), volmdlr.Point2D(1, 0),
                          volmdlr.Point2D(1, 1), volmdlr.Point2D(0, 1)]

        # TODO: compute nearest_point in 'bounding_box points' instead of borders_points
        nearest_start1 = start1.nearest_point(borders_points)
        # nearest_end1 = end1.nearest_point(borders_points)
        nearest_start2 = start2.nearest_point(borders_points)
        # nearest_end2 = end2.nearest_point(borders_points)

        v1 = nearest_start1[1]
        v2 = nearest_start2[1]

        if (v1 == 0 and v2 == 0):
            corresponding_directions.append(('+v', '-v'))
            grid2d_direction = [['+x', '-y'], ['+x', '+y']]

        elif (v1 == 1 and v2 == 1):
            if corresponding_directions == [('+u', '-u')]:
                grid2d_direction = [['+x', '+y'], ['-x', '-y']]
            else:
                grid2d_direction = [['+x', '+y'], ['+x', '-y']]
            corresponding_directions.append(('+v', '-v'))

        elif (v1 == 1 and v2 == 0):
            corresponding_directions.append(('+v', '+v'))
            grid2d_direction = [['+x', '+y'], ['+x', '+y']]

        elif (v1 == 0 and v2 == 1):
            corresponding_directions.append(('+v', '+v'))
            grid2d_direction = [['+x', '-y'], ['+x', '-y']]

        return corresponding_directions, grid2d_direction

    def adjacent_direction_vv(self, other_bspline_face3d, corresponding_directions):

        extremities = self.extremities(other_bspline_face3d)
        start1, start2 = extremities[0], extremities[2]
        borders_points = [volmdlr.Point2D(0, 0), volmdlr.Point2D(1, 0),
                          volmdlr.Point2D(1, 1), volmdlr.Point2D(0, 1)]

        # TODO: compute nearest_point in 'bounding_box points' instead of borders_points
        nearest_start1 = start1.nearest_point(borders_points)
        # nearest_end1 = end1.nearest_point(borders_points)
        nearest_start2 = start2.nearest_point(borders_points)
        # nearest_end2 = end2.nearest_point(borders_points)

        u1 = nearest_start1[0]
        u2 = nearest_start2[0]

        if (u1 == 0 and u2 == 0):
            corresponding_directions.append(('+u', '-v'))
            grid2d_direction = [['-y', '-x'], ['-y', '+x']]

        elif (u1 == 1 and u2 == 1):
            corresponding_directions.append(('+u', '-v'))
            grid2d_direction = [['+y', '+x'], ['+y', '-x']]

        elif (u1 == 0 and u2 == 1):
            corresponding_directions.append(('+u', '+u'))
            grid2d_direction = [['+y', '-x'], ['+y', '-x']]

        elif (u1 == 1 and u2 == 0):
            corresponding_directions.append(('+u', '+u'))
            grid2d_direction = [['+y', '+x'], ['+y', '+x']]

        return corresponding_directions, grid2d_direction

    def adjacent_direction_uv(self, other_bspline_face3d, corresponding_directions):

        extremities = self.extremities(other_bspline_face3d)
        start1, start2 = extremities[0], extremities[2]
        borders_points = [volmdlr.Point2D(0, 0), volmdlr.Point2D(1, 0),
                          volmdlr.Point2D(1, 1), volmdlr.Point2D(0, 1)]

        # TODO: compute nearest_point in 'bounding_box points' instead of borders_points
        nearest_start1 = start1.nearest_point(borders_points)
        # nearest_end1 = end1.nearest_point(borders_points)
        nearest_start2 = start2.nearest_point(borders_points)
        # nearest_end2 = end2.nearest_point(borders_points)

        v1 = nearest_start1[1]
        u2 = nearest_start2[0]

        if (v1 == 1 and u2 == 0):
            corresponding_directions.append(('+v', '+u'))
            grid2d_direction = [['+x', '+y'], ['+y', '+x']]

        elif (v1 == 0 and u2 == 1):
            corresponding_directions.append(('+v', '+u'))
            grid2d_direction = [['-x', '-y'], ['-y', '-x']]

        elif (v1 == 1 and u2 == 1):
            corresponding_directions.append(('+v', '-u'))
            grid2d_direction = [['+x', '+y'], ['-y', '-x']]

        elif (v1 == 0 and u2 == 0):
            corresponding_directions.append(('+v', '-u'))
            grid2d_direction = [['-x', '-y'], ['-y', '+x']]

        return corresponding_directions, grid2d_direction

    def adjacent_direction_vu(self, other_bspline_face3d, corresponding_directions):

        extremities = self.extremities(other_bspline_face3d)
        start1, start2 = extremities[0], extremities[2]
        borders_points = [volmdlr.Point2D(0, 0), volmdlr.Point2D(1, 0),
                          volmdlr.Point2D(1, 1), volmdlr.Point2D(0, 1)]

        # TODO: compute nearest_point in 'bounding_box points' instead of borders_points
        nearest_start1 = start1.nearest_point(borders_points)
        # nearest_end1 = end1.nearest_point(borders_points)
        nearest_start2 = start2.nearest_point(borders_points)
        # nearest_end2 = end2.nearest_point(borders_points)

        u1 = nearest_start1[0]
        v2 = nearest_start2[1]

        if (u1 == 1 and v2 == 0):
            corresponding_directions.append(('+u', '+v'))
            grid2d_direction = [['+y', '+x'], ['+x', '+y']]

        elif (u1 == 0 and v2 == 1):
            corresponding_directions.append(('+u', '+v'))
            grid2d_direction = [['-y', '-x'], ['+x', '-y']]

        elif (u1 == 0 and v2 == 0):
            corresponding_directions.append(('+u', '-v'))
            grid2d_direction = [['+y', '-x'], ['+x', '+y']]

        elif (u1 == 1 and v2 == 1):
            if corresponding_directions == [('+v', '-u')]:
                grid2d_direction = [['+y', '+x'], ['-x', '-y']]
            else:
                grid2d_direction = [['+y', '+x'], ['+x', '-y']]
            corresponding_directions.append(('+u', '-v'))

        return corresponding_directions, grid2d_direction

    def extremities(self, other_bspline_face3d):
        """
        find points extremities for nearest edges of two faces
        """
        contour1 = self.outer_contour3d
        contour2 = other_bspline_face3d.outer_contour3d

        contour1_2d = self.surface2d.outer_contour
        contour2_2d = other_bspline_face3d.surface2d.outer_contour

        points1 = [p.start for p in contour1.primitives]
        points2 = [p.start for p in contour2.primitives]

        dis, ind = [], []
        for p in points1:
            pt = p.nearest_point(points2)
            ind.append(points2.index(pt))
            dis.append(p.point_distance(pt))

        dis_sorted = sorted(dis)

        shared = []
        for k, p1 in enumerate(contour1.primitives):
            if dis_sorted[0] == dis_sorted[1]:
                indices = npy.where(npy.array(dis) == dis_sorted[0])[0]
                index1 = indices[0]
                index2 = indices[1]
            else:
                index1 = dis.index(dis_sorted[0])
                index2 = dis.index(dis_sorted[1])
            if ((p1.start == points1[index1] and p1.end == points1[index2])
                    or
                    (p1.end == points1[index1] and p1.start == points1[index2])):
                shared.append(p1)
                i = k

        for k, p2 in enumerate(contour2.primitives):
            if ((p2.start == points2[ind[index1]] and p2.end == points2[ind[index2]])
                    or
                    (p2.end == points2[ind[index1]] and p2.start == points2[ind[index2]])):
                shared.append(p2)
                j = k

        points = [contour2.primitives[j].start, contour2.primitives[j].end]

        if points.index(contour1.primitives[i].start.nearest_point(points)) == 1:
            start1 = contour1_2d.primitives[i].start
            end1 = contour1_2d.primitives[i].end

            start2 = contour2_2d.primitives[j].end
            end2 = contour2_2d.primitives[j].start

        else:
            start1 = contour1_2d.primitives[i].start
            end1 = contour1_2d.primitives[i].end

            start2 = contour2_2d.primitives[j].start
            end2 = contour2_2d.primitives[j].end

        return start1, end1, start2, end2

    def adjacent_direction(self, other_bspline_face3d):
        """
        find directions (u or v) between two faces, in the nearest edges between them
        """

        start1, end1, start2, end2 = self.extremities(other_bspline_face3d)

        du1 = abs((end1 - start1)[0])
        dv1 = abs((end1 - start1)[1])

        if du1 < dv1:
            adjacent_direction1 = 'v'
            diff1 = (end1 - start1)[1]
        else:
            adjacent_direction1 = 'u'
            diff1 = (end1 - start1)[0]

        du2 = abs((end2 - start2)[0])
        dv2 = abs((end2 - start2)[1])

        if du2 < dv2:
            adjacent_direction2 = 'v'
            diff2 = (end2 - start2)[1]
        else:
            adjacent_direction2 = 'u'
            diff2 = (end2 - start2)[0]

        return adjacent_direction1, diff1, adjacent_direction2, diff2

    def adjacent_direction_xy(self, other_face3d):
        """
        find out in which direction the faces are adjacent
        Parameters
        ----------
        other_face3d : volmdlr.faces.BSplineFace3D
        Returns
        -------
        adjacent_direction
        """

        contour1 = self.outer_contour3d
        contour2 = other_face3d.outer_contour3d
        point1, point2 = contour1.shared_primitives_extremities(contour2)

        coord = point1 - point2
        coord = [abs(coord.x), abs(coord.y)]

        if coord.index(max(coord)) == 0:
            return 'x'
        else:
            return 'y'

    def merge_with(self, other_bspline_face3d):
        """
        merge two adjacent faces
        Parameters
        ----------
        other_bspline_face3d : volmdlr.faces.BSplineFace3D
        Returns
        -------
        merged_face : volmdlr.faces.BSplineFace3D
        """

        merged_surface = self.surface3d.merge_with(other_bspline_face3d.surface3d)
        contours = self.outer_contour3d.merge_with(other_bspline_face3d.outer_contour3d)
        contours.extend(self.inner_contours3d)
        contours.extend(other_bspline_face3d.inner_contours3d)
        merged_face = merged_surface.face_from_contours3d(contours)

        return merged_face


class OpenShell3D(volmdlr.core.CompositePrimitive3D):
    _standalone_in_db = True
    _non_serializable_attributes = ['primitives']
    _non_data_eq_attributes = ['name', 'color', 'alpha', 'bounding_box', 'primitives']
    _non_data_hash_attributes = []
    STEP_FUNCTION = 'OPEN_SHELL'

    def __init__(self, faces: List[Face3D],
                 color: Tuple[float, float, float] = None,
                 alpha: float = 1.,
                 name: str = '',
                 bounding_box: volmdlr.core.BoundingBox = None):

        self.faces = faces
        if not color:
            self.color = (0.8, 0.8, 0.8)
        else:
            self.color = color
        self.alpha = alpha

        if bounding_box:
            self._bbox = bounding_box
        else:
            self._bbox = None

        self._faces_graph = None

        volmdlr.core.CompositePrimitive3D.__init__(self,
                                                   primitives=faces, color=color, alpha=alpha,
                                                   name=name)

    def _data_hash(self):
        return sum(face._data_hash() for face in self.faces)

    def _data_eq(self, other_object):
        if other_object.__class__.__name__ != self.__class__.__name__:
            return False
        for face1, face2 in zip(self.faces, other_object.faces):
            if not face1._data_eq(face2):
                return False

        return True

    @property
    def faces_graph(self):
        if not self._faces_graph:
            faces_graph = nx.Graph()
            for face in self.faces:
                for edge in face.outer_contour3d.primitives:
                    faces_graph.add_edge(edge.start, edge.end, edge=edge)
            self._faces_graph = faces_graph
        return self._faces_graph

    def to_dict(self, use_pointers: bool = False, memo=None, path: str = '#'):
        """
        Seralizes a 3 dimensional open shell into a dictionary.
        This method does not use pointers for faces as it has no sense
        to have duplicate faces.

        :return: A serialized version of the OpenShell3D
        :rtype: dict

        .. seealso::
            How `serialization and deserialization`_ works in dessia_common

        .. _serialization and deserialization: https://documentation.dessia.tech/dessia_common/customizing.html#overloading-the-dict-to-object-method

        """
        dict_ = DessiaObject.base_dict(self)
        dict_.update({'color': self.color,
                      'alpha': self.alpha,
                      'faces': [f.to_dict(use_pointers=False) for f in self.faces]})
        if self._bbox:
            dict_['bounding_box'] = self._bbox.to_dict()

        return dict_

    @classmethod
    def from_step(cls, arguments, object_dict):
        faces = []
        for face in arguments[1]:
            faces.append(object_dict[int(face[1:])])
        return cls(faces, name=arguments[0][1:-1])

    def to_step(self, current_id):
        step_content = ''
        face_ids = []
        for face in self.faces:
            if isinstance(face, Face3D) or isinstance(face, Surface3D):
                face_content, face_sub_ids = face.to_step(current_id)
            else:
                face_content, face_sub_ids = face.to_step(current_id)
                face_sub_ids = [face_sub_ids]
            step_content += face_content
            face_ids.extend(face_sub_ids)
            current_id = max(face_sub_ids) + 1

        shell_id = current_id
        step_content += "#{} = {}('{}',({}));\n".format(current_id,
                                                        self.STEP_FUNCTION,
                                                        self.name,
                                                        volmdlr.core.step_ids_to_str(
                                                            face_ids))
        manifold_id = shell_id + 1
        # step_content += "#{} = MANIFOLD_SOLID_BREP('{}',#{});\n".format(
        #     manifold_id, self.name, shell_id)
        step_content += "#{} = SHELL_BASED_SURFACE_MODEL('{}',(#{}));\n".format(
            manifold_id, self.name, shell_id)

        frame_content, frame_id = volmdlr.OXYZ.to_step(manifold_id + 1)
        step_content += frame_content
        brep_id = frame_id + 1
        # step_content += "#{} = ADVANCED_BREP_SHAPE_REPRESENTATION('',(#{},#{}),#7);\n".format(
        #     brep_id, frame_id, manifold_id)
        step_content += "#{} = MANIFOLD_SURFACE_SHAPE_REPRESENTATION('',(#{},#{}),#7);\n".format(
            brep_id, frame_id, manifold_id)

        return step_content, brep_id

    def to_step_face_ids(self, current_id):
        step_content = ''
        face_ids = []
        for face in self.faces:
            if isinstance(face, Face3D):
                face_content, face_sub_ids = face.to_step(current_id)
            else:
                face_content, face_sub_ids = face.to_step(current_id)
                face_sub_ids = [face_sub_ids]
            step_content += face_content
            face_ids.extend(face_sub_ids)
            current_id = max(face_sub_ids) + 1

        shell_id = current_id
        step_content += "#{} = {}('{}',({}));\n".format(current_id,
                                                        self.STEP_FUNCTION,
                                                        self.name,
                                                        volmdlr.core.step_ids_to_str(
                                                            face_ids))
        manifold_id = shell_id + 1
        # step_content += "#{} = MANIFOLD_SOLID_BREP('{}',#{});\n".format(
        #     manifold_id, self.name, shell_id)
        step_content += "#{} = SHELL_BASED_SURFACE_MODEL('{}',(#{}));\n".format(
            manifold_id, self.name, shell_id)

        frame_content, frame_id = volmdlr.OXYZ.to_step(manifold_id + 1)
        step_content += frame_content
        brep_id = frame_id + 1
        # step_content += "#{} = ADVANCED_BREP_SHAPE_REPRESENTATION('',(#{},#{}),#7);\n".format(
        #     brep_id, frame_id, manifold_id)
        step_content += "#{} = MANIFOLD_SURFACE_SHAPE_REPRESENTATION('',(#{},#{}),#7);\n".format(
            brep_id, frame_id, manifold_id)

        return step_content, brep_id, face_ids

    def rotation(self, center: volmdlr.Point3D, axis: volmdlr.Vector3D,
                 angle: float):
        """
        OpenShell3D rotation
        :param center: rotation center
        :param axis: rotation axis
        :param angle: angle rotation
        :return: a new rotated OpenShell3D
        """
        new_faces = [face.rotation(center, axis, angle) for face
                     in self.faces]
        return OpenShell3D(new_faces, color=self.color, alpha=self.alpha,
                           name=self.name)

    def rotation_inplace(self, center: volmdlr.Point3D, axis: volmdlr.Vector3D,
                         angle: float):
        """
        OpenShell3D rotation. Object is updated inplace
        :param center: rotation center
        :param axis: rotation axis
        :param angle: rotation angle
        """
        for face in self.faces:
            face.rotation_inplace(center, axis, angle)
        new_bounding_box = self.get_bounding_box()
        self.bounding_box = new_bounding_box

    def translation(self, offset: volmdlr.Vector3D):
        """
        OpenShell3D translation
        :param offset: translation vector
        :return: A new translated OpenShell3D
        """
        new_faces = [face.translation(offset) for face in
                     self.faces]
        return OpenShell3D(new_faces, color=self.color, alpha=self.alpha,
                           name=self.name)

    def translation_inplace(self, offset: volmdlr.Vector3D):
        """
        OpenShell3D translation. Object is updated inplace
        :param offset: translation vector
        """
        for face in self.faces:
            face.translation_inplace(offset)
        new_bounding_box = self.get_bounding_box()
        self.bounding_box = new_bounding_box

    def frame_mapping(self, frame: volmdlr.Frame3D, side: str):
        """
        Changes frame_mapping and return a new OpenShell3D
        side = 'old' or 'new'
        """
        new_faces = [face.frame_mapping(frame, side) for face in
                     self.faces]
        return self.__class__(new_faces, name=self.name)

    def frame_mapping_inplace(self, frame: volmdlr.Frame3D, side: str):
        """
        Changes frame_mapping and the object is updated inplace
        side = 'old' or 'new'
        """
        for face in self.faces:
            face.frame_mapping_inplace(frame, side)
        new_bounding_box = self.get_bounding_box()
        self.bounding_box = new_bounding_box

    def copy(self, deep=True, memo=None):
        new_faces = [face.copy(deep=deep, memo=memo) for face in self.faces]
        return self.__class__(new_faces, color=self.color, alpha=self.alpha,
                              name=self.name)

    def union(self, shell2):
        new_faces = self.faces + shell2.faces
        new_name = self.name + ' union ' + shell2.name
        new_color = self.color
        return self.__class__(new_faces, name=new_name, color=new_color)

    def volume(self):
        """
        Does not consider holes
        """
        volume = 0
        for face in self.faces:
            display3d = face.triangulation()
            for triangle_index in display3d.triangles:
                point1 = display3d.points[triangle_index[0]]
                point2 = display3d.points[triangle_index[1]]
                point3 = display3d.points[triangle_index[2]]

                v321 = point3[0] * point2[1] * point1[2]
                v231 = point2[0] * point3[1] * point1[2]
                v312 = point3[0] * point1[1] * point2[2]
                v132 = point1[0] * point3[1] * point2[2]
                v213 = point2[0] * point1[1] * point3[2]
                v123 = point1[0] * point2[1] * point3[2]
                volume_tetraedre = 1 / 6 * (-v321 + v231 + v312 - v132 - v213 + v123)

                volume += volume_tetraedre

        return abs(volume)

    @property
    def bounding_box(self):
        """
        Returns the boundary box
        """
        if not self._bbox:
            self._bbox = self.get_bounding_box()
        return self._bbox

    @bounding_box.setter
    def bounding_box(self, new_bounding_box):
        self._bbox = new_bounding_box

    def get_bounding_box(self):
        bbox = self.faces[0].bounding_box
        for face in self.faces[1:]:
            bbox += face.bounding_box
        return bbox

    def cut_by_plane(self, plane_3d: Plane3D):
        frame_block = self.bounding_box.to_frame()
        frame_block.u = 1.1 * frame_block.u
        frame_block.v = 1.1 * frame_block.v
        frame_block.w = 1.1 * frame_block.w
        block = volmdlr.primitives3d.Block(frame_block,
                                           color=(0.1, 0.2, 0.2),
                                           alpha=0.6)
        face_3d = block.cut_by_orthogonal_plane(plane_3d)
        intersection_primitives = []
        for face in self.faces:
            intersection_wires = face.face_intersections(face_3d)
            if intersection_wires:
                for intersection_wire in intersection_wires:
                    intersection_primitives.extend(intersection_wire.primitives)
        contours3d = volmdlr.wires.Contour3D.contours_from_edges(
            intersection_primitives[:])
        if not contours3d:
            return []
        contours2d = [contour.to_2d(plane_3d.frame.origin,
                                    plane_3d.frame.u,
                                    plane_3d.frame.v) for contour in contours3d]
        resulting_faces = []
        for contour2d in contours2d:
            if contour2d.area() > 1e-7:
                surface2d = Surface2D(contour2d, [])
                resulting_faces.append(PlaneFace3D(plane_3d, surface2d))
        return resulting_faces

    def linesegment_intersections(self,
                                  linesegment3d: vme.LineSegment3D) \
            -> List[Tuple[Face3D, List[volmdlr.Point3D]]]:
        intersections = []
        for face in self.faces:
            face_intersections = face.linesegment_intersections(linesegment3d)
            if face_intersections:
                intersections.append((face, face_intersections))
        return intersections

    def line_intersections(self,
                           line3d: vme.Line3D) \
            -> List[Tuple[Face3D, List[volmdlr.Point3D]]]:
        intersections = []
        for face in self.faces:
            face_intersections = face.line_intersections(line3d)
            if face_intersections:
                intersections.append((face, face_intersections))
        return intersections

    def minimum_distance_points(self, shell2, resolution):
        """
        Returns a Mesure object if the distance is not zero, otherwise returns None
        """
        shell2_inter = self.shell_intersection(shell2, resolution)
        if shell2_inter is not None and shell2_inter != 1:
            return None

        # distance_min, point1_min, point2_min = self.faces[0].distance_to_face(shell2.faces[0], return_points=True)
        distance_min, point1_min, point2_min = self.faces[0].minimum_distance(
            shell2.faces[0], return_points=True)
        for face1 in self.faces:
            bbox1 = face1.bounding_box
            for face2 in shell2.faces:
                bbox2 = face2.bounding_box
                bbox_distance = bbox1.distance_to_bbox(bbox2)

                if bbox_distance < distance_min:
                    # distance, point1, point2 = face1.distance_to_face(face2, return_points=True)
                    distance, point1, point2 = face1.minimum_distance(face2,
                                                                      return_points=True)
                    if distance == 0:
                        return None
                    elif distance < distance_min:
                        distance_min, point1_min, point2_min = distance, point1, point2

        return point1_min, point2_min

    def distance_to_shell(self, other_shell: 'OpenShell3D', resolution: float):
        min_dist = self.minimum_distance_points(other_shell, resolution)
        if min_dist is not None:
            p1, p2 = min_dist
            return p1.point_distance(p2)
        return 0

    def minimum_distance_point(self,
                               point: volmdlr.Point3D) -> volmdlr.Point3D:
        """
        Computes the distance of a point to a Shell3D, whether it is inside or outside the Shell3D.

        """
        distance_min, point1_min = self.faces[0].distance_to_point(point,
                                                                   return_other_point=True)
        for face in self.faces[1:]:
            bbox_distance = self.bounding_box.distance_to_point(point)
            if bbox_distance < distance_min:
                distance, point1 = face.distance_to_point(point,
                                                          return_other_point=True)
                if distance < distance_min:
                    distance_min, point1_min = distance, point1

        return point1_min

    def intersection_internal_aabb_volume(self, shell2: 'OpenShell3D',
                                          resolution: float):
        """
        aabb made of the intersection points and the points of self internal to shell2
        """
        intersections_points = []
        for face1 in self.faces:
            for face2 in shell2.faces:
                intersection_points = face1.face_intersections(face2)
                if intersection_points:
                    intersection_points = [
                        intersection_points[0].primitives[0].start,
                        intersection_points[0].primitives[0].end]
                    intersections_points.extend(intersection_points)

        shell1_points_inside_shell2 = []
        for face in self.faces:
            for point in face.outer_contour3d.discretization_points(angle_resolution=resolution):
                if shell2.point_belongs(point):
                    shell1_points_inside_shell2.append(point)

        if len(intersections_points + shell1_points_inside_shell2) == 0:
            return 0
        bbox = volmdlr.core.BoundingBox.from_points(
            intersections_points + shell1_points_inside_shell2)
        return bbox.volume()

    def intersection_external_aabb_volume(self, shell2: 'OpenShell3D',
                                          resolution: float):
        """
        aabb made of the intersection points and the points of self external to shell2
        """
        intersections_points = []
        for face1 in self.faces:
            for face2 in shell2.faces:
                intersection_points = face1.face_intersections(face2)
                if intersection_points:
                    intersection_points = [
                        intersection_points[0].primitives[0].start,
                        intersection_points[0].primitives[0].end]
                    intersections_points.extend(intersection_points)

        shell1_points_outside_shell2 = []
        for face in self.faces:
            for point in face.outer_contour3d.discretization_points(
                    angle_resolution=resolution):
                if not shell2.point_belongs(point):
                    shell1_points_outside_shell2.append(point)

        if len(intersections_points + shell1_points_outside_shell2) == 0:
            return 0
        bbox = volmdlr.core.BoundingBox.from_points(
            intersections_points + shell1_points_outside_shell2)
        return bbox.volume()

    def primitive_inside_bbox(self, bounding_box: volmdlr.core.BoundingBox):
        for primitive in self.primitives:
            bbox = primitive.bounding_box

    def triangulation(self):
        # mesh = vmd.DisplayMesh3D([], [])
        meshes = []
        for i, face in enumerate(self.faces):
            # try:
            face_mesh = face.triangulation()
            meshes.append(face_mesh)
            # mesh.merge_mesh(face_mesh)
            # except NotImplementedError:
            #     print('Warning: a face has been skipped in rendering')
        return vmd.DisplayMesh3D.merge_meshes(meshes)

    def babylon_script(self, name='primitive_mesh'):
        s = f'var {name} = new BABYLON.Mesh("{name}", scene);\n'

        mesh = self.babylon_meshes()[0]

        s += 'var positions = {};\n'.format(mesh['positions'])
        s += 'var indices = {};\n'.format(mesh['indices'])
        s += 'var normals = [];\n'
        s += 'var vertexData = new BABYLON.VertexData();\n'
        s += 'BABYLON.VertexData.ComputeNormals(positions, indices, normals);\n'
        s += 'vertexData.positions = positions;\n'
        s += 'vertexData.indices = indices;\n'
        s += 'vertexData.normals = normals;\n'
        s += 'vertexData.applyToMesh({});\n'.format(name)
        s += '{}.enableEdgesRendering(0.9);\n'.format(name)
        s += '{}.edgesWidth = 0.1;\n'.format(name)
        s += '{}.edgesColor = new BABYLON.Color4(0, 0, 0, 0.6);\n'.format(name)
        s += 'var mat = new BABYLON.StandardMaterial("mat", scene);\n'
        #        s += 'mat.diffuseColor = BABYLON.Color3.Green();\n'
        #        s += 'mat.specularColor = new BABYLON.Color3(0.5, 0.6, 0.87);\n'
        #        s += 'mat.emissiveColor = new BABYLON.Color3(1, 1, 1);\n'
        #        s += 'mat.ambientColor = new BABYLON.Color3(0.23, 0.98, 0.53);\n'
        s += 'mat.backFaceCulling = false;\n'
        s += 'mat.alpha = {};\n'.format(self.alpha)
        s += '{}.material = mat;\n'.format(name)
        if self.color is not None:
            s += 'mat.diffuseColor = new BABYLON.Color3({}, {}, {});\n'.format(
                *self.color)
        return s

    def plot(self, ax=None, color: str = 'k', alpha: float = 1):
        if ax is None:
            ax = plt.figure().add_subplot(111, projection='3d')

        for face in self.faces:
            face.plot(ax=ax, color=color, alpha=alpha)

        return ax

    def project_coincident_faces_of(self, shell):
        """
        Divides self's faces based on coincident shell's faces
        """

        list_faces = []
        initial_faces = self.faces[:]

        for i, face1 in enumerate(initial_faces):
            list_faces.extend(face1.project_faces(shell.faces))

        return self.__class__(list_faces)


class ClosedShell3D(OpenShell3D):
    STEP_FUNCTION = 'CLOSED_SHELL'

    def rotation(self, center: volmdlr.Point3D, axis: volmdlr.Vector3D,
                 angle: float):
        """
        ClosedShell3D rotation
        :param center: rotation center
        :param axis: rotation axis
        :param angle: angle rotation
        :return: a new rotated ClosedShell3D
        """
        new_faces = [face.rotation(center, axis, angle) for face
                     in self.faces]
        return ClosedShell3D(new_faces, color=self.color,
                             alpha=self.alpha, name=self.name)

    def rotation_inplace(self, center: volmdlr.Point3D, axis: volmdlr.Vector3D,
                         angle: float):
        """
        ClosedShell3D rotation. Object is updated inplace
        :param center: rotation center
        :param axis: rotation axis
        :param angle: rotation angle
        """
        for face in self.faces:
            face.rotation_inplace(center, axis, angle)
        new_bounding_box = self.get_bounding_box()
        self.bounding_box = new_bounding_box

    def translation(self, offset: volmdlr.Vector3D):
        """
        ClosedShell3D translation
        :param offset: translation vector
        :return: A new translated ClosedShell3D
        """
        new_faces = [face.translation(offset) for face in
                     self.faces]
        return ClosedShell3D(new_faces, color=self.color, alpha=self.alpha,
                             name=self.name)

    def translation_inplace(self, offset: volmdlr.Vector3D):
        """
        ClosedShell3D translation. Object is updated inplace
        :param offset: translation vector
        """
        for face in self.faces:
            face.translation_inplace(offset)
        new_bounding_box = self.get_bounding_box()
        self.bounding_box = new_bounding_box

    def frame_mapping(self, frame: volmdlr.Frame3D, side: str):
        """
        Changes frame_mapping and return a new ClosedShell3D
        side = 'old' or 'new'
        """
        new_faces = [face.frame_mapping(frame, side) for face in
                     self.faces]
        return ClosedShell3D(new_faces, name=self.name)

    def frame_mapping_inplace(self, frame: volmdlr.Frame3D, side: str):
        """
        Changes frame_mapping and the object is updated inplace
        side = 'old' or 'new'
        """
        for face in self.faces:
            face.frame_mapping_inplace(frame, side)
        new_bounding_box = self.get_bounding_box()
        self.bounding_box = new_bounding_box

    def copy(self, deep=True, memo=None):
        new_faces = [face.copy() for face in self.faces]
        return self.__class__(new_faces, color=self.color, alpha=self.alpha,
                              name=self.name)

    def face_on_shell(self, face):
        """
        Verifies if a face lies on the shell's surface
        """
        for fc in self.faces:
            if fc.face_inside(face):
                return True
        return False

    def is_face_inside(self, face: Face3D):
        for point in face.outer_contour3d.discretization_points(angle_resolution=0.1):
            point_inside_shell = self.point_belongs(point)
            point_in_shells_faces = self.point_in_shell_face(point)
            if (not point_inside_shell) and (not point_in_shells_faces):
                return False
        return True

    def shell_intersection(self, shell2: 'OpenShell3D', resolution: float):
        """
        Return None if disjointed
        Return (1, 0) or (0, 1) if one is inside the other
        Return (n1, n2) if intersection

        4 cases :
            (n1, n2) with face intersection             => (n1, n2)
            (0, 0) with face intersection               => (0, 0)
            (0, 0) with no face intersection            => None
            (1, 0) or (0, 1) with no face intersection  => 1
        """
        # Check if boundary boxes don't intersect
        bbox1 = self.bounding_box
        bbox2 = shell2.bounding_box
        if not bbox1.bbox_intersection(bbox2):
            # print("No intersection of shells' BBox")
            return None

        # Check if any point of the first shell is in the second shell
        points1 = []
        for face in self.faces:
            points1.extend(
                face.outer_contour3d.discretization_points(angle_resolution=resolution))
        points2 = []
        for face in shell2.faces:
            points2.extend(
                face.outer_contour3d.discretization_points(angle_resolution=resolution))

        nb_pts1 = len(points1)
        nb_pts2 = len(points2)
        compteur1 = 0
        compteur2 = 0
        for point1 in points1:
            if shell2.point_belongs(point1):
                compteur1 += 1
        for point2 in points2:
            if self.point_belongs(point2):
                compteur2 += 1

        inter1 = compteur1 / nb_pts1
        inter2 = compteur2 / nb_pts2

        for face1 in self.faces:
            for face2 in shell2.faces:
                intersection_points = face1.face_intersections(face2)
                if intersection_points:
                    return inter1, inter2

        if inter1 == 0. and inter2 == 0.:
            return None
        return 1

    def point_belongs(self, point3d: volmdlr.Point3D, **kwargs):
        """
        Ray Casting algorithm
        Returns True if the point is inside the Shell, False otherwise
        """
        nb_rays = kwargs.get("nb_rays", 1)  # TODO: remove nb_rays argument in the future as it shouldn't be necessary

        bbox = self.bounding_box
        if not bbox.point_belongs(point3d):
            return False

        min_ray_length = 2 * max((bbox.xmax - bbox.xmin,
                                  bbox.ymax - bbox.ymin,
                                  bbox.zmax - bbox.zmin))
        two_min_ray_length = 2 * min_ray_length

        rays = []
        for _ in range(0, nb_rays):
            rays.append(vme.LineSegment3D(
                point3d,
                point3d + volmdlr.Point3D.random(min_ray_length,
                                                 two_min_ray_length,
                                                 min_ray_length,
                                                 two_min_ray_length,
                                                 min_ray_length,
                                                 two_min_ray_length)))
        rays = sorted(rays, key=lambda ray: ray.length())
        rays_intersections = []
        tests = []

        # for ray in rays[:3]:
        for ray in rays[:nb_rays]:
            #
            count = 0
            ray_intersection = []
            is_inside = True
            for face, point_inters in self.linesegment_intersections(ray):
                count += len(point_inters)
            if count % 2 == 0:
                is_inside = False
            tests.append(is_inside)
            rays_intersections.append(ray_intersection)
        for test1, test2 in zip(tests[:-1], tests[1:]):
            if test1 != test2:
                raise ValueError
        return tests[0]

    def point_in_shell_face(self, point: volmdlr.Point3D):

        for face in self.faces:
            if (face.surface3d.point_on_surface(point) and face.point_belongs(point)) or \
                    face.outer_contour3d.point_over_contour(point, abs_tol=1e-7):
                return True
        return False

    def is_inside_shell(self, shell2, resolution: float):
        """
        Returns True if all the points of self are inside shell2 and no face \
        are intersecting
        This method is not exact
        """
        bbox1 = self.bounding_box
        bbox2 = shell2.bounding_box
        if not bbox1.is_inside_bbox(bbox2):
            return False
        for face in self.faces:
            if not shell2.is_face_inside(face):
                return False
        return True

    def is_disjoint_from(self, shell2, tol=1e-8):
        """
        Verifies and rerturns a bool if two shells are disjointed or not.
        """
        disjoint = True
        if self.bounding_box.bbox_intersection(shell2.bounding_box) or \
                self.bounding_box.distance_to_bbox(shell2.bounding_box) <= tol:
            return False
        return disjoint

    def intersecting_faces_combinations(self, shell2, list_coincident_faces, tol=1e-8):
        """
        :param shell2: ClosedShell3D
            for two closed shells, it calculates and return a list of face
            combinations (list = [(face_shell1, face_shell2),...])
            for intersecting faces. if two faces can not be intersected,
            there is no combination for those
        :param tol: Corresponde to the tolerance to consider two faces as intersecting faces
        :param shell2:
        :param list_coincident_faces:
        :param tol:
        :return:
        """
        face_combinations = []
        for face1 in self.faces:
            for face2 in shell2.faces:
                if face1.is_intersecting(face2, list_coincident_faces, tol):
                    face_combinations.append((face1, face2))
        return face_combinations

    @staticmethod
    def dict_intersecting_combinations(intersecting_faces_combinations, tol=1e-8):
        """
        :param intersecting_faces_combinations: list of face combinations (list = [(face_shell1, face_shell2),...]) for intersecting faces.
        :type intersecting_faces_combinations: list of face objects combinaitons
        returns a dictionary containing as keys the combination of intersecting faces
        and as the values the resulting primitive from the two intersecting faces.
        It is done so it is not needed to calculate the same intersecting primitive twice.
        """
        intersecting_combinations = {}
        for combination in intersecting_faces_combinations:
            face_intersections = combination[0].face_intersections(combination[1], tol)
            combination_face_intersections = []
            for face_intersection in face_intersections:
                for contour1 in [combination[0].outer_contour3d] + combination[0].inner_contours3d:
                    if contour1.is_superposing(face_intersection):
                        for contour2 in [combination[1].outer_contour3d] + combination[1].inner_contours3d:
                            if contour2.is_superposing(face_intersection):
                                break
                        else:
                            continue
                        break
                else:
                    combination_face_intersections.append(face_intersection)
            if combination_face_intersections:
                intersecting_combinations[combination] = combination_face_intersections
        return intersecting_combinations

    @staticmethod
    def get_intersecting_faces(dict_intersecting_combinations):
        """
        :param dict_intersecting_combinations: dictionary containing as keys the combination of intersecting faces
        and as the values the resulting primitive from the two intersecting faces

        returns two lists. One for the intersecting faces in shell1 and the other for the shell2
        """
        intersecting_faces_shell1 = []
        intersecting_faces_shell2 = []
        for face in list(dict_intersecting_combinations.keys()):
            if face[0] not in intersecting_faces_shell1:
                intersecting_faces_shell1.append(face[0])
            if face[1] not in intersecting_faces_shell2:
                intersecting_faces_shell2.append(face[1])
        return intersecting_faces_shell1, intersecting_faces_shell2

    def get_non_intersecting_faces(self, shell2, intersecting_faces, intersection_method=False):
        """
        :param shell2: ClosedShell3D
        :param intersecting_faces:
        :param intersection_method: determines if running for intersection operation
        returns a list of all the faces that never intersect any
        face of the other shell
        """
        non_intersecting_faces = []

        for face in self.faces:
            if (face not in intersecting_faces) and (face not in non_intersecting_faces):
                if not intersection_method:
                    if not face.bounding_box.is_inside_bbox(shell2.bounding_box) or not shell2.is_face_inside(face):
                        for face2 in shell2.faces:
                            if face.surface3d.is_coincident(face2.surface3d) and \
                                    face.bounding_box.is_inside_bbox(face2.bounding_box):
                                break
                        else:
                            non_intersecting_faces.append(face)
                else:
                    if face.bounding_box.is_inside_bbox(shell2.bounding_box) and shell2.is_face_inside(face):
                        non_intersecting_faces.append(face)

        return non_intersecting_faces

    def get_coincident_and_adjacent_faces(self, shell2):
        coincident_and_adjacent_faces = []
        for face1 in self.faces:
            for face2 in shell2.faces:
                if face1.surface3d.is_coincident(face2.surface3d) and \
                        face1.is_adjacent(face2):
                    coincident_and_adjacent_faces.append((face1, face2))

        return coincident_and_adjacent_faces

    def get_coincident_faces(self, shell2):
        """
        Finds all pairs of faces that are coincidents faces, that is,
        faces lying on the same plane

        returns a List of tuples with the face pairs
        """
        list_coincident_faces = []
        for face1 in self.faces:
            for face2 in shell2.faces:
                if face1.surface3d.is_coincident(face2.surface3d):
                    contour1 = face1.outer_contour3d.to_2d(
                        face1.surface3d.frame.origin,
                        face1.surface3d.frame.u,
                        face1.surface3d.frame.v)
                    contour2 = face2.outer_contour3d.to_2d(
                        face1.surface3d.frame.origin,
                        face1.surface3d.frame.u,
                        face1.surface3d.frame.v)
                    inters = contour1.contour_intersections(contour2)
                    if len(inters) >= 2:
                        list_coincident_faces.append((face1, face2))

        return list_coincident_faces

    def two_shells_intersecting_contour(self, shell2,
                                        list_coincident_faces: List[Face3D],
                                        dict_intersecting_combinations=None):
        """
        :param shell2: ClosedShell3D
        :type shell2: :class:`volmdlr.faces.ClosedShell3D`
        :type list_coincident_faces: List[:class:`volmdlr.faces.Face3D`]
        :param dict_intersecting_combinations: dictionary containing as keys
            the combination of intersecting faces and as the values the
            resulting primitive from the two intersecting faces
        :returns: intersecting contour for two intersecting shells
        """
        if dict_intersecting_combinations is None:
            face_combinations = self.intersecting_faces_combinations(
                shell2, list_coincident_faces)
            dict_intersecting_combinations = \
                self.dict_intersecting_combinations(face_combinations)
        intersecting_lines = list(dict_intersecting_combinations.values())
        intersecting_contour = \
            volmdlr.wires.Contour3D([wire.primitives[0] for
                                     wire in intersecting_lines])
        return intersecting_contour

    def reference_shell(self, shell2, face):
        if face in shell2.faces:
            contour_extract_inside = True
            reference_shell = self
        else:
            contour_extract_inside = False
            reference_shell = shell2
        return contour_extract_inside, reference_shell

    def set_operations_valid_exterior_faces(self, new_faces: List[Face3D],
                                            valid_faces: List[Face3D],
                                            list_coincident_faces: List[Face3D],
                                            shell2, reference_shell):
        for new_face in new_faces:
            inside_reference_shell = reference_shell.point_belongs(
                new_face.random_point_inside())
            if self.set_operations_exterior_face(new_face, valid_faces,
                                                 inside_reference_shell,
                                                 list_coincident_faces,
                                                 shell2):
                valid_faces.append(new_face)
        return valid_faces

    def union_faces(self, shell2, intersecting_faces,
                    intersecting_combinations,
                    list_coincident_faces):
        faces = []
        for face in intersecting_faces:
            contour_extract_inside, reference_shell = \
                self.reference_shell(shell2, face)
            new_faces = face.set_operations_new_faces(
                intersecting_combinations, contour_extract_inside)
            faces = self.set_operations_valid_exterior_faces(
                new_faces, faces,
                list_coincident_faces,
                shell2, reference_shell)
        return faces

    def get_subtraction_valid_faces(self, new_faces, valid_faces, reference_shell, shell2, keep_interior_faces):
        faces = []
        for new_face in new_faces:
            inside_reference_shell = reference_shell.point_belongs(new_face.random_point_inside())
            if keep_interior_faces:
                if self.set_operations_interior_face(new_face, valid_faces, inside_reference_shell):
                    faces.append(new_face)
            elif self.set_operations_exterior_face(new_face, faces, inside_reference_shell, [], shell2):
                faces.append(new_face)
        return faces

    def subtraction_faces(self, shell2, intersecting_faces, intersecting_combinations):
        faces = []
        for face in intersecting_faces:
            keep_interior_faces = False
            if face in shell2.faces:
                keep_interior_faces = True
            contour_extract_inside, reference_shell = self.reference_shell(shell2, face)
            new_faces = face.set_operations_new_faces(intersecting_combinations, contour_extract_inside)
            valid_faces = self.get_subtraction_valid_faces(new_faces, faces, reference_shell,
                                                           shell2, keep_interior_faces)
            faces.extend(valid_faces)

        return faces

    def valid_intersection_faces(self, new_faces, valid_faces,
                                 reference_shell, shell2):
        faces = []
        for new_face in new_faces:
            inside_reference_shell = reference_shell.point_belongs(
                new_face.random_point_inside())
            if (inside_reference_shell or (self.face_on_shell(new_face) and shell2.face_on_shell(new_face)))\
                    and new_face not in valid_faces:
                faces.append(new_face)

        return faces

    def intersection_faces(self, shell2, intersecting_faces,
                           intersecting_combinations):
        faces = []
        for face in intersecting_faces:
            contour_extract_inside, reference_shell = \
                self.reference_shell(shell2, face)
            new_faces = face.set_operations_new_faces(
                intersecting_combinations, contour_extract_inside)
            valid_faces = self.valid_intersection_faces(
                new_faces, faces, reference_shell, shell2)
            faces.extend(valid_faces)

        valid_faces = []
        finished = False
        while not finished:
            face_is_valid = True
            for face in valid_faces:
                if face.face_inside(faces[0]):
                    faces.remove(faces[0])
                    break
            else:
                valid_faces.append(faces[0])
                faces.remove(faces[0])
            if not faces:
                finished = True
        return valid_faces

    def set_operations_interior_face(self, new_face, faces, inside_reference_shell):
        if inside_reference_shell and new_face not in faces:
            return True
        if self.face_on_shell(new_face):
            return True
        return False

    def is_face_between_shells(self, shell2, face):
        if face.surface2d.inner_contours:
            normal_0 = face.surface2d.outer_contour.primitives[0].normal_vector()
            middle_point_0 = face.surface2d.outer_contour.primitives[0].middle_point()
            point1 = middle_point_0 + 0.0001 * normal_0
            point2 = middle_point_0 - 0.0001 * normal_0
            points = [point1, point2]
        else:
            points = [face.surface2d.outer_contour.center_of_mass()]

        for point in points:
            point3d = face.surface3d.point2d_to_3d(point)
            if face.point_belongs(point3d):
                normal1 = point3d - 0.00001 * face.surface3d.frame.w
                normal2 = point3d + 0.00001 * face.surface3d.frame.w
                if (self.point_belongs(normal1) and
                    shell2.point_belongs(normal2)) or \
                        (shell2.point_belongs(normal1) and
                         self.point_belongs(normal2)):
                    return True
        return False

    def set_operations_exterior_face(self, new_face, valid_faces,
                                     inside_reference_shell,
                                     list_coincident_faces,
                                     shell2):
        if new_face.area() < 1e-8:
            return False
        if new_face not in valid_faces and not inside_reference_shell:
            if list_coincident_faces:
                if self.is_face_between_shells(shell2, new_face):
                    return False
            return True
        return False

    def validate_set_operation(self, shell2, tol):
        """
        Verifies if two shells are valid for union or subtractions operations,
        that is, if they are disjointed or if one is totaly inside the other.

        If it returns an empty list, it means the two shells are valid to continue the
        operation.
        """
        if self.is_disjoint_from(shell2, tol):
            return [self, shell2]
        if self.is_inside_shell(shell2, resolution=0.01):
            return [shell2]
        if shell2.is_inside_shell(self, resolution=0.01):
            return [self]
        return []

    def is_clean(self):
        """
        Verifies if closed shell\'s faces are clean or
        if it is needed to be cleaned.

        :return: True if clean and False Otherwise
        """
        for face1, face2 in product(self.faces, repeat=2):
            if face1 != face2 and \
                    face1.surface3d.is_coincident(face2.surface3d) and \
                    face1.is_adjacent(face2):
                return False
        return True

    def union(self, shell2: 'ClosedShell3D', tol: float = 1e-8):
        """
        Given Two closed shells, it returns a new united ClosedShell3D object.

        """

        validate_set_operation = \
            self.validate_set_operation(shell2, tol)
        if validate_set_operation:
            return validate_set_operation
        list_coincident_faces = self.get_coincident_faces(shell2)
        face_combinations = self.intersecting_faces_combinations(shell2, list_coincident_faces, tol)
        intersecting_combinations = self.dict_intersecting_combinations(face_combinations, tol)
        intersecting_faces1, intersecting_faces2 = self.get_intersecting_faces(intersecting_combinations)
        intersecting_faces = intersecting_faces1 + intersecting_faces2
        faces = self.get_non_intersecting_faces(shell2, intersecting_faces) + \
            shell2.get_non_intersecting_faces(self, intersecting_faces)
        if len(faces) == len(self.faces + shell2.faces) and not intersecting_faces:
            return [self, shell2]
        new_valid_faces = self.union_faces(shell2, intersecting_faces,
                                           intersecting_combinations,
                                           list_coincident_faces
                                           )
        faces += new_valid_faces
        new_shell = ClosedShell3D(faces)
        return [new_shell]

    @staticmethod
    def get_faces_to_be_merged(union_faces):
        coincident_planes_faces = []
        for i, face1 in enumerate(union_faces):
            for j, face2 in enumerate(union_faces):
                if j != i and face1.surface3d.is_coincident(face2.surface3d):
                    if face1 not in coincident_planes_faces:
                        coincident_planes_faces.append(face1)
                    coincident_planes_faces.append(face2)
            if coincident_planes_faces:
                break
        return coincident_planes_faces

    @staticmethod
    def clean_faces(union_faces, list_new_faces):
        list_remove_faces = []
        if union_faces:
            for face1 in union_faces:
                for face2 in list_new_faces:
                    if face1.face_inside(face2):
                        list_remove_faces.append(face2)
                    elif face2.face_inside(face1):
                        list_remove_faces.append(face1)
        list_new_faces += union_faces
        for face in list_remove_faces:
            list_new_faces.remove(face)
        return list_new_faces

    def merge_faces(self):
        """
        Merges all shells' adjancents faces into one.

        """
        union_faces = self.faces
        finished = False
        list_new_faces = []
        count = 0
        while not finished:
            valid_coicident_faces = \
                ClosedShell3D.get_faces_to_be_merged(union_faces)
            list_valid_coincident_faces = valid_coicident_faces[:]
            if valid_coicident_faces:
                list_new_faces += PlaneFace3D.merge_faces(valid_coicident_faces)
            for face in list_valid_coincident_faces:
                union_faces.remove(face)
            count += 1
            if (count >= len(self.faces) and not list_valid_coincident_faces):
                finished = True

        list_new_faces = self.clean_faces(union_faces, list_new_faces)

        self.faces = list_new_faces

    def subtract(self, shell2, tol=1e-8):
        """
        Given Two closed shells, it returns a new subtracted OpenShell3D.

        """
        validate_set_operation = self.validate_set_operation(shell2, tol)
        if validate_set_operation:
            return validate_set_operation

        list_coincident_faces = self.get_coincident_faces(shell2)
        face_combinations = self.intersecting_faces_combinations(
            shell2, list_coincident_faces, tol)

        intersecting_combinations = self.dict_intersecting_combinations(
            face_combinations, tol)

        if len(intersecting_combinations) == 0:
            return [self, shell2]

        intersecting_faces, _ = self.get_intersecting_faces(
            intersecting_combinations)

        faces = self.get_non_intersecting_faces(shell2, intersecting_faces)
        new_valid_faces = self.union_faces(shell2, intersecting_faces,
                                           intersecting_combinations,
                                           list_coincident_faces
                                           )
        faces += new_valid_faces
        return [OpenShell3D(faces)]

    def subtract_to_closed_shell(self, shell2, tol=1e-8):
        """
        Given Two closed shells, it returns a new subtracted ClosedShell3D.

        :param shell2:
        :param tol:
        :return:
        """

        validate_set_operation = self.validate_set_operation(shell2, tol)
        if validate_set_operation:
            return validate_set_operation

        list_coincident_faces = self.get_coincident_faces(shell2)
        face_combinations = self.intersecting_faces_combinations(
            shell2, list_coincident_faces, tol)
        intersecting_combinations = self.dict_intersecting_combinations(
            face_combinations, tol)

        if len(intersecting_combinations) == 0:
            return [self, shell2]

        intersecting_faces1, intersecting_faces2 = self.get_intersecting_faces(
            intersecting_combinations)
        intersecting_faces = intersecting_faces1 + intersecting_faces2

        faces = self.get_non_intersecting_faces(shell2, intersecting_faces)
        faces += shell2.get_non_intersecting_faces(self, intersecting_faces,
                                                   intersection_method=True)

        new_valid_faces = self.subtraction_faces(shell2, intersecting_faces,
                                                 intersecting_combinations)
        faces += new_valid_faces
        new_shell = ClosedShell3D(faces)
        # new_shell.eliminate_not_valid_closedshell_faces()
        return [new_shell]

    def intersection(self, shell2, tol=1e-8):
        """
        Given two ClosedShell3D, it returns the new objet resulting
        from the intersection of the two.

        """
        validate_set_operation = self.validate_set_operation(
            shell2, tol)
        if validate_set_operation:
            return validate_set_operation
        list_coincident_faces = self.get_coincident_faces(shell2)
        face_combinations = self.intersecting_faces_combinations(shell2, list_coincident_faces, tol)
        intersecting_combinations = self.dict_intersecting_combinations(face_combinations, tol)

        if len(intersecting_combinations) == 0:
            return [self, shell2]

        intersecting_faces1, intersecting_faces2 = self.get_intersecting_faces(intersecting_combinations)
        intersecting_faces = intersecting_faces1 + intersecting_faces2
        faces = self.intersection_faces(shell2, intersecting_faces, intersecting_combinations)
        faces += self.get_non_intersecting_faces(shell2, intersecting_faces, intersection_method=True) +\
            shell2.get_non_intersecting_faces(self, intersecting_faces, intersection_method=True)
        new_shell = ClosedShell3D(faces)
        new_shell.eliminate_not_valid_closedshell_faces()
        return [new_shell]

    def eliminate_not_valid_closedshell_faces(self):
        nodes_with_2degrees = [node for node, degree in list(self.faces_graph.degree()) if degree <= 2]
        for node in nodes_with_2degrees:
            neighbors = nx.neighbors(self.faces_graph, node)
            for neighbor_node in neighbors:
                for face in self.faces:
                    if self.faces_graph.edges[(node, neighbor_node)]['edge'] in face.outer_contour3d.primitives:
                        self.faces.remove(face)
                        break
        self._faces_graph = None<|MERGE_RESOLUTION|>--- conflicted
+++ resolved
@@ -2259,16 +2259,10 @@
             return None
 
     def control_points_matrix(self, coordinates):
-<<<<<<< HEAD
-        '''
-        Define control points like a matrix, for each coordinate: x:0, y:1, z:2
-        '''
-=======
         """
         Define control points like a matrix, for each coordinate: x:0, y:1, z:2.
 
         """
->>>>>>> 9a8143b6
 
         P = npy.empty((self.nb_u, self.nb_v))
         for i in range(0, self.nb_u):
@@ -2278,16 +2272,10 @@
 
     # Knots_vector
     def knots_vector_u(self):
-<<<<<<< HEAD
-        '''
-        Compute the global knot vector (u direction) based on knot elements and multiplicities
-        '''
-=======
         """
         Compute the global knot vector (u direction) based on knot elements and multiplicities.
 
         """
->>>>>>> 9a8143b6
 
         knots = self.u_knots
         multiplicities = self.u_multiplicities
@@ -2299,16 +2287,10 @@
         return knots_vec
 
     def knots_vector_v(self):
-<<<<<<< HEAD
-        '''
-        Compute the global knot vector (v direction) based on knot elements and multiplicities
-        '''
-=======
         """
         Compute the global knot vector (v direction) based on knot elements and multiplicities.
 
         """
->>>>>>> 9a8143b6
 
         knots = self.v_knots
         multiplicities = self.v_multiplicities
@@ -2320,16 +2302,10 @@
         return knots_vec
 
     def basis_functions_u(self, u, k, i):
-<<<<<<< HEAD
-        '''
-        Compute basis functions Bi in u direction for u=u and degree=k
-        '''
-=======
         """
         Compute basis functions Bi in u direction for u=u and degree=k.
 
         """
->>>>>>> 9a8143b6
 
         # k = self.degree_u
         t = self.knots_vector_u()
@@ -2347,16 +2323,10 @@
         return c1 + c2
 
     def basis_functions_v(self, v, k, i):
-<<<<<<< HEAD
-        '''
-        Compute basis functions Bi in v direction for v=v and degree=k
-        '''
-=======
         """
         Compute basis functions Bi in v direction for v=v and degree=k.
 
         """
->>>>>>> 9a8143b6
 
         # k = self.degree_u
         t = self.knots_vector_v()
@@ -2374,16 +2344,10 @@
         return c1 + c2
 
     def blending_vector_u(self, u):
-<<<<<<< HEAD
-        '''
-        Compute a vector of basis_functions in u direction for u=u
-        '''
-=======
         """
         Compute a vector of basis_functions in u direction for u=u.
 
         """
->>>>>>> 9a8143b6
 
         blending_vect = npy.empty((1, self.nb_u))
         for j in range(0, self.nb_u):
@@ -2392,16 +2356,10 @@
         return blending_vect
 
     def blending_vector_v(self, v):
-<<<<<<< HEAD
-        '''
-        Compute a vector of basis_functions in v direction for v=v
-        '''
-=======
         """
         Compute a vector of basis_functions in v direction for v=v.
 
         """
->>>>>>> 9a8143b6
 
         blending_vect = npy.empty((1, self.nb_v))
         for j in range(0, self.nb_v):
@@ -2410,16 +2368,10 @@
         return blending_vect
 
     def blending_matrix_u(self, u):
-<<<<<<< HEAD
-        '''
-        Compute a matrix of basis_functions in u direction for a vector u like [0,1]
-        '''
-=======
         """
         Compute a matrix of basis_functions in u direction for a vector u like [0,1].
 
         """
->>>>>>> 9a8143b6
 
         blending_mat = npy.empty((len(u), self.nb_u))
         for i in range(0, len(u)):
@@ -2428,16 +2380,10 @@
         return blending_mat
 
     def blending_matrix_v(self, v):
-<<<<<<< HEAD
-        '''
-        Compute a matrix of basis_functions in v direction for a vector v like [0,1]
-        '''
-=======
         """
         Compute a matrix of basis_functions in v direction for a vector v like [0,1].
 
         """
->>>>>>> 9a8143b6
 
         blending_mat = npy.empty((len(v), self.nb_v))
         for i in range(0, len(v)):
@@ -2911,15 +2857,10 @@
         return content, [current_id]
 
     def grid3d(self, grid2d: volmdlr.grid.Grid2D):
-<<<<<<< HEAD
-        '''
-        Generate 3d grid points of a Bspline surface, based on a Grid2D
-        '''
-=======
-        """
-        generate 3d grid points of a Bspline surface, based on a Grid2D
-        """
->>>>>>> 9a8143b6
+        """
+        Generate 3d grid points of a Bspline surface, based on a Grid2D.
+
+        """
 
         if not self._grids2d:
             self._grids2d = grid2d
@@ -2930,15 +2871,10 @@
         return points_3d
 
     def grid2d_deformed(self, grid2d: volmdlr.grid.Grid2D):
-<<<<<<< HEAD
-        '''
-        Dimension and deform a Grid2D points based on a Bspline surface
-        '''
-=======
-        """
-        dimension and deform a Grid2D points based on a Bspline surface
-        """
->>>>>>> 9a8143b6
+        """
+        Dimension and deform a Grid2D points based on a Bspline surface.
+
+        """
 
         points_2d = grid2d.points
         points_3d = self.grid3d(grid2d)
@@ -3060,16 +2996,10 @@
         return points_2d_deformed
 
     def grid2d_deformation(self, grid2d: volmdlr.grid.Grid2D):
-<<<<<<< HEAD
-        '''
-        Compute the deformation/displacement (dx/dy) of a Grid2D based on a Bspline surface
-        '''
-=======
         """
         Compute the deformation/displacement (dx/dy) of a Grid2D based on a Bspline surface.
 
         """
->>>>>>> 9a8143b6
 
         if not self._grids2d_deformed:
             self.grid2d_deformed(grid2d)
@@ -3080,15 +3010,10 @@
         return displacement
 
     def point2d_parametric_to_dimension(self, point2d: volmdlr.Point3D, grid2d: volmdlr.grid.Grid2D):
-<<<<<<< HEAD
-        '''
-        Convert a point2d from the parametric to the dimensioned frame
-        '''
-=======
-        """
-        convert a point2d from the parametric to the dimensioned frame
-        """
->>>>>>> 9a8143b6
+        """
+        Convert a point2d from the parametric to the dimensioned frame.
+
+        """
 
         # Check if the 0<point2d.x<1 and 0<point2d.y<1
         if point2d.x < 0:
@@ -3182,16 +3107,9 @@
         return volmdlr.Point2D(point2d.x + npy.transpose(N).dot(dx), point2d.y + npy.transpose(N).dot(dy))
 
     def point3d_to_2d_with_dimension(self, point3d: volmdlr.Point3D, grid2d: volmdlr.grid.Grid2D):
-<<<<<<< HEAD
-        '''
-        Compute the point2d of a point3d, on a Bspline surface, in the dimensioned frame
-        '''
-=======
         """
         Compute the point2d of a point3d, on a Bspline surface, in the dimensioned frame.
-
-        """
->>>>>>> 9a8143b6
+        """
 
         point2d = self.point3d_to_2d(point3d)
 
@@ -3200,15 +3118,10 @@
         return point2d_with_dimension
 
     def point2d_with_dimension_to_parametric_frame(self, point2d, grid2d: volmdlr.grid.Grid2D):
-<<<<<<< HEAD
-        '''
-        Convert a point2d from the dimensioned to the parametric frame
-        '''
-=======
-        """
-        convert a point2d from the dimensioned to the parametric frame
-        """
->>>>>>> 9a8143b6
+        """
+        Convert a point2d from the dimensioned to the parametric frame.
+        
+        """
 
         if self._grids2d != grid2d:
             self._grids2d = grid2d
@@ -3304,31 +3217,20 @@
         return volmdlr.Point2D(X, Y)
 
     def point2d_with_dimension_to_3d(self, point2d, grid2d: volmdlr.grid.Grid2D):
-<<<<<<< HEAD
-        '''
-        Compute the point3d, on a Bspline surface, of a point2d define in the dimensioned frame
-        '''
-=======
         """
         Compute the point3d, on a Bspline surface, of a point2d define in the dimensioned frame.
 
         """
->>>>>>> 9a8143b6
 
         point2d_01 = self.point2d_with_dimension_to_parametric_frame(point2d, grid2d)
 
         return self.point2d_to_3d(point2d_01)
 
     def linesegment2d_parametric_to_dimension(self, linesegment2d, grid2d: volmdlr.grid.Grid2D):
-<<<<<<< HEAD
-        '''
-        Convert a linesegment2d from the parametric to the dimensioned frame
-        '''
-=======
-        """
-        convert a linesegment2d from the parametric to the dimensioned frame
-        """
->>>>>>> 9a8143b6
+        """
+        Convert a linesegment2d from the parametric to the dimensioned frame.
+
+        """
 
         points = linesegment2d.discretization_points(number_points=20)
         points_dim = [
@@ -3339,16 +3241,10 @@
             points_dim, max(self.degree_u, self.degree_v))
 
     def linesegment3d_to_2d_with_dimension(self, linesegment3d, grid2d: volmdlr.grid.Grid2D):
-<<<<<<< HEAD
-        '''
-        Compute the linesegment2d of a linesegment3d, on a Bspline surface, in the dimensioned frame
-        '''
-=======
         """
         Compute the linesegment2d of a linesegment3d, on a Bspline surface, in the dimensioned frame.
 
         """
->>>>>>> 9a8143b6
 
         linesegment2d = self.linesegment3d_to_2d(linesegment3d)
         bsplinecurve2d_with_dimension = self.linesegment2d_parametric_to_dimension(linesegment2d, grid2d)
@@ -3356,15 +3252,10 @@
         return bsplinecurve2d_with_dimension
 
     def linesegment2d_with_dimension_to_parametric_frame(self, linesegment2d):
-<<<<<<< HEAD
-        '''
-        Convert a linesegment2d from the dimensioned to the parametric frame
-        '''
-=======
-        """
-        convert a linesegment2d from the dimensioned to the parametric frame
-        """
->>>>>>> 9a8143b6
+        """
+        Convert a linesegment2d from the dimensioned to the parametric frame.
+
+        """
 
         try:
             linesegment2d = volmdlr.edges.LineSegment2D(
@@ -3376,16 +3267,11 @@
         return linesegment2d
 
     def linesegment2d_with_dimension_to_3d(self, linesegment2d):
-<<<<<<< HEAD
-        '''
-        Compute the linesegment3d, on a Bspline surface, of a linesegment2d defined in the dimensioned frame
-        '''
-=======
         """
         Compute the linesegment3d, on a Bspline surface, of a linesegment2d defined in the dimensioned frame.
 
         """
->>>>>>> 9a8143b6
+
 
         linesegment2d_01 = self.linesegment2d_with_dimension_to_parametric_frame(linesegment2d)
         linesegment3d = self.linesegment2d_to_3d(linesegment2d_01)
@@ -3393,15 +3279,10 @@
         return linesegment3d
 
     def bsplinecurve2d_parametric_to_dimension(self, bsplinecurve2d, grid2d: volmdlr.grid.Grid2D):
-<<<<<<< HEAD
-        '''
-        Convert a bsplinecurve2d from the parametric to the dimensioned frame
-        '''
-=======
-        """
-        convert a bsplinecurve2d from the parametric to the dimensioned frame
-        """
->>>>>>> 9a8143b6
+        """
+        Convert a bsplinecurve2d from the parametric to the dimensioned frame.
+
+        """
 
         # check if bsplinecurve2d is in a list
         if isinstance(bsplinecurve2d, list):
@@ -3421,16 +3302,10 @@
         return bsplinecurve2d_with_dimension
 
     def bsplinecurve3d_to_2d_with_dimension(self, bsplinecurve3d, grid2d: volmdlr.grid.Grid2D):
-<<<<<<< HEAD
-        '''
-        Compute the bsplinecurve2d of a bsplinecurve3d, on a Bspline surface, in the dimensioned frame
-        '''
-=======
         """
         Compute the bsplinecurve2d of a bsplinecurve3d, on a Bspline surface, in the dimensioned frame.
 
         """
->>>>>>> 9a8143b6
 
         bsplinecurve2d_01 = self.bsplinecurve3d_to_2d(bsplinecurve3d)
         bsplinecurve2d_with_dimension = self.bsplinecurve2d_parametric_to_dimension(
@@ -3439,15 +3314,10 @@
         return bsplinecurve2d_with_dimension
 
     def bsplinecurve2d_with_dimension_to_parametric_frame(self, bsplinecurve2d):
-<<<<<<< HEAD
-        '''
-        Convert a bsplinecurve2d from the dimensioned to the parametric frame
-        '''
-=======
-        """
-        convert a bsplinecurve2d from the dimensioned to the parametric frame
-        """
->>>>>>> 9a8143b6
+        """
+        Convert a bsplinecurve2d from the dimensioned to the parametric frame.
+
+        """
 
         points_dim = bsplinecurve2d.control_points
         points = []
@@ -3463,16 +3333,10 @@
         return bsplinecurve2d
 
     def bsplinecurve2d_with_dimension_to_3d(self, bsplinecurve2d):
-<<<<<<< HEAD
-        '''
-        Compute the bsplinecurve3d, on a Bspline surface, of a bsplinecurve2d defined in the dimensioned frame
-        '''
-=======
         """
         Compute the bsplinecurve3d, on a Bspline surface, of a bsplinecurve2d defined in the dimensioned frame.
 
         """
->>>>>>> 9a8143b6
 
         bsplinecurve2d_01 = self.bsplinecurve2d_with_dimension_to_parametric_frame(bsplinecurve2d)
         bsplinecurve3d = self.bsplinecurve2d_to_3d(bsplinecurve2d_01)
@@ -3480,15 +3344,10 @@
         return bsplinecurve3d
 
     def arc2d_parametric_to_dimension(self, arc2d, grid2d: volmdlr.grid.Grid2D):
-<<<<<<< HEAD
-        '''
-        Convert a arc2d from the parametric to the dimensioned frame
-        '''
-=======
-        """
-        convert a arc2d from the parametric to the dimensioned frame
-        """
->>>>>>> 9a8143b6
+        """
+        Convert a arc2d from the parametric to the dimensioned frame.
+
+        """
 
         number_points = math.ceil(arc2d.angle * 7) + 1
         l = arc2d.length()
@@ -3499,16 +3358,10 @@
             points, max(self.degree_u, self.degree_v))
 
     def arc3d_to_2d_with_dimension(self, arc3d, grid2d: volmdlr.grid.Grid2D):
-<<<<<<< HEAD
-        '''
-        Compute the arc2d of a arc3d, on a Bspline surface, in the dimensioned frame
-        '''
-=======
         """
         Compute the arc2d of a arc3d, on a Bspline surface, in the dimensioned frame.
 
         """
->>>>>>> 9a8143b6
 
         bsplinecurve2d = self.arc3d_to_2d(arc3d)[0]  # it's a bsplinecurve2d
         arc2d_with_dimension = self.bsplinecurve2d_parametric_to_dimension(bsplinecurve2d, grid2d)
@@ -3516,15 +3369,10 @@
         return arc2d_with_dimension  # it's a bsplinecurve2d-dimension
 
     def arc2d_with_dimension_to_parametric_frame(self, arc2d):
-<<<<<<< HEAD
-        '''
-        Convert a arc2d from the dimensioned to the parametric frame
-        '''
-=======
-        """
-        convert a arc2d from the dimensioned to the parametric frame
-        """
->>>>>>> 9a8143b6
+        """
+        Convert a arc2d from the dimensioned to the parametric frame.
+
+        """
 
         number_points = math.ceil(arc2d.angle * 7) + 1
         l = arc2d.length()
@@ -3536,16 +3384,10 @@
             points, max(self.degree_u, self.degree_v))
 
     def arc2d_with_dimension_to_3d(self, arc2d):
-<<<<<<< HEAD
-        '''
-        Compute the  arc3d, on a Bspline surface, of a arc2d in the dimensioned frame
-        '''
-=======
         """
         Compute the  arc3d, on a Bspline surface, of a arc2d in the dimensioned frame.
 
         """
->>>>>>> 9a8143b6
 
         arc2d_01 = self.arc2d_with_dimension_to_parametric_frame(arc2d)
         arc3d = self.arc2d_to_3d(arc2d_01)
@@ -3554,15 +3396,10 @@
 
     def contour2d_parametric_to_dimension(self, contour2d: volmdlr.wires.Contour2D,
                                           grid2d: volmdlr.grid.Grid2D):
-<<<<<<< HEAD
-        '''
-        Convert a contour2d from the parametric to the dimensioned frame
-        '''
-=======
-        """
-        convert a contour2d from the parametric to the dimensioned frame
-        """
->>>>>>> 9a8143b6
+        """
+        Convert a contour2d from the parametric to the dimensioned frame.
+
+        """
 
         primitives2d_dim = []
 
@@ -3584,31 +3421,20 @@
 
     def contour3d_to_2d_with_dimension(self, contour3d: volmdlr.wires.Contour3D,
                                        grid2d: volmdlr.grid.Grid2D):
-<<<<<<< HEAD
-        '''
-        Compute the contou2d of a contour3d, on a Bspline surface, in the dimensioned frame
-        '''
-=======
         """
         Compute the contou2d of a contour3d, on a Bspline surface, in the dimensioned frame.
 
         """
->>>>>>> 9a8143b6
 
         contour2d_01 = self.contour3d_to_2d(contour3d)
 
         return self.contour2d_parametric_to_dimension(contour2d_01, grid2d)
 
     def contour2d_with_dimension_to_parametric_frame(self, contour2d):
-<<<<<<< HEAD
-        '''
-        Convert a contour2d from the dimensioned to the parametric frame
-        '''
-=======
-        """
-        convert a contour2d from the dimensioned to the parametric frame
-        """
->>>>>>> 9a8143b6
+        """
+        Convert a contour2d from the dimensioned to the parametric frame.
+
+        """
 
         # TODO: check and avoid primitives with start=end
         primitives2d = []
@@ -3638,16 +3464,10 @@
         return volmdlr.wires.Contour2D(primitives2d)
 
     def contour2d_with_dimension_to_3d(self, contour2d):
-<<<<<<< HEAD
-        '''
-        Compute the contour3d, on a Bspline surface, of a contour2d define in the dimensioned frame
-        '''
-=======
         """
         Compute the contour3d, on a Bspline surface, of a contour2d define in the dimensioned frame.
 
         """
->>>>>>> 9a8143b6
 
         contour01 = self.contour2d_with_dimension_to_parametric_frame(contour2d)
 
@@ -3655,15 +3475,10 @@
 
     @classmethod
     def from_geomdl_surface(cls, surface):
-<<<<<<< HEAD
-        '''
-        Create a volmdlr's BSpline_Surface3D from a geomdl's one
-        '''
-=======
-        """
-        create a volmdlr's BSpline_Surface3D from a geomdl's one
-        """
->>>>>>> 9a8143b6
+        """
+        Create a volmdlr's BSpline_Surface3D from a geomdl's one.
+
+        """
 
         control_points = []
         for i in range(0, len(surface.ctrlpts)):
@@ -3758,13 +3573,8 @@
     @classmethod
     def from_cylindrical_faces(cls, cylindrical_faces, degree_u, degree_v,
                                points_x: int = 10, points_y: int = 10):
-<<<<<<< HEAD
-        '''
-        Define a bspline surface from a list of cylindrical faces
-=======
-        """
-        define a bspline surface from a list of cylindrical faces
->>>>>>> 9a8143b6
+        """
+        Define a bspline surface from a list of cylindrical faces.
 
         Parameters
         ----------
@@ -3846,13 +3656,8 @@
     @classmethod
     def from_cylindrical_face(cls, cylindrical_face, degree_u, degree_v,
                               **kwargs):  # points_x: int = 50, points_y: int = 50
-<<<<<<< HEAD
-        '''
-        Define a bspline surface from a cylindrical face
-=======
-        """
-        define a bspline surface from a cylindrical face
->>>>>>> 9a8143b6
+        """
+        Define a bspline surface from a cylindrical face.
 
         Parameters
         ----------
@@ -3886,14 +3691,9 @@
         return cls.points_fitting_into_bspline_surface(points_3d, points_x, points_x, degree_u, degree_v)
 
     def intersection_with(self, other_bspline_surface3d):
-<<<<<<< HEAD
-        '''
-        Compute intersection points between two Bspline surfaces
-=======
         """
         Compute intersection points between two Bspline surfaces.
 
->>>>>>> 9a8143b6
         return u,v parameters for intersection points for both surfaces
         """
 
@@ -3927,16 +3727,10 @@
         return ((u1, v1), (u2, v2))  # (uv1, uv2)
 
     def plane_intersection(self, plane3d):
-<<<<<<< HEAD
-        '''
-        Compute intersection points between a Bspline surface and a plane3d
-        '''
-=======
         """
         Compute intersection points between a Bspline surface and a plane3d.
 
         """
->>>>>>> 9a8143b6
 
         def f(X):
             return ((self.surface.evaluate_single((X[0], X[1]))[0]) * plane3d.equation_coefficients()[0] +
@@ -3976,16 +3770,10 @@
         return intersection_points
 
     def error_with_point3d(self, point3d):
-<<<<<<< HEAD
-        '''
-        Compute the error/distance between the Bspline surface and a point3d
-        '''
-=======
         """
         Compute the error/distance between the Bspline surface and a point3d.
 
         """
->>>>>>> 9a8143b6
 
         def f(x):
             return (point3d - self.point2d_to_3d(volmdlr.Point2D(x[0], x[1]))).norm()
@@ -3999,30 +3787,19 @@
         return min(cost)
 
     def error_with_edge3d(self, edge3d):
-<<<<<<< HEAD
-        '''
-        Compute the error/distance between the Bspline surface and an edge3d
-=======
         """
         Compute the error/distance between the Bspline surface and an edge3d.
 
->>>>>>> 9a8143b6
         it's the mean of the start and end points errors'
         """
 
         return (self.error_with_point3d(edge3d.start) + self.error_with_point3d(edge3d.end)) / 2
 
     def nearest_edges3d(self, contour3d, threshold: float):
-<<<<<<< HEAD
-        '''
-        Compute the nearest edges of a contour3d to a Bspline_surface3d based on a threshold
-        '''
-=======
         """
         Compute the nearest edges of a contour3d to a Bspline_surface3d based on a threshold.
 
         """
->>>>>>> 9a8143b6
 
         nearest = []
         for primitive in contour3d.primitives:
@@ -4033,16 +3810,10 @@
         return nearest_primitives
 
     def edge3d_to_2d_with_dimension(self, edge3d, grid2d: volmdlr.grid.Grid2D):
-<<<<<<< HEAD
-        '''
-        Compute the edge2d of a edge3d, on a Bspline surface, in the dimensioned frame
-        '''
-=======
         """
         Compute the edge2d of a edge3d, on a Bspline surface, in the dimensioned frame.
 
         """
->>>>>>> 9a8143b6
 
         # method_name = '{}_to_2d_with_dimension'.format(edge3d.__class__.__name__.lower())
         method_name = f'{edge3d.__class__.__name__.lower()}_to_2d_with_dimension'
@@ -4060,56 +3831,29 @@
                 f'Class {self.__class__.__name__} does not implement {method_name}')
 
     def wire3d_to_2d(self, wire3d):
-<<<<<<< HEAD
-        '''
-        Compute the 2d of a wire3d, on a Bspline surface
-        '''
-=======
         """
         Compute the 2d of a wire3d, on a Bspline surface.
 
         """
->>>>>>> 9a8143b6
 
         contour = self.contour3d_to_2d(wire3d)
 
         return volmdlr.wires.Wire2D(contour.primitives)
 
     def wire3d_to_2d_with_dimension(self, wire3d):
-<<<<<<< HEAD
-        '''
-        Compute the 2d of a wire3d, on a Bspline surface, in the dimensioned frame
-        '''
-=======
         """
         Compute the 2d of a wire3d, on a Bspline surface, in the dimensioned frame.
 
         """
->>>>>>> 9a8143b6
 
         contour = self.contour3d_to_2d_with_dimension(wire3d, self._grids2d)
 
         return volmdlr.wires.Wire2D(contour.primitives)
 
     def split_surface_u(self, u: float):
-<<<<<<< HEAD
-        '''
-        Split the surface at the input parametric coordinate on the u-direction
-
-        Parameters
-        ----------
-        u : float
-            Parametric coordinate u choosen between 0 and 1
-
-        Returns
-        -------
-        surfaces : list
-            Two splitted surfaces
-=======
         """
         Splits the surface at the input parametric coordinate on the
         u-direction.
->>>>>>> 9a8143b6
 
         :param u: Parametric coordinate u chosen between 0 and 1
         :type u: float
@@ -4125,24 +3869,9 @@
         return surfaces
 
     def split_surface_v(self, v: float):
-<<<<<<< HEAD
-        '''
-        Split the surface at the input parametric coordinate on the v-direction
-
-        Parameters
-        ----------
-        v : float
-            Parametric coordinate v choosen between 0 and 1
-
-        Returns
-        -------
-        surfaces : list
-            Two splitted surfaces
-=======
         """
         Splits the surface at the input parametric coordinate on the
         v-direction.
->>>>>>> 9a8143b6
 
         :param v: Parametric coordinate v chosen between 0 and 1
         :type v: float
@@ -4158,23 +3887,8 @@
         return surfaces
 
     def split_surface_with_bspline_curve(self, bspline_curve3d: volmdlr.edges.BSplineCurve3D):
-<<<<<<< HEAD
-        '''
-        Cuts the surface into two pieces with a bspline curve
-
-        Parameters
-        ----------
-        bspline_curve3d : volmdlr.edges.BSplineCurve3D
-
-
-        Returns
-        -------
-        surfaces : list
-            Two splitted surfaces
-=======
         """
         Cuts the surface into two pieces with a bspline curve.
->>>>>>> 9a8143b6
 
         :param bspline_curve3d: A BSplineCurve3d used for cutting
         :type bspline_curve3d: :class:`volmdlr.edges.BSplineCurve3D`
@@ -4253,15 +3967,10 @@
         return surfaces
 
     def point_belongs(self, point3d):
-<<<<<<< HEAD
-        '''
-        Check if a point3d belongs to the bspline_surface or not
-        '''
-=======
-        """
-        check if a point3d belongs to the bspline_surface or not
-        """
->>>>>>> 9a8143b6
+        """
+        Check if a point3d belongs to the bspline_surface or not.
+
+        """
 
         def f(x):
             p3d = self.point2d_to_3d(volmdlr.Point2D(x[0], x[1]))
@@ -4280,13 +3989,9 @@
         return False
 
     def is_intersected_with(self, other_bspline_surface3d):
-<<<<<<< HEAD
-        '''
-        Check if the two surfaces are intersected or not
-=======
-        """
-        check if the two surfaces are intersected or not
->>>>>>> 9a8143b6
+        """
+        Check if the two surfaces are intersected or not.
+
         return True, when there are more 50points on the intersection zone
         """
 
@@ -4316,21 +4021,8 @@
         return False
 
     def merge_with(self, other_bspline_surface3d):
-<<<<<<< HEAD
-        '''
-        Merge two adjacent surfaces based on their faces
-
-        Parameters
-        ----------
-        other_bspline_face3d : volmdlr.faces.BSplineSurface3D
-
-        Returns
-        -------
-        merged_surface : volmdlr.faces.BSplineSurface3D
-=======
         """
         Merges two adjacent surfaces based on their faces.
->>>>>>> 9a8143b6
 
         :param other_bspline_surface3d: Other adjacent surface
         :type other_bspline_surface3d: :class:`volmdlr.faces.BSplineSurface3D`
@@ -4415,16 +4107,10 @@
         return merged_surface
 
     def xy_limits(self, other_bspline_surface3d):
-<<<<<<< HEAD
-        '''
-        Compute x, y limits to define grid2d
-        '''
-=======
         """
         Compute x, y limits to define grid2d.
 
         """
->>>>>>> 9a8143b6
 
         grid2d_direction = (
             self.rectangular_cut(
