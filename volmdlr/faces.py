"""
Surfaces & faces.

"""

import math
import warnings
from itertools import chain, product
from typing import List, Tuple, Union

import matplotlib.pyplot as plt
import networkx as nx
import numpy as npy
from scipy.optimize import least_squares, minimize
import triangle as triangle_lib

from geomdl import NURBS, BSpline, utilities
from geomdl.construct import extract_curves
from geomdl.fitting import approximate_surface, interpolate_surface
from geomdl.operations import split_surface_u, split_surface_v
from trimesh import Trimesh

from dessia_common.core import DessiaObject

import volmdlr.bspline_compiled
import volmdlr.core
from volmdlr.core import EdgeStyle
import volmdlr.core_compiled
import volmdlr.display as vmd
import volmdlr.edges as vme
import volmdlr.geometry
import volmdlr.grid
import volmdlr.utils.parametric as vm_parametric
import volmdlr.wires
from volmdlr.utils.parametric import array_range_search, repair_start_end_angle_periodicity, angle_discontinuity
from volmdlr.bspline_evaluators import evaluate_single
from volmdlr.core import point_in_list


def knots_vector_inv(knots_vector):
    """
    Compute knot-elements and multiplicities based on the global knot vector.

    """

    knots = sorted(set(knots_vector))
    multiplicities = [knots_vector.count(knot) for knot in knots]

    return knots, multiplicities


class Surface2D(volmdlr.core.Primitive2D):
    """
    A surface bounded by an outer contour.

    """

    def __init__(self, outer_contour: volmdlr.wires.Contour2D,
                 inner_contours: List[volmdlr.wires.Contour2D],
                 name: str = 'name'):
        self.outer_contour = outer_contour
        self.inner_contours = inner_contours
        self._area = None

        volmdlr.core.Primitive2D.__init__(self, name=name)

    def __hash__(self):
        return hash((self.outer_contour, tuple(self.inner_contours)))

    def _data_hash(self):
        return hash(self)

    def copy(self):
        """
        Copies the surface2d.

        """
        return self.__class__(outer_contour=self.outer_contour.copy(),
                              inner_contours=[c.copy() for c in self.inner_contours],
                              name=self.name)

    def area(self):
        """
        Computes the area of the surface.

        """
        if not self._area:
            self._area = self.outer_contour.area() - sum(contour.area() for contour in self.inner_contours)
        return self._area

    def second_moment_area(self, point: volmdlr.Point2D):
        """
        Computes the second moment area of the surface.

        """
        i_x, i_y, i_xy = self.outer_contour.second_moment_area(point)
        for contour in self.inner_contours:
            i_xc, i_yc, i_xyc = contour.second_moment_area(point)
            i_x -= i_xc
            i_y -= i_yc
            i_xy -= i_xyc
        return i_x, i_y, i_xy

    def center_of_mass(self):
        """
        Compute the center of mass of the 2D surface.

        :return: The center of mass of the surface.
        :rtype: :class:`volmdlr.Point2D`
        """
        center = self.outer_contour.area() * self.outer_contour.center_of_mass()
        for contour in self.inner_contours:
            center -= contour.area() * contour.center_of_mass()
        return center / self.area()

    def point_belongs(self, point2d: volmdlr.Point2D):
        """
        Check whether a point belongs to the 2D surface.

        :param point2d: The point to check.
        :type point2d: :class:`volmdlr.Point2D`
        :return: True if the point belongs to the surface, False otherwise.
        :rtype: bool
        """
        if not self.outer_contour.point_belongs(point2d):
            if self.outer_contour.point_over_contour(point2d):
                return True
            return False

        for inner_contour in self.inner_contours:
            if inner_contour.point_belongs(point2d) and not inner_contour.point_over_contour(point2d):
                return False
        return True

    def random_point_inside(self):
        """
        Generate a random point inside the 2D surface.

        Taking into account any inner contours (holes) it may have.

        :return: A random point inside the surface.
        :rtype: :class:`volmdlr.Point2D`
        """
        valid_point = False
        point_inside_outer_contour = None
        while not valid_point:
            point_inside_outer_contour = self.outer_contour.random_point_inside()
            inside_inner_contour = False
            for inner_contour in self.inner_contours:
                if inner_contour.point_belongs(point_inside_outer_contour):
                    inside_inner_contour = True
            if not inside_inner_contour and \
                    point_inside_outer_contour is not None:
                valid_point = True

        return point_inside_outer_contour

    @staticmethod
    def triangulation_without_holes(vertices, segments, points_grid, tri_opt):
        """
        Triangulates a surface without holes.

        :param vertices: vertices of the surface.
        :param segments: segments defined as tuples of vertices.
        :param points_grid: to do.
        :param tri_opt: triangulation option: "p"
        :return:
        """
        vertices_grid = [(p.x, p.y) for p in points_grid]
        vertices.extend(vertices_grid)
        tri = {'vertices': npy.array(vertices).reshape((-1, 2)),
               'segments': npy.array(segments).reshape((-1, 2)),
               }
        t = triangle_lib.triangulate(tri, tri_opt)
        triangles = t['triangles'].tolist()
        np = t['vertices'].shape[0]
        points = [vmd.Node2D(*t['vertices'][i, :]) for i in range(np)]
        return vmd.DisplayMesh2D(points, triangles=triangles)

    def triangulation(self, number_points_x: int = 15, number_points_y: int = 15):
        """
        Triangulates the Surface2D using the Triangle library.

        :param number_points_x: Number of discretization points in x direction.
        :type number_points_x: int
        :param number_points_y: Number of discretization points in y direction.
        :type number_points_y: int
        :return: The triangulated surface as a display mesh.
        :rtype: :class:`volmdlr.display.DisplayMesh2D`
        """
        area = self.bounding_rectangle().area()
        tri_opt = "p"
        if math.isclose(area, 0., abs_tol=1e-6):
            return vmd.DisplayMesh2D([], triangles=[])

        triangulates_with_grid = number_points_x > 0 or number_points_y > 0

        outer_polygon = self.outer_contour.to_polygon(angle_resolution=15, discretize_line=triangulates_with_grid)

        if not self.inner_contours and not triangulates_with_grid:
            return outer_polygon.triangulation()

        points_grid, x, y, grid_point_index = outer_polygon.grid_triangulation_points(number_points_x=number_points_x,
                                                                                      number_points_y=number_points_y)
        points = [vmd.Node2D(*point) for point in outer_polygon.points]
        vertices = [(point.x, point.y) for point in points]
        n = len(points)
        segments = [(i, i + 1) for i in range(n - 1)]
        segments.append((n - 1, 0))

        if not self.inner_contours:  # No holes
            return self.triangulation_without_holes(vertices, segments, points_grid, tri_opt)

        point_index = {p: i for i, p in enumerate(points)}
        holes = []
        for inner_contour in self.inner_contours:
            inner_polygon = inner_contour.to_polygon(angle_resolution=10, discretize_line=triangulates_with_grid)
            inner_polygon_nodes = [vmd.Node2D.from_point(p) for p in inner_polygon.points]
            for point in inner_polygon_nodes:
                if point not in point_index:
                    points.append(point)
                    vertices.append((point.x, point.y))
                    point_index[point] = n
                    n += 1

            for point1, point2 in zip(inner_polygon_nodes[:-1],
                                      inner_polygon_nodes[1:]):
                segments.append((point_index[point1], point_index[point2]))
            segments.append((point_index[inner_polygon_nodes[-1]], point_index[inner_polygon_nodes[0]]))
            rpi = inner_polygon.barycenter()
            if not inner_polygon.point_belongs(rpi, include_edge_points=False):
                rpi = inner_polygon.random_point_inside(include_edge_points=False)
            holes.append([rpi.x, rpi.y])

            if triangulates_with_grid:
                # removes with a region search the grid points that are in the inner contour
                xmin, xmax, ymin, ymax = inner_polygon.bounding_rectangle.bounds()
                x_grid_range = array_range_search(x, xmin, xmax)
                y_grid_range = array_range_search(y, ymin, ymax)
                for i in x_grid_range:
                    for j in y_grid_range:
                        point = grid_point_index.get((i, j))
                        if not point:
                            continue
                        if inner_polygon.point_belongs(point):
                            points_grid.remove(point)
                            grid_point_index.pop((i, j))

        if triangulates_with_grid:
            vertices_grid = [(p.x, p.y) for p in points_grid]
            vertices.extend(vertices_grid)

        tri = {'vertices': npy.array(vertices).reshape((-1, 2)),
               'segments': npy.array(segments).reshape((-1, 2)),
               'holes': npy.array(holes).reshape((-1, 2))
               }
        t = triangle_lib.triangulate(tri, tri_opt)
        triangles = t['triangles'].tolist()
        np = t['vertices'].shape[0]
        points = [vmd.Node2D(*t['vertices'][i, :]) for i in range(np)]
        return vmd.DisplayMesh2D(points, triangles=triangles)

    def split_by_lines(self, lines):
        """
        Returns a list of cut surfaces given by the lines provided as argument.
        """
        cutted_surfaces = []
        iteration_surfaces = self.cut_by_line(lines[0])

        for line in lines[1:]:
            iteration_surfaces2 = []
            for surface in iteration_surfaces:
                line_cutted_surfaces = surface.cut_by_line(line)

                llcs = len(line_cutted_surfaces)

                if llcs == 1:
                    cutted_surfaces.append(line_cutted_surfaces[0])
                else:
                    iteration_surfaces2.extend(line_cutted_surfaces)

            iteration_surfaces = iteration_surfaces2[:]

        cutted_surfaces.extend(iteration_surfaces)
        return cutted_surfaces

    def split_regularly(self, n):
        """
        Split in n slices.
        """
        bounding_rectangle = self.outer_contour.bounding_rectangle
        lines = []
        for i in range(n - 1):
            xi = bounding_rectangle[0] + (i + 1) * (bounding_rectangle[1] - bounding_rectangle[0]) / n
            lines.append(vme.Line2D(volmdlr.Point2D(xi, 0),
                                    volmdlr.Point2D(xi, 1)))
        return self.split_by_lines(lines)

    def cut_by_line(self, line: vme.Line2D):
        """
        Returns a list of cut Surface2D by the given line.

        :param line: The line to cut the Surface2D with.
        :type line: :class:`volmdlr.edges.Line2D`
        :return: A list of 2D surfaces resulting from the cut.
        :rtype: List[:class:`volmdlr.faces.Surface2D`]
        """
        surfaces = []
        splitted_outer_contours = self.outer_contour.cut_by_line(line)
        splitted_inner_contours_table = []
        for inner_contour in self.inner_contours:
            splitted_inner_contours = inner_contour.cut_by_line(line)
            splitted_inner_contours_table.append(splitted_inner_contours)

        # First part of the external contour
        for outer_split in splitted_outer_contours:
            inner_contours = []
            for splitted_inner_contours in splitted_inner_contours_table:
                for inner_split in splitted_inner_contours:
                    inner_split.order_contour()
                    point = inner_split.random_point_inside()
                    if outer_split.point_belongs(point):
                        inner_contours.append(inner_split)

            if inner_contours:
                surface2d = self.from_contours(outer_split, inner_contours)
                surfaces.append(surface2d)
            else:
                surfaces.append(Surface2D(outer_split, []))
        return surfaces

    def line_crossings(self, line: vme.Line2D):
        """
        Find intersection points between a line and the 2D surface.

        :param line: The line to intersect with the shape.
        :type line: :class:`volmdlr.edges.Line2D`
        :return: A list of intersection points sorted by increasing abscissa
            along the line. Each intersection point is a tuple
            (point, primitive) where point is the intersection point and
            primitive is the intersected primitive.
        :rtype: List[Tuple[:class:`volmdlr.Point2D`,
            :class:`volmdlr.core.Primitive2D`]]

        """
        intersection_points = []
        for primitive in self.outer_contour.primitives:
            for p in primitive.line_crossings(line):
                if (p, primitive) not in intersection_points:
                    intersection_points.append((p, primitive))
        for inner_contour in self.inner_contours:
            for primitive in inner_contour.primitives:
                for p in primitive.line_crossings(line):
                    if (p, primitive) not in intersection_points:
                        intersection_points.append((p, primitive))
        return sorted(intersection_points, key=lambda ip: line.abscissa(ip[0]))

    def split_at_centers(self):
        """
        Split in n slices.

        # TODO: is this used ?
        """

        cutted_contours = []
        center_of_mass1 = self.inner_contours[0].center_of_mass()
        center_of_mass2 = self.inner_contours[1].center_of_mass()
        cut_line = vme.Line2D(center_of_mass1, center_of_mass2)

        iteration_contours2 = []

        surface_cut = self.cut_by_line(cut_line)

        iteration_contours2.extend(surface_cut)

        iteration_contours = iteration_contours2[:]
        cutted_contours.extend(iteration_contours)

        return cutted_contours

    def cut_by_line2(self, line):
        """
        Cuts a Surface2D with line (2).

        :param line: DESCRIPTION
        :type line: TYPE
        :raises NotImplementedError: DESCRIPTION
        :return: DESCRIPTION
        :rtype: TYPE

        """

        all_contours = []
        inner_1 = self.inner_contours[0]
        inner_2 = self.inner_contours[1]

        inner_intersections_1 = inner_1.line_intersections(line)
        inner_intersections_2 = inner_2.line_intersections(line)

        arc1, arc2 = inner_1.split(inner_intersections_1[1],
                                   inner_intersections_1[0])
        arc3, arc4 = inner_2.split(inner_intersections_2[1],
                                   inner_intersections_2[0])
        new_inner_1 = volmdlr.wires.Contour2D([arc1, arc2])
        new_inner_2 = volmdlr.wires.Contour2D([arc3, arc4])

        intersections = [(inner_intersections_1[0], arc1), (inner_intersections_1[1], arc2)]
        intersections += self.outer_contour.line_intersections(line)
        intersections.append((inner_intersections_2[0], arc3))
        intersections.append((inner_intersections_2[1], arc4))
        intersections += self.outer_contour.line_intersections(line)

        if not intersections:
            all_contours.extend([self])
        if len(intersections) < 4:
            return [self]
        if len(intersections) >= 4:
            if isinstance(intersections[0][0], volmdlr.Point2D) and \
                    isinstance(intersections[1][0], volmdlr.Point2D):
                ip1, ip2 = sorted(
                    [new_inner_1.primitives.index(intersections[0][1]),
                     new_inner_1.primitives.index(intersections[1][1])])
                ip5, ip6 = sorted(
                    [new_inner_2.primitives.index(intersections[4][1]),
                     new_inner_2.primitives.index(intersections[5][1])])
                ip3, ip4 = sorted(
                    [self.outer_contour.primitives.index(intersections[2][1]),
                     self.outer_contour.primitives.index(intersections[3][1])])

                # sp11, sp12 = intersections[2][1].split(intersections[2][0])
                # sp21, sp22 = intersections[3][1].split(intersections[3][0])
                sp33, sp34 = intersections[6][1].split(intersections[6][0])
                sp44, sp43 = intersections[7][1].split(intersections[7][0])

                primitives1 = [volmdlr.edges.LineSegment2D(intersections[6][0], intersections[1][0]),
                               new_inner_1.primitives[ip1],
                               volmdlr.edges.LineSegment2D(intersections[0][0], intersections[5][0]),
                               new_inner_2.primitives[ip5],
                               volmdlr.edges.LineSegment2D(intersections[4][0], intersections[7][0]),
                               sp44
                               ]
                primitives1.extend(self.outer_contour.primitives[ip3 + 1:ip4])
                primitives1.append(sp34)

                primitives2 = [volmdlr.edges.LineSegment2D(intersections[7][0], intersections[4][0]),
                               new_inner_2.primitives[ip6],
                               volmdlr.edges.LineSegment2D(intersections[5][0], intersections[0][0]),
                               new_inner_1.primitives[ip2],
                               volmdlr.edges.LineSegment2D(intersections[1][0], intersections[6][0]),
                               sp33
                               ]

                primitives2.extend(self.outer_contour.primitives[:ip3].reverse())
                primitives2.append(sp43)

                all_contours.extend([volmdlr.wires.Contour2D(primitives1),
                                     volmdlr.wires.Contour2D(primitives2)])

            else:
                raise NotImplementedError(
                    'Non convex contour not supported yet')

        return all_contours

    # def cut_by_line3(self, line):
    #     """
    #     Cuts a Surface2D with line (2).
    #
    #     :param line: DESCRIPTION
    #     :type line: TYPE
    #     :raises NotImplementedError: DESCRIPTION
    #     :return: DESCRIPTION
    #     :rtype: TYPE
    #
    #     """
    #
    #     # ax=self.outer_contour.plot()
    #     all_contours = []
    #     inner = self.inner_contours[0]
    #     inner_2 = self.inner_contours[1]
    #     inner_3 = self.inner_contours[2]
    #
    #     c = inner.center_of_mass()
    #     c_2 = inner_2.center_of_mass()
    #     c_3 = inner_3.center_of_mass()
    #     direction_vector = line.normal_vector()
    #     direction_line = vme.Line2D(c, volmdlr.Point2D(
    #         (direction_vector.y * c.x - direction_vector.x * c.y) / (
    #             direction_vector.y), 0))
    #     direction_line_2 = vme.Line2D(c_2, volmdlr.Point2D(
    #         (direction_vector.y * c_2.x - direction_vector.x * c_2.y) / (
    #             direction_vector.y), 0))
    #
    #     direction_line_3 = vme.Line2D(c_3, volmdlr.Point2D(
    #         (direction_vector.y * c_3.x - direction_vector.x * c_3.y) / (
    #             direction_vector.y), 0))
    #     inner_intersections = inner.line_intersections(direction_line)
    #     inner_intersections_2 = inner_2.line_intersections(direction_line_2)
    #     inner_intersections_3 = inner_3.line_intersections(direction_line_3)
    #     arc1, arc2 = inner.split(inner_intersections[1],
    #                              inner_intersections[0])
    #     arc3, arc4 = inner_2.split(inner_intersections_2[1],
    #                                inner_intersections_2[0])
    #     arc5, arc6 = inner_3.split(inner_intersections_3[1],
    #                                inner_intersections_3[0])
    #     new_inner = volmdlr.wires.Contour2D([arc1, arc2])
    #     new_inner_2 = volmdlr.wires.Contour2D([arc3, arc4])
    #     new_inner_3 = volmdlr.wires.Contour2D([arc5, arc6])
    #     intersections = [(inner_intersections[0], arc1), (inner_intersections[1], arc2)]
    #
    #     if len(self.outer_contour.line_intersections(direction_line)) > 2:
    #
    #         intersections.append(
    #             self.outer_contour.line_intersections(direction_line)[0])
    #         intersections.append(
    #             self.outer_contour.line_intersections(direction_line)[2])
    #     else:
    #         intersections.append(
    #             self.outer_contour.line_intersections(direction_line)[0])
    #         intersections.append(
    #             self.outer_contour.line_intersections(direction_line)[1])
    #     intersections.append((inner_intersections_2[0], arc3))
    #     intersections.append((inner_intersections_2[1], arc4))
    #     if len(self.outer_contour.line_intersections(direction_line_2)) > 2:
    #         intersections.append(
    #             self.outer_contour.line_intersections(direction_line_2)[0])
    #         intersections.append(
    #             self.outer_contour.line_intersections(direction_line_2)[2])
    #     else:
    #         intersections.append(
    #             self.outer_contour.line_intersections(direction_line_2)[0])
    #         intersections.append(
    #             self.outer_contour.line_intersections(direction_line_2)[1])
    #     intersections.append((inner_intersections_3[0], arc5))
    #     intersections.append((inner_intersections_3[1], arc6))
    #     if len(self.outer_contour.line_intersections(direction_line_3)) > 2:
    #
    #         intersections.append(
    #             self.outer_contour.line_intersections(direction_line_3)[0])
    #         intersections.append(
    #             self.outer_contour.line_intersections(direction_line_3)[2])
    #     else:
    #         intersections.append(
    #             self.outer_contour.line_intersections(direction_line_3)[0])
    #         intersections.append(
    #             self.outer_contour.line_intersections(direction_line_3)[1])
    #
    #     if isinstance(intersections[0][0], volmdlr.Point2D) and \
    #             isinstance(intersections[1][0], volmdlr.Point2D):
    #         ip1, ip2 = sorted([new_inner.primitives.index(intersections[0][1]),
    #                            new_inner.primitives.index(
    #                                intersections[1][1])])
    #         ip5, ip6 = sorted(
    #             [new_inner_2.primitives.index(intersections[4][1]),
    #              new_inner_2.primitives.index(intersections[5][1])])
    #         ip7, ip8 = sorted(
    #             [new_inner_3.primitives.index(intersections[8][1]),
    #              new_inner_3.primitives.index(intersections[9][1])])
    #         ip3, ip4 = sorted(
    #             [self.outer_contour.primitives.index(intersections[2][1]),
    #              self.outer_contour.primitives.index(intersections[3][1])])
    #
    #         sp11, sp12 = intersections[2][1].split(intersections[2][0])
    #         sp21, sp22 = intersections[3][1].split(intersections[3][0])
    #         sp33, sp34 = intersections[6][1].split(intersections[6][0])
    #         sp44, sp43 = intersections[7][1].split(intersections[7][0])
    #         sp55, sp56 = intersections[10][1].split(intersections[10][0])
    #         sp66, sp65 = intersections[11][1].split(intersections[11][0])
    #
    #         primitives1 = []
    #         primitives1.append(volmdlr.edges.LineSegment2D(intersections[7][0],
    #                                                        intersections[5][0]))
    #         primitives1.append(new_inner_2.primitives[ip5])
    #         primitives1.append(volmdlr.edges.LineSegment2D(intersections[6][0],
    #                                                        intersections[4][0]))
    #         primitives1.append(sp33)
    #         primitives1.append(sp43)
    #
    #         primitives2 = []
    #         primitives2.append(volmdlr.edges.LineSegment2D(intersections[6][0],
    #                                                        intersections[4][0]))
    #         primitives2.append(new_inner_2.primitives[ip6])
    #         primitives2.append(volmdlr.edges.LineSegment2D(intersections[5][0],
    #                                                        intersections[7][0]))
    #         primitives2.append(volmdlr.edges.LineSegment2D(intersections[7][0],
    #                                                        intersections[11][0]))
    #         primitives2.append(
    #             vme.LineSegment2D(intersections[11][0],
    #                                         intersections[9][0]))
    #         primitives2.append(new_inner_3.primitives[ip7])
    #         primitives2.append(volmdlr.edges.LineSegment2D(intersections[8][0],
    #                                                        intersections[10][0]))
    #         primitives2.append(sp34)
    #
    #         primitives3 = []
    #         primitives3.append(
    #             vme.LineSegment2D(intersections[10][0],
    #                                         intersections[8][0]))
    #         primitives3.append(new_inner_3.primitives[ip8])
    #         primitives3.append(volmdlr.edges.LineSegment2D(intersections[9][0],
    #                                                        intersections[11][0]))
    #         primitives3.append(sp22)
    #         primitives3.append(volmdlr.edges.LineSegment2D(intersections[3][0],
    #                                                        intersections[1][0]))
    #         primitives3.append(new_inner.primitives[ip1])
    #         primitives3.append(vme.LineSegment2D(intersections[0][0],
    #                                                        intersections[2][
    #                                                            0]))
    #         primitives3.append(vme.LineSegment2D(intersections[2][0],
    #                                                        intersections[10][
    #                                                            0]))
    #
    #         primitives4 = [volmdlr.edges.LineSegment2D(intersections[3][0],
    #                                                    intersections[1][0])]
    #         a = volmdlr.edges.Arc2D(new_inner.primitives[ip2].end,
    #                                 new_inner.primitives[ip2].interior,
    #                                 new_inner.primitives[ip2].start)
    #         primitives4.append(a)
    #         primitives4.append(volmdlr.edges.LineSegment2D(intersections[0][0],
    #                                                        intersections[2][0]))
    #         primitives4.append(sp12)
    #         primitives4.append(sp21)
    #
    #         # Contour2D(primitives1),Contour2D(primitives2),
    #         #                      Contour2D(primitives3),
    #         all_contours.extend([volmdlr.wires.Contour2D(primitives4)])
    #
    #     else:
    #         raise NotImplementedError(
    #             f'{len(intersections)} intersections not supported yet')
    #
    #     return all_contours

    def bounding_rectangle(self):
        """
        Returns bounding rectangle.

        :return: Returns a python object with useful methods
        :rtype: :class:`volmdlr.core.BoundingRectangle
        """

        return self.outer_contour.bounding_rectangle

    @classmethod
    def from_contours(cls, outer_contour, inner_contours):
        """
        Create a Surface2D object from an outer contour and a list of inner contours.

        :param outer_contour: The outer contour that bounds the surface.
        :type outer_contour: volmdlr.wires.Contour2D
        :param inner_contours: The list of inner contours that define the holes of the surface.
        :type inner_contours : List[volmdlr.wires.Contour2D]
        :return: Surface2D defined by the given contours.
        """
        surface2d_inner_contours = []
        surface2d_outer_contour = outer_contour
        for inner_contour in inner_contours:
            if surface2d_outer_contour.shared_primitives_extremities(
                    inner_contour):
                # inner_contour will be merged with outer_contour
                merged_contours = surface2d_outer_contour.merge_with(
                    inner_contour)
                if len(merged_contours) >= 2:
                    raise NotImplementedError
                surface2d_outer_contour = merged_contours[0]
            else:
                # inner_contour will be added to the inner contours of the
                # Surface2D
                surface2d_inner_contours.append(inner_contour)
        return cls(surface2d_outer_contour, surface2d_inner_contours)

    def plot(self, ax=None, color='k', alpha=1, equal_aspect=False):

        if ax is None:
            _, ax = plt.subplots()
        self.outer_contour.plot(ax=ax, edge_style=EdgeStyle(color=color, alpha=alpha,
                                                            equal_aspect=equal_aspect))
        for inner_contour in self.inner_contours:
            inner_contour.plot(ax=ax, edge_style=EdgeStyle(color=color, alpha=alpha,
                                                           equal_aspect=equal_aspect))

        if equal_aspect:
            ax.set_aspect('equal')

        ax.margins(0.1)
        return ax

    def axial_symmetry(self, line):
        """
        Finds out the symmetric 2D surface according to a line.

        """

        outer_contour = self.outer_contour.axial_symmetry(line)
        inner_contours = []
        if self.inner_contours:
            inner_contours = [contour.axial_symmetry(line) for contour in self.inner_contours]

        return self.__class__(outer_contour=outer_contour,
                              inner_contours=inner_contours)

    def rotation(self, center, angle):

        outer_contour = self.outer_contour.rotation(center, angle)
        if self.inner_contours:
            inner_contours = [contour.rotation(center, angle) for contour in self.inner_contours]
        else:
            inner_contours = []

        return self.__class__(outer_contour, inner_contours)

    def rotation_inplace(self, center, angle):
        """
        Rotate the surface inplace.
        """
        warnings.warn("'inplace' methods are deprecated. Use a not inplace method instead.", DeprecationWarning)

        new_surface2d = self.rotation(center, angle)
        self.outer_contour = new_surface2d.outer_contour
        self.inner_contours = new_surface2d.inner_contours

    def translation(self, offset: volmdlr.Vector2D):
        outer_contour = self.outer_contour.translation(offset)
        inner_contours = [contour.translation(offset) for contour in self.inner_contours]
        return self.__class__(outer_contour, inner_contours)

    def translation_inplace(self, offset: volmdlr.Vector2D):
        warnings.warn("'inplace' methods are deprecated. Use a not inplace method instead.", DeprecationWarning)

        new_contour = self.translation(offset)
        self.outer_contour = new_contour.outer_contour
        self.inner_contours = new_contour.inner_contours

    def frame_mapping(self, frame: volmdlr.Frame2D, side: str):
        outer_contour = self.outer_contour.frame_mapping(frame, side)
        inner_contours = [contour.frame_mapping(frame, side) for contour in self.inner_contours]
        return self.__class__(outer_contour, inner_contours)

    def frame_mapping_inplace(self, frame: volmdlr.Frame2D, side: str):
        warnings.warn("'inplace' methods are deprecated. Use a not inplace method instead.", DeprecationWarning)

        new_contour = self.frame_mapping(frame, side)
        self.outer_contour = new_contour.outer_contour
        self.inner_contours = new_contour.inner_contours

    def geo_lines(self):  # , mesh_size_list=None):
        """
        Gets the lines that define a Surface2D in a .geo file.
        """

        i, i_p = None, None
        lines, line_surface, lines_tags = [], [], []
        point_account, line_account, line_loop_account = 0, 0, 1
        for c, contour in enumerate(list(chain(*[[self.outer_contour], self.inner_contours]))):

            if isinstance(contour, volmdlr.wires.Circle2D):
                points = [volmdlr.Point2D(contour.center.x - contour.radius, contour.center.y),
                          contour.center,
                          volmdlr.Point2D(contour.center.x + contour.radius, contour.center.y)]
                index = []
                for i, point in enumerate(points):
                    lines.append(point.get_geo_lines(tag=point_account + i + 1,
                                                     point_mesh_size=None))
                    index.append(point_account + i + 1)

                lines.append('Circle(' + str(line_account + 1) +
                             ') = {' + str(index[0]) + ', ' + str(index[1]) + ', ' + str(index[2]) + '};')
                lines.append('Circle(' + str(line_account + 2) +
                             ') = {' + str(index[2]) + ', ' + str(index[1]) + ', ' + str(index[0]) + '};')

                lines_tags.append(line_account + 1)
                lines_tags.append(line_account + 2)

                lines.append('Line Loop(' + str(c + 1) + ') = {' + str(lines_tags)[1:-1] + '};')
                line_surface.append(line_loop_account)

                point_account = point_account + 2 + 1
                line_account, line_loop_account = line_account + 1 + 1, line_loop_account + 1
                lines_tags = []

            elif isinstance(contour, (volmdlr.wires.Contour2D, volmdlr.wires.ClosedPolygon2D)):
                if not isinstance(contour, volmdlr.wires.ClosedPolygon2D):
                    contour = contour.to_polygon(1)
                for i, point in enumerate(contour.points):
                    lines.append(point.get_geo_lines(tag=point_account + i + 1,
                                                     point_mesh_size=None))

                for i_p, primitive in enumerate(contour.primitives):
                    if i_p != len(contour.primitives) - 1:
                        lines.append(primitive.get_geo_lines(tag=line_account + i_p + 1,
                                                             start_point_tag=point_account + i_p + 1,
                                                             end_point_tag=point_account + i_p + 2))
                    else:
                        lines.append(primitive.get_geo_lines(tag=line_account + i_p + 1,
                                                             start_point_tag=point_account + i_p + 1,
                                                             end_point_tag=point_account + 1))
                    lines_tags.append(line_account + i_p + 1)

                lines.append('Line Loop(' + str(c + 1) + ') = {' + str(lines_tags)[1:-1] + '};')
                line_surface.append(line_loop_account)
                point_account = point_account + i + 1
                line_account, line_loop_account = line_account + i_p + 1, line_loop_account + 1
                lines_tags = []

        lines.append('Plane Surface(' + str(1) + ') = {' + str(line_surface)[1:-1] + '};')

        return lines

    def mesh_lines(self,
                   factor: float,
                   curvature_mesh_size: int = None,
                   min_points: int = None,
                   initial_mesh_size: float = 5):
        """
        Gets the lines that define mesh parameters for a Surface2D, to be added to a .geo file.

        :param factor: A float, between 0 and 1, that describes the mesh quality
        (1 for coarse mesh - 0 for fine mesh)
        :type factor: float
        :param curvature_mesh_size: Activate the calculation of mesh element sizes based on curvature
        (with curvature_mesh_size elements per 2*Pi radians), defaults to 0
        :type curvature_mesh_size: int, optional
        :param min_points: Check if there are enough points on small edges (if it is not, we force to have min_points
        on that edge), defaults to None
        :type min_points: int, optional
        :param initial_mesh_size: If factor=1, it will be initial_mesh_size elements per dimension, defaults to 5
        :type initial_mesh_size: float, optional

        :return: A list of lines that describe mesh parameters
        :rtype: List[str]
        """

        lines = []
        if factor == 0:
            factor = 1e-3

        size = (math.sqrt(self.area()) / initial_mesh_size) * factor

        if min_points:
            primitives, primitives_length = [], []
            for _, contour in enumerate(list(chain(*[[self.outer_contour], self.inner_contours]))):
                if isinstance(contour, volmdlr.wires.Circle2D):
                    primitives.append(contour)
                    primitives.append(contour)
                    primitives_length.append(contour.length() / 2)
                    primitives_length.append(contour.length() / 2)
                else:
                    for primitive in contour.primitives:
                        if ((primitive not in primitives)
                                and (primitive.reverse() not in primitives)):
                            primitives.append(primitive)
                            primitives_length.append(primitive.length())

            for i, length in enumerate(primitives_length):
                if length < min_points * size:
                    lines.append('Transfinite Curve {' + str(i) + '} = ' + str(min_points) + ' Using Progression 1;')

        lines.append('Field[1] = MathEval;')
        lines.append('Field[1].F = "' + str(size) + '";')
        lines.append('Background Field = 1;')
        if curvature_mesh_size:
            lines.append('Mesh.MeshSizeFromCurvature = ' + str(curvature_mesh_size) + ';')

        # lines.append('Coherence;')

        return lines

    def to_geo(self, file_name: str,
               factor: float, **kwargs):
        # curvature_mesh_size: int = None,
        # min_points: int = None,
        # initial_mesh_size: float = 5):
        """
        Gets the .geo file for the Surface2D.
        """

        for element in [('curvature_mesh_size', 0), ('min_points', None), ('initial_mesh_size', 5)]:
            if element[0] not in kwargs:
                kwargs[element[0]] = element[1]

        lines = self.geo_lines()
        lines.extend(self.mesh_lines(factor, kwargs['curvature_mesh_size'],
                                     kwargs['min_points'], kwargs['initial_mesh_size']))

        with open(file_name + '.geo', 'w', encoding="utf-8") as f:
            for line in lines:
                f.write(line)
                f.write('\n')
        f.close()

    def to_msh(self, file_name: str, mesh_dimension: int,
               factor: float, **kwargs):
        # curvature_mesh_size: int = 0,
        # min_points: int = None,
        # initial_mesh_size: float = 5):
        """
        Gets .msh file for the Surface2D generated by gmsh.

        :param file_name: The msh. file name
        :type file_name: str
        :param mesh_dimension: The mesh dimension (1: 1D-Edge, 2: 2D-Triangle, 3D-Tetrahedra)
        :type mesh_dimension: int
        :param factor: A float, between 0 and 1, that describes the mesh quality
        (1 for coarse mesh - 0 for fine mesh)
        :type factor: float
        :param curvature_mesh_size: Activate the calculation of mesh element sizes based on curvature
        (with curvature_mesh_size elements per 2*Pi radians), defaults to 0
        :type curvature_mesh_size: int, optional
        :param min_points: Check if there are enough points on small edges (if it is not, we force to have min_points
        on that edge), defaults to None
        :type min_points: int, optional
        :param initial_mesh_size: If factor=1, it will be initial_mesh_size elements per dimension, defaults to 5
        :type initial_mesh_size: float, optional

        :return: A txt file
        :rtype: .txt
        """

        for element in [('curvature_mesh_size', 0), ('min_points', None), ('initial_mesh_size', 5)]:
            if element[0] not in kwargs:
                kwargs[element[0]] = element[1]

        self.to_geo(file_name=file_name, mesh_dimension=mesh_dimension,
                    factor=factor, curvature_mesh_size=kwargs['curvature_mesh_size'],
                    min_points=kwargs['min_points'], initial_mesh_size=kwargs['initial_mesh_size'])

        volmdlr.core.VolumeModel.generate_msh_file(file_name, mesh_dimension)

        # gmsh.initialize()
        # gmsh.open(file_name + ".geo")

        # gmsh.model.geo.synchronize()
        # gmsh.model.mesh.generate(mesh_dimension)

        # gmsh.write(file_name + ".msh")

        # gmsh.finalize()


class Surface3D(DessiaObject):
    """
    Abstract class.

    """
    x_periodicity = None
    y_periodicity = None
    face_class = None

    def point2d_to_3d(self, point2d):
        raise NotImplementedError(f'point2d_to_3d is abstract and should be implemented in {self.__class__.__name__}')

    def point3d_to_2d(self, point3d):
        """
        Abstract method. Convert a 3D point to a 2D parametric point.

        :param point3d: The 3D point to convert, represented by 3 coordinates (x, y, z).
        :type point3d: `volmdlr.Point3D`
        :return: NotImplementedError: If the method is not implemented in the subclass.
        """
        raise NotImplementedError(f'point3d_to_2d is abstract and should be implemented in {self.__class__.__name__}')

    def face_from_contours3d(self, contours3d: List[volmdlr.wires.Contour3D], name: str = ''):
        """
        Returns the face generated by a list of contours. Finds out which are outer or inner contours.

        :param name: the name to inject in the new face
        """

        lc3d = len(contours3d)

        if lc3d == 1:
            outer_contour2d = self.contour3d_to_2d(contours3d[0])
            inner_contours2d = []
        elif lc3d > 1:
            area = -1
            inner_contours2d = []

            contours2d = [self.contour3d_to_2d(contour3d) for contour3d in contours3d]

            check_contours = [not contour2d.is_ordered() for contour2d in contours2d]
            if any(check_contours):
                outer_contour2d, inner_contours2d = self.repair_contours2d(contours2d[0], contours2d[1:])
            else:
                for contour2d in contours2d:
                    inner_contours2d.append(contour2d)
                    contour_area = contour2d.area()
                    if contour_area > area:
                        area = contour_area
                        outer_contour2d = contour2d
                inner_contours2d.remove(outer_contour2d)
        else:
            raise ValueError('Must have at least one contour')

        if isinstance(self.face_class, str):
            class_ = globals()[self.face_class]
        else:
            class_ = self.face_class
        surface2d = Surface2D(outer_contour=outer_contour2d,
                              inner_contours=inner_contours2d)
        return class_(self, surface2d=surface2d, name=name)

    def repair_primitives_periodicity(self, primitives2d):
        """
        Repairs the continuity of the 2D contour while using contour3d_to_2d on periodic surfaces.

        :param primitives2d: The primitives in parametric surface domain.
        :type primitives2d: list
        :return: A list of primitives.
        :rtype: list
        """
        x_periodicity = self.x_periodicity
        y_periodicity = self.y_periodicity
        # Search for a primitive that can be used as reference for repairing periodicity
        if x_periodicity or y_periodicity:
            pos = vm_parametric.find_index_defined_brep_primitive_on_periodical_surface(primitives2d,
                                                                                        [x_periodicity, y_periodicity])
            if pos != 0:
                primitives2d = primitives2d[pos:] + primitives2d[:pos]

        i = 1
        if x_periodicity is None:
            x_periodicity = -1
        if y_periodicity is None:
            y_periodicity = -1
        while i < len(primitives2d):
            previous_primitive = primitives2d[i - 1]
            delta = previous_primitive.end - primitives2d[i].start
            is_connected = math.isclose(delta.norm(), 0, abs_tol=1e-5)
            if not is_connected and \
                    primitives2d[i].end.is_close(primitives2d[i - 1].end, tol=1e-3) and \
                    math.isclose(primitives2d[i].length(), x_periodicity, abs_tol=1e-5):
                primitives2d[i] = primitives2d[i].reverse()
            elif not is_connected and \
                    primitives2d[i].end.is_close(primitives2d[i - 1].end, tol=1e-3) and \
                    math.isclose(primitives2d[i].length(), y_periodicity, abs_tol=1e-5):
                primitives2d[i] = primitives2d[i].reverse()
            elif not is_connected:
                primitives2d[i] = primitives2d[i].translation(delta)
            i += 1
        last_end = primitives2d[-1].end
        first_start = primitives2d[0].start
        if not last_end.is_close(first_start, tol=1e-5):
            deltax = first_start.x - last_end.x
            deltay = first_start.y - last_end.y
            if deltax and x_periodicity and abs(deltax) % x_periodicity == 0:
                primitives2d[-1] = vme.LineSegment2D(primitives2d[-1].start,
                                                     volmdlr.Point2D(primitives2d[-1].end.x + deltax,
                                                                     primitives2d[-1].end.y))
            elif deltay and y_periodicity and abs(deltay) % y_periodicity == 0:
                primitives2d[-1] = vme.LineSegment2D(primitives2d[-1].start,
                                                     volmdlr.Point2D(primitives2d[-1].end.x,
                                                                     primitives2d[-1].end.y + deltay))

        return primitives2d

    def repair_contours2d(self, outer_contour, inner_contours):
        """
        Abstract method. Repair 2D contours of a face on the parametric domain.

        :param outer_contour: Outer contour 2D.
        :type inner_contours: volmdlr.wires.Contour2D
        :param inner_contours: List of 2D contours.
        :type inner_contours: list
        :return: NotImplementedError: If the method is not implemented in the subclass.
        """
        raise NotImplementedError(f'repair_contours2d is abstract and should be implemented in '
                                  f'{self.__class__.__name__}')

    def primitives3d_to_2d(self, primitives3d):
        """
        Helper function to perform convertion of 3D primitives into B-Rep primitives.

        :param primitives3d: List of 3D primitives from a 3D contour.
        :type primitives3d: List[vme.Edge]
        :return: A list of 2D primitives on parametric domain.
        :rtype: List[vme.Edge]
        """
        primitives2d = []
        for primitive3d in primitives3d:
            method_name = f'{primitive3d.__class__.__name__.lower()}_to_2d'
            if hasattr(self, method_name):
                primitives = getattr(self, method_name)(primitive3d)

                if primitives is None:
                    continue
                primitives2d.extend(primitives)
            else:
                raise NotImplementedError(f'Class {self.__class__.__name__} does not implement {method_name}')
        return primitives2d

    def contour3d_to_2d(self, contour3d):
        """
        Transforms a Contour3D into a Contour2D in the parametric domain of the surface.

        :param contour3d: The contour to be transformed.
        :type contour3d: :class:`volmdlr.wires.Contour3D`
        :return: A 2D contour object.
        :rtype: :class:`volmdlr.wires.Contour2D`
        """
        primitives2d = self.primitives3d_to_2d(contour3d.primitives)

        wire2d = volmdlr.wires.Wire2D(primitives2d)
        delta_x = abs(wire2d.primitives[0].start.x - wire2d.primitives[-1].end.x)
        if math.isclose(delta_x, volmdlr.TWO_PI, abs_tol=1e-3) and wire2d.is_ordered():
            return volmdlr.wires.Contour2D(primitives2d)
        # Fix contour
        if self.x_periodicity or self.y_periodicity:
            primitives2d = self.repair_primitives_periodicity(primitives2d)
        return volmdlr.wires.Contour2D(primitives2d)

    def contour2d_to_3d(self, contour2d):
        """
        Transforms a Contour2D in the parametric domain of the surface into a Contour3D in Cartesian coordinate.

        :param contour2d: The contour to be transformed.
        :type contour2d: :class:`volmdlr.wires.Contour2D`
        :return: A 3D contour object.
        :rtype: :class:`volmdlr.wires.Contour3D`
        """
        primitives3d = []
        for primitive2d in contour2d.primitives:
            method_name = f'{primitive2d.__class__.__name__.lower()}_to_3d'
            if hasattr(self, method_name):
                try:
                    primitives = getattr(self, method_name)(primitive2d)
                    if primitives is None:
                        continue
                    primitives3d.extend(primitives)
                except NotImplementedError:
                    print(f'Class {self.__class__.__name__} does not implement {method_name}'
                          f'with {primitive2d.__class__.__name__}')
            else:
                raise NotImplementedError(
                    f'Class {self.__class__.__name__} does not implement {method_name}')

        return volmdlr.wires.Contour3D(primitives3d)

    def linesegment3d_to_2d(self, linesegment3d):
        """
        A line segment on a surface will be in any case a line in 2D?.

        """
        return [vme.LineSegment2D(self.point3d_to_2d(linesegment3d.start),
                                  self.point3d_to_2d(linesegment3d.end))]

    def bsplinecurve3d_to_2d(self, bspline_curve3d):
        """
        Is this right?.
        """
        n = len(bspline_curve3d.control_points)
        points = [self.point3d_to_2d(p)
                  for p in bspline_curve3d.discretization_points(number_points=n)]
        return [vme.BSplineCurve2D.from_points_interpolation(points, bspline_curve3d.degree, bspline_curve3d.periodic)]

    def bsplinecurve2d_to_3d(self, bspline_curve2d):
        """
        Is this right?.

        """
        n = len(bspline_curve2d.control_points)
        points = [self.point2d_to_3d(p)
                  for p in bspline_curve2d.discretization_points(number_points=n)]
        return [vme.BSplineCurve3D.from_points_interpolation(points, bspline_curve2d.degree, bspline_curve2d.periodic)]

    def normal_from_point2d(self, point2d):

        raise NotImplementedError('NotImplemented')

    def normal_from_point3d(self, point3d):
        """
        Evaluates the normal vector of the bspline surface at this 3D point.

        """

        return (self.normal_from_point2d(self.point3d_to_2d(point3d)))[1]

    def geodesic_distance_from_points2d(self, point1_2d: volmdlr.Point2D,
                                        point2_2d: volmdlr.Point2D, number_points: int = 50):
        """
        Approximation of geodesic distance via line segments length sum in 3D.
        """
        # points = [point1_2d]
        current_point3d = self.point2d_to_3d(point1_2d)
        distance = 0.
        for i in range(number_points):
            next_point3d = self.point2d_to_3d(point1_2d + (i + 1) / number_points * (point2_2d - point1_2d))
            distance += next_point3d.point_distance(current_point3d)
            current_point3d = next_point3d
        return distance

    def geodesic_distance(self, point1_3d: volmdlr.Point3D, point2_3d: volmdlr.Point3D):
        """
        Approximation of geodesic distance between 2 3D points supposed to be on the surface.
        """
        point1_2d = self.point3d_to_2d(point1_3d)
        point2_2d = self.point3d_to_2d(point2_3d)
        return self.geodesic_distance_from_points2d(point1_2d, point2_2d)


class Plane3D(Surface3D):
    """
    Defines a plane 3d.

    :param frame: u and v of frame describe the plane, w is the normal
    """
    face_class = 'PlaneFace3D'

    def __init__(self, frame: volmdlr.Frame3D, name: str = ''):

        self.frame = frame
        self.name = name
        Surface3D.__init__(self, name=name)

    def __hash__(self):
        return hash(('plane 3d', self.frame))

    def __eq__(self, other_plane):
        if other_plane.__class__.__name__ != self.__class__.__name__:
            return False
        return self.frame == other_plane.frame

    @classmethod
    def from_step(cls, arguments, object_dict, **kwargs):
        """
        Converts a step primitive to a Plane3D.

        :param arguments: The arguments of the step primitive.
        :type arguments: list
        :param object_dict: The dictionary containing all the step primitives
            that have already been instantiated
        :type object_dict: dict
        :return: The corresponding Plane3D object.
        :rtype: :class:`volmdlr.faces.Plane3D`
        """
        frame3d = object_dict[arguments[1]]
        frame3d.normalize()
        frame = volmdlr.Frame3D(frame3d.origin,
                                frame3d.v, frame3d.w, frame3d.u)
        return cls(frame, arguments[0][1:-1])

    def to_step(self, current_id):
        frame = volmdlr.Frame3D(self.frame.origin, self.frame.w, self.frame.u,
                                self.frame.v)
        content, frame_id = frame.to_step(current_id)
        plane_id = frame_id + 1
        content += f"#{plane_id} = PLANE('{self.name}',#{frame_id});\n"
        return content, [plane_id]

    @classmethod
    def from_3_points(cls, *args):
        """
        Point 1 is used as origin of the plane.
        """
        point1, point2, point3 = args
        vector1 = point2 - point1
        vector2 = point3 - point1

        vector1.normalize()
        vector2.normalize()
        normal = vector1.cross(vector2)
        normal.normalize()
        frame = volmdlr.Frame3D(point1, vector1, normal.cross(vector1), normal)
        return cls(frame)

    @classmethod
    def from_normal(cls, point, normal):
        v1 = normal.deterministic_unit_normal_vector()
        v2 = v1.cross(normal)
        return cls(volmdlr.Frame3D(point, v1, v2, normal))

    @classmethod
    def from_plane_vectors(cls, plane_origin: volmdlr.Point3D, plane_x: volmdlr.Vector3D, plane_y: volmdlr.Vector3D):
        """
        Initializes a 3D plane object with a given plane origin and plane x and y vectors.

        :param plane_origin: A volmdlr.Point3D representing the origin of the plane.
        :param plane_x: A volmdlr.Vector3D representing the x-axis of the plane.
        :param plane_y: A volmdlr.Vector3D representing the y-axis of the plane.
        :return: A Plane3D object initialized from the provided plane origin and plane x and y vectors.
        """
        normal = plane_x.cross(plane_y)
        return cls(volmdlr.Frame3D(plane_origin, plane_x, plane_y, normal))

    @classmethod
    def from_points(cls, points):
        """
        Returns a 3D plane that goes through the 3 first points on the list.

        Why for more than 3 points we only do some check and never raise error?
        """
        if len(points) < 3:
            raise ValueError
        if len(points) == 3:
            return cls.from_3_points(volmdlr.Point3D(points[0].vector),
                                     volmdlr.Vector3D(points[1].vector),
                                     volmdlr.Vector3D(points[2].vector))
        points = [p.copy() for p in points]
        indexes_to_del = []
        for i, point in enumerate(points[1:]):
            if point.is_close(points[0]):
                indexes_to_del.append(i)
        for index in indexes_to_del[::-1]:
            del points[index + 1]

        origin = points[0]
        vector1 = points[1] - origin
        vector1.normalize()
        vector2_min = points[2] - origin
        vector2_min.normalize()
        dot_min = abs(vector1.dot(vector2_min))
        for point in points[3:]:
            vector2 = point - origin
            vector2.normalize()
            dot = abs(vector1.dot(vector2))
            if dot < dot_min:
                vector2_min = vector2
                dot_min = dot
        return cls.from_3_points(origin, vector1 + origin, vector2_min + origin)

    def point_on_surface(self, point):
        """
        Return if the point belongs to the plane at a tolerance of 1e-6.

        """
        if math.isclose(self.frame.w.dot(point - self.frame.origin), 0,
                        abs_tol=1e-6):
            return True
        return False

    def point_distance(self, point3d):
        """
        Calculates the distance of a point to plane.

        :param point3d: point to verify distance.
        :return: a float, point distance to plane.
        """
        coefficient_a, coefficient_b, coefficient_c, coefficient_d = self.equation_coefficients()
        return abs(self.frame.w.dot(point3d) + coefficient_d) / math.sqrt(coefficient_a ** 2 +
                                                                          coefficient_b ** 2 + coefficient_c ** 2)

    def line_intersections(self, line):
        """
        Find the intersection with a line.

        :param line: Line to evaluate the intersection
        :type line: :class:`vme.Line`
        :return: ADD DESCRIPTION
        :rtype: List[volmdlr.Point3D]
        """
        u_vector = line.point2 - line.point1
        w_vector = line.point1 - self.frame.origin
        if math.isclose(self.frame.w.dot(u_vector), 0, abs_tol=1e-08):
            return []
        intersection_abscissea = - self.frame.w.dot(w_vector) / self.frame.w.dot(u_vector)
        return [line.point1 + intersection_abscissea * u_vector]

    def linesegment_intersections(self, linesegment: vme.LineSegment3D) \
            -> List[volmdlr.Point3D]:
        u_vector = linesegment.end - linesegment.start
        w_vector = linesegment.start - self.frame.origin
        normaldotu = self.frame.w.dot(u_vector)
        if math.isclose(normaldotu, 0, abs_tol=1e-08):
            return []
        intersection_abscissea = - self.frame.w.dot(w_vector) / normaldotu
        if intersection_abscissea < 0 or intersection_abscissea > 1:
            return []
        return [linesegment.start + intersection_abscissea * u_vector]

    def fullarc_intersections(self, fullarc: vme.FullArc3D):
        """
        Calculates the intersections between a Plane 3D and a FullArc 3D.

        :param fullarc: full arc to verify intersections.
        :return: list of intersections: List[volmdlr.Point3D].
        """
        fullarc_plane = Plane3D(fullarc.frame)
        plane_intersections = self.plane_intersection(fullarc_plane)
        if not plane_intersections:
            return []
        fullarc2d = fullarc.to_2d(fullarc.center, fullarc_plane.frame.u, fullarc_plane.frame.v)
        line2d = plane_intersections[0].to_2d(fullarc.center, fullarc_plane.frame.u, fullarc_plane.frame.v)
        fullarc2d_inters_line2d = fullarc2d.line_intersections(line2d)
        intersections = []
        for inter in fullarc2d_inters_line2d:
            intersections.append(inter.to_3d(fullarc.center, fullarc_plane.frame.u, fullarc_plane.frame.v))
        return intersections

    def equation_coefficients(self):
        """
        Returns the a,b,c,d coefficient from equation ax+by+cz+d = 0.

        """
        a, b, c = self.frame.w
        d = -self.frame.origin.dot(self.frame.w)
        return round(a, 12), round(b, 12), round(c, 12), round(d, 12)

    def plane_intersection(self, other_plane):
        """
        Computes intersection points between two Planes 3D.

        """
        if self.is_parallel(other_plane):
            return []
        line_direction = self.frame.w.cross(other_plane.frame.w)

        if line_direction.norm() < 1e-6:
            return None

        a1, b1, c1, d1 = self.equation_coefficients()
        a2, b2, c2, d2 = other_plane.equation_coefficients()
        if not math.isclose(a1 * b2 - a2 * b1, 0.0, abs_tol=1e-10):
            x0 = (b1 * d2 - b2 * d1) / (a1 * b2 - a2 * b1)
            y0 = (a2 * d1 - a1 * d2) / (a1 * b2 - a2 * b1)
            point1 = volmdlr.Point3D(x0, y0, 0)
        elif a2 * c1 != a1 * c2:
            x0 = (c2 * d1 - c1 * d2) / (a2 * c1 - a1 * c2)
            z0 = (a1 * d2 - a2 * d1) / (a2 * c1 - a1 * c2)
            point1 = volmdlr.Point3D(x0, 0, z0)
        elif c1 * b2 != b1 * c2:
            y0 = (- c2 * d1 + c1 * d2) / (b1 * c2 - c1 * b2)
            z0 = (- b1 * d2 + b2 * d1) / (b1 * c2 - c1 * b2)
            point1 = volmdlr.Point3D(0, y0, z0)
        else:
            raise NotImplementedError
        return [vme.Line3D(point1, point1 + line_direction)]

    def is_coincident(self, plane2):
        """
        Verifies if two planes are parallel and coincident.

        """
        if not isinstance(self, plane2.__class__):
            return False
        if self.is_parallel(plane2):
            if plane2.point_on_surface(self.frame.origin):
                return True
        return False

    def is_parallel(self, plane2):
        """
        Verifies if two planes are parallel.

        """
        if self.frame.w.is_colinear_to(plane2.frame.w):
            return True
        return False

    def rotation(self, center: volmdlr.Point3D, axis: volmdlr.Vector3D, angle: float):
        """
        Plane3D rotation.

        :param center: rotation center
        :param axis: rotation axis
        :param angle: angle rotation
        :return: a new rotated Plane3D
        """
        new_frame = self.frame.rotation(center=center, axis=axis, angle=angle)
        return Plane3D(new_frame)

    def rotation_inplace(self, center: volmdlr.Point3D, axis: volmdlr.Vector3D, angle: float):
        """
        Plane3D rotation. Object is updated inplace.

        :param center: rotation center
        :param axis: rotation axis
        :param angle: rotation angle
        """
        warnings.warn("'inplace' methods are deprecated. Use a not inplace method instead.", DeprecationWarning)

        self.frame.rotation_inplace(center=center, axis=axis, angle=angle)

    def translation(self, offset: volmdlr.Vector3D):
        """
        Plane3D translation.

        :param offset: translation vector
        :return: A new translated Plane3D
        """
        new_frame = self.frame.translation(offset)
        return Plane3D(new_frame)

    def translation_inplace(self, offset: volmdlr.Vector3D):
        """
        Plane3D translation. Object is updated inplace.

        :param offset: translation vector
        """
        warnings.warn("'inplace' methods are deprecated. Use a not inplace method instead.", DeprecationWarning)

        self.frame.translation_inplace(offset)

    def frame_mapping(self, frame: volmdlr.Frame3D, side: str):
        """
        Changes frame_mapping and return a new Frame3D.

        :param frame: Frame of reference
        :type frame: `volmdlr.Frame3D`
        :param side: 'old' or 'new'
        """
        new_frame = self.frame.frame_mapping(frame, side)
        return Plane3D(new_frame, self.name)

    def frame_mapping_inplace(self, frame: volmdlr.Frame3D, side: str):
        """
        Changes frame_mapping and the object is updated inplace.

        :param frame: Frame of reference
        :type frame: `volmdlr.Frame3D`
        :param side: 'old' or 'new'
        """
        warnings.warn("'inplace' methods are deprecated. Use a not inplace method instead.", DeprecationWarning)

        new_frame = self.frame.frame_mapping(frame, side)
        self.frame.origin = new_frame.origin
        self.frame.u = new_frame.u
        self.frame.v = new_frame.v
        self.frame.w = new_frame.w

    def copy(self, deep=True, memo=None):
        new_frame = self.frame.copy(deep, memo)
        return Plane3D(new_frame, self.name)

    def plot(self, ax=None):
        if ax is None:
            fig = plt.figure()
            ax = fig.add_subplot(111, projection='3d')
        else:
            fig = ax.figure

        self.frame.origin.plot(ax)
        self.frame.u.plot(ax, color='r')
        self.frame.v.plot(ax, color='g')
        return ax

    def point2d_to_3d(self, point2d):
        return point2d.to_3d(self.frame.origin, self.frame.u, self.frame.v)

    def point3d_to_2d(self, point3d):
        return point3d.to_2d(self.frame.origin, self.frame.u, self.frame.v)

    def contour2d_to_3d(self, contour2d):
        return contour2d.to_3d(self.frame.origin, self.frame.u, self.frame.v)

    def contour3d_to_2d(self, contour3d):
        return contour3d.to_2d(self.frame.origin, self.frame.u, self.frame.v)

    def bsplinecurve3d_to_2d(self, bspline_curve3d):
        control_points = [self.point3d_to_2d(p)
                          for p in bspline_curve3d.control_points]
        return [vme.BSplineCurve2D(
            bspline_curve3d.degree,
            control_points=control_points,
            knot_multiplicities=bspline_curve3d.knot_multiplicities,
            knots=bspline_curve3d.knots,
            weights=bspline_curve3d.weights,
            periodic=bspline_curve3d.periodic)]

    def bsplinecurve2d_to_3d(self, bspline_curve2d):
        """
        Converts a 2D B-Spline in parametric domain into a 3D B-Spline in spatial domain.

        :param bspline_curve2d: The B-Spline curve to perform the transformation.
        :type bspline_curve2d: vme.BSplineCurve2D
        :return: A 3D B-Spline.
        :rtype: vme.BSplineCurve3D
        """
        control_points = [self.point2d_to_3d(point)
                          for point in bspline_curve2d.control_points]
        return [vme.BSplineCurve3D(
            bspline_curve2d.degree,
            control_points=control_points,
            knot_multiplicities=bspline_curve2d.knot_multiplicities,
            knots=bspline_curve2d.knots,
            weights=bspline_curve2d.weights,
            periodic=bspline_curve2d.periodic)]

    def rectangular_cut(self, x1: float, x2: float,
                        y1: float, y2: float, name: str = ''):
        """
        Cut a rectangular piece of the Plane3D object and return a PlaneFace3D object.

        """
        point1 = volmdlr.Point2D(x1, y1)
        point2 = volmdlr.Point2D(x2, y1)
        point3 = volmdlr.Point2D(x2, y2)
        point4 = volmdlr.Point2D(x1, y2)
        outer_contour = volmdlr.wires.ClosedPolygon2D([point1, point2, point3, point4])
        surface = Surface2D(outer_contour, [])
        return PlaneFace3D(self, surface, name)


PLANE3D_OXY = Plane3D(volmdlr.OXYZ)
PLANE3D_OYZ = Plane3D(volmdlr.OYZX)
PLANE3D_OZX = Plane3D(volmdlr.OZXY)


class PeriodicalSurface(Surface3D):
    """
    Abstract class for surfaces with two-pi periodicity that creates some problems.
    """

    def point2d_to_3d(self, point2d):
        raise NotImplementedError(f'point2d_to_3d is abstract and should be implemented in {self.__class__.__name__}')

    def point3d_to_2d(self, point3d):
        """
        Abstract method. Convert a 3D point to a 2D parametric point.

        :param point3d: The 3D point to convert, represented by 3 coordinates (x, y, z).
        :type point3d: `volmdlr.Point3D`
        :return: NotImplementedError: If the method is not implemented in the subclass.
        """
        raise NotImplementedError(f'point3d_to_2d is abstract and should be implemented in {self.__class__.__name__}')

    def repair_contours2d(self, outer_contour, inner_contours):
        """
        Repair contours on parametric domain.

        :param outer_contour: Outer contour 2D.
        :type inner_contours: volmdlr.wires.Contour2D
        :param inner_contours: List of 2D contours.
        :type inner_contours: list
        :param name: the name to inject in the new face.
        """
        new_inner_contours = []
        point1 = outer_contour.primitives[0].start
        point2 = outer_contour.primitives[-1].end

        theta1, z1 = point1
        theta2, z2 = point2
        old_outer_contour_positioned = outer_contour
        new_outer_contour = old_outer_contour_positioned
        for inner_contour in inner_contours:
            theta3, z3 = inner_contour.primitives[0].start
            theta4, z4 = inner_contour.primitives[-1].end
            # check if inner_contour has a length of 2pi in theta.
            if math.isclose(abs(theta4 - theta3), 2 * math.pi, abs_tol=1e-3):

                outer_contour_theta = [theta1, theta2]
                inner_contour_theta = [theta3, theta4]

                # Contours are aligned
                if (math.isclose(theta1, theta3, abs_tol=1e-3) and math.isclose(theta2, theta4, abs_tol=1e-3)) \
                        or (math.isclose(theta1, theta4, abs_tol=1e-3) and math.isclose(theta2, theta3, abs_tol=1e-3)):
                    old_innner_contour_positioned = inner_contour

                else:
                    overlapping_theta, outer_contour_side, inner_contour_side = self._get_overlapping_theta(
                        outer_contour_theta,
                        inner_contour_theta)
                    line = vme.Line2D(volmdlr.Point2D(overlapping_theta, z1),
                                      volmdlr.Point2D(overlapping_theta, z3))
                    cutted_contours = inner_contour.split_by_line(line)
                    number_contours = len(cutted_contours)
                    if number_contours == 2:
                        contour1, contour2 = cutted_contours
                        increasing_theta = theta3 < theta4
                        # inner_contour_side = 0 --> left  inner_contour_side = 1 --> right
                        if (not inner_contour_side and increasing_theta) or (
                                inner_contour_side and not increasing_theta):
                            theta_offset = outer_contour_theta[outer_contour_side] - contour2.primitives[0].start.x
                            translation_vector = volmdlr.Vector2D(theta_offset, 0)
                            contour2_positionned = contour2.translation(offset=translation_vector)
                            theta_offset = contour2_positionned.primitives[-1].end.x - contour1.primitives[0].start.x
                            translation_vector = volmdlr.Vector2D(theta_offset, 0)
                            contour1_positionned = contour1.translation(offset=translation_vector)
                        else:
                            theta_offset = outer_contour_theta[outer_contour_side] - contour1.primitives[-1].end.x
                            translation_vector = volmdlr.Vector2D(theta_offset, 0)
                            contour1_positionned = contour1.translation(offset=translation_vector)
                            theta_offset = contour1_positionned.primitives[0].start.x - contour2.primitives[-1].end.x
                            translation_vector = volmdlr.Vector2D(theta_offset, 0)
                            contour2_positionned = contour2.translation(offset=translation_vector)

                        old_innner_contour_positioned = volmdlr.wires.Contour2D(contour1_positionned.primitives +
                                                                                contour2_positionned.primitives)
                        old_innner_contour_positioned.order_contour()
                    elif number_contours == 1:
                        contour = cutted_contours[0]
                        theta_offset = outer_contour_theta[outer_contour_side] - \
                                       inner_contour_theta[inner_contour_side]
                        translation_vector = volmdlr.Vector2D(theta_offset, 0)
                        old_innner_contour_positioned = contour.translation(offset=translation_vector)

                    else:
                        print(True)
                        raise NotImplementedError
                point1 = old_outer_contour_positioned.primitives[0].start
                point2 = old_outer_contour_positioned.primitives[-1].end
                point3 = old_innner_contour_positioned.primitives[0].start
                point4 = old_innner_contour_positioned.primitives[-1].end

                outer_contour_direction = point1.x < point2.x
                inner_contour_direction = point3.x < point4.x
                if outer_contour_direction == inner_contour_direction:
                    old_innner_contour_positioned = old_innner_contour_positioned.invert()
                    point3 = old_innner_contour_positioned.primitives[0].start
                    point4 = old_innner_contour_positioned.primitives[-1].end

                closing_linesegment1 = volmdlr.edges.LineSegment2D(point2, point3)
                closing_linesegment2 = volmdlr.edges.LineSegment2D(point4, point1)
                new_outer_contour_primitives = old_outer_contour_positioned.primitives + [closing_linesegment1] + \
                                               old_innner_contour_positioned.primitives + \
                                               [closing_linesegment2]
                new_outer_contour = volmdlr.wires.Contour2D(primitives=new_outer_contour_primitives)
                new_outer_contour.order_contour()
            else:
                new_inner_contours.append(inner_contour)
        return new_outer_contour, new_inner_contours

    def _get_overlapping_theta(self, outer_contour_startend_theta, inner_contour_startend_theta):
        """
        Find overlapping theta domain between two contours on periodical Surfaces.
        """
        oc_xmin_index, outer_contour_xmin = min(enumerate(outer_contour_startend_theta), key=lambda x: x[1])
        oc_xmax_index, outer_contour_xman = max(enumerate(outer_contour_startend_theta), key=lambda x: x[1])
        inner_contour_xmin = min(inner_contour_startend_theta)
        inner_contour_xmax = max(inner_contour_startend_theta)

        # check if tetha3 or theta4 is in [theta1, theta2] interval
        overlap = outer_contour_xmin <= inner_contour_xmax and outer_contour_xman >= inner_contour_xmin

        if overlap:
            if inner_contour_xmin < outer_contour_xmin:
                overlapping_theta = outer_contour_startend_theta[oc_xmin_index]
                outer_contour_side = oc_xmin_index
                side = 0
                return overlapping_theta, outer_contour_side, side
            overlapping_theta = outer_contour_startend_theta[oc_xmax_index]
            outer_contour_side = oc_xmax_index
            side = 1
            return overlapping_theta, outer_contour_side, side

        # if not direct intersection -> find intersection at periodicity
        if inner_contour_xmin < outer_contour_xmin:
            overlapping_theta = outer_contour_startend_theta[oc_xmin_index] - 2 * math.pi
            outer_contour_side = oc_xmin_index
            side = 0
            return overlapping_theta, outer_contour_side, side
        overlapping_theta = outer_contour_startend_theta[oc_xmax_index] + 2 * math.pi
        outer_contour_side = oc_xmax_index
        side = 1
        return overlapping_theta, outer_contour_side, side

    def _reference_points(self, edge):
        """
        Helper function to return points of reference on the edge to fix some parametric periodical discontinuities.
        """
        length = edge.length()
        point_after_start = self.point3d_to_2d(edge.point_at_abscissa(0.001 * length))
        point_before_end = self.point3d_to_2d(edge.point_at_abscissa(0.98 * length))
        theta3, _ = point_after_start
        theta4, _ = point_before_end
        if abs(theta3) == math.pi or abs(theta3) == 0.5 * math.pi:
            point_after_start = self.point3d_to_2d(edge.point_at_abscissa(0.002 * length))
        if abs(theta4) == math.pi or abs(theta4) == 0.5 * math.pi:
            point_before_end = self.point3d_to_2d(edge.point_at_abscissa(0.97 * length))
        return point_after_start, point_before_end

    def _verify_start_end_angles(self, edge, theta1, theta2):
        """
        Verify if there is some incoherence with start and end angles. If so, return fixed angles.
        """
        length = edge.length()
        theta3, _ = self.point3d_to_2d(edge.point_at_abscissa(0.001 * length))
        # make sure that the reference angle is not undefined
        if abs(theta3) == math.pi:
            theta3, _ = self.point3d_to_2d(edge.point_at_abscissa(0.002 * length))

        # Verify if theta1 or theta2 point should be -pi because atan2() -> ]-pi, pi]
        # And also atan2 discontinuity in 0.5 * math.pi
        if abs(theta1) == math.pi or abs(theta1) == 0.5 * math.pi:
            theta1 = repair_start_end_angle_periodicity(theta1, theta3)
        if abs(theta2) == math.pi or abs(theta2) == 0.5 * math.pi:
            theta4, _ = self.point3d_to_2d(edge.point_at_abscissa(0.98 * length))
            # make sure that the reference angle is not undefined
            if abs(theta4) == math.pi:
                theta4, _ = self.point3d_to_2d(edge.point_at_abscissa(0.97 * length))
            theta2 = repair_start_end_angle_periodicity(theta2, theta4)

        return theta1, theta2

    def _fix_angle_discontinuity_on_discretization_points(self, points, indexes_angle_discontinuity, direction):
        # angle1, angle2, angle3 = angle_list
        # if angle3 < angle1 < angle2:
        #     points = [p - volmdlr.Point2D(volmdlr.TWO_PI, 0) if p.x > 0 else p for p in points]
        #     if angle2 == 0.0:
        #         points[-1] = volmdlr.Point2D(-volmdlr.TWO_PI, points[-1].y)
        # elif angle3 > angle1 > angle2:
        #     points = [p + volmdlr.Point2D(volmdlr.TWO_PI, 0) if p.x < 0 else p for p in points]
        #     if angle2 == 0.0:
        #         points[-1] = volmdlr.Point2D(volmdlr.TWO_PI, points[-1].y)
        i = 0 if direction == "x" else 1
        if len(indexes_angle_discontinuity) == 1:
            index_angle_discontinuity = indexes_angle_discontinuity[0]
            sign = round(points[index_angle_discontinuity - 1][i] / abs(points[index_angle_discontinuity - 1][i]), 2)
            if i == 0:
                points = [p + volmdlr.Point2D(sign * volmdlr.TWO_PI, 0) if i >= index_angle_discontinuity else p
                          for i, p in enumerate(points)]
            else:
                points = [p + volmdlr.Point2D(0, sign * volmdlr.TWO_PI) if i >= index_angle_discontinuity else p
                          for i, p in enumerate(points)]
        else:
            raise NotImplementedError
        return points

    def linesegment3d_to_2d(self, linesegment3d):
        """
        Converts the primitive from 3D spatial coordinates to its equivalent 2D primitive in the parametric space.
        """
        start = self.point3d_to_2d(linesegment3d.start)
        end = self.point3d_to_2d(linesegment3d.end)
        if start.x != end.x:
            end = volmdlr.Point2D(start.x, end.y)
        if not start.is_close(end):
            return [vme.LineSegment2D(start, end)]
        return None

    def arc3d_to_2d(self, arc3d):
        """
        Converts the primitive from 3D spatial coordinates to its equivalent 2D primitive in the parametric space.
        """
        start = self.point3d_to_2d(arc3d.start)
        end = self.point3d_to_2d(arc3d.end)
        angle3d = arc3d.angle
        point_after_start, point_before_end = self._reference_points(arc3d)

<<<<<<< HEAD
        length = arc3d.length()
        theta3, _ = self.point3d_to_2d(arc3d.point_at_abscissa(0.001 * length))
        theta4, _ = self.point3d_to_2d(arc3d.point_at_abscissa(0.98 * length))

        # make sure that the references points are not undefined
        if abs(theta3) == math.pi:
            theta3, _ = self.point3d_to_2d(arc3d.point_at_abscissa(0.002 * length))
        if abs(theta4) == math.pi:
            theta4, _ = self.point3d_to_2d(arc3d.point_at_abscissa(0.97 * length))

        start, end = vm_parametric.arc3d_to_cylindrical_verification(start, end, angle3d, theta3, theta4)

        return [vme.LineSegment2D(start, end, name="arc")]
=======
        start, end = vm_parametric.arc3d_to_cylindrical_coordinates_verification(start, end, angle3d,
                                                                                 point_after_start.x,
                                                                                 point_before_end.x)
        return [vme.LineSegment2D(start, end)]
>>>>>>> 398959e6

    def fullarc3d_to_2d(self, fullarc3d):
        """
        Converts the primitive from 3D spatial coordinates to its equivalent 2D primitive in the parametric space.
        """
        start = self.point3d_to_2d(fullarc3d.start)
        end = self.point3d_to_2d(fullarc3d.end)

        point_after_start, point_before_end = self._reference_points(fullarc3d)

        start, end = vm_parametric.arc3d_to_cylindrical_coordinates_verification(start, end, volmdlr.TWO_PI,
                                                                                 point_after_start.x,
                                                                                 point_before_end.x)
        theta1, z1 = start
        theta2, z2 = end
        theta3, z3 = point_after_start

        if self.frame.w.is_colinear_to(fullarc3d.normal):
            if start.is_close(end):
                point1 = volmdlr.Point2D(theta1, z1)
                if theta1 > theta3:
                    point2 = volmdlr.Point2D(theta1 + volmdlr.TWO_PI, z2)
                elif theta1 < theta3:
                    point2 = volmdlr.Point2D(theta1 - volmdlr.TWO_PI, z2)
                return [vme.LineSegment2D(point1, point2)]
            return [vme.LineSegment2D(start, end)]
        # Treating one case from Revolution Surface
        if z1 > z3:
            point1 = volmdlr.Point2D(theta1, 1)
            point2 = volmdlr.Point2D(theta1, 0)
        else:
            point1 = volmdlr.Point2D(theta1, 0)
            point2 = volmdlr.Point2D(theta1, 1)
        return [vme.LineSegment2D(point1, point2)]

    def bsplinecurve3d_to_2d(self, bspline_curve3d):
        """
        Converts the primitive from 3D spatial coordinates to its equivalent 2D primitive in the parametric space.
        """
        n = len(bspline_curve3d.control_points)
        points3d = bspline_curve3d.discretization_points(number_points=n)
        points = [self.point3d_to_2d(point) for point in points3d]
        theta1, z1 = points[0]
        theta2, z2 = points[-1]
        theta1, theta2 = self._verify_start_end_angles(bspline_curve3d, theta1, theta2)
        points[0] = volmdlr.Point2D(theta1, z1)
        points[-1] = volmdlr.Point2D(theta2, z2)

        theta_list = [point.x for point in points]
        theta_discontinuity, indexes_theta_discontinuity = angle_discontinuity(theta_list)
        if theta_discontinuity:
            points = self._fix_angle_discontinuity_on_discretization_points(points,
                                                                            indexes_theta_discontinuity, "x")

        return [vme.BSplineCurve2D.from_points_interpolation(points, degree=bspline_curve3d.degree,
                                                             periodic=bspline_curve3d.periodic)]

    def arcellipse3d_to_2d(self, arcellipse3d):
        """
        Transformation of a 3D arc of ellipse to a 2D primitive in a cylindrical surface.

        """
        points = [self.point3d_to_2d(p)
                  for p in arcellipse3d.discretization_points(number_points=50)]

        theta1, z1 = points[0]
        theta2, z2 = points[-1]

        theta1, theta2 = self._verify_start_end_angles(arcellipse3d, theta1, theta2)
        points[0] = volmdlr.Point2D(theta1, z1)
        points[-1] = volmdlr.Point2D(theta2, z2)

        theta_list = [point.x for point in points]
        theta_discontinuity, indexes_theta_discontinuity = angle_discontinuity(theta_list)
        if theta_discontinuity:
            points = self._fix_angle_discontinuity_on_discretization_points(points,
                                                                            indexes_theta_discontinuity, "x")

        bsplinecurve2d = vme.BSplineCurve2D.from_points_interpolation(points, degree=2)
        return [bsplinecurve2d]

    def fullarcellipse3d_to_2d(self, arcellipse3d):
        """
        Transformation of a 3D arcellipse to 2D, in a cylindrical surface.

        """
        points = [self.point3d_to_2d(p)
                  for p in arcellipse3d.discretization_points(number_points=100)]
        points.pop()
        theta1, z1 = points[0]
        theta2, z2 = points[-1]
        theta1, theta2 = self._verify_start_end_angles(arcellipse3d, theta1, theta2)
        points[0] = volmdlr.Point2D(theta1, z1)
        points[-1] = volmdlr.Point2D(theta2, z2)

        theta_list = [point.x for point in points]
        theta_discontinuity, indexes_theta_discontinuity = angle_discontinuity(theta_list)
        if theta_discontinuity:
            points = self._fix_angle_discontinuity_on_discretization_points(points,
                                                                            indexes_theta_discontinuity, "x")

        bsplinecurve2d = vme.BSplineCurve2D.from_points_interpolation(points, degree=2, periodic=True, name="ellipse")
        return [bsplinecurve2d]

    def bsplinecurve2d_to_3d(self, bspline_curve2d):
        """
        Is this right?.

        #TODO: today ArcEllipse3D are also represented as bspline curves 2D.
        """
        n = len(bspline_curve2d.control_points)
        points = [self.point2d_to_3d(p)
                  for p in bspline_curve2d.discretization_points(number_points=n)]
        return [vme.BSplineCurve3D.from_points_interpolation(points, bspline_curve2d.degree, bspline_curve2d.periodic)]

    def linesegment2d_to_3d(self, linesegment2d):
        """
        Converts a BREP line segment 2D onto a 3D primitive on the surface.
        """
        theta1, z1 = linesegment2d.start
        theta2, z2 = linesegment2d.end
        if math.isclose(theta1, theta2, abs_tol=1e-4) or linesegment2d.name == "linesegment":
            return [vme.LineSegment3D(self.point2d_to_3d(linesegment2d.start),
                                      self.point2d_to_3d(linesegment2d.end))]
        if math.isclose(z1, z2, abs_tol=1e-4) or linesegment2d.name == "arc" or linesegment2d.name == "fullarc":
            if math.isclose(abs(theta1 - theta2), volmdlr.TWO_PI, abs_tol=1e-4):
                return [vme.FullArc3D(center=self.frame.origin + z1 * self.frame.w,
                                      start_end=self.point2d_to_3d(linesegment2d.start),
                                      normal=self.frame.w)]

            return [vme.Arc3D(
                self.point2d_to_3d(linesegment2d.start),
                self.point2d_to_3d(volmdlr.Point2D(0.5 * (theta1 + theta2), z1)),
                self.point2d_to_3d(linesegment2d.end)
            )]
        raise NotImplementedError("This case is not yet treated")

<<<<<<< HEAD
    def fullarcellipse3d_to_2d(self, arcellipse3d):
        """
        Transformation of a 3D arc ellipse to 2D, in a cylindrical surface.

        """
        points = [self.point3d_to_2d(p)
                  for p in arcellipse3d.discretization_points(number_points=100)]
        points.pop()
        theta1, z1 = points[0]
        theta2, z2 = points[-1]

        # theta3, _ = self.point3d_to_2d(arcellipse3d.point_at_abscissa(0.001 * length))
        theta3, _ = points[1]
        # make sure that the reference angle is not undefined
        if abs(theta3) == math.pi:
            theta3, _ = points[1]

        # Verify if theta1 or theta2 point should be -pi because atan2() -> ]-pi, pi]
        if abs(theta1) == math.pi:
            theta1 = vm_parametric.repair_start_end_angle_periodicity(theta1, theta3)
        if abs(theta2) == math.pi:
            theta4, _ = points[-2]
            # make sure that the reference angle is not undefined
            if abs(theta4) == math.pi:
                theta4, _ = points[-3]
            theta2 = vm_parametric.repair_start_end_angle_periodicity(theta2, theta4)

        points[0] = volmdlr.Point2D(theta1, z1)
        points[-1] = volmdlr.Point2D(theta2, z2)

        if theta3 < theta1 < theta2:
            points = [point - volmdlr.Point2D(volmdlr.TWO_PI, 0) if point.x > 0 else point for point in points]
            points.append(volmdlr.Point2D(points[0].x - volmdlr.TWO_PI, points[0].y))
        elif theta3 > theta1 > theta2:
            points = [point + volmdlr.Point2D(volmdlr.TWO_PI, 0) if point.x < 0 else point for point in points]
            points.append(volmdlr.Point2D(points[0].x + volmdlr.TWO_PI, points[0].y))

        bsplinecurve2d = vme.BSplineCurve2D.from_points_interpolation(points, degree=2, periodic=True, name="ellipse")
        return [bsplinecurve2d]

=======
>>>>>>> 398959e6

class CylindricalSurface3D(PeriodicalSurface):
    """
    The local plane is defined by (theta, z).

    :param frame: frame.w is axis, frame.u is theta=0 frame.v theta=pi/2
    :param frame:
    :param radius: Cylinder's radius
    :type radius: float
    """
    face_class = 'CylindricalFace3D'
    x_periodicity = volmdlr.TWO_PI
    y_periodicity = None

    def __init__(self, frame, radius: float, name: str = ''):
        self.frame = frame
        self.radius = radius
        PeriodicalSurface.__init__(self, name=name)

    def plot(self, ax=None, color: str = "grey", alpha: float = 0.5, z: float = 0.5):
        """
        Plot the cylindrical surface in the local frame normal direction.

        :param ax: Matplotlib Axes3D object to plot on. If None, create a new figure.
        :type ax: Axes3D or None
        :param color: color of the wireframe plot. Default is 'grey'.
        :type color: str
        :param alpha: transparency of the edge frame plot. Default is 0.5.
        :type alpha: float
        :param z: additional keyword arguments to pass the value of z to cut the surface.
        :type z: float
        :return: Matplotlib Axes3D object containing the plotted wireframe.
        :rtype: Axes3D
        """
        if ax is None:
            fig = plt.figure()
            ax = fig.add_subplot(111, projection='3d')
        x = self.radius
        point1 = self.frame.local_to_global_coordinates(volmdlr.Point3D(x, 0, 0))
        point2 = self.frame.local_to_global_coordinates(volmdlr.Point3D(x, 0, z))
        generatrix = vme.LineSegment3D(point1, point2)
        for i in range(37):
            theta = i / 36. * volmdlr.TWO_PI
            wire = generatrix.rotation(self.frame.origin, self.frame.w, theta)
            wire.plot(ax=ax, edge_style=EdgeStyle(color=color, alpha=alpha))
        return ax

    def point2d_to_3d(self, point2d: volmdlr.Point2D):
        """
        Coverts a parametric coordinate on the surface into a 3D spatial point (x, y, z).

        :param point2d: Point at the ToroidalSuface3D
        :type point2d: `volmdlr.`Point2D`
        """

        point = volmdlr.Point3D(self.radius * math.cos(point2d.x),
                                self.radius * math.sin(point2d.x),
                                point2d.y)
        return self.frame.local_to_global_coordinates(point)

    def point3d_to_2d(self, point3d):
        """
        Returns the cylindrical coordinates volmdlr.Point2D(theta, z) of a Cartesian coordinates point (x, y, z).

        :param point3d: Point at the CylindricalSuface3D
        :type point3d: `volmdlr.`Point3D`
        """
        x, y, z = self.frame.global_to_local_coordinates(point3d)
        # Do not delete this, mathematical problem when x and y close to zero but not 0
        if abs(x) < 1e-12:
            x = 0
        if abs(y) < 1e-12:
            y = 0

        theta = math.atan2(y, x)
        if abs(theta) < 1e-9:
            theta = 0.0

        return volmdlr.Point2D(theta, z)

    @classmethod
    def from_step(cls, arguments, object_dict, **kwargs):
        """
        Converts a step primitive to a CylindricalSurface3D.

        :param arguments: The arguments of the step primitive.
        :type arguments: list
        :param object_dict: The dictionary containing all the step primitives
            that have already been instantiated
        :type object_dict: dict
        :return: The corresponding CylindricalSurface3D object.
        :rtype: :class:`volmdlr.faces.CylindricalSurface3D`
        """

        length_conversion_factor = kwargs.get("length_conversion_factor", 1)
        frame3d = object_dict[arguments[1]]
        u_vector, w_vector = frame3d.v, -frame3d.u
        u_vector.normalize()
        w_vector.normalize()
        v_vector = w_vector.cross(u_vector)
        frame_direct = volmdlr.Frame3D(frame3d.origin, u_vector, v_vector, w_vector)
        radius = float(arguments[2]) * length_conversion_factor
        return cls(frame_direct, radius, arguments[0][1:-1])

    def to_step(self, current_id):
        """
        Translate volmdlr primitive to step syntax.
        """
        frame = volmdlr.Frame3D(self.frame.origin, self.frame.w, self.frame.u,
                                self.frame.v)
        content, frame_id = frame.to_step(current_id)
        current_id = frame_id + 1
        content += f"#{current_id} = CYLINDRICAL_SURFACE('{self.name}',#{frame_id},{round(1000 * self.radius, 3)});\n"
        return content, [current_id]

    def frame_mapping(self, frame: volmdlr.Frame3D, side: str):
        """
        Changes frame_mapping and return a new CylindricalSurface3D.

        :param side: 'old' or 'new'
        """
        new_frame = self.frame.frame_mapping(frame, side)
        return CylindricalSurface3D(new_frame, self.radius,
                                    name=self.name)

    def frame_mapping_inplace(self, frame: volmdlr.Frame3D, side: str):
        """
        Changes frame_mapping and the object is updated inplace.

        :param side: 'old' or 'new'
        """
        warnings.warn("'inplace' methods are deprecated. Use a not inplace method instead.", DeprecationWarning)

        new_frame = self.frame.frame_mapping(frame, side)
        self.frame = new_frame

    def rectangular_cut(self, theta1: float, theta2: float,
                        z1: float, z2: float, name: str = ''):
        """
        Cut a rectangular piece of the CylindricalSurface3D object and return a CylindricalFace3D object.

        """

        if theta1 == theta2:
            theta2 += volmdlr.TWO_PI

        point1 = volmdlr.Point2D(theta1, z1)
        point2 = volmdlr.Point2D(theta2, z1)
        point3 = volmdlr.Point2D(theta2, z2)
        point4 = volmdlr.Point2D(theta1, z2)
        outer_contour = volmdlr.wires.ClosedPolygon2D([point1, point2, point3, point4])
        surface2d = Surface2D(outer_contour, [])
        return volmdlr.faces.CylindricalFace3D(self, surface2d, name)

    def rotation(self, center: volmdlr.Point3D, axis: volmdlr.Vector3D, angle: float):
        """
        CylindricalFace3D rotation.

        :param center: rotation center.
        :param axis: rotation axis.
        :param angle: angle rotation.
        :return: a new rotated Plane3D.
        """
        new_frame = self.frame.rotation(center=center, axis=axis,
                                        angle=angle)
        return CylindricalSurface3D(new_frame, self.radius)

    def rotation_inplace(self, center: volmdlr.Point3D, axis: volmdlr.Vector3D, angle: float):
        """
        CylindricalFace3D rotation. Object is updated inplace.

        :param center: rotation center.
        :param axis: rotation axis.
        :param angle: rotation angle.
        """
        warnings.warn("'inplace' methods are deprecated. Use a not inplace method instead.", DeprecationWarning)

        self.frame.rotation_inplace(center, axis, angle)

    def translation(self, offset: volmdlr.Vector3D):
        """
        CylindricalFace3D translation.

        :param offset: translation vector.
        :return: A new translated CylindricalFace3D.
        """
        return CylindricalSurface3D(self.frame.translation(offset), self.radius)

    def translation_inplace(self, offset: volmdlr.Vector3D):
        """
        CylindricalFace3D translation. Object is updated inplace.

        :param offset: translation vector
        """
        warnings.warn("'inplace' methods are deprecated. Use a not inplace method instead.", DeprecationWarning)

        self.frame.translation_inplace(offset)

    def grid3d(self, grid2d: volmdlr.grid.Grid2D):
        """
        Generate 3d grid points of a Cylindrical surface, based on a Grid2D.

        """

        points_2d = grid2d.points
        points_3d = [self.point2d_to_3d(point2d) for point2d in points_2d]

        return points_3d

    def line_intersections(self, line: vme.Line3D):
        line_2d = line.to_2d(self.frame.origin, self.frame.u, self.frame.v)
        if line_2d is None:
            return []
        origin2d = self.frame.origin.to_2d(self.frame.origin, self.frame.u, self.frame.v)
        distance_line2d_to_origin = line_2d.point_distance(origin2d)
        if distance_line2d_to_origin > self.radius:
            return []
        a_prime = line_2d.point1
        b_prime = line_2d.point2
        a_prime_minus_b_prime = a_prime - b_prime
        t_param = a_prime.dot(a_prime_minus_b_prime) / a_prime_minus_b_prime.dot(a_prime_minus_b_prime)
        k_param = math.sqrt(
            (self.radius ** 2 - distance_line2d_to_origin ** 2) / a_prime_minus_b_prime.dot(a_prime_minus_b_prime))
        intersection1 = line.point1 + (t_param + k_param) * (line.direction_vector())
        intersection2 = line.point1 + (t_param - k_param) * (line.direction_vector())
        if intersection1 == intersection2:
            return [intersection1]

        return [intersection1, intersection2]

    def linesegment_intersections(self, linesegment: vme.LineSegment3D):
        line = linesegment.to_line()
        line_intersections = self.line_intersections(line)
        linesegment_intersections = [inters for inters in line_intersections if linesegment.point_belongs(inters)]
        return linesegment_intersections

    def parallel_plane_intersection(self, plane3d):
        """
        Cylinder plane intersections when plane's normal is perpendicular with the cylinder axis.

        :param plane3d: intersecting plane
        :return: list of intersecting curves
        """
        distance_plane_cylinder_axis = plane3d.point_distance(self.frame.origin)
        if distance_plane_cylinder_axis > self.radius:
            return []
        if math.isclose(self.frame.w.dot(plane3d.frame.u), 0, abs_tol=1e-6):
            line = vme.Line3D(plane3d.frame.origin, plane3d.frame.origin + plane3d.frame.u)
        else:
            line = vme.Line3D(plane3d.frame.origin, plane3d.frame.origin + plane3d.frame.v)
        line_intersections = self.line_intersections(line)
        lines = []
        for intersection in line_intersections:
            lines.append(vme.Line3D(intersection, intersection + self.frame.w))
        return lines

    def perpendicular_plane_intersection(self, plane3d):
        """
        Cylinder plane intersections when plane's normal is parallel with the cylinder axis.

        :param plane3d: intersecting plane
        :return: list of intersecting curves
        """
        line = vme.Line3D(self.frame.origin, self.frame.origin + self.frame.w)
        center3d_plane = plane3d.line_intersections(line)[0]
        circle3d = volmdlr.wires.Circle3D(volmdlr.Frame3D(center3d_plane, plane3d.frame.u,
                                                          plane3d.frame.v, plane3d.frame.w), self.radius)
        return [circle3d]

    def concurrent_plane_intersection(self, plane3d):
        """
        Cylinder plane intersections when plane's normal is concurrent with the cylinder axis, but not orthogonal.

        Ellipse vector equation : < r*cos(t), r*sin(t), -(1 / c)*(d + a*r*cos(t) +
        b*r*sint(t)); d = - (ax_0 + by_0 + cz_0).

        :param plane3d: intersecting plane.
        :return: list of intersecting curves.
        """
        line = vme.Line3D(self.frame.origin, self.frame.origin + self.frame.w)
        center3d_plane = plane3d.line_intersections(line)[0]
        plane_coefficient_a, plane_coefficient_b, plane_coefficient_c, plane_coefficient_d = \
            plane3d.equation_coefficients()
        ellipse_0 = volmdlr.Point3D(
            self.radius * math.cos(0),
            self.radius * math.sin(0),
            - (1 / plane_coefficient_c) * (plane_coefficient_d + plane_coefficient_a * self.radius * math.cos(0) +
                                           plane_coefficient_b * self.radius * math.sin(0)))
        ellipse_pi_by_2 = volmdlr.Point3D(
            self.radius * math.cos(math.pi / 2),
            self.radius * math.sin(math.pi / 2),
            - (1 / plane_coefficient_c) * (
                    plane_coefficient_d + plane_coefficient_a * self.radius * math.cos(math.pi / 2)
                    + plane_coefficient_b * self.radius * math.sin(math.pi / 2)))
        axis_1 = center3d_plane.point_distance(ellipse_0)
        axis_2 = center3d_plane.point_distance(ellipse_pi_by_2)
        if axis_1 > axis_2:
            major_axis = axis_1
            minor_axis = axis_2
            major_dir = ellipse_0 - center3d_plane
        else:
            major_axis = axis_2
            minor_axis = axis_1
            major_dir = ellipse_pi_by_2 - center3d_plane
        return [volmdlr.wires.Ellipse3D(major_axis, minor_axis, center3d_plane, plane3d.frame.w, major_dir)]

    def plane_intersection(self, plane3d):
        """
        Cylinder intersections with a plane.

        :param plane3d: intersecting plane.
        :return: list of intersecting curves.
        """
        if math.isclose(abs(plane3d.frame.w.dot(self.frame.w)), 0, abs_tol=1e-6):
            return self.parallel_plane_intersection(plane3d)
        if math.isclose(abs(plane3d.frame.w.dot(self.frame.w)), 1, abs_tol=1e-6):
            return self.perpendicular_plane_intersection(plane3d)
        return self.concurrent_plane_intersection(plane3d)

    def is_coincident(self, surface3d):
        """
        Verifies if two CylindricalSurfaces are coincident.

        :param surface3d: surface to verify.
        :return: True if they are coincident, False otherwise.
        """
        if not isinstance(self, surface3d.__class__):
            return False
        if math.isclose(abs(self.frame.w.dot(surface3d.frame.w)), 1.0, abs_tol=1e-6) and \
                self.radius == surface3d.radius:
            return True
        return False

    def point_on_surface(self, point3d):
        """
        Verifies if a given point is on the CylindricalSurface3D.

        :param point3d: point to verify.
        :return: True if point on surface, False otherwise.
        """
        new_point = self.frame.global_to_local_coordinates(point3d)
        if math.isclose(new_point.x ** 2 + new_point.y ** 2, self.radius ** 2, abs_tol=1e-6):
            return True
        return False


class ToroidalSurface3D(PeriodicalSurface):
    """
    The local plane is defined by (theta, phi).

    Theta is the angle around the big (R) circle and phi around the small (r).

    :param frame: Tore's frame: origin is the center, u is pointing at theta=0
    :param tore_radius: Tore's radius
    :param r: Circle to revolute radius

    :See Also:

    Definitions of R and r according to https://en.wikipedia.org/wiki/Torus
    """
    face_class = 'ToroidalFace3D'
    x_periodicity = volmdlr.TWO_PI
    y_periodicity = volmdlr.TWO_PI

    def __init__(self, frame: volmdlr.Frame3D, tore_radius: float, r: float, name: str = ''):
        self.frame = frame
        self.tore_radius = tore_radius
        self.r = r
        PeriodicalSurface.__init__(self, name=name)

        self._bbox = None

    @property
    def bounding_box(self):
        if not self._bbox:
            self._bbox = self._bounding_box()
        return self._bbox

    def _bounding_box(self):
        distance = self.tore_radius + self.r
        point1 = self.frame.origin + self.frame.u * distance + self.frame.v * distance + self.frame.w * self.r
        point2 = self.frame.origin + self.frame.u * distance + self.frame.v * distance - self.frame.w * self.r
        point3 = self.frame.origin + self.frame.u * distance - self.frame.v * distance + self.frame.w * self.r
        point4 = self.frame.origin + self.frame.u * distance - self.frame.v * distance - self.frame.w * self.r
        point5 = self.frame.origin - self.frame.u * distance + self.frame.v * distance + self.frame.w * self.r
        point6 = self.frame.origin - self.frame.u * distance + self.frame.v * distance - self.frame.w * self.r
        point7 = self.frame.origin - self.frame.u * distance - self.frame.v * distance + self.frame.w * self.r
        point8 = self.frame.origin - self.frame.u * distance - self.frame.v * distance - self.frame.w * self.r

        return volmdlr.core.BoundingBox.from_points(
            [point1, point2, point3, point4, point5, point6, point7, point8])

    def point2d_to_3d(self, point2d: volmdlr.Point2D):
        """
        Coverts a parametric coordinate on the surface into a 3D spatial point (x, y, z).

        :param point2d: Point at the ToroidalSuface3D
        :type point2d: `volmdlr.`Point2D`
        """
        theta, phi = point2d
        x = (self.tore_radius + self.r * math.cos(phi)) * math.cos(theta)
        y = (self.tore_radius + self.r * math.cos(phi)) * math.sin(theta)
        z = self.r * math.sin(phi)
        return self.frame.local_to_global_coordinates(volmdlr.Point3D(x, y, z))

    def point3d_to_2d(self, point3d):
        """
        Transform a 3D spatial point (x, y, z) into a 2D spherical parametric point (theta, phi).
        """
        x, y, z = self.frame.global_to_local_coordinates(point3d)
        z = min(self.r, max(-self.r, z))

        # Do not delete this, mathematical problem when x and y close to zero (should be zero) but not 0
        # Genarally this is related to uncertaintity of step files.

        if abs(x) < 1e-12:
            x = 0
        if abs(y) < 1e-12:
            y = 0

        zr = z / self.r
        phi = math.asin(zr)
        if abs(phi) < 1e-9:
            phi = 0

        u = self.tore_radius + math.sqrt((self.r ** 2) - (z ** 2))
        u1, u2 = round(x / u, 5), round(y / u, 5)
        theta = math.atan2(u2, u1)

        vector_to_tube_center = volmdlr.Vector3D(self.tore_radius * math.cos(theta),
                                                 self.tore_radius * math.sin(theta), 0)
        vector_from_tube_center_to_point = volmdlr.Vector3D(x, y, z) - vector_to_tube_center
        phi2 = volmdlr.geometry.vectors3d_angle(vector_to_tube_center, vector_from_tube_center_to_point)

        if phi >= 0 and phi2 > 0.5 * math.pi:
            phi = math.pi - phi
        elif phi < 0 and phi2 > 0.5 * math.pi:
            phi = -math.pi - phi
        if abs(theta) < 1e-9:
            theta = 0.0
        if abs(phi) < 1e-9:
            phi = 0.0
        return volmdlr.Point2D(theta, phi)

    @classmethod
    def from_step(cls, arguments, object_dict, **kwargs):
        """
        Converts a step primitive to a ToroidalSurface3D.

        :param arguments: The arguments of the step primitive.
        :type arguments: list
        :param object_dict: The dictionary containing all the step primitives
            that have already been instantiated.
        :type object_dict: dict
        :return: The corresponding ToroidalSurface3D object.
        :rtype: :class:`volmdlr.faces.ToroidalSurface3D`
        """

        length_conversion_factor = kwargs.get("length_conversion_factor", 1)

        frame3d = object_dict[arguments[1]]
        u_vector, w_vector = frame3d.v, -frame3d.u
        u_vector.normalize()
        w_vector.normalize()
        v_vector = w_vector.cross(u_vector)
        frame_direct = volmdlr.Frame3D(frame3d.origin, u_vector, v_vector, w_vector)
        rcenter = float(arguments[2]) * length_conversion_factor
        rcircle = float(arguments[3]) * length_conversion_factor
        return cls(frame_direct, rcenter, rcircle, arguments[0][1:-1])

    def to_step(self, current_id):
        frame = volmdlr.Frame3D(self.frame.origin, self.frame.w, self.frame.u,
                                self.frame.v)
        content, frame_id = frame.to_step(current_id)
        current_id = frame_id + 1
        content += f"#{current_id} = TOROIDAL_SURFACE('{self.name}',#{frame_id}," \
                   f"{round(1000 * self.tore_radius, 3)},{round(1000 * self.r, 3)});\n"
        return content, [current_id]

    def frame_mapping(self, frame: volmdlr.Frame3D, side: str):
        """
        Changes frame_mapping and return a new ToroidalSurface3D.

        :param frame: The new frame to map to.
        :type frame: `volmdlr.Frame3D
        :param side: Indicates whether the frame should be mapped to the 'old' or 'new' frame.
            Acceptable values are 'old' or 'new'.
        :type side: str
        """
        new_frame = self.frame.frame_mapping(frame, side)
        return ToroidalSurface3D(new_frame, self.tore_radius, self.r, name=self.name)

    def frame_mapping_inplace(self, frame: volmdlr.Frame3D, side: str):
        """
        Changes frame_mapping and the object is updated inplace.

        :param frame: The new frame to map to.
        :type frame: `volmdlr.Frame3D
        :param side: Indicates whether the frame should be mapped to the 'old' or 'new' frame.
            Acceptable values are 'old' or 'new'.
        :type side: str
        """
        warnings.warn("'inplace' methods are deprecated. Use a not inplace method instead.", DeprecationWarning)

        new_frame = self.frame.frame_mapping(frame, side)
        self.frame = new_frame

    def rectangular_cut(self, theta1: float, theta2: float, phi1: float, phi2: float, name: str = ""):
        """
        Cut a rectangular piece of the ToroidalSurface3D object and return a ToroidalFace3D object.

        :param theta1: Start angle of the cut in theta direction.
        :param theta2: End angle of the cut in theta direction.
        :param phi1: Start angle of the cut in phi direction.
        :param phi2: End angle of the cut in phi direction.
        :param name: (optional) Name of the returned ToroidalFace3D object. Defaults to "".
        :return: A ToroidalFace3D object created by cutting the ToroidalSurface3D object.
        :rtype: ToroidalFace3D
        """
        if phi1 == phi2:
            phi2 += volmdlr.TWO_PI
        elif phi2 < phi1:
            phi2 += volmdlr.TWO_PI
        if theta1 == theta2:
            theta2 += volmdlr.TWO_PI
        elif theta2 < theta1:
            theta2 += volmdlr.TWO_PI

        point1 = volmdlr.Point2D(theta1, phi1)
        point2 = volmdlr.Point2D(theta2, phi1)
        point3 = volmdlr.Point2D(theta2, phi2)
        point4 = volmdlr.Point2D(theta1, phi2)
        outer_contour = volmdlr.wires.ClosedPolygon2D([point1, point2, point3, point4])
        return ToroidalFace3D(self,
                              Surface2D(outer_contour, []),
                              name)

    def linesegment2d_to_3d(self, linesegment2d):
        """
        Converts the parametric boundary representation into a 3D primitive.
        """
        theta1, phi1 = linesegment2d.start
        theta2, phi2 = linesegment2d.end
        if math.isclose(theta1, theta2, abs_tol=1e-4):
            if math.isclose(abs(phi1 - phi2), volmdlr.TWO_PI, abs_tol=1e-4):
                u_vector = self.frame.u.rotation(self.frame.origin, self.frame.w, angle=theta1)
                v_vector = self.frame.u.rotation(self.frame.origin, self.frame.w, angle=theta1)
                center = self.frame.origin + self.tore_radius * u_vector
                return [vme.FullArc3D(center=center,
                                      start_end=center + self.r * u_vector,
                                      normal=v_vector)]
            return [vme.Arc3D(
                self.point2d_to_3d(linesegment2d.start),
                self.point2d_to_3d(volmdlr.Point2D(theta1, 0.5 * (phi1 + phi2))),
                self.point2d_to_3d(linesegment2d.end),
            )]
        if math.isclose(phi1, phi2, abs_tol=1e-4):
            if math.isclose(abs(theta1 - theta2), volmdlr.TWO_PI, abs_tol=1e-4):
                center = self.frame.origin + self.r * math.sin(phi1) * self.frame.w
                start_end = center + self.frame.u * (self.r + self.tore_radius)
                return [vme.FullArc3D(center=center,
                                      start_end=start_end,
                                      normal=self.frame.w)]
            return [vme.Arc3D(
                self.point2d_to_3d(linesegment2d.start),
                self.point2d_to_3d(volmdlr.Point2D(0.5 * (theta1 + theta2), phi1)),
                self.point2d_to_3d(linesegment2d.end),
            )]
        raise NotImplementedError('Ellipse?')

    def fullarc3d_to_2d(self, fullarc3d):
        """
        Converts the primitive from 3D spatial coordinates to its equivalent 2D primitive in the parametric space.
        """
        start = self.point3d_to_2d(fullarc3d.start)
        end = self.point3d_to_2d(fullarc3d.end)

        length = fullarc3d.length()
        angle3d = fullarc3d.angle
        point_after_start = self.point3d_to_2d(fullarc3d.point_at_abscissa(0.001 * length))
        point_before_end = self.point3d_to_2d(fullarc3d.point_at_abscissa(0.98 * length))

        start, end = vm_parametric.arc3d_to_spherical_coordinates_verification(start, end, angle3d,
                                                                               [point_after_start, point_before_end],
                                                                               [self.x_periodicity,
                                                                                self.y_periodicity])
        theta1, phi1 = start
        # theta2, phi2 = end
        theta3, phi3 = point_after_start
        # theta4, phi4 = point_before_end
        if self.frame.w.is_colinear_to(fullarc3d.normal, abs_tol=1e-4):
            point1 = start
            if theta1 > theta3:
                point2 = volmdlr.Point2D(theta1 - volmdlr.TWO_PI, phi1)
            elif theta1 < theta3:
                point2 = volmdlr.Point2D(theta1 + volmdlr.TWO_PI, phi1)
            return [vme.LineSegment2D(point1, point2)]
        point1 = start
        if phi1 > phi3:
            point2 = volmdlr.Point2D(theta1, phi1 - volmdlr.TWO_PI)
        elif phi1 < phi3:
            point2 = volmdlr.Point2D(theta1, phi1 + volmdlr.TWO_PI)
        return [vme.LineSegment2D(point1, point2)]

    def arc3d_to_2d(self, arc3d):
        start = self.point3d_to_2d(arc3d.start)
        end = self.point3d_to_2d(arc3d.end)

        length = arc3d.length()
        angle3d = arc3d.angle
        point_after_start = self.point3d_to_2d(arc3d.point_at_abscissa(0.001 * length))
        point_before_end = self.point3d_to_2d(arc3d.point_at_abscissa(0.98 * length))

        start, end = vm_parametric.arc3d_to_spherical_coordinates_verification(start, end, angle3d,
                                                                               [point_after_start, point_before_end],
                                                                               [self.x_periodicity,
                                                                                self.y_periodicity])

        return [vme.LineSegment2D(start, end)]

    def bsplinecurve3d_to_2d(self, bspline_curve3d):
        """
        Converts the primitive from 3D spatial coordinates to its equivalent 2D primitive in the parametric space.
        """
        length = bspline_curve3d.length()
        theta3, phi3 = self.point3d_to_2d(bspline_curve3d.point_at_abscissa(0.001 * length))
        theta4, phi4 = self.point3d_to_2d(bspline_curve3d.point_at_abscissa(0.98 * length))
        n = len(bspline_curve3d.control_points)
        points3d = bspline_curve3d.discretization_points(number_points=n)
        points = [self.point3d_to_2d(p) for p in points3d]
        theta1, phi1 = points[0]
        theta2, phi2 = points[-1]

        # Verify if theta1 or theta2 point should be -pi because atan2() -> ]-pi, pi]
        if abs(theta1) == math.pi:
            theta1 = repair_start_end_angle_periodicity(theta1, theta3)
        if abs(theta2) == math.pi:
            theta2 = repair_start_end_angle_periodicity(theta2, theta4)

        # Verify if phi1 or phi2 point should be -pi because phi -> ]-pi, pi]
        if abs(phi1) == math.pi:
            phi1 = repair_start_end_angle_periodicity(phi1, phi3)
        if abs(phi2) == math.pi:
            phi2 = repair_start_end_angle_periodicity(phi2, phi4)

        points[0] = volmdlr.Point2D(theta1, phi1)
        points[-1] = volmdlr.Point2D(theta2, phi2)

        theta_list = [point.x for point in points]
        phi_list = [point.y for point in points]
        theta_discontinuity, indexes_theta_discontinuity = angle_discontinuity(theta_list)
        phi_discontinuity, indexes_phi_discontinuity = angle_discontinuity(phi_list)

        if theta_discontinuity:
            points = self._fix_angle_discontinuity_on_discretization_points(points,
                                                                            indexes_theta_discontinuity, "x")
        if phi_discontinuity:
            points = self._fix_angle_discontinuity_on_discretization_points(points,
                                                                            indexes_phi_discontinuity, "y")

        return [vme.BSplineCurve2D.from_points_interpolation(points, bspline_curve3d.degree, bspline_curve3d.periodic)]

    def arcellipse3d_to_2d(self, arcellipse3d):
        """
        Converts the primitive from 3D spatial coordinates to its equivalent 2D primitive in the parametric space.
        """
        points = [self.point3d_to_2d(p) for p in arcellipse3d.discretization_points(number_points=15)]
        theta1, phi1 = self.point3d_to_2d(arcellipse3d.start)
        theta2, phi2 = self.point3d_to_2d(arcellipse3d.end)
        # TODO: create a method point_at_abscissa abssissa for ArcEllipse3D and enhance this code

        theta3, phi3 = points[1]
        theta4, phi4 = points[-2]

        # Verify if theta1 or theta2 point should be -pi because atan2() -> ]-pi, pi]
        if abs(theta1) == math.pi:
            theta1 = vm_parametric.repair_start_end_angle_periodicity(theta1, theta3)
        if abs(theta2) == math.pi:
            theta2 = vm_parametric.repair_start_end_angle_periodicity(theta2, theta4)

        # Verify if phi1 or phi2 point should be -pi because phi -> ]-pi, pi]
        if abs(phi1) == math.pi:
            phi1 = vm_parametric.repair_start_end_angle_periodicity(phi1, phi3)
        if abs(phi2) == math.pi:
            phi2 = vm_parametric.repair_start_end_angle_periodicity(phi2, phi4)

        points[0] = volmdlr.Point2D(theta1, phi1)
        points[-1] = volmdlr.Point2D(theta2, phi2)

        theta_list = [point.x for point in points]
        phi_list = [point.y for point in points]
        theta_discontinuity, indexes_theta_discontinuity = angle_discontinuity(theta_list)
        phi_discontinuity, indexes_phi_discontinuity = angle_discontinuity(phi_list)

        if theta_discontinuity:
            points = self._fix_angle_discontinuity_on_discretization_points(points,
                                                                            indexes_theta_discontinuity, "x")
        if phi_discontinuity:
            points = self._fix_angle_discontinuity_on_discretization_points(points,
                                                                            indexes_phi_discontinuity, "y")

        return [vme.BSplineCurve2D.from_points_interpolation(points=points, degree=3, periodic=True)]

    def triangulation(self):
        """
        Triangulation.

        :rtype: vmd.DisplayMesh3D
        """
        face = self.rectangular_cut(0, volmdlr.TWO_PI, 0, volmdlr.TWO_PI)
        return face.triangulation()

    def translation(self, offset: volmdlr.Vector3D):
        """
        ToroidalSurface3D translation.

        :param offset: translation vector
        :return: A new translated ToroidalSurface3D
        """
        return ToroidalSurface3D(self.frame.translation(
            offset), self.tore_radius, self.r)

    def translation_inplace(self, offset: volmdlr.Vector3D):
        """
        ToroidalSurface3D translation. Object is updated inplace.

        :param offset: translation vector.
        """
        warnings.warn("'inplace' methods are deprecated. Use a not inplace method instead.", DeprecationWarning)

        self.frame.translation_inplace(offset)

    def rotation(self, center: volmdlr.Point3D, axis: volmdlr.Vector3D, angle: float):
        """
        ToroidalSurface3D rotation.

        :param center: rotation center.
        :param axis: rotation axis.
        :param angle: angle rotation.
        :return: a new rotated ToroidalSurface3D.
        """
        new_frame = self.frame.rotation(center=center, axis=axis,
                                        angle=angle)
        return self.__class__(new_frame, self.tore_radius, self.r)

    def rotation_inplace(self, center: volmdlr.Point3D, axis: volmdlr.Vector3D, angle: float):
        """
        ToroidalSurface3D rotation. Object is updated inplace.

        :param center: rotation center.
        :param axis: rotation axis.
        :param angle: rotation angle.
        """
        warnings.warn("'inplace' methods are deprecated. Use a not inplace method instead.", DeprecationWarning)

        self.frame.rotation_inplace(center, axis, angle)


class ConicalSurface3D(PeriodicalSurface):
    """
    The local plane is defined by (theta, z).

    :param frame: Cone's frame to position it: frame.w is axis of cone frame.origin is at the angle of the cone.
    :param semi_angle: cone's semi-angle.
    """
    face_class = 'ConicalFace3D'
    x_periodicity = volmdlr.TWO_PI
    y_periodicity = None

    def __init__(self, frame: volmdlr.Frame3D, semi_angle: float,
                 name: str = ''):
        self.frame = frame
        self.semi_angle = semi_angle
        PeriodicalSurface.__init__(self, name=name)

    def plot(self, ax=None, color='grey', alpha=0.5, **kwargs):
        z = kwargs.get("z", 0.5)
        if ax is None:
            fig = plt.figure()
            ax = fig.add_subplot(111, projection='3d')
        x = z / math.sin(self.semi_angle)
        # point1 = self.frame.local_to_global_coordinates(volmdlr.Point3D(-x, 0, -z))
        point1 = self.frame.origin
        point2 = self.frame.local_to_global_coordinates(volmdlr.Point3D(x, 0, z))
        generatrix = vme.LineSegment3D(point1, point2)
        for i in range(37):
            theta = i / 36. * volmdlr.TWO_PI
            wire = generatrix.rotation(self.frame.origin, self.frame.w, theta)
            wire.plot(ax=ax, edge_style=EdgeStyle(color=color, alpha=alpha))
        return ax

    @classmethod
    def from_step(cls, arguments, object_dict, **kwargs):
        """
        Converts a step primitive to a ConicalSurface3D.

        :param arguments: The arguments of the step primitive.
        :type arguments: list
        :param object_dict: The dictionary containing all the step primitives
            that have already been instantiated.
        :type object_dict: dict
        :return: The corresponding ConicalSurface3D object.
        :rtype: :class:`volmdlr.faces.ConicalSurface3D`
        """

        length_conversion_factor = kwargs.get("length_conversion_factor", 1)
        angle_conversion_factor = kwargs.get("angle_conversion_factor", 1)

        frame3d = object_dict[arguments[1]]
        u, w = frame3d.v, frame3d.u
        u.normalize()
        w.normalize()
        v = w.cross(u)
        radius = float(arguments[2]) * length_conversion_factor
        semi_angle = float(arguments[3]) * angle_conversion_factor
        origin = frame3d.origin - radius / math.tan(semi_angle) * w
        frame_direct = volmdlr.Frame3D(origin, u, v, w)
        return cls(frame_direct, semi_angle, arguments[0][1:-1])

    def to_step(self, current_id):
        frame = volmdlr.Frame3D(self.frame.origin, self.frame.w, self.frame.u,
                                self.frame.v)
        content, frame_id = frame.to_step(current_id)
        current_id = frame_id + 1
        content += f"#{current_id} = CONICAL_SURFACE('{self.name}',#{frame_id},{0.},{round(self.semi_angle, 3)});\n"
        return content, [current_id]

    def frame_mapping(self, frame: volmdlr.Frame3D, side: str):
        """
        Changes frame_mapping and return a new ConicalSurface3D.

        :param side: 'old' or 'new'
        """
        new_frame = self.frame.frame_mapping(frame, side)
        return ConicalSurface3D(new_frame, self.semi_angle, name=self.name)

    def frame_mapping_inplace(self, frame: volmdlr.Frame3D, side: str):
        """
        Changes frame_mapping and the object is updated inplace.

        :param side:'old' or 'new'
        """
        warnings.warn("'inplace' methods are deprecated. Use a not inplace method instead.", DeprecationWarning)

        new_frame = self.frame.frame_mapping(frame, side)
        self.frame = new_frame

    def point2d_to_3d(self, point2d: volmdlr.Point2D):
        """
        Coverts a parametric coordinate on the surface into a 3D spatial point (x, y, z).

        :param point2d: Point at the ConicalSuface3D
        :type point2d: `volmdlr.`Point2D`
        """
        theta, z = point2d
        r = math.tan(self.semi_angle) * z
        new_point = volmdlr.Point3D(r * math.cos(theta),
                                    r * math.sin(theta),
                                    z)
        return self.frame.local_to_global_coordinates(new_point)

    def point3d_to_2d(self, point3d: volmdlr.Point3D):
        """
        Returns the cylindrical coordinates volmdlr.Point2D(theta, z) of a Cartesian coordinates point (x, y, z).

        :param point3d: Point at the CylindricalSuface3D.
        :type point3d: :class:`volmdlr.`Point3D`
        """
        x, y, z = self.frame.global_to_local_coordinates(point3d)
        # Do not delete this, mathematical problem when x and y close to zero (should be zero) but not 0
        # Genarally this is related to uncertainty of step files.
        if abs(x) < 1e-12:
            x = 0
        if abs(y) < 1e-12:
            y = 0
        theta = math.atan2(y, x)
        if abs(theta) < 1e-9:
            theta = 0.0
        return volmdlr.Point2D(theta, z)

    def rectangular_cut(self, theta1: float, theta2: float,
                        z1: float, z2: float, name: str = ''):
        """
        Cut a rectangular piece of the ConicalSurface3D object and return a ConicalFace3D object.

        """
        # theta1 = angle_principal_measure(theta1)
        # theta2 = angle_principal_measure(theta2)
        if theta1 == theta2:
            theta2 += volmdlr.TWO_PI

        point1 = volmdlr.Point2D(theta1, z1)
        point2 = volmdlr.Point2D(theta2, z1)
        point3 = volmdlr.Point2D(theta2, z2)
        point4 = volmdlr.Point2D(theta1, z2)
        outer_contour = volmdlr.wires.ClosedPolygon2D([point1, point2, point3, point4])
        return ConicalFace3D(self, Surface2D(outer_contour, []), name)

    def linesegment3d_to_2d(self, linesegment3d):
        """
        Converts the primitive from 3D spatial coordinates to its equivalent 2D primitive in the parametric space.
        """
        start = self.point3d_to_2d(linesegment3d.start)
        end = self.point3d_to_2d(linesegment3d.end)
        if start.x != end.x and start.is_close(volmdlr.Point2D(0, 0)):
            start = volmdlr.Point2D(end.x, 0)
        elif start.x != end.x and end == volmdlr.Point2D(0, 0):
            end = volmdlr.Point2D(start.x, 0)
        # elif start.x != end.x:
        #     end = volmdlr.Point2D(start.x, end.y)
        if not start.is_close(end):
            return [vme.LineSegment2D(start, end)]
        return [vme.BSplineCurve2D.from_points_interpolation([start, end], 1, False)]

    def linesegment2d_to_3d(self, linesegment2d):
        if linesegment2d.name == "construction":
            return None
        theta1, z1 = linesegment2d.start
        theta2, z2 = linesegment2d.end

        if math.isclose(theta1, theta2, abs_tol=1e-4):
            return [vme.LineSegment3D(
                self.point2d_to_3d(linesegment2d.start),
                self.point2d_to_3d(linesegment2d.end),
            )]
        if math.isclose(z1, z2, abs_tol=1e-4) and math.isclose(z1, 0.,
                                                               abs_tol=1e-6):
            return []
        if math.isclose(z1, z2, abs_tol=1e-4):
            if abs(theta1 - theta2) == volmdlr.TWO_PI:
                return [vme.FullArc3D(center=self.frame.origin + z1 * self.frame.w,
                                      start_end=self.point2d_to_3d(linesegment2d.start),
                                      normal=self.frame.w)]

            return [vme.Arc3D(
                self.point2d_to_3d(linesegment2d.start),
                self.point2d_to_3d(
                    volmdlr.Point2D(0.5 * (theta1 + theta2), z1)),
                self.point2d_to_3d(linesegment2d.end))
            ]
        raise NotImplementedError('Ellipse?')

    def contour3d_to_2d(self, contour3d):
        """
        Transforms a Contour3D into a Contour2D in the parametric domain of the surface.

        :param contour3d: The contour to be transformed.
        :type contour3d: :class:`volmdlr.wires.Contour3D`
        :return: A 2D contour object.
        :rtype: :class:`volmdlr.wires.Contour2D`
        """
        primitives2d = self.primitives3d_to_2d(contour3d.primitives)

        wire2d = volmdlr.wires.Wire2D(primitives2d)
        delta_x = abs(wire2d.primitives[0].start.x - wire2d.primitives[-1].end.x)
        if math.isclose(delta_x, volmdlr.TWO_PI, abs_tol=1e-3) and wire2d.is_ordered():
            if len(primitives2d) > 1:
                # very specific conical case due to the singularity in the point z = 0 on parametric domain.
                if primitives2d[-2].start.y == 0.0:
                    primitives2d = self.repair_primitives_periodicity(primitives2d)
            return volmdlr.wires.Contour2D(primitives2d)
        # Fix contour
        primitives2d = self.repair_primitives_periodicity(primitives2d)
        return volmdlr.wires.Contour2D(primitives2d)

    def translation(self, offset: volmdlr.Vector3D):
        """
        ConicalSurface3D translation.

        :param offset: translation vector.
        :return: A new translated ConicalSurface3D.
        """
        return self.__class__(self.frame.translation(offset),
                              self.semi_angle)

    def translation_inplace(self, offset: volmdlr.Vector3D):
        """
        ConicalSurface3D translation. Object is updated inplace.

        :param offset: translation vector.
        """
        warnings.warn("'inplace' methods are deprecated. Use a not inplace method instead.", DeprecationWarning)

        self.frame.translation_inplace(offset)

    def rotation(self, center: volmdlr.Point3D,
                 axis: volmdlr.Vector3D, angle: float):
        """
        ConicalSurface3D rotation.

        :param center: rotation center.
        :param axis: rotation axis.
        :param angle: angle rotation.
        :return: a new rotated ConicalSurface3D.
        """
        new_frame = self.frame.rotation(center=center, axis=axis, angle=angle)
        return self.__class__(new_frame, self.semi_angle)

    def rotation_inplace(self, center: volmdlr.Point3D,
                         axis: volmdlr.Vector3D, angle: float):
        """
        ConicalSurface3D rotation. Object is updated inplace.

        :param center: rotation center.
        :param axis: rotation axis.
        :param angle: rotation angle.
        """
        warnings.warn("'inplace' methods are deprecated. Use a not inplace method instead.", DeprecationWarning)

        self.frame.rotation_inplace(center, axis, angle)

    def repair_primitives_periodicity(self, primitives2d):
        """
        Repairs the continuity of the 2D contour while using contour3d_to_2d on periodic surfaces.

        :param primitives2d: The primitives in parametric surface domain.
        :type primitives2d: list
        :return: A list of primitives.
        :rtype: list
        """
        # Search for a primitive that can be used as reference for reparing periodicity
        pos = vm_parametric.find_index_defined_brep_primitive_on_periodical_surface(primitives2d,
                                                                                    [self.x_periodicity,
                                                                                     self.y_periodicity])
        if pos != 0:
            primitives2d = primitives2d[pos:] + primitives2d[:pos]

        i = 1
        while i < len(primitives2d):
            previous_primitive = primitives2d[i - 1]
            delta = previous_primitive.end - primitives2d[i].start
            if not math.isclose(delta.norm(), 0, abs_tol=1e-5):
                if primitives2d[i].end.is_close(primitives2d[i - 1].end, tol=1e-4) and \
                        math.isclose(primitives2d[i].length(), volmdlr.TWO_PI, abs_tol=1e-4):
                    primitives2d[i] = primitives2d[i].reverse()
                elif delta.norm() and math.isclose(abs(previous_primitive.end.y), 0, abs_tol=1e-6):
                    primitives2d.insert(i, vme.LineSegment2D(previous_primitive.end, primitives2d[i].start,
                                                             name="construction"))
                    i += 1
                else:
                    primitives2d[i] = primitives2d[i].translation(delta)
            elif math.isclose(primitives2d[i].start.y, 0.0, abs_tol=1e-6):
                if primitives2d[i + 1].end.x < primitives2d[i].end.x:
                    primitives2d[i] = primitives2d[i].translation(volmdlr.Vector2D(volmdlr.TWO_PI, 0))
                    primitives2d.insert(i - 1, vme.LineSegment2D(previous_primitive.end, primitives2d[i].start,
                                                                 name="construction"))
                else:
                    primitives2d[i] = primitives2d[i].translation(volmdlr.Vector2D(-volmdlr.TWO_PI, 0))
                    primitives2d.insert(i - 1, vme.LineSegment2D(previous_primitive.end, primitives2d[i].start,
                                                                 name="construction"))
            i += 1
        if not primitives2d[0].start.is_close(primitives2d[-1].end) \
                and primitives2d[0].start.y == 0.0 and primitives2d[-1].end.y == 0.0:
            primitives2d.append(vme.LineSegment2D(primitives2d[-1].end, primitives2d[0].start))

        return primitives2d


class SphericalSurface3D(PeriodicalSurface):
    """
    Defines a spherical surface.

    :param frame: Sphere's frame to position it
    :type frame: volmdlr.Frame3D
    :param radius: Sphere's radius
    :type radius: float
    """
    face_class = 'SphericalFace3D'
    x_periodicity = volmdlr.TWO_PI
    y_periodicity = math.pi

    def __init__(self, frame, radius, name=''):
        self.frame = frame
        self.radius = radius
        PeriodicalSurface.__init__(self, name=name)

        # Hidden Attributes
        self._bbox = None

    @property
    def bounding_box(self):

        if not self._bbox:
            self._bbox = self._bounding_box()
        return self._bbox

    def _bounding_box(self):
        points = [self.frame.origin + volmdlr.Point3D(-self.radius,
                                                      -self.radius,
                                                      -self.radius),
                  self.frame.origin + volmdlr.Point3D(self.radius,
                                                      self.radius,
                                                      self.radius),

                  ]
        return volmdlr.core.BoundingBox.from_points(points)

    def contour2d_to_3d(self, contour2d):
        primitives3d = []
        for primitive2d in contour2d.primitives:
            method_name = f'{primitive2d.__class__.__name__.lower()}_to_3d'
            if hasattr(self, method_name):
                try:
                    primitives_list = getattr(self, method_name)(primitive2d)
                    if primitives_list:
                        primitives3d.extend(primitives_list)
                    else:
                        continue
                except NotImplementedError:
                    print(f'Class {self.__class__.__name__} does not implement {method_name}'
                          f'with {primitive2d.__class__.__name__}')
            else:
                raise NotImplementedError(f'Class {self.__class__.__name__} does not implement {method_name}')

        return volmdlr.wires.Contour3D(primitives3d)

    @classmethod
    def from_step(cls, arguments, object_dict, **kwargs):
        """
        Converts a step primitive to a SphericalSurface3D.

        :param arguments: The arguments of the step primitive.
        :type arguments: list
        :param object_dict: The dictionary containing all the step primitives
            that have already been instantiated.
        :type object_dict: dict
        :return: The corresponding SphericalSurface3D object.
        :rtype: :class:`volmdlr.faces.SphericalSurface3D`
        """
        length_conversion_factor = kwargs.get("length_conversion_factor", 1)

        frame3d = object_dict[arguments[1]]
        u_vector, w_vector = frame3d.v, frame3d.u
        u_vector.normalize()
        w_vector.normalize()
        v_vector = w_vector.cross(u_vector)
        frame_direct = volmdlr.Frame3D(frame3d.origin, u_vector, v_vector, w_vector)
        radius = float(arguments[2]) * length_conversion_factor
        return cls(frame_direct, radius, arguments[0][1:-1])

    def point2d_to_3d(self, point2d):
        """
        Coverts a parametric coordinate on the surface into a 3D spatial point (x, y, z).

        source: https://mathcurve.com/surfaces/sphere
        # -pi<theta<pi, -pi/2<phi<pi/2

        :param point2d: Point at the CylindricalSuface3D.
        :type point2d: `volmdlr.`Point2D`
        """
        theta, phi = point2d
        x = self.radius * math.cos(phi) * math.cos(theta)
        y = self.radius * math.cos(phi) * math.sin(theta)
        z = self.radius * math.sin(phi)
        return self.frame.local_to_global_coordinates(volmdlr.Point3D(x, y, z))

    def point3d_to_2d(self, point3d):
        """
        Tansform a 3D spatial point (x, y, z) into a 2D spherical parametric point (theta, phi).
        """
        x, y, z = self.frame.global_to_local_coordinates(point3d)
        z = min(self.radius, max(-self.radius, z))

        if z == -0.0:
            z = 0.0

        # Do not delete this, mathematical problem when x and y close to zero (should be zero) but not 0
        # Generally this is related to uncertainty of step files.
        if abs(x) < 1e-12:
            x = 0
        if abs(y) < 1e-12:
            y = 0

        theta = math.atan2(y, x)
        if abs(theta) < 1e-10:
            theta = 0

        zr = z / self.radius
        phi = math.asin(zr)
        if abs(phi) < 1e-10:
            phi = 0

        return volmdlr.Point2D(theta, phi)

    def linesegment2d_to_3d(self, linesegment2d):
        if linesegment2d.name == "construction":
            return []
        start = self.point2d_to_3d(linesegment2d.start)
        interior = self.point2d_to_3d(0.5 * (linesegment2d.start + linesegment2d.end))
        end = self.point2d_to_3d(linesegment2d.end)
        if start.is_close(end) or linesegment2d.length() == 2 * math.pi:
            u_vector = start - self.frame.origin
            u_vector.normalize()
            v_vector = interior - self.frame.origin
            v_vector.normalize()
            normal = u_vector.cross(v_vector)
            return [vme.FullArc3D(self.frame.origin, start, normal)]
        return [vme.Arc3D(start, interior, end)]

    def contour3d_to_2d(self, contour3d):
        """
        Transforms a Contour3D into a Contour2D in the parametric domain of the surface.

        :param contour3d: The contour to be transformed.
        :type contour3d: :class:`volmdlr.wires.Contour3D`
        :return: A 2D contour object.
        :rtype: :class:`volmdlr.wires.Contour2D`
        """
        primitives2d = []

        # Transform the contour's primitives to parametric domain
        for primitive3d in contour3d.primitives:
            method_name = f'{primitive3d.__class__.__name__.lower()}_to_2d'
            if hasattr(self, method_name):
                primitives = getattr(self, method_name)(primitive3d)

                if primitives is None:
                    continue
                primitives2d.extend(primitives)
            else:
                raise NotImplementedError(
                    f'Class {self.__class__.__name__} does not implement {method_name}')
        # Fix contour
        if self.x_periodicity or self.y_periodicity:
            primitives2d = self.repair_primitives_periodicity(primitives2d)
        return volmdlr.wires.Contour2D(primitives2d)

    def is_lat_long_curve(self, theta_list, phi_list):
        """
        Checks if a curve defined on the sphere is a latitude/longitude curve.

        Returns True if it is, False otherwise.
        """
        # Check if curve is a longitude curve (phi is constant)
        if all(math.isclose(theta, theta_list[0], abs_tol=1e-4) for theta in theta_list[1:]):
            return True
        # Check if curve is a latitude curve (theta is constant)
        if all(math.isclose(phi, phi_list[0], abs_tol=1e-4) for phi in phi_list[1:]):
            return True
        return False

    def arc3d_to_2d(self, arc3d):
        """
        Converts the primitive from 3D spatial coordinates to its equivalent 2D primitive in the parametric space.
        """
        start = self.point3d_to_2d(arc3d.start)
        end = self.point3d_to_2d(arc3d.end)
        theta_i, phi_i = self.point3d_to_2d(arc3d.interior)
        theta1, phi1 = start
        theta2, phi2 = end

        point_after_start, point_before_end = self._reference_points(arc3d)
        theta3, phi3 = point_after_start
        theta4, _ = point_before_end

        # Fix sphere singularity point
        if math.isclose(abs(phi1), 0.5 * math.pi, abs_tol=1e-5) and theta1 == 0.0 \
                and math.isclose(theta3, theta_i, abs_tol=1e-6) and math.isclose(theta4, theta_i, abs_tol=1e-6):
            theta1 = theta_i
            start = volmdlr.Point2D(theta1, phi1)
        if math.isclose(abs(phi2), 0.5 * math.pi, abs_tol=1e-5) and theta2 == 0.0 \
                and math.isclose(theta3, theta_i, abs_tol=1e-6) and math.isclose(theta4, theta_i, abs_tol=1e-6):
            theta2 = theta_i
            end = volmdlr.Point2D(theta2, phi2)

        start, end = vm_parametric.arc3d_to_spherical_coordinates_verification(start, end, arc3d.angle,
                                                                               [point_after_start, point_before_end],
                                                                               [self.x_periodicity,
                                                                                self.y_periodicity])
        if start == end:  # IS THIS POSSIBLE ?
            return [vme.LineSegment2D(start, start + volmdlr.TWO_PI * volmdlr.X2D)]
        if self.is_lat_long_curve([theta1, theta_i, theta2], [phi1, phi_i, phi2]):
            return [vme.LineSegment2D(start, end)]

        return self.arc3d_to_2d_with_singularity(arc3d, start, end, point_after_start)

    def arc3d_to_2d_with_singularity(self, arc3d, start, end, point_after_start):
        # trying to treat when the arc starts at theta1 passes at the singularity at |phi| = 0.5*math.pi
        # and ends at theta2 = theta1 + math.pi
        theta1, phi1 = start
        theta2, phi2 = end
        theta3, phi3 = point_after_start

        half_pi = 0.5 * math.pi
        point_positive_singularity = self.point2d_to_3d(volmdlr.Point2D(theta1, half_pi))
        point_negative_singularity = self.point2d_to_3d(volmdlr.Point2D(theta1, -half_pi))
        positive_singularity = arc3d.point_belongs(point_positive_singularity, 1e-4)
        negative_singularity = arc3d.point_belongs(point_negative_singularity, 1e-4)
        interior = self.point3d_to_2d(arc3d.interior)
        if positive_singularity and negative_singularity:
            thetai = interior.x
            is_trigo = phi1 < phi3
            if is_trigo and abs(phi1) > half_pi:
                half_pi = 0.5 * math.pi
            elif is_trigo and abs(phi1) < half_pi:
                half_pi = - 0.5 * math.pi
            elif not is_trigo and abs(phi1) > half_pi:
                half_pi = - 0.5 * math.pi
            elif is_trigo and abs(phi1) < half_pi:
                half_pi = 0.5 * math.pi
            return [vme.LineSegment2D(volmdlr.Point2D(theta1, phi1), volmdlr.Point2D(theta1, -half_pi)),
                    vme.LineSegment2D(volmdlr.Point2D(theta1, -half_pi), volmdlr.Point2D(thetai, -half_pi),
                                      name="construction"),
                    vme.LineSegment2D(volmdlr.Point2D(thetai, -half_pi), volmdlr.Point2D(thetai, half_pi)),
                    vme.LineSegment2D(volmdlr.Point2D(thetai, half_pi), volmdlr.Point2D(theta2, half_pi),
                                      name="construction"),
                    vme.LineSegment2D(volmdlr.Point2D(theta2, half_pi), volmdlr.Point2D(theta2, phi2))
                    ]

        if (positive_singularity or negative_singularity) and \
                math.isclose(abs(theta2 - theta1), math.pi, abs_tol=1e-4):
            if abs(phi1) == 0.5 * math.pi:
                return [vme.LineSegment2D(volmdlr.Point2D(theta3, phi1), volmdlr.Point2D(theta2, phi2))]
            if theta1 == math.pi and theta2 != math.pi:
                theta1 = -math.pi
            if theta2 == math.pi and theta1 != math.pi:
                theta2 = -math.pi

            return [vme.LineSegment2D(volmdlr.Point2D(theta1, phi1), volmdlr.Point2D(theta1, half_pi)),
                    vme.LineSegment2D(volmdlr.Point2D(theta1, half_pi), volmdlr.Point2D(theta2, half_pi),
                                      name="construction"),
                    vme.LineSegment2D(volmdlr.Point2D(theta2, half_pi), volmdlr.Point2D(theta2, phi2))
                    ]

        # maybe this is incomplete and not exact
        angle3d = arc3d.angle
        number_points = math.ceil(angle3d * 50) + 1  # 50 points per radian
        number_points = max(number_points, 5)
        points3d = arc3d.discretization_points(number_points=number_points)
        points = [self.point3d_to_2d(p) for p in points3d]

        points[0] = start  # to take into account all the previous verification
        points[-1] = end  # to take into account all the previous verification

        if theta3 < theta1 < theta2:
            points = [p - volmdlr.Point2D(self.x_periodicity, 0) if p.x > 0 else p for p in points]
        elif theta3 > theta1 > theta2:
            points = [p + volmdlr.Point2D(self.x_periodicity, 0) if p.x < 0 else p for p in points]

        return [vme.BSplineCurve2D.from_points_interpolation(points, 2)]

    def bsplinecurve3d_to_2d(self, bspline_curve3d):
        """
        Converts the primitive from 3D spatial coordinates to its equivalent 2D primitive in the parametric space.
        """
        length = bspline_curve3d.length()
        n = len(bspline_curve3d.control_points)
        points3d = bspline_curve3d.discretization_points(number_points=n)
        points = [self.point3d_to_2d(point) for point in points3d]
        theta1, phi1 = points[0]
        theta2, phi2 = points[-1]

        theta3, _ = self.point3d_to_2d(bspline_curve3d.point_at_abscissa(0.001 * length))
        # make sure that the reference angle is not undefined
        if abs(theta3) == math.pi:
            theta3, _ = self.point3d_to_2d(bspline_curve3d.point_at_abscissa(0.002 * length))

        # Verify if theta1 or theta2 point should be -pi because atan2() -> ]-pi, pi]
        if abs(theta1) == math.pi:
            theta1 = repair_start_end_angle_periodicity(theta1, theta3)
        if abs(theta2) == math.pi:
            theta4, _ = self.point3d_to_2d(bspline_curve3d.point_at_abscissa(0.98 * length))
            # make sure that the reference angle is not undefined
            if abs(theta4) == math.pi:
                theta4, _ = self.point3d_to_2d(bspline_curve3d.point_at_abscissa(0.97 * length))
            theta2 = repair_start_end_angle_periodicity(theta2, theta4)

        points[0] = volmdlr.Point2D(theta1, phi1)
        points[-1] = volmdlr.Point2D(theta2, phi2)

        theta_list = [point.x for point in points]
        theta_discontinuity, indexes_theta_discontinuity = angle_discontinuity(theta_list)
        if theta_discontinuity:
            points = self._fix_angle_discontinuity_on_discretization_points(points, indexes_theta_discontinuity, "x")

        return [vme.BSplineCurve2D.from_points_interpolation(points, degree=bspline_curve3d.degree,
                                                             periodic=bspline_curve3d.periodic)]

    def bsplinecurve2d_to_3d(self, bspline_curve2d):
        # TODO: this is incomplete, a bspline_curve2d can be also a bspline_curve3d
        i = round(0.5 * len(bspline_curve2d.points))
        start = self.point2d_to_3d(bspline_curve2d.points[0])
        interior = self.point2d_to_3d(bspline_curve2d.points[i])
        end = self.point2d_to_3d(bspline_curve2d.points[-1])
        arc3d = vme.Arc3D(start, interior, end)
        flag = True
        points3d = [self.point2d_to_3d(p) for p in bspline_curve2d.points]
        for point in points3d:
            if not arc3d.point_belongs(point, 1e-4):
                flag = False
                break
        if flag:
            return [arc3d]

        return [vme.BSplineCurve3D.from_points_interpolation(points3d, degree=bspline_curve2d.degree,
                                                             periodic=bspline_curve2d.periodic)]

    def fullarc3d_to_2d(self, fullarc3d):
        """
        Converts the primitive from 3D spatial coordinates to its equivalent 2D primitive in the parametric space.
        """
        # TODO: On a spherical surface we can have fullarc3d in any plane
        length = fullarc3d.length()

        theta1, phi1 = self.point3d_to_2d(fullarc3d.start)
        theta2, phi2 = self.point3d_to_2d(fullarc3d.end)
        theta3, phi3 = self.point3d_to_2d(fullarc3d.point_at_abscissa(0.001 * length))
        theta4, _ = self.point3d_to_2d(fullarc3d.point_at_abscissa(0.98 * length))

        if self.frame.w.is_colinear_to(fullarc3d.normal):
            point1 = volmdlr.Point2D(theta1, phi1)
            if theta1 > theta3:
                point2 = volmdlr.Point2D(theta1 - volmdlr.TWO_PI, phi2)
            elif theta1 < theta3:
                point2 = volmdlr.Point2D(theta1 + volmdlr.TWO_PI, phi2)
            return [vme.LineSegment2D(point1, point2)]

        if math.isclose(self.frame.w.dot(fullarc3d.normal), 0, abs_tol=1e-4):
            if theta1 > theta3:
                theta_plus_pi = theta1 - math.pi
            else:
                theta_plus_pi = theta1 + math.pi
            if phi1 > phi3:
                half_pi = 0.5 * math.pi
            else:
                half_pi = -0.5 * math.pi
            if abs(phi1) == 0.5 * math.pi:
                return [vme.LineSegment2D(volmdlr.Point2D(theta3, phi1), volmdlr.Point2D(theta3, -half_pi)),
                        vme.LineSegment2D(volmdlr.Point2D(theta4, -half_pi), volmdlr.Point2D(theta4, phi2))]

            return [vme.LineSegment2D(volmdlr.Point2D(theta1, phi1), volmdlr.Point2D(theta1, -half_pi)),
                    vme.LineSegment2D(volmdlr.Point2D(theta_plus_pi, -half_pi),
                                      volmdlr.Point2D(theta_plus_pi, half_pi)),
                    vme.LineSegment2D(volmdlr.Point2D(theta1, half_pi), volmdlr.Point2D(theta1, phi2))]

        points = [self.point3d_to_2d(p) for p in fullarc3d.discretization_points(angle_resolution=25)]

        # Verify if theta1 or theta2 point should be -pi because atan2() -> ]-pi, pi]
        theta1 = vm_parametric.repair_start_end_angle_periodicity(theta1, theta3)
        theta2 = vm_parametric.repair_start_end_angle_periodicity(theta2, theta4)

        points[0] = volmdlr.Point2D(theta1, phi1)
        points[-1] = volmdlr.Point2D(theta2, phi2)

        if theta3 < theta1 < theta2:
            points = [p - volmdlr.Point2D(volmdlr.TWO_PI, 0) if p.x > 0 else p for p in points]
        elif theta3 > theta1 > theta2:
            points = [p + volmdlr.Point2D(volmdlr.TWO_PI, 0) if p.x < 0 else p for p in points]

        return [vme.BSplineCurve2D.from_points_interpolation(points, 2)]

    def plot(self, ax=None, color='grey', alpha=0.5):
        """Plot sphere arcs."""
        for i in range(20):
            theta = i / 20. * volmdlr.TWO_PI
            t_points = []
            for j in range(20):
                phi = j / 20. * volmdlr.TWO_PI
                t_points.append(self.point2d_to_3d(volmdlr.Point2D(theta, phi)))
            ax = volmdlr.wires.ClosedPolygon3D(t_points).plot(ax=ax, edge_style=EdgeStyle(color=color, alpha=alpha))

        return ax

    def rectangular_cut(self, theta1, theta2, phi1, phi2, name=''):
        """
        Cut a rectangular piece of the SphericalSurface3D object and return a SphericalFace3D object.

        """
        if phi1 == phi2:
            phi2 += volmdlr.TWO_PI
        elif phi2 < phi1:
            phi2 += volmdlr.TWO_PI
        if theta1 == theta2:
            theta2 += volmdlr.TWO_PI
        elif theta2 < theta1:
            theta2 += volmdlr.TWO_PI

        point1 = volmdlr.Point2D(theta1, phi1)
        point2 = volmdlr.Point2D(theta2, phi1)
        point3 = volmdlr.Point2D(theta2, phi2)
        point4 = volmdlr.Point2D(theta1, phi2)
        outer_contour = volmdlr.wires.ClosedPolygon2D([point1, point2, point3, point4])
        return SphericalFace3D(self,
                               Surface2D(outer_contour, []),
                               name=name)

    def triangulation(self):
        face = self.rectangular_cut(0, volmdlr.TWO_PI, -0.5 * math.pi, 0.5 * math.pi)
        return face.triangulation()

    def repair_primitives_periodicity(self, primitives2d):
        """
        Repairs the continuity of the 2D contour while using contour3d_to_2d on periodic surfaces.

        :param primitives2d: The primitives in parametric surface domain.
        :type primitives2d: list
        :return: A list of primitives.
        :rtype: list
        """
        # # Search for a primitive that can be used as reference for reparing periodicity
        # pos = 0
        # x_periodicity = self.x_periodicity
        # y_periodicity = self.y_periodicity
        # if x_periodicity and not y_periodicity:
        #     for i, primitive in enumerate(primitives2d):
        #         start = primitive.start
        #         end = primitive.end
        #         if abs(start.x) != math.pi and end.x != start.x:
        #             pos = i
        #             break
        #     if pos != 0:
        #         primitives2d = primitives2d[pos:] + primitives2d[:pos]

        i = 1
        while i < len(primitives2d):
            previous_primitive = primitives2d[i - 1]
            delta = previous_primitive.end - primitives2d[i].start
            if not math.isclose(delta.norm(), 0, abs_tol=1e-5):
                if primitives2d[i].end == primitives2d[i - 1].end and \
                        primitives2d[i].length() == volmdlr.TWO_PI:
                    primitives2d[i] = primitives2d[i].reverse()
                elif math.isclose(abs(previous_primitive.end.y), 0.5 * math.pi, abs_tol=1e-6):
                    primitives2d.insert(i, vme.LineSegment2D(previous_primitive.end, primitives2d[i].start,
                                                             name="construction"))
                else:
                    primitives2d[i] = primitives2d[i].translation(delta)
            i += 1
        #     return primitives2d
        # primitives2d = repair(primitives2d)
        last_end = primitives2d[-1].end
        first_start = primitives2d[0].start
        if not last_end.is_close(first_start, tol=1e-3):
            last_end_3d = self.point2d_to_3d(last_end)
            first_start_3d = self.point2d_to_3d(first_start)
            if last_end_3d.is_close(first_start_3d, 1e-6) and \
                    not math.isclose(abs(last_end.y), 0.5 * math.pi, abs_tol=1e-5):
                if first_start.x > last_end.x:
                    half_pi = -0.5 * math.pi
                else:
                    half_pi = 0.5 * math.pi
                lines = [vme.LineSegment2D(last_end, volmdlr.Point2D(last_end.x, half_pi), name="construction"),
                         vme.LineSegment2D(volmdlr.Point2D(last_end.x, half_pi),
                                           volmdlr.Point2D(first_start.x, half_pi), name="construction"),
                         vme.LineSegment2D(volmdlr.Point2D(first_start.x, half_pi),
                                           first_start, name="construction")
                         ]
                primitives2d.extend(lines)
            else:
                primitives2d.append(vme.LineSegment2D(last_end, first_start))
        return primitives2d

    def rotation(self, center: volmdlr.Point3D, axis: volmdlr.Vector3D, angle: float):
        """
        Spherical Surface 3D rotation.

        :param center: rotation center
        :param axis: rotation axis
        :param angle: angle rotation
        :return: a new rotated Spherical Surface 3D
        """
        new_frame = self.frame.rotation(center=center, axis=axis, angle=angle)
        return SphericalSurface3D(new_frame, self.radius)

    def translation(self, offset: volmdlr.Vector3D):
        """
        Spherical Surface 3D translation.

        :param offset: translation vector
        :return: A new translated Spherical Surface 3D
        """
        new_frame = self.frame.translation(offset)
        return SphericalSurface3D(new_frame, self.radius)

    def frame_mapping(self, frame: volmdlr.Frame3D, side: str):
        """
        Changes Spherical Surface 3D's frame and return a new Spherical Surface 3D.

        :param frame: Frame of reference
        :type frame: `volmdlr.Frame3D`
        :param side: 'old' or 'new'
        """
        new_frame = self.frame.frame_mapping(frame, side)
        return SphericalSurface3D(new_frame, self.radius)


class RuledSurface3D(Surface3D):
    """
    Defines a ruled surface between two wires.

    :param wire1: Wire
    :type wire1: :class:`vmw.Wire3D`
    :param wire2: Wire
    :type wire2: :class:`volmdlr.wires.Wire3D`
    """
    face_class = 'RuledFace3D'

    def __init__(self, wire1: volmdlr.wires.Wire3D, wire2: volmdlr.wires.Wire3D, name: str = ''):
        self.wire1 = wire1
        self.wire2 = wire2
        self.length1 = wire1.length()
        self.length2 = wire2.length()
        Surface3D.__init__(self, name=name)

    def point2d_to_3d(self, point2d: volmdlr.Point2D):
        x, y = point2d
        point1 = self.wire1.point_at_abscissa(x * self.length1)
        point2 = self.wire2.point_at_abscissa(x * self.length2)
        joining_line = vme.LineSegment3D(point1, point2)
        point = joining_line.point_at_abscissa(y * joining_line.length())
        return point

    def point3d_to_2d(self, point3d):
        raise NotImplementedError

    def rectangular_cut(self, x1: float, x2: float,
                        y1: float, y2: float, name: str = ''):
        """
        Cut a rectangular piece of the RuledSurface3D object and return a RuledFace3D object.

        """
        point1 = volmdlr.Point2D(x1, y1)
        point2 = volmdlr.Point2D(x2, y1)
        point3 = volmdlr.Point2D(x2, y2)
        point4 = volmdlr.Point2D(x1, y2)
        outer_contour = volmdlr.wires.ClosedPolygon2D([point1, point2, point3, point4])
        surface2d = Surface2D(outer_contour, [])
        return volmdlr.faces.RuledFace3D(self, surface2d, name)


class ExtrusionSurface3D(Surface3D):
    """
    Defines a surface of revolution.

    An extrusion surface is a sufarce that is a generic cylindrical surface genarated by the linear
    extrusion of a curve, generally an Ellipse or a B-Spline curve.

    :param edge: edge.
    :type edge: Union[:class:`vmw.Wire3D`, :class:`vmw.Contour3D`]
    :param axis_point: Axis placement
    :type axis_point: :class:`volmdlr.Point3D`
    :param axis: Axis of revolution
    :type axis: :class:`volmdlr.Vector3D`
    """
    face_class = 'ExtrusionFace3D'
    y_periodicity = None

    def __init__(self, edge: Union[volmdlr.edges.FullArcEllipse3D, volmdlr.edges.BSplineCurve3D],
                 direction: volmdlr.Vector3D, name: str = ''):
        self.edge = edge
        direction.normalize()
        self.direction = direction
        self.frame = volmdlr.Frame3D.from_point_and_vector(edge.start, direction, volmdlr.Z3D)
        self._x_periodicity = False

        Surface3D.__init__(self, name=name)

    @property
    def x_periodicity(self):
        if self._x_periodicity:
            return self._x_periodicity
        start = self.edge.start
        end = self.edge.end
        if start.is_close(end, 1e-4):
            return 1
        return None

    @x_periodicity.setter
    def x_periodicity(self, value):
        self._x_periodicity = value

    def point2d_to_3d(self, point2d: volmdlr.Point2D):
        """
        Transform a parametric (u, v) point into a 3D Cartesian point (x, y, z).

        # u = [0, 1] and v = z
        """
        u, v = point2d
        if abs(u) < 1e-7:
            u = 0.0
        if abs(v) < 1e-7:
            v = 0.

        point_at_curve_global = self.edge.point_at_abscissa(u * self.edge.length())
        point_at_curve_local = self.frame.global_to_local_coordinates(point_at_curve_global)
        # x, y, z = point_at_curve_local
        point_local = point_at_curve_local.translation(volmdlr.Vector3D(0, 0, v))
        return self.frame.local_to_global_coordinates(point_local)

    def point3d_to_2d(self, point3d):
        """
        Transform a 3D Cartesian point (x, y, z) into a parametric (u, v) point.
        """
        x, y, z = self.frame.global_to_local_coordinates(point3d)
        if abs(x) < 1e-7:
            x = 0.0
        if abs(y) < 1e-7:
            y = 0.0
        if abs(z) < 1e-7:
            z = 0.0
        v = z
        point_at_curve_local = volmdlr.Point3D(x, y, 0)
        point_at_curve_global = self.frame.local_to_global_coordinates(point_at_curve_local)

        u = self.edge.abscissa(point_at_curve_global) / self.edge.length()

        u = min(u, 1.0)
        return volmdlr.Point2D(u, v)

    def rectangular_cut(self, x1: float = 0.0, x2: float = 1.0,
                        y1: float = 0.0, y2: float = 1.0, name: str = ''):
        """
        Cut a rectangular piece of the ExtrusionSurface3D object and return a ExtrusionFace3D object.

        """
        p1 = volmdlr.Point2D(x1, y1)
        p2 = volmdlr.Point2D(x2, y1)
        p3 = volmdlr.Point2D(x2, y2)
        p4 = volmdlr.Point2D(x1, y2)
        outer_contour = volmdlr.wires.ClosedPolygon2D([p1, p2, p3, p4])
        surface2d = Surface2D(outer_contour, [])
        return volmdlr.faces.ExtrusionFace3D(self, surface2d, name)

    def plot(self, ax=None, color='grey', alpha=0.5, z: float = 0.5):
        if ax is None:
            fig = plt.figure()
            ax = fig.add_subplot(111, projection='3d')
        for i in range(21):
            step = i / 20. * 0.5
            wire = self.edge.translation(step * self.frame.w)
            wire.plot(ax=ax, color=color, alpha=alpha)

        return ax

    @classmethod
    def from_step(cls, arguments, object_dict, **kwargs):
        name = arguments[0][1:-1]
        edge = object_dict[arguments[1]]
        if edge.__class__ is volmdlr.wires.Ellipse3D:
            fullarcellipse = vme.FullArcEllipse3D(edge.point_at_abscissa(0), edge.major_axis, edge.minor_axis,
                                                  edge.center, edge.normal, edge.major_dir, edge.name)
            edge = fullarcellipse
            direction = -object_dict[arguments[2]]
            surface = cls(edge=edge, direction=direction, name=name)
            surface.x_periodicity = 1

        else:
            direction = object_dict[arguments[2]]
            surface = cls(edge=edge, direction=direction, name=name)
        return surface

    def arcellipse3d_to_2d(self, arcellipse3d):
        """
        Transformation of an arcellipse3d to 2d, in a cylindrical surface.

        """
        points = [self.point3d_to_2d(p)
                  for p in arcellipse3d.discretization_points(number_points=15)]

        bsplinecurve2d = vme.BSplineCurve2D.from_points_interpolation(points, degree=2)
        return [bsplinecurve2d]

    def fullarcellipse3d_to_2d(self, fullarcellipse3d):
        length = fullarcellipse3d.length()
        start = self.point3d_to_2d(fullarcellipse3d.start)
        end = self.point3d_to_2d(fullarcellipse3d.end)

        u3, z3 = self.point3d_to_2d(fullarcellipse3d.point_at_abscissa(0.01 * length))
        if u3 > 0.5:
            p1 = volmdlr.Point2D(1, start.y)
            p2 = volmdlr.Point2D(0, end.y)
        elif u3 < 0.5:
            p1 = volmdlr.Point2D(0, start.y)
            p2 = volmdlr.Point2D(1, end.y)
        else:
            raise NotImplementedError
        return [vme.LineSegment2D(p1, p2)]

    def linesegment2d_to_3d(self, linesegment2d):
        """
        Converts a BREP line segment 2D onto a 3D primitive on the surface.
        """
        start3d = self.point2d_to_3d(linesegment2d.start)
        end3d = self.point2d_to_3d(linesegment2d.end)
        u1, z1 = linesegment2d.start
        u2, z2 = linesegment2d.end
        if math.isclose(u1, u2, abs_tol=1e-4):
            return [vme.LineSegment3D(start3d, end3d)]
        if math.isclose(z1, z2, abs_tol=1e-4):
            if math.isclose(abs(u1 - u2), 1.0, abs_tol=1e-6):
                primitive = self.edge.translation(self.direction * z1)
                return [primitive]
                # if primitive.__name__
                # return [vme.FullArcEllipse3D()]
            # TODO: return self.edge translated and trimmed between u1 and u2
            raise NotImplementedError
        raise NotImplementedError

    def bsplinecurve3d_to_2d(self, bspline_curve3d):
        n = len(bspline_curve3d.control_points)
        points = [self.point3d_to_2d(point)
                  for point in bspline_curve3d.discretization_points(number_points=n)]
        start = points[0]
        end = points[-1]
        if not start.is_close(end):
            linesegment = vme.LineSegment2D(start, end)
            flag = True
            for pt in points:
                if not linesegment.point_belongs(pt):
                    flag = False
                    break
            if flag:
                return [linesegment]

        # Is this always True?
        n = len(bspline_curve3d.control_points)
        points = [self.point3d_to_2d(p)
                  for p in bspline_curve3d.discretization_points(number_points=n)]
        return [vme.BSplineCurve2D.from_points_interpolation(points, bspline_curve3d.degree, bspline_curve3d.periodic)]
        # raise NotImplementedError


class RevolutionSurface3D(PeriodicalSurface):
    """
    Defines a surface of revolution.

    :param wire: Wire.
    :type wire: Union[:class:`vmw.Wire3D`, :class:`vmw.Contour3D`]
    :param axis_point: Axis placement
    :type axis_point: :class:`volmdlr.Point3D`
    :param axis: Axis of revolution
    :type axis: :class:`volmdlr.Vector3D`
    """
    face_class = 'RevolutionFace3D'
    x_periodicity = volmdlr.TWO_PI
    y_periodicity = None

    def __init__(self, wire: Union[volmdlr.wires.Wire3D, volmdlr.wires.Contour3D],
                 axis_point: volmdlr.Point3D, axis: volmdlr.Vector3D, name: str = ''):
        self.wire = wire
        self.axis_point = axis_point
        self.axis = axis

        point1 = wire.point_at_abscissa(0)
        if point1 == axis_point:
            point1 = wire.point_at_abscissa(0.1 * wire.length())
        vector1 = point1 - axis_point
        w_vector = axis
        w_vector.normalize()
        u_vector = vector1 - vector1.vector_projection(w_vector)
        u_vector.normalize()
        v_vector = w_vector.cross(u_vector)
        self.frame = volmdlr.Frame3D(origin=axis_point, u=u_vector, v=v_vector, w=w_vector)

        PeriodicalSurface.__init__(self, name=name)

    def point2d_to_3d(self, point2d: volmdlr.Point2D):
        """
        Transform a parametric (u, v) point into a 3D Cartesian point (x, y, z).

        u = [0, 2pi] and v = [0, 1] into a
        """
        u, v = point2d
        point_at_curve = self.wire.point_at_abscissa(v * self.wire.length())
        point = point_at_curve.rotation(self.axis_point, self.axis, u)
        return point

    def point3d_to_2d(self, point3d):
        """
        Transform a 3D Cartesian point (x, y, z) into a parametric (u, v) point.
        """
        x, y, _ = self.frame.global_to_local_coordinates(point3d)
        if abs(x) < 1e-12:
            x = 0
        if abs(y) < 1e-12:
            y = 0
        u = math.atan2(y, x)

        point_at_curve = point3d.rotation(self.axis_point, self.axis, -u)
        v = self.wire.abscissa(point_at_curve) / self.wire.length()
        return volmdlr.Point2D(u, v)

    def rectangular_cut(self, x1: float, x2: float,
                        y1: float, y2: float, name: str = ''):
        """
        Cut a rectangular piece of the RevolutionSurface3D object and return a RevolutionFace3D object.

        """
        point1 = volmdlr.Point2D(x1, y1)
        point2 = volmdlr.Point2D(x2, y1)
        point3 = volmdlr.Point2D(x2, y2)
        point4 = volmdlr.Point2D(x1, y2)
        outer_contour = volmdlr.wires.ClosedPolygon2D([point1, point2, point3, point4])
        surface2d = Surface2D(outer_contour, [])
        return volmdlr.faces.RevolutionFace3D(self, surface2d, name)

    def plot(self, ax=None, color='grey', alpha=0.5, number_curves: int = 20):
        """
        Plot rotated Revolution surface generatrix.

        :param number_curves: Number of curves to display.
        :type number_curves: int
        """
        if ax is None:
            fig = plt.figure()
            ax = fig.add_subplot(111, projection='3d')
        for i in range(number_curves + 1):
            theta = i / number_curves * volmdlr.TWO_PI
            wire = self.wire.rotation(self.axis_point, self.axis, theta)
            wire.plot(ax=ax, edge_style=EdgeStyle(color=color, alpha=alpha))

        return ax

    @classmethod
    def from_step(cls, arguments, object_dict, **kwargs):
        """
        Converts a step primitive to a RevolutionSurface3D.

        :param arguments: The arguments of the step primitive.
        :type arguments: list
        :param object_dict: The dictionary containing all the step primitives
            that have already been instantiated.
        :type object_dict: dict
        :return: The corresponding RevolutionSurface3D object.
        :rtype: :class:`volmdlr.faces.RevolutionSurface3D`
        """
        name = arguments[0][1:-1]
        contour3d = object_dict[arguments[1]]
        axis_point, axis = object_dict[arguments[2]]
        return cls(wire=contour3d, axis_point=axis_point, axis=axis, name=name)

    def fullarc3d_to_2d(self, fullarc3d):
        """
        Converts the primitive from 3D spatial coordinates to its equivalent 2D primitive in the parametric space.
        """
        length = fullarc3d.length()

        start = self.point3d_to_2d(fullarc3d.start)
        end = self.point3d_to_2d(fullarc3d.end)

        theta3, _ = self.point3d_to_2d(fullarc3d.point_at_abscissa(0.001 * length))
        theta4, _ = self.point3d_to_2d(fullarc3d.point_at_abscissa(0.98 * length))

        # make sure that the references points are not undefined
        if abs(theta3) == math.pi:
            theta3, z3 = self.point3d_to_2d(fullarc3d.point_at_abscissa(0.002 * length))
        if abs(theta4) == math.pi:
            theta4, _ = self.point3d_to_2d(fullarc3d.point_at_abscissa(0.97 * length))

        start, end = vm_parametric.arc3d_to_cylindrical_coordinates_verification(start, end, volmdlr.TWO_PI, theta3,
                                                                                 theta4)

        theta1, z1 = start
        _, z2 = end

        point1 = volmdlr.Point2D(theta1, z1)
        if theta1 > theta3:
            point2 = volmdlr.Point2D(theta1 + volmdlr.TWO_PI, z2)
        elif theta1 < theta3:
            point2 = volmdlr.Point2D(theta1 - volmdlr.TWO_PI, z2)
        return [vme.LineSegment2D(point1, point2)]


class BSplineSurface3D(Surface3D):
    """
    A class representing a 3D B-spline surface.

    A B-spline surface is a smooth surface defined by a set of control points and
    a set of basis functions called B-spline basis functions. The shape of the
    surface is determined by the position of the control points and can be
    modified by moving the control points.

    :param degree_u: The degree of the B-spline curve in the u direction.
    :type degree_u: int
    :param degree_v: The degree of the B-spline curve in the v direction.
    :type degree_v: int
    :param control_points: A list of 3D control points that define the shape of
        the surface.
    :type control_points: List[`volmdlr.Point3D`]
    :param nb_u: The number of control points in the u direction.
    :type nb_u: int
    :param nb_v: The number of control points in the v direction.
    :type nb_v: int
    :param u_multiplicities: A list of multiplicities for the knots in the u direction.
        The multiplicity of a knot is the number of times it appears in the knot vector.
    :type u_multiplicities: List[int]
    :param v_multiplicities: A list of multiplicities for the knots in the v direction.
        The multiplicity of a knot is the number of times it appears in the knot vector.
    :type v_multiplicities: List[int]
    :param u_knots: A list of knots in the u direction. The knots are real numbers that
        define the position of the control points along the u direction.
    :type u_knots: List[float]
    :param v_knots: A list of knots in the v direction. The knots are real numbers that
        define the position of the control points along the v direction.
    :type v_knots: List[float]
    :param weights: (optional) A list of weights for the control points. The weights
        can be used to adjust the influence of each control point on the shape of the
        surface. Default is None.
    :type weights: List[float]
    :param name: (optional) A name for the surface. Default is an empty string.
    :type name: str
    """
    face_class = "BSplineFace3D"
    _non_serializable_attributes = ["surface", "curves"]

    def __init__(self, degree_u: int, degree_v: int, control_points: List[volmdlr.Point3D], nb_u: int, nb_v: int,
                 u_multiplicities: List[int], v_multiplicities: List[int], u_knots: List[float], v_knots: List[float],
                 weights: List[float] = None, name: str = ''):
        self.control_points = control_points
        self.degree_u = degree_u
        self.degree_v = degree_v
        self.nb_u = nb_u
        self.nb_v = nb_v

        u_knots = vme.standardize_knot_vector(u_knots)
        v_knots = vme.standardize_knot_vector(v_knots)
        self.u_knots = u_knots
        self.v_knots = v_knots
        self.u_multiplicities = u_multiplicities
        self.v_multiplicities = v_multiplicities
        self.weights = weights

        self.control_points_table = []
        points_row = []
        i = 1
        for point in control_points:
            points_row.append(point)
            if i == nb_v:
                self.control_points_table.append(points_row)
                points_row = []
                i = 1
            else:
                i += 1
        if weights is None:
            surface = BSpline.Surface()
            points = [(control_points[i][0], control_points[i][1],
                       control_points[i][2]) for i in range(len(control_points))]

        else:
            surface = NURBS.Surface()
            points = [(control_points[i][0] * weights[i], control_points[i][1] * weights[i],
                       control_points[i][2] * weights[i], weights[i]) for i in range(len(control_points))]
        surface.degree_u = degree_u
        surface.degree_v = degree_v
        surface.set_ctrlpts(points, nb_u, nb_v)
        knot_vector_u = []
        for i, u_knot in enumerate(u_knots):
            knot_vector_u.extend([u_knot] * u_multiplicities[i])
        knot_vector_v = []
        for i, v_knot in enumerate(v_knots):
            knot_vector_v.extend([v_knot] * v_multiplicities[i])
        surface.knotvector_u = knot_vector_u
        surface.knotvector_v = knot_vector_v
        surface.delta = 0.05
        # surface_points = surface.evalpts

        self.surface = surface
        self.curves = extract_curves(surface, extract_u=True, extract_v=True)
        # self.points = [volmdlr.Point3D(*p) for p in surface_points]
        Surface3D.__init__(self, name=name)

        # Hidden Attributes
        self._displacements = None
        self._grids2d = None
        self._grids2d_deformed = None
        self._bbox = None

        self._x_periodicity = False  # Use False instead of None because None is a possible value of x_periodicity
        self._y_periodicity = False

    @property
    def x_periodicity(self):
        """
        Evaluates the periodicity of the surface in u direction.
        """
        if self._x_periodicity is False:
            u = self.curves['u']
            a, b = self.surface.domain[0]
            u0 = u[0]
            point_at_a = u0.evaluate_single(a)
            point_at_b = u0.evaluate_single(b)
            if npy.linalg.norm(npy.array(point_at_b) - npy.array(point_at_a)) < 1e-6:
                self._x_periodicity = self.surface.range[0]
            else:
                self._x_periodicity = None
        return self._x_periodicity

    @property
    def y_periodicity(self):
        """
        Evaluates the periodicity of the surface in v direction.
        """
        if self._y_periodicity is False:
            v = self.curves['v']
            c, d = self.surface.domain[1]
            v0 = v[0]
            point_at_c = v0.evaluate_single(c)
            point_at_d = v0.evaluate_single(d)
            if npy.linalg.norm(npy.array(point_at_d) - npy.array(point_at_c)) < 1e-6:
                self._y_periodicity = self.surface.range[1]
            else:
                self._y_periodicity = None
        return self._y_periodicity

    @property
    def bounding_box(self):
        if not self._bbox:
            self._bbox = self._bounding_box()
        return self._bbox

    def _bounding_box(self):
        """
        Computes the bounding box of the surface.

        """
        min_bounds, max_bounds = self.surface.bbox
        xmin, ymin, zmin = min_bounds
        xmax, ymax, zmax = max_bounds
        return volmdlr.core.BoundingBox(xmin, xmax, ymin, ymax, zmin, zmax)

    def control_points_matrix(self, coordinates):
        """
        Define control points like a matrix, for each coordinate: x:0, y:1, z:2.

        """

        points = npy.empty((self.nb_u, self.nb_v))
        for i in range(0, self.nb_u):
            for j in range(0, self.nb_v):
                points[i][j] = self.control_points_table[i][j][coordinates]
        return points

    # Knots_vector
    def knots_vector_u(self):
        """
        Compute the global knot vector (u direction) based on knot elements and multiplicities.

        """

        knots = self.u_knots
        multiplicities = self.u_multiplicities

        knots_vec = []
        for i, knot in enumerate(knots):
            for _ in range(0, multiplicities[i]):
                knots_vec.append(knot)
        return knots_vec

    def knots_vector_v(self):
        """
        Compute the global knot vector (v direction) based on knot elements and multiplicities.

        """

        knots = self.v_knots
        multiplicities = self.v_multiplicities

        knots_vec = []
        for i, knot in enumerate(knots):
            for _ in range(0, multiplicities[i]):
                knots_vec.append(knot)
        return knots_vec

    def basis_functions_u(self, u, k, i):
        """
        Compute basis functions Bi in u direction for u=u and degree=k.

        """

        # k = self.degree_u
        t = self.knots_vector_u()

        if k == 0:
            return 1.0 if t[i] <= u < t[i + 1] else 0.0
        if t[i + k] == t[i]:
            param_c1 = 0.0
        else:
            param_c1 = (u - t[i]) / (t[i + k] - t[i]) * self.basis_functions_u(u, k - 1, i)
        if t[i + k + 1] == t[i + 1]:
            param_c2 = 0.0
        else:
            param_c2 = (t[i + k + 1] - u) / (t[i + k + 1] - t[i + 1]) * self.basis_functions_u(u, k - 1, i + 1)
        return param_c1 + param_c2

    def basis_functions_v(self, v, k, i):
        """
        Compute basis functions Bi in v direction for v=v and degree=k.

        """

        # k = self.degree_u
        t = self.knots_vector_v()

        if k == 0:
            return 1.0 if t[i] <= v < t[i + 1] else 0.0
        if t[i + k] == t[i]:
            param_c1 = 0.0
        else:
            param_c1 = (v - t[i]) / (t[i + k] - t[i]) * self.basis_functions_v(v, k - 1, i)
        if t[i + k + 1] == t[i + 1]:
            param_c2 = 0.0
        else:
            param_c2 = (t[i + k + 1] - v) / (t[i + k + 1] - t[i + 1]) * self.basis_functions_v(v, k - 1, i + 1)
        return param_c1 + param_c2

    def blending_vector_u(self, u):
        """
        Compute a vector of basis_functions in u direction for u=u.
        """

        blending_vect = npy.empty((1, self.nb_u))
        for j in range(0, self.nb_u):
            blending_vect[0][j] = self.basis_functions_u(u, self.degree_u, j)

        return blending_vect

    def blending_vector_v(self, v):
        """
        Compute a vector of basis_functions in v direction for v=v.

        """

        blending_vect = npy.empty((1, self.nb_v))
        for j in range(0, self.nb_v):
            blending_vect[0][j] = self.basis_functions_v(v, self.degree_v, j)

        return blending_vect

    def blending_matrix_u(self, u):
        """
        Compute a matrix of basis_functions in u direction for a vector u like [0,1].

        """

        blending_mat = npy.empty((len(u), self.nb_u))
        for i, u_i in enumerate(u):
            for j in range(self.nb_u):
                blending_mat[i][j] = self.basis_functions_u(u_i, self.degree_u, j)
        return blending_mat

    def blending_matrix_v(self, v):
        """
        Compute a matrix of basis_functions in v direction for a vector v like [0,1].

        """

        blending_mat = npy.empty((len(v), self.nb_v))
        for i, v_i in enumerate(v):
            for j in range(self.nb_v):
                blending_mat[i][j] = self.basis_functions_v(v_i, self.degree_v, j)
        return blending_mat

    def point2d_to_3d(self, point2d: volmdlr.Point2D):
        u, v = point2d
        u = min(max(u, 0), 1)
        v = min(max(v, 0), 1)
        return volmdlr.Point3D(*evaluate_single((u, v), self.surface.data,
                                                self.surface.rational,
                                                self.surface.evaluator._span_func))
        # uses derivatives for performance because it's already compiled
        # return volmdlr.Point3D(*self.derivatives(u, v, 0)[0][0])
        # return volmdlr.Point3D(*self.surface.evaluate_single((x, y)))

    def point3d_to_2d(self, point3d: volmdlr.Point3D, tol=1e-5):
        """
        Evaluates the parametric coordinates (u, v) of a 3D point (x, y, z).

        :param point3d: A 3D point to be evaluated.
        :type point3d: :class:`volmdlr.Point3D`
        :param tol: Tolerance to accept the results.
        :type tol: float
        :return: The parametric coordinates (u, v) of the point.
        :rtype: :class:`volmdlr.Point2D`
        """

        def f(x):
            return point3d.point_distance(self.point2d_to_3d(volmdlr.Point2D(x[0], x[1])))

        def fun(x):
            derivatives = self.derivatives(x[0], x[1], 1)
            r = derivatives[0][0] - point3d
            f_value = r.norm() + 1e-32
            jacobian = npy.array([r.dot(derivatives[1][0]) / f_value, r.dot(derivatives[0][1]) / f_value])
            return f_value, jacobian

        min_bound_x, max_bound_x = self.surface.domain[0]
        min_bound_y, max_bound_y = self.surface.domain[1]

        delta_bound_x = max_bound_x - min_bound_x
        delta_bound_y = max_bound_y - min_bound_y
        x0s = [((min_bound_x + max_bound_x) / 2, (min_bound_y + max_bound_y) / 2),
               ((min_bound_x + max_bound_x) / 2, min_bound_y + delta_bound_y / 10),
               ((min_bound_x + max_bound_x) / 2, max_bound_y - delta_bound_y / 10),
               ((min_bound_x + max_bound_x) / 4, min_bound_y + delta_bound_y / 10),
               (max_bound_x - delta_bound_x / 4, min_bound_y + delta_bound_y / 10),
               ((min_bound_x + max_bound_x) / 4, max_bound_y - delta_bound_y / 10),
               (max_bound_x - delta_bound_x / 4, max_bound_y - delta_bound_y / 10),
               (min_bound_x + delta_bound_x / 10, min_bound_y + delta_bound_y / 10),
               (min_bound_x + delta_bound_x / 10, max_bound_y - delta_bound_y / 10),
               (max_bound_x - delta_bound_x / 10, min_bound_y + delta_bound_y / 10),
               (max_bound_x - delta_bound_x / 10, max_bound_y - delta_bound_y / 10)]

        # Sort the initial conditions
        x0s.sort(key=f)

        # Find the parametric coordinates of the point
        results = []
        for x0 in x0s:
            res = minimize(fun, x0=npy.array(x0), jac=True,
                           bounds=[(min_bound_x, max_bound_x),
                                   (min_bound_y, max_bound_y)])
            if res.fun <= tol:
                return volmdlr.Point2D(*res.x)

            results.append((res.x, res.fun))

        return volmdlr.Point2D(*min(results, key=lambda r: r[1])[0])

    def linesegment2d_to_3d(self, linesegment2d):
        # TODO: this is a non exact method!
        lth = linesegment2d.length()
        points = [self.point2d_to_3d(
            linesegment2d.point_at_abscissa(i * lth / 20.)) for i in range(21)]

        linesegment = vme.LineSegment3D(points[0], points[-1])
        flag = True
        flag_arc = False
        for point in points:
            if not linesegment.point_belongs(point, abs_tol=1e-4):
                flag = False
                break
        if not flag:
            arc = vme.Arc3D(points[0], points[10], points[-1])
            flag_arc = all(arc.point_belongs(point, abs_tol=1e-4) for point in points)

        periodic = False
        if self.x_periodicity is not None and \
                math.isclose(lth, self.x_periodicity, abs_tol=1e-6) and \
                math.isclose(linesegment2d.start.y, linesegment2d.end.y,
                             abs_tol=1e-6):
            periodic = True
        elif self.y_periodicity is not None and \
                math.isclose(lth, self.y_periodicity, abs_tol=1e-6) and \
                math.isclose(linesegment2d.start.x, linesegment2d.end.x,
                             abs_tol=1e-6):
            periodic = True

        if flag and not flag_arc:
            # All the points are on the same LineSegment3D
            primitives = [linesegment]
        elif flag_arc:
            primitives = [arc]
        else:
            primitives = [vme.BSplineCurve3D.from_points_interpolation(
                points, min(self.degree_u, self.degree_v), periodic=periodic)]
        return primitives

    def linesegment3d_to_2d(self, linesegment3d):
        """
        A line segment on a BSplineSurface3D will be in any case a line in 2D?.

        """
        start = self.point3d_to_2d(linesegment3d.start)
        end = self.point3d_to_2d(linesegment3d.end)
        if self.x_periodicity:
            if start.x != end.x:
                end = volmdlr.Point2D(start.x, end.y)
            if not start.is_close(end):
                return [vme.LineSegment2D(start, end)]
            return None
        if self.y_periodicity:
            if start.y != end.y:
                end = volmdlr.Point2D(end.x, start.y)
            if not start.is_close(end):
                return [vme.LineSegment2D(start, end)]
            return None
        if start.is_close(end):
            return None
        return [vme.LineSegment2D(start, end)]

    def _repair_periodic_boundary_points(self, curve3d, points_2d, direction_periodicity):
        """
        Verifies points at boundary on a periodic BSplineSurface3D.

        :param points_2d: List of `volmdlr.Point2D` after transformation from 3D Cartesian coordinates
        :type points_2d: List[volmdlr.Point2D]
        :param direction_periodicity: should be 'x' if x_periodicity or 'y' if y periodicity
        :type direction_periodicity: str
        """
        lth = curve3d.length()
        start = points_2d[0]
        end = points_2d[-1]
        points = points_2d
        pt_after_start = self.point3d_to_2d(curve3d.point_at_abscissa(0.1 * lth))
        pt_before_end = self.point3d_to_2d(curve3d.point_at_abscissa(0.9 * lth))
        # pt_after_start = points[1]
        # pt_before_end = points[-2]

        if direction_periodicity == 'x':
            i = 0
        else:
            i = 1
        min_bound, max_bound = self.surface.domain[i]
        delta = max_bound - min_bound

        if math.isclose(start[i], min_bound, abs_tol=1e-4) and pt_after_start[i] > 0.5 * delta:
            start[i] = max_bound
        elif math.isclose(start[i], max_bound, abs_tol=1e-4) and pt_after_start[i] < 0.5 * delta:
            start[i] = min_bound

        if math.isclose(end[i], min_bound, abs_tol=1e-4) and pt_before_end[i] > 0.5 * delta:
            end[i] = max_bound
        elif math.isclose(end[i], max_bound, abs_tol=1e-4) and pt_before_end[i] < 0.5 * delta:
            end[i] = min_bound

        points[0] = start
        points[-1] = end

        boundary = [(math.isclose(p[i], max_bound, abs_tol=1e-4) or math.isclose(p[i], min_bound, abs_tol=1e-4)) for
                    p in points]
        if all(boundary):
            # if the line is at the boundary of the surface domain, we take the first point as reference
            t = max_bound if math.isclose(points[0][i], max_bound, abs_tol=1e-4) else min_bound
            if direction_periodicity == 'x':
                points = [volmdlr.Point2D(t, p[1]) for p in points]
            else:
                points = [volmdlr.Point2D(p[0], t) for p in points]

        return points

    def bsplinecurve3d_to_2d(self, bspline_curve3d):
        """
        Converts the primitive from 3D spatial coordinates to its equivalent 2D primitive in the parametric space.
        """
        # TODO: enhance this, it is a non exact method!
        # TODO: bsplinecurve can be periodic but not around the bsplinesurface
        flag = False
        if not bspline_curve3d.points[0].is_close(bspline_curve3d.points[-1]):
            bsc_linesegment = vme.LineSegment3D(bspline_curve3d.points[0],
                                                bspline_curve3d.points[-1])
            flag = True
            for point in bspline_curve3d.points:
                if not bsc_linesegment.point_belongs(point):
                    flag = False
                    break

        if self.x_periodicity and not self.y_periodicity \
                and bspline_curve3d.periodic:
            point1 = self.point3d_to_2d(bspline_curve3d.points[0])
            p1_sup = self.point3d_to_2d(bspline_curve3d.points[0])
            new_x = point1.x - p1_sup.x + self.x_periodicity
            new_x = new_x if 0 <= new_x else 0
            reverse = False
            if new_x < 0:
                new_x = 0
            elif math.isclose(new_x, self.x_periodicity, abs_tol=1e-5):
                new_x = 0
                reverse = True

            linesegments = [
                vme.LineSegment2D(
                    volmdlr.Point2D(new_x, point1.y),
                    volmdlr.Point2D(self.x_periodicity, point1.y))]
            if reverse:
                linesegments[0] = linesegments[0].reverse()

        elif self.y_periodicity and not self.x_periodicity \
                and bspline_curve3d.periodic:
            point1 = self.point3d_to_2d(bspline_curve3d.points[0])
            p1_sup = self.point3d_to_2d(bspline_curve3d.points[0])
            new_y = point1.y - p1_sup.y + self.y_periodicity
            new_y = new_y if 0 <= new_y else 0
            reverse = False
            if new_y < 0:
                new_y = 0
            elif math.isclose(new_y, self.y_periodicity, abs_tol=1e-5):
                new_y = 0
                reverse = True

            linesegments = [
                vme.LineSegment2D(
                    volmdlr.Point2D(point1.x, new_y),
                    volmdlr.Point2D(point1.x, self.y_periodicity))]
            if reverse:
                linesegments[0] = linesegments[0].reverse()

        elif self.x_periodicity and self.y_periodicity \
                and bspline_curve3d.periodic:
            raise NotImplementedError

        if flag:
            x_perio = self.x_periodicity if self.x_periodicity is not None \
                else 1.
            y_perio = self.y_periodicity if self.y_periodicity is not None \
                else 1.

            point1 = self.point3d_to_2d(bspline_curve3d.points[0])
            point2 = self.point3d_to_2d(bspline_curve3d.points[-1])

            if point1.is_close(point2):
                print('BSplineCruve3D skipped because it is too small')
                linesegments = None
            else:
                p1_sup = self.point3d_to_2d(bspline_curve3d.points[0])
                p2_sup = self.point3d_to_2d(bspline_curve3d.points[-1])
                if self.x_periodicity and point1.point_distance(p1_sup) > 1e-5:
                    point1.x -= p1_sup.x - x_perio
                    point2.x -= p2_sup.x - x_perio
                if self.y_periodicity and point1.point_distance(p1_sup) > 1e-5:
                    point1.y -= p1_sup.y - y_perio
                    point2.y -= p2_sup.y - y_perio
                linesegments = [vme.LineSegment2D(point1, point2)]
            # How to check if end of surface overlaps start or the opposite ?
        else:
            lth = bspline_curve3d.length()
            # uses straight line length to improve performance
            # lth = bspline_curve3d.start.point_distance(bspline_curve3d.end)
            if lth > 1e-5:
                n = len(bspline_curve3d.control_points)
                points = [self.point3d_to_2d(p) for p in bspline_curve3d.discretization_points(number_points=n)]

                if self.x_periodicity:
                    points = self._repair_periodic_boundary_points(bspline_curve3d, points, 'x')
                    if bspline_curve3d.periodic and points[0].is_close(points[-1]):
                        u_min, u_max = bspline_curve3d.curve.domain
                        if math.isclose(points[0].x, u_min, abs_tol=1e-6):
                            should_be_umax = (u_max - points[1].x) < (points[1].x - u_min)
                            if should_be_umax:
                                points[0] = volmdlr.Point2D(u_max, points[0].y)
                            else:
                                points[-1] = volmdlr.Point2D(u_max, points[-1].y)
                        elif math.isclose(points[0].x, u_max, abs_tol=1e-6):
                            should_be_umin = (u_max - points[1].x) > (points[1].x - u_min)
                            if should_be_umin:
                                points[0] = volmdlr.Point2D(u_min, points[0].y)
                            else:
                                points[-1] = volmdlr.Point2D(u_min, points[-1].y)
                if self.y_periodicity:
                    points = self._repair_periodic_boundary_points(bspline_curve3d, points, 'y')
                    if bspline_curve3d.periodic and points[0].is_close(points[-1]):
                        u_min, u_max = bspline_curve3d.curve.domain
                        if math.isclose(points[0].y, u_min, abs_tol=1e-6):
                            should_be_umax = (u_max - points[1].y) < (points[1].y - u_min)
                            if should_be_umax:
                                points[0] = volmdlr.Point2D(points[0].x, u_max)
                            else:
                                points[-1] = volmdlr.Point2D(points[-1].x, u_max)
                        elif math.isclose(points[0].y, u_max, abs_tol=1e-6):
                            should_be_umin = (u_max - points[1].y) > (points[1].y - u_min)
                            if should_be_umin:
                                points[0] = volmdlr.Point2D(points[0].x, u_min)
                            else:
                                points[-1] = volmdlr.Point2D(points[-1].x, u_min)

                if not points[0].is_close(points[-1]) and not bspline_curve3d.periodic:
                    linesegment = vme.LineSegment2D(points[0], points[-1])
                    flag_line = True
                    for point in points:
                        if not linesegment.point_belongs(point, abs_tol=1e-4):
                            flag_line = False
                            break
                    if flag_line:
                        return [linesegment]

                if self.x_periodicity:
                    points = self._repair_periodic_boundary_points(bspline_curve3d, points, 'x')

                if self.y_periodicity:
                    points = self._repair_periodic_boundary_points(bspline_curve3d, points, 'y')
                # points_ = [points[0]]
                # for point in points[1:]:
                #     if not point.is_close(points[-1]):
                #         points_.append(point)
                # if len(points_) < 2:
                #     return []

                return [vme.BSplineCurve2D.from_points_interpolation(
                    points=points, degree=bspline_curve3d.degree, periodic=bspline_curve3d.periodic)]

            if 1e-6 < lth <= 1e-5:
                linesegments = [vme.LineSegment2D(
                    self.point3d_to_2d(bspline_curve3d.start),
                    self.point3d_to_2d(bspline_curve3d.end))]
            else:
                print('BSplineCruve3D skipped because it is too small')
                linesegments = None

        return linesegments

    def arc3d_to_2d(self, arc3d):
        """
        Converts the primitive from 3D spatial coordinates to its equivalent 2D primitive in the parametric space.
        """
        number_points = max(self.nb_u, self.nb_v)
        degree = max(self.degree_u, self.degree_v)
        points = [self.point3d_to_2d(point3d) for point3d in arc3d.discretization_points(number_points=number_points)]
        start = points[0]
        end = points[-1]
        min_bound_x, max_bound_x = self.surface.domain[0]
        min_bound_y, max_bound_y = self.surface.domain[1]
        if self.x_periodicity:
            points = self._repair_periodic_boundary_points(arc3d, points, 'x')
            start = points[0]
            end = points[-1]
            if start.is_close(end):
                if math.isclose(start.x, min_bound_x, abs_tol=1e-4):
                    end.x = max_bound_x
                else:
                    end.x = min_bound_x
        if self.y_periodicity:
            points = self._repair_periodic_boundary_points(arc3d, points, 'y')
            start = points[0]
            end = points[-1]
            if start.is_close(end):
                if math.isclose(start.y, min_bound_y, abs_tol=1e-4):
                    end.y = max_bound_y
                else:
                    end.y = min_bound_y
        if start.is_close(end):
            return []
        linesegment = vme.LineSegment2D(start, end)
        flag = True
        for point in points:
            if not linesegment.point_belongs(point):
                flag = False
                break
        if flag:
            return [linesegment]
        return [vme.BSplineCurve2D.from_points_interpolation(points, degree)]

    def arc2d_to_3d(self, arc2d):
        number_points = math.ceil(arc2d.angle * 7) + 1  # 7 points per radian
        length = arc2d.length()
        points = [self.point2d_to_3d(arc2d.point_at_abscissa(i * length / (number_points - 1)))
                  for i in range(number_points)]
        return [vme.BSplineCurve3D.from_points_interpolation(
            points, max(self.degree_u, self.degree_v))]

    def rectangular_cut(self, u1: float, u2: float,
                        v1: float, v2: float, name: str = ''):
        """
        Cut a rectangular piece of the BSplineSurface3D object and return a BSplineFace3D object.

        """
        point1 = volmdlr.Point2D(u1, v1)
        point2 = volmdlr.Point2D(u2, v1)
        point3 = volmdlr.Point2D(u2, v2)
        point4 = volmdlr.Point2D(u1, v2)
        outer_contour = volmdlr.wires.ClosedPolygon2D([point1, point2, point3, point4])
        surface = Surface2D(outer_contour, [])
        return BSplineFace3D(self, surface, name)  # PlaneFace3D

    def rotation(self, center: volmdlr.Vector3D,
                 axis: volmdlr.Vector3D, angle: float):
        """
        BSplineSurface3D rotation.

        :param center: rotation center
        :param axis: rotation axis
        :param angle: angle rotation
        :return: a new rotated BSplineSurface3D
        """
        new_control_points = [p.rotation(center, axis, angle)
                              for p in self.control_points]
        new_bsplinesurface3d = BSplineSurface3D(self.degree_u, self.degree_v,
                                                new_control_points, self.nb_u,
                                                self.nb_v,
                                                self.u_multiplicities,
                                                self.v_multiplicities,
                                                self.u_knots, self.v_knots,
                                                self.weights, self.name)
        return new_bsplinesurface3d

    def rotation_inplace(self, center: volmdlr.Vector3D,
                         axis: volmdlr.Vector3D, angle: float):
        """
        BSplineSurface3D rotation. Object is updated inplace.

        :param center: rotation center.
        :type center: `volmdlr.Vector3D`
        :param axis: rotation axis.
        :type axis: `volmdlr.Vector3D`
        :param angle: rotation angle.
        :type angle: float
        :return: None, BSplineSurface3D is updated inplace
        :rtype: None
        """
        warnings.warn("'inplace' methods are deprecated. Use a not inplace method instead.", DeprecationWarning)

        new_bsplinesurface3d = self.rotation(center, axis, angle)
        self.control_points = new_bsplinesurface3d.control_points
        self.surface = new_bsplinesurface3d.surface

    def translation(self, offset: volmdlr.Vector3D):
        """
        BSplineSurface3D translation.

        :param offset: translation vector
        :return: A new translated BSplineSurface3D
        """
        new_control_points = [p.translation(offset) for p in
                              self.control_points]
        new_bsplinesurface3d = BSplineSurface3D(self.degree_u, self.degree_v,
                                                new_control_points, self.nb_u,
                                                self.nb_v,
                                                self.u_multiplicities,
                                                self.v_multiplicities,
                                                self.u_knots, self.v_knots,
                                                self.weights, self.name)

        return new_bsplinesurface3d

    def translation_inplace(self, offset: volmdlr.Vector3D):
        """
        BSplineSurface3D translation. Object is updated inplace.

        :param offset: translation vector
        """
        warnings.warn("'inplace' methods are deprecated. Use a not inplace method instead.", DeprecationWarning)

        new_bsplinesurface3d = self.translation(offset)
        self.control_points = new_bsplinesurface3d.control_points
        self.surface = new_bsplinesurface3d.surface

    def frame_mapping(self, frame: volmdlr.Frame3D, side: str):
        """
        Changes frame_mapping and return a new BSplineSurface3D.

        side = 'old' or 'new'
        """
        new_control_points = [p.frame_mapping(frame, side) for p in
                              self.control_points]
        new_bsplinesurface3d = BSplineSurface3D(self.degree_u, self.degree_v,
                                                new_control_points, self.nb_u,
                                                self.nb_v,
                                                self.u_multiplicities,
                                                self.v_multiplicities,
                                                self.u_knots, self.v_knots,
                                                self.weights, self.name)
        return new_bsplinesurface3d

    def frame_mapping_inplace(self, frame: volmdlr.Frame3D, side: str):
        """
        Changes frame_mapping and the object is updated inplace.

        side = 'old' or 'new'
        """
        warnings.warn("'inplace' methods are deprecated. Use a not inplace method instead.", DeprecationWarning)

        new_bsplinesurface3d = self.frame_mapping(frame, side)
        self.control_points = new_bsplinesurface3d.control_points
        self.surface = new_bsplinesurface3d.surface

    def plot(self, ax=None, color='grey', alpha=0.5):
        u_curves = [vme.BSplineCurve3D.from_geomdl_curve(u) for u in self.curves['u']]
        v_curves = [vme.BSplineCurve3D.from_geomdl_curve(v) for v in self.curves['v']]
        if ax is None:
            ax = plt.figure().add_subplot(111, projection='3d')
        for u in u_curves:
            u.plot(ax=ax, edge_style=EdgeStyle(color=color, alpha=alpha))
        for v in v_curves:
            v.plot(ax=ax, edge_style=EdgeStyle(color=color, alpha=alpha))
        for point in self.control_points:
            point.plot(ax, color=color, alpha=alpha)
        return ax

    def simplify_surface(self):
        """
        Verifies if BSplineSurface3D could be a Plane3D.

        :return: simplified surface if possible, otherwise, returns self.
        """
        points = [self.control_points[0]]
        vector_list = []
        for point in self.control_points:
            vector = point - points[0]
            is_colinear = any(vector.is_colinear_to(other_vector) for other_vector in vector_list)
            if not point_in_list(point, points) and not is_colinear:
                points.append(point)
                vector_list.append(vector)
                if len(points) == 3:
                    break
        plane3d = Plane3D.from_3_points(*points)
        if all(plane3d.point_on_surface(point) for point in self.control_points):
            return plane3d
        return self

    @classmethod
    def from_step(cls, arguments, object_dict, **kwargs):
        """
        Converts a step primitive to a BSplineSurface3D.

        :param arguments: The arguments of the step primitive.
        :type arguments: list
        :param object_dict: The dictionary containing all the step primitives
            that have already been instantiated.
        :type object_dict: dict
        :return: The corresponding BSplineSurface3D object.
        :rtype: :class:`volmdlr.faces.BSplineSurface3D`
        """
        name = arguments[0][1:-1]
        degree_u = int(arguments[1])
        degree_v = int(arguments[2])
        points_sets = arguments[3][1:-1].split("),")
        points_sets = [elem + ")" for elem in points_sets[:-1]] + [
            points_sets[-1]]
        control_points = []
        for points_set in points_sets:
            points = [object_dict[int(i[1:])] for i in
                      points_set[1:-1].split(",")]
            nb_v = len(points)
            control_points.extend(points)
        nb_u = int(len(control_points) / nb_v)
        surface_form = arguments[4]
        if arguments[5] == '.F.':
            u_closed = False
        elif arguments[5] == '.T.':
            u_closed = True
        else:
            raise ValueError
        if arguments[6] == '.F.':
            v_closed = False
        elif arguments[6] == '.T.':
            v_closed = True
        else:
            raise ValueError
        self_intersect = arguments[7]
        u_multiplicities = [int(i) for i in arguments[8][1:-1].split(",")]
        v_multiplicities = [int(i) for i in arguments[9][1:-1].split(",")]
        u_knots = [float(i) for i in arguments[10][1:-1].split(",")]
        v_knots = [float(i) for i in arguments[11][1:-1].split(",")]
        knot_spec = arguments[12]

        if 13 in range(len(arguments)):
            weight_data = [
                float(i) for i in
                arguments[13][1:-1].replace("(", "").replace(")", "").split(",")
            ]
        else:
            weight_data = None

        bsplinesurface = cls(degree_u, degree_v, control_points, nb_u, nb_v,
                             u_multiplicities, v_multiplicities, u_knots,
                             v_knots, weight_data, name)
        if not bsplinesurface.x_periodicity and not bsplinesurface.y_periodicity:
            bsplinesurface = bsplinesurface.simplify_surface()
        # if u_closed:
        #     bsplinesurface.x_periodicity = bsplinesurface.get_x_periodicity()
        # if v_closed:
        #     bsplinesurface.y_periodicity = bsplinesurface.get_y_periodicity()
        return bsplinesurface

    def to_step(self, current_id):
        content = ''
        point_matrix_ids = '('
        for points in self.control_points_table:
            point_ids = '('
            for point in points:
                point_content, point_id = point.to_step(current_id)
                content += point_content
                point_ids += f'#{point_id},'
                current_id = point_id + 1
            point_ids = point_ids[:-1]
            point_ids += '),'
            point_matrix_ids += point_ids
        point_matrix_ids = point_matrix_ids[:-1]
        point_matrix_ids += ')'

        u_close = '.T.' if self.x_periodicity else '.F.'
        v_close = '.T.' if self.y_periodicity else '.F.'

        content += f"#{current_id} = B_SPLINE_SURFACE_WITH_KNOTS('{self.name}',{self.degree_u},{self.degree_v}," \
                   f"{point_matrix_ids},.UNSPECIFIED.,{u_close},{v_close},.F.,{tuple(self.u_multiplicities)}," \
                   f"{tuple(self.v_multiplicities)},{tuple(self.u_knots)},{tuple(self.v_knots)},.UNSPECIFIED.);\n"
        return content, [current_id]

    def grid3d(self, grid2d: volmdlr.grid.Grid2D):
        """
        Generate 3d grid points of a Bspline surface, based on a Grid2D.

        """

        if not self._grids2d:
            self._grids2d = grid2d

        points_2d = grid2d.points
        points_3d = [self.point2d_to_3d(point2d) for point2d in points_2d]

        return points_3d

    def grid2d_deformed(self, grid2d: volmdlr.grid.Grid2D):
        """
        Dimension and deform a Grid2D points based on a Bspline surface.

        """

        points_2d = grid2d.points
        points_3d = self.grid3d(grid2d)

        points_x, points_y = grid2d.points_xy

        # Parameters
        index_x = {}  # grid point position(i,j), x coordinates position in X(unknown variable)
        index_y = {}  # grid point position(i,j), y coordinates position in X(unknown variable)
        index_points = {}  # grid point position(j,i), point position in points_2d (or points_3d)
        k_index, p_index = 0, 0
        for i in range(0, points_x):
            for j in range(0, points_y):
                index_x.update({(j, i): k_index})
                index_y.update({(j, i): k_index + 1})
                index_points.update({(j, i): p_index})
                k_index = k_index + 2
                p_index = p_index + 1

        equation_points = []  # points combination to compute distances between 2D and 3D grid points
        for i in range(0, points_y):  # row from (0,i)
            for j in range(1, points_x):
                equation_points.append(((0, i), (j, i)))
        for i in range(0, points_x):  # column from (i,0)
            for j in range(1, points_y):
                equation_points.append(((i, 0), (i, j)))
        for i in range(0, points_y):  # row
            for j in range(0, points_x - 1):
                equation_points.append(((j, i), (j + 1, i)))
        for i in range(0, points_x):  # column
            for j in range(0, points_x - 1):
                equation_points.append(((i, j), (i, j + 1)))
        for i in range(0, points_y - 1):  # diagonal
            for j in range(0, points_x - 1):
                equation_points.append(((j, i), (j + 1, i + 1)))

        for i in range(0, points_y):  # row 2segments (before.point.after)
            for j in range(1, points_x - 1):
                equation_points.append(((j - 1, i), (j + 1, i)))

        for i in range(0, points_x):  # column 2segments (before.point.after)
            for j in range(1, points_y - 1):
                equation_points.append(((i, j - 1), (i, j + 1)))

        # geodesic distances between 3D grid points (based on points combination [equation_points])
        geodesic_distances = []
        for point in equation_points:
            geodesic_distances.append((self.geodesic_distance(
                points_3d[index_points[point[0]]], points_3d[index_points[point[1]]])) ** 2)

        # System of nonlinear equations
        def non_linear_equations(xparam):
            vector_f = npy.empty(len(equation_points) + 2)
            idx = 0
            for idx, point_ in enumerate(equation_points):
                vector_f[idx] = abs((xparam[index_x[point_[0]]] ** 2 +
                                     xparam[index_x[point_[1]]] ** 2 +
                                     xparam[index_y[point_[0]]] ** 2 +
                                     xparam[index_y[point_[1]]] ** 2 -
                                     2 *
                                     xparam[index_x[point_[0]]] *
                                     xparam[index_x[point_[1]]] -
                                     2 *
                                     xparam[index_y[point_[0]]] *
                                     xparam[index_y[point_[1]]] -
                                     geodesic_distances[idx]) /
                                    geodesic_distances[idx])

            vector_f[idx + 1] = xparam[0] * 1000
            vector_f[idx + 2] = xparam[1] * 1000

            return vector_f

        # Solution with "least_squares"
        x_init = []  # initial guess (2D grid points)
        for point in points_2d:
            x_init.append(point[0])
            x_init.append(point[1])
        z = least_squares(non_linear_equations, x_init)

        points_2d_deformed = [volmdlr.Point2D(z.x[i], z.x[i + 1])
                              for i in range(0, len(z.x), 2)]  # deformed 2d grid points

        grid2d_deformed = volmdlr.grid.Grid2D.from_points(points=points_2d_deformed,
                                                          points_dim_1=points_x,
                                                          direction=grid2d.direction)

        self._grids2d_deformed = grid2d_deformed

        return points_2d_deformed

    def grid2d_deformation(self, grid2d: volmdlr.grid.Grid2D):
        """
        Compute the deformation/displacement (dx/dy) of a Grid2D based on a Bspline surface.

        """

        if not self._grids2d_deformed:
            self.grid2d_deformed(grid2d)

        displacement = self._grids2d_deformed.displacement_compared_to(grid2d)
        self._displacements = displacement

        return displacement

    def point2d_parametric_to_dimension(self, point2d: volmdlr.Point3D, grid2d: volmdlr.grid.Grid2D):
        """
        Convert a point 2d from the parametric to the dimensioned frame.

        """

        # Check if the 0<point2d.x<1 and 0<point2d.y<1
        if point2d.x < 0:
            point2d.x = 0
        elif point2d.x > 1:
            point2d.x = 1
        if point2d.y < 0:
            point2d.y = 0
        elif point2d.y > 1:
            point2d.y = 1

        if self._grids2d == grid2d:
            points_2d = self._grids2d.points
        else:
            points_2d = grid2d.points
            self._grids2d = grid2d

        if self._displacements is not None:
            displacement = self._displacements
        else:
            displacement = self.grid2d_deformation(grid2d)

        points_x, points_y = grid2d.points_xy

        # Parameters
        index_points = {}  # grid point position(j,i), point position in points_2d (or points_3d)
        p_index = 0
        for i in range(0, points_x):
            for j in range(0, points_y):
                index_points.update({(j, i): p_index})
                p_index = p_index + 1

        # Form function "Finite Elements"
        def form_function(s_param, t_param):
            empty_n = npy.empty(4)
            empty_n[0] = (1 - s_param) * (1 - t_param) / 4
            empty_n[1] = (1 + s_param) * (1 - t_param) / 4
            empty_n[2] = (1 + s_param) * (1 + t_param) / 4
            empty_n[3] = (1 - s_param) * (1 + t_param) / 4
            return empty_n

        finite_elements_points = []  # 2D grid points index that define one element
        for j in range(0, points_y - 1):
            for i in range(0, points_x - 1):
                finite_elements_points.append(((i, j), (i + 1, j), (i + 1, j + 1), (i, j + 1)))
        finite_elements = []  # finite elements defined with closed polygon
        for point in finite_elements_points:
            finite_elements.append(
                volmdlr.wires.ClosedPolygon2D((points_2d[index_points[point[0]]],
                                               points_2d[index_points[point[1]]],
                                               points_2d[index_points[point[2]]],
                                               points_2d[index_points[point[3]]])))
        k = 0
        for k, point in enumerate(finite_elements_points):
            if (volmdlr.wires.Contour2D(finite_elements[k].primitives).point_belongs(
                    point2d)  # finite_elements[k].point_belongs(point2d)
                    or volmdlr.wires.Contour2D(finite_elements[k].primitives).point_over_contour(point2d)
                    or ((points_2d[index_points[point[0]]][0] < point2d.x <
                         points_2d[index_points[point[1]]][0])
                        and point2d.y == points_2d[index_points[point[0]]][1])
                    or ((points_2d[index_points[point[1]]][1] < point2d.y <
                         points_2d[index_points[point[2]]][1])
                        and point2d.x == points_2d[index_points[point[1]]][0])
                    or ((points_2d[index_points[point[3]]][0] < point2d.x <
                         points_2d[index_points[point[2]]][0])
                        and point2d.y == points_2d[index_points[point[1]]][1])
                    or ((points_2d[index_points[point[0]]][1] < point2d.y <
                         points_2d[index_points[point[3]]][1])
                        and point2d.x == points_2d[index_points[point[0]]][0])):
                break

        x0 = points_2d[index_points[finite_elements_points[k][0]]][0]
        y0 = points_2d[index_points[finite_elements_points[k][0]]][1]
        x1 = points_2d[index_points[finite_elements_points[k][1]]][0]
        y2 = points_2d[index_points[finite_elements_points[k][2]]][1]
        x = point2d.x
        y = point2d.y
        s = 2 * ((x - x0) / (x1 - x0)) - 1
        t = 2 * ((y - y0) / (y2 - y0)) - 1

        n = form_function(s, t)
        dx = npy.array([displacement[index_points[finite_elements_points[k][0]]][0],
                        displacement[index_points[finite_elements_points[k][1]]][0],
                        displacement[index_points[finite_elements_points[k][2]]][0],
                        displacement[index_points[finite_elements_points[k][3]]][0]])
        dy = npy.array([displacement[index_points[finite_elements_points[k][0]]][1],
                        displacement[index_points[finite_elements_points[k][1]]][1],
                        displacement[index_points[finite_elements_points[k][2]]][1],
                        displacement[index_points[finite_elements_points[k][3]]][1]])

        return volmdlr.Point2D(point2d.x + npy.transpose(n).dot(dx), point2d.y + npy.transpose(n).dot(dy))

    def point3d_to_2d_with_dimension(self, point3d: volmdlr.Point3D, grid2d: volmdlr.grid.Grid2D):
        """
        Compute the point2d of a point3d, on a Bspline surface, in the dimensioned frame.
        """

        point2d = self.point3d_to_2d(point3d)

        point2d_with_dimension = self.point2d_parametric_to_dimension(point2d, grid2d)

        return point2d_with_dimension

    def point2d_with_dimension_to_parametric_frame(self, point2d, grid2d: volmdlr.grid.Grid2D):
        """
        Convert a point 2d from the dimensioned to the parametric frame.

        """

        if self._grids2d != grid2d:
            self._grids2d = grid2d
        if not self._grids2d_deformed:
            self.grid2d_deformed(grid2d)

        points_2d = grid2d.points
        points_2d_deformed = self._grids2d_deformed.points
        points_x, points_y = grid2d.points_xy

        # Parameters
        index_points = {}  # grid point position(j,i), point position in points_2d (or points_3d)
        p_index = 0
        for i in range(0, points_x):
            for j in range(0, points_y):
                index_points.update({(j, i): p_index})
                p_index = p_index + 1

        finite_elements_points = []  # 2D grid points index that define one element
        for j in range(0, points_y - 1):
            for i in range(0, points_x - 1):
                finite_elements_points.append(((i, j), (i + 1, j), (i + 1, j + 1), (i, j + 1)))
        finite_elements = []  # finite elements defined with closed polygon  DEFORMED
        for point in finite_elements_points:
            finite_elements.append(
                volmdlr.wires.ClosedPolygon2D((points_2d_deformed[index_points[point[0]]],
                                               points_2d_deformed[index_points[point[1]]],
                                               points_2d_deformed[index_points[point[2]]],
                                               points_2d_deformed[index_points[point[3]]])))

        finite_elements_initial = []  # finite elements defined with closed polygon  INITIAL
        for point in finite_elements_points:
            finite_elements_initial.append(
                volmdlr.wires.ClosedPolygon2D((points_2d[index_points[point[0]]],
                                               points_2d[index_points[point[1]]],
                                               points_2d[index_points[point[2]]],
                                               points_2d[index_points[point[3]]])))
        k = 0
        for k, point in enumerate(finite_elements_points):
            if (finite_elements[k].point_belongs(point2d)
                    or ((points_2d_deformed[index_points[point[0]]][0] < point2d.x <
                         points_2d_deformed[index_points[point[1]]][0])
                        and point2d.y == points_2d_deformed[index_points[point[0]]][1])
                    or ((points_2d_deformed[index_points[finite_elements_points[k][1]]][1] < point2d.y <
                         points_2d_deformed[index_points[finite_elements_points[k][2]]][1])
                        and point2d.x == points_2d_deformed[index_points[point[1]]][0])
                    or ((points_2d_deformed[index_points[point[3]]][0] < point2d.x <
                         points_2d_deformed[index_points[point[2]]][0])
                        and point2d.y == points_2d_deformed[index_points[point[1]]][1])
                    or ((points_2d_deformed[index_points[point[0]]][1] < point2d.y <
                         points_2d_deformed[index_points[point[3]]][1])
                        and point2d.x == points_2d_deformed[index_points[point[0]]][0])
                    or finite_elements[k].primitives[0].point_belongs(point2d) or finite_elements[k].primitives[
                        1].point_belongs(point2d)
                    or finite_elements[k].primitives[2].point_belongs(point2d) or finite_elements[k].primitives[
                        3].point_belongs(point2d)):
                break

        frame_deformed = volmdlr.Frame2D(finite_elements[k].center_of_mass(),
                                         volmdlr.Vector2D(finite_elements[k].primitives[1].middle_point()[0] -
                                                          finite_elements[k].center_of_mass()[0],
                                                          finite_elements[k].primitives[1].middle_point()[1] -
                                                          finite_elements[k].center_of_mass()[1]),
                                         volmdlr.Vector2D(finite_elements[k].primitives[0].middle_point()[0] -
                                                          finite_elements[k].center_of_mass()[0],
                                                          finite_elements[k].primitives[0].middle_point()[1] -
                                                          finite_elements[k].center_of_mass()[1]))

        point2d_frame_deformed = volmdlr.Point2D(point2d.frame_mapping(frame_deformed, 'new')[0],
                                                 point2d.frame_mapping(frame_deformed, 'new')[1])

        frame_inital = volmdlr.Frame2D(finite_elements_initial[k].center_of_mass(),
                                       volmdlr.Vector2D(finite_elements_initial[k].primitives[1].middle_point()[0] -
                                                        finite_elements_initial[k].center_of_mass()[0],
                                                        finite_elements_initial[k].primitives[1].middle_point()[1] -
                                                        finite_elements_initial[k].center_of_mass()[1]),
                                       volmdlr.Vector2D(finite_elements_initial[k].primitives[0].middle_point()[0] -
                                                        finite_elements_initial[k].center_of_mass()[0],
                                                        finite_elements_initial[k].primitives[0].middle_point()[1] -
                                                        finite_elements_initial[k].center_of_mass()[1]))

        point2d = point2d_frame_deformed.frame_mapping(frame_inital, 'old')
        if point2d.x < 0:
            point2d.x = 0
        elif point2d.x > 1:
            point2d.x = 1
        if point2d.y < 0:
            point2d.y = 0
        elif point2d.y > 1:
            point2d.y = 1

        return point2d

    def point2d_with_dimension_to_3d(self, point2d, grid2d: volmdlr.grid.Grid2D):
        """
        Compute the point 3d, on a Bspline surface, of a point 2d define in the dimensioned frame.

        """

        point2d_01 = self.point2d_with_dimension_to_parametric_frame(point2d, grid2d)

        return self.point2d_to_3d(point2d_01)

    def linesegment2d_parametric_to_dimension(self, linesegment2d, grid2d: volmdlr.grid.Grid2D):
        """
        Convert a linesegment2d from the parametric to the dimensioned frame.

        """

        points = linesegment2d.discretization_points(number_points=20)
        points_dim = [
            self.point2d_parametric_to_dimension(
                point, grid2d) for point in points]

        return vme.BSplineCurve2D.from_points_interpolation(
            points_dim, max(self.degree_u, self.degree_v))

    def linesegment3d_to_2d_with_dimension(self, linesegment3d, grid2d: volmdlr.grid.Grid2D):
        """
        Compute the linesegment2d of a linesegment3d, on a Bspline surface, in the dimensioned frame.

        """

        linesegment2d = self.linesegment3d_to_2d(linesegment3d)
        bsplinecurve2d_with_dimension = self.linesegment2d_parametric_to_dimension(linesegment2d, grid2d)

        return bsplinecurve2d_with_dimension

    def linesegment2d_with_dimension_to_parametric_frame(self, linesegment2d):
        """
        Convert a linesegment2d from the dimensioned to the parametric frame.

        """

        try:
            linesegment2d = vme.LineSegment2D(
                self.point2d_with_dimension_to_parametric_frame(linesegment2d.start, self._grids2d),
                self.point2d_with_dimension_to_parametric_frame(linesegment2d.end, self._grids2d))
        except NotImplementedError:
            return None

        return linesegment2d

    def linesegment2d_with_dimension_to_3d(self, linesegment2d):
        """
        Compute the linesegment3d, on a Bspline surface, of a linesegment2d defined in the dimensioned frame.

        """

        linesegment2d_01 = self.linesegment2d_with_dimension_to_parametric_frame(linesegment2d)
        linesegment3d = self.linesegment2d_to_3d(linesegment2d_01)

        return linesegment3d

    def bsplinecurve2d_parametric_to_dimension(self, bsplinecurve2d, grid2d: volmdlr.grid.Grid2D):
        """
        Convert a bsplinecurve2d from the parametric to the dimensioned frame.

        """

        # check if bsplinecurve2d is in a list
        if isinstance(bsplinecurve2d, list):
            bsplinecurve2d = bsplinecurve2d[0]
        points = bsplinecurve2d.control_points
        points_dim = []

        for point in points:
            points_dim.append(self.point2d_parametric_to_dimension(point, grid2d))

        bsplinecurve2d_with_dimension = vme.BSplineCurve2D(bsplinecurve2d.degree, points_dim,
                                                           bsplinecurve2d.knot_multiplicities,
                                                           bsplinecurve2d.knots,
                                                           bsplinecurve2d.weights,
                                                           bsplinecurve2d.periodic)

        return bsplinecurve2d_with_dimension

    def bsplinecurve3d_to_2d_with_dimension(self, bsplinecurve3d, grid2d: volmdlr.grid.Grid2D):
        """
        Compute the bsplinecurve2d of a bsplinecurve3d, on a Bspline surface, in the dimensioned frame.

        """

        bsplinecurve2d_01 = self.bsplinecurve3d_to_2d(bsplinecurve3d)
        bsplinecurve2d_with_dimension = self.bsplinecurve2d_parametric_to_dimension(
            bsplinecurve2d_01, grid2d)

        return bsplinecurve2d_with_dimension

    def bsplinecurve2d_with_dimension_to_parametric_frame(self, bsplinecurve2d):
        """
        Convert a bsplinecurve2d from the dimensioned to the parametric frame.

        """

        points_dim = bsplinecurve2d.control_points
        points = []
        for point in points_dim:
            points.append(
                self.point2d_with_dimension_to_parametric_frame(point, self._grids2d))

        bsplinecurve2d = vme.BSplineCurve2D(bsplinecurve2d.degree, points,
                                            bsplinecurve2d.knot_multiplicities,
                                            bsplinecurve2d.knots,
                                            bsplinecurve2d.weights,
                                            bsplinecurve2d.periodic)
        return bsplinecurve2d

    def bsplinecurve2d_with_dimension_to_3d(self, bsplinecurve2d):
        """
        Compute the bsplinecurve3d, on a Bspline surface, of a bsplinecurve2d defined in the dimensioned frame.

        """

        bsplinecurve2d_01 = self.bsplinecurve2d_with_dimension_to_parametric_frame(bsplinecurve2d)
        bsplinecurve3d = self.bsplinecurve2d_to_3d(bsplinecurve2d_01)

        return bsplinecurve3d

    def arc2d_parametric_to_dimension(self, arc2d, grid2d: volmdlr.grid.Grid2D):
        """
        Convert an arc 2d from the parametric to the dimensioned frame.

        """

        number_points = math.ceil(arc2d.angle * 7) + 1
        length = arc2d.length()
        points = [self.point2d_parametric_to_dimension(arc2d.point_at_abscissa(
            i * length / (number_points - 1)), grid2d) for i in range(number_points)]

        return vme.BSplineCurve2D.from_points_interpolation(
            points, max(self.degree_u, self.degree_v))

    def arc3d_to_2d_with_dimension(self, arc3d, grid2d: volmdlr.grid.Grid2D):
        """
        Compute the arc 2d of a arc 3d, on a Bspline surface, in the dimensioned frame.

        """

        bsplinecurve2d = self.arc3d_to_2d(arc3d)[0]  # it's a bsplinecurve2d
        arc2d_with_dimension = self.bsplinecurve2d_parametric_to_dimension(bsplinecurve2d, grid2d)

        return arc2d_with_dimension  # it's a bsplinecurve2d-dimension

    def arc2d_with_dimension_to_parametric_frame(self, arc2d):
        """
        Convert an arc 2d from the dimensioned to the parametric frame.

        """

        number_points = math.ceil(arc2d.angle * 7) + 1
        length = arc2d.length()

        points = [self.point2d_with_dimension_to_parametric_frame(arc2d.point_at_abscissa(
            i * length / (number_points - 1)), self._grids2d) for i in range(number_points)]

        return vme.BSplineCurve2D.from_points_interpolation(points, max(self.degree_u, self.degree_v))

    def arc2d_with_dimension_to_3d(self, arc2d):
        """
        Compute the arc 3d, on a Bspline surface, of an arc 2d in the dimensioned frame.

        """

        arc2d_01 = self.arc2d_with_dimension_to_parametric_frame(arc2d)
        arc3d = self.arc2d_to_3d(arc2d_01)

        return arc3d  # it's a bsplinecurve3d

    def contour2d_parametric_to_dimension(self, contour2d: volmdlr.wires.Contour2D,
                                          grid2d: volmdlr.grid.Grid2D):
        """
        Convert a contour 2d from the parametric to the dimensioned frame.

        """

        primitives2d_dim = []

        for primitive2d in contour2d.primitives:
            method_name = f'{primitive2d.__class__.__name__.lower()}_parametric_to_dimension'

            if hasattr(self, method_name):
                primitives = getattr(self, method_name)(primitive2d, grid2d)
                if primitives:
                    primitives2d_dim.append(primitives)

            else:
                raise NotImplementedError(
                    f'Class {self.__class__.__name__} does not implement {method_name}')

        return volmdlr.wires.Contour2D(primitives2d_dim)

    def contour3d_to_2d_with_dimension(self, contour3d: volmdlr.wires.Contour3D,
                                       grid2d: volmdlr.grid.Grid2D):
        """
        Compute the Contour 2d of a Contour 3d, on a Bspline surface, in the dimensioned frame.

        """

        contour2d_01 = self.contour3d_to_2d(contour3d)

        return self.contour2d_parametric_to_dimension(contour2d_01, grid2d)

    def contour2d_with_dimension_to_parametric_frame(self, contour2d):
        """
        Convert a contour2d from the dimensioned to the parametric frame.

        """

        # TODO: check and avoid primitives with start=end
        primitives2d = []

        for primitive2d in contour2d.primitives:
            method_name = f'{primitive2d.__class__.__name__.lower()}_with_dimension_to_parametric_frame'

            if hasattr(self, method_name):
                primitives = getattr(self, method_name)(primitive2d)
                if primitives:
                    primitives2d.append(primitives)

            else:
                raise NotImplementedError(
                    f'Class {self.__class__.__name__} does not implement {method_name}')

        # #Avoid to have primitives with start=end
        # start_points = []
        # for i in range(0, len(new_start_points)-1):
        #     if new_start_points[i] != new_start_points[i+1]:
        #         start_points.append(new_start_points[i])
        # if new_start_points[-1] != new_start_points[0]:
        #     start_points.append(new_start_points[-1])

        return volmdlr.wires.Contour2D(primitives2d)

    def contour2d_with_dimension_to_3d(self, contour2d):
        """
        Compute the contour3d, on a Bspline surface, of a contour2d define in the dimensioned frame.

        """

        contour01 = self.contour2d_with_dimension_to_parametric_frame(contour2d)

        return self.contour2d_to_3d(contour01)

    @classmethod
    def from_geomdl_surface(cls, surface):
        """
        Create a volmdlr BSpline_Surface3D from a geomdl's one.

        """

        control_points = []
        for point in surface.ctrlpts:
            control_points.append(volmdlr.Point3D(point[0], point[1], point[2]))

        (u_knots, u_multiplicities) = knots_vector_inv(surface.knotvector_u)
        (v_knots, v_multiplicities) = knots_vector_inv(surface.knotvector_v)

        bspline_surface = cls(degree_u=surface.degree_u,
                              degree_v=surface.degree_v,
                              control_points=control_points,
                              nb_u=surface.ctrlpts_size_u,
                              nb_v=surface.ctrlpts_size_v,
                              u_multiplicities=u_multiplicities,
                              v_multiplicities=v_multiplicities,
                              u_knots=u_knots,
                              v_knots=v_knots)

        return bspline_surface

    @classmethod
    def points_fitting_into_bspline_surface(cls, points_3d, size_u, size_v, degree_u, degree_v):
        """
        Bspline Surface interpolation through 3d points.

        Parameters
        ----------
        points_3d : volmdlr.Point3D
            data points
        size_u : int
            number of data points on the u-direction.
        size_v : int
            number of data points on the v-direction.
        degree_u : int
            degree of the output surface for the u-direction.
        degree_v : int
            degree of the output surface for the v-direction.

        Returns
        -------
        B-spline surface

        """

        points = []
        for point in points_3d:
            points.append((point.x, point.y, point.z))

        surface = interpolate_surface(points, size_u, size_v, degree_u, degree_v)

        return cls.from_geomdl_surface(surface)

    @classmethod
    def points_approximate_into_bspline_surface(cls, points_3d, size_u, size_v, degree_u, degree_v, **kwargs):
        """
        Bspline Surface approximate through 3d points.

        Parameters
        ----------
        points_3d : volmdlr.Point3D
            data points
        size_u : int
            number of data points on the u-direction.
        size_v : int
            number of data points on the v-direction.
        degree_u : int
            degree of the output surface for the u-direction.
        degree_v : int
            degree of the output surface for the v-direction.

        Keyword Arguments:
            * ``ctrlpts_size_u``: number of control points on the u-direction. *Default: size_u - 1*
            * ``ctrlpts_size_v``: number of control points on the v-direction. *Default: size_v - 1*

        Returns
        -------
        B-spline surface: volmdlr.faces.BSplineSurface3D

        """

        # Keyword arguments
        num_cpts_u = kwargs.get('ctrlpts_size_u', size_u - 1)  # number of datapts, r + 1 > number of ctrlpts, n + 1
        num_cpts_v = kwargs.get('ctrlpts_size_v', size_v - 1)  # number of datapts, s + 1 > number of ctrlpts, m + 1

        points = [tuple([*point]) for point in points_3d]

        surface = approximate_surface(points, size_u, size_v, degree_u, degree_v,
                                      ctrlpts_size_u=num_cpts_u, num_cpts_v=num_cpts_v)

        return cls.from_geomdl_surface(surface)

    @classmethod
    def from_cylindrical_faces(cls, cylindrical_faces, degree_u, degree_v,
                               points_x: int = 10, points_y: int = 10):
        """
        Define a bspline surface from a list of cylindrical faces.

        Parameters
        ----------
        cylindrical_faces : List[volmdlr.faces.CylindricalFace3D]
            faces 3d
        degree_u : int
            degree of the output surface for the u-direction
        degree_v : int
            degree of the output surface for the v-direction
        points_x : int
            number of points in x-direction
        points_y : int
            number of points in y-direction

        Returns
        -------
        B-spline surface

        """

        if len(cylindrical_faces) == 1:
            return cls.from_cylindrical_face(cylindrical_faces[0], degree_u, degree_v, points_x=50, points_y=50)

        if len(cylindrical_faces) > 1:
            bspline_surfaces = []
            direction = cylindrical_faces[0].adjacent_direction(cylindrical_faces[1])

            if direction == 'x':
                bounding_rectangle_0 = cylindrical_faces[0].surface2d.outer_contour.bounding_rectangle
                ymin = bounding_rectangle_0[2]
                ymax = bounding_rectangle_0[3]
                for face in cylindrical_faces:
                    bounding_rectangle = face.surface2d.outer_contour.bounding_rectangle
                    ymin = min(ymin, bounding_rectangle[2])
                    ymax = max(ymax, bounding_rectangle[3])
                for face in cylindrical_faces:
                    bounding_rectangle = face.surface2d.outer_contour.bounding_rectangle

                    points_3d = face.surface3d.grid3d(
                        volmdlr.grid.Grid2D.from_properties(
                            x_limits=(bounding_rectangle[0], bounding_rectangle[1]),
                            y_limits=(ymin, ymax),
                            points_nbr=(points_x, points_y)))

                    bspline_surfaces.append(
                        cls.points_fitting_into_bspline_surface(
                            points_3d, points_x, points_y, degree_u, degree_v))

            elif direction == 'y':
                bounding_rectangle_0 = cylindrical_faces[0].surface2d.outer_contour.bounding_rectangle
                xmin = bounding_rectangle_0[0]
                xmax = bounding_rectangle_0[1]
                for face in cylindrical_faces:
                    bounding_rectangle = face.surface2d.outer_contour.bounding_rectangle
                    xmin = min(xmin, bounding_rectangle[0])
                    xmax = max(xmax, bounding_rectangle[1])
                for face in cylindrical_faces:
                    bounding_rectangle = face.surface2d.outer_contour.bounding_rectangle

                    points_3d = face.surface3d.grid3d(
                        volmdlr.grid.Grid2D.from_properties(
                            x_limits=(xmin, xmax),
                            y_limits=(bounding_rectangle[2], bounding_rectangle[3]),
                            points_nbr=(points_x, points_y)))

                    bspline_surfaces.append(
                        cls.points_fitting_into_bspline_surface(
                            points_3d, points_x, points_y, degree_u, degree_v))

            to_be_merged = bspline_surfaces[0]
            for i in range(0, len(bspline_surfaces) - 1):
                merged = to_be_merged.merge_with(bspline_surfaces[i + 1])
                to_be_merged = merged

            bspline_surface = to_be_merged

            return bspline_surface

    @classmethod
    def from_cylindrical_face(cls, cylindrical_face, degree_u, degree_v,
                              **kwargs):  # points_x: int = 50, points_y: int = 50
        """
        Define a bspline surface from a cylindrical face.

        Parameters
        ----------
        cylindrical_face : volmdlr.faces.CylindricalFace3D
            face 3d
        degree_u : int
            degree of the output surface for the u-direction.
        degree_v : int
            degree of the output surface for the v-direction.
        points_x : int
            number of points in x-direction
        points_y : int
            number of points in y-direction

        Returns
        -------
        B-spline surface

        """

        points_x = kwargs['points_x']
        points_y = kwargs['points_y']
        bounding_rectangle = cylindrical_face.surface2d.outer_contour.bounding_rectangle
        points_3d = cylindrical_face.surface3d.grid3d(
            volmdlr.grid.Grid2D.from_properties(x_limits=(bounding_rectangle[0],
                                                          bounding_rectangle[1]),
                                                y_limits=(bounding_rectangle[2],
                                                          bounding_rectangle[3]),
                                                points_nbr=(points_x, points_y)))

        return cls.points_fitting_into_bspline_surface(points_3d, points_x, points_x, degree_u, degree_v)

    def intersection_with(self, other_bspline_surface3d):
        """
        Compute intersection points between two Bspline surfaces.

        return u,v parameters for intersection points for both surfaces
        """

        def f(param):
            return (self.point2d_to_3d(volmdlr.Point2D(param[0], param[1])) -
                    other_bspline_surface3d.point2d_to_3d(volmdlr.Point2D(param[2], param[3]))).norm()

        x = npy.linspace(0, 1, 10)
        x_init = []
        for xi in x:
            for yi in x:
                x_init.append((xi, yi, xi, yi))

        u1, v1, u2, v2 = [], [], [], []
        solutions = []
        for x0 in x_init:
            z = least_squares(f, x0=x0, bounds=([0, 1]))
            # print(z.cost)
            if z.fun < 1e-5:
                solution = z.x
                if solution not in solutions:
                    solutions.append(solution)
                    u1.append(solution[0])
                    v1.append(solution[1])
                    u2.append(solution[2])
                    v2.append(solution[3])

        # uv1 = [[min(u1),max(u1)],[min(v1),max(v1)]]
        # uv2 = [[min(u2),max(u2)],[min(v2),max(v2)]]

        return (u1, v1), (u2, v2)  # (uv1, uv2)

    def plane_intersection(self, plane3d):
        """
        Compute intersection points between a Bspline surface and a plane 3d.

        """

        def f(param):
            return ((self.surface.evaluate_single((param[0], param[1]))[0]) * plane3d.equation_coefficients()[0] +
                    (self.surface.evaluate_single((param[0], param[1]))[1]) * plane3d.equation_coefficients()[1] +
                    (self.surface.evaluate_single((param[0], param[1]))[2]) * plane3d.equation_coefficients()[2] +
                    plane3d.equation_coefficients()[3])

        x = npy.linspace(0, 1, 20)
        x_init = []
        for xi in x:
            for yi in x:
                x_init.append((xi, yi))

        intersection_points = []

        for x0 in x_init:
            z = least_squares(f, x0=x0, bounds=([0, 1]))
            if z.fun < 1e-20:
                solution = z.x
                intersection_points.append(volmdlr.Point3D(self.surface.evaluate_single((solution[0], solution[1]))[0],
                                                           self.surface.evaluate_single((solution[0], solution[1]))[1],
                                                           self.surface.evaluate_single((solution[0], solution[1]))[
                                                               2]))
        return intersection_points

    def error_with_point3d(self, point3d):
        """
        Compute the error/distance between the Bspline surface and a point 3d.

        """

        def f(x):
            return (point3d - self.point2d_to_3d(volmdlr.Point2D(x[0], x[1]))).norm()

        cost = []

        for x0 in [(0, 0), (0, 1), (1, 0), (1, 1), (0.5, 0.5)]:
            z = least_squares(f, x0=x0, bounds=([0, 1]))
            cost.append(z.fun)

        return min(cost)

    def error_with_edge3d(self, edge3d):
        """
        Compute the error/distance between the Bspline surface and an edge 3d.

        it's the mean of the start and end points errors'
        """

        return (self.error_with_point3d(edge3d.start) + self.error_with_point3d(edge3d.end)) / 2

    def nearest_edges3d(self, contour3d, threshold: float):
        """
        Compute the nearest edges of a contour 3d to a Bspline_surface3d based on a threshold.

        """

        nearest = []
        for primitive in contour3d.primitives:
            if self.error_with_edge3d(primitive) <= threshold:
                nearest.append(primitive)
        nearest_primitives = volmdlr.wires.Wire3D(nearest)

        return nearest_primitives

    def edge3d_to_2d_with_dimension(self, edge3d, grid2d: volmdlr.grid.Grid2D):
        """
        Compute the edge 2d of a edge 3d, on a Bspline surface, in the dimensioned frame.

        """
        method_name = f'{edge3d.__class__.__name__.lower()}_to_2d_with_dimension'

        if hasattr(self, method_name):
            edge2d_dim = getattr(self, method_name)(edge3d, grid2d)
            if edge2d_dim:
                return edge2d_dim
            raise NotImplementedError
        raise NotImplementedError(
            f'Class {self.__class__.__name__} does not implement {method_name}')

    def wire3d_to_2d(self, wire3d):
        """
        Compute the 2d of a wire 3d, on a Bspline surface.

        """

        contour = self.contour3d_to_2d(wire3d)

        return volmdlr.wires.Wire2D(contour.primitives)

    def wire3d_to_2d_with_dimension(self, wire3d):
        """
        Compute the 2d of a wire 3d, on a Bspline surface, in the dimensioned frame.

        """

        contour = self.contour3d_to_2d_with_dimension(wire3d, self._grids2d)

        return volmdlr.wires.Wire2D(contour.primitives)

    def split_surface_u(self, u: float):
        """
        Splits the surface at the input parametric coordinate on the u-direction.

        :param u: Parametric coordinate u chosen between 0 and 1
        :type u: float
        :return: Two split surfaces
        :rtype: List[:class:`volmdlr.faces.BSplineSurface3D`]
        """

        surfaces_geo = split_surface_u(self.surface, u)
        surfaces = []
        for s in surfaces_geo:
            surfaces.append(volmdlr.faces.BSplineSurface3D.from_geomdl_surface(s))

        return surfaces

    def split_surface_v(self, v: float):
        """
        Splits the surface at the input parametric coordinate on the v-direction.

        :param v: Parametric coordinate v chosen between 0 and 1
        :type v: float
        :return: Two split surfaces
        :rtype: List[:class:`volmdlr.faces.BSplineSurface3D`]
        """

        surfaces_geo = split_surface_v(self.surface, v)
        surfaces = []
        for s in surfaces_geo:
            surfaces.append(volmdlr.faces.BSplineSurface3D.from_geomdl_surface(s))

        return surfaces

    def split_surface_with_bspline_curve(self, bspline_curve3d: vme.BSplineCurve3D):
        """
        Cuts the surface into two pieces with a bspline curve.

        :param bspline_curve3d: A BSplineCurve3d used for cutting
        :type bspline_curve3d: :class:`vme.BSplineCurve3D`
        :return: Two split surfaces
        :rtype: List[:class:`volmdlr.faces.BSplineSurface3D`]
        """

        surfaces = []
        bspline_curve2d = self.bsplinecurve3d_to_2d(bspline_curve3d)[0]
        # if type(bspline_curve2d) == list:
        #     points = [bspline_curve2d[0].start]
        #     for edge in bspline_curve2d:
        #         points.append(edge.end)
        #     bspline_curve2d = vme.BSplineCurve2D.from_points_approximation(points, 2, ctrlpts_size = 5)
        contour = self.rectangular_cut(0, 1, 0, 1).surface2d.outer_contour
        contours = contour.cut_by_bspline_curve(bspline_curve2d)

        du, dv = bspline_curve2d.end - bspline_curve2d.start
        resolution = 8

        for contour in contours:
            u_min, u_max, v_min, v_max = contour.bounding_rectangle.bounds()
            if du > dv:
                delta_u = u_max - u_min
                nlines_x = int(delta_u * resolution)
                lines_x = [vme.Line2D(volmdlr.Point2D(u_min, v_min),
                                      volmdlr.Point2D(u_min, v_max))]
                for i in range(nlines_x):
                    u = u_min + (i + 1) / (nlines_x + 1) * delta_u
                    lines_x.append(vme.Line2D(volmdlr.Point2D(u, v_min),
                                              volmdlr.Point2D(u, v_max)))
                lines_x.append(vme.Line2D(volmdlr.Point2D(u_max, v_min),
                                          volmdlr.Point2D(u_max, v_max)))
                lines = lines_x

            else:
                delta_v = v_max - v_min
                nlines_y = int(delta_v * resolution)
                lines_y = [vme.Line2D(volmdlr.Point2D(v_min, v_min),
                                      volmdlr.Point2D(v_max, v_min))]
                for i in range(nlines_y):
                    v = v_min + (i + 1) / (nlines_y + 1) * delta_v
                    lines_y.append(vme.Line2D(volmdlr.Point2D(v_min, v),
                                              volmdlr.Point2D(v_max, v)))
                lines_y.append(vme.Line2D(volmdlr.Point2D(v_min, v_max),
                                          volmdlr.Point2D(v_max, v_max)))
                lines = lines_y

            pt0 = volmdlr.O2D
            points = []

            for line in lines:
                inter = contour.line_intersections(line)
                if inter:
                    pt_ = set()
                    for point_intersection in inter:
                        pt_.add(point_intersection[0])
                else:
                    raise NotImplementedError

                pt_ = sorted(pt_, key=pt0.point_distance)
                pt0 = pt_[0]
                edge = vme.LineSegment2D(pt_[0], pt_[1])

                points.extend(edge.discretization_points(number_points=10))

            points3d = []
            for point in points:
                points3d.append(self.point2d_to_3d(point))

            size_u, size_v, degree_u, degree_v = 10, 10, self.degree_u, self.degree_v
            surfaces.append(
                volmdlr.faces.BSplineSurface3D.points_fitting_into_bspline_surface(
                    points3d, size_u, size_v, degree_u, degree_v))

        return surfaces

    def point_belongs(self, point3d):
        """
        Check if a point 3d belongs to the bspline_surface or not.

        """

        def f(param):
            p3d = self.point2d_to_3d(volmdlr.Point2D(param[0], param[1]))
            return point3d.point_distance(p3d)

        x = npy.linspace(0, 1, 5)
        x_init = []
        for xi in x:
            for yi in x:
                x_init.append((xi, yi))

        for x0 in x_init:
            z = least_squares(f, x0=x0, bounds=([0, 1]))
            if z.fun < 1e-10:
                return True
        return False

    def is_intersected_with(self, other_bspline_surface3d):
        """
        Check if the two surfaces are intersected or not.

        return True, when there are more 50points on the intersection zone.

        """

        # intersection_results = self.intersection_with(other_bspline_surface3d)
        # if len(intersection_results[0][0]) >= 50:
        #     return True
        # else:
        #     return False

        def f(param):
            return (self.point2d_to_3d(volmdlr.Point2D(param[0], param[1])) -
                    other_bspline_surface3d.point2d_to_3d(volmdlr.Point2D(param[2], param[3]))).norm()

        x = npy.linspace(0, 1, 10)
        x_init = []
        for xi in x:
            for yi in x:
                x_init.append((xi, yi, xi, yi))

        i = 0
        for x0 in x_init:
            z = least_squares(f, x0=x0, bounds=([0, 1]))
            if z.fun < 1e-5:
                i += 1
                if i >= 50:
                    return True
        return False

    def merge_with(self, other_bspline_surface3d):
        """
        Merges two adjacent surfaces based on their faces.

        :param other_bspline_surface3d: Other adjacent surface
        :type other_bspline_surface3d: :class:`volmdlr.faces.BSplineSurface3D`
        :return: Merged surface
        :rtype: :class:`volmdlr.faces.BSplineSurface3D`
        """

        bspline_face3d = self.rectangular_cut(0, 1, 0, 1)
        other_bspline_face3d = other_bspline_surface3d.rectangular_cut(0, 1, 0, 1)

        bsplines = [self, other_bspline_surface3d]
        bsplines_new = bsplines

        center = [bspline_face3d.surface2d.outer_contour.center_of_mass(),
                  other_bspline_face3d.surface2d.outer_contour.center_of_mass()]
        grid2d_direction = (bspline_face3d.pair_with(other_bspline_face3d))[1]

        # if bspline_face3d.outer_contour3d.is_sharing_primitives_with(other_bspline_face3d.outer_contour3d):
        #
        #     xmin, xmax, ymin, ymax = self.xy_limits(other_bspline_surface3d)

        if self.is_intersected_with(other_bspline_surface3d):
            # find primitives to split with
            contour1 = bspline_face3d.outer_contour3d
            contour2 = other_bspline_face3d.outer_contour3d

            distances = []
            for prim_1 in contour1.primitives:
                dis = []
                for prim2 in contour2.primitives:
                    point1 = (prim_1.start + prim_1.end) / 2
                    point2 = (prim2.start + prim2.end) / 2
                    dis.append(point1.point_distance(point2))
                distances.append(dis)

            i = distances.index((min(distances)))
            j = distances[i].index(min(distances[i]))

            curves = [contour2.primitives[j], contour1.primitives[i]]

            # split surface
            for i, bspline in enumerate(bsplines):
                surfaces = bspline.split_surface_with_bspline_curve(curves[i])

                errors = []
                for surface in surfaces:
                    errors.append(surface.error_with_point3d(bsplines[i].point2d_to_3d(center[i])))

                bsplines_new[i] = surfaces[errors.index(min(errors))]

            # xmin, xmax, ymin, ymax = [0] * len(bsplines_new), [1] * len(bsplines_new), [0] * \
            #     len(bsplines_new), [1] * len(bsplines_new)

            grid2d_direction = (
                bsplines_new[0].rectangular_cut(
                    0, 1, 0, 1).pair_with(
                    bsplines_new[1].rectangular_cut(
                        0, 1, 0, 1)))[1]

        # else:
        #     xmin, xmax, ymin, ymax = [0] * len(bsplines_new), [1] * len(bsplines_new), [0] * \
        #                              len(bsplines_new), [1] * len(bsplines_new)

        # grid3d
        points3d = []
        for i, bspline in enumerate(bsplines_new):
            grid3d = bspline.grid3d(volmdlr.grid.Grid2D.from_properties(x_limits=(0, 1),
                                                                        y_limits=(0, 1),
                                                                        points_nbr=(50, 50),
                                                                        direction=grid2d_direction[i]))

            points3d.extend(grid3d)

            # fitting
        size_u, size_v, degree_u, degree_v = 100, 50, max(
            bsplines[0].degree_u, bsplines[1].degree_u), max(
            bsplines[0].degree_v, bsplines[1].degree_v)

        merged_surface = BSplineSurface3D.points_fitting_into_bspline_surface(
            points3d, size_u, size_v, degree_u, degree_v)

        return merged_surface

    def xy_limits(self, other_bspline_surface3d):
        """
        Compute x, y limits to define grid2d.

        """

        grid2d_direction = (
            self.rectangular_cut(
                0, 1, 0, 1).pair_with(
                other_bspline_surface3d.rectangular_cut(
                    0, 1, 0, 1)))[1]

        xmin, xmax, ymin, ymax = [], [], [], []
        if grid2d_direction[0][1] == '+y':
            xmin.append(0)
            xmax.append(1)
            ymin.append(0)
            ymax.append(0.99)
        elif grid2d_direction[0][1] == '+x':
            xmin.append(0)
            xmax.append(0.99)
            ymin.append(0)
            ymax.append(1)
        elif grid2d_direction[0][1] == '-x':
            xmin.append(0.01)
            xmax.append(1)
            ymin.append(0)
            ymax.append(1)
        elif grid2d_direction[0][1] == '-y':
            xmin.append(0)
            xmax.append(1)
            ymin.append(0.01)
            ymax.append(1)

        xmin.append(0)
        xmax.append(1)
        ymin.append(0)
        ymax.append(1)

        return xmin, xmax, ymin, ymax

    def derivatives(self, u, v, order):
        """
        Evaluates n-th order surface derivatives at the given (u, v) parameter pair.

        :param u: Point's u coordinate.
        :type u: float
        :param v: Point's v coordinate.
        :type v: float
        :param order: Order of the derivatives.
        :type order: int
        :return: A list SKL, where SKL[k][l] is the derivative of the surface S(u,v) with respect
        to u k times and v l times
        :rtype: List[`volmdlr.Vector3D`]
        """
        if self.surface.rational:
            # derivatives = self._rational_derivatives(self.surface.data,(u, v), order)
            derivatives = volmdlr.bspline_compiled.rational_derivatives(self.surface.data, (u, v), order)
        else:
            # derivatives = self._derivatives(self.surface.data, (u, v), order)
            derivatives = volmdlr.bspline_compiled.derivatives(self.surface.data, (u, v), order)
        for i in range(order + 1):
            for j in range(order + 1):
                derivatives[i][j] = volmdlr.Vector3D(*derivatives[i][j])
        return derivatives


class BezierSurface3D(BSplineSurface3D):
    """
    A 3D Bezier surface.

    :param degree_u: The degree of the Bezier surface in the u-direction.
    :type degree_u: int
    :param degree_v: The degree of the Bezier surface in the v-direction.
    :type degree_v: int
    :param control_points: A list of lists of control points defining the Bezier surface.
    :type control_points: List[List[`volmdlr.Point3D`]]
    :param nb_u: The number of control points in the u-direction.
    :type nb_u: int
    :param nb_v: The number of control points in the v-direction.
    :type nb_v: int
    :param name: (Optional) name for the Bezier surface.
    :type name: str
    """

    def __init__(self, degree_u: int, degree_v: int,
                 control_points: List[List[volmdlr.Point3D]],
                 nb_u: int, nb_v: int, name=''):
        u_knots = utilities.generate_knot_vector(degree_u, nb_u)
        v_knots = utilities.generate_knot_vector(degree_v, nb_v)

        u_multiplicities = [1] * len(u_knots)
        v_multiplicities = [1] * len(v_knots)

        BSplineSurface3D.__init__(self, degree_u, degree_v,
                                  control_points, nb_u, nb_v,
                                  u_multiplicities, v_multiplicities,
                                  u_knots, v_knots, None, name)


class Face3D(volmdlr.core.Primitive3D):
    """
    Abstract method to define 3D faces.
    """

    min_x_density = 1
    min_y_density = 1

    def __init__(self, surface3d, surface2d: Surface2D,
                 name: str = ''):
        self.surface3d = surface3d
        self.surface2d = surface2d
        self._outer_contour3d = None
        self._inner_contours3d = None
        # self.bounding_box = self._bounding_box()

        volmdlr.core.Primitive3D.__init__(self, name=name)

    def to_dict(self, *args, **kwargs):
        """Avoids storing points in memo that makes serialization slow."""
        return DessiaObject.to_dict(self, use_pointers=False)

    def __hash__(self):
        return hash(self.surface3d) + hash(self.surface2d)

    def __eq__(self, other_):
        if other_.__class__.__name__ != self.__class__.__name__:
            return False
        equal = (self.surface3d == other_.surface3d
                 and self.surface2d == other_.surface2d)
        return equal

    def point_belongs(self, point3d: volmdlr.Point3D):
        """
        Tells you if a point is on the 3D face and inside its contour.
        """
        point2d = self.surface3d.point3d_to_2d(point3d)
        check_point3d = self.surface3d.point2d_to_3d(point2d)
        if check_point3d.point_distance(point3d) > 1e-6:
            return False

        return self.surface2d.point_belongs(point2d)

    @property
    def outer_contour3d(self):
        """
        Gives the 3d version of the outer contour of the face.
        """
        if not self._outer_contour3d:
            self._outer_contour3d = self.surface3d.contour2d_to_3d(self.surface2d.outer_contour)
        return self._outer_contour3d

    @property
    def inner_contours3d(self):
        """
        Gives the 3d version of the inner contours of the face.
        """
        if not self._inner_contours3d:
            self._inner_contours3d = [self.surface3d.contour2d_to_3d(c) for c in
                                      self.surface2d.inner_contours]
        return self._inner_contours3d

    @property
    def bounding_box(self):
        """
        Needs to be overridden if an error is raised.
        """
        raise NotImplementedError(
            f"bounding_box method must be"
            f"overloaded by {self.__class__.__name__}")

    @bounding_box.setter
    def bounding_box(self, new_bounding_box):
        """
        Sets the bounding box to a new value.
        """
        raise NotImplementedError(
            f"bounding_box setter method must be"
            f"overloaded by {self.__class__.__name__}")

    def get_bounding_box(self):
        raise NotImplementedError(
            f"self.__class__.__name__"
            f"overloaded by {self.__class__.__name__}")

    def area(self):
        return self.surface2d.area()

    @classmethod
    def from_step(cls, arguments, object_dict, **kwargs):
        """
        Converts a step primitive to a Face3D.

        :param arguments: The arguments of the step primitive.
        :type arguments: list
        :param object_dict: The dictionary containing all the step primitives
            that have already been instantiated.
        :type object_dict: dict
        :return: The corresponding Face3D object.
        :rtype: :class:`volmdlr.faces.Face3D`
        """
        step_id = kwargs.get("step_id", "#UNKNOW_ID")
        step_name = kwargs.get("name", "ADVANCED_FACE")
        name = arguments[0][1:-1]
        contours = [object_dict[int(arg[1:])] for arg in arguments[1]]
        if any(contour is None for contour in contours):
            warnings.warn(f"Could not instantiate #{step_id} = {step_name}({arguments})"
                          f" because some of the contours are NoneType."
                          "See Face3D.from_step method")
            return None
        surface = object_dict[int(arguments[2])]
        if hasattr(surface, 'face_from_contours3d'):
            if (len(contours) == 1) and isinstance(contours[0], volmdlr.Point3D):
                return surface
            if (len(contours) == 2) and isinstance(contours[1], volmdlr.Point3D):
                raise NotImplementedError
            return surface.face_from_contours3d(contours, name)
            # except Exception:
            #     return None
        raise NotImplementedError(
            f'Not implemented :face_from_contours3d in {surface}')

    def to_step(self, current_id):
        xmin, xmax, ymin, ymax = self.surface2d.bounding_rectangle().bounds()
        subsurfaces2d = [self.surface2d]
        line_x = None
        if self.surface3d.x_periodicity and (xmax - xmin) >= 0.45 * self.surface3d.x_periodicity:
            line_x = vme.Line2D(volmdlr.Point2D(0.5 * (xmin + xmax), 0),
                                volmdlr.Point2D(
                                    0.5 * (xmin + xmax), 1))
        line_y = None
        if self.surface3d.y_periodicity and (
                ymax - ymin) >= 0.45 * self.surface3d.y_periodicity:
            line_y = vme.Line2D(
                volmdlr.Point2D(0., 0.5 * (ymin + ymax)),
                volmdlr.Point2D(1, 0.5 * (ymin + ymax)))

        if line_x:
            subsurfaces2 = []
            for subsurface2d in subsurfaces2d:
                subsurfaces2.extend(subsurface2d.cut_by_line(line_x))
            subsurfaces2d = subsurfaces2

        if line_y:
            subsurfaces2 = []
            for subsurface2d in subsurfaces2d:
                subsurfaces2.extend(subsurface2d.cut_by_line(line_y))
            subsurfaces2d = subsurfaces2

        if len(subsurfaces2d) > 1:
            content = ''
            face_ids = []
            for subsurface2d in subsurfaces2d:
                face = self.__class__(self.surface3d, subsurface2d)
                face_content, face_id = face.to_step_without_splitting(
                    current_id)
                face_ids.append(face_id[0])
                content += face_content
                current_id = face_id[0] + 1
            return content, face_ids
        return self.to_step_without_splitting(current_id)

    def to_step_without_splitting(self, current_id):
        content, surface3d_ids = self.surface3d.to_step(current_id)
        current_id = max(surface3d_ids) + 1

        if len(surface3d_ids) != 1:
            raise NotImplementedError('What to do with more than 1 id ? with 0 id ?')
        outer_contour_content, outer_contour_id = self.outer_contour3d.to_step(
            current_id, surface_id=surface3d_ids[0], surface3d=self.surface3d)
        content += outer_contour_content
        content += f"#{outer_contour_id + 1} = FACE_BOUND('{self.name}',#{outer_contour_id},.T.);\n"
        contours_ids = [outer_contour_id + 1]
        current_id = outer_contour_id + 2
        for inner_contour3d in self.inner_contours3d:
            inner_contour_content, inner_contour_id = inner_contour3d.to_step(
                current_id)
            # surface_id=surface3d_id)
            content += inner_contour_content
            face_bound_id = inner_contour_id + 1
            content += f"#{face_bound_id} = FACE_BOUND('',#{inner_contour_id},.T.);\n"
            contours_ids.append(face_bound_id)
            current_id = face_bound_id + 1

        content += f"#{current_id} = ADVANCED_FACE('{self.name}',({volmdlr.core.step_ids_to_str(contours_ids)})" \
                   f",#{surface3d_ids[0]},.T.);\n"
        # TODO: create an ADVANCED_FACE for each surface3d_ids ?
        return content, [current_id]

    def triangulation_lines(self):
        return [], []

    def grid_size(self):
        """
        Specifies an adapted size of the discretization grid used in face triangulation.
        """
        return [0, 0]

    def triangulation(self):
        number_points_x, number_points_y = self.grid_size()
        mesh2d = self.surface2d.triangulation(number_points_x, number_points_y)
        return vmd.DisplayMesh3D([vmd.Node3D(*self.surface3d.point2d_to_3d(point)) for point in mesh2d.points],
                                 mesh2d.triangles)

    def plot2d(self, ax=None, color='k', alpha=1):
        if ax is None:
            _, ax = plt.subplots()
        self.surface2d.plot(ax=ax, color=color, alpha=alpha)

    def rotation(self, center: volmdlr.Point3D,
                 axis: volmdlr.Vector3D, angle: float):
        """
        Face3D rotation.

        :param center: rotation center
        :param axis: rotation axis
        :param angle: angle rotation
        :return: a new rotated Face3D
        """
        new_surface = self.surface3d.rotation(center=center, axis=axis,
                                              angle=angle)
        return self.__class__(new_surface, self.surface2d)

    def rotation_inplace(self, center: volmdlr.Point3D,
                         axis: volmdlr.Vector3D, angle: float):
        """
        Face3D rotation.

         Object is updated inplace.
        :param center: rotation center.
        :type center: `volmdlr.Point3D`
        :param axis: rotation axis.
        :type axis: `volmdlr.Vector3D`
        :param angle: rotation angle.
        :type angle: float
        """
        warnings.warn("'inplace' methods are deprecated. Use a not inplace method instead.", DeprecationWarning)

        self.surface3d.rotation_inplace(center=center, axis=axis, angle=angle)
        new_bounding_box = self.get_bounding_box()
        self.bounding_box = new_bounding_box

    def translation(self, offset: volmdlr.Vector3D):
        """
        Face3D translation.

        :param offset: Translation vector.
        :type offset: `volmdlr.Vector3D`
        :return: A new translated Face3D
        """
        new_surface3d = self.surface3d.translation(offset=offset)
        return self.__class__(new_surface3d, self.surface2d)

    def translation_inplace(self, offset: volmdlr.Vector3D):
        """
        Face3D translation. Object is updated inplace.

        :param offset: translation vector
        """
        warnings.warn("'inplace' methods are deprecated. Use a not inplace method instead.", DeprecationWarning)

        self.surface3d.translation_inplace(offset=offset)
        new_bounding_box = self.get_bounding_box()
        self.bounding_box = new_bounding_box

    def frame_mapping(self, frame: volmdlr.Frame3D, side: str):
        """
        Changes frame_mapping and return a new Face3D.

        side = 'old' or 'new'
        """
        new_surface3d = self.surface3d.frame_mapping(frame, side)
        return self.__class__(new_surface3d, self.surface2d.copy(),
                              self.name)

    def frame_mapping_inplace(self, frame: volmdlr.Frame3D, side: str):
        """
        Changes frame_mapping and the object is updated inplace.

        side = 'old' or 'new'
        """
        warnings.warn("'inplace' methods are deprecated. Use a not inplace method instead.", DeprecationWarning)

        self.surface3d.frame_mapping_inplace(frame, side)
        new_bounding_box = self.get_bounding_box()
        self.bounding_box = new_bounding_box

    def copy(self, deep=True, memo=None):
        return self.__class__(self.surface3d.copy(deep, memo), self.surface2d.copy(),
                              self.name)

    def face_inside(self, face2):
        """
        Verifies if a face is inside another one.

        It returns True if face2 is inside or False if the opposite.
        """
        if self.surface3d.is_coincident(face2.surface3d):
            self_contour2d = self.outer_contour3d.to_2d(
                self.surface3d.frame.origin, self.surface3d.frame.u, self.surface3d.frame.v)
            face2_contour2d = face2.outer_contour3d.to_2d(
                self.surface3d.frame.origin, self.surface3d.frame.u, self.surface3d.frame.v)
            if self_contour2d.is_inside(face2_contour2d):
                return True
        return False

    def edge_intersections(self, edge):
        intersections = []
        method_name = f'{edge.__class__.__name__.lower()[:-2]}_intersections'
        if hasattr(self, method_name):
            intersections = getattr(self, method_name)(edge)
        if not intersections:
            for point in [edge.start, edge.end]:
                if self.point_belongs(point):
                    if point not in intersections:
                        intersections.append(point)
        return intersections

    def line_intersections(self,
                           line: vme.Line3D,
                           ) -> List[volmdlr.Point3D]:
        intersections = []
        for intersection in self.surface3d.line_intersections(line):
            if self.point_belongs(intersection):
                intersections.append(intersection)
        if not intersections:
            for prim in self.outer_contour3d.primitives:
                intersection = prim.line_intersections(line)
                if intersection:
                    if intersection not in intersections:
                        intersections.append(intersection)

        return intersections

    def linesegment_intersections(self, linesegment: vme.LineSegment3D) -> List[volmdlr.Point3D]:
        linesegment_intersections = []
        for intersection in self.surface3d.linesegment_intersections(linesegment):
            if self.point_belongs(intersection):
                linesegment_intersections.append(intersection)
        if not linesegment_intersections:
            for prim in self.outer_contour3d.primitives:
                intersections = prim.linesegment_intersections(linesegment)
                for intersection in intersections:
                    if intersection not in linesegment_intersections:
                        linesegment_intersections.append(intersection)
        return linesegment_intersections

    def fullarc_intersections(self, fullarc: vme.FullArc3D) -> List[volmdlr.Point3D]:
        intersections = []
        for intersection in self.surface3d.fullarc_intersections(fullarc):
            if self.point_belongs(intersection):
                intersections.append(intersection)
        return intersections

    def plot(self, ax=None, color='k', alpha=1, edge_details=False):
        if not ax:
            ax = plt.figure().add_subplot(111, projection='3d')
        self.outer_contour3d.plot(ax=ax, edge_style=EdgeStyle(color=color, alpha=alpha,
                                                              edge_ends=edge_details, edge_direction=edge_details))
        for contour3d in self.inner_contours3d:
            contour3d.plot(ax=ax, edge_style=EdgeStyle(color=color, alpha=alpha,
                                                       edge_ends=edge_details, edge_direction=edge_details))
        return ax

    def random_point_inside(self):
        point_inside2d = self.surface2d.random_point_inside()
        return self.surface3d.point2d_to_3d(point_inside2d)

    def is_adjacent(self, face2: 'Face3D'):
        contour1 = self.outer_contour3d.to_2d(
            self.surface3d.frame.origin,
            self.surface3d.frame.u,
            self.surface3d.frame.v)
        contour2 = face2.outer_contour3d.to_2d(
            self.surface3d.frame.origin,
            self.surface3d.frame.u,
            self.surface3d.frame.v)
        if contour1.is_sharing_primitives_with(contour2):
            return True
        return False

    def geo_lines(self):  # , mesh_size_list=None):
        """
        Gets the lines that define a Face3D in a .geo file.

        """

        i_index, p_index = None, None
        lines, line_surface, lines_tags = [], [], []
        point_account, line_account, line_loop_account = 0, 0, 1
        for c_index, contour in enumerate(list(chain(*[[self.outer_contour3d], self.inner_contours3d]))):

            if isinstance(contour, volmdlr.wires.Circle2D):
                # point=[contour.radius, contour.center.y, 0]
                # lines.append('Point('+str(point_account+1)+') = {'+str(point)[1:-1]+', '+str(mesh_size)+'};')

                # point = [*contour.center, 0]
                # lines.append('Point('+str(point_account+2)+') = {'+str(point)[1:-1]+', '+str(mesh_size)+'};')

                # point=[-contour.radius, contour.center.y, 0]
                # lines.append('Point('+str(point_account+3)+') = {'+str(point)[1:-1]+', '+str(mesh_size)+'};')

                # lines.append('Circle('+str(line_account+1)+') = {'+str(point_account+1)+','+str(point_account+2) \
                #              +','+str(point_account+3)+'};')
                # lines.append('Circle('+str(line_account+2)+') = {'+str(point_account+3)+','+str(point_account+2) \
                #              + ','+str(point_account+1)+'};')

                # lines_tags.extend([line_account+1, line_account+2])

                # lines.append('Line Loop('+str(line_loop_account+1)+') = {'+str(lines_tags)[1:-1]+'};')

                # line_surface.append(line_loop_account+1)

                # lines_tags = []
                # point_account, line_account, line_loop_account = point_account+3, line_account+2, line_loop_account+1

                pass

            elif isinstance(contour, (volmdlr.wires.Contour3D, volmdlr.wires.ClosedPolygon3D)):
                if not isinstance(contour, volmdlr.wires.ClosedPolygon3D):
                    contour = contour.to_polygon(1)
                for i_index, point in enumerate(contour.points):
                    lines.append(point.get_geo_lines(tag=point_account + i_index + 1,
                                                     point_mesh_size=None))

                for p_index, primitive in enumerate(contour.primitives):
                    if p_index != len(contour.primitives) - 1:
                        lines.append(primitive.get_geo_lines(tag=line_account + p_index + 1,
                                                             start_point_tag=point_account + p_index + 1,
                                                             end_point_tag=point_account + p_index + 2))
                    else:
                        lines.append(primitive.get_geo_lines(tag=line_account + p_index + 1,
                                                             start_point_tag=point_account + p_index + 1,
                                                             end_point_tag=point_account + 1))
                    lines_tags.append(line_account + p_index + 1)

                lines.append('Line Loop(' + str(c_index + 1) + ') = {' + str(lines_tags)[1:-1] + '};')
                line_surface.append(line_loop_account)
                point_account = point_account + i_index + 1
                line_account, line_loop_account = line_account + p_index + 1, line_loop_account + 1
                lines_tags = []

        lines.append('Plane Surface(' + str(1) + ') = {' + str(line_surface)[1:-1] + '};')

        return lines

    def to_geo(self, file_name: str):  # , mesh_size_list=None):
        """
        Gets the .geo file for the Face3D.

        """

        lines = self.geo_lines()

        with open(file_name + '.geo', 'w', encoding="utf-8") as f:
            for line in lines:
                f.write(line)
                f.write('\n')
        f.close()

    def get_geo_lines(self, tag: int, line_loop_tag: List[int]):
        """
        Gets the lines that define a PlaneFace3D in a .geo file.

        """

        return 'Plane Surface(' + str(tag) + ') = {' + str(line_loop_tag)[1:-1] + '};'

    def edge3d_inside(self, edge3d):
        """
        Returns True if edge 3d is coplanar to the face.
        """
        method_name = f'{edge3d.__class__.__name__.lower()[:-2]}_inside'
        if hasattr(self, method_name):
            return getattr(self, method_name)(edge3d)
        points = edge3d.discretization_points(number_points=5)
        for point in points[1:-1]:
            if not self.point_belongs(point):
                return False
        return True

    def is_intersecting(self, face2, list_coincident_faces=None, tol: float = 1e-6):
        """
        Verifies if two face are intersecting.

        :param face2: face 2
        :param list_coincident_faces: list of coincident faces, if existent
        :param tol: tolerance for calculations
        :return: True if faces intersect, False otherwise
        """
        if list_coincident_faces is None:
            list_coincident_faces = []
        if (self.bounding_box.bbox_intersection(face2.bounding_box) or
            self.bounding_box.distance_to_bbox(face2.bounding_box) <= tol) and \
                (self, face2) not in list_coincident_faces:

            edge_intersections = []
            for prim1 in self.outer_contour3d.primitives + [prim for inner_contour in self.inner_contours3d
                                                            for prim in inner_contour.primitives]:
                edge_intersections = face2.edge_intersections(prim1)
                if edge_intersections:
                    return True
            if not edge_intersections:
                for prim2 in face2.outer_contour3d.primitives + [prim for inner_contour in face2.inner_contours3d
                                                                 for prim in inner_contour.primitives]:
                    edge_intersections = self.edge_intersections(prim2)
                    if edge_intersections:
                        return True

        return False

    def face_intersections_outer_contour(self, face2):
        """
        Returns the intersections of the face outer contour with other given face.
        """
        intersections_points = []
        for edge1 in self.outer_contour3d.primitives:
            intersection_points = face2.edge_intersections(edge1)
            if intersection_points:
                for point in intersection_points:
                    if point not in intersections_points:
                        intersections_points.append(point)

        return intersections_points

    def face_intersections(self, face2, tol=1e-6) -> List[volmdlr.wires.Wire3D]:
        """
        Calculates the intersections between two Face3D.

        """

        bbox1 = self.bounding_box
        bbox2 = face2.bounding_box
        if not bbox1.bbox_intersection(bbox2) and \
                bbox1.distance_to_bbox(bbox2) >= tol:
            return []
        if self.face_inside(face2) or face2.face_inside(self):
            return []
        face_intersections = self.get_face_intersections(face2)
        return face_intersections

    def get_face_intersections(self, face2):
        """
        Gets the intersections between two faces.

        :param face2: second face.
        :return: intersections.
        """
        method_name = f'{face2.__class__.__name__.lower()[:-2]}_intersections'
        intersections = getattr(self, method_name)(face2)
        return intersections

    def set_operations_new_faces(self, intersecting_combinations, contour_extract_inside):
        self_copy = self.copy(deep=True)
        list_cutting_contours = self_copy.get_face_cutting_contours(intersecting_combinations)
        if not list_cutting_contours:
            return [self_copy]
        return self_copy.divide_face(list_cutting_contours, contour_extract_inside)

    def get_face_cutting_contours(self, dict_intersecting_combinations):
        """
        Get all contours cutting the face, resultig from multiple faces intersections.

        :param dict_intersecting_combinations: dictionary containing as keys the combination of intersecting faces
        and as the values the resulting primitive from the intersection of these two faces
        return a list all contours cutting one particular face.
        """
        face_intersecting_primitives2d = self.select_face_intersecting_primitives(dict_intersecting_combinations)
        if not face_intersecting_primitives2d:
            return []
        list_cutting_contours = volmdlr.wires.Contour2D.contours_from_edges(face_intersecting_primitives2d[:])
        if self.surface2d.inner_contours:
            valid_cutting_contours = []
            connectig_to_outer_contour = []
            for cutting_contour in list_cutting_contours:
                if (self.surface2d.outer_contour.point_over_contour(cutting_contour.primitives[0].start) and
                    self.surface2d.outer_contour.point_over_contour(cutting_contour.primitives[-1].end)) or \
                        cutting_contour.primitives[0].start == cutting_contour.primitives[-1].end:
                    valid_cutting_contours.append(cutting_contour)
                if self.surface2d.outer_contour.contour_intersections(cutting_contour):
                    connectig_to_outer_contour.append(cutting_contour)
            if len(valid_cutting_contours) == len(list_cutting_contours):
                return valid_cutting_contours
            for cutting_contour in valid_cutting_contours:
                list_cutting_contours.remove(cutting_contour)
            new_cutting_contours, cutting_contours = self.get_inner_contours_cutting_primitives(
                list_cutting_contours, connectig_to_outer_contour)
            return valid_cutting_contours + new_cutting_contours + cutting_contours
        return list_cutting_contours

    def divide_face(self, list_cutting_contours: List[volmdlr.wires.Contour2D], inside):
        """
        Divides a Face 3D with a list of cutting contours.

        :param list_cutting_contours: list of contours cutting the face
        :param inside: when extracting a contour from another contour. It defines the extracted
        contour as being between the two points if True and outside these points if False
        return a list new faces resulting from face division
        """
        list_faces = []
        list_open_cutting_contours = []
        list_closed_cutting_contours = []
        for cutting_contour in list_cutting_contours:
            if not cutting_contour.primitives[0].start.is_close(cutting_contour.primitives[-1].end):
                list_open_cutting_contours.append(cutting_contour)
                continue
            list_closed_cutting_contours.append(cutting_contour)
        if list_open_cutting_contours:
            list_faces = self.divide_face_with_open_cutting_contours(list_open_cutting_contours, inside)
        list_faces = self.divide_face_with_closed_cutting_contours(list_closed_cutting_contours, list_faces)
        list_faces = [face for face in list_faces if not math.isclose(face.area(), 0.0, abs_tol=1e-6)]
        return list_faces

    def divide_face_with_open_cutting_contours(self, list_open_cutting_contours, inside):
        """
        Divides a face 3D with a list of closed cutting contour, that is, it will cut holes on the face.

        :param list_open_cutting_contours: list containing the open cutting contours.
        :param inside: inside portion.
        :type inside: bool.
        :return: list divided faces.
        """
        list_faces = []
        if not self.surface2d.outer_contour.edge_polygon.is_trigo:
            self.surface2d.outer_contour.invert_inplace()
        new_faces_contours = self.surface2d.outer_contour.divide(list_open_cutting_contours, inside)
        new_inner_contours = len(new_faces_contours) * [[]]
        if self.surface2d.inner_contours:
            new_faces_contours, new_inner_contours = self.get_open_contour_divided_faces_inner_contours(
                new_faces_contours)
        if isinstance(self, Triangle3D):
            class_to_instanciate = PlaneFace3D
        else:
            class_to_instanciate = self.__class__
        for contour, inner_contours in zip(new_faces_contours, new_inner_contours):
            new_face = class_to_instanciate(self.surface3d, Surface2D(contour, inner_contours))
            list_faces.append(new_face)
        return list_faces

    def divide_face_with_closed_cutting_contours(self, list_closed_cutting_contours, list_faces):
        """
        Divides a Face3D with a list of Open cutting contours.

        Contours going from one side to another of the Face, or from the outer contour to one inner contour.

        :param list_closed_cutting_contours: list containing the closed cutting contours
        :param list_faces: list of already divided faces
        :return: list divided faces
        """
        for new_contour in list_closed_cutting_contours:
            if len(new_contour.primitives) >= 3 and \
                    new_contour.primitives[0].start == new_contour.primitives[-1].end:
                inner_contours1 = [new_contour]
                inner_contours2 = []
                if list_faces:
                    new_list_faces = self.get_closed_contour_divided_faces_inner_contours(list_faces, new_contour)
                    list_faces = list_faces + new_list_faces
                    continue
                for inner_contour in self.surface2d.inner_contours:
                    if new_contour.is_inside(inner_contour):
                        inner_contours2.append(inner_contour)
                        continue
                    inner_contours1.append(inner_contour)
                if isinstance(self, Triangle3D):
                    class_to_instanciate = PlaneFace3D
                else:
                    class_to_instanciate = self.__class__
                surf3d = self.surface3d
                surf2d = Surface2D(self.surface2d.outer_contour, inner_contours1)
                new_plane = class_to_instanciate(surf3d, surf2d)
                list_faces.append(new_plane)
                list_faces.append(class_to_instanciate(surf3d, Surface2D(new_contour, inner_contours2)))
                continue
            surf3d = self.surface3d
            surf2d = Surface2D(self.surface2d.outer_contour, [])
            if isinstance(self, Triangle3D):
                class_to_instanciate = PlaneFace3D
            else:
                class_to_instanciate = self.__class__
            new_plane = class_to_instanciate(surf3d, surf2d)
            list_faces.append(new_plane)
        return list_faces

    def get_open_contour_divided_faces_inner_contours(self, new_faces_contours):
        """
        If there is any inner contour, verifies which ones belong to the new divided faces.

        :param new_faces_contours: new faces outer contour.
        :return: valid_new_faces_contours, valid_new_faces_contours.
        """
        valid_new_faces_contours = []
        valid_inner_contours = []
        for new_face_contour in new_faces_contours:
            for inner_contour in self.surface2d.inner_contours:
                if new_face_contour.is_superposing(inner_contour):
                    break
            else:
                if new_face_contour not in valid_new_faces_contours:
                    inner_contours = []
                    for inner_contour in self.surface2d.inner_contours:
                        if new_face_contour.is_inside(inner_contour):
                            inner_contours.append(inner_contour)
                    valid_new_faces_contours.append(new_face_contour)
                    valid_inner_contours.append(inner_contours)
        return valid_new_faces_contours, valid_inner_contours

    def get_closed_contour_divided_faces_inner_contours(self, list_faces, new_contour):
        """
        If there is any inner contour, verifies which ones belong to the new divided faces.

        :param list_faces: list of new faces.
        :param new_contour: current new face outer contour.
        :return: a list of new faces with its inner contours.
        """
        new_list_faces = []
        for new_face in list_faces:
            if new_face.surface2d.outer_contour.is_inside(new_contour):
                inner_contours1 = []
                inner_contours2 = []
                if not new_face.surface2d.inner_contours:
                    new_face.surface2d.inner_contours = [new_contour]
                    break
                new_contour_not_sharing_primitives = True
                for i, inner_contour in enumerate(new_face.surface2d.inner_contours):
                    if new_contour.is_inside(inner_contour):
                        if any(inner_contour.primitive_over_contour(prim)
                               for prim in new_contour.primitives):
                            new_face.surface2d.inner_contours[i] = new_contour
                            break
                        inner_contours2.append(inner_contour)
                    elif not any(inner_contour.primitive_over_contour(prim) for prim in
                                 new_contour.primitives):
                        inner_contours1.append(inner_contour)
                    else:
                        new_contour_not_sharing_primitives = False
                else:
                    surf3d = new_face.surface3d
                    if inner_contours1:
                        if new_contour_not_sharing_primitives:
                            inner_contours1.append(new_contour)
                            new_face.surface2d.inner_contours = inner_contours1
                            break
                        surf2d = Surface2D(new_face.surface2d.outer_contour, inner_contours1)
                        new_plane = self.__class__(surf3d, surf2d)
                        new_list_faces.append(new_plane)
                    if inner_contours2:
                        new_list_faces.append(
                            self.__class__(surf3d, Surface2D(new_contour, inner_contours2)))
        return new_list_faces

    def select_face_intersecting_primitives(self, dict_intersecting_combinations):
        """
        Select face intersecting primitives from a dictionary containing all intersection combinations.

        :param dict_intersecting_combinations: dictionary containing all intersection combinations
        :return: list of intersecting primitives for current face
        """
        face_intersecting_primitives2d = []
        for intersecting_combination in dict_intersecting_combinations.keys():
            if self in (intersecting_combination[0], intersecting_combination[1]):
                for intersection_wire in dict_intersecting_combinations[intersecting_combination]:
                    if len(intersection_wire.primitives) != 1:
                        raise NotImplementedError
                    # primitive2 = intersection_wire
                    primitive2_2d = self.surface3d.contour3d_to_2d(intersection_wire)
                    if not self.surface2d.outer_contour.primitive_over_contour(primitive2_2d.primitives[0], tol=1e-7):
                        face_intersecting_primitives2d.append(primitive2_2d.primitives[0])
        return face_intersecting_primitives2d

    def get_inner_contours_cutting_primitives(self, list_cutting_contours, connectig_to_outer_contour):
        """
        Gets cutting primitives connected to face inner_contours.

        :param list_cutting_contours: list of contours for resulting from intersection with other faces.
        :param connectig_to_outer_contour: list of contours from list_cutting_contours connected to the outer contour
        and not to any outer contour.
        :return: lists for final face cutting primitives.
        """
        (inner_contours_connected_cutting_contour, dict_inner_contour_intersections,
         dict_cutting_contour_intersections, list_cutting_contours) = self.dictionnaries_cutting_contours(
            list_cutting_contours, connectig_to_outer_contour)
        valid_cutting_contours = []
        list_primitives1 = []
        list_primitives2 = []
        used_cutting_contours = []
        used_inner_contour = []
        for cutting_contour, inner_contours in inner_contours_connected_cutting_contour.items():
            primitives1 = []
            primitives2 = []
            if len(inner_contours) == 1:
                if all(dict_cutting_contour_intersections[inters] in connectig_to_outer_contour for inters in
                       dict_inner_contour_intersections[inner_contours[0]]) and cutting_contour not in \
                        used_cutting_contours and inner_contours[0] not in used_inner_contour:
                    inner_contour_splitting_points = dict_inner_contour_intersections[inner_contours[0]]
                    inner_contour_splitting_points = list(sorted(
                        inner_contour_splitting_points, key=lambda point, ic=inner_contours[0]: ic.abscissa(point)))

                    point1, point2 = self.inner_contour_cutting_points(inner_contour_splitting_points, cutting_contour)
                    primitives1.extend(inner_contours[0].extract_with_points(point1, point2, True))
                    primitives2.extend(inner_contours[0].extract_with_points(point1, point2, False))
                    if sum(prim.length() for prim in primitives2) > sum(prim.length() for prim in primitives1):
                        primitives1, primitives2 = primitives2, primitives1
                    primitives1.extend(dict_cutting_contour_intersections[point2].primitives +
                                       cutting_contour.primitives[:])
                    used_cutting_contours.extend([cutting_contour,
                                                  dict_cutting_contour_intersections[point2]])
                    used_inner_contour.append(inner_contours[0])
                    list_primitives1.append(primitives1)
                    list_primitives2.append(primitives2)
                elif cutting_contour not in valid_cutting_contours:
                    valid_cutting_contours.append(cutting_contour)
            elif len(inner_contours) == 2:
                inner_contour_splitting_points1 = dict_inner_contour_intersections[inner_contours[0]]
                inner_contour_splitting_points2 = dict_inner_contour_intersections[inner_contours[1]]
                inner_contour_splitting_points1 = list(sorted(
                    inner_contour_splitting_points1, key=lambda point, ic=inner_contours[0]: ic.abscissa(point)))
                inner_contour_splitting_points2 = list(sorted(
                    inner_contour_splitting_points2, key=lambda point, ic=inner_contours[1]: ic.abscissa(point)))
                inside1, inside2 = self.is_inside_portion(cutting_contour, inner_contour_splitting_points1,
                                                          inner_contour_splitting_points2)
                primitives1.extend(cutting_contour.primitives[:])
                contour_used = False
                for inner_contour, inner_contour_splitting_points, inside in zip(
                        inner_contours, [inner_contour_splitting_points1, inner_contour_splitting_points2],
                        [inside1, inside2]):
                    if inner_contour in used_inner_contour:
                        contour_used = True
                        continue
                    point1, point2 = self.inner_contour_cutting_points(inner_contour_splitting_points, cutting_contour)
                    primitives1.extend(inner_contour.extract_with_points(point1, point2, inside))
                    primitives1.extend(dict_cutting_contour_intersections[point2].primitives)
                    primitives2.extend(inner_contour.extract_with_points(point1, point2, not inside))
                    used_cutting_contours.extend([cutting_contour, dict_cutting_contour_intersections[point2]])
                if contour_used:
                    list_primitives1 = self.get_connecting_contour(list_primitives1, primitives1)
                else:
                    list_primitives1.append(primitives1)
                list_primitives2.append(primitives2)
                used_inner_contour.extend(inner_contours)
            else:
                raise NotImplementedError
        valid_cutting_contours = [contour for contour in valid_cutting_contours
                                  if contour not in used_cutting_contours]
        new_cutting_contours = [volmdlr.wires.Contour2D(list_prim).order_contour()
                                for list_prim in list_primitives1]
        for list_prim in list_primitives2:
            new_cutting_contours.extend(volmdlr.wires.Contour2D.contours_from_edges(list_prim))
        return new_cutting_contours, valid_cutting_contours

    def dictionnaries_cutting_contours(self, list_cutting_contours, connectig_to_outer_contour):
        inner_contours_connected_cutting_contour = {}
        dict_inner_contour_intersections = {}
        dict_cutting_contour_intersections = {}
        for inner_contour in self.surface2d.inner_contours:
            if not inner_contour.edge_polygon.is_trigo:
                inner_contour.invert_inplace()
            dict_inner_contour_intersections[inner_contour] = []
            for cutting_contour in list_cutting_contours:
                inner_contour_intersections = inner_contour.contour_intersections(cutting_contour)
                if inner_contour_intersections:
                    dict_inner_contour_intersections[inner_contour].extend(inner_contour_intersections)
                    if cutting_contour not in inner_contours_connected_cutting_contour:
                        inner_contours_connected_cutting_contour[cutting_contour] = [inner_contour]
                    else:
                        inner_contours_connected_cutting_contour[cutting_contour].append(inner_contour)
                for intersection in inner_contour_intersections:
                    dict_cutting_contour_intersections[intersection] = cutting_contour
            splitting_points = dict_inner_contour_intersections[inner_contour]
            splitting_points = list(sorted(
                splitting_points, key=lambda point, ic=inner_contour: ic.abscissa(point)))
            remove_splitting_points, new_inner_contour, remove_cutting_contour = self.inner_contours_recalculation(
                inner_contour, splitting_points, dict_cutting_contour_intersections, connectig_to_outer_contour)
            (dict_cutting_contour_intersections, dict_inner_contour_intersections,
             inner_contours_connected_cutting_contour, list_cutting_contours) = \
                self.updated_dictionnaries_cutting_contours(remove_splitting_points, remove_cutting_contour,
                                                            splitting_points, dict_cutting_contour_intersections,
                                                            inner_contour, new_inner_contour, list_cutting_contours,
                                                            dict_inner_contour_intersections,
                                                            inner_contours_connected_cutting_contour)
            inner_contour = new_inner_contour
        return (inner_contours_connected_cutting_contour, dict_inner_contour_intersections,
                dict_cutting_contour_intersections, list_cutting_contours)

    @staticmethod
    def inner_contour_cutting_points(inner_contour_splitting_points, cutting_contour):
        """
        Searches the inner contour points where it must be cut.

        :param inner_contour_splitting_points: all points os intersection with this inner contour.
        :param cutting_contour: first cutting contour being used to cut inner contour.
        :return: point1, point2
        """
        if volmdlr.core.point_in_list(cutting_contour.primitives[0].start, inner_contour_splitting_points):
            index_point1 = volmdlr.core.get_point_index_in_list(cutting_contour.primitives[0].start,
                                                                inner_contour_splitting_points)
        else:
            index_point1 = volmdlr.core.get_point_index_in_list(cutting_contour.primitives[-1].end,
                                                                inner_contour_splitting_points)
        if index_point1 != len(inner_contour_splitting_points) - 1:
            index_point2 = index_point1 + 1
        else:
            index_point2 = 0
        point1 = inner_contour_splitting_points[index_point1]
        point2 = inner_contour_splitting_points[index_point2]
        return point1, point2

    @staticmethod
    def is_inside_portion(cutting_contour, inner_contour_splitting_points1, inner_contour_splitting_points2):
        """
        For multiple inner contour intersections with cutting contours, defines if we get the inside or outside portion.

        :param cutting_contour: cutting_contour cutting the two inner contours.
        :param inner_contour_splitting_points1: splitting points for contour1.
        :param inner_contour_splitting_points2: splitting points for contour1.
        :return:
        """
        if (not cutting_contour.primitives[0].start.is_close(inner_contour_splitting_points1[-1]) and
            not cutting_contour.primitives[-1].end.is_close(inner_contour_splitting_points2[-1])) or \
                (not cutting_contour.primitives[0].start.is_close(inner_contour_splitting_points2[-1]) and
                 not cutting_contour.primitives[-1].end.is_close(inner_contour_splitting_points2[-1])):
            is_inside1 = True
            is_inside2 = False
        elif (cutting_contour.primitives[0].start.is_close(inner_contour_splitting_points1[-1]) and
              cutting_contour.primitives[-1].end.is_close(inner_contour_splitting_points2[-1])):
            is_inside1 = True
            is_inside2 = False
        elif (not cutting_contour.primitives[0].start.is_close(inner_contour_splitting_points1[-1]) and
              cutting_contour.primitives[-1].end.is_close(inner_contour_splitting_points2[-1])) or \
                (cutting_contour.primitives[0].start.is_close(inner_contour_splitting_points1[-1]) and
                 not cutting_contour.primitives[-1].end.is_close(inner_contour_splitting_points2[-1])):
            is_inside1 = True
            is_inside2 = True
        else:
            raise NotImplementedError
        return is_inside1, is_inside2

    @staticmethod
    def get_connecting_contour(lists_primitives, inner_primitives):
        """
        Find which contour from resulting inner contour splitting is connected to saved cutting_contours.

        :param lists_primitives: saved cutting contours.
        :param inner_primitives: splited inner contour.
        :return: updated saved cutting contours.
        """
        if not lists_primitives:
            lists_primitives.extend(inner_primitives)
            return lists_primitives
        new_list_primitives = lists_primitives[:]
        for i, list_prim in enumerate(lists_primitives):
            if any(prim in list_prim for prim in inner_primitives):
                new_primitives = list_prim + [prim for prim in inner_primitives if prim not in list_prim]
                new_list_primitives[i] = new_primitives
                break
        lists_primitives = new_list_primitives[:]
        return lists_primitives

    def inner_contours_recalculation(self, inner_contour, splitting_points, splitting_points_and_cutting_contour,
                                     connectig_to_outer_contour):
        """
        Recalculates inner contours if a cutting contour is connected to an inner contour at two ends.

        Verifies if there is a cutting contours from face intersections connected to an inner contour at the two ends,
        if true this inner contour is updated with this cutting contour.

        :param inner_contour: inner contour.
        :param splitting_points: current inner contour splitting points.
        :param splitting_points_and_cutting_contour: dictionary containing all splitting points and
        the corresponding cutting contour.
        :param connectig_to_outer_contour: list of the cutting contours connected to the outer contour.
        :return: splitting points to be removed from list of splitting points and current inner contour updated.
        """
        j = self.surface2d.inner_contours.index(inner_contour)
        remove_splitting_points = []
        remove_cutting_contour = []
        for point1, point2 in zip(splitting_points[:-1], splitting_points[1:]):
            if splitting_points_and_cutting_contour[point1] not in connectig_to_outer_contour and \
                    splitting_points_and_cutting_contour[point2] not in connectig_to_outer_contour and \
                    splitting_points_and_cutting_contour[point1] == splitting_points_and_cutting_contour[point2]:
                remove_cutting_contour.append(splitting_points_and_cutting_contour[point1])
                remove_splitting_points.extend([point1, point2])
                primitives1 = inner_contour.extract_with_points(point1, point2, True) + \
                              splitting_points_and_cutting_contour[point1].primitives
                primitives2 = inner_contour.extract_with_points(point1, point2, False) + \
                              splitting_points_and_cutting_contour[point1].primitives
                contour1 = volmdlr.wires.Contour2D(primitives1).order_contour()
                contour2 = volmdlr.wires.Contour2D(primitives2).order_contour()
                if contour1.is_inside(inner_contour):
                    self.surface2d.inner_contours[j] = contour1
                    inner_contour = self.surface2d.inner_contours[j]
                    remove_splitting_points.extend([point1, point2])
                elif contour2.is_inside(inner_contour):
                    self.surface2d.inner_contours[j] = contour2
                    inner_contour = self.surface2d.inner_contours[j]
                    remove_splitting_points.extend([point1, point2])
        return remove_splitting_points, inner_contour, remove_cutting_contour

    @staticmethod
    def updated_dictionnaries_cutting_contours(remove_splitting_points, remove_cutting_contour, splitting_points,
                                               dict_cutting_contour_intersections, old_inner_contour,
                                               new_inner_contour, list_cutting_contours,
                                               dict_inner_contour_intersections,
                                               inner_contours_connected_cutting_contour):
        for remove_point in remove_splitting_points:
            if remove_point in splitting_points:
                splitting_points.remove(remove_point)
            if remove_point in dict_cutting_contour_intersections:
                del dict_cutting_contour_intersections[remove_point]
        del dict_inner_contour_intersections[old_inner_contour]
        dict_inner_contour_intersections[new_inner_contour] = splitting_points
        for contour in remove_cutting_contour:
            if contour in list_cutting_contours:
                list_cutting_contours.remove(contour)
            if contour in inner_contours_connected_cutting_contour:
                del inner_contours_connected_cutting_contour[contour]
        for cutting_contour, innr_cntrs in inner_contours_connected_cutting_contour.items():
            if old_inner_contour in innr_cntrs:
                inner_contours_connected_cutting_contour[cutting_contour].remove(old_inner_contour)
                inner_contours_connected_cutting_contour[cutting_contour].append(new_inner_contour)
        return (dict_cutting_contour_intersections, dict_inner_contour_intersections,
                inner_contours_connected_cutting_contour, list_cutting_contours)


class PlaneFace3D(Face3D):
    """
    Defines a PlaneFace3D class.

    :param surface3d: a plane 3d.
    :type surface3d: Plane3D.
    :param surface2d: a 2d surface to define the plane face.
    :type surface2d: Surface2D.
    """
    _standalone_in_db = False
    _generic_eq = True
    _non_serializable_attributes = ['bounding_box', 'polygon2D']
    _non_data_eq_attributes = ['name', 'bounding_box', 'outer_contour3d',
                               'inner_contours3d']
    _non_data_hash_attributes = []

    def __init__(self, surface3d: Plane3D, surface2d: Surface2D,
                 name: str = ''):
        self._bbox = None
        Face3D.__init__(self,
                        surface3d=surface3d,
                        surface2d=surface2d,
                        name=name)

    def copy(self, deep=True, memo=None):
        return PlaneFace3D(self.surface3d.copy(deep, memo), self.surface2d.copy(),
                           self.name)

    @property
    def bounding_box(self):
        """
        Returns the boundary box of a PlanFace3D.

        """
        if not self._bbox:
            self._bbox = self.get_bounding_box()
        return self._bbox

    @bounding_box.setter
    def bounding_box(self, new_bounding_box):
        self._bbox = new_bounding_box

    def get_bounding_box(self):
        return self.outer_contour3d.bounding_box

    def distance_to_point(self, point, return_other_point=False):
        """
        Calculates the distance from a plane face and a point.

        :param point: point to verify.
        :param return_other_point: bool to decide if corresponding point on face should be returned.
        :return: distance to planeface3D.
        """

        projected_pt = point.plane_projection3d(self.surface3d.frame.origin,
                                                self.surface3d.frame.u,
                                                self.surface3d.frame.v)
        projection_distance = point.point_distance(projected_pt)

        if self.point_belongs(projected_pt):
            if return_other_point:
                return projection_distance, projected_pt
            return projection_distance

        point_2d = point.to_2d(self.surface3d.frame.origin, self.surface3d.frame.u,
                               self.surface3d.frame.v)

        polygon2d = self.surface2d.outer_contour.to_polygon(angle_resolution=10)
        border_distance, other_point = polygon2d.point_border_distance(point_2d, return_other_point=True)

        other_point = self.surface3d.point2d_to_3d(volmdlr.Point2D(*other_point))

        if return_other_point:
            return (projection_distance ** 2 + border_distance ** 2) ** 0.5, \
                other_point
        return (projection_distance ** 2 + border_distance ** 2) ** 0.5

    def minimum_distance_points_plane(self, other_plane_face, return_points=False):
        """
        Given two plane faces, calculates the points which corresponds to the minimal distance between these two faces.

        :param other_plane_face: Second plane face.
        :param return_points: Boolean to return corresponding points or not.
        :return: minimal distance.
        """

        min_distance = math.inf
        for edge1 in self.outer_contour3d.primitives:
            for edge2 in other_plane_face.outer_contour3d.primitives:
                dist = edge1.minimum_distance(edge2,
                                              return_points=return_points)
                if return_points:
                    if dist[0] < min_distance:
                        min_distance = dist[0]
                        point1, point2 = dist[1], dist[2]
                else:
                    if dist < min_distance:
                        min_distance = dist
        if return_points:
            return min_distance, point1, point2
        return min_distance

    def linesegment_inside(self, linesegment: vme.LineSegment3D):
        direction_vector = linesegment.unit_direction_vector()
        if not math.isclose(abs(direction_vector.dot(self.surface3d.frame.w)), 0.0, abs_tol=1e-6):
            return False
        for point in [linesegment.start, linesegment.middle_point(), linesegment.end]:
            if not self.point_belongs(point):
                return False
        return True

    def circle_inside(self, circle: volmdlr.wires.Circle3D):
        if not math.isclose(abs(circle.frame.w.dot(self.surface3d.frame.w)), 1.0, abs_tol=1e-6):
            return False
        points = circle.discretization_points(number_points=4)
        for point in points:
            if not self.point_belongs(point):
                return False
        return True

    def planeface_intersections(self, planeface):
        face2_plane_interections = planeface.surface3d.plane_intersection(self.surface3d)
        if not face2_plane_interections:
            return []
        points_intersections = []
        for contour in [self.outer_contour3d, planeface.outer_contour3d] + self.inner_contours3d + \
                       planeface.inner_contours3d:
            for intersection in contour.line_intersections(face2_plane_interections[0]):
                if intersection and not volmdlr.core.point_in_list(intersection, points_intersections):
                    points_intersections.append(intersection)
        points_intersections = face2_plane_interections[0].sort_points_along_line(points_intersections)
        planeface_intersections = []
        for point1, point2 in zip(points_intersections[:-1], points_intersections[1:]):
            linesegment3d = vme.LineSegment3D(point1, point2)
            over_self_outer_contour = self.outer_contour3d.primitive_over_contour(linesegment3d)
            over_planeface_outer_contour = planeface.outer_contour3d.primitive_over_contour(linesegment3d)
            if over_self_outer_contour and over_planeface_outer_contour:
                continue
            if self.edge3d_inside(linesegment3d) or over_self_outer_contour:
                if planeface.edge3d_inside(linesegment3d):
                    planeface_intersections.append(volmdlr.wires.Wire3D([linesegment3d]))
                elif over_planeface_outer_contour:
                    planeface_intersections.append(volmdlr.wires.Wire3D([linesegment3d]))
        return planeface_intersections

    def triangle_intersections(self, triangleface):
        return self.planeface_intersections(triangleface)

    def cylindricalface_intersections(self, cylindricalface: 'CylindricalFace3D'):
        cylindricalsurfaceface_intersections = cylindricalface.surface3d.plane_intersection(self.surface3d)
        if not isinstance(cylindricalsurfaceface_intersections[0], vme.Line3D):
            if all(self.edge3d_inside(intersection) and cylindricalface.edge3d_inside(intersection)
                   for intersection in cylindricalsurfaceface_intersections):
                return cylindricalsurfaceface_intersections
        intersections_points = self.face_intersections_outer_contour(cylindricalface)
        for point in cylindricalface.face_intersections_outer_contour(self):
            if point not in intersections_points:
                intersections_points.append(point)
        face_intersections = []
        for primitive in cylindricalsurfaceface_intersections:
            points_on_primitive = []
            for point in intersections_points:
                if primitive.point_belongs(point):
                    points_on_primitive.append(point)
            if not points_on_primitive:
                continue
            if isinstance(primitive, vme.Line3D):
                points_on_primitive = primitive.sort_points_along_line(points_on_primitive)
            else:
                points_on_primitive = primitive.sort_points_along_wire(points_on_primitive)
                points_on_primitive = points_on_primitive + [points_on_primitive[0]]
            for point1, point2 in zip(points_on_primitive[:-1], points_on_primitive[1:]):
                edge = primitive.trim(point1, point2)
                if self.edge3d_inside(edge) and cylindricalface.edge3d_inside(edge):
                    face_intersections.append(volmdlr.wires.Wire3D([edge]))
        return face_intersections

    def minimum_distance(self, other_face, return_points=False):
        """
        Returns the minimum distance between the current face and the specified other face.

        :param other_face: Face to evaluate the minimum distance.
        :type other_face: :class:`PlaneFace3D`
        :param return_points: A boolean value indicating whether to return the minimum distance as
            well as the two points on each face that are closest to each other. If True, the function
            returns a tuple of the form (distance, point1, point2). If False, the function only returns
            the distance.
        :type return_points: bool
        :return: If the return_points parameter is set to True, it also returns the two points on each face
            that are closest to each other. The return type is a float if return_points is False and
            a tuple (distance, point1, point2) if return_points is True.
        :rtype: float, Tuple[float, float, float]
        """
        if other_face.__class__ is CylindricalFace3D:
            point1, point2 = other_face.minimum_distance_points_cyl(self)
            if return_points:
                return point1.point_distance(point2), point1, point2
            return point1.point_distance(point2)

        if other_face.__class__ is PlaneFace3D:
            if return_points:
                dist, point1, point2 = self.minimum_distance_points_plane(other_face,
                                                                          return_points=return_points)
                return dist, point1, point2
            dist = self.minimum_distance_points_plane(other_face,
                                                      return_points=return_points)
            return dist

        if other_face.__class__ is ToroidalFace3D:
            point1, point2 = other_face.minimum_distance_points_plane(self)
            if return_points:
                return point1.point_distance(point2), point1, point2
            return point1.point_distance(point2)

        raise NotImplementedError

    def is_adjacent(self, face2: Face3D):
        contour1 = self.outer_contour3d.to_2d(
            self.surface3d.frame.origin,
            self.surface3d.frame.u,
            self.surface3d.frame.v)
        contour2 = face2.outer_contour3d.to_2d(
            self.surface3d.frame.origin,
            self.surface3d.frame.u,
            self.surface3d.frame.v)
        if contour1.is_sharing_primitives_with(contour2, False):
            return True
        return False

    @staticmethod
    def merge_faces(list_coincident_faces: List[Face3D]):
        valid_coicident_faces = list_coincident_faces[:]
        list_new_faces = []
        list_inner_contours = []
        merge_finished = False
        face0 = valid_coicident_faces[0]
        merged_contour = face0.outer_contour3d.to_2d(face0.surface3d.frame.origin,
                                                     face0.surface3d.frame.u,
                                                     face0.surface3d.frame.v)
        valid_coicident_faces.remove(face0)
        while not merge_finished:
            adjacent_faces = False
            list_inner_contours = []
            for face in valid_coicident_faces:
                adjacent_faces = False
                face_inside = False
                contour = face.outer_contour3d.to_2d(face0.surface3d.frame.origin,
                                                     face0.surface3d.frame.u,
                                                     face0.surface3d.frame.v)
                if contour.is_sharing_primitives_with(merged_contour):
                    merged_contour_results = merged_contour.union(contour)
                    merged_contour = merged_contour_results[0]
                    merged_inner_contours = merged_contour_results[1:]
                    list_inner_contours.extend(merged_inner_contours)
                    list_inner_contours.extend(face.surface2d.inner_contours)
                    valid_coicident_faces.remove(face)
                    adjacent_faces = True
                    break
                if merged_contour.is_inside(contour):
                    valid_coicident_faces.remove(face)
                    face_inside = True
                    break
            if not adjacent_faces and not face_inside and valid_coicident_faces:
                list_new_faces.append(
                    PlaneFace3D(face0.surface3d,
                                Surface2D(merged_contour.copy(),
                                          face0.surface2d.inner_contours +
                                          list_inner_contours)))
                merged_contour = \
                    valid_coicident_faces[0].outer_contour3d.to_2d(
                        face0.surface3d.frame.origin,
                        face0.surface3d.frame.u,
                        face0.surface3d.frame.v)
                valid_coicident_faces.remove(valid_coicident_faces[0])

            if not valid_coicident_faces:
                merge_finished = True
        list_new_faces.append(
            PlaneFace3D(face0.surface3d,
                        Surface2D(merged_contour,
                                  face0.surface2d.inner_contours +
                                  list_inner_contours)))
        return list_new_faces

    def cut_by_coincident_face(self, face):
        """
        Cuts face1 with another coincident face2.

        :param face: a face 3d.
        :type face: Face3D.
        :return: a list of faces 3d.
        :rtype: List[Face3D].
        """

        if not self.surface3d.is_coincident(face.surface3d):
            raise ValueError('The faces are not coincident')

        if self.face_inside(face):
            return self.divide_face([face.surface2d.outer_contour], True)
        # if face.is_inside(self):
        #     return face.divide_face([self.surface2d.outer_contour], True)

        outer_contour_1 = self.surface2d.outer_contour
        outer_contour_2 = self.surface3d.contour3d_to_2d(face.outer_contour3d)

        if (face.face_inside(self)
                and not outer_contour_1.contour_intersections(outer_contour_2)):
            return self.divide_face(face.surface2d.inner_contours, True)

        inner_contours = self.surface2d.inner_contours
        inner_contours.extend([self.surface3d.contour3d_to_2d(
            contour) for contour in face.inner_contours3d])

        contours = outer_contour_1.cut_by_wire(outer_contour_2)

        surfaces = []
        for contour in contours:
            inners = []
            for inner_c in inner_contours:
                if contour.is_inside(inner_c):
                    inners.append(inner_c)
            surfaces.append(Surface2D(contour, inners))

        return [self.__class__(self.surface3d, surface2d) for surface2d in surfaces]

    def check_inner_contours(self, face):
        c_inners_1 = self.surface2d.inner_contours
        c_inners_2 = [self.surface3d.contour3d_to_2d(inner) for inner in face.inner_contours3d]
        inside = set()
        for inner_contour1 in c_inners_1:
            for inner_contour2 in c_inners_2:
                if inner_contour1.is_superposing(inner_contour2):
                    inside.add(False)
                else:
                    inside.add(inner_contour2.is_inside(inner_contour1))
        return inside

    @staticmethod
    def update_faces_with_divided_faces(divided_faces, face2_2, used, list_faces):
        for d_face in divided_faces:

            if d_face.outer_contour3d.is_superposing(face2_2.outer_contour3d):
                if face2_2.surface2d.inner_contours:
                    divided_faces_d_face = []
                    for inner in face2_2.surface2d.inner_contours:

                        if True in [(((abs(inner_d.area() - inner.area()) < 1e-6)
                                      and inner.center_of_mass().is_close(inner_d.center_of_mass()))
                                     or inner_d.is_inside(inner))
                                    for inner_d in d_face.surface2d.inner_contours]:
                            divided_faces_d_face = ['', d_face]
                            continue

                        divided_faces_d_face = d_face.divide_face([inner], True)
                        divided_faces_d_face.sort(key=lambda x: x.area())

                        list_faces.append(divided_faces_d_face[0])
                        d_face = divided_faces_d_face[1]

                    if divided_faces_d_face:
                        list_faces.append(divided_faces_d_face[1])

                else:
                    list_faces.append(d_face)
            else:
                used.append(d_face)

        return used, list_faces

    def project_faces(self, faces):
        """
        Divide self based on the faces outer, and inner contours.

        :param faces: DESCRIPTION
        :type faces: TYPE
        :return: DESCRIPTION
        :rtype: TYPE
        """

        used_faces, list_faces = {}, []

        for _, face2 in enumerate(faces):
            contour1 = self.surface2d.outer_contour
            contour2 = self.surface3d.contour3d_to_2d(face2.outer_contour3d)

            inside = self.check_inner_contours(face2)
            if (self.surface3d.is_coincident(face2.surface3d)
                    and (contour1.is_overlapping(contour2)
                         or (contour1.is_inside(contour2) or True in inside))):

                if self in used_faces:
                    faces_1, face2_2 = used_faces[self][:], face2
                else:
                    faces_1, face2_2 = [self], face2

                used = []
                for face1_1 in faces_1:
                    plane3d = face1_1.surface3d
                    s2d = Surface2D(outer_contour=plane3d.contour3d_to_2d(face2_2.outer_contour3d),
                                    inner_contours=[
                                        plane3d.contour3d_to_2d(contour) for contour in face2_2.inner_contours3d])
                    face2_2 = PlaneFace3D(surface3d=plane3d, surface2d=s2d)

                    divided_faces = face1_1.cut_by_coincident_face(face2_2)

                    used, list_faces = self.update_faces_with_divided_faces(
                        divided_faces, face2_2, used, list_faces)
                used_faces[self] = used

        try:
            if isinstance(used_faces[self], list):
                list_faces.extend(used_faces[self])
            else:
                list_faces.append(used_faces[self])
        except KeyError:
            list_faces.append(self)

        return list_faces

    def get_geo_lines(self, tag: int, line_loop_tag: List[int]):
        """
        Gets the lines that define a PlaneFace3D in a .geo file.
        """

        return 'Plane Surface(' + str(tag) + ') = {' + str(line_loop_tag)[1:-1] + '};'


class Triangle3D(PlaneFace3D):
    """
    Defines a Triangle3D class.

    :param point1: The first point.
    :type point1: volmdlr.Point3D.
    :param point2: The second point.
    :type point2: volmdlr.Point3D.
    :param point3: The third point.
    :type point3: volmdlr.Point3D.
    """
    _standalone_in_db = False

    def __init__(self, point1: volmdlr.Point3D, point2: volmdlr.Point3D,
                 point3: volmdlr.Point3D, alpha=1, color=None, name: str = ''):
        self.point1 = point1
        self.point2 = point2
        self.point3 = point3
        self.points = [self.point1, self.point2, self.point3]
        self.color = color
        self.alpha = alpha
        self.name = name

        self._surface3d = None
        self._surface2d = None
        self._bbox = None
        self._outer_contour3d = None
        self._inner_contours3d = None
        # self.bounding_box = self._bounding_box()

        # DessiaObject.__init__(self, name=name)

    def _data_hash(self):
        """
        Using point approx hash to speed up.

        """
        return self.point1.approx_hash() + self.point2.approx_hash() + self.point3.approx_hash()

    def _data_eq(self, other_object):
        if other_object.__class__.__name__ != self.__class__.__name__:
            return False
        self_set = {self.point1, self.point2, self.point3}
        other_set = {other_object.point1, other_object.point2, other_object.point3}
        if self_set != other_set:
            return False
        return True

    @property
    def bounding_box(self):
        """
        Returns the surface bounding box.
        """
        if not self._bbox:
            self._bbox = self.get_bounding_box()
        return self._bbox

    @bounding_box.setter
    def bounding_box(self, new_bouding_box):
        self._bbox = new_bouding_box

    def get_bounding_box(self):
        return volmdlr.core.BoundingBox.from_points([self.point1,
                                                     self.point2,
                                                     self.point3])

    @property
    def surface3d(self):
        if self._surface3d is None:
            self._surface3d = Plane3D.from_3_points(self.point1, self.point2, self.point3)
        return self._surface3d

    @property
    def surface2d(self):
        if self._surface2d is None:
            plane3d = self.surface3d
            contour3d = volmdlr.wires.Contour3D([vme.LineSegment3D(self.point1, self.point2),
                                                 vme.LineSegment3D(self.point2, self.point3),
                                                 vme.LineSegment3D(self.point3, self.point1)])

            contour2d = contour3d.to_2d(plane3d.frame.origin,
                                        plane3d.frame.u, plane3d.frame.v)

            self._surface2d = Surface2D(outer_contour=contour2d, inner_contours=[])

        return self._surface2d

    def to_dict(self, *args, **kwargs):
        dict_ = {'object_class': 'volmdlr.faces.Triangle3D',
                 'point1': self.point1.to_dict(),
                 'point2': self.point2.to_dict(),
                 'point3': self.point3.to_dict()}
        if self.name:
            dict_['name'] = self.name
        return dict_

    @classmethod
    def dict_to_object(cls, dict_, *args, **kwargs):
        point1 = volmdlr.Point3D.dict_to_object(dict_['point1'])
        point2 = volmdlr.Point3D.dict_to_object(dict_['point2'])
        point3 = volmdlr.Point3D.dict_to_object(dict_['point3'])
        return cls(point1, point2, point3, dict_.get('name', ""))

    def area(self) -> float:
        """
        Calculates the area for the Triangle3D.

        :return: area triangle.
        :rtype: float.

        Formula explained here: https://www.triangle-calculator.com/?what=vc
        """
        a = self.point1.point_distance(self.point2)
        b = self.point2.point_distance(self.point3)
        c = self.point3.point_distance(self.point1)

        semi_perimeter = (a + b + c) / 2

        try:
            # Area with Heron's formula
            area = math.sqrt(semi_perimeter * (semi_perimeter - a) * (semi_perimeter - b) * (semi_perimeter - c))
        except ValueError:
            area = 0

        return area

    def height(self):
        # Formula explained here: https://www.triangle-calculator.com/?what=vc
        # Basis = vector point1 to point 2d
        return 2 * self.area() / self.point1.point_distance(self.point2)

    def frame_mapping(self, frame: volmdlr.Frame3D, side: str):
        """
        Changes frame_mapping and return a new Triangle3D.

        :param side: 'old' or 'new'.
        """
        np1 = self.point1.frame_mapping(frame, side)
        np2 = self.point2.frame_mapping(frame, side)
        np3 = self.point3.frame_mapping(frame, side)
        return self.__class__(np1, np2, np3, self.name)

    def frame_mapping_inplace(self, frame: volmdlr.Frame3D, side: str):
        """
        Changes frame_mapping and the object is updated in-place.

        :param side: 'old' or 'new'
        """
        warnings.warn("'inplace' methods are deprecated. Use a not inplace method instead.", DeprecationWarning)

        self.point1.frame_mapping_inplace(frame, side)
        self.point2.frame_mapping_inplace(frame, side)
        self.point3.frame_mapping_inplace(frame, side)
        new_bounding_box = self.get_bounding_box()
        self.bounding_box = new_bounding_box

    def copy(self, deep=True, memo=None):
        return Triangle3D(self.point1.copy(), self.point2.copy(), self.point3.copy(),
                          self.name)

    def triangulation(self):
        return vmd.DisplayMesh3D([vmd.Node3D.from_point(self.point1),
                                  vmd.Node3D.from_point(self.point2),
                                  vmd.Node3D.from_point(self.point3)],
                                 [(0, 1, 2)])

    def translation(self, offset: volmdlr.Vector3D):
        """
        Plane3D translation.

        :param offset: translation vector.
        :return: A new translated Plane3D.
        """
        new_point1 = self.point1.translation(offset)
        new_point2 = self.point2.translation(offset)
        new_point3 = self.point3.translation(offset)

        new_triangle = Triangle3D(new_point1, new_point2, new_point3,
                                  self.alpha, self.color, self.name)
        return new_triangle

    def translation_inplace(self, offset: volmdlr.Vector3D):
        """
        Plane3D translation. Object is updated in-place.

        :param offset: translation vector.
        """
        warnings.warn("'inplace' methods are deprecated. Use a not inplace method instead.", DeprecationWarning)

        self.point1.translation_inplace(offset)
        self.point2.translation_inplace(offset)
        self.point3.translation_inplace(offset)
        new_bounding_box = self.get_bounding_box()
        self.bounding_box = new_bounding_box

    def rotation(self, center: volmdlr.Point3D, axis: volmdlr.Vector3D,
                 angle: float):
        """
        Triangle3D rotation.

        :param center: rotation center.
        :param axis: rotation axis.
        :param angle: angle rotation.
        :return: a new rotated Triangle3D.
        """
        new_point1 = self.point1.rotation(center, axis, angle)
        new_point2 = self.point2.rotation(center, axis, angle)
        new_point3 = self.point3.rotation(center, axis, angle)
        new_triangle = Triangle3D(new_point1, new_point2, new_point3,
                                  self.alpha, self.color, self.name)
        return new_triangle

    def rotation_inplace(self, center: volmdlr.Point3D, axis: volmdlr.Vector3D,
                         angle: float):
        """
        Triangle3D rotation. Object is updated inplace.

        :param center: rotation center.
        :param axis: rotation axis.
        :param angle: rotation angle.
        """
        warnings.warn("'inplace' methods are deprecated. Use a not inplace method instead.", DeprecationWarning)

        self.point1.rotation_inplace(center, axis, angle)
        self.point2.rotation_inplace(center, axis, angle)
        self.point3.rotation_inplace(center, axis, angle)
        new_bounding_box = self.get_bounding_box()
        self.bounding_box = new_bounding_box

    def subdescription(self, resolution=0.01):
        """
        Returns a list of Point3D with resolution as max between Point3D.
        """

        lengths = [self.points[0].point_distance(self.points[1]),
                   self.points[1].point_distance(self.points[2]),
                   self.points[2].point_distance(self.points[0])]
        max_length = max(lengths)

        if max_length <= resolution:
            return self.points

        pos_length_max = lengths.index(max_length)
        new_points = [self.points[-3 + pos_length_max + k] for k in range(3)]

        vector = new_points[0] - new_points[1]
        vector.normalize()
        points_0_1 = []

        for k in range(int(max_length / resolution) + 2):
            if k == 0:
                points_0_1.append(new_points[1])
            points_0_1.append(new_points[1] + vector * min(k * resolution, max_length))

        vector, length_2_1 = new_points[2] - new_points[1], new_points[2].point_distance(new_points[1])
        vector.normalize()
        points_in = []

        for p0_1 in points_0_1:
            point_on_2_1 = new_points[1] + vector * min(points_0_1[0].point_distance(p0_1) * length_2_1 / max_length,
                                                        length_2_1)

            length_2_0 = point_on_2_1.point_distance(p0_1)
            nb_int = int(length_2_0 / resolution) + 2
            if nb_int == 2:
                points_in.append(point_on_2_1)
            else:
                vector_2_0 = point_on_2_1 - p0_1
                vector_2_0.normalize()
                step_in = length_2_0 / (nb_int - 1)
                for i in range(nb_int):
                    if min(i * step_in, length_2_0) != 0:
                        points_in.append(p0_1 + vector_2_0 * min(i * step_in, length_2_0))

        return npy.unique(points_0_1 + points_in).tolist()

    def subdescription_to_triangles(self, resolution=0.01):
        """
        Returns a list of Triangle3D with resolution as max length of subtriangles side.

        """

        sub_triangles = [self.points]

        while True:
            triangles = []
            for subtri in sub_triangles:
                lengths = [subtri[0].point_distance(subtri[1]),
                           subtri[1].point_distance(subtri[2]),
                           subtri[2].point_distance(subtri[0])]
                max_length = max(lengths)

                if max_length > resolution:
                    pos_length_max = lengths.index(max_length)
                    pt_mid = (subtri[-3 + pos_length_max] + subtri[-3 + pos_length_max + 1]) / 2
                    triangles.extend([[subtri[-3 + pos_length_max], pt_mid, subtri[-3 + pos_length_max + 2]],
                                      [subtri[-3 + pos_length_max + 1], pt_mid, subtri[-3 + pos_length_max + 2]]])

                else:
                    triangles.append(subtri)

            if len(sub_triangles) == len(triangles):
                break

            sub_triangles = triangles

        return [Triangle3D(subtri[0], subtri[1], subtri[2]) for subtri in sub_triangles]

    def middle(self):
        return (self.point1 + self.point2 + self.point3) / 3

    def normal(self):
        """
        Get the normal vector to the face.

        Returns
        -------
        normal to the face

        """
        normal = self.surface3d.frame.w
        normal.normalize()
        return normal


class CylindricalFace3D(Face3D):
    """
    Defines a CylindricalFace3D class.

    :param surface3d: a cylindrical surface 3d.
    :type surface3d: CylindricalSurface3D.
    :param surface2d: a 2d surface to define the cylindrical face.
    :type surface2d: Surface2D.

    :Example:

        contours 2d is rectangular and will create a classic cylinder with x= 2*pi*radius, y=h
    """
    min_x_density = 5
    min_y_density = 1

    def __init__(self,
                 surface3d: CylindricalSurface3D,
                 surface2d: Surface2D,
                 name: str = ''):

        self.radius = surface3d.radius
        self.center = surface3d.frame.origin
        self.normal = surface3d.frame.w
        Face3D.__init__(self, surface3d=surface3d,
                        surface2d=surface2d,
                        name=name)
        self._bbox = None

    def copy(self, deep=True, memo=None):
        return CylindricalFace3D(self.surface3d.copy(deep, memo), self.surface2d.copy(),
                                 self.name)

    @property
    def bounding_box(self):
        """
        Returns the surface bounding box.
        """
        if not self._bbox:
            self._bbox = self.get_bounding_box()
        return self._bbox

    @bounding_box.setter
    def bounding_box(self, new_bouding_box):
        self._bbox = new_bouding_box

    def get_bounding_box(self):
        """
        Computes the bounding box using the contour 3d. true in this case of cylindrical face (not general).
        """
        return self.outer_contour3d.bounding_box

    def triangulation_lines(self, angle_resolution=5):
        theta_min, theta_max, zmin, zmax = self.surface2d.bounding_rectangle.bounds()
        delta_theta = theta_max - theta_min
        nlines = math.ceil(delta_theta * angle_resolution)
        lines = []
        for i in range(nlines):
            theta = theta_min + (i + 1) / (nlines + 1) * delta_theta
            lines.append(vme.Line2D(volmdlr.Point2D(theta, zmin),
                                    volmdlr.Point2D(theta, zmax)))
        return lines, []

    def point_belongs(self, point3d: volmdlr.Point3D):
        """
        Tells you if a point is on the 3D Cylindrical face and inside its contour.
        """
        point2d = self.surface3d.point3d_to_2d(point3d)
        point2d_plus_2pi = point2d.translation(volmdlr.Point2D(volmdlr.TWO_PI, 0))
        point2d_minus_2pi = point2d.translation(volmdlr.Point2D(-volmdlr.TWO_PI, 0))
        check_point3d = self.surface3d.point2d_to_3d(point2d)
        if check_point3d.point_distance(point3d) > 1e-6:
            return False

        return any(self.surface2d.point_belongs(pt2d) for pt2d in [point2d, point2d_plus_2pi, point2d_minus_2pi])

    def grid_size(self):
        """
        Specifies an adapted size of the discretization grid used in face triangulation.
        """
        angle_resolution = 11
        z_resolution = 5
        theta_min, theta_max, zmin, zmax = self.surface2d.bounding_rectangle().bounds()
        delta_theta = theta_max - theta_min
        number_points_x = int(delta_theta * angle_resolution)

        delta_z = zmax - zmin
        number_points_y = int(delta_z * z_resolution)

        return number_points_x, number_points_y

    def minimum_distance(self, other_face, return_points=False):
        if other_face.__class__ is CylindricalFace3D:
            point1, point2 = self.minimum_distance_points_cyl(other_face)
            if return_points:
                return point1.point_distance(point2), point1, point2
            return point1.point_distance(point2)

        if other_face.__class__ is PlaneFace3D:
            point1, point2 = self.minimum_distance_points_plane(other_face)
            if return_points:
                return point1.point_distance(point2), point1, point2
            return point1.point_distance(point2)

        if other_face.__class__ is ToroidalFace3D:
            point1, point2 = other_face.minimum_distance_points_cyl(self)
            if return_points:
                return point1.point_distance(point2), point1, point2
            return point1.point_distance(point2)

        raise NotImplementedError

    def adjacent_direction(self, other_face3d):
        """
        Find out in which direction the faces are adjacent.

        :param other_face3d: The face to evaluation.
        :type other_face3d: volmdlr.faces.CylindricalFace3D
        """

        contour1 = self.outer_contour3d
        contour2 = other_face3d.outer_contour3d
        point1, point2 = contour1.shared_primitives_extremities(contour2)

        coord = point1 - point2
        coord = [abs(coord.x), abs(coord.y)]

        if coord.index(max(coord)) == 0:
            return 'x'
        return 'y'

    def get_geo_lines(self, tag: int, line_loop_tag: List[int]):
        """
        Gets the lines that define a CylindricalFace3D in a .geo file.

        """

        return 'Surface(' + str(tag) + ') = {' + str(line_loop_tag)[1:-1] + '};'

    def arc_inside(self, arc: vme.Arc3D):
        """
        Verifies if Arc3D is inside a CylindricalFace3D.

        :param arc: Arc3D to be verified.
        :return: True if it is inside, False otherwise.
        """
        if not math.isclose(abs(arc.frame.w.dot(self.surface3d.frame.w)), 1.0, abs_tol=1e-6):
            return False
        if not math.isclose(self.radius, arc.radius, abs_tol=1e-6):
            return False
        return self.arcellipse_inside(arc)

    def arcellipse_inside(self, arcellipse: vme.ArcEllipse3D):
        """
        Verifies if ArcEllipse3D is inside a CylindricalFace3D.

        :param arcellipse: ArcEllipse3D to be verified.
        :return: True if it is inside, False otherwise.
        """
        for point in arcellipse.points:
            if not self.point_belongs(point):
                return False
        return True

    def planeface_intersections(self, planeface: PlaneFace3D):
        planeface_intersections = planeface.cylindricalface_intersections(self)
        return planeface_intersections


class ToroidalFace3D(Face3D):
    """
    Defines a ToroidalFace3D class.

    :param surface3d: a toroidal surface 3d.
    :type surface3d: ToroidalSurface3D.
    :param surface2d: a 2d surface to define the toroidal face.
    :type surface2d: Surface2D.

    :Example:

    contours 2d is rectangular and will create a classic tore with x:2*pi, y:2*pi
    x is for exterior, and y for the circle to revolute
    points = [pi, 2*pi] for an half tore
    """
    min_x_density = 5
    min_y_density = 1

    def __init__(self, surface3d: ToroidalSurface3D,
                 surface2d: Surface2D,
                 name: str = ''):

        # self.toroidalsurface3d = toroidalsurface3d

        self.center = surface3d.frame.origin
        self.normal = surface3d.frame.w

        theta_min, theta_max, phi_min, phi_max = surface2d.outer_contour.bounding_rectangle.bounds()

        self.theta_min = theta_min
        self.theta_max = theta_max
        self.phi_min = phi_min
        self.phi_max = phi_max

        # contours3d = [self.toroidalsurface3d.contour2d_to_3d(c)\
        #               for c in [outer_contour2d]+inners_contours2d]

        Face3D.__init__(self,
                        surface3d=surface3d,
                        surface2d=surface2d,
                        name=name)
        self._bbox = None

    def copy(self, deep=True, memo=None):
        return ToroidalFace3D(self.surface3d.copy(deep, memo), self.surface2d.copy(),
                              self.name)

    def points_resolution(self, line, pos,
                          resolution):  # With a resolution wished
        points = []
        points.append(line.points[0])
        limit = line.points[1].vector[pos]
        start = line.points[0].vector[pos]
        vec = [0, 0]
        vec[pos] = start
        echelon = [line.points[0].vector[0] - vec[0],
                   line.points[0].vector[1] - vec[1]]
        flag = start + resolution
        while flag < limit:
            echelon[pos] = flag
            flag += resolution
            points.append(volmdlr.Point2D(echelon))
        points.append(line.points[1])
        return points

    @property
    def bounding_box(self):
        """
        Returns the surface bounding box.
        """
        if not self._bbox:
            self._bbox = self.get_bounding_box()
        return self._bbox

    @bounding_box.setter
    def bounding_box(self, new_bounding_box):
        self._bbox = new_bounding_box

    def get_bounding_box(self):
        return self.surface3d.bounding_box

    def triangulation_lines(self, angle_resolution=5):
        theta_min, theta_max, phi_min, phi_max = self.surface2d.bounding_rectangle().bounds()

        delta_theta = theta_max - theta_min
        nlines_x = int(delta_theta * angle_resolution)
        lines_x = []
        for i in range(nlines_x):
            theta = theta_min + (i + 1) / (nlines_x + 1) * delta_theta
            lines_x.append(vme.Line2D(volmdlr.Point2D(theta, phi_min),
                                      volmdlr.Point2D(theta, phi_max)))
        delta_phi = phi_max - phi_min
        nlines_y = int(delta_phi * angle_resolution)
        lines_y = []
        for i in range(nlines_y):
            phi = phi_min + (i + 1) / (nlines_y + 1) * delta_phi
            lines_y.append(vme.Line2D(volmdlr.Point2D(theta_min, phi),
                                      volmdlr.Point2D(theta_max, phi)))
        return lines_x, lines_y

    def grid_size(self):
        """
        Specifies an adapted size of the discretization grid used in face triangulation.
        """
        theta_angle_resolution = 11
        phi_angle_resolution = 7
        theta_min, theta_max, phi_min, phi_max = self.surface2d.bounding_rectangle().bounds()

        delta_theta = theta_max - theta_min
        number_points_x = int(delta_theta * theta_angle_resolution)

        delta_phi = phi_max - phi_min
        number_points_y = int(delta_phi * phi_angle_resolution)

        return number_points_x, number_points_y


class ConicalFace3D(Face3D):
    """
    Defines a ConicalFace3D class.

    :param surface3d: a conical surface 3d.
    :type surface3d: ConicalSurface3D.
    :param surface2d: a 2d surface to define the conical face.
    :type surface2d: Surface2D.


    """
    min_x_density = 5
    min_y_density = 1

    def __init__(self, surface3d: ConicalSurface3D,
                 surface2d: Surface2D,
                 name: str = ''):

        Face3D.__init__(self,
                        surface3d=surface3d,
                        surface2d=surface2d,
                        name=name)
        self._bbox = None

    @property
    def bounding_box(self):
        """
        Surface bounding box.
        """
        if not self._bbox:
            self._bbox = self.get_bounding_box()
        return self._bbox

    @bounding_box.setter
    def bounding_box(self, new_bouding_box):
        self._bbox = new_bouding_box

    def get_bounding_box(self):
        theta_min, theta_max, zmin, zmax = self.surface2d.outer_contour.bounding_rectangle.bounds()

        x_vector = (volmdlr.X3D.dot(self.surface3d.frame.u) * self.surface3d.frame.u
                    + volmdlr.X3D.dot(self.surface3d.frame.v) * self.surface3d.frame.v)
        try:
            x_vector.normalize()
        except ZeroDivisionError:
            pass
        y_vector = (volmdlr.Y3D.dot(self.surface3d.frame.u) * self.surface3d.frame.u
                    + volmdlr.Y3D.dot(self.surface3d.frame.v) * self.surface3d.frame.v)

        try:
            y_vector.normalize()
        except ZeroDivisionError:
            pass

        z_vector = (volmdlr.Z3D.dot(self.surface3d.frame.u) * self.surface3d.frame.u
                    + volmdlr.Z3D.dot(self.surface3d.frame.v) * self.surface3d.frame.v)
        try:
            z_vector.normalize()
        except ZeroDivisionError:
            pass

        lower_center = self.surface3d.frame.origin + zmin * self.surface3d.frame.w
        upper_center = self.surface3d.frame.origin + zmax * self.surface3d.frame.w
        lower_radius = math.tan(self.surface3d.semi_angle) * zmin
        upper_radius = math.tan(self.surface3d.semi_angle) * zmax

        points = [lower_center - lower_radius * x_vector,
                  lower_center + lower_radius * x_vector,
                  lower_center - lower_radius * y_vector,
                  lower_center + lower_radius * y_vector,
                  lower_center - lower_radius * z_vector,
                  lower_center + lower_radius * z_vector,
                  upper_center - upper_radius * x_vector,
                  upper_center + upper_radius * x_vector,
                  upper_center - upper_radius * y_vector,
                  upper_center + upper_radius * y_vector,
                  upper_center - upper_radius * z_vector,
                  upper_center + upper_radius * z_vector,
                  ]

        return volmdlr.core.BoundingBox.from_points(points)

    def triangulation_lines(self, angle_resolution=5):
        theta_min, theta_max, zmin, zmax = self.surface2d.bounding_rectangle().bounds()
        delta_theta = theta_max - theta_min
        nlines = int(delta_theta * angle_resolution)
        lines_x = []
        for i in range(nlines):
            theta = theta_min + (i + 1) / (nlines + 1) * delta_theta
            lines_x.append(vme.Line2D(volmdlr.Point2D(theta, zmin),
                                      volmdlr.Point2D(theta, zmax)))

        if zmin < 1e-9:
            delta_z = zmax - zmin
            lines_y = [vme.Line2D(volmdlr.Point2D(theta_min, zmin + 0.1 * delta_z),
                                  volmdlr.Point2D(theta_max, zmin + 0.1 * delta_z))]
        else:
            lines_y = []
        return lines_x, lines_y

    def grid_size(self):
        """
        Specifies an adapted size of the discretization grid used in face triangulation.
        """
        angle_resolution = 5
        theta_min, theta_max, _, _ = self.surface2d.bounding_rectangle().bounds()
        delta_theta = theta_max - theta_min
        number_points_x = math.ceil(delta_theta * angle_resolution)

        number_points_y = 0

        return number_points_x, number_points_y

    # def create_triangle(self, all_contours_points, part):
    #     Triangles, ts = [], []
    #     pts, h_list = [], []
    #     for listpt in all_contours_points:
    #         for pt in listpt:
    #             pts.append(pt)
    #             h_list.append(pt[1])
    #     if part == 'bot':
    #         h_concerned = min(h_list)
    #     else:
    #         h_concerned = max(h_list)
    #     peak_list, other = [], []
    #     for pt in pts:
    #         if pt[1] == h_concerned:
    #             peak_list.append(pt)
    #         else:
    #             other.append(pt)
    #     points = [peak_list[0]] + other
    #
    #     for i in range(1, len(points)):
    #         if i == len(points) - 1:
    #             vertices = [points[i].vector, points[0].vector,
    #                         points[1].vector]
    #             segments = [[0, 1], [1, 2], [2, 0]]
    #             listindice = [i, 0, 1]
    #         else:
    #             vertices = [points[i].vector, points[0].vector,
    #                         points[i + 1].vector]
    #             segments = [[0, 1], [1, 2], [2, 0]]
    #             listindice = [i, 0, i + 1]
    #         tri = {'vertices': vertices, 'segments': segments}
    #         t = triangle_lib.triangulate(tri, 'p')
    #         if 'triangles' in t:
    #             triangles = t['triangles'].tolist()
    #             triangles[0] = listindice
    #             Triangles.append(triangles)
    #         else:
    #             Triangles.append(None)
    #         ts.append(t)
    #
    #     return points, Triangles


class SphericalFace3D(Face3D):
    """
    Defines a SpehericalFace3D class.

    :param surface3d: a spherical surface 3d.
    :type surface3d: SphericalSurface3D.
    :param surface2d: a 2d surface to define the spherical face.
    :type surface2d: Surface2D.


    """
    min_x_density = 5
    min_y_density = 5

    def __init__(self, surface3d: SphericalSurface3D,
                 surface2d: Surface2D,
                 name: str = ''):
        Face3D.__init__(self,
                        surface3d=surface3d,
                        surface2d=surface2d,
                        name=name)
        self._bbox = None

    @property
    def bounding_box(self):
        if not self._bbox:
            self._bbox = self.get_bounding_box()
        return self._bbox

    @bounding_box.setter
    def bounding_box(self, new_bouding_box):
        self._bbox = new_bouding_box

    def get_bounding_box(self):
        # To be enhanced
        return self.surface3d.bounding_box

    def triangulation_lines(self, angle_resolution=7):
        """
        Specifies the number of subdivision when using triangulation by lines. (Old triangulation).
        """
        theta_min, theta_max, phi_min, phi_max = self.surface2d.bounding_rectangle().bounds()

        delta_theta = theta_max - theta_min
        nlines_x = int(delta_theta * angle_resolution)
        lines_x = []
        for i in range(nlines_x):
            theta = theta_min + (i + 1) / (nlines_x + 1) * delta_theta
            lines_x.append(vme.Line2D(volmdlr.Point2D(theta, phi_min),
                                      volmdlr.Point2D(theta, phi_max)))
        delta_phi = phi_max - phi_min
        nlines_y = int(delta_phi * angle_resolution)
        lines_y = []
        for i in range(nlines_y):
            phi = phi_min + (i + 1) / (nlines_y + 1) * delta_phi
            lines_y.append(vme.Line2D(volmdlr.Point2D(theta_min, phi),
                                      volmdlr.Point2D(theta_max, phi)))
        return lines_x, lines_y

    def grid_size(self):
        """
        Specifies an adapted size of the discretization grid used in face triangulation.
        """
        angle_resolution = 11
        theta_min, theta_max, phi_min, phi_max = self.surface2d.bounding_rectangle().bounds()

        delta_theta = theta_max - theta_min
        number_points_x = int(delta_theta * angle_resolution)

        delta_phi = phi_max - phi_min
        number_points_y = int(delta_phi * angle_resolution)

        return number_points_x, number_points_y


class RuledFace3D(Face3D):
    """
    A 3D face with a ruled surface.

    This class represents a 3D face with a ruled surface, which is a surface
    formed by straight lines connecting two input curves. It is a subclass of
    the `Face3D` class and inherits all of its attributes and methods.

    :param surface3d: The 3D ruled surface of the face.
    :type surface3d: `RuledSurface3D`
    :param surface2d: The 2D projection of the face onto the parametric domain (u, v).
    :type surface2d: `Surface2D`
    :param name: The name of the face.
    :type name: str
    :param color: The color of the face.
    :type color: tuple
    """
    min_x_density = 50
    min_y_density = 1

    def __init__(self,
                 surface3d: RuledSurface3D,
                 surface2d: Surface2D,
                 name: str = '',
                 color=None):
        Face3D.__init__(self, surface3d=surface3d,
                        surface2d=surface2d,
                        name=name)
        self._bbox = None

    @property
    def bounding_box(self):
        """
        Returns the bounding box of the surface.
        """
        if not self._bbox:
            self._bbox = self.get_bounding_box()
        return self._bbox

    @bounding_box.setter
    def bounding_box(self, new_bouding_box):
        self._bbox = new_bouding_box

    def get_bounding_box(self):
        # To be enhance by restricting wires to cut
        # xmin, xmax, ymin, ymax = self.surface2d.outer_contour.bounding_rectangle()
        points = [self.surface3d.point2d_to_3d(volmdlr.Point2D(i / 30, 0.)) for
                  i in range(31)]
        points.extend(
            [self.surface3d.point2d_to_3d(volmdlr.Point2D(i / 30, 1.)) for i
             in range(31)])

        return volmdlr.core.BoundingBox.from_points(points)

    def triangulation_lines(self, angle_resolution=10):
        """
        Specifies the number of subdivision when using triangulation by lines. (Old triangulation).
        """
        xmin, xmax, ymin, ymax = self.surface2d.bounding_rectangle().bounds()
        delta_x = xmax - xmin
        nlines = int(delta_x * angle_resolution)
        lines = []
        for i in range(nlines):
            x = xmin + (i + 1) / (nlines + 1) * delta_x
            lines.append(vme.Line2D(volmdlr.Point2D(x, ymin),
                                    volmdlr.Point2D(x, ymax)))
        return lines, []

    def grid_size(self):
        """
        Specifies an adapted size of the discretization grid used in face triangulation.
        """
        angle_resolution = 10
        xmin, xmax, _, _ = self.surface2d.bounding_rectangle().bounds()
        delta_x = xmax - xmin
        number_points_x = int(delta_x * angle_resolution)

        number_points_y = 0

        return number_points_x, number_points_y


class ExtrusionFace3D(Face3D):
    """
    A 3D face with a ruled surface.

    This class represents a 3D face with a ruled surface, which is a surface
    formed by straight lines connecting two input curves. It is a subclass of
    the `Face3D` class and inherits all of its attributes and methods.


    :param surface3d: The 3D ruled surface of the face.
    :type surface3d: `RuledSurface3D`
    :param surface2d: The 2D projection of the face onto the parametric domain (u, v).
    :type surface2d: `Surface2D`
    :param name: The name of the face.
    :type name: str
    """
    min_x_density = 50
    min_y_density = 1

    def __init__(self,
                 surface3d: RuledSurface3D,
                 surface2d: Surface2D,
                 name: str = ''):
        Face3D.__init__(self, surface3d=surface3d,
                        surface2d=surface2d,
                        name=name)
        self._bbox = None

    @property
    def bounding_box(self):
        if not self._bbox:
            self._bbox = self.get_bounding_box()
        return self._bbox

    @bounding_box.setter
    def bounding_box(self, new_bouding_box):
        self._bbox = new_bouding_box

    def get_bounding_box(self):
        # To be enhanced by restricting wires to cut
        points = self.outer_contour3d.discretization_points(number_points=25)

        return volmdlr.core.BoundingBox.from_points(points)

    def grid_size(self):
        """
        Specifies an adapted size of the discretization grid used in face triangulation.
        """
        angle_resolution = 36
        xmin, xmax, _, _ = self.surface2d.bounding_rectangle().bounds()
        delta_x = xmax - xmin
        number_points_x = int(delta_x * angle_resolution)

        number_points_y = number_points_x

        return number_points_x, number_points_y


class RevolutionFace3D(Face3D):
    """
    A 3D face with a ruled surface.

    This class represents a 3D face with a ruled surface, which is a surface
    formed by straight lines connecting two input curves. It is a subclass of
    the `Face3D` class and inherits all of its attributes and methods.


    :param surface3d: The 3D ruled surface of the face.
    :type surface3d: `RuledSurface3D`
    :param surface2d: The 2D projection of the face onto the parametric domain (u, v).
    :type surface2d: `Surface2D`
    :param name: The name of the face.
    :type name: str
    """
    min_x_density = 50
    min_y_density = 1

    def __init__(self,
                 surface3d: RuledSurface3D,
                 surface2d: Surface2D,
                 name: str = ''):
        Face3D.__init__(self, surface3d=surface3d,
                        surface2d=surface2d,
                        name=name)
        self._bbox = None

    @property
    def bounding_box(self):
        if not self._bbox:
            self._bbox = self.get_bounding_box()
        return self._bbox

    @bounding_box.setter
    def bounding_box(self, new_bouding_box):
        self._bbox = new_bouding_box

    def get_bounding_box(self):
        # To be enhanced by restricting wires to cut
        curve_points = self.surface3d.edge.discretization_points(angle_resolution=20)
        points = []
        for i in range(37):
            angle = i * volmdlr.TWO_PI / 36
            points.extend([point.rotation(self.surface3d.axis_point, self.surface3d.axis, angle)
                           for point in curve_points])

        return volmdlr.core.BoundingBox.from_points(points)

    def grid_size(self):
        """
        Specifies an adapted size of the discretization grid used in face triangulation.
        """
        angle_resolution = 10
        xmin, xmax, _, _ = self.surface2d.bounding_rectangle().bounds()
        delta_x = xmax - xmin
        number_points_x = int(delta_x * angle_resolution)

        number_points_y = number_points_x

        return number_points_x, number_points_y


class BSplineFace3D(Face3D):
    """
    A 3D face with a B-spline surface.

    This class represents a 3D face with a B-spline surface, which is a smooth
    surface defined by a set of control points and knots. It is a subclass of
    the `Face3D` class and inherits all of its attributes and methods.

    :param surface3d: The 3D B-spline surface of the face.
    :type surface3d: `BSplineSurface3D`
    :param surface2d: The 2D projection of the face onto the parametric domain (u, v).
    :type surface2d: `Surface2D`
    :param name: The name of the face.
    :type name: str
    """

    def __init__(self, surface3d: BSplineSurface3D,
                 surface2d: Surface2D,
                 name: str = ''):
        Face3D.__init__(self,
                        surface3d=surface3d,
                        surface2d=surface2d,
                        name=name)
        self._bbox = None

    @property
    def bounding_box(self):
        if not self._bbox:
            self._bbox = self.get_bounding_box()
        return self._bbox

    @bounding_box.setter
    def bounding_box(self, new_bounding_box):
        self._bbox = new_bounding_box

    def get_bounding_box(self):
        return self.surface3d.bounding_box

    def triangulation_lines(self, resolution=25):
        u_min, u_max, v_min, v_max = self.surface2d.bounding_rectangle().bounds()

        delta_u = u_max - u_min
        nlines_x = int(delta_u * resolution)
        lines_x = []
        for i in range(nlines_x):
            u = u_min + (i + 1) / (nlines_x + 1) * delta_u
            lines_x.append(vme.Line2D(volmdlr.Point2D(u, v_min),
                                      volmdlr.Point2D(u, v_max)))
        delta_v = v_max - v_min
        nlines_y = int(delta_v * resolution)
        lines_y = []
        for i in range(nlines_y):
            v = v_min + (i + 1) / (nlines_y + 1) * delta_v
            lines_y.append(vme.Line2D(volmdlr.Point2D(v_min, v),
                                      volmdlr.Point2D(v_max, v)))
        return lines_x, lines_y

    def grid_size(self):
        """
        Specifies an adapted size of the discretization grid used in face triangulation.
        """
        if self.surface3d.x_periodicity or self.surface3d.y_periodicity:
            resolution = 25
        else:
            resolution = 15
        u_min, u_max, v_min, v_max = self.surface2d.bounding_rectangle().bounds()
        delta_u = u_max - u_min
        number_points_x = int(delta_u * resolution)

        delta_v = v_max - v_min
        number_points_y = int(delta_v * resolution)

        return number_points_x, number_points_y

    def pair_with(self, other_bspline_face3d):
        """
        Finds out how the uv parametric frames are located.

        It does it by compaing to each other and also how grid 3d can be defined respected to these directions.

        :param other_bspline_face3d: BSplineFace3D
        :type other_bspline_face3d: :class:`volmdlr.faces.BSplineFace3D`
        :return: corresponding_direction, grid2d_direction
        :rtype: Tuple[?, ?]
        """

        adjacent_direction1, diff1, adjacent_direction2, diff2 = self.adjacent_direction(other_bspline_face3d)
        corresponding_directions = []
        if (diff1 > 0 and diff2 > 0) or (diff1 < 0 and diff2 < 0):
            corresponding_directions.append(('+' + adjacent_direction1, '+' + adjacent_direction2))
        else:
            corresponding_directions.append(('+' + adjacent_direction1, '-' + adjacent_direction2))

        if adjacent_direction1 == 'u' and adjacent_direction2 == 'u':
            corresponding_directions, grid2d_direction = self.adjacent_direction_uu(
                other_bspline_face3d, corresponding_directions)
        elif adjacent_direction1 == 'v' and adjacent_direction2 == 'v':
            corresponding_directions, grid2d_direction = self.adjacent_direction_vv(
                other_bspline_face3d, corresponding_directions)
        elif adjacent_direction1 == 'u' and adjacent_direction2 == 'v':
            corresponding_directions, grid2d_direction = self.adjacent_direction_uv(
                other_bspline_face3d, corresponding_directions)
        elif adjacent_direction1 == 'v' and adjacent_direction2 == 'u':
            corresponding_directions, grid2d_direction = self.adjacent_direction_vu(
                other_bspline_face3d, corresponding_directions)

        return corresponding_directions, grid2d_direction

    def adjacent_direction_uu(self, other_bspline_face3d, corresponding_directions):

        extremities = self.extremities(other_bspline_face3d)
        start1, start2 = extremities[0], extremities[2]
        borders_points = [volmdlr.Point2D(0, 0), volmdlr.Point2D(1, 0),
                          volmdlr.Point2D(1, 1), volmdlr.Point2D(0, 1)]

        # TODO: compute nearest_point in 'bounding_box points' instead of borders_points
        nearest_start1 = start1.nearest_point(borders_points)
        # nearest_end1 = end1.nearest_point(borders_points)
        nearest_start2 = start2.nearest_point(borders_points)
        # nearest_end2 = end2.nearest_point(borders_points)

        v1 = nearest_start1[1]
        v2 = nearest_start2[1]

        if v1 == 0 and v2 == 0:
            corresponding_directions.append(('+v', '-v'))
            grid2d_direction = [['+x', '-y'], ['+x', '+y']]

        elif v1 == 1 and v2 == 1:
            if corresponding_directions == [('+u', '-u')]:
                grid2d_direction = [['+x', '+y'], ['-x', '-y']]
            else:
                grid2d_direction = [['+x', '+y'], ['+x', '-y']]
            corresponding_directions.append(('+v', '-v'))

        elif v1 == 1 and v2 == 0:
            corresponding_directions.append(('+v', '+v'))
            grid2d_direction = [['+x', '+y'], ['+x', '+y']]

        elif v1 == 0 and v2 == 1:
            corresponding_directions.append(('+v', '+v'))
            grid2d_direction = [['+x', '-y'], ['+x', '-y']]

        return corresponding_directions, grid2d_direction

    def adjacent_direction_vv(self, other_bspline_face3d, corresponding_directions):

        extremities = self.extremities(other_bspline_face3d)
        start1, start2 = extremities[0], extremities[2]
        borders_points = [volmdlr.Point2D(0, 0), volmdlr.Point2D(1, 0),
                          volmdlr.Point2D(1, 1), volmdlr.Point2D(0, 1)]

        # TODO: compute nearest_point in 'bounding_box points' instead of borders_points
        nearest_start1 = start1.nearest_point(borders_points)
        # nearest_end1 = end1.nearest_point(borders_points)
        nearest_start2 = start2.nearest_point(borders_points)
        # nearest_end2 = end2.nearest_point(borders_points)

        u1 = nearest_start1[0]
        u2 = nearest_start2[0]

        if u1 == 0 and u2 == 0:
            corresponding_directions.append(('+u', '-v'))
            grid2d_direction = [['-y', '-x'], ['-y', '+x']]

        elif u1 == 1 and u2 == 1:
            corresponding_directions.append(('+u', '-v'))
            grid2d_direction = [['+y', '+x'], ['+y', '-x']]

        elif u1 == 0 and u2 == 1:
            corresponding_directions.append(('+u', '+u'))
            grid2d_direction = [['+y', '-x'], ['+y', '-x']]

        elif u1 == 1 and u2 == 0:
            corresponding_directions.append(('+u', '+u'))
            grid2d_direction = [['+y', '+x'], ['+y', '+x']]

        return corresponding_directions, grid2d_direction

    def adjacent_direction_uv(self, other_bspline_face3d, corresponding_directions):

        extremities = self.extremities(other_bspline_face3d)
        start1, start2 = extremities[0], extremities[2]
        borders_points = [volmdlr.Point2D(0, 0), volmdlr.Point2D(1, 0),
                          volmdlr.Point2D(1, 1), volmdlr.Point2D(0, 1)]

        # TODO: compute nearest_point in 'bounding_box points' instead of borders_points
        nearest_start1 = start1.nearest_point(borders_points)
        # nearest_end1 = end1.nearest_point(borders_points)
        nearest_start2 = start2.nearest_point(borders_points)
        # nearest_end2 = end2.nearest_point(borders_points)

        v1 = nearest_start1[1]
        u2 = nearest_start2[0]

        if v1 == 1 and u2 == 0:
            corresponding_directions.append(('+v', '+u'))
            grid2d_direction = [['+x', '+y'], ['+y', '+x']]

        elif v1 == 0 and u2 == 1:
            corresponding_directions.append(('+v', '+u'))
            grid2d_direction = [['-x', '-y'], ['-y', '-x']]

        elif v1 == 1 and u2 == 1:
            corresponding_directions.append(('+v', '-u'))
            grid2d_direction = [['+x', '+y'], ['-y', '-x']]

        elif v1 == 0 and u2 == 0:
            corresponding_directions.append(('+v', '-u'))
            grid2d_direction = [['-x', '-y'], ['-y', '+x']]

        return corresponding_directions, grid2d_direction

    def adjacent_direction_vu(self, other_bspline_face3d, corresponding_directions):

        extremities = self.extremities(other_bspline_face3d)
        start1, start2 = extremities[0], extremities[2]
        borders_points = [volmdlr.Point2D(0, 0), volmdlr.Point2D(1, 0),
                          volmdlr.Point2D(1, 1), volmdlr.Point2D(0, 1)]

        # TODO: compute nearest_point in 'bounding_box points' instead of borders_points
        nearest_start1 = start1.nearest_point(borders_points)
        # nearest_end1 = end1.nearest_point(borders_points)
        nearest_start2 = start2.nearest_point(borders_points)
        # nearest_end2 = end2.nearest_point(borders_points)

        u1 = nearest_start1[0]
        v2 = nearest_start2[1]

        if u1 == 1 and v2 == 0:
            corresponding_directions.append(('+u', '+v'))
            grid2d_direction = [['+y', '+x'], ['+x', '+y']]

        elif u1 == 0 and v2 == 1:
            corresponding_directions.append(('+u', '+v'))
            grid2d_direction = [['-y', '-x'], ['+x', '-y']]

        elif u1 == 0 and v2 == 0:
            corresponding_directions.append(('+u', '-v'))
            grid2d_direction = [['+y', '-x'], ['+x', '+y']]

        elif u1 == 1 and v2 == 1:
            if corresponding_directions == [('+v', '-u')]:
                grid2d_direction = [['+y', '+x'], ['-x', '-y']]
            else:
                grid2d_direction = [['+y', '+x'], ['+x', '-y']]
            corresponding_directions.append(('+u', '-v'))

        return corresponding_directions, grid2d_direction

    def extremities(self, other_bspline_face3d):
        """
        Find points extremities for nearest edges of two faces.
        """
        contour1 = self.outer_contour3d
        contour2 = other_bspline_face3d.outer_contour3d

        contour1_2d = self.surface2d.outer_contour
        contour2_2d = other_bspline_face3d.surface2d.outer_contour

        points1 = [prim.start for prim in contour1.primitives]
        points2 = [prim.start for prim in contour2.primitives]

        dis, ind = [], []
        for point_ in points1:
            point = point_.nearest_point(points2)
            ind.append(points2.index(point))
            dis.append(point_.point_distance(point))

        dis_sorted = sorted(dis)

        shared = []
        for k, point1 in enumerate(contour1.primitives):
            if dis_sorted[0] == dis_sorted[1]:
                indices = npy.where(npy.array(dis) == dis_sorted[0])[0]
                index1 = indices[0]
                index2 = indices[1]
            else:
                index1 = dis.index(dis_sorted[0])
                index2 = dis.index(dis_sorted[1])
            if ((point1.start.is_close(points1[index1]) and point1.end.is_close(points1[index2]))
                    or
                    (point1.end.is_close(points1[index1]) and point1.start.is_close(points1[index2]))):
                shared.append(point1)
                i = k

        for k, prim2 in enumerate(contour2.primitives):
            if ((prim2.start.is_close(points2[ind[index1]]) and prim2.end.is_close(points2[ind[index2]]))
                    or
                    (prim2.end.is_close(points2[ind[index1]]) and prim2.start.is_close(points2[ind[index2]]))):
                shared.append(prim2)
                j = k

        points = [contour2.primitives[j].start, contour2.primitives[j].end]

        if points.index(contour1.primitives[i].start.nearest_point(points)) == 1:
            start1 = contour1_2d.primitives[i].start
            end1 = contour1_2d.primitives[i].end

            start2 = contour2_2d.primitives[j].end
            end2 = contour2_2d.primitives[j].start

        else:
            start1 = contour1_2d.primitives[i].start
            end1 = contour1_2d.primitives[i].end

            start2 = contour2_2d.primitives[j].start
            end2 = contour2_2d.primitives[j].end

        return start1, end1, start2, end2

    def adjacent_direction(self, other_bspline_face3d):
        """
        Find directions (u or v) between two faces, in the nearest edges between them.
        """

        start1, end1, start2, end2 = self.extremities(other_bspline_face3d)

        du1 = abs((end1 - start1)[0])
        dv1 = abs((end1 - start1)[1])

        if du1 < dv1:
            adjacent_direction1 = 'v'
            diff1 = (end1 - start1)[1]
        else:
            adjacent_direction1 = 'u'
            diff1 = (end1 - start1)[0]

        du2 = abs((end2 - start2)[0])
        dv2 = abs((end2 - start2)[1])

        if du2 < dv2:
            adjacent_direction2 = 'v'
            diff2 = (end2 - start2)[1]
        else:
            adjacent_direction2 = 'u'
            diff2 = (end2 - start2)[0]

        return adjacent_direction1, diff1, adjacent_direction2, diff2

    def adjacent_direction_xy(self, other_face3d):
        """
        Find out in which direction the faces are adjacent.

        :type other_face3d: volmdlr.faces.BSplineFace3D
        :return: adjacent_direction
        """

        contour1 = self.outer_contour3d
        contour2 = other_face3d.outer_contour3d
        point1, point2 = contour1.shared_primitives_extremities(contour2)

        coord = point1 - point2
        coord = [abs(coord.x), abs(coord.y)]

        if coord.index(max(coord)) == 0:
            return 'x'
        return 'y'

    def merge_with(self, other_bspline_face3d):
        """
        Merge two adjacent faces.

        :type: other_bspline_face3d : volmdlr.faces.BSplineFace3D
        :rtype: merged_face : volmdlr.faces.BSplineFace3D
        """

        merged_surface = self.surface3d.merge_with(other_bspline_face3d.surface3d)
        contours = self.outer_contour3d.merge_with(other_bspline_face3d.outer_contour3d)
        contours.extend(self.inner_contours3d)
        contours.extend(other_bspline_face3d.inner_contours3d)
        merged_face = merged_surface.face_from_contours3d(contours)

        return merged_face


class OpenShell3D(volmdlr.core.CompositePrimitive3D):
    """
    A 3D open shell composed of multiple faces.

    This class represents a 3D open shell, which is a collection of connected
    faces with no volume. It is a subclass of the `CompositePrimitive3D` class
    and inherits all of its attributes and methods.


    :param faces: The faces of the shell.
    :type faces: List[`Face3D`]
    :param color: The color of the shell.
    :type color: Tuple[float, float, float]
    :param alpha: The transparency of the shell, should be a value in the interval (0, 1).
    :type alpha: float
    :param name: The name of the shell.
    :type name: str
    :param bounding_box: The bounding box of the shell.
    :type bounding_box: :class:`volmdlr.core.BoundingBox`
    """
    _standalone_in_db = True
    _non_serializable_attributes = ['primitives']
    _non_data_eq_attributes = ['name', 'color', 'alpha', 'bounding_box', 'primitives']
    _non_data_hash_attributes = []
    STEP_FUNCTION = 'OPEN_SHELL'

    def __init__(self, faces: List[Face3D],
                 color: Tuple[float, float, float] = None,
                 alpha: float = 1.,
                 name: str = '',
                 bounding_box: volmdlr.core.BoundingBox = None):

        self.faces = faces
        if not color:
            self.color = volmdlr.core.DEFAULT_COLOR
        else:
            self.color = color
        self.alpha = alpha

        if bounding_box:
            self._bbox = bounding_box
        else:
            self._bbox = None

        self._faces_graph = None

        volmdlr.core.CompositePrimitive3D.__init__(self,
                                                   primitives=faces, color=color, alpha=alpha,
                                                   name=name)

    def _data_hash(self):
        return len(self.faces)  # sum(face._data_hash() for face in self.faces)

    def _data_eq(self, other_object):
        if other_object.__class__.__name__ != self.__class__.__name__:
            return False
        for face1, face2 in zip(self.faces, other_object.faces):
            if not face1._data_eq(face2):
                return False

        return True

    @property
    def faces_graph(self):
        if not self._faces_graph:
            faces_graph = nx.Graph()
            for face in self.faces:
                for edge in face.outer_contour3d.primitives:
                    faces_graph.add_edge(edge.start, edge.end, edge=edge)
            self._faces_graph = faces_graph
        return self._faces_graph

    def to_dict(self, use_pointers: bool = False, memo=None, path: str = '#'):
        """
        Serializes a 3 dimensional open shell into a dictionary.

        This method does not use pointers for faces as it has no sense
        to have duplicate faces.

        :return: A serialized version of the OpenShell3D
        :rtype: dict

        .. seealso::
            How `serialization and deserialization`_ works in dessia_common

        .. _serialization and deserialization:
        https://documentation.dessia.tech/dessia_common/customizing.html#overloading-the-dict-to-object-method

        """
        dict_ = DessiaObject.base_dict(self)
        dict_.update({'color': self.color,
                      'alpha': self.alpha,
                      'faces': [f.to_dict(use_pointers=False) for f in self.faces]})
        if self._bbox:
            dict_['bounding_box'] = self._bbox.to_dict()

        return dict_

    @classmethod
    def from_step(cls, arguments, object_dict, **kwargs):
        """
        Converts a step primitive to a Open Shell 3D.

        :param arguments: The arguments of the step primitive.
        :type arguments: list
        :param object_dict: The dictionary containing all the step primitives
            that have already been instantiated.
        :type object_dict: dict
        :return: The corresponding OpenShell3D object.
        :rtype: :class:`volmdlr.faces.OpenShell3D`
        """
        faces = [object_dict[int(face[1:])] for face in arguments[1] if object_dict[int(face[1:])] is not None]
        return cls(faces, name=arguments[0][1:-1])

    def to_step(self, current_id):
        """
        Creates step file entities from volmdlr objects.
        """
        step_content = ''
        face_ids = []
        for face in self.faces:
            if isinstance(face, (Face3D, Surface3D)):
                face_content, face_sub_ids = face.to_step(current_id)
            else:
                face_content, face_sub_ids = face.to_step(current_id)
                face_sub_ids = [face_sub_ids]
            step_content += face_content
            face_ids.extend(face_sub_ids)
            current_id = max(face_sub_ids) + 1

        shell_id = current_id
        step_content += f"#{current_id} = {self.STEP_FUNCTION}('{self.name}'," \
                        f"({volmdlr.core.step_ids_to_str(face_ids)}));\n"
        manifold_id = shell_id + 1
        step_content += f"#{manifold_id} = SHELL_BASED_SURFACE_MODEL('{self.name}',(#{shell_id}));\n"

        frame_content, frame_id = volmdlr.OXYZ.to_step(manifold_id + 1)
        step_content += frame_content
        brep_id = frame_id + 1
        step_content += f"#{brep_id} = MANIFOLD_SURFACE_SHAPE_REPRESENTATION('',(#{frame_id},#{manifold_id}),#7);\n"

        return step_content, brep_id

    def to_step_face_ids(self, current_id):
        """
        Creates step file entities from volmdlr objects.
        """
        step_content = ''
        face_ids = []
        for face in self.faces:
            if isinstance(face, Face3D):
                face_content, face_sub_ids = face.to_step(current_id)
            else:
                face_content, face_sub_ids = face.to_step(current_id)
                face_sub_ids = [face_sub_ids]
            step_content += face_content
            face_ids.extend(face_sub_ids)
            current_id = max(face_sub_ids) + 1

        shell_id = current_id
        step_content += f"#{current_id} = {self.STEP_FUNCTION}('{self.name}'," \
                        f"({volmdlr.core.step_ids_to_str(face_ids)}));\n"
        manifold_id = shell_id + 1
        step_content += f"#{manifold_id} = SHELL_BASED_SURFACE_MODEL('{self.name}',(#{shell_id}));\n"

        frame_content, frame_id = volmdlr.OXYZ.to_step(manifold_id + 1)
        step_content += frame_content
        brep_id = frame_id + 1
        step_content += f"#{brep_id} = MANIFOLD_SURFACE_SHAPE_REPRESENTATION('',(#{frame_id},#{manifold_id}),#7);\n"

        return step_content, brep_id, face_ids

    def rotation(self, center: volmdlr.Point3D, axis: volmdlr.Vector3D,
                 angle: float):
        """
        Open Shell 3D / Closed Shell 3D rotation.

        :param center: rotation center.
        :param axis: rotation axis.
        :param angle: angle rotation.
        :return: a new rotated OpenShell3D.
        """
        new_faces = [face.rotation(center, axis, angle) for face
                     in self.faces]
        return self.__class__(new_faces, color=self.color, alpha=self.alpha, name=self.name)

    def rotation_inplace(self, center: volmdlr.Point3D, axis: volmdlr.Vector3D,
                         angle: float):
        """
        Shell 3D rotation. Object is updated inplace.

        :param center: rotation center
        :param axis: rotation axis
        :param angle: rotation angle
        """
        warnings.warn("'inplace' methods are deprecated. Use a not inplace method instead.", DeprecationWarning)

        for face in self.faces:
            face.rotation_inplace(center, axis, angle)
        new_bounding_box = self.get_bounding_box()
        self.bounding_box = new_bounding_box

    def translation(self, offset: volmdlr.Vector3D):
        """
        Shell3D translation.

        :param offset: translation vector.
        :return: A new translated Open Shell 3D.
        """
        new_faces = [face.translation(offset) for face in
                     self.faces]
        return self.__class__(new_faces, color=self.color, alpha=self.alpha,
                              name=self.name)

    def translation_inplace(self, offset: volmdlr.Vector3D):
        """
        Open Shell 3D translation. Object is updated inplace.

        :param offset: Translation vector.
        :type offset: `volmdlr.Vector3D`.
        :return: Translate the Open Shell 3D in place.
        :rtype: None.
        """
        warnings.warn("'inplace' methods are deprecated. Use a not inplace method instead.", DeprecationWarning)

        for face in self.faces:
            face.translation_inplace(offset)
        new_bounding_box = self.get_bounding_box()
        self.bounding_box = new_bounding_box

    def frame_mapping(self, frame: volmdlr.Frame3D, side: str):
        """
        Changes frame_mapping and return a new OpenShell3D.

        side = 'old' or 'new'.
        """
        new_faces = [face.frame_mapping(frame, side) for face in
                     self.faces]
        return self.__class__(new_faces, name=self.name)

    def frame_mapping_inplace(self, frame: volmdlr.Frame3D, side: str):
        """
        Changes frame_mapping and the object is updated inplace.

        side = 'old' or 'new'.
        """
        warnings.warn("'inplace' methods are deprecated. Use a not inplace method instead.", DeprecationWarning)

        for face in self.faces:
            face.frame_mapping_inplace(frame, side)
        new_bounding_box = self.get_bounding_box()
        self.bounding_box = new_bounding_box

    def copy(self, deep=True, memo=None):
        new_faces = [face.copy(deep=deep, memo=memo) for face in self.faces]
        return self.__class__(new_faces, color=self.color, alpha=self.alpha,
                              name=self.name)

    def union(self, shell2):
        new_faces = self.faces + shell2.faces
        new_name = self.name + ' union ' + shell2.name
        new_color = self.color
        return self.__class__(new_faces, name=new_name, color=new_color)

    def volume(self):
        """
        Does not consider holes.

        """
        volume = 0
        for face in self.faces:
            display3d = face.triangulation()
            for triangle_index in display3d.triangles:
                point1 = display3d.points[triangle_index[0]]
                point2 = display3d.points[triangle_index[1]]
                point3 = display3d.points[triangle_index[2]]

                v321 = point3[0] * point2[1] * point1[2]
                v231 = point2[0] * point3[1] * point1[2]
                v312 = point3[0] * point1[1] * point2[2]
                v132 = point1[0] * point3[1] * point2[2]
                v213 = point2[0] * point1[1] * point3[2]
                v123 = point1[0] * point2[1] * point3[2]
                volume_tetraedre = 1 / 6 * (-v321 + v231 + v312 - v132 - v213 + v123)

                volume += volume_tetraedre

        return abs(volume)

    @property
    def bounding_box(self):
        """
        Returns the boundary box.

        """
        if not self._bbox:
            self._bbox = self.get_bounding_box()
        return self._bbox

    @bounding_box.setter
    def bounding_box(self, new_bounding_box):
        self._bbox = new_bounding_box

    def get_bounding_box(self):
        return volmdlr.core.BoundingBox.from_bounding_boxes([face.bounding_box for face in self.faces])

    def cut_by_plane(self, plane_3d: Plane3D):
        frame_block = self.bounding_box.to_frame()
        frame_block.u = 1.1 * frame_block.u
        frame_block.v = 1.1 * frame_block.v
        frame_block.w = 1.1 * frame_block.w
        block = volmdlr.primitives3d.Block(frame_block,
                                           color=(0.1, 0.2, 0.2),
                                           alpha=0.6)
        face_3d = block.cut_by_orthogonal_plane(plane_3d)
        intersection_primitives = []
        for face in self.faces:
            intersection_wires = face.face_intersections(face_3d)
            if intersection_wires:
                for intersection_wire in intersection_wires:
                    intersection_primitives.extend(intersection_wire.primitives)
        contours3d = volmdlr.wires.Contour3D.contours_from_edges(
            intersection_primitives[:])
        if not contours3d:
            return []
        contours2d = [contour.to_2d(plane_3d.frame.origin,
                                    plane_3d.frame.u,
                                    plane_3d.frame.v) for contour in contours3d]
        resulting_faces = []
        for contour2d in contours2d:
            if contour2d.area() > 1e-7:
                surface2d = Surface2D(contour2d, [])
                resulting_faces.append(PlaneFace3D(plane_3d, surface2d))
        return resulting_faces

    def linesegment_intersections(self,
                                  linesegment3d: vme.LineSegment3D) \
            -> List[Tuple[Face3D, List[volmdlr.Point3D]]]:
        intersections = []
        for face in self.faces:
            face_intersections = face.linesegment_intersections(linesegment3d)
            if face_intersections:
                intersections.append((face, face_intersections))
        return intersections

    def line_intersections(self,
                           line3d: vme.Line3D) \
            -> List[Tuple[Face3D, List[volmdlr.Point3D]]]:
        intersections = []
        for face in self.faces:
            face_intersections = face.line_intersections(line3d)
            if face_intersections:
                intersections.append((face, face_intersections))
        return intersections

    def minimum_distance_points(self, shell2, resolution):
        """
        Returns a Measure object if the distance is not zero, otherwise returns None.

        """
        shell2_inter = self.shell_intersection(shell2, resolution)
        if shell2_inter is not None and shell2_inter != 1:
            return None

        # distance_min, point1_min, point2_min = self.faces[0].distance_to_face(shell2.faces[0], return_points=True)
        distance_min, point1_min, point2_min = self.faces[0].minimum_distance(
            shell2.faces[0], return_points=True)
        for face1 in self.faces:
            bbox1 = face1.bounding_box
            for face2 in shell2.faces:
                bbox2 = face2.bounding_box
                bbox_distance = bbox1.distance_to_bbox(bbox2)

                if bbox_distance < distance_min:
                    # distance, point1, point2 = face1.distance_to_face(face2, return_points=True)
                    distance, point1, point2 = face1.minimum_distance(face2,
                                                                      return_points=True)
                    if distance == 0:
                        return None
                    if distance < distance_min:
                        distance_min, point1_min, point2_min = distance, point1, point2

        return point1_min, point2_min

    def distance_to_shell(self, other_shell: 'OpenShell3D', resolution: float):
        min_dist = self.minimum_distance_points(other_shell, resolution)
        if min_dist is not None:
            point1, point2 = min_dist
            return point1.point_distance(point2)
        return 0

    def minimum_distance_point(self,
                               point: volmdlr.Point3D) -> volmdlr.Point3D:
        """
        Computes the distance of a point to a Shell3D, whether it is inside or outside the Shell3D.

        """
        distance_min, point1_min = self.faces[0].distance_to_point(point,
                                                                   return_other_point=True)
        for face in self.faces[1:]:
            bbox_distance = self.bounding_box.distance_to_point(point)
            if bbox_distance < distance_min:
                distance, point1 = face.distance_to_point(point,
                                                          return_other_point=True)
                if distance < distance_min:
                    distance_min, point1_min = distance, point1

        return point1_min

    def intersection_internal_aabb_volume(self, shell2: 'OpenShell3D',
                                          resolution: float):
        """
        Aabb made of the intersection points and the points of self internal to shell2.
        """
        intersections_points = []
        for face1 in self.faces:
            for face2 in shell2.faces:
                intersection_points = face1.face_intersections(face2)
                if intersection_points:
                    intersection_points = [
                        intersection_points[0].primitives[0].start,
                        intersection_points[0].primitives[0].end]
                    intersections_points.extend(intersection_points)

        shell1_points_inside_shell2 = []
        for face in self.faces:
            for point in face.outer_contour3d.discretization_points(angle_resolution=resolution):
                if shell2.point_belongs(point):
                    shell1_points_inside_shell2.append(point)

        if len(intersections_points + shell1_points_inside_shell2) == 0:
            return 0
        bbox = volmdlr.core.BoundingBox.from_points(
            intersections_points + shell1_points_inside_shell2)
        return bbox.volume()

    def intersection_external_aabb_volume(self, shell2: 'OpenShell3D',
                                          resolution: float):
        """
        Aabb made of the intersection points and the points of self external to shell2.
        """
        intersections_points = []
        for face1 in self.faces:
            for face2 in shell2.faces:
                intersection_points = face1.face_intersections(face2)
                if intersection_points:
                    intersection_points = [
                        intersection_points[0].primitives[0].start,
                        intersection_points[0].primitives[0].end]
                    intersections_points.extend(intersection_points)

        shell1_points_outside_shell2 = []
        for face in self.faces:
            for point in face.outer_contour3d.discretization_points(
                    angle_resolution=resolution):
                if not shell2.point_belongs(point):
                    shell1_points_outside_shell2.append(point)

        if len(intersections_points + shell1_points_outside_shell2) == 0:
            return 0
        bbox = volmdlr.core.BoundingBox.from_points(
            intersections_points + shell1_points_outside_shell2)
        return bbox.volume()

    def face_on_shell(self, face):
        """
        Verifies if a face lies on the shell's surface.

        """
        for face_ in self.faces:
            if face_.face_inside(face):
                return True
        return False

    def point_on_shell(self, point: volmdlr.Point3D):
        for face in self.faces:
            if face.point_belongs(point) or face.outer_contour3d.point_over_contour(point, abs_tol=1e-7):
                return True
        return False

    def point_in_shell_face(self, point: volmdlr.Point3D):
        warnings.warn('point_in_shell_face is deprecated, please use point_on_shell instead',
                      DeprecationWarning)
        return self.point_on_shell(point)

    def triangulation(self):
        meshes = []
        for face in self.faces:
            face_mesh = face.triangulation()
            meshes.append(face_mesh)
        return vmd.DisplayMesh3D.merge_meshes(meshes)

    def plot(self, ax=None, color: str = 'k', alpha: float = 1.0):
        if ax is None:
            ax = plt.figure().add_subplot(111, projection='3d')

        for face in self.faces:
            face.plot(ax=ax, color=color, alpha=alpha)

        return ax

    def project_coincident_faces_of(self, shell):
        """
        Divides self's faces based on coincident shell's faces.

        """

        list_faces = []
        initial_faces = self.faces[:]

        for face1 in initial_faces:
            list_faces.extend(face1.project_faces(shell.faces))

        return self.__class__(list_faces)

    def get_geo_lines(self, update_data,
                      point_mesh_size: float = None):
        """
        Gets the lines that define an OpenShell3D geometry in a .geo file.

        :param update_data: Data used for VolumeModel defined with different shells
        :type update_data: dict
        :param point_mesh_size: The mesh size at a specific point, defaults to None
        :type point_mesh_size: float, optional

        :return: A list of lines that describe the geometry & the updated data
        :rtype: Tuple(List[str], dict)
        """

        primitives = []
        points = set()
        for face in self.faces:
            for _, contour in enumerate(list(chain(*[[face.outer_contour3d], face.inner_contours3d]))):
                points.update(contour.get_geo_points())
                if isinstance(contour, volmdlr.wires.Circle2D):
                    pass
                else:
                    for _, primitive in enumerate(contour.primitives):
                        if ((primitive not in primitives)
                                and (primitive.reverse() not in primitives)):
                            primitives.append(primitive)

                # if isinstance(contour, volmdlr.wires.Circle2D):
                #     points.add(volmdlr.Point3D(contour.radius, contour.center.y, 0))
                #     points.add(volmdlr.Point3D(contour.center.x, contour.center.y, 0))
                #     points.add(volmdlr.Point3D(-contour.radius, contour.center.y, 0))

                # else:
                #     for _, primitive in enumerate(contour.primitives):
                #         if isinstance(primitive, volmdlr.edges.LineSegment):
                #             points.add(primitive.start)
                #             points.add(primitive.end)

                #         if isinstance(primitive, volmdlr.edges.Arc):
                #             points.add(primitive.start)
                #             points.add(primitive.center)
                #             points.add(primitive.end)

                #         if isinstance(primitive, volmdlr.edges.BSplineCurve3D):
                #             # for point in primitive.control_points:
                #             # points.add(point)
                #             for point in primitive.discretization_points():
                #                 points.add(point)

                #         if ((primitive not in primitives)
                #                 and (primitive.reverse() not in primitives)):
                #             primitives.append(primitive)

        indices_check = len(primitives) * [None]

        point_account = update_data['point_account']
        line_account, line_loop_account = update_data['line_account'] + 1, update_data['line_loop_account']
        lines, line_surface, lines_tags = [], [], []

        points = list(points)
        for p_index, point in enumerate(points):
            lines.append(point.get_geo_lines(tag=p_index + point_account + 1,
                                             point_mesh_size=point_mesh_size))

        for f_index, face in enumerate(self.faces):
            line_surface = []
            for _, contour in enumerate(list(chain(*[[face.outer_contour3d], face.inner_contours3d]))):
                lines_tags = []
                if isinstance(contour, volmdlr.wires.Circle2D):
                    pass
                else:
                    for _, primitive in enumerate(contour.primitives):

                        try:
                            # line_account += 1
                            # print(line_account)
                            index = primitives.index(primitive)
                            if isinstance(primitive, volmdlr.edges.BSplineCurve3D):
                                discretization_points = primitive.discretization_points()
                                start_point_tag = points.index(discretization_points[0]) + 1
                                end_point_tag = points.index(discretization_points[1]) + 1
                                primitive_linesegments = volmdlr.edges.LineSegment3D(
                                    discretization_points[0], discretization_points[1])
                                lines.append(primitive_linesegments.get_geo_lines(tag=line_account,
                                                                                  start_point_tag=start_point_tag
                                                                                                  + point_account,
                                                                                  end_point_tag=end_point_tag
                                                                                                + point_account))

                            if isinstance(primitive, volmdlr.edges.LineSegment):
                                start_point_tag = points.index(primitive.start) + 1
                                end_point_tag = points.index(primitive.end) + 1
                                lines.append(primitive.get_geo_lines(tag=line_account,
                                                                     start_point_tag=start_point_tag + point_account,
                                                                     end_point_tag=end_point_tag + point_account))
                            elif isinstance(primitive, volmdlr.edges.Arc):
                                start_point_tag = points.index(primitive.start) + 1
                                center_point_tag = points.index(primitive.center) + 1
                                end_point_tag = points.index(primitive.end) + 1
                                lines.append(primitive.get_geo_lines(tag=line_account,
                                                                     start_point_tag=start_point_tag + point_account,
                                                                     center_point_tag=center_point_tag + point_account,
                                                                     end_point_tag=end_point_tag + point_account))

                            lines_tags.append(line_account)
                            indices_check[index] = line_account
                            line_account += 1

                        except ValueError:
                            index = primitives.index(primitive.reverse())
                            lines_tags.append(-indices_check[index])

                    lines.append(contour.get_geo_lines(line_loop_account + 1, lines_tags))

                    line_surface.append(line_loop_account + 1)
                    line_loop_account += 1
                    lines_tags = []

            lines.append(face.get_geo_lines((f_index + 1 + update_data['surface_account']),
                                            line_surface))

            line_surface = []

        lines.append('Surface Loop(' + str(1 + update_data['surface_loop_account']) + ') = {'
                     + str(list(range(update_data['surface_account'] + 1,
                                      update_data['surface_account'] +
                                      len(self.faces) + 1)))[1:-1] + '};')

        update_data['point_account'] += len(points)
        update_data['line_account'] += line_account - 1
        update_data['line_loop_account'] += line_loop_account
        update_data['surface_account'] += len(self.faces)
        update_data['surface_loop_account'] += 1

        return lines, update_data

    def get_mesh_lines_with_transfinite_curves(self, min_points, size):

        lines, primitives, primitives_length = [], [], []
        for face in self.faces:
            for _, contour in enumerate(list(chain(*[[face.outer_contour3d], face.inner_contours3d]))):
                if isinstance(contour, volmdlr.wires.Circle2D):
                    primitives.append(contour)
                    primitives.append(contour)
                    primitives_length.append(contour.length() / 2)
                    primitives_length.append(contour.length() / 2)
                else:
                    for _, primitive_c in enumerate(contour.primitives):
                        if ((primitive_c not in primitives)
                                and (primitive_c.reverse() not in primitives)):
                            primitives.append(primitive_c)
                            primitives_length.append(primitive_c.length())

        for i, length in enumerate(primitives_length):
            if length < min_points * size:
                lines.append('Transfinite Curve {' + str(i) + '} = ' +
                             str(min_points) + ' Using Progression 1;')
        return lines


class ClosedShell3D(OpenShell3D):
    """
    A 3D closed shell composed of multiple faces.

    This class represents a 3D closed shell, which is a collection of connected
    faces with a volume. It is a subclass of the `OpenShell3D` class and
    inherits all of its attributes and methods. In addition, it has a method
    to check whether a face is inside the shell.

    :param faces: The faces of the shell.
    :type faces: List[`Face3D`]
    :param color: The color of the shell.
    :type color: Tuple[float, float, float]
    :param alpha: The transparency of the shell, should be a value in the range (0, 1).
    :type alpha: float
    :param name: The name of the shell.
    :type name: str
    """

    STEP_FUNCTION = 'CLOSED_SHELL'

    def is_face_inside(self, face: Face3D):
        for point in face.outer_contour3d.discretization_points(angle_resolution=0.1):
            point_inside_shell = self.point_belongs(point)
            point_in_shells_faces = self.point_on_shell(point)
            if (not point_inside_shell) and (not point_in_shells_faces):
                return False
        return True

    def shell_intersection(self, shell2: 'OpenShell3D', resolution: float):
        """
        Return None if disjointed.

        Return (1, 0) or (0, 1) if one is inside the other
        Return (n1, n2) if intersection

        4 cases :
            (n1, n2) with face intersection             => (n1, n2)
            (0, 0) with face intersection               => (0, 0)
            (0, 0) with no face intersection            => None
            (1, 0) or (0, 1) with no face intersection  => 1
        """
        # Check if boundary boxes don't intersect
        if not self.bounding_box.bbox_intersection(shell2.bounding_box):
            # print("No intersection of shells' BBox")
            return None

        # Check if any point of the first shell is in the second shell
        points1 = []
        for face in self.faces:
            points1.extend(
                face.outer_contour3d.discretization_points(angle_resolution=resolution))
        points2 = []
        for face in shell2.faces:
            points2.extend(
                face.outer_contour3d.discretization_points(angle_resolution=resolution))

        nb_pts1 = len(points1)
        nb_pts2 = len(points2)
        compteur1 = 0
        compteur2 = 0
        for point1 in points1:
            if shell2.point_belongs(point1):
                compteur1 += 1
        for point2 in points2:
            if self.point_belongs(point2):
                compteur2 += 1

        inter1 = compteur1 / nb_pts1
        inter2 = compteur2 / nb_pts2

        for face1 in self.faces:
            for face2 in shell2.faces:
                intersection_points = face1.face_intersections(face2)
                if intersection_points:
                    return inter1, inter2

        if inter1 == 0. and inter2 == 0.:
            return None
        return 1

    def point_belongs(self, point3d: volmdlr.Point3D, **kwargs):
        """
        Ray Casting algorithm.

        Returns True if the point is inside the Shell, False otherwise
        """
        nb_rays = kwargs.get("nb_rays", 1)  # TODO: remove nb_rays argument in the future as it shouldn't be necessary

        bbox = self.bounding_box
        if not bbox.point_belongs(point3d):
            return False

        min_ray_length = 2 * max((bbox.xmax - bbox.xmin,
                                  bbox.ymax - bbox.ymin,
                                  bbox.zmax - bbox.zmin))
        two_min_ray_length = 2 * min_ray_length

        rays = []
        for _ in range(0, nb_rays):
            rays.append(vme.LineSegment3D(
                point3d,
                point3d + volmdlr.Point3D.random(min_ray_length,
                                                 two_min_ray_length,
                                                 min_ray_length,
                                                 two_min_ray_length,
                                                 min_ray_length,
                                                 two_min_ray_length)))
        rays = sorted(rays, key=lambda ray: ray.length())
        rays_intersections = []
        tests = []

        # for ray in rays[:3]:
        for ray in rays[:nb_rays]:
            #
            count = 0
            ray_intersection = []
            is_inside = True
            for _, point_inters in self.linesegment_intersections(ray):
                count += len(point_inters)
            if count % 2 == 0:
                is_inside = False
            tests.append(is_inside)
            rays_intersections.append(ray_intersection)
        for test1, test2 in zip(tests[:-1], tests[1:]):
            if test1 != test2:
                raise ValueError
        return tests[0]

    def point_in_shell_face(self, point: volmdlr.Point3D):
        """
        Verifies if a given point belongs to some shell face.

        :param point: The point to check.
        :type point: volmdlr.Point3D
        :return: True if point belongs to some shell face. False otherwise.
        :rtype: bool
        """
        for face in self.faces:
            if (face.surface3d.point_on_surface(point) and face.point_belongs(point)) or \
                    face.outer_contour3d.point_over_contour(point, abs_tol=1e-7):
                return True
        return False

    def is_inside_shell(self, shell2, resolution: float):
        """
        Returns True if all the points of self are inside shell2 and no face are intersecting.

        This method is not exact.
        """
        bbox1 = self.bounding_box
        bbox2 = shell2.bounding_box
        if not bbox1.is_inside_bbox(bbox2):
            return False
        for face in self.faces:
            if not shell2.is_face_inside(face):
                return False
        return True

    def is_disjoint_from(self, shell2, tol=1e-8):
        """
        Verifies and returns a Boolean if two shells are disjointed or not.

        """
        disjoint = True
        if self.bounding_box.bbox_intersection(shell2.bounding_box) or \
                self.bounding_box.distance_to_bbox(shell2.bounding_box) <= tol:
            return False
        return disjoint

    def intersecting_faces_combinations(self, shell2, list_coincident_faces, tol=1e-8):
        """
        Gets intersecting faces combinations.

        :param shell2: ClosedShell3D
            for two closed shells, it calculates and return a list of face
            combinations (list = [(face_shell1, face_shell2),...])
            for intersecting faces. if two faces can not be intersected,
            there is no combination for those
        :param tol: Corresponde to the tolerance to consider two faces as intersecting faces
        :param shell2:
        :param list_coincident_faces:
        :param tol:
        :return:
        """
        face_combinations = []
        for face1 in self.faces:
            for face2 in shell2.faces:
                if face1.is_intersecting(face2, list_coincident_faces, tol):
                    face_combinations.append((face1, face2))
        return face_combinations

    @staticmethod
    def dict_intersecting_combinations(intersecting_faces_combinations, tol=1e-8):
        """
        Gets a Dictionary with the intersecting combinations.

        :param intersecting_faces_combinations: list of face combinations (list = [(face_shell1, face_shell2),...])
        for intersecting faces.
        :type intersecting_faces_combinations: list of face objects combinatons
        :param tol: tolerance
        returns a dictionary containing as keys the combination of intersecting faces
        and as the values the resulting primitive from the two intersecting faces.
        It is done so it is not needed to calculate the same intersecting primitive twice.
        """
        intersecting_combinations = {}
        for combination in intersecting_faces_combinations:
            face_intersections = combination[0].face_intersections(combination[1], tol)
            combination_face_intersections = []
            for face_intersection in face_intersections:
                for contour1 in [combination[0].outer_contour3d] + combination[0].inner_contours3d:
                    if contour1.is_superposing(face_intersection):
                        for contour2 in [combination[1].outer_contour3d] + combination[1].inner_contours3d:
                            if contour2.is_superposing(face_intersection):
                                break
                        else:
                            continue
                        break
                else:
                    combination_face_intersections.append(face_intersection)
            if combination_face_intersections:
                intersecting_combinations[combination] = combination_face_intersections
        return intersecting_combinations

    @staticmethod
    def get_intersecting_faces(dict_intersecting_combinations):
        """
        Gets intersecting faces.

        :param dict_intersecting_combinations: dictionary containing as keys the combination of intersecting faces
        and as the values the resulting primitive from the two intersecting faces

        returns two lists. One for the intersecting faces in shell1 and the other for the shell2
        """
        intersecting_faces_shell1 = []
        intersecting_faces_shell2 = []
        for face in list(dict_intersecting_combinations.keys()):
            if face[0] not in intersecting_faces_shell1:
                intersecting_faces_shell1.append(face[0])
            if face[1] not in intersecting_faces_shell2:
                intersecting_faces_shell2.append(face[1])
        return intersecting_faces_shell1, intersecting_faces_shell2

    def get_non_intersecting_faces(self, shell2, intersecting_faces, intersection_method=False):
        """
        Gets lists of faces that never intersect with any of the shell2's faces.

        :param shell2: ClosedShell3D.
        :param intersecting_faces:
        :param intersection_method: determines if running for intersection operation.
        returns a list of all the faces that never intersect any
        face of the other shell.
        """
        non_intersecting_faces = []

        for face in self.faces:
            if (face not in intersecting_faces) and (face not in non_intersecting_faces):
                if not intersection_method:
                    if not face.bounding_box.is_inside_bbox(shell2.bounding_box) or not shell2.is_face_inside(face):
                        for face2 in shell2.faces:
                            if face.surface3d.is_coincident(face2.surface3d) and \
                                    face.bounding_box.is_inside_bbox(face2.bounding_box):
                                break
                        else:
                            non_intersecting_faces.append(face)
                else:
                    if face.bounding_box.is_inside_bbox(shell2.bounding_box) and shell2.is_face_inside(face):
                        non_intersecting_faces.append(face)

        return non_intersecting_faces

    def get_coincident_and_adjacent_faces(self, shell2):
        coincident_and_adjacent_faces = []
        for face1 in self.faces:
            for face2 in shell2.faces:
                if face1.surface3d.is_coincident(face2.surface3d) and \
                        face1.is_adjacent(face2):
                    coincident_and_adjacent_faces.append((face1, face2))

        return coincident_and_adjacent_faces

    def get_coincident_faces(self, shell2):
        """
        Finds all pairs of faces that are coincident faces, that is, faces lying on the same plane.

        returns a List of tuples with the face pairs.
        """
        list_coincident_faces = []
        for face1 in self.faces:
            for face2 in shell2.faces:
                if isinstance(face1, face2.__class__) and face1.surface3d.is_coincident(face2.surface3d):
                    contour1 = face1.outer_contour3d.to_2d(
                        face1.surface3d.frame.origin,
                        face1.surface3d.frame.u,
                        face1.surface3d.frame.v)
                    contour2 = face2.outer_contour3d.to_2d(
                        face1.surface3d.frame.origin,
                        face1.surface3d.frame.u,
                        face1.surface3d.frame.v)
                    inters = contour1.contour_intersections(contour2)
                    if len(inters) >= 2:
                        list_coincident_faces.append((face1, face2))

        return list_coincident_faces

    def two_shells_intersecting_contour(self, shell2,
                                        list_coincident_faces: List[Face3D],
                                        dict_intersecting_combinations=None):
        """
        Computes intersecting_contour between two shells.

        :param shell2: ClosedShell3D
        :type shell2: :class:`volmdlr.faces.ClosedShell3D`
        :type list_coincident_faces: List[:class:`volmdlr.faces.Face3D`]
        :param dict_intersecting_combinations: dictionary containing as keys
            the combination of intersecting faces and as the values the
            resulting primitive from the two intersecting faces
        :returns: intersecting contour for two intersecting shells
        """
        if dict_intersecting_combinations is None:
            face_combinations = self.intersecting_faces_combinations(
                shell2, list_coincident_faces)
            dict_intersecting_combinations = \
                self.dict_intersecting_combinations(face_combinations)
        intersecting_wires = list(dict_intersecting_combinations.values())
        intersecting_contour = \
            volmdlr.wires.Contour3D([wire.primitives[0] for
                                     wires in intersecting_wires for wire in wires])
        return intersecting_contour

    def reference_shell(self, shell2, face):
        if face in shell2.faces:
            contour_extract_inside = True
            reference_shell = self
        else:
            contour_extract_inside = False
            reference_shell = shell2
        return contour_extract_inside, reference_shell

    def set_operations_valid_exterior_faces(self, new_faces: List[Face3D], valid_faces: List[Face3D],
                                            list_coincident_faces: List[Face3D], shell2, reference_shell):
        for new_face in new_faces:
            inside_reference_shell = reference_shell.point_belongs(new_face.random_point_inside())
            if self.set_operations_exterior_face(new_face, valid_faces, inside_reference_shell,
                                                 list_coincident_faces, shell2):
                valid_faces.append(new_face)
        return valid_faces

    def union_faces(self, shell2, intersecting_faces,
                    intersecting_combinations,
                    list_coincident_faces):
        faces = []
        for face in intersecting_faces:
            contour_extract_inside, reference_shell = self.reference_shell(shell2, face)
            new_faces = face.set_operations_new_faces(intersecting_combinations, contour_extract_inside)
            faces = self.set_operations_valid_exterior_faces(new_faces, faces, list_coincident_faces,
                                                             shell2, reference_shell)
        return faces

    def get_subtraction_valid_faces(self, new_faces, valid_faces, reference_shell, shell2, keep_interior_faces):
        faces = []
        for new_face in new_faces:
            inside_reference_shell = reference_shell.point_belongs(new_face.random_point_inside())
            if keep_interior_faces:
                if self.set_operations_interior_face(new_face, valid_faces, inside_reference_shell):
                    faces.append(new_face)
            elif self.set_operations_exterior_face(new_face, faces, inside_reference_shell, [], shell2):
                faces.append(new_face)
        return faces

    def validate_intersection_substractions_faces(self, faces):
        """
        Final validation of new faces created during intersections or subtractions of two closedshells.

        :param faces: new faces.
        :return: valid faces.
        """
        valid_faces = []
        finished = False
        while not finished:
            for face in valid_faces:
                if face.face_inside(faces[0]):
                    faces.remove(faces[0])
                    break
            else:
                valid_faces.append(faces[0])
                faces.remove(faces[0])
            if not faces:
                finished = True
        return valid_faces

    def subtraction_faces(self, shell2, intersecting_faces, intersecting_combinations):
        faces = []
        for face in intersecting_faces:
            keep_interior_faces = False
            if face in shell2.faces:
                keep_interior_faces = True
            contour_extract_inside, reference_shell = self.reference_shell(shell2, face)
            new_faces = face.set_operations_new_faces(intersecting_combinations, contour_extract_inside)
            valid_faces = self.get_subtraction_valid_faces(new_faces, faces, reference_shell,
                                                           shell2, keep_interior_faces)
            faces.extend(valid_faces)

        valid_faces = self.validate_intersection_substractions_faces(faces)

        return valid_faces

    def valid_intersection_faces(self, new_faces, valid_faces,
                                 reference_shell, shell2):
        faces = []
        for new_face in new_faces:
            inside_reference_shell = reference_shell.point_belongs(
                new_face.random_point_inside())
            if (inside_reference_shell or (self.face_on_shell(new_face) and shell2.face_on_shell(new_face))) \
                    and new_face not in valid_faces:
                faces.append(new_face)

        return faces

    def intersection_faces(self, shell2, intersecting_faces,
                           intersecting_combinations):
        faces = []
        for face in intersecting_faces:
            contour_extract_inside, reference_shell = \
                self.reference_shell(shell2, face)
            new_faces = face.set_operations_new_faces(
                intersecting_combinations, contour_extract_inside)
            valid_faces = self.valid_intersection_faces(
                new_faces, faces, reference_shell, shell2)
            faces.extend(valid_faces)

        valid_faces = self.validate_intersection_substractions_faces(faces)
        return valid_faces

    def set_operations_interior_face(self, new_face, faces, inside_reference_shell):
        if inside_reference_shell and new_face not in faces:
            return True
        if self.face_on_shell(new_face):
            return True
        return False

    def is_face_between_shells(self, shell2, face):
        if face.surface2d.inner_contours:
            normal_0 = face.surface2d.outer_contour.primitives[0].normal_vector()
            middle_point_0 = face.surface2d.outer_contour.primitives[0].middle_point()
            point1 = middle_point_0 + 0.0001 * normal_0
            point2 = middle_point_0 - 0.0001 * normal_0
            points = [point1, point2]
        else:
            points = [face.surface2d.outer_contour.center_of_mass()]

        for point in points:
            point3d = face.surface3d.point2d_to_3d(point)
            if face.point_belongs(point3d):
                normal1 = point3d - 0.00001 * face.surface3d.frame.w
                normal2 = point3d + 0.00001 * face.surface3d.frame.w
                if (self.point_belongs(normal1) and
                    shell2.point_belongs(normal2)) or \
                        (shell2.point_belongs(normal1) and
                         self.point_belongs(normal2)):
                    return True
        return False

    def set_operations_exterior_face(self, new_face, valid_faces, inside_reference_shell,
                                     list_coincident_faces, shell2):
        if new_face.area() < 1e-8:
            return False
        if new_face not in valid_faces and not inside_reference_shell:
            if list_coincident_faces:
                if self.is_face_between_shells(shell2, new_face):
                    return False
            return True
        return False

    def validate_set_operation(self, shell2, tol):
        """
        Verifies if two shells are valid for union or subtractions operations.

        Its Verfies if they are disjointed or if one is totally inside the other.

        If it returns an empty list, it means the two shells are valid to continue the
        operation.
        """
        if self.is_disjoint_from(shell2, tol):
            return [self, shell2]
        if self.is_inside_shell(shell2, resolution=0.01):
            return [shell2]
        if shell2.is_inside_shell(self, resolution=0.01):
            return [self]
        return []

    def is_clean(self):
        """
        Verifies if closed shell\'s faces are clean or if it is needed to be cleaned.

        :return: True if clean and False Otherwise
        """
        for face1, face2 in product(self.faces, repeat=2):
            if face1 != face2 and \
                    face1.surface3d.is_coincident(face2.surface3d) and \
                    face1.is_adjacent(face2):
                return False
        return True

    def union(self, shell2: 'ClosedShell3D', tol: float = 1e-8):
        """
        Given Two closed shells, it returns a new united ClosedShell3D object.

        """

        validate_set_operation = \
            self.validate_set_operation(shell2, tol)
        if validate_set_operation:
            return validate_set_operation
        list_coincident_faces = self.get_coincident_faces(shell2)
        face_combinations = self.intersecting_faces_combinations(shell2, list_coincident_faces, tol)
        intersecting_combinations = self.dict_intersecting_combinations(face_combinations, tol)
        intersecting_faces1, intersecting_faces2 = self.get_intersecting_faces(intersecting_combinations)
        intersecting_faces = intersecting_faces1 + intersecting_faces2
        faces = self.get_non_intersecting_faces(shell2, intersecting_faces) + \
                shell2.get_non_intersecting_faces(self, intersecting_faces)
        if len(faces) == len(self.faces + shell2.faces) and not intersecting_faces:
            return [self, shell2]
        new_valid_faces = self.union_faces(shell2, intersecting_faces,
                                           intersecting_combinations, list_coincident_faces)
        faces += new_valid_faces
        new_shell = ClosedShell3D(faces)
        return [new_shell]

    @staticmethod
    def get_faces_to_be_merged(union_faces):
        coincident_planes_faces = []
        for i, face1 in enumerate(union_faces):
            for j, face2 in enumerate(union_faces):
                if j != i and face1.surface3d.is_coincident(face2.surface3d):
                    if face1 not in coincident_planes_faces:
                        coincident_planes_faces.append(face1)
                    coincident_planes_faces.append(face2)
            if coincident_planes_faces:
                break
        return coincident_planes_faces

    @staticmethod
    def clean_faces(union_faces, list_new_faces):
        list_remove_faces = []
        if union_faces:
            for face1 in union_faces:
                for face2 in list_new_faces:
                    if face1.face_inside(face2):
                        list_remove_faces.append(face2)
                    elif face2.face_inside(face1):
                        list_remove_faces.append(face1)
        list_new_faces += union_faces
        for face in list_remove_faces:
            list_new_faces.remove(face)
        return list_new_faces

    def merge_faces(self):
        """
        Merges all shells' adjacent faces into one.

        """
        union_faces = self.faces
        finished = False
        list_new_faces = []
        count = 0
        while not finished:
            valid_coicident_faces = ClosedShell3D.get_faces_to_be_merged(union_faces)
            list_valid_coincident_faces = valid_coicident_faces[:]
            if valid_coicident_faces:
                list_new_faces += PlaneFace3D.merge_faces(valid_coicident_faces)
            for face in list_valid_coincident_faces:
                union_faces.remove(face)
            count += 1
            if count >= len(self.faces) and not list_valid_coincident_faces:
                finished = True

        list_new_faces = self.clean_faces(union_faces, list_new_faces)

        self.faces = list_new_faces

    def subtract(self, shell2, tol=1e-8):
        """
        Given Two closed shells, it returns a new subtracted OpenShell3D.

        """
        validate_set_operation = self.validate_set_operation(shell2, tol)
        if validate_set_operation:
            return validate_set_operation

        list_coincident_faces = self.get_coincident_faces(shell2)
        face_combinations = self.intersecting_faces_combinations(
            shell2, list_coincident_faces, tol)

        intersecting_combinations = self.dict_intersecting_combinations(
            face_combinations, tol)

        if len(intersecting_combinations) == 0:
            return [self, shell2]

        intersecting_faces, _ = self.get_intersecting_faces(
            intersecting_combinations)

        faces = self.get_non_intersecting_faces(shell2, intersecting_faces)
        new_valid_faces = self.union_faces(shell2, intersecting_faces,
                                           intersecting_combinations,
                                           list_coincident_faces
                                           )
        faces += new_valid_faces
        return [OpenShell3D(faces)]

    def subtract_to_closed_shell(self, shell2: OpenShell3D, tol: float = 1e-8):
        """
        Given Two closed shells, it returns a new subtracted ClosedShell3D.

        :param shell2:
        :param tol:
        :return:
        """

        validate_set_operation = self.validate_set_operation(shell2, tol)
        if validate_set_operation:
            return validate_set_operation

        list_coincident_faces = self.get_coincident_faces(shell2)
        face_combinations = self.intersecting_faces_combinations(
            shell2, list_coincident_faces, tol)
        intersecting_combinations = self.dict_intersecting_combinations(
            face_combinations, tol)

        if len(intersecting_combinations) == 0:
            return [self, shell2]

        intersecting_faces1, intersecting_faces2 = self.get_intersecting_faces(
            intersecting_combinations)
        intersecting_faces = intersecting_faces1 + intersecting_faces2

        faces = self.get_non_intersecting_faces(shell2, intersecting_faces)
        faces += shell2.get_non_intersecting_faces(self, intersecting_faces, intersection_method=True)
        new_valid_faces = self.subtraction_faces(shell2, intersecting_faces, intersecting_combinations)
        faces += new_valid_faces
        new_shell = ClosedShell3D(faces)
        # new_shell.eliminate_not_valid_closedshell_faces()
        return [new_shell]

    def intersection(self, shell2, tol=1e-8):
        """
        Given two ClosedShell3D, it returns the new object resulting from the intersection of the two.

        """
        validate_set_operation = self.validate_set_operation(
            shell2, tol)
        if validate_set_operation:
            return validate_set_operation
        list_coincident_faces = self.get_coincident_faces(shell2)
        face_combinations = self.intersecting_faces_combinations(shell2, list_coincident_faces, tol)
        intersecting_combinations = self.dict_intersecting_combinations(face_combinations, tol)

        if not intersecting_combinations:
            return [self, shell2]

        intersecting_faces1, intersecting_faces2 = self.get_intersecting_faces(intersecting_combinations)
        intersecting_faces = intersecting_faces1 + intersecting_faces2
        faces = self.intersection_faces(shell2, intersecting_faces, intersecting_combinations)
        faces += self.get_non_intersecting_faces(shell2, intersecting_faces, intersection_method=True) + \
                 shell2.get_non_intersecting_faces(self, intersecting_faces, intersection_method=True)
        new_shell = ClosedShell3D(faces)
        new_shell.eliminate_not_valid_closedshell_faces()
        return [new_shell]

    def eliminate_not_valid_closedshell_faces(self):
        nodes_with_2degrees = [node for node, degree in list(self.faces_graph.degree()) if degree <= 2]
        for node in nodes_with_2degrees:
            neighbors = nx.neighbors(self.faces_graph, node)
            for neighbor_node in neighbors:
                for face in self.faces:
                    if self.faces_graph.edges[(node, neighbor_node)]['edge'] in face.outer_contour3d.primitives:
                        self.faces.remove(face)
                        break
        self._faces_graph = None


class OpenTriangleShell3D(OpenShell3D):
    """
    A 3D open shell composed of multiple triangle faces.

    This class represents a 3D open shell, which is a collection of connected
    triangle faces with no volume. It is a subclass of the `OpenShell3D` class
    and inherits all of its attributes and methods.

    :param faces: The triangle faces of the shell.
    :type faces: List[`Triangle3D`]
    :param color: The color of the shell.
    :type color: Tuple[float, float, float]
    :param alpha: The transparency of the shell, should be a value in the range (0, 1).
    :type alpha: float
    :param name: The name of the shell.
    :type name: str
    """

    def __init__(self, faces: List[Triangle3D],
                 color: Tuple[float, float, float] = None,
                 alpha: float = 1., name: str = ''):
        OpenShell3D.__init__(self, faces=faces, color=color, alpha=alpha, name=name)

    def to_dict(self):
        dict_ = self.base_dict()
        dict_['faces'] = [t.to_dict() for t in self.faces]
        dict_['alpha'] = self.alpha
        dict_['color'] = self.color
        return dict_

    def point_on_shell(self, point: volmdlr.Point3D):
        for face in self.faces:
            # TODO: why the first check?
            if (face.surface3d.point_on_plane(point) and face.point_belongs(point)) or \
                    face.outer_contour3d.point_over_contour(point, abs_tol=1e-7):
                return True
        return False

    def to_mesh_data(self):
        positions = npy.zeros((3 * len(self.faces), 3))
        faces = npy.zeros((len(self.faces), 3))
        for i, triangle_face in enumerate(self.faces):
            i1 = 3 * i
            i2 = i1 + 1
            i3 = i1 + 2
            positions[i1, 0] = triangle_face.points[0].x
            positions[i1, 1] = triangle_face.points[0].y
            positions[i1, 2] = triangle_face.points[0].z
            positions[i2, 0] = triangle_face.points[1].x
            positions[i2, 1] = triangle_face.points[1].y
            positions[i2, 2] = triangle_face.points[1].z
            positions[i3, 0] = triangle_face.points[2].x
            positions[i3, 1] = triangle_face.points[2].y
            positions[i3, 2] = triangle_face.points[2].z

            faces[i, 0] = i1
            faces[i, 1] = i2
            faces[i, 2] = i3

        return positions, faces

    @classmethod
    def from_mesh_data(cls, positions, faces):
        triangles = []
        points = [volmdlr.Point3D(px, py, pz) for px, py, pz in positions]
        for i1, i2, i3 in faces:
            triangles.append(Triangle3D(points[i1], points[i2], points[i3]))
        return cls(triangles)

    def to_trimesh(self):
        return Trimesh(*self.to_mesh_data())

    @classmethod
    def from_trimesh(cls, trimesh):
        return cls.from_mesh_data(trimesh.vertices.tolist(), trimesh.faces.tolist())

    def triangulation(self):
        points = []
        triangles = []
        for i, triangle in enumerate(self.faces):
            points.append(vmd.Node3D.from_point(triangle.point1))
            points.append(vmd.Node3D.from_point(triangle.point2))
            points.append(vmd.Node3D.from_point(triangle.point3))
            triangles.append((3 * i, 3 * i + 1, 3 * i + 2))
        return vmd.DisplayMesh3D(points, triangles)


class ClosedTriangleShell3D(ClosedShell3D, OpenTriangleShell3D):
    """
        A 3D closed shell composed of multiple triangle faces.

    This class represents a 3D closed shell, which is a collection of connected
    triangle faces with a volume. It is a subclass of both the `ClosedShell3D`
    and `OpenTriangleShell3D` classes and inherits all of their attributes and
    methods.

    :param faces: The triangle faces of the shell.
    :type faces: List[`Triangle3D`]
    :param color: The color of the shell.
    :type color: Tuple[float, float, float]
    :param alpha: The transparency of the shell, should be a value in the range (0, 1).
    :type alpha: float
    :param name: The name of the shell.
    :type name: str
    """

    def __init__(self, faces: List[Triangle3D],
                 color: Tuple[float, float, float] = None,
                 alpha: float = 1., name: str = ''):
        OpenTriangleShell3D.__init__(self, faces=faces, color=color, alpha=alpha, name=name)<|MERGE_RESOLUTION|>--- conflicted
+++ resolved
@@ -1825,26 +1825,11 @@
         angle3d = arc3d.angle
         point_after_start, point_before_end = self._reference_points(arc3d)
 
-<<<<<<< HEAD
-        length = arc3d.length()
-        theta3, _ = self.point3d_to_2d(arc3d.point_at_abscissa(0.001 * length))
-        theta4, _ = self.point3d_to_2d(arc3d.point_at_abscissa(0.98 * length))
-
-        # make sure that the references points are not undefined
-        if abs(theta3) == math.pi:
-            theta3, _ = self.point3d_to_2d(arc3d.point_at_abscissa(0.002 * length))
-        if abs(theta4) == math.pi:
-            theta4, _ = self.point3d_to_2d(arc3d.point_at_abscissa(0.97 * length))
-
-        start, end = vm_parametric.arc3d_to_cylindrical_verification(start, end, angle3d, theta3, theta4)
-
-        return [vme.LineSegment2D(start, end, name="arc")]
-=======
         start, end = vm_parametric.arc3d_to_cylindrical_coordinates_verification(start, end, angle3d,
                                                                                  point_after_start.x,
                                                                                  point_before_end.x)
-        return [vme.LineSegment2D(start, end)]
->>>>>>> 398959e6
+        return [vme.LineSegment2D(start, end, name="arc")]
+
 
     def fullarc3d_to_2d(self, fullarc3d):
         """
@@ -1982,49 +1967,6 @@
             )]
         raise NotImplementedError("This case is not yet treated")
 
-<<<<<<< HEAD
-    def fullarcellipse3d_to_2d(self, arcellipse3d):
-        """
-        Transformation of a 3D arc ellipse to 2D, in a cylindrical surface.
-
-        """
-        points = [self.point3d_to_2d(p)
-                  for p in arcellipse3d.discretization_points(number_points=100)]
-        points.pop()
-        theta1, z1 = points[0]
-        theta2, z2 = points[-1]
-
-        # theta3, _ = self.point3d_to_2d(arcellipse3d.point_at_abscissa(0.001 * length))
-        theta3, _ = points[1]
-        # make sure that the reference angle is not undefined
-        if abs(theta3) == math.pi:
-            theta3, _ = points[1]
-
-        # Verify if theta1 or theta2 point should be -pi because atan2() -> ]-pi, pi]
-        if abs(theta1) == math.pi:
-            theta1 = vm_parametric.repair_start_end_angle_periodicity(theta1, theta3)
-        if abs(theta2) == math.pi:
-            theta4, _ = points[-2]
-            # make sure that the reference angle is not undefined
-            if abs(theta4) == math.pi:
-                theta4, _ = points[-3]
-            theta2 = vm_parametric.repair_start_end_angle_periodicity(theta2, theta4)
-
-        points[0] = volmdlr.Point2D(theta1, z1)
-        points[-1] = volmdlr.Point2D(theta2, z2)
-
-        if theta3 < theta1 < theta2:
-            points = [point - volmdlr.Point2D(volmdlr.TWO_PI, 0) if point.x > 0 else point for point in points]
-            points.append(volmdlr.Point2D(points[0].x - volmdlr.TWO_PI, points[0].y))
-        elif theta3 > theta1 > theta2:
-            points = [point + volmdlr.Point2D(volmdlr.TWO_PI, 0) if point.x < 0 else point for point in points]
-            points.append(volmdlr.Point2D(points[0].x + volmdlr.TWO_PI, points[0].y))
-
-        bsplinecurve2d = vme.BSplineCurve2D.from_points_interpolation(points, degree=2, periodic=True, name="ellipse")
-        return [bsplinecurve2d]
-
-=======
->>>>>>> 398959e6
 
 class CylindricalSurface3D(PeriodicalSurface):
     """
