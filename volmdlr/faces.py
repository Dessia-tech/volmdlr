"""
Surfaces & faces.

"""

import math
import warnings
from itertools import chain, product
from typing import List
import matplotlib.pyplot as plt
import numpy as np
<<<<<<< HEAD
import triangle as triangle_lib
=======
>>>>>>> 58fce28d

from dessia_common.core import DessiaObject

import volmdlr.core
from volmdlr.core import EdgeStyle
import volmdlr.core_compiled
import volmdlr.display as vmd
import volmdlr.edges as vme
import volmdlr.curves as volmdlr_curves
import volmdlr.geometry
import volmdlr.grid
from volmdlr import surfaces
from volmdlr.utils.parametric import update_face_grid_points_with_inner_polygons
import volmdlr.wires

warnings.simplefilter("once")


def octree_decomposition(bbox, faces):
    """Decomposes a list of faces into eight Bounding boxes subdivided boxes."""
    decomposition = {octant: [] for octant in bbox.octree()}
    for face in faces:
        center = face.bounding_box.center
        for octant in bbox.octree():
            if octant.point_belongs(center):
                decomposition[octant].append(face)
                break
    decomposed = {octant: faces for octant, faces in decomposition.items() if faces}
    return decomposed


def octree_face_decomposition(face):
    """
    Decomposes the face discretization triangle faces inside eight boxes from a bounding box octree structure.

    :param face: given face.
    :return: returns a dictionary containing bounding boxes as keys and as values, a list of faces
    inside that bounding box.
    """
    triangulation = face.triangulation()
    triangulation_faces = triangulation.faces
    return octree_decomposition(face.bounding_box, triangulation_faces)


class Face3D(volmdlr.core.Primitive3D):
    """
    Abstract method to define 3D faces.
    """

    min_x_density = 1
    min_y_density = 1

    def __init__(self, surface3d, surface2d: surfaces.Surface2D, name: str = ""):
        self.surface3d = surface3d
        self.surface2d = surface2d
        self._outer_contour3d = None
        self._inner_contours3d = None
        self._face_octree_decomposition = None
        self._primitives_mapping = {}
        # self.bounding_box = self._bounding_box()

        volmdlr.core.Primitive3D.__init__(self, name=name)

    def to_dict(self, *args, **kwargs):
        """Avoids storing points in memo that makes serialization slow."""
        return DessiaObject.to_dict(self, use_pointers=False)

    def __hash__(self):
        """Computes the hash."""
        return hash(self.surface3d) + hash(self.surface2d)

    def __eq__(self, other_):
        """Computes the equality to another face."""
        if other_.__class__.__name__ != self.__class__.__name__:
            return False
        equal = self.surface3d == other_.surface3d and self.surface2d == other_.surface2d
        return equal

    def point_belongs(self, point3d: volmdlr.Point3D, tol: float = 1e-6):
        """
        Tells you if a point is on the 3D face and inside its contour.
        """
        if not self.bounding_box.point_belongs(point3d, 1e-3):
            return False
        point2d = self.surface3d.point3d_to_2d(point3d)
        # check_point3d = self.surface3d.point2d_to_3d(point2d)
        # if check_point3d.point_distance(point3d) > tol:
        if not self.surface3d.point_on_surface(point3d, tol):
            return False

        return self.surface2d.point_belongs(point2d)

    @property
    def outer_contour3d(self) -> volmdlr.wires.Contour3D:
        """
        Gives the 3d version of the outer contour of the face.
        """
        if not self._outer_contour3d:
            outer_contour3d, primitives_mapping = self.surface3d.contour2d_to_3d(self.surface2d.outer_contour,
                                                                                 return_primitives_mapping=True)
            self._outer_contour3d = outer_contour3d
            if not self._primitives_mapping:
                self._primitives_mapping = primitives_mapping
            else:
                self._primitives_mapping.update(primitives_mapping)
        return self._outer_contour3d

    @outer_contour3d.setter
    def outer_contour3d(self, value):
        self._outer_contour3d = value

    @property
    def inner_contours3d(self) -> List[volmdlr.wires.Contour3D]:
        """
        Gives the 3d version of the inner contours of the face.
        """
        if not self._inner_contours3d:
            primitives_mapping = {}
            inner_contours3d = []
            for contour2d in self.surface2d.inner_contours:
                inner_contour3d, contour2d_mapping = self.surface3d.contour2d_to_3d(contour2d,
                                                                                    return_primitives_mapping=True)
                inner_contours3d.append(inner_contour3d)
                primitives_mapping.update(contour2d_mapping)
            self._inner_contours3d = inner_contours3d
            if not self._primitives_mapping:
                self._primitives_mapping = primitives_mapping
            else:
                self._primitives_mapping.update(primitives_mapping)
        return self._inner_contours3d

    @inner_contours3d.setter
    def inner_contours3d(self, value):
        self._inner_contours3d = value

    @property
    def primitives_mapping(self):
        """
        Gives the 3d version of the inner contours of the face.
        """
        if not self._primitives_mapping:
            if self._outer_contour3d:
                self._outer_contour3d = None
            if self._inner_contours3d:
                self._inner_contours3d = None
            _ = self.outer_contour3d
            _ = self.inner_contours3d
        return self._primitives_mapping

    @primitives_mapping.setter
    def primitives_mapping(self, primitives_mapping):
        self._primitives_mapping = primitives_mapping

    @property
    def bounding_box(self):
        """
        Needs to be overridden if an error is raised.
        """
        raise NotImplementedError(f"bounding_box method must be" f"overloaded by {self.__class__.__name__}")

    @bounding_box.setter
    def bounding_box(self, new_bounding_box):
        """
        Sets the bounding box to a new value.
        """
        raise NotImplementedError(f"bounding_box setter method must be" f"overloaded by {self.__class__.__name__}")

    def get_bounding_box(self):
        """General method to get the bounding box of a face 3D."""
        return self.outer_contour3d.bounding_box

    def area(self):
        """Computes the area of the surface 2d."""
        return self.surface2d.area()

    @classmethod
    def from_step(cls, arguments, object_dict, **kwargs):
        """
        Converts a step primitive to a Face3D.

        :param arguments: The arguments of the step primitive.
        :type arguments: list
        :param object_dict: The dictionary containing all the step primitives
            that have already been instantiated.
        :type object_dict: dict
        :return: The corresponding Face3D object.
        :rtype: :class:`volmdlr.faces.Face3D`
        """
        step_id = kwargs.get("step_id", "#UNKNOW_ID")
        step_name = kwargs.get("name", "ADVANCED_FACE")
        name = arguments[0][1:-1]
        contours = [object_dict[int(arg[1:])] for arg in arguments[1]]
        if any(contour is None for contour in contours):
            warnings.warn(
                f"Could not instantiate #{step_id} = {step_name}({arguments})"
                f" because some of the contours are NoneType."
                "See Face3D.from_step method"
            )
            return None
        surface = object_dict[int(arguments[2])]
        face = globals()[surface.face_class]
        point_in_contours3d = any(isinstance(contour, volmdlr.Point3D) for contour in contours)
        if (len(contours) == 1) and isinstance(contours[0], volmdlr.Point3D):
            return face.from_surface_rectangular_cut(surface)
        if len(contours) == 2 and point_in_contours3d:
            vertex = next(contour for contour in contours if isinstance(contour, volmdlr.Point3D))
            base = next(contour for contour in contours if contour is not vertex)
            return face.from_base_and_vertex(surface, base, vertex, name)
        if point_in_contours3d:
            point = next(contour for contour in contours if isinstance(contour, volmdlr.Point3D))
            contours = [contour for contour in contours if contour is not point]
            return face.from_contours3d_and_rectangular_cut(surface, contours, point)
        return face.from_contours3d(surface, contours, step_id)

    @classmethod
    def from_contours3d(cls, surface, contours3d: List[volmdlr.wires.Contour3D], name: str = ""):
        """
        Returns the face generated by a list of contours. Finds out which are outer or inner contours.

        :param surface: Surface3D where the face is defined.
        :param contours3d: List of 3D contours representing the face's BREP.
        :param name: the name to inject in the new face
        """
        outer_contour3d, inner_contours3d = None, []
        if len(contours3d) == 1:
            outer_contour2d, primitives_mapping = surface.contour3d_to_2d(contours3d[0],
                                                                          return_primitives_mapping=True)
            outer_contour3d = contours3d[0]
            inner_contours2d = []

        elif len(contours3d) > 1:
            outer_contour2d, inner_contours2d, outer_contour3d, \
                inner_contours3d, primitives_mapping = cls.from_contours3d_with_inner_contours(surface, contours3d)
        else:
            raise ValueError('Must have at least one contour')
        if ((not outer_contour2d) or (not all(outer_contour2d.primitives)) or
                (not surface.brep_connectivity_check(outer_contour2d, tol=5e-5))):
            return None
        # if outer_contour3d and outer_contour3d.primitives and not outer_contour3d.is_ordered(1e-5):
        #     outer_contour2d = contour2d_healing(outer_contour2d)
<<<<<<< HEAD
        face = cls(surface,
                   surface2d=surfaces.Surface2D(outer_contour=outer_contour2d, inner_contours=inner_contours2d),
                   name=name)
        if face.surface2d.outer_contour == outer_contour2d:
            # To improve performance while reading from step file
            face.outer_contour3d = outer_contour3d, primitives_mapping
            face.inner_contours3d = inner_contours3d, primitives_mapping
=======
        face = cls(
            surface,
            surface2d=surfaces.Surface2D(outer_contour=outer_contour2d, inner_contours=inner_contours2d),
            name=name,
        )
        # To improve performance while reading from step file
        face.outer_contour3d = outer_contour3d
        face.inner_contours3d = inner_contours3d
        face.primitives_mapping = primitives_mapping
>>>>>>> 58fce28d
        return face

    @staticmethod
    def from_contours3d_with_inner_contours(surface, contours3d, ):
        """Helper function to class."""
        outer_contour2d = None
        outer_contour3d = None
        inner_contours2d = []
        inner_contours3d = []
        primitives_mapping = {}
        contours2d = []
        for contour3d in contours3d:
            contour2d, contour_mapping = surface.contour3d_to_2d(contour3d, return_primitives_mapping=True)
            contours2d.append(contour2d)
            primitives_mapping.update(contour_mapping)

        check_contours = [not contour2d.is_ordered(tol=1e-2) for contour2d in contours2d]
        if (surface.x_periodicity or surface.y_periodicity) and sum(1 for value in check_contours if value) >= 2:
            outer_contour2d, inner_contours2d = surface.connect_contours(contours2d[0], contours2d[1:])
            outer_contour3d, primitives_mapping = surface.contour2d_to_3d(outer_contour2d,
                                                                          return_primitives_mapping=True)
            inner_contours3d = []
            for contour2d in inner_contours2d:
                contour3d, contour_mapping = surface.contour2d_to_3d(contour2d, return_primitives_mapping=True)
                inner_contours3d.append(contour3d)
                primitives_mapping.update(contour_mapping)
        else:
            if contours3d[0].name == "face_outer_bound":
                outer_contour2d, inner_contours2d = contours2d[0], contours2d[1:]
                outer_contour3d, inner_contours3d = contours3d[0], contours3d[1:]
            else:
                area = -1
                for contour2d, contour3d in zip(contours2d, contours3d):
                    inner_contours2d.append(contour2d)
                    inner_contours3d.append(contour3d)
                    contour_area = contour2d.area()
                    if contour_area > area:
                        area = contour_area
                        outer_contour2d = contour2d
                        outer_contour3d = contour3d
                inner_contours2d.remove(outer_contour2d)
                inner_contours3d.remove(outer_contour3d)
        return outer_contour2d, inner_contours2d, outer_contour3d, inner_contours3d, primitives_mapping

    def to_step(self, current_id):
        """Transforms a Face 3D into a Step object."""
        content, surface3d_ids = self.surface3d.to_step(current_id)
        current_id = max(surface3d_ids)

        if len(surface3d_ids) != 1:
            raise NotImplementedError("What to do with more than 1 id ? with 0 id ?")
        outer_contour_content, outer_contour_id = self.outer_contour3d.to_step(
            current_id, surface_id=surface3d_ids[0], surface3d=self.surface3d
        )
        content += outer_contour_content
        content += f"#{outer_contour_id + 1} = FACE_OUTER_BOUND('{self.name}',#{outer_contour_id},.T.);\n"
        contours_ids = [outer_contour_id + 1]
        current_id = outer_contour_id + 2
        for inner_contour3d in self.inner_contours3d:
            inner_contour_content, inner_contour_id = inner_contour3d.to_step(current_id)
            # surface_id=surface3d_id)
            content += inner_contour_content
            face_bound_id = inner_contour_id + 1
            content += f"#{face_bound_id} = FACE_BOUND('',#{inner_contour_id},.T.);\n"
            contours_ids.append(face_bound_id)
            current_id = face_bound_id + 1

        content += (
            f"#{current_id} = ADVANCED_FACE('{self.name}',({volmdlr.core.step_ids_to_str(contours_ids)})"
            f",#{surface3d_ids[0]},.T.);\n"
        )
        # TODO: create an ADVANCED_FACE for each surface3d_ids ?
        return content, [current_id]

    def triangulation_lines(self):
        """
        Specifies the number of subdivision when using triangulation by lines. (Old triangulation).
        """
        return [], []

<<<<<<< HEAD
    def update_grid_points_with_inner_polygons(self, inner_polygons, grid_points_data):
        """Remove grid_points inside inner contours of the face."""
        points_grid, u, v, grid_point_index = grid_points_data
        for inner_polygon in inner_polygons:
            u_min, u_max, v_min, v_max = inner_polygon.bounding_rectangle.bounds()
            x_grid_range = array_range_search(u, u_min, u_max)
            y_grid_range = array_range_search(v, v_min, v_max)
            for i in x_grid_range:
                for j in y_grid_range:
                    point = grid_point_index.get((i, j))
                    if not point:
                        continue
                    if inner_polygon.point_belongs(point):
                        points_grid.remove(point)
                        grid_point_index.pop((i, j))
        return points_grid

    def grid_points(self, grid_size, polygon_data):
=======
    def grid_points(self, grid_size, polygon_data=None):
>>>>>>> 58fce28d
        """
        Parametric tesselation points.
        """
        if polygon_data:
            outer_polygon, inner_polygons = polygon_data
        else:
            outer_polygon, inner_polygons = self.get_face_polygons()
<<<<<<< HEAD
        number_points_u, number_points_v = grid_size

        points, u, v, grid_point_index = outer_polygon.grid_triangulation_points(number_points_x=number_points_u,
                                                                                      number_points_y=number_points_v,
                                                                                      include_edge_points=False)
        if inner_polygons:
            points = self.update_grid_points_with_inner_polygons(inner_polygons, [points, u, v, grid_point_index])

=======

        u, v = self._get_grid_axis(outer_polygon, grid_size)
        if inner_polygons:
            grid_points = []
            points_indexes_map = {}
            for j, v_j in enumerate(v):
                for i, u_i in enumerate(u):
                    grid_points.append((u_i, v_j))
                    points_indexes_map[(i, j)] = len(grid_points) - 1
            grid_points = update_face_grid_points_with_inner_polygons(inner_polygons,
                                                                      [grid_points, u, v, points_indexes_map])
        else:
            grid_points = np.array([[u_i, v_j] for v_j in v for u_i in u], dtype=np.float64)
        grid_points = self._update_grid_points_with_outer_polygon(outer_polygon, grid_points)

        return grid_points

    @staticmethod
    def _get_grid_axis(outer_polygon, grid_size):
        """Helper function to grid_points."""
        u_min, u_max, v_min, v_max = outer_polygon.bounding_rectangle.bounds()
        number_points_u, number_points_v = grid_size
        u = np.linspace(u_min, u_max, num=int(number_points_u), dtype=np.float64)
        v = np.linspace(v_min, v_max, num=int(number_points_v), dtype=np.float64)

        return u, v

    @staticmethod
    def _update_grid_points_with_outer_polygon(outer_polygon, grid_points):
        """Helper function to grid_points."""
        # Find the indices where points_in_polygon is True (i.e., points inside the polygon)
        indices = np.where(outer_polygon.points_in_polygon(grid_points, include_edge_points=False) == 0)[0]
        grid_points = np.delete(grid_points, indices, axis=0)
        polygon_points = set(outer_polygon.points)
        points = [volmdlr.Point2D(*point) for point in grid_points if volmdlr.Point2D(*point) not in polygon_points]
>>>>>>> 58fce28d
        return points

    def get_face_polygons(self):
        """Get face polygons."""
        angle_resolution = 10

        def get_polygon_points(primitives):
            points = []
            for edge in primitives:
<<<<<<< HEAD
                if self.surface3d.__class__.__name__ in ("SphericalSurface3D", "ConicalSurface3D"
                                                                               "RevolutionSurface3D"):
                    if self.surface3d.is_degenerated_brep(edge):
                        edge_points = edge.discretization_points(number_points=2)
                        points.extend(edge_points[:-1])
                        continue
                try:
                    edge3d = self.primitives_mapping[edge]
                except KeyError:
                    print("KeyError")
                if edge3d.__class__.__name__ == "BSplineCurve3D":
=======
                edge3d = self.primitives_mapping.get(edge)
                if edge3d is None:
                    edge_points = edge.discretization_points(number_points=2)
                elif edge3d.__class__.__name__ == "BSplineCurve3D":
>>>>>>> 58fce28d
                    edge_points = edge.discretization_points(number_points=15)
                elif edge3d.__class__.__name__ in ("Arc3D", "FullArc3D", "ArcEllipse3D", "FullArcEllipse3D"):
                    edge_points = edge.discretization_points(
                        number_points=max(2, math.ceil(edge3d.angle / math.radians(angle_resolution)) + 1))
                else:
                    edge_points = edge.discretization_points(number_points=2)
                points.extend(edge_points[:-1])
            return points

        outer_polygon = volmdlr.wires.ClosedPolygon2D(get_polygon_points(self.surface2d.outer_contour.primitives))
        inner_polygons = [volmdlr.wires.ClosedPolygon2D(get_polygon_points(inner_contour.primitives))
                          for inner_contour in self.surface2d.inner_contours]
        return outer_polygon, inner_polygons

    def grid_size(self):
        """
        Specifies an adapted size of the discretization grid used in face triangulation.
        """
        return [0, 0]

    # def triangulation(self, grid_size=None):
    #     if not grid_size:
    #         number_points_x, number_points_y = self.grid_size()
    #     else:
    #         number_points_x, number_points_y = grid_size
    #     mesh2d = self.surface2d.triangulation(number_points_x, number_points_y)
    #     if mesh2d is None:
    #         return None
    #     return vmd.DisplayMesh3D([self.surface3d.point2d_to_3d(point) for point in mesh2d.points],
    #                              mesh2d.triangles)

    @staticmethod
    def helper_triangulation_without_holes(vertices, segments, points_grid, tri_opt):
        """
        Triangulates a surface without holes.

        :param vertices: vertices of the surface.
        :param segments: segments defined as tuples of vertices.
        :param points_grid: to do.
        :param tri_opt: triangulation option: "p"
        :return:
        """
        vertices_grid = [(p.x, p.y) for p in points_grid]
        vertices.extend(vertices_grid)
        tri = {'vertices': np.array(vertices).reshape((-1, 2)),
               'segments': np.array(segments).reshape((-1, 2)),
               }
        triagulation = triangle_lib.triangulate(tri, tri_opt)
        triangles = triagulation['triangles'].tolist()
        number_points = triagulation['vertices'].shape[0]
        points = [vmd.Node2D(*triagulation['vertices'][i, :]) for i in range(number_points)]
        return vmd.DisplayMesh2D(points, triangles=triangles)

    def helper_to_mesh(self, outer_polygon, inner_polygons):
        """
        Triangulates the Surface2D using the Triangle library.

        :param number_points_x: Number of discretization points in x direction.
        :type number_points_x: int
        :param number_points_y: Number of discretization points in y direction.
        :type number_points_y: int
        :return: The triangulated surface as a display mesh.
        :rtype: :class:`volmdlr.display.DisplayMesh2D`
        """
        area = self.surface2d.bounding_rectangle().area()
        tri_opt = "p"
        if math.isclose(area, 0., abs_tol=1e-8):
            return vmd.DisplayMesh2D([], triangles=[])
        grid_size = self.grid_size()
        points_grid = []
        if any(grid_size):
            points_grid = self.grid_points(grid_size, [outer_polygon, inner_polygons])
        points = outer_polygon.points.copy()
        points_set = set(points)
        if len(points_set) < len(points) - 1:
            return None
        vertices = [(point.x, point.y) for point in points]
        n = len(points)
        segments = [(i, i + 1) for i in range(n - 1)]
        segments.append((n - 1, 0))

        if not inner_polygons:  # No holes
            return self.helper_triangulation_without_holes(vertices, segments, points_grid, tri_opt)

        point_index = {p: i for i, p in enumerate(points)}
        holes = []
        for inner_polygon in inner_polygons:
            inner_polygon_nodes = inner_polygon.points
            for point in inner_polygon_nodes:
                if point not in point_index:
                    points.append(point)
                    vertices.append((point.x, point.y))
                    point_index[point] = n
                    n += 1

            for point1, point2 in zip(inner_polygon_nodes[:-1],
                                      inner_polygon_nodes[1:]):
                segments.append((point_index[point1], point_index[point2]))
            segments.append((point_index[inner_polygon_nodes[-1]], point_index[inner_polygon_nodes[0]]))
            rpi = inner_polygon.barycenter()
            if not inner_polygon.point_belongs(rpi, include_edge_points=False):
                rpi = inner_polygon.random_point_inside(include_edge_points=False)
            holes.append([rpi.x, rpi.y])

        if points_grid:
            vertices_grid = [(p.x, p.y) for p in points_grid]
            vertices.extend(vertices_grid)

        tri = {'vertices': np.array(vertices).reshape((-1, 2)),
               'segments': np.array(segments).reshape((-1, 2)),
               'holes': np.array(holes).reshape((-1, 2))
               }
        triangulation = triangle_lib.triangulate(tri, tri_opt)
        triangles = triangulation['triangles'].tolist()
        number_points = triangulation['vertices'].shape[0]
        points = [volmdlr.Point2D(*triangulation['vertices'][i, :]) for i in range(number_points)]
        return vmd.DisplayMesh2D(points, triangles=triangles)

    def to_mesh(self):
        """Triangulates the face."""
        outer_polygon, inner_polygons = self.get_face_polygons()
        mesh2d = self.helper_to_mesh(outer_polygon, inner_polygons)
        if mesh2d is None:
            return None
        return vmd.DisplayMesh3D([self.surface3d.point2d_to_3d(point) for point in mesh2d.points], mesh2d.triangles)

    def plot2d(self, ax=None, color="k", alpha=1):
        """Plot 2D of the face using matplotlib."""
        if ax is None:
            _, ax = plt.subplots()
        self.surface2d.plot(ax=ax, color=color, alpha=alpha)

    def rotation(self, center: volmdlr.Point3D, axis: volmdlr.Vector3D, angle: float):
        """
        Face3D rotation.

        :param center: rotation center
        :param axis: rotation axis
        :param angle: angle rotation
        :return: a new rotated Face3D
        """
        new_surface = self.surface3d.rotation(center=center, axis=axis, angle=angle)
        return self.__class__(new_surface, self.surface2d)

    def translation(self, offset: volmdlr.Vector3D):
        """
        Face3D translation.

        :param offset: Translation vector.
        :type offset: `volmdlr.Vector3D`
        :return: A new translated Face3D
        """
        new_surface3d = self.surface3d.translation(offset=offset)
        return self.__class__(new_surface3d, self.surface2d)

    def frame_mapping(self, frame: volmdlr.Frame3D, side: str):
        """
        Changes frame_mapping and return a new Face3D.

        side = 'old' or 'new'
        """
        new_surface3d = self.surface3d.frame_mapping(frame, side)
        return self.__class__(new_surface3d, self.surface2d.copy(), self.name)

    def copy(self, deep=True, memo=None):
        """Returns a copy of the Face3D."""
        return self.__class__(self.surface3d.copy(deep, memo), self.surface2d.copy(), self.name)

    def face_inside(self, face2, abs_tol: float = 1e-6):
        """
        Verifies if a face is inside another one.

        It returns True if face2 is inside or False if the opposite.
        """
        if self.surface3d.is_coincident(face2.surface3d, abs_tol):
            self_contour2d = self.outer_contour3d.to_2d(
                self.surface3d.frame.origin, self.surface3d.frame.u, self.surface3d.frame.v
            )
            face2_contour2d = face2.outer_contour3d.to_2d(
                self.surface3d.frame.origin, self.surface3d.frame.u, self.surface3d.frame.v
            )
            if self_contour2d.is_inside(face2_contour2d):
                if self_contour2d.is_inside(face2_contour2d):
                    for inner_contour in self.inner_contours3d:
                        inner_contour2d = inner_contour.to_2d(
                            self.surface3d.frame.origin, self.surface3d.frame.u, self.surface3d.frame.v
                        )
                        if inner_contour2d.is_inside(face2_contour2d) or inner_contour2d.is_superposing(
                            face2_contour2d
                        ):
                            return False
                return True
            if self_contour2d.is_superposing(face2_contour2d):
                return True
        return False

    def edge_intersections(self, edge):
        """Gets the intersections of an edge and a 3D face."""
        intersections = []
        method_name = f"{edge.__class__.__name__.lower()[:-2]}_intersections"
        if hasattr(self, method_name):
            intersections = getattr(self, method_name)(edge)
        elif hasattr(self.surface3d, method_name):
            edge_surface_intersections = getattr(self.surface3d, method_name)(edge)
            for intersection in edge_surface_intersections:
                if self.point_belongs(intersection) and not intersection.in_list(intersections):
                    intersections.append(intersection)
        if not intersections:
            for point in [edge.start, edge.end]:
                if self.point_belongs(point):
                    if point not in intersections:
                        intersections.append(point)
        return intersections

    def line_intersections(self, line: volmdlr_curves.Line3D) -> List[volmdlr.Point3D]:
        """
        Get intersections between a face 3d and a Line 3D.

        :param line: other line.
        :return: a list of intersections.
        """
        intersections = []
        for intersection in self.surface3d.line_intersections(line):
            if self.point_belongs(intersection):
                intersections.append(intersection)
        if not intersections:
            for prim in self.outer_contour3d.primitives:
                intersection = prim.line_intersections(line)
                if intersection:
                    if intersection not in intersections:
                        intersections.append(intersection)

        return intersections

    def linesegment_intersections(self, linesegment: vme.LineSegment3D) -> List[volmdlr.Point3D]:
        """
        Get intersections between a face 3d and a Line Segment 3D.

        :param linesegment: other linesegment.
        :return: a list of intersections.
        """
        linesegment_intersections = []
        if not self.bounding_box.is_intersecting(linesegment.bounding_box):
            return []
        for intersection in self.surface3d.linesegment_intersections(linesegment):
            if self.point_belongs(intersection):
                linesegment_intersections.append(intersection)
        return linesegment_intersections

    def fullarc_intersections(self, fullarc: vme.FullArc3D) -> List[volmdlr.Point3D]:
        """
        Get intersections between a face 3d and a Full Arc 3D.

        :param fullarc: other fullarc.
        :return: a list of intersections.
        """
        intersections = []
        for intersection in self.surface3d.fullarc_intersections(fullarc):
            if self.point_belongs(intersection):
                intersections.append(intersection)
        return intersections

    def plot(self, ax=None, color="k", alpha=1, edge_details=False):
        """Plots the face."""
        if not ax:
            _, ax = plt.subplots(subplot_kw={"projection": "3d"})

        self.outer_contour3d.plot(
            ax=ax, edge_style=EdgeStyle(color=color, alpha=alpha, edge_ends=edge_details, edge_direction=edge_details)
        )
        for contour3d in self.inner_contours3d:
            contour3d.plot(
                ax=ax,
                edge_style=EdgeStyle(color=color, alpha=alpha, edge_ends=edge_details, edge_direction=edge_details),
            )
        return ax

    def random_point_inside(self):
        """Gets a random point on the face."""
        point_inside2d = self.surface2d.random_point_inside()
        return self.surface3d.point2d_to_3d(point_inside2d)

    def is_adjacent(self, face2: "Face3D"):
        """
        Verifies if two faces are adjacent or not.

        :param face2: other face.
        :return: True or False.
        """
        contour1 = self.outer_contour3d.to_2d(
            self.surface3d.frame.origin, self.surface3d.frame.u, self.surface3d.frame.v
        )
        contour2 = face2.outer_contour3d.to_2d(
            self.surface3d.frame.origin, self.surface3d.frame.u, self.surface3d.frame.v
        )
        if contour1.is_sharing_primitives_with(contour2):
            return True
        return False

    def geo_lines(self):  # , mesh_size_list=None):
        """
        Gets the lines that define a Face3D in a .geo file.

        """

        i_index, p_index = None, None
        lines, line_surface, lines_tags = [], [], []
        point_account, line_account, line_loop_account = 0, 0, 1
        for c_index, contour in enumerate(list(chain(*[[self.outer_contour3d], self.inner_contours3d]))):

            if isinstance(contour, volmdlr_curves.Circle2D):
                # point=[contour.radius, contour.center.y, 0]
                # lines.append('Point('+str(point_account+1)+') = {'+str(point)[1:-1]+', '+str(mesh_size)+'};')

                # point = [*contour.center, 0]
                # lines.append('Point('+str(point_account+2)+') = {'+str(point)[1:-1]+', '+str(mesh_size)+'};')

                # point=[-contour.radius, contour.center.y, 0]
                # lines.append('Point('+str(point_account+3)+') = {'+str(point)[1:-1]+', '+str(mesh_size)+'};')

                # lines.append('Circle('+str(line_account+1)+') = {'+str(point_account+1)+','+str(point_account+2) \
                #              +','+str(point_account+3)+'};')
                # lines.append('Circle('+str(line_account+2)+') = {'+str(point_account+3)+','+str(point_account+2) \
                #              + ','+str(point_account+1)+'};')

                # lines_tags.extend([line_account+1, line_account+2])

                # lines.append('Line Loop('+str(line_loop_account+1)+') = {'+str(lines_tags)[1:-1]+'};')

                # line_surface.append(line_loop_account+1)

                # lines_tags = []
                # point_account, line_account, line_loop_account = point_account+3, line_account+2, line_loop_account+1

                pass

            elif isinstance(contour, (volmdlr.wires.Contour3D, volmdlr.wires.ClosedPolygon3D)):
                if not isinstance(contour, volmdlr.wires.ClosedPolygon3D):
                    contour = contour.to_polygon(1)
                for i_index, point in enumerate(contour.points):
                    lines.append(point.get_geo_lines(tag=point_account + i_index + 1, point_mesh_size=None))

                for p_index, primitive in enumerate(contour.primitives):
                    if p_index != len(contour.primitives) - 1:
                        lines.append(
                            primitive.get_geo_lines(
                                tag=line_account + p_index + 1,
                                start_point_tag=point_account + p_index + 1,
                                end_point_tag=point_account + p_index + 2,
                            )
                        )
                    else:
                        lines.append(
                            primitive.get_geo_lines(
                                tag=line_account + p_index + 1,
                                start_point_tag=point_account + p_index + 1,
                                end_point_tag=point_account + 1,
                            )
                        )
                    lines_tags.append(line_account + p_index + 1)

                lines.append("Line Loop(" + str(c_index + 1) + ") = {" + str(lines_tags)[1:-1] + "};")
                line_surface.append(line_loop_account)
                point_account = point_account + i_index + 1
                line_account, line_loop_account = line_account + p_index + 1, line_loop_account + 1
                lines_tags = []

        lines.append("Plane Surface(" + str(1) + ") = {" + str(line_surface)[1:-1] + "};")

        return lines

    def to_geo(self, file_name: str):  # , mesh_size_list=None):
        """
        Gets the .geo file for the Face3D.

        """

        lines = self.geo_lines()

        with open(file_name + ".geo", "w", encoding="utf-8") as file:
            for line in lines:
                file.write(line)
                file.write("\n")
        file.close()

    def get_geo_lines(self, tag: int, line_loop_tag: List[int]):
        """
        Gets the lines that define a PlaneFace3D in a .geo file.

        """

        return "Plane Surface(" + str(tag) + ") = {" + str(line_loop_tag)[1:-1] + "};"

    def edge3d_inside(self, edge3d, abs_tol: float = 1e-6):
        """
        Returns True if edge 3d is coplanar to the face.
        """
        method_name = f"{edge3d.__class__.__name__.lower()[:-2]}_inside"
        if hasattr(self, method_name):
            return getattr(self, method_name)(edge3d)
        points = edge3d.discretization_points(number_points=10)
        for point in points[1:-1]:
            if not self.point_belongs(point, abs_tol):
                return False
        return True

    def is_intersecting(self, face2, list_coincident_faces=None, tol: float = 1e-6):
        """
        Verifies if two face are intersecting.

        :param face2: face 2
        :param list_coincident_faces: list of coincident faces, if existent
        :param tol: tolerance for calculations
        :return: True if faces intersect, False otherwise
        """
        if list_coincident_faces is None:
            list_coincident_faces = []
        if self.bounding_box.is_intersecting(face2.bounding_box, tol) and (self, face2) not in list_coincident_faces:

            edge_intersections = []
            for prim1 in self.outer_contour3d.primitives + [
                prim for inner_contour in self.inner_contours3d for prim in inner_contour.primitives
            ]:
                edge_intersections = face2.edge_intersections(prim1)
                if edge_intersections:
                    return True
            if not edge_intersections:
                for prim2 in face2.outer_contour3d.primitives + [
                    prim for inner_contour in face2.inner_contours3d for prim in inner_contour.primitives
                ]:
                    edge_intersections = self.edge_intersections(prim2)
                    if edge_intersections:
                        return True

        return False

    def face_intersections_outer_contour(self, face2):
        """
        Returns the intersections of the face outer contour with other given face.
        """
        intersections_points = []
        for edge1 in self.outer_contour3d.primitives:
            intersection_points = face2.edge_intersections(edge1)
            if intersection_points:
                for point in intersection_points:
                    if not point.in_list(intersections_points):
                        intersections_points.append(point)

        return intersections_points

    def face_border_intersections(self, face2):
        """
        Returns the intersections of the face outer and inner contour with other given face.
        """
        intersections_points = []
        for contour in [self.outer_contour3d] + self.inner_contours3d:
            for edge1 in contour.primitives:
                intersection_points = face2.edge_intersections(edge1)
                for point in intersection_points:
                    if not point.in_list(intersections_points):
                        intersections_points.append(point)

        return intersections_points

    def face_intersections(self, face2, tol=1e-6) -> List[volmdlr.wires.Wire3D]:
        """
        Calculates the intersections between two Face3D.

        """

        bbox1 = self.bounding_box
        bbox2 = face2.bounding_box
        if not bbox1.is_intersecting(bbox2, tol):
            return []
        if self.face_inside(face2) or face2.face_inside(self):
            return []
        face_intersections = self.get_face_intersections(face2)
        return face_intersections

    def _generic_face_intersections(self, generic_face):
        """
        Calculates the intersections between two Faces 3D.

        :param generic_face: the other Face 3D to verify intersections with.
        :return: list of intersecting wires.
        """
        surface_intersections = self.surface3d.surface_intersections(generic_face.surface3d)
        intersections_points = self.face_intersections_outer_contour(generic_face)
        for point in generic_face.face_intersections_outer_contour(self):
            if not point.in_list(intersections_points):
                intersections_points.append(point)
        face_intersections = []
        for primitive in surface_intersections:
            points_on_primitive = []
            for point in intersections_points:
                if primitive.point_belongs(point, 1e-4):
                    points_on_primitive.append(point)
            if not points_on_primitive:
                continue
            points_on_primitive = primitive.sort_points_along_curve(points_on_primitive)
            if primitive.periodic:
                points_on_primitive = points_on_primitive + [points_on_primitive[0]]
            for point1, point2 in zip(points_on_primitive[:-1], points_on_primitive[1:]):
                edge = primitive.trim(point1, point2)
                if self.edge3d_inside(edge, 1e-3) and generic_face.edge3d_inside(edge, 1e-3):
                    face_intersections.append(volmdlr.wires.Wire3D([edge]))
        return face_intersections

    def get_face_intersections(self, face2):
        """
        Gets the intersections between two faces.

        :param face2: second face.
        :return: intersections.
        """
        method_name = f"{face2.__class__.__name__.lower()[:-2]}_intersections"
        if hasattr(self, method_name):
            return getattr(self, method_name)(face2)

        return self._generic_face_intersections(face2)

    def set_operations_new_faces(self, intersecting_combinations):
        """
        Gets boolean operations new faces after splitting.

        :param intersecting_combinations: faces intersecting combinations dictionary.
        :return: new split faces.
        """
        list_cutting_contours = self.get_face_cutting_contours(intersecting_combinations)
        if not list_cutting_contours:
            return [self]
        return self.divide_face(list_cutting_contours)

    def split_inner_contour_intersecting_cutting_contours(self, list_cutting_contours):
        """
        Given a list contours cutting the face, it calculates inner contours intersections with these contours.

        Then, these inner contours were split at the found intersecting points.
        :param list_cutting_contours: list of contours cutting face.
        :return:
        """
        list_split_inner_contours = []
        for inner_contour in self.surface2d.inner_contours:
            list_intersecting_points_with_inner_contour = []
            for cutting_contour in list_cutting_contours:
                contour_intersection_points = inner_contour.intersection_points(cutting_contour)
                if not contour_intersection_points:
                    continue
                list_intersecting_points_with_inner_contour.extend(contour_intersection_points)
            inner_contour_intersections_with_outer_contour = inner_contour.intersection_points(
                self.surface2d.outer_contour
            )
            if list_intersecting_points_with_inner_contour and inner_contour_intersections_with_outer_contour:
                list_intersecting_points_with_inner_contour.extend(inner_contour_intersections_with_outer_contour)
            sorted_intersections_points_along_inner_contour = inner_contour.sort_points_along_wire(
                list_intersecting_points_with_inner_contour
            )
            if sorted_intersections_points_along_inner_contour:
                list_split_inner_contours.extend(
                    inner_contour.split_with_sorted_points(sorted_intersections_points_along_inner_contour)
                )
        # remove split_inner_contour connected to a cutting_contour at two points.
        connected_at_two_ends = []
        for cutting_contour in list_cutting_contours:
            for split_contour in list_split_inner_contours:
                if split_contour.point_over_wire(
                    cutting_contour.primitives[0].start
                ) and split_contour.point_over_wire(cutting_contour.primitives[-1].end):
                    connected_at_two_ends.append(split_contour)
                    break
        list_split_inner_contours = [
            split_contour for split_contour in list_split_inner_contours if split_contour not in connected_at_two_ends
        ]
        return list_split_inner_contours

    def _helper_validate_cutting_contours(self, list_cutting_contours, list_split_inner_contours):
        """
        Helper method to validate list of cutting contours.

        :param list_cutting_contours: list of cutting contours.
        :param list_split_inner_contours: list of split inner contours.
        :return: valid list of cutting contours.
        """
        valid_cutting_contours = []

        while list_cutting_contours:
            for i, cutting_contour in enumerate(list_cutting_contours[:]):
                if (
                    self.surface2d.outer_contour.point_over_contour(cutting_contour.primitives[0].start)
                    and self.surface2d.outer_contour.point_over_contour(cutting_contour.primitives[-1].end)
                ) or cutting_contour.primitives[0].start.is_close(cutting_contour.primitives[-1].end):
                    valid_cutting_contours.append(cutting_contour)
                    list_cutting_contours.pop(i)
                    break
                list_cutting_contours.pop(i)
                while True:
                    connecting_split_contour = cutting_contour.get_connected_wire(list_split_inner_contours)
                    if not connecting_split_contour:
                        valid_cutting_contours.append(cutting_contour)
                        break
                    list_split_inner_contours.remove(connecting_split_contour)
                    new_contour = volmdlr.wires.Contour2D.contours_from_edges(
                        cutting_contour.primitives + connecting_split_contour.primitives
                    )[0]

                    if (
                        self.surface2d.outer_contour.are_extremity_points_touching(new_contour)
                        or new_contour.is_contour_closed()
                    ):
                        valid_cutting_contours.append(new_contour)
                        break

                    connecting_cutting_contour = new_contour.get_connected_wire(list_cutting_contours)
                    if not connecting_cutting_contour:
                        if any(
                            self.surface2d.outer_contour.point_over_contour(point)
                            for point in [new_contour.primitives[0].start, new_contour.primitives[-1].end]
                        ) and any(
                            valid_contour.point_over_contour(point)
                            for valid_contour in valid_cutting_contours
                            for point in [new_contour.primitives[0].start, new_contour.primitives[-1].end]
                        ):
                            valid_cutting_contours.append(new_contour)
                        break
                    new_contour = volmdlr.wires.Contour2D.contours_from_edges(
                        new_contour.primitives + connecting_cutting_contour.primitives
                    )[0]
                    list_cutting_contours.remove(connecting_cutting_contour)

                    if self.surface2d.outer_contour.are_extremity_points_touching(new_contour):
                        valid_cutting_contours.append(new_contour)
                        break

                    cutting_contour = new_contour
                break
        return valid_cutting_contours

    def get_face_cutting_contours(self, dict_intersecting_combinations):
        """
        Get all contours cutting the face, resulting from multiple faces intersections.

        :param dict_intersecting_combinations: dictionary containing as keys the combination of intersecting faces
        and as the values the resulting primitive from the intersection of these two faces
        return a list all contours cutting one particular face.
        """
        face_intersecting_primitives2d = self.select_face_intersecting_primitives(dict_intersecting_combinations)
        if not face_intersecting_primitives2d:
            return []
        list_cutting_contours = volmdlr.wires.Contour2D.contours_from_edges(face_intersecting_primitives2d[:])

        cutting_contours = []
        if len(list_cutting_contours) > 1:
            while list_cutting_contours:
                closed_contours = []
                opened_contours = []
                for contour in list_cutting_contours:
                    if contour.is_contour_closed():
                        closed_contours.append(contour)
                    else:
                        opened_contours.append(contour)
                list_cutting_contours = closed_contours + opened_contours
                current_cutting_contour = list_cutting_contours.pop(0)
                connected_contour = current_cutting_contour.get_connected_wire(list_cutting_contours)
                if connected_contour in list_cutting_contours:
                    list_cutting_contours.remove(connected_contour)
                if not connected_contour:
                    cutting_contours.append(current_cutting_contour)
                    continue
                new_contour = current_cutting_contour.merge_not_adjacent_contour(connected_contour)
                list_cutting_contours.append(new_contour)
            list_cutting_contours = cutting_contours

        list_split_inner_contours = self.split_inner_contour_intersecting_cutting_contours(list_cutting_contours)
        valid_cutting_contours = self._helper_validate_cutting_contours(
            list_cutting_contours, list_split_inner_contours
        )
        return valid_cutting_contours + list_split_inner_contours

    def divide_face(self, list_cutting_contours: List[volmdlr.wires.Contour2D]):
        """
        Divides a Face 3D with a list of cutting contours.

        :param list_cutting_contours: list of contours cutting the face.
        """
        list_faces = []
        list_open_cutting_contours = []
        list_closed_cutting_contours = []
        face_inner_contours = self.surface2d.inner_contours[:]
        list_cutting_contours_ = []
        while list_cutting_contours:
            cutting_contour = list_cutting_contours[0]
            if not cutting_contour.primitives[0].start.is_close(cutting_contour.primitives[-1].end):
                list_cutting_contours_.append(cutting_contour)
                list_cutting_contours.remove(cutting_contour)
                continue
            for inner_contour in face_inner_contours:
                if cutting_contour.is_inside(inner_contour):
                    if cutting_contour.is_sharing_primitives_with(inner_contour):
                        merged_contours = cutting_contour.merge_with(inner_contour)
                        list_cutting_contours.remove(cutting_contour)
                        cutting_contour = merged_contours[0]
                    # list_cutting_contours = merged_contours + list_cutting_contours
                    # break
                    continue
                if cutting_contour.is_sharing_primitives_with(inner_contour):
                    merged_contours = cutting_contour.merge_with(inner_contour)
                    list_cutting_contours.remove(cutting_contour)
                    face_inner_contours.remove(inner_contour)
                    list_cutting_contours = merged_contours + list_cutting_contours
                    break
            else:
                list_cutting_contours_.append(cutting_contour)
                if cutting_contour in list_cutting_contours:
                    list_cutting_contours.remove(cutting_contour)

        list_cutting_contours = list_cutting_contours_
        list_cutting_contours_ = []
        for cutting_contour in list_cutting_contours:
            contour_intersections = self.surface2d.outer_contour.wire_intersections(cutting_contour)
            if len(contour_intersections) >= 2:
                contour_intersections = sorted(contour_intersections, key=cutting_contour.abscissa)
                list_cutting_contours_.extend(cutting_contour.split_with_sorted_points(contour_intersections))
                continue
            list_cutting_contours_.append(cutting_contour)
        list_cutting_contours = list_cutting_contours_
        for cutting_contour in list_cutting_contours:
            if not cutting_contour.primitives[0].start.is_close(cutting_contour.primitives[-1].end):
                list_open_cutting_contours.append(cutting_contour)
                continue
            list_closed_cutting_contours.append(cutting_contour)
        if list_open_cutting_contours:
            list_faces = self.divide_face_with_open_cutting_contours(list_open_cutting_contours)
        list_faces = self.divide_face_with_closed_cutting_contours(list_closed_cutting_contours, list_faces)
        list_faces = [face for face in list_faces if not math.isclose(face.area(), 0.0, abs_tol=1e-08)]
        return list_faces

    def divide_face_with_open_cutting_contours(self, list_open_cutting_contours):
        """
        Divides a face 3D with a list of closed cutting contour, that is, it will cut holes on the face.

        :param list_open_cutting_contours: list containing the open cutting contours.
        :return: list divided faces.
        """
        list_faces = []
        if not self.surface2d.outer_contour.edge_polygon.is_trigo:
            self.surface2d.outer_contour = self.surface2d.outer_contour.invert()
        new_faces_contours = self.surface2d.outer_contour.divide(list_open_cutting_contours)
        new_inner_contours = len(new_faces_contours) * [[]]
        if self.surface2d.inner_contours:
            new_faces_contours, new_inner_contours = self.get_open_contour_divided_faces_inner_contours(
                new_faces_contours
            )
        if isinstance(self, Triangle3D):
            class_to_instanciate = PlaneFace3D
        else:
            class_to_instanciate = self.__class__
        for contour, inner_contours in zip(new_faces_contours, new_inner_contours):
            new_face = class_to_instanciate(self.surface3d, surfaces.Surface2D(contour, inner_contours))
            list_faces.append(new_face)
        return list_faces

    def divide_face_with_closed_cutting_contours(self, list_closed_cutting_contours, list_faces):
        """
        Divides a Face3D with a list of Open cutting contours.

        Contours going from one side to another of the Face, or from the outer contour to one inner contour.

        :param list_closed_cutting_contours: list containing the closed cutting contours
        :param list_faces: list of already divided faces
        :return: list divided faces
        """
        for closed_cutting_contour in list_closed_cutting_contours:
            if closed_cutting_contour.area() / self.surface2d.outer_contour.area() > 1e-9 and\
                    closed_cutting_contour.primitives[0].start.is_close(closed_cutting_contour.primitives[-1].end):
                inner_contours1 = []
                inner_contours2 = []
                if list_faces:
                    new_list_faces = self.get_closed_contour_divided_faces_inner_contours(
                        list_faces, closed_cutting_contour
                    )
                    list_faces = list_faces + new_list_faces
                    continue
                new_contour_adjacent_to_inner_contour = False
                for inner_contour in self.surface2d.inner_contours:
                    if closed_cutting_contour.is_inside(inner_contour):
                        inner_contours2.append(inner_contour)
                        continue
                    if closed_cutting_contour.is_sharing_primitives_with(inner_contour):
                        new_contour_adjacent_to_inner_contour = True
                        inner_contours1.extend(closed_cutting_contour.merge_with(inner_contour))
                    else:
                        inner_contours1.append(inner_contour)
                if not new_contour_adjacent_to_inner_contour:
                    inner_contours1.append(closed_cutting_contour)
                if isinstance(self, Triangle3D):
                    class_to_instanciate = PlaneFace3D
                else:
                    class_to_instanciate = self.__class__
                surf3d = self.surface3d
                surf2d = surfaces.Surface2D(self.surface2d.outer_contour, inner_contours1)
                new_plane = class_to_instanciate(surf3d, surf2d)
                list_faces.append(new_plane)
                list_faces.append(
                    class_to_instanciate(surf3d, surfaces.Surface2D(closed_cutting_contour, inner_contours2))
                )
                continue
            surf3d = self.surface3d
            surf2d = surfaces.Surface2D(self.surface2d.outer_contour, [])
            if isinstance(self, Triangle3D):
                class_to_instanciate = PlaneFace3D
            else:
                class_to_instanciate = self.__class__
            new_plane = class_to_instanciate(surf3d, surf2d)
            list_faces.append(new_plane)
        return list_faces

    def get_open_contour_divided_faces_inner_contours(self, new_faces_contours):
        """
        If there is any inner contour, verifies which ones belong to the new divided faces.

        :param new_faces_contours: new faces outer contour.
        :return: valid_new_faces_contours, valid_new_faces_contours.
        """
        valid_new_faces_contours = []
        valid_inner_contours = []
        new_faces_contours_ = []
        for new_contour in new_faces_contours:
            for inner_contour in self.surface2d.inner_contours:
                if new_contour.is_superposing(inner_contour):
                    break
            else:
                new_faces_contours_.append(new_contour)
        new_faces_contours = new_faces_contours_
        while new_faces_contours:
            new_face_contour = new_faces_contours[0]
            if new_face_contour in valid_new_faces_contours:
                new_faces_contours.remove(new_face_contour)
                continue
            inner_contours = []
            for inner_contour in self.surface2d.inner_contours:
                if not new_face_contour.is_inside(inner_contour):
                    continue
                if new_face_contour.is_sharing_primitives_with(inner_contour):
                    merged_new_face_contours = new_face_contour.merge_with(inner_contour)
                    if merged_new_face_contours:
                        new_faces_contours.remove(new_face_contour)
                        new_faces_contours = merged_new_face_contours + new_faces_contours
                        break
                else:
                    inner_contours.append(inner_contour)
            else:
                valid_new_faces_contours.append(new_face_contour)
                valid_inner_contours.append(inner_contours)
                new_faces_contours.remove(new_face_contour)
        return valid_new_faces_contours, valid_inner_contours

    def get_closed_contour_divided_faces_inner_contours(self, list_faces, new_contour):
        """
        If there is any inner contour, verifies which ones belong to the new divided faces.

        :param list_faces: list of new faces.
        :param new_contour: current new face outer contour.
        :return: a list of new faces with its inner contours.
        """
        new_list_faces = []
        for new_face in list_faces:
            if new_face.surface2d.outer_contour.is_inside(new_contour):
                inner_contours1 = []
                inner_contours2 = []
                if not new_face.surface2d.inner_contours:
                    new_face.surface2d.inner_contours = [new_contour]
                    break
                new_contour_not_sharing_primitives = True
                for i, inner_contour in enumerate(new_face.surface2d.inner_contours):
                    if new_contour.is_inside(inner_contour):
                        if any(inner_contour.primitive_over_contour(prim) for prim in new_contour.primitives):
                            new_face.surface2d.inner_contours[i] = new_contour
                            break
                        inner_contours2.append(inner_contour)
                    elif not any(inner_contour.primitive_over_contour(prim) for prim in new_contour.primitives):
                        inner_contours1.append(inner_contour)
                    else:
                        new_contour_not_sharing_primitives = False
                else:
                    surf3d = new_face.surface3d
                    if inner_contours1:
                        if new_contour_not_sharing_primitives:
                            inner_contours1.append(new_contour)
                            new_face.surface2d.inner_contours = inner_contours1
                            new_list_faces.append(self.__class__(surf3d, surfaces.Surface2D(new_contour, [])))
                            break
                        surf2d = surfaces.Surface2D(new_face.surface2d.outer_contour, inner_contours1)
                        new_plane = self.__class__(surf3d, surf2d)
                        new_list_faces.append(new_plane)
                    if inner_contours2:
                        new_list_faces.append(self.__class__(surf3d, surfaces.Surface2D(new_contour, inner_contours2)))
        return new_list_faces

    def select_face_intersecting_primitives(self, dict_intersecting_combinations):
        """
        Select face intersecting primitives from a dictionary containing all intersection combinations.

        :param dict_intersecting_combinations: dictionary containing all intersection combinations
        :return: list of intersecting primitives for current face
        """
        face_intersecting_primitives2d = []
        intersections = dict_intersecting_combinations[self]
        for intersection_wire in intersections:
            wire2d = self.surface3d.contour3d_to_2d(intersection_wire)
            for primitive2d in wire2d.primitives:
                if volmdlr.core.edge_in_list(primitive2d, face_intersecting_primitives2d) or volmdlr.core.edge_in_list(
                    primitive2d.reverse(), face_intersecting_primitives2d
                ):
                    continue
                if not self.surface2d.outer_contour.primitive_over_contour(primitive2d, tol=1e-7):
                    face_intersecting_primitives2d.append(primitive2d)
        return face_intersecting_primitives2d

    def _is_linesegment_intersection_possible(self, linesegment: vme.LineSegment3D):
        """
        Verifies if intersection of face with line segment is possible or not.

        :param linesegment: other line segment.
        :return: returns True if possible, False otherwise.
        """
        if not self.bounding_box.is_intersecting(linesegment.bounding_box):
            return False
        if math.isclose(self.area(), 0.0, abs_tol=1e-10):
            return False
        bbox_block_faces = volmdlr.primitives3d.Block.from_bounding_box(self.bounding_box).faces
        if not any(bbox_face.line_intersections(linesegment.line) for bbox_face in bbox_block_faces):
            return False
        return True

    def _get_linesegment_intersections_approximation(self, linesegment: vme.LineSegment3D):
        """Generator line segment intersections approximation."""
        if self.__class__ == PlaneFace3D:
            faces_triangulation = [self]
        else:
            triangulation = self.triangulation()
            faces_triangulation = triangulation.triangular_faces()
        for face in faces_triangulation:
            inters = face.linesegment_intersections(linesegment)
            yield inters

    def is_linesegment_crossing(self, linesegment):
        """
        Verify if a face 3d is being crossed by a line segment 3d.
        """
        intersections = self.linesegment_intersections(linesegment)
        if intersections:
            return True
        return False

    def linesegment_intersections_approximation(self, linesegment: vme.LineSegment3D) -> List[volmdlr.Point3D]:
        """Approximation of intersections face 3D and a line segment 3D."""
        if not self._is_linesegment_intersection_possible(linesegment):
            return []
        linesegment_intersections = []
        for inters in self._get_linesegment_intersections_approximation(linesegment):
            for point in inters:
                if not point.in_list(linesegment_intersections):
                    linesegment_intersections.append(point)

        return linesegment_intersections

    def face_decomposition(self):
        if not self._face_octree_decomposition:
            self._face_octree_decomposition = octree_face_decomposition(self)
        return self._face_octree_decomposition

    def face_minimum_distance(self, other_face, return_points: bool = False):
        """
        Gets the minimum distance between two faces.

        :param other_face: second face to search for minimum distance.
        :param return_points: return corresponding point or not.
        :return:
        """
        method_name = f"{other_face.__class__.__name__.lower()[:-2]}_minimum_distance"
        if hasattr(self, method_name):
            return getattr(self, method_name)(other_face, return_points)
        face_decomposition1 = self.face_decomposition()
        face_decomposition2 = other_face.face_decomposition()
<<<<<<< HEAD
        list_set_points1 = [{point for face in faces1 for point in face.points}
                            for _, faces1 in face_decomposition1.items()]
        list_set_points1 = [np.array([(point[0], point[1], point[2]) for point in sets_points1])
                            for sets_points1 in list_set_points1]
        list_set_points2 = [{point for face in faces2 for point in face.points} for _, faces2 in
                            face_decomposition2.items()]
        list_set_points2 = [np.array([(point[0], point[1], point[2]) for point in sets_points2]) for sets_points2 in
                            list_set_points2]
=======
        list_set_points1 = [
            {point for face in faces1 for point in face.points} for _, faces1 in face_decomposition1.items()
        ]
        list_set_points1 = [
            np.array([(point[0], point[1], point[2]) for point in sets_points1]) for sets_points1 in list_set_points1
        ]
        list_set_points2 = [
            {point for face in faces2 for point in face.points} for _, faces2 in face_decomposition2.items()
        ]
        list_set_points2 = [
            np.array([(point[0], point[1], point[2]) for point in sets_points2]) for sets_points2 in list_set_points2
        ]
>>>>>>> 58fce28d

        minimum_distance = math.inf
        index1, index2 = None, None
        for sets_points1, sets_points2 in product(list_set_points1, list_set_points2):
            distances = np.linalg.norm(sets_points2[:, np.newaxis] - sets_points1, axis=2)
            sets_min_dist = np.min(distances)
            if sets_min_dist < minimum_distance:
                minimum_distance = sets_min_dist
                index1 = next((i for i, x in enumerate(list_set_points1) if np.array_equal(x, sets_points1)), -1)
                index2 = next((i for i, x in enumerate(list_set_points2) if np.array_equal(x, sets_points2)), -1)
        faces1 = list(face_decomposition1.values())[index1]
        faces2 = list(face_decomposition2.values())[index2]

        minimum_distance = math.inf
        best_distance_points = None

        for face1, face2 in product(faces1, faces2):
            distance, point1, point2 = face1.planeface_minimum_distance(face2, True)
            if distance < minimum_distance:
                minimum_distance = distance
                best_distance_points = [point1, point2]
        if return_points:
            return minimum_distance, *best_distance_points
        return minimum_distance

    def plane_intersections(self, plane3d: surfaces.Plane3D):
        """
        Gets intersections with a 3D plane surface.

        :param plane3d: The Plane3D instance to find intersections with.
        :type plane3d: Plane3D
        :return: List of Wire3D instances representing the intersections with the plane.
        :rtype: List[wires.Wire3D]
        """
        surfaces_intersections = self.surface3d.plane_intersections(plane3d)
        outer_contour_intersections_with_plane = plane3d.contour_intersections(self.outer_contour3d)
        plane_intersections = []
        for plane_intersection in surfaces_intersections:
            points_on_curve = []
            for point in outer_contour_intersections_with_plane:
                if plane_intersection.point_belongs(point):
                    points_on_curve.append(point)
            points_on_primitive = plane_intersection.sort_points_along_curve(points_on_curve)
            if not isinstance(plane_intersection, volmdlr_curves.Line3D):
                points_on_primitive = points_on_primitive + [points_on_primitive[0]]
            for point1, point2 in zip(points_on_primitive[:-1], points_on_primitive[1:]):
                edge = plane_intersection.trim(point1, point2)
                if self.edge3d_inside(edge):
                    plane_intersections.append(volmdlr.wires.Wire3D([edge]))
        return plane_intersections

    def split_by_plane(self, plane3d: surfaces.Plane3D):
        """Split face with a plane."""
        intersections_with_plane = self.plane_intersections(plane3d)
        intersections_with_plane2d = [
            self.surface3d.contour3d_to_2d(intersection_wire) for intersection_wire in intersections_with_plane
        ]
        while True:
            for i, intersection2d in enumerate(intersections_with_plane2d):
                if not self.surface2d.outer_contour.is_inside(intersection2d):
                    for translation in [volmdlr.Vector2D(-2 * math.pi, 0), volmdlr.Vector2D(2 * math.pi, 0)]:
                        translated_contour = intersection2d.translation(translation)
                        if not self.surface2d.outer_contour.is_inside(translated_contour):
                            continue
                        intersections_with_plane2d.pop(i)
                        intersections_with_plane2d.append(translated_contour)
                    break
            else:
                break
        return self.divide_face(intersections_with_plane2d)

    def _get_face_decomposition_set_closest_to_point(self, point):
        """
        Searches for the faces decomposition's set closest to given point.

        :param point: other point.
        :return: list of triangular faces, corresponding to area of the face closest to point.
        """
        face_decomposition1 = self.face_decomposition()
<<<<<<< HEAD
        list_set_points1 = [{point for face in faces1 for point in face.points}
                            for _, faces1 in face_decomposition1.items()]
        list_set_points1 = [np.array([(point[0], point[1], point[2]) for point in sets_points1])
                            for sets_points1 in list_set_points1]
=======
        list_set_points1 = [
            {point for face in faces1 for point in face.points} for _, faces1 in face_decomposition1.items()
        ]
        list_set_points1 = [
            np.array([(point[0], point[1], point[2]) for point in sets_points1]) for sets_points1 in list_set_points1
        ]
>>>>>>> 58fce28d
        list_set_points2 = [np.array([(point[0], point[0], point[0])])]

        minimum_distance = math.inf
        index1 = None
        for sets_points1, sets_points2 in product(list_set_points1, list_set_points2):
            distances = np.linalg.norm(sets_points2[:, np.newaxis] - sets_points1, axis=2)
            sets_min_dist = np.min(distances)
            if sets_min_dist < minimum_distance:
                minimum_distance = sets_min_dist
                index1 = next((i for i, x in enumerate(list_set_points1) if np.array_equal(x, sets_points1)), -1)
        return list(face_decomposition1.values())[index1]

    def point_distance(self, point, return_other_point: bool = False):
        """
        Calculates the distance from a face 3d and a point.

        :param point: point to verify.
        :param return_other_point: bool to decide if corresponding point on face should be returned.
        :return: distance to face3D.
        """

        faces1 = self._get_face_decomposition_set_closest_to_point(point)
        minimum_distance = math.inf
        best_distance_point = None
        for face1 in faces1:
            distance, point1 = face1.point_distance(point, True)
            if distance < minimum_distance:
                minimum_distance = distance
                best_distance_point = point1
        if return_other_point:
            return minimum_distance, best_distance_point
        return minimum_distance

    def get_coincident_face_intersections(self, face):
        """
        Gets intersections for two faces which have coincident faces.

        :param face: other face.
        :return: two lists of intersections. one list containing wires intersecting face1, the other those for face2.
        """
        points_intersections = self.outer_contour3d.wire_intersections(face.outer_contour3d)
        if not points_intersections:
            return [], []
        extracted_contours = self.outer_contour3d.split_with_sorted_points(points_intersections)
        extracted_contours2 = face.outer_contour3d.split_with_sorted_points(points_intersections)
        contours_in_self = [
            contour for contour in extracted_contours2 if all(self.edge3d_inside(edge) for edge in contour.primitives)
        ]
        contours_in_other_face = [
            contour for contour in extracted_contours if all(face.edge3d_inside(edge) for edge in contour.primitives)
        ]
        return contours_in_self, contours_in_other_face


class PlaneFace3D(Face3D):
    """
    Defines a PlaneFace3D class.

    :param surface3d: a plane 3d.
    :type surface3d: Plane3D.
    :param surface2d: a 2d surface to define the plane face.
    :type surface2d: Surface2D.
    """

    _standalone_in_db = False
    _generic_eq = True
    _non_serializable_attributes = ["bounding_box", "polygon2D"]
    _non_data_eq_attributes = ["name", "bounding_box", "outer_contour3d", "inner_contours3d"]
    _non_data_hash_attributes = []

    def __init__(self, surface3d: surfaces.Plane3D, surface2d: surfaces.Surface2D, name: str = ""):
        self._bbox = None
        Face3D.__init__(self, surface3d=surface3d, surface2d=surface2d, name=name)

    def copy(self, deep=True, memo=None):
        """Returns a copy of the PlaneFace3D."""
        return PlaneFace3D(self.surface3d.copy(deep, memo), self.surface2d.copy(), self.name)

    @property
    def bounding_box(self):
        """
        Returns the boundary box of a PlanFace3D.

        """
        if not self._bbox:
            self._bbox = self.get_bounding_box()
        return self._bbox

    @bounding_box.setter
    def bounding_box(self, new_bounding_box):
        self._bbox = new_bounding_box

    def point_distance(self, point, return_other_point=False):
        """
        Calculates the distance from a plane face and a point.

        :param point: point to verify.
        :param return_other_point: bool to decide if corresponding point on face should be returned.
        :return: distance to planeface3D.
        """

        projected_pt = self.surface3d.point_projection(point)
        projection_distance = point.point_distance(projected_pt)

        if self.point_belongs(projected_pt):
            if return_other_point:
                return projection_distance, projected_pt
            return projection_distance

        point_2d = point.to_2d(self.surface3d.frame.origin, self.surface3d.frame.u, self.surface3d.frame.v)

        polygon2d = self.surface2d.outer_contour.to_polygon(angle_resolution=10)
        border_distance, other_point = polygon2d.point_border_distance(point_2d, return_other_point=True)

        other_point = self.surface3d.point2d_to_3d(volmdlr.Point2D(*other_point))

        if return_other_point:
            return (projection_distance ** 2 + border_distance ** 2) ** 0.5, other_point
        return (projection_distance ** 2 + border_distance ** 2) ** 0.5

    def distance_to_point(self, point, return_other_point=False):
        warnings.warn("distance_to_point is deprecated, please use point_distance", category=DeprecationWarning)
        return self.point_distance(point, return_other_point)

    def minimum_distance_points_plane(self, other_plane_face, return_points=False):
        """
        Given two plane faces, calculates the points which corresponds to the minimal distance between these two faces.

        :param other_plane_face: Second plane face.
        :param return_points: Boolean to return corresponding points or not.
        :return: minimal distance.
        """
        for edge in other_plane_face.outer_contour3d.primitives:
            edge_intersections = self.edge_intersections(edge)
            if edge_intersections:
                if return_points:
                    return 0.0, edge_intersections[0], edge_intersections[0]
                return 0.0
        min_distance = math.inf
        for edge1 in self.outer_contour3d.primitives:
            for edge2 in other_plane_face.outer_contour3d.primitives:
                if hasattr(edge1, "minimum_distance"):
                    dist = edge1.minimum_distance(edge2, return_points=return_points)
                elif hasattr(edge2, "minimum_distance"):
                    dist = edge2.minimum_distance(edge1, return_points=return_points)
                else:
                    raise AttributeError(f"Neither {edge1} nor {edge2} has a minimum_distance method.")
                if return_points:
                    if dist[0] < min_distance:
                        min_distance = dist[0]
                        point1, point2 = dist[1], dist[2]
                elif dist < min_distance:
                    min_distance = dist
        if return_points:
            return min_distance, point1, point2
        return min_distance

    def linesegment_inside(self, linesegment: vme.LineSegment3D):
        """
        Verifies if a line segment 3D is completely inside the plane face.

        :param linesegment: the line segment to verify.
        :return: True if circle is inside False otherwise.
        """
        if not linesegment.direction_vector().is_perpendicular_to(self.surface3d.frame.w, 1e-6):
            return False
        for point in [linesegment.start, linesegment.middle_point(), linesegment.end]:
            if not self.point_belongs(point):
                return False
        return True

    def circle_inside(self, circle: volmdlr_curves.Circle3D):
        """
        Verifies if a circle 3D is completely inside the plane face.

        :param circle: the circle to verify.
        :return: True if circle is inside False otherwise.
        """
        if not math.isclose(abs(circle.frame.w.dot(self.surface3d.frame.w)), 1.0, abs_tol=1e-6):
            return False
        points = circle.discretization_points(number_points=4)
        for point in points:
            if not self.point_belongs(point):
                return False
        return True

    def planeface_intersections(self, planeface):
        """
        Calculates the intersections between two plane faces.

        :param planeface: the other Plane Face 3D to verify intersections with Plane Face 3D.
        :return: list of intersecting wires.
        """
        face2_plane_intersections = planeface.surface3d.plane_intersections(self.surface3d)
        if not face2_plane_intersections:
            return []
        points_intersections = self.face_border_intersections(planeface)
        for point in planeface.face_border_intersections(self):
            if not point.in_list(points_intersections):
                points_intersections.append(point)
        points_intersections = face2_plane_intersections[0].sort_points_along_curve(points_intersections)
        planeface_intersections = []
        for point1, point2 in zip(points_intersections[:-1], points_intersections[1:]):
            linesegment3d = vme.LineSegment3D(point1, point2)
            over_self_outer_contour = self.outer_contour3d.primitive_over_contour(linesegment3d)
            over_planeface_outer_contour = planeface.outer_contour3d.primitive_over_contour(linesegment3d)
            over_self_inner_contour = any(
                inner_contour.primitive_over_contour(linesegment3d) for inner_contour in self.inner_contours3d
            )
            over_planeface_inner_contour = any(
                inner_contour.primitive_over_contour(linesegment3d) for inner_contour in planeface.inner_contours3d
            )
            if over_self_inner_contour and over_planeface_outer_contour:
                continue
            if over_planeface_inner_contour and over_self_outer_contour:
                continue
            if over_self_outer_contour and over_planeface_outer_contour:
                continue

            if self.edge3d_inside(linesegment3d) or over_self_outer_contour:
                if planeface.edge3d_inside(linesegment3d) and not over_planeface_inner_contour:
                    planeface_intersections.append(volmdlr.wires.Wire3D([linesegment3d]))
                elif over_planeface_outer_contour:
                    planeface_intersections.append(volmdlr.wires.Wire3D([linesegment3d]))

        return planeface_intersections

    def triangle_intersections(self, triangleface):
        """
        Gets the intersections between a Plane Face3D and a Triangle3D.

        :param triangleface: the other triangle face.
        :return:
        """
        return self.planeface_intersections(triangleface)

    def cylindricalface_intersections(self, cylindricalface: "CylindricalFace3D"):
        """
        Calculates the intersections between a plane face 3D and Cylindrical Face3D.

        :param cylindricalface: the Cylindrical Face 3D to verify intersections with Plane Face 3D.
        :return: list of intersecting wires.
        """
        cylindricalsurfaceface_intersections = cylindricalface.surface3d.plane_intersections(self.surface3d)
        if not cylindricalsurfaceface_intersections:
            return []
        if not isinstance(cylindricalsurfaceface_intersections[0], volmdlr_curves.Line3D):
            if all(
                self.edge3d_inside(intersection) and cylindricalface.edge3d_inside(intersection)
                for intersection in cylindricalsurfaceface_intersections
            ):
                if isinstance(cylindricalsurfaceface_intersections[0], volmdlr_curves.Circle3D):
                    contour3d = volmdlr.wires.Contour3D(
                        [volmdlr.edges.FullArc3D.from_curve(cylindricalsurfaceface_intersections[0])]
                    )
                else:
                    contour3d = volmdlr.wires.Contour3D(
                        [volmdlr.edges.FullArcEllipse3D.from_curve(cylindricalsurfaceface_intersections[0])]
                    )
                return [contour3d]
        intersections_points = self.face_intersections_outer_contour(cylindricalface)
        for point in cylindricalface.face_intersections_outer_contour(self):
            if point not in intersections_points:
                intersections_points.append(point)
        face_intersections = []
        for primitive in cylindricalsurfaceface_intersections:
            points_on_primitive = []
            for point in intersections_points:
                if primitive.point_belongs(point):
                    points_on_primitive.append(point)
            if not points_on_primitive:
                continue
            points_on_primitive = primitive.sort_points_along_curve(points_on_primitive)
            if not isinstance(primitive, volmdlr_curves.Line3D):
                points_on_primitive = points_on_primitive + [points_on_primitive[0]]
            for point1, point2 in zip(points_on_primitive[:-1], points_on_primitive[1:]):
                edge = primitive.trim(point1, point2)
                if self.edge3d_inside(edge) and cylindricalface.edge3d_inside(edge):
                    face_intersections.append(volmdlr.wires.Wire3D([edge]))
        return face_intersections

    def conicalface_intersections(self, conical_face: "ConicalFace3D"):
        """
        Calculates the intersections between a plane face 3D and Conical Face3D.

        :param conical_face: the Conical Face 3D to verify intersections with Plane Face 3D.
        :return: list of intersecting wires.
        """
        surface_intersections = self.surface3d.surface_intersections(conical_face.surface3d)
        if isinstance(surface_intersections[0], volmdlr_curves.Circle3D):
            if self.edge3d_inside(surface_intersections[0]) and conical_face.edge3d_inside(surface_intersections[0]):
                contour3d = volmdlr.wires.Contour3D([volmdlr.edges.FullArc3D.from_curve(surface_intersections[0])])
                return [contour3d]
        if isinstance(surface_intersections[0], volmdlr_curves.Ellipse3D):
            if self.edge3d_inside(surface_intersections[0]) and conical_face.edge3d_inside(surface_intersections[0]):
                contour3d = volmdlr.wires.Contour3D(
                    [volmdlr.edges.FullArcEllipse3D.from_curve(surface_intersections[0])]
                )
                return [contour3d]
        intersections_points = self.face_intersections_outer_contour(conical_face)
        for point in conical_face.face_intersections_outer_contour(self):
            if not point.in_list(intersections_points):
                intersections_points.append(point)
        face_intersections = []
        for primitive in surface_intersections:
            points_on_primitive = []
            for point in intersections_points:
                if primitive.point_belongs(point):
                    points_on_primitive.append(point)
            if not points_on_primitive:
                continue
            points_on_primitive = primitive.sort_points_along_curve(points_on_primitive)
            if isinstance(primitive, volmdlr_curves.ClosedCurve):
                # if isinstance(primitive, volmdlr_curves.Ellipse3D) or isinstance(primitive, volmdlr_curves.Circle3D):
                points_on_primitive = points_on_primitive + [points_on_primitive[0]]
            for point1, point2 in zip(points_on_primitive[:-1], points_on_primitive[1:]):
                edge = primitive.trim(point1, point2)
                if self.edge3d_inside(edge) and conical_face.edge3d_inside(edge):
                    face_intersections.append(volmdlr.wires.Wire3D([edge]))
        return face_intersections

    def toroidalface_intersections(self, toroidal_face):
        """
        Calculates the intersections between a plane face 3D and Conical Face3D.

        :param toroidal_face: the Toroidal Face 3D to verify intersections with Plane Face 3D.
        :return: list of intersecting wires.
        """
        surface_intersections = self.surface3d.surface_intersections(toroidal_face.surface3d)
        intersections_points = self.face_intersections_outer_contour(toroidal_face)
        for point in toroidal_face.face_intersections_outer_contour(self):
            if not point.in_list(intersections_points):
                intersections_points.append(point)
        face_intersections = []
        for primitive in surface_intersections:
            points_on_primitive = []
            for point in intersections_points:
                if primitive.point_belongs(point, 1e-5):
                    points_on_primitive.append(point)
            if not points_on_primitive:
                continue
            points_on_primitive = primitive.sort_points_along_curve(points_on_primitive)
            if primitive.periodic:
                # if isinstance(primitive, volmdlr_curves.Ellipse3D) or isinstance(primitive, volmdlr_curves.Circle3D):
                points_on_primitive = points_on_primitive + [points_on_primitive[0]]
            for point1, point2 in zip(points_on_primitive[:-1], points_on_primitive[1:]):
                edge = primitive.trim(point1, point2)
                if self.edge3d_inside(edge) and toroidal_face.edge3d_inside(edge, 1e-3):
                    face_intersections.append(volmdlr.wires.Wire3D([edge]))
        return face_intersections

    def planeface_minimum_distance(self, planeface: "PlaneFace3D", return_points: bool = False):
        """
        Gets the minimal distance from another PlaneFace3D.

        :param planeface: Another PlaneFace3D instance to calculate the minimum distance.
        :type planeface: PlaneFace3D
        :param return_points: If True, returns a tuple containing the two points that give the minimum distance.
        :type return_points: bool, optional
        :return: If return_points is False, returns the minimum distance between the two plane faces.
                 If return_points is True, returns a tuple containing the two points that give the minimum distance.
        :rtype: float or tuple(float, Tuple3D, Tuple3D)
        """
        dist, point1, point2 = self.minimum_distance_points_plane(planeface, return_points=True)
        if not return_points:
            return dist
        return dist, point1, point2

    def is_adjacent(self, face2: Face3D):
        """
        Verifies if two plane faces are adjacent to eachother.

        :param face2: other face.
        :return: True if adjacent, False otherwise.
        """
        contour1 = self.outer_contour3d.to_2d(
            self.surface3d.frame.origin, self.surface3d.frame.u, self.surface3d.frame.v
        )
        contour2 = face2.outer_contour3d.to_2d(
            self.surface3d.frame.origin, self.surface3d.frame.u, self.surface3d.frame.v
        )
        if contour1.is_sharing_primitives_with(contour2, False):
            return True
        return False

    @staticmethod
    def merge_faces(list_coincident_faces: List[Face3D]):
        """Merges faces from a list of faces in the same plane, if any are adjacent to one another."""
        list_coincident_faces = sorted(list_coincident_faces, key=lambda face_: face_.area())
        current_face = list_coincident_faces[0]
        list_coincident_faces.remove(current_face)
        list_merged_faces = []
        while True:
            for face in list_coincident_faces:
                if current_face.outer_contour3d.is_sharing_primitives_with(face.outer_contour3d):
                    merged_contours = current_face.outer_contour3d.merge_with(face.outer_contour3d)
                    merged_contours2d = [
                        contour.to_2d(face.surface3d.frame.origin, face.surface3d.frame.u, face.surface3d.frame.v)
                        for contour in merged_contours
                    ]
                    merged_contours2d = sorted(merged_contours2d, key=lambda contour: contour.area(), reverse=True)
                    if not merged_contours2d and current_face.outer_contour3d.is_superposing(face.outer_contour3d):
                        merged_contours2d = [current_face.surface2d.outer_contour]
                    new_outer_contour = merged_contours2d[0]
                    inner_contours = [
                        contour.to_2d(face.surface3d.frame.origin, face.surface3d.frame.u, face.surface3d.frame.v)
                        for contour in current_face.inner_contours3d
                    ]
                    inner_contours += merged_contours2d[1:] + face.surface2d.inner_contours
                    new_face = PlaneFace3D(face.surface3d, surfaces.Surface2D(new_outer_contour, inner_contours))
                    current_face = new_face
                    list_coincident_faces.remove(face)
                    break
                if current_face.face_inside(face):
                    list_coincident_faces.remove(face)
                    break
                new_inner_contours = []
                inner_contour_merged = False
                for inner_contour3d in face.inner_contours3d:
                    if current_face.outer_contour3d.is_sharing_primitives_with(inner_contour3d):
                        merged_inner_contours = current_face.outer_contour3d.merge_with(inner_contour3d)
                        if len(merged_inner_contours) >= 2:
                            raise NotImplementedError
                        new_inner_contours.extend(merged_inner_contours)
                        inner_contour_merged = True
                if inner_contour_merged:
                    list_coincident_faces.remove(face)
                    inner_contours2d = [
                        inner_contour.to_2d(
                            face.surface3d.frame.origin, face.surface3d.frame.u, face.surface3d.frame.v
                        )
                        for inner_contour in new_inner_contours
                    ]
                    current_face = PlaneFace3D(
                        face.surface3d, surfaces.Surface2D(face.surface2d.outer_contour, inner_contours2d)
                    )
                    break
            else:
                list_merged_faces.append(current_face)
                if not list_coincident_faces:
                    break
                current_face = list_coincident_faces[0]
                list_coincident_faces.remove(current_face)
        return list_merged_faces

    def cut_by_coincident_face(self, face):
        """
        Cuts face1 with another coincident face2.

        :param face: a face 3d.
        :type face: Face3D.
        :return: a list of faces 3d.
        :rtype: List[Face3D].
        """

        if not self.surface3d.is_coincident(face.surface3d):
            raise ValueError("The faces are not coincident")

        if self.face_inside(face):
            return self.divide_face([face.surface2d.outer_contour])

        outer_contour_1 = self.surface2d.outer_contour
        outer_contour_2 = self.surface3d.contour3d_to_2d(face.outer_contour3d)

        if face.face_inside(self) and not outer_contour_1.intersection_points(outer_contour_2):
            return self.divide_face(face.surface2d.inner_contours)

        inner_contours = self.surface2d.inner_contours
        inner_contours.extend([self.surface3d.contour3d_to_2d(contour) for contour in face.inner_contours3d])

        contours = outer_contour_1.cut_by_wire(outer_contour_2)

        list_surfaces = []
        for contour in contours:
            inners = []
            for inner_c in inner_contours:
                if contour.is_inside(inner_c):
                    inners.append(inner_c)
            list_surfaces.append(surfaces.Surface2D(contour, inners))

        return [self.__class__(self.surface3d, surface2d) for surface2d in list_surfaces]

    def check_inner_contours(self, face):
        """
        Checks face inner contours.

        """
        c_inners_1 = self.surface2d.inner_contours
        c_inners_2 = [self.surface3d.contour3d_to_2d(inner) for inner in face.inner_contours3d]
        inside = set()
        for inner_contour1 in c_inners_1:
            for inner_contour2 in c_inners_2:
                if inner_contour1.is_superposing(inner_contour2):
                    inside.add(False)
                else:
                    inside.add(inner_contour2.is_inside(inner_contour1))
        return inside

    @staticmethod
    def update_faces_with_divided_faces(divided_faces, face2_2, used, list_faces):
        """
        Update divided faces from project_faces.

        """
        for d_face in divided_faces:
            if d_face.outer_contour3d.is_superposing(face2_2.outer_contour3d):
                if face2_2.surface2d.inner_contours:
                    divided_faces_d_face = []
                    for inner in face2_2.surface2d.inner_contours:

                        if True in [
                            (
                                (
                                    (abs(inner_d.area() - inner.area()) < 1e-6)
                                    and inner.center_of_mass().is_close(inner_d.center_of_mass())
                                )
                                or inner_d.is_inside(inner)
                            )
                            for inner_d in d_face.surface2d.inner_contours
                        ]:
                            divided_faces_d_face = ["", d_face]
                            continue

                        divided_faces_d_face = d_face.divide_face([inner])
                        divided_faces_d_face.sort(key=lambda x: x.area())

                        list_faces.append(divided_faces_d_face[0])
                        d_face = divided_faces_d_face[1]

                    if divided_faces_d_face:
                        list_faces.append(divided_faces_d_face[1])

                else:
                    list_faces.append(d_face)
            else:
                used.append(d_face)

        return used, list_faces

    def project_faces(self, faces):
        """
        Divide self based on the faces outer, and inner contours.

        :param faces: DESCRIPTION
        :type faces: TYPE
        :return: DESCRIPTION
        :rtype: TYPE
        """

        used_faces, list_faces = {}, []

        for face2 in faces:
            if self.surface3d.is_coincident(face2.surface3d):
                contour1 = self.surface2d.outer_contour
                contour2 = self.surface3d.contour3d_to_2d(face2.outer_contour3d)

                inside = self.check_inner_contours(face2)
                if contour1.is_overlapping(contour2) or (contour1.is_inside(contour2) or True in inside):

                    if self in used_faces:
                        faces_1, face2_2 = used_faces[self][:], face2
                    else:
                        faces_1, face2_2 = [self], face2

                    used = []
                    for face1_1 in faces_1:
                        plane3d = face1_1.surface3d
                        s2d = surfaces.Surface2D(
                            outer_contour=plane3d.contour3d_to_2d(face2_2.outer_contour3d),
                            inner_contours=[plane3d.contour3d_to_2d(contour) for contour in face2_2.inner_contours3d],
                        )
                        face2_2 = PlaneFace3D(surface3d=plane3d, surface2d=s2d)

                        divided_faces = face1_1.cut_by_coincident_face(face2_2)

                        used, list_faces = self.update_faces_with_divided_faces(
                            divided_faces, face2_2, used, list_faces
                        )
                    used_faces[self] = used

        try:
            if isinstance(used_faces[self], list):
                list_faces.extend(used_faces[self])
            else:
                list_faces.append(used_faces[self])
        except KeyError:
            list_faces.append(self)

        return list_faces

    def get_geo_lines(self, tag: int, line_loop_tag: List[int]):
        """
        Gets the lines that define a PlaneFace3D in a .geo file.
        """

        return "Plane Surface(" + str(tag) + ") = {" + str(line_loop_tag)[1:-1] + "};"

    @classmethod
    def from_surface_rectangular_cut(cls, plane3d, x1: float, x2: float, y1: float, y2: float, name: str = ""):
        """
        Cut a rectangular piece of the Plane3D object and return a PlaneFace3D object.

        """
        point1 = volmdlr.Point2D(x1, y1)
        point2 = volmdlr.Point2D(x2, y1)
        point3 = volmdlr.Point2D(x2, y2)
        point4 = volmdlr.Point2D(x1, y2)
        outer_contour = volmdlr.wires.Contour2D.from_points([point1, point2, point3, point4])
        surface = surfaces.Surface2D(outer_contour, [])
        return cls(plane3d, surface, name)


class Triangle3D(PlaneFace3D):
    """
    Defines a Triangle3D class.

    :param point1: The first point.
    :type point1: volmdlr.Point3D.
    :param point2: The second point.
    :type point2: volmdlr.Point3D.
    :param point3: The third point.
    :type point3: volmdlr.Point3D.
    """

    _standalone_in_db = False

    def __init__(
        self,
        point1: volmdlr.Point3D,
        point2: volmdlr.Point3D,
        point3: volmdlr.Point3D,
        alpha=1,
        color=None,
        name: str = "",
    ):
        self.point1 = point1
        self.point2 = point2
        self.point3 = point3
        self.points = [self.point1, self.point2, self.point3]
        self.color = color
        self.alpha = alpha
        self.name = name

        self._surface3d = None
        self._surface2d = None
        self._bbox = None
        self._outer_contour3d = None
        self._inner_contours3d = None
        # self.bounding_box = self._bounding_box()

        PlaneFace3D.__init__(self, self.surface3d, self.surface2d)

    def _data_hash(self):
        """
        Using point approx hash to speed up.

        """
        return self.point1.approx_hash() + self.point2.approx_hash() + self.point3.approx_hash()

    def _data_eq(self, other_object):
        if other_object.__class__.__name__ != self.__class__.__name__:
            return False
        self_set = {self.point1, self.point2, self.point3}
        other_set = {other_object.point1, other_object.point2, other_object.point3}
        if self_set != other_set:
            return False
        return True

    @property
    def bounding_box(self):
        """
        Returns the surface bounding box.
        """
        if not self._bbox:
            self._bbox = self.get_bounding_box()
        return self._bbox

    @bounding_box.setter
    def bounding_box(self, new_bouding_box):
        self._bbox = new_bouding_box

    def get_bounding_box(self):
        """General method to get the bounding box."""
        return volmdlr.core.BoundingBox.from_points([self.point1, self.point2, self.point3])

    @property
    def surface3d(self):
        """Gets the plane on which the triangle is contained."""
        if self._surface3d is None:
            self._surface3d = surfaces.Plane3D.from_3_points(self.point1, self.point2, self.point3)
        return self._surface3d

    @surface3d.setter
    def surface3d(self, new_surface3d):
        """Sets the plane on which the triangle is contained."""
        self._surface3d = new_surface3d

    @property
    def surface2d(self):
        """Boundary representation of the face."""
        if self._surface2d is None:
            plane3d = self.surface3d
            contour3d = volmdlr.wires.Contour3D(
                [
                    vme.LineSegment3D(self.point1, self.point2),
                    vme.LineSegment3D(self.point2, self.point3),
                    vme.LineSegment3D(self.point3, self.point1),
                ]
            )
            contour2d = contour3d.to_2d(plane3d.frame.origin, plane3d.frame.u, plane3d.frame.v)

            self._surface2d = surfaces.Surface2D(outer_contour=contour2d, inner_contours=[])

        return self._surface2d

    @surface2d.setter
    def surface2d(self, new_surface2d):
        """Sets the boundary representation of the face."""
        self._surface2d = new_surface2d

    def to_dict(self, *args, **kwargs):
        """
        Creates a Dictionary with the object's instance attributes.

        """
        dict_ = {
            "object_class": "volmdlr.faces.Triangle3D",
            "point1": self.point1.to_dict(),
            "point2": self.point2.to_dict(),
            "point3": self.point3.to_dict(),
        }
        if self.name:
            dict_["name"] = self.name
        return dict_

    @classmethod
    def dict_to_object(cls, dict_, *args, **kwargs):
        point1 = volmdlr.Point3D.dict_to_object(dict_["point1"])
        point2 = volmdlr.Point3D.dict_to_object(dict_["point2"])
        point3 = volmdlr.Point3D.dict_to_object(dict_["point3"])
        return cls(point1, point2, point3, dict_.get("name", ""))

    def area(self) -> float:
        """
        Calculates the area for the Triangle3D.

        :return: area triangle.
        :rtype: float.

        Formula explained here: https://www.triangle-calculator.com/?what=vc
        """
        a = self.point1.point_distance(self.point2)
        b = self.point2.point_distance(self.point3)
        c = self.point3.point_distance(self.point1)

        semi_perimeter = (a + b + c) / 2

        try:
            # Area with Heron's formula
            area = math.sqrt(semi_perimeter * (semi_perimeter - a) * (semi_perimeter - b) * (semi_perimeter - c))
        except ValueError:
            area = 0

        return area

    def height(self):
        """
        Gets Triangle height.

        """
        # Formula explained here: https://www.triangle-calculator.com/?what=vc
        # Basis = vector point1 to point 2d
        return 2 * self.area() / self.point1.point_distance(self.point2)

    def frame_mapping(self, frame: volmdlr.Frame3D, side: str):
        """
        Changes frame_mapping and return a new Triangle3D.

        :param frame: frame used.
        :param side: 'old' or 'new'.
        """
        np1 = self.point1.frame_mapping(frame, side)
        np2 = self.point2.frame_mapping(frame, side)
        np3 = self.point3.frame_mapping(frame, side)
        return self.__class__(np1, np2, np3, self.name)

    def copy(self, deep=True, memo=None):
        """Returns a copy of the Triangle3D."""
        return Triangle3D(self.point1.copy(), self.point2.copy(), self.point3.copy(), self.name)

    def triangulation(self):
        """Computes the triangulation of the Triangle3D, basically returns itself."""
        return vmd.DisplayMesh3D(
            [
                vmd.Node3D.from_point(self.point1),
                vmd.Node3D.from_point(self.point2),
                vmd.Node3D.from_point(self.point3),
            ],
            [(0, 1, 2)],
        )

    def translation(self, offset: volmdlr.Vector3D):
        """
        Plane3D translation.

        :param offset: translation vector.
        :return: A new translated Plane3D.
        """
        new_point1 = self.point1.translation(offset)
        new_point2 = self.point2.translation(offset)
        new_point3 = self.point3.translation(offset)

        new_triangle = Triangle3D(new_point1, new_point2, new_point3, self.alpha, self.color, self.name)
        return new_triangle

    def rotation(self, center: volmdlr.Point3D, axis: volmdlr.Vector3D, angle: float):
        """
        Triangle3D rotation.

        :param center: rotation center.
        :param axis: rotation axis.
        :param angle: angle rotation.
        :return: a new rotated Triangle3D.
        """
        new_point1 = self.point1.rotation(center, axis, angle)
        new_point2 = self.point2.rotation(center, axis, angle)
        new_point3 = self.point3.rotation(center, axis, angle)
        new_triangle = Triangle3D(new_point1, new_point2, new_point3, self.alpha, self.color, self.name)
        return new_triangle

    @staticmethod
    def get_subdescription_points(new_points, resolution, max_length):
        """Gets sub-description points."""
        vector = (new_points[0] - new_points[1]).unit_vector()
        points_01 = [new_points[1]]
        points_01 += [
            new_points[1] + vector * min(k * resolution, max_length)
            for k in range(1, int(max_length / resolution) + 2)
        ]

        vector, length_2_1 = (new_points[2] - new_points[1]).unit_vector(), new_points[2].point_distance(new_points[1])
        points_in = []

        for p0_1 in points_01:
            point_on_2_1 = new_points[1] + vector * min(
                points_01[0].point_distance(p0_1) * length_2_1 / max_length, length_2_1
            )

            length_2_0 = point_on_2_1.point_distance(p0_1)
            nb_int = int(length_2_0 / resolution) + 2
            if nb_int == 2:
                points_in.append(point_on_2_1)
            else:
                vector_2_0 = (point_on_2_1 - p0_1).unit_vector()
                step_in = length_2_0 / (nb_int - 1)
                points_in += [
                    p0_1 + vector_2_0 * min(i * step_in, length_2_0)
                    for i in range(nb_int)
                    if min(i * step_in, length_2_0) != 0
                ]
        points = points_01 + points_in
        unique_points = list(set(points))
        return unique_points

    def subdescription(self, resolution=0.01):
        """
        Returns a list of Point3D with resolution as max between Point3D.
        """

        lengths = [
            self.points[0].point_distance(self.points[1]),
            self.points[1].point_distance(self.points[2]),
            self.points[2].point_distance(self.points[0]),
        ]
        max_length = max(lengths)

        if max_length <= resolution:
            return self.points

        pos_length_max = lengths.index(max_length)
        new_points = [self.points[-3 + pos_length_max + k] for k in range(3)]
        return self.get_subdescription_points(new_points, resolution, max_length)

    def subdescription_to_triangles(self, resolution=0.01):
        """
        Returns a list of Triangle3D with resolution as max length of sub triangles side.

        """

        sub_triangles = [self.points]

        while True:
            triangles = []
            for subtri in sub_triangles:
                lengths = [
                    subtri[0].point_distance(subtri[1]),
                    subtri[1].point_distance(subtri[2]),
                    subtri[2].point_distance(subtri[0]),
                ]
                max_length = max(lengths)

                if max_length > resolution:
                    pos_length_max = lengths.index(max_length)
                    pt_mid = (subtri[-3 + pos_length_max] + subtri[-3 + pos_length_max + 1]) / 2
                    triangles.extend(
                        [
                            [subtri[-3 + pos_length_max], pt_mid, subtri[-3 + pos_length_max + 2]],
                            [subtri[-3 + pos_length_max + 1], pt_mid, subtri[-3 + pos_length_max + 2]],
                        ]
                    )

                else:
                    triangles.append(subtri)

            if len(sub_triangles) == len(triangles):
                break

            sub_triangles = triangles

        return [Triangle3D(subtri[0], subtri[1], subtri[2]) for subtri in sub_triangles]

    def middle(self):
        """
        Gets the middle point of the face: center of gravity.

        """
        return (self.point1 + self.point2 + self.point3) / 3

    def normal(self):
        """
        Get the normal vector to the face.

        Returns
        -------
        normal to the face

        """
        normal = self.surface3d.frame.w
        normal = normal.unit_vector()
        return normal

    def triangle_minimum_distance(self, triangle_face, return_points=False):
        """
        Gets the minimum distance between two triangle.
        """
        return self.planeface_minimum_distance(triangle_face, return_points)


class CylindricalFace3D(Face3D):
    """
    Defines a CylindricalFace3D class.

    :param surface3d: a cylindrical surface 3d.
    :type surface3d: CylindricalSurface3D.
    :param surface2d: a 2d surface to define the cylindrical face.
    :type surface2d: Surface2D.

    :Example:

        contours 2d is rectangular and will create a classic cylinder with x= 2*pi*radius, y=h
    """

    min_x_density = 5
    min_y_density = 1

    def __init__(self, surface3d: surfaces.CylindricalSurface3D, surface2d: surfaces.Surface2D, name: str = ""):

        self.radius = surface3d.radius
        self.center = surface3d.frame.origin
        self.normal = surface3d.frame.w
        Face3D.__init__(self, surface3d=surface3d, surface2d=surface2d, name=name)
        self._bbox = None

    def copy(self, deep=True, memo=None):
        """Returns a copy of the CylindricalFace3D."""
        return CylindricalFace3D(self.surface3d.copy(deep, memo), self.surface2d.copy(), self.name)

    @property
    def bounding_box(self):
        """
        Returns the surface bounding box.
        """
        if not self._bbox:
            self._bbox = self.get_bounding_box()
        return self._bbox

    @bounding_box.setter
    def bounding_box(self, new_bouding_box):
        """
        Sets the surface bounding box.
        """
        self._bbox = new_bouding_box

    def triangulation_lines(self, angle_resolution=5):
        """
        Specifies the number of subdivision when using triangulation by lines. (Old triangulation).
        """
        theta_min, theta_max, zmin, zmax = self.surface2d.bounding_rectangle().bounds()
        delta_theta = theta_max - theta_min
        nlines = math.ceil(delta_theta * angle_resolution)
        lines = []
        for i in range(nlines):
            theta = theta_min + (i + 1) / (nlines + 1) * delta_theta
            lines.append(volmdlr_curves.Line2D(volmdlr.Point2D(theta, zmin), volmdlr.Point2D(theta, zmax)))
        return lines, []

    def point_belongs(self, point3d: volmdlr.Point3D, tol: float = 1e-6):
        """
        Tells you if a point is on the 3D Cylindrical face and inside its contour.
        """
        point2d = self.surface3d.point3d_to_2d(point3d)
        point2d_plus_2pi = point2d.translation(volmdlr.Point2D(volmdlr.TWO_PI, 0))
        point2d_minus_2pi = point2d.translation(volmdlr.Point2D(-volmdlr.TWO_PI, 0))
        # check_point3d = self.surface3d.point2d_to_3d(point2d)
        # if check_point3d.point_distance(point3d) > tol:
        if not self.surface3d.point_on_surface(point3d, tol):
            return False
        return any(self.surface2d.point_belongs(pt2d) for pt2d in [point2d, point2d_plus_2pi, point2d_minus_2pi])

    def parametrized_grid_size(self, angle_resolution, z_resolution):
        # angle_resolution = 5
        # z_resolution = 0
        theta_min, theta_max, zmin, zmax = self.surface2d.bounding_rectangle().bounds()
        delta_theta = theta_max - theta_min
        number_points_x = max(angle_resolution, int(delta_theta * angle_resolution))

        delta_z = zmax - zmin
        number_points_y = min(int(delta_z * z_resolution), 20)
        return number_points_x, number_points_y

    def grid_size(self):
        """
        Specifies an adapted size of the discretization grid used in face triangulation.
        """
        angle_resolution = 5
        z_resolution = 2
        return self.parametrized_grid_size(angle_resolution, z_resolution)

    def adjacent_direction(self, other_face3d):
        """
        Find out in which direction the faces are adjacent.

        :param other_face3d: The face to evaluation.
        :type other_face3d: volmdlr.faces.CylindricalFace3D
        """

        contour1 = self.outer_contour3d
        contour2 = other_face3d.outer_contour3d
        point1, point2 = contour1.shared_primitives_extremities(contour2)

        coord = point1 - point2
        coord = [abs(coord.x), abs(coord.y)]

        if coord.index(max(coord)) == 0:
            return "x"
        return "y"

    def get_geo_lines(self, tag: int, line_loop_tag: List[int]):
        """
        Gets the lines that define a CylindricalFace3D in a .geo file.

        """

        return "Surface(" + str(tag) + ") = {" + str(line_loop_tag)[1:-1] + "};"

    def arc_inside(self, arc: vme.Arc3D):
        """
        Verifies if Arc3D is inside a CylindricalFace3D.

        :param arc: Arc3D to be verified.
        :return: True if it is inside, False otherwise.
        """
        if not math.isclose(abs(arc.circle.frame.w.dot(self.surface3d.frame.w)), 1.0, abs_tol=1e-6):
            return False
        if not math.isclose(self.radius, arc.circle.radius, abs_tol=1e-6):
            return False
        return self.arcellipse_inside(arc)

    def arcellipse_inside(self, arcellipse: vme.ArcEllipse3D):
        """
        Verifies if ArcEllipse3D is inside a CylindricalFace3D.

        :param arcellipse: ArcEllipse3D to be verified.
        :return: True if it is inside, False otherwise.
        """
        for point in [arcellipse.start, arcellipse.middle_point(), arcellipse.end]:
            if not self.point_belongs(point):
                return False
        return True

    def planeface_intersections(self, planeface: PlaneFace3D):
        planeface_intersections = planeface.cylindricalface_intersections(self)
        return planeface_intersections

    @classmethod
    def from_surface_rectangular_cut(
        cls, cylindrical_surface, theta1: float, theta2: float, param_z1: float, param_z2: float, name: str = ""
    ):
        """
        Cut a rectangular piece of the CylindricalSurface3D object and return a CylindricalFace3D object.

        """

        if theta1 == theta2:
            theta2 += volmdlr.TWO_PI

        point1 = volmdlr.Point2D(theta1, param_z1)
        point2 = volmdlr.Point2D(theta2, param_z1)
        point3 = volmdlr.Point2D(theta2, param_z2)
        point4 = volmdlr.Point2D(theta1, param_z2)
        outer_contour = volmdlr.wires.ClosedPolygon2D([point1, point2, point3, point4])
        surface2d = surfaces.Surface2D(outer_contour, [])
        return cls(cylindrical_surface, surface2d, name)

    def neutral_fiber(self):
        """
        Returns the faces' neutral fiber.
        """
        _, _, zmin, zmax = self.surface2d.outer_contour.bounding_rectangle.bounds()

        point1 = self.surface3d.frame.origin + self.surface3d.frame.w * zmin
        point2 = self.surface3d.frame.origin + self.surface3d.frame.w * zmax
        return volmdlr.wires.Wire3D([vme.LineSegment3D(point1, point2)])


class ToroidalFace3D(Face3D):
    """
    Defines a ToroidalFace3D class.

    :param surface3d: a toroidal surface 3d.
    :type surface3d: ToroidalSurface3D.
    :param surface2d: a 2d surface to define the toroidal face.
    :type surface2d: Surface2D.

    :Example:

    contours 2d is rectangular and will create a classic tore with x:2*pi, y:2*pi
    x is for exterior, and y for the circle to revolute
    points = [pi, 2*pi] for a half tore
    """

    min_x_density = 5
    min_y_density = 1

    def __init__(self, surface3d: surfaces.ToroidalSurface3D, surface2d: surfaces.Surface2D, name: str = ""):

        # self.toroidalsurface3d = toroidalsurface3d

        self.center = surface3d.frame.origin
        self.normal = surface3d.frame.w

        theta_min, theta_max, phi_min, phi_max = surface2d.outer_contour.bounding_rectangle.bounds()

        self.theta_min = theta_min
        self.theta_max = theta_max
        self.phi_min = phi_min
        self.phi_max = phi_max

        # contours3d = [self.toroidalsurface3d.contour2d_to_3d(c)\
        #               for c in [outer_contour2d]+inners_contours2d]

        Face3D.__init__(self, surface3d=surface3d, surface2d=surface2d, name=name)
        self._bbox = None

    def copy(self, deep=True, memo=None):
        """Returns a copy of the ToroidalFace3D."""
        return ToroidalFace3D(self.surface3d.copy(deep, memo), self.surface2d.copy(), self.name)

    @staticmethod
    def points_resolution(line, pos, resolution):  # With a resolution wished
        points = [line.points[0]]
        limit = line.points[1].vector[pos]
        start = line.points[0].vector[pos]
        vec = [0, 0]
        vec[pos] = start
        echelon = [line.points[0].vector[0] - vec[0], line.points[0].vector[1] - vec[1]]
        flag = start + resolution
        while flag < limit:
            echelon[pos] = flag
            flag += resolution
            points.append(volmdlr.Point2D(echelon))
        points.append(line.points[1])
        return points

    @property
    def bounding_box(self):
        """
        Returns the face bounding box.
        """
        if not self._bbox:
            self._bbox = self.get_bounding_box()
        return self._bbox

    @bounding_box.setter
    def bounding_box(self, new_bounding_box):
        self._bbox = new_bounding_box

    def triangulation_lines(self, angle_resolution=5):
        """
        Specifies the number of subdivision when using triangulation by lines. (Old triangulation).
        """
        theta_min, theta_max, phi_min, phi_max = self.surface2d.bounding_rectangle().bounds()

        delta_theta = theta_max - theta_min
        nlines_x = int(delta_theta * angle_resolution)
        lines_x = []
        for i in range(nlines_x):
            theta = theta_min + (i + 1) / (nlines_x + 1) * delta_theta
            lines_x.append(volmdlr_curves.Line2D(volmdlr.Point2D(theta, phi_min), volmdlr.Point2D(theta, phi_max)))
        delta_phi = phi_max - phi_min
        nlines_y = int(delta_phi * angle_resolution)
        lines_y = []
        for i in range(nlines_y):
            phi = phi_min + (i + 1) / (nlines_y + 1) * delta_phi
            lines_y.append(volmdlr_curves.Line2D(volmdlr.Point2D(theta_min, phi), volmdlr.Point2D(theta_max, phi)))
        return lines_x, lines_y

    def grid_size(self):
        """
        Specifies an adapted size of the discretization grid used in face triangulation.
        """
        theta_angle_resolution = 10
        phi_angle_resolution = 10
        theta_min, theta_max, phi_min, phi_max = self.surface2d.bounding_rectangle().bounds()

        delta_theta = theta_max - theta_min
        number_points_x = math.ceil(delta_theta / math.radians(theta_angle_resolution))

        delta_phi = phi_max - phi_min
        number_points_y = math.ceil(delta_phi / math.radians(phi_angle_resolution))

        return number_points_x, number_points_y

    @classmethod
    def from_surface_rectangular_cut(
        cls,
        toroidal_surface3d,
        theta1: float = 0.0,
        theta2: float = volmdlr.TWO_PI,
        phi1: float = 0.0,
        phi2: float = volmdlr.TWO_PI,
        name: str = "",
    ):
        """
        Cut a rectangular piece of the ToroidalSurface3D object and return a ToroidalFace3D object.

        :param toroidal_surface3d: surface 3d,
        :param theta1: Start angle of the cut in theta direction.
        :param theta2: End angle of the cut in theta direction.
        :param phi1: Start angle of the cut in phi direction.
        :param phi2: End angle of the cut in phi direction.
        :param name: (optional) Name of the returned ToroidalFace3D object. Defaults to "".
        :return: A ToroidalFace3D object created by cutting the ToroidalSurface3D object.
        :rtype: ToroidalFace3D
        """
        if phi1 == phi2:
            phi2 += volmdlr.TWO_PI
        elif phi2 < phi1:
            phi2 += volmdlr.TWO_PI
        if theta1 == theta2:
            theta2 += volmdlr.TWO_PI
        elif theta2 < theta1:
            theta2 += volmdlr.TWO_PI

        point1 = volmdlr.Point2D(theta1, phi1)
        point2 = volmdlr.Point2D(theta2, phi1)
        point3 = volmdlr.Point2D(theta2, phi2)
        point4 = volmdlr.Point2D(theta1, phi2)
        outer_contour = volmdlr.wires.ClosedPolygon2D([point1, point2, point3, point4])
        return cls(toroidal_surface3d, surfaces.Surface2D(outer_contour, []), name)

    def neutral_fiber(self):
        """
        Returns the faces' neutral fiber.
        """
        theta_min, theta_max, _, _ = self.surface2d.outer_contour.bounding_rectangle.bounds()
        circle = volmdlr_curves.Circle3D(self.surface3d.frame, self.surface3d.tore_radius)
        point1, point2 = [
            circle.center
            + circle.radius * math.cos(theta) * circle.frame.u
            + circle.radius * math.sin(theta) * circle.frame.v
            for theta in [theta_min, theta_max]
        ]
        return volmdlr.wires.Wire3D([circle.trim(point1, point2)])

    def planeface_intersections(self, planeface: PlaneFace3D):
        """
        Gets intersections between a Toroidal Face 3D and a Plane Face 3D.

        :param planeface: other plane face.
        :return: intersections.
        """
        planeface_intersections = planeface.toroidalface_intersections(self)
        return planeface_intersections


class ConicalFace3D(Face3D):
    """
    Defines a ConicalFace3D class.

    :param surface3d: a conical surface 3d.
    :type surface3d: ConicalSurface3D.
    :param surface2d: a 2d surface to define the conical face.
    :type surface2d: Surface2D.


    """

    min_x_density = 5
    min_y_density = 1

    def __init__(self, surface3d: surfaces.ConicalSurface3D, surface2d: surfaces.Surface2D, name: str = ""):
        surface2d_br = surface2d.bounding_rectangle()
        if surface2d_br[0] < 0:
            surface2d = surface2d.translation(volmdlr.Vector2D(2 * math.pi, 0))
        Face3D.__init__(self, surface3d=surface3d, surface2d=surface2d, name=name)
        self._bbox = None

    @property
    def bounding_box(self):
        """
        Surface bounding box.
        """
        if not self._bbox:
            self._bbox = self.get_bounding_box()
        return self._bbox

    @bounding_box.setter
    def bounding_box(self, new_bouding_box):
        self._bbox = new_bouding_box

    def triangulation_lines(self, angle_resolution=5):
        """
        Specifies the number of subdivision when using triangulation by lines. (Old triangulation).
        """
        theta_min, theta_max, zmin, zmax = self.surface2d.bounding_rectangle().bounds()
        delta_theta = theta_max - theta_min
        nlines = int(delta_theta * angle_resolution)
        lines_x = []
        for i in range(nlines):
            theta = theta_min + (i + 1) / (nlines + 1) * delta_theta
            lines_x.append(volmdlr_curves.Line2D(volmdlr.Point2D(theta, zmin), volmdlr.Point2D(theta, zmax)))

        if zmin < 1e-9:
            delta_z = zmax - zmin
            lines_y = [
                volmdlr_curves.Line2D(
                    volmdlr.Point2D(theta_min, zmin + 0.1 * delta_z), volmdlr.Point2D(theta_max, zmin + 0.1 * delta_z)
                )
            ]
        else:
            lines_y = []
        return lines_x, lines_y

    def grid_size(self):
        """
        Specifies an adapted size of the discretization grid used in face triangulation.
        """
        theta_angle_resolution = 10
        theta_min, theta_max, _, z_max = self.surface2d.bounding_rectangle().bounds()
        delta_theta = theta_max - theta_min
        number_points_x = math.ceil(delta_theta / math.radians(theta_angle_resolution))

        # r_max = z_max * math.tan(self.surface3d.semi_angle)
        # s = r_max * math.radians(theta_angle_resolution)
        # number_points_y = z_max * math.tan(math.radians(20)) / s
        number_points_y = 0

        return number_points_x, number_points_y

    @classmethod
    def from_surface_rectangular_cut(
        cls, conical_surface3d, theta1: float, theta2: float, z1: float, z2: float, name: str = ""
    ):
        """
        Cut a rectangular piece of the ConicalSurface3D object and return a ConicalFace3D object.

        """
        # theta1 = angle_principal_measure(theta1)
        # theta2 = angle_principal_measure(theta2)
        if theta1 < 0:
            theta1, theta2 = theta1 + 2 * math.pi, theta2 + 2 * math.pi
        if theta1 == theta2:
            theta2 += volmdlr.TWO_PI

        point1 = volmdlr.Point2D(theta1, z1)
        point2 = volmdlr.Point2D(theta2, z1)
        point3 = volmdlr.Point2D(theta2, z2)
        point4 = volmdlr.Point2D(theta1, z2)
        outer_contour = volmdlr.wires.ClosedPolygon2D([point1, point2, point3, point4])
        return cls(conical_surface3d, surfaces.Surface2D(outer_contour, []), name)

    @classmethod
    def from_base_and_vertex(
        cls, conical_surface3d, contour: volmdlr.wires.Contour3D, vertex: volmdlr.Point3D, name: str = ""
    ):
        """
        Returns the conical face defined by the contour of the base and the cone vertex.

        :param conical_surface3d: surface 3d.
        :param contour: Cone, contour base.
        :type contour: volmdlr.wires.Contour3D
        :type vertex: volmdlr.Point3D
        :param name: the name to inject in the new face
        :return: Conical face.
        :rtype: ConicalFace3D
        """
        contour2d = conical_surface3d.contour3d_to_2d(contour)
        start_contour2d = contour2d.primitives[0].start
        end_contour2d = contour2d.primitives[-1].end
        linesegment2d_1 = vme.LineSegment2D(end_contour2d, volmdlr.Point2D(end_contour2d.x, 0))
        linesegment2d_2 = vme.LineSegment2D(volmdlr.Point2D(end_contour2d.x, 0), volmdlr.Point2D(start_contour2d.x, 0))
        linesegment2d_3 = vme.LineSegment2D(volmdlr.Point2D(start_contour2d.x, 0), start_contour2d)

        primitives2d = contour2d.primitives + [linesegment2d_1, linesegment2d_2, linesegment2d_3]
        outer_contour2d = volmdlr.wires.Contour2D(primitives2d)

        surface2d = surfaces.Surface2D(outer_contour=outer_contour2d, inner_contours=[])
        return cls(conical_surface3d, surface2d=surface2d, name=name)

    def neutral_fiber(self):
        """
        Returns the faces' neutral fiber.
        """
        _, _, zmin, zmax = self.surface2d.outer_contour.bounding_rectangle.bounds()

        point1 = self.surface3d.frame.origin + self.surface3d.frame.w * zmin
        point2 = self.surface3d.frame.origin + self.surface3d.frame.w * zmax
        return volmdlr.wires.Wire3D([vme.LineSegment3D(point1, point2)])

    def point_belongs(self, point3d: volmdlr.Point3D, tol: float = 1e-6):
        """
        Tells you if a point is on the 3D conical face and inside its contour.
        """
        if not self.bounding_box.point_belongs(point3d):
            return False
        x, y, z = self.surface3d.frame.global_to_local_coordinates(point3d)
        radius = z * math.tan(self.surface3d.semi_angle)
        point2d = volmdlr.Point2D(0, z)
        if radius != 0.0:
            theta = volmdlr.geometry.sin_cos_angle(x / radius, y / radius)
            if abs(theta) < 1e-9:
                theta = 0.0
            point2d = volmdlr.Point2D(theta, z)

        point2d_plus_2pi = point2d.translation(volmdlr.Point2D(volmdlr.TWO_PI, 0))
        check_point3d = self.surface3d.point2d_to_3d(self.surface3d.point3d_to_2d(point3d))
        if check_point3d.point_distance(point3d) > tol:
            return False

        return self.surface2d.point_belongs(point2d) or self.surface2d.point_belongs(point2d_plus_2pi)

    def circle_inside(self, circle: volmdlr_curves.Circle3D):
        """
        Verifies if a circle 3D lies completely on the Conical face.

        :param circle: Circle to be verified.
        :return: True if circle inside face. False otherwise.
        """
        if not math.isclose(abs(circle.frame.w.dot(self.surface3d.frame.w)), 1.0, abs_tol=1e-6):
            return False
        points = circle.discretization_points(number_points=10)
        for point in points:
            if not self.point_belongs(point):
                return False
        return True


class SphericalFace3D(Face3D):
    """
    Defines a SpehericalFace3D class.

    :param surface3d: a spherical surface 3d.
    :type surface3d: SphericalSurface3D.
    :param surface2d: a 2d surface to define the spherical face.
    :type surface2d: Surface2D.


    """

    min_x_density = 5
    min_y_density = 5

    def __init__(self, surface3d: surfaces.SphericalSurface3D, surface2d: surfaces.Surface2D, name: str = ""):
        Face3D.__init__(self, surface3d=surface3d, surface2d=surface2d, name=name)
        self._bbox = None

    @property
    def bounding_box(self):
        if not self._bbox:
            self._bbox = self.get_bounding_box()
        return self._bbox

    @bounding_box.setter
    def bounding_box(self, new_bouding_box):
        self._bbox = new_bouding_box

    def triangulation_lines(self, angle_resolution=7):
        """
        Specifies the number of subdivision when using triangulation by lines. (Old triangulation).
        """
        theta_min, theta_max, phi_min, phi_max = self.surface2d.bounding_rectangle().bounds()

        delta_theta = theta_max - theta_min
        nlines_x = int(delta_theta * angle_resolution)
        lines_x = []
        for i in range(nlines_x):
            theta = theta_min + (i + 1) / (nlines_x + 1) * delta_theta
            lines_x.append(volmdlr_curves.Line2D(volmdlr.Point2D(theta, phi_min), volmdlr.Point2D(theta, phi_max)))
        delta_phi = phi_max - phi_min
        nlines_y = int(delta_phi * angle_resolution)
        lines_y = []
        for i in range(nlines_y):
            phi = phi_min + (i + 1) / (nlines_y + 1) * delta_phi
            lines_y.append(volmdlr_curves.Line2D(volmdlr.Point2D(theta_min, phi), volmdlr.Point2D(theta_max, phi)))
        return lines_x, lines_y

    def grid_size(self):
        """
        Specifies an adapted size of the discretization grid used to calculate the grid_points.

        For the sphere the grid size is given in angle resolution in both theta and phi direction.
        """
        return 10, 10

    def grid_points(self, grid_size, polygon_data=None):
        """
        Parametric tesselation points.
        """
        if polygon_data:
            outer_polygon, inner_polygons = polygon_data
        else:
            outer_polygon, inner_polygons = self.get_face_polygons()
        theta_min, theta_max, phi_min, phi_max = outer_polygon.bounding_rectangle.bounds()
        theta_resolution, phi_resolution = grid_size
        step_u = 0.5 * math.radians(theta_resolution)
        step_v = math.radians(phi_resolution)
        u_size = math.ceil((theta_max - theta_min) / step_u)
        v_size = math.ceil((phi_max - phi_min) / step_v)
        v_start = phi_min + step_v
        u = [theta_min + step_u * i for i in range(u_size)]
        v = [v_start + j * step_v for j in range(v_size - 1)]
        grid_points = np.array([(u[i], v_j) for j, v_j in enumerate(v) for i in range(u_size) if
                               (j % 2 == 0 and i % 2 == 0) or (j % 2 != 0 and i % 2 != 0)], dtype=np.float64)

        grid_point_index = {}

        polygon_points = set(outer_polygon.points)

        points_in_polygon_ = outer_polygon.points_in_polygon(grid_points, include_edge_points=False)

        # Find the indices where points_in_polygon is True (i.e., points inside the polygon)
        indices = np.where(points_in_polygon_)[0]

        points = []
        u_grid_size = 0.5 * u_size
        for i in indices:
            point = volmdlr.Point2D(*grid_points[i])
            if point not in polygon_points:
                v_index = i // u_grid_size
                if v_index % 2 == 0:
                    u_index = (i % u_grid_size) * 2
                else:
                    u_index = (i % u_grid_size) * 2 + 1
                grid_point_index[(u_index, v_index)] = point
                points.append(point)
        if inner_polygons:
            points = self.update_grid_points_with_inner_polygons(inner_polygons, [points, u, v, grid_point_index])

        return points

    def grid_points(self, grid_size, polygon_data=None):
        """
        Parametric tesselation points.
        """
        if polygon_data:
            outer_polygon, inner_polygons = polygon_data
        else:
            outer_polygon, inner_polygons = self.get_face_polygons()
        u, v, u_size, _ = self._get_grid_axis(outer_polygon, grid_size)
        if not u or not v:
            return []
        if inner_polygons:
            points = []
            points_indexes_map = {}
            for j, v_j in enumerate(v):
                for i in range(u_size):
                    if (j % 2 == 0 and i % 2 == 0) or (j % 2 != 0 and i % 2 != 0):
                        points.append((u[i], v_j))
                        points_indexes_map[(i, j)] = len(points) - 1
            points = np.array(points, dtype=np.float64)
            points = update_face_grid_points_with_inner_polygons(inner_polygons, [points, u, v, points_indexes_map])
        else:
            points = np.array([(u[i], v_j) for j, v_j in enumerate(v) for i in range(u_size) if
                                   (j % 2 == 0 and i % 2 == 0) or (j % 2 != 0 and i % 2 != 0)],
                                   dtype=np.float64)

        points = self._update_grid_points_with_outer_polygon(outer_polygon, points)

        return points

    @staticmethod
    def _get_grid_axis(outer_polygon, grid_size):
        """Helper function to grid_points."""
        theta_min, theta_max, phi_min, phi_max = outer_polygon.bounding_rectangle.bounds()
        theta_resolution, phi_resolution = grid_size
        step_u = 0.5 * math.radians(theta_resolution)
        step_v = math.radians(phi_resolution)
        u_size = math.ceil((theta_max - theta_min) / step_u)
        v_size = math.ceil((phi_max - phi_min) / step_v)
        v_start = phi_min + step_v
        u = [theta_min + step_u * i for i in range(u_size)]
        v = [v_start + j * step_v for j in range(v_size - 1)]
        return u, v, u_size, v_size

    @classmethod
    def from_surface_rectangular_cut(
        cls,
        spherical_surface,
        theta1: float = 0.0,
        theta2: float = volmdlr.TWO_PI,
        phi1: float = -0.5 * math.pi,
        phi2: float = 0.5 * math.pi,
        name="",
    ):
        """
        Cut a rectangular piece of the SphericalSurface3D object and return a SphericalFace3D object.

        """
        if phi1 == phi2:
            phi2 += volmdlr.TWO_PI
        elif phi2 < phi1:
            phi2 += volmdlr.TWO_PI
        if theta1 == theta2:
            theta2 += volmdlr.TWO_PI
        elif theta2 < theta1:
            theta2 += volmdlr.TWO_PI

        point1 = volmdlr.Point2D(theta1, phi1)
        point2 = volmdlr.Point2D(theta2, phi1)
        point3 = volmdlr.Point2D(theta2, phi2)
        point4 = volmdlr.Point2D(theta1, phi2)
        outer_contour = volmdlr.wires.ClosedPolygon2D([point1, point2, point3, point4])
        return cls(spherical_surface, surfaces.Surface2D(outer_contour, []), name=name)

    @classmethod
    def from_contours3d_and_rectangular_cut(
        cls, surface3d, contours: List[volmdlr.wires.Contour3D], point: volmdlr.Point3D, name: str = ""
    ):
        """
        Face defined by contours and a point indicating the portion of the parametric domain that should be considered.

        :param surface3d: surface 3d.
        :param contours: Cone, contour base.
        :type contours: List[volmdlr.wires.Contour3D]
        :type point: volmdlr.Point3D
        :param name: the name to inject in the new face
        :return: Spherical face.
        :rtype: SphericalFace3D
        """
        inner_contours = []
        point1 = volmdlr.Point2D(-math.pi, -0.5 * math.pi)
        point2 = volmdlr.Point2D(math.pi, -0.5 * math.pi)
        point3 = volmdlr.Point2D(math.pi, 0.5 * math.pi)
        point4 = volmdlr.Point2D(-math.pi, 0.5 * math.pi)
        surface_rectangular_cut = volmdlr.wires.Contour2D.from_points([point1, point2, point3, point4])
        contours2d = [surface3d.contour3d_to_2d(contour) for contour in contours]
        point2d = surface3d.point3d_to_2d(point)
        for contour in contours2d:
            if not contour.point_belongs(point2d):
                inner_contours.append(contour)

        surface2d = surfaces.Surface2D(outer_contour=surface_rectangular_cut, inner_contours=inner_contours)
        return cls(surface3d, surface2d=surface2d, name=name)


class RuledFace3D(Face3D):
    """
    A 3D face with a ruled surface.

    This class represents a 3D face with a ruled surface, which is a surface
    formed by straight lines connecting two input curves. It is a subclass of
    the `Face3D` class and inherits all of its attributes and methods.

    :param surface3d: The 3D ruled surface of the face.
    :type surface3d: `RuledSurface3D`
    :param surface2d: The 2D projection of the face onto the parametric domain (u, v).
    :type surface2d: `Surface2D`
    :param name: The name of the face.
    :type name: str
    :param color: The color of the face.
    :type color: tuple
    """

    min_x_density = 50
    min_y_density = 1

    def __init__(self, surface3d: surfaces.RuledSurface3D, surface2d: surfaces.Surface2D, name: str = ""):
        Face3D.__init__(self, surface3d=surface3d, surface2d=surface2d, name=name)
        self._bbox = None

    @property
    def bounding_box(self):
        """
        Returns the bounding box of the surface.
        """
        if not self._bbox:
            self._bbox = self.get_bounding_box()
        return self._bbox

    @bounding_box.setter
    def bounding_box(self, new_bouding_box):
        self._bbox = new_bouding_box

    def get_bounding_box(self):
        """
        General method to get the bounding box.

        To be enhanced by restricting wires to cut
        """
        points = [self.surface3d.point2d_to_3d(volmdlr.Point2D(i / 30, 0.0)) for i in range(31)]
        points.extend([self.surface3d.point2d_to_3d(volmdlr.Point2D(i / 30, 1.0)) for i in range(31)])

        return volmdlr.core.BoundingBox.from_points(points)

    def triangulation_lines(self, angle_resolution=10):
        """
        Specifies the number of subdivision when using triangulation by lines. (Old triangulation).
        """
        xmin, xmax, ymin, ymax = self.surface2d.bounding_rectangle().bounds()
        delta_x = xmax - xmin
        nlines = int(delta_x * angle_resolution)
        lines = []
        for i in range(nlines):
            x = xmin + (i + 1) / (nlines + 1) * delta_x
            lines.append(volmdlr_curves.Line2D(volmdlr.Point2D(x, ymin), volmdlr.Point2D(x, ymax)))
        return lines, []

    def grid_size(self):
        """
        Specifies an adapted size of the discretization grid used in face triangulation.
        """
        angle_resolution = 10
        xmin, xmax, _, _ = self.surface2d.bounding_rectangle().bounds()
        delta_x = xmax - xmin
        number_points_x = int(delta_x * angle_resolution)

        number_points_y = 0

        return number_points_x, number_points_y

    @classmethod
    def from_surface_rectangular_cut(
        cls, ruled_surface3d, x1: float = 0.0, x2: float = 1.0, y1: float = 0.0, y2: float = 1.0, name: str = ""
    ):
        """
        Cut a rectangular piece of the RuledSurface3D object and return a RuledFace3D object.

        """
        point1 = volmdlr.Point2D(x1, y1)
        point2 = volmdlr.Point2D(x2, y1)
        point3 = volmdlr.Point2D(x2, y2)
        point4 = volmdlr.Point2D(x1, y2)
        outer_contour = volmdlr.wires.ClosedPolygon2D([point1, point2, point3, point4])
        surface2d = surfaces.Surface2D(outer_contour, [])
        return cls(ruled_surface3d, surface2d, name)


class ExtrusionFace3D(Face3D):
    """
    A 3D face with a ruled surface.

    This class represents a 3D face with a ruled surface, which is a surface
    formed by straight lines connecting two input curves. It is a subclass of
    the `Face3D` class and inherits all of its attributes and methods.


    :param surface3d: The 3D ruled surface of the face.
    :type surface3d: `RuledSurface3D`
    :param surface2d: The 2D projection of the face onto the parametric domain (u, v).
    :type surface2d: `Surface2D`
    :param name: The name of the face.
    :type name: str
    """

    min_x_density = 50
    min_y_density = 1

    def __init__(self, surface3d: surfaces.ExtrusionSurface3D, surface2d: surfaces.Surface2D, name: str = ""):
        Face3D.__init__(self, surface3d=surface3d, surface2d=surface2d, name=name)
        self._bbox = None

    @property
    def bounding_box(self):
        """
        Gets the extrusion face bounding box.

        """
        if not self._bbox:
            self._bbox = self.get_bounding_box()
        return self._bbox

    @bounding_box.setter
    def bounding_box(self, new_bouding_box):
        self._bbox = new_bouding_box

    def grid_size(self):
        """
        Specifies an adapted size of the discretization grid used in face triangulation.
        """
        angle_resolution = 11
        xmin, xmax, _, _ = self.surface2d.bounding_rectangle().bounds()
        delta_x = xmax - xmin
        number_points_x = max(36, int(delta_x * angle_resolution))

        number_points_y = 2

        return number_points_x, number_points_y

    @classmethod
    def from_surface_rectangular_cut(
        cls,
        extrusion_surface3d: surfaces.ExtrusionSurface3D,
        x1: float = 0.0,
        x2: float = 0.0,
        y1: float = 0.0,
        y2: float = 1.0,
        name: str = "",
    ):
        """
        Cut a rectangular piece of the ExtrusionSurface3D object and return a ExtrusionFace3D object.

        """
        if not x2:
            x2 = extrusion_surface3d.edge.length()
        p1 = volmdlr.Point2D(x1, y1)
        p2 = volmdlr.Point2D(x2, y1)
        p3 = volmdlr.Point2D(x2, y2)
        p4 = volmdlr.Point2D(x1, y2)
        outer_contour = volmdlr.wires.ClosedPolygon2D([p1, p2, p3, p4])
        surface2d = surfaces.Surface2D(outer_contour, [])
        return cls(extrusion_surface3d, surface2d, name)


class RevolutionFace3D(Face3D):
    """
    A 3D face with a ruled surface.

    This class represents a 3D face with a ruled surface, which is a surface
    formed by straight lines connecting two input curves. It is a subclass of
    the `Face3D` class and inherits all of its attributes and methods.


    :param surface3d: The 3D ruled surface of the face.
    :type surface3d: `RuledSurface3D`
    :param surface2d: The 2D projection of the face onto the parametric domain (u, v).
    :type surface2d: `Surface2D`
    :param name: The name of the face.
    :type name: str
    """

    min_x_density = 50
    min_y_density = 1

    def __init__(self, surface3d: surfaces.RevolutionSurface3D, surface2d: surfaces.Surface2D, name: str = ""):
        Face3D.__init__(self, surface3d=surface3d, surface2d=surface2d, name=name)
        self._bbox = None

    @property
    def bounding_box(self):
        if not self._bbox:
            self._bbox = self.get_bounding_box()
        return self._bbox

    @bounding_box.setter
    def bounding_box(self, new_bouding_box):
        self._bbox = new_bouding_box

    def grid_size(self):
        """
        Specifies an adapted size of the discretization grid used in face triangulation.
        """
        angle_resolution = 10
        xmin, xmax, _, _ = self.surface2d.bounding_rectangle().bounds()
        delta_x = xmax - xmin
        number_points_x = int(delta_x * angle_resolution)

        number_points_y = number_points_x

        return number_points_x, number_points_y

    @classmethod
    def from_surface_rectangular_cut(
        cls, revolution_surface3d, x1: float, x2: float, y1: float, y2: float, name: str = ""
    ):
        """
        Cut a rectangular piece of the RevolutionSurface3D object and return a RevolutionFace3D object.

        """
        point1 = volmdlr.Point2D(x1, y1)
        point2 = volmdlr.Point2D(x2, y1)
        point3 = volmdlr.Point2D(x2, y2)
        point4 = volmdlr.Point2D(x1, y2)
        outer_contour = volmdlr.wires.ClosedPolygon2D([point1, point2, point3, point4])
        surface2d = surfaces.Surface2D(outer_contour, [])
        return cls(revolution_surface3d, surface2d, name)


class BSplineFace3D(Face3D):
    """
    A 3D face with a B-spline surface.

    This class represents a 3D face with a B-spline surface, which is a smooth
    surface defined by a set of control points and knots. It is a subclass of
    the `Face3D` class and inherits all of its attributes and methods.

    :param surface3d: The 3D B-spline surface of the face.
    :type surface3d: `BSplineSurface3D`
    :param surface2d: The 2D projection of the face onto the parametric domain (u, v).
    :type surface2d: `Surface2D`
    :param name: The name of the face.
    :type name: str
    """

    def __init__(self, surface3d: surfaces.BSplineSurface3D, surface2d: surfaces.Surface2D, name: str = ""):
        Face3D.__init__(self, surface3d=surface3d, surface2d=surface2d, name=name)
        self._bbox = None

    @property
    def bounding_box(self):
        if not self._bbox:
            self._bbox = self.get_bounding_box()
        return self._bbox

    @bounding_box.setter
    def bounding_box(self, new_bounding_box):
        self._bbox = new_bounding_box

    def get_bounding_box(self):
        """Creates a bounding box from the face mesh."""
        try:
            number_points_x, number_points_y = self.grid_size()
            if number_points_x >= number_points_y:
                number_points_x, number_points_y = 5, 3
            else:
                number_points_x, number_points_y = 3, 5
            points_grid = self.grid_points([number_points_x, number_points_y])
            points3d = [self.surface3d.point2d_to_3d(point) for point in points_grid]
        except ZeroDivisionError:
            points3d = []

        if not points3d:
            return self.outer_contour3d.bounding_box

        return volmdlr.core.BoundingBox.from_bounding_boxes(
            [volmdlr.core.BoundingBox.from_points(points3d), self.outer_contour3d.bounding_box]
        ).scale(1.001)

    def triangulation_lines(self, resolution=25):
        """
        Specifies the number of subdivision when using triangulation by lines. (Old triangulation).
        """
        u_min, u_max, v_min, v_max = self.surface2d.bounding_rectangle().bounds()

        delta_u = u_max - u_min
        nlines_x = int(delta_u * resolution)
        lines_x = []
        for i in range(nlines_x):
            u = u_min + (i + 1) / (nlines_x + 1) * delta_u
            lines_x.append(volmdlr_curves.Line2D(volmdlr.Point2D(u, v_min), volmdlr.Point2D(u, v_max)))
        delta_v = v_max - v_min
        nlines_y = int(delta_v * resolution)
        lines_y = []
        for i in range(nlines_y):
            v = v_min + (i + 1) / (nlines_y + 1) * delta_v
            lines_y.append(volmdlr_curves.Line2D(volmdlr.Point2D(v_min, v), volmdlr.Point2D(v_max, v)))
        return lines_x, lines_y

    def grid_size(self):
        """
        Specifies an adapted size of the discretization grid used in face triangulation.
        """
        u_min, u_max, v_min, v_max = self.surface2d.bounding_rectangle().bounds()
        delta_u = u_max - u_min
        resolution_u = self.surface3d.nb_u
        resolution_v = self.surface3d.nb_v
        if self.surface2d.inner_contours:
            resolution_u = max(15, resolution_u)
            resolution_v = max(15, resolution_v)
        delta_v = v_max - v_min
        number_points_x = int(delta_u * resolution_u)
        number_points_y = int(delta_v * resolution_v)

        return number_points_x, number_points_y

    def pair_with(self, other_bspline_face3d):
        """
        Finds out how the uv parametric frames are located.

        It does it by comparing to each other and also how grid 3d can be defined respected to these directions.

        :param other_bspline_face3d: BSplineFace3D
        :type other_bspline_face3d: :class:`volmdlr.faces.BSplineFace3D`
        :return: corresponding_direction, grid2d_direction
        :rtype: Tuple[?, ?]
        """

        adjacent_direction1, diff1, adjacent_direction2, diff2 = self.adjacent_direction(other_bspline_face3d)
        corresponding_directions = []
        if (diff1 > 0 and diff2 > 0) or (diff1 < 0 and diff2 < 0):
            corresponding_directions.append(("+" + adjacent_direction1, "+" + adjacent_direction2))
        else:
            corresponding_directions.append(("+" + adjacent_direction1, "-" + adjacent_direction2))

        if adjacent_direction1 == "u" and adjacent_direction2 == "u":
            corresponding_directions, grid2d_direction = self.adjacent_direction_uu(
                other_bspline_face3d, corresponding_directions
            )
        elif adjacent_direction1 == "v" and adjacent_direction2 == "v":
            corresponding_directions, grid2d_direction = self.adjacent_direction_vv(
                other_bspline_face3d, corresponding_directions
            )
        elif adjacent_direction1 == "u" and adjacent_direction2 == "v":
            corresponding_directions, grid2d_direction = self.adjacent_direction_uv(
                other_bspline_face3d, corresponding_directions
            )
        elif adjacent_direction1 == "v" and adjacent_direction2 == "u":
            corresponding_directions, grid2d_direction = self.adjacent_direction_vu(
                other_bspline_face3d, corresponding_directions
            )

        return corresponding_directions, grid2d_direction

    def adjacent_direction_uu(self, other_bspline_face3d, corresponding_directions):
        """Returns the side of the faces that are adjacent."""
        extremities = self.extremities(other_bspline_face3d)
        start1, start2 = extremities[0], extremities[2]
        borders_points = [volmdlr.Point2D(0, 0), volmdlr.Point2D(1, 0), volmdlr.Point2D(1, 1), volmdlr.Point2D(0, 1)]

        # TODO: compute nearest_point in 'bounding_box points' instead of borders_points
        nearest_start1 = start1.nearest_point(borders_points)
        # nearest_end1 = end1.nearest_point(borders_points)
        nearest_start2 = start2.nearest_point(borders_points)
        # nearest_end2 = end2.nearest_point(borders_points)

        v1 = nearest_start1[1]
        v2 = nearest_start2[1]

        if v1 == 0 and v2 == 0:
            if corresponding_directions == [("+u", "-u")]:
                grid2d_direction = [["-x", "-y"], ["+x", "+y"]]
            else:
                grid2d_direction = [["+x", "-y"], ["+x", "+y"]]
            corresponding_directions.append(("+v", "-v"))

        elif v1 == 1 and v2 == 1:
            if corresponding_directions == [("+u", "-u")]:
                grid2d_direction = [["+x", "+y"], ["-x", "-y"]]
            else:
                grid2d_direction = [["+x", "+y"], ["+x", "-y"]]
            corresponding_directions.append(("+v", "-v"))

        elif v1 == 1 and v2 == 0:
            corresponding_directions.append(("+v", "+v"))
            grid2d_direction = [["+x", "+y"], ["+x", "+y"]]

        elif v1 == 0 and v2 == 1:
            corresponding_directions.append(("+v", "+v"))
            grid2d_direction = [["+x", "-y"], ["+x", "-y"]]

        return corresponding_directions, grid2d_direction

    def adjacent_direction_vv(self, other_bspline_face3d, corresponding_directions):
        """Returns the side of the faces that are adjacent."""
        extremities = self.extremities(other_bspline_face3d)
        start1, start2 = extremities[0], extremities[2]
        borders_points = [volmdlr.Point2D(0, 0), volmdlr.Point2D(1, 0), volmdlr.Point2D(1, 1), volmdlr.Point2D(0, 1)]

        # TODO: compute nearest_point in 'bounding_box points' instead of borders_points
        nearest_start1 = start1.nearest_point(borders_points)
        # nearest_end1 = end1.nearest_point(borders_points)
        nearest_start2 = start2.nearest_point(borders_points)
        # nearest_end2 = end2.nearest_point(borders_points)

        u1 = nearest_start1[0]
        u2 = nearest_start2[0]

        if u1 == 0 and u2 == 0:
            corresponding_directions.append(("+u", "-v"))
            grid2d_direction = [["-y", "-x"], ["-y", "+x"]]

        elif u1 == 1 and u2 == 1:
            if corresponding_directions == [("+v", "-v")]:
                grid2d_direction = [["+y", "+x"], ["-y", "-x"]]
            else:
                grid2d_direction = [["+y", "+x"], ["+y", "-x"]]
            corresponding_directions.append(("+u", "-u"))

        elif u1 == 0 and u2 == 1:
            corresponding_directions.append(("+u", "+u"))
            grid2d_direction = [["+y", "-x"], ["+y", "-x"]]

        elif u1 == 1 and u2 == 0:
            corresponding_directions.append(("+u", "+u"))
            grid2d_direction = [["+y", "+x"], ["+y", "+x"]]

        return corresponding_directions, grid2d_direction

    def adjacent_direction_uv(self, other_bspline_face3d, corresponding_directions):

        extremities = self.extremities(other_bspline_face3d)
        start1, start2 = extremities[0], extremities[2]
        borders_points = [volmdlr.Point2D(0, 0), volmdlr.Point2D(1, 0), volmdlr.Point2D(1, 1), volmdlr.Point2D(0, 1)]

        # TODO: compute nearest_point in 'bounding_box points' instead of borders_points
        nearest_start1 = start1.nearest_point(borders_points)
        # nearest_end1 = end1.nearest_point(borders_points)
        nearest_start2 = start2.nearest_point(borders_points)
        # nearest_end2 = end2.nearest_point(borders_points)

        v1 = nearest_start1[1]
        u2 = nearest_start2[0]

        if v1 == 1 and u2 == 0:
            corresponding_directions.append(("+v", "+u"))
            grid2d_direction = [["+x", "+y"], ["+y", "+x"]]

        elif v1 == 0 and u2 == 1:
            corresponding_directions.append(("+v", "+u"))
            grid2d_direction = [["-x", "-y"], ["-y", "-x"]]

        elif v1 == 1 and u2 == 1:
            corresponding_directions.append(("+v", "-u"))
            grid2d_direction = [["+x", "+y"], ["-y", "-x"]]

        elif v1 == 0 and u2 == 0:
            corresponding_directions.append(("+v", "-u"))
            grid2d_direction = [["-x", "-y"], ["-y", "+x"]]

        return corresponding_directions, grid2d_direction

    def adjacent_direction_vu(self, other_bspline_face3d, corresponding_directions):

        extremities = self.extremities(other_bspline_face3d)
        start1, start2 = extremities[0], extremities[2]
        borders_points = [volmdlr.Point2D(0, 0), volmdlr.Point2D(1, 0), volmdlr.Point2D(1, 1), volmdlr.Point2D(0, 1)]

        # TODO: compute nearest_point in 'bounding_box points' instead of borders_points
        nearest_start1 = start1.nearest_point(borders_points)
        # nearest_end1 = end1.nearest_point(borders_points)
        nearest_start2 = start2.nearest_point(borders_points)
        # nearest_end2 = end2.nearest_point(borders_points)

        u1 = nearest_start1[0]
        v2 = nearest_start2[1]

        if u1 == 1 and v2 == 0:
            corresponding_directions.append(("+u", "+v"))
            grid2d_direction = [["+y", "+x"], ["+x", "+y"]]

        elif u1 == 0 and v2 == 1:
            corresponding_directions.append(("+u", "+v"))
            grid2d_direction = [["-y", "-x"], ["+x", "-y"]]

        elif u1 == 0 and v2 == 0:
            corresponding_directions.append(("+u", "-v"))
            grid2d_direction = [["+y", "-x"], ["+x", "+y"]]

        elif u1 == 1 and v2 == 1:
            if corresponding_directions == [("+v", "-u")]:
                grid2d_direction = [["+y", "+x"], ["-x", "-y"]]
            else:
                grid2d_direction = [["+y", "+x"], ["+x", "-y"]]
            corresponding_directions.append(("+u", "-v"))

        return corresponding_directions, grid2d_direction

    def extremities(self, other_bspline_face3d):
        """
        Find points extremities for nearest edges of two faces.
        """
        contour1 = self.outer_contour3d
        contour2 = other_bspline_face3d.outer_contour3d

        contour1_2d = self.surface2d.outer_contour
        contour2_2d = other_bspline_face3d.surface2d.outer_contour

        points1 = [prim.start for prim in contour1.primitives]
        points2 = [prim.start for prim in contour2.primitives]

        dis, ind = [], []
        for point_ in points1:
            point = point_.nearest_point(points2)
            ind.append(points2.index(point))
            dis.append(point_.point_distance(point))

        dis_sorted = sorted(dis)

        shared = []
        for k, point1 in enumerate(contour1.primitives):
            if dis_sorted[0] == dis_sorted[1]:
                indices = np.where(np.array(dis) == dis_sorted[0])[0]
                index1 = indices[0]
                index2 = indices[1]
            else:
                index1 = dis.index(dis_sorted[0])
                index2 = dis.index(dis_sorted[1])
            if (point1.start.is_close(points1[index1]) and point1.end.is_close(points1[index2])) or (
                point1.end.is_close(points1[index1]) and point1.start.is_close(points1[index2])
            ):
                shared.append(point1)
                i = k

        for k, prim2 in enumerate(contour2.primitives):
            if (prim2.start.is_close(points2[ind[index1]]) and prim2.end.is_close(points2[ind[index2]])) or (
                prim2.end.is_close(points2[ind[index1]]) and prim2.start.is_close(points2[ind[index2]])
            ):
                shared.append(prim2)
                j = k

        points = [contour2.primitives[j].start, contour2.primitives[j].end]

        if points.index(contour1.primitives[i].start.nearest_point(points)) == 1:
            start1 = contour1_2d.primitives[i].start
            end1 = contour1_2d.primitives[i].end

            start2 = contour2_2d.primitives[j].end
            end2 = contour2_2d.primitives[j].start

        else:
            start1 = contour1_2d.primitives[i].start
            end1 = contour1_2d.primitives[i].end

            start2 = contour2_2d.primitives[j].start
            end2 = contour2_2d.primitives[j].end

        return start1, end1, start2, end2

    def adjacent_direction(self, other_bspline_face3d):
        """
        Find directions (u or v) between two faces, in the nearest edges between them.
        """

        start1, end1, start2, end2 = self.extremities(other_bspline_face3d)

        du1 = abs((end1 - start1)[0])
        dv1 = abs((end1 - start1)[1])

        if du1 < dv1:
            adjacent_direction1 = "v"
            diff1 = (end1 - start1)[1]
        else:
            adjacent_direction1 = "u"
            diff1 = (end1 - start1)[0]

        du2 = abs((end2 - start2)[0])
        dv2 = abs((end2 - start2)[1])

        if du2 < dv2:
            adjacent_direction2 = "v"
            diff2 = (end2 - start2)[1]
        else:
            adjacent_direction2 = "u"
            diff2 = (end2 - start2)[0]

        return adjacent_direction1, diff1, adjacent_direction2, diff2

    def adjacent_direction_xy(self, other_face3d):
        """
        Find out in which direction the faces are adjacent.

        :type other_face3d: volmdlr.faces.BSplineFace3D
        :return: adjacent_direction
        """

        contour1 = self.outer_contour3d
        contour2 = other_face3d.outer_contour3d
        point1, point2 = contour1.shared_primitives_extremities(contour2)

        coord = point1 - point2
        coord = [abs(coord.x), abs(coord.y)]

        if coord.index(max(coord)) == 0:
            return "x"
        return "y"

    def merge_with(self, other_bspline_face3d):
        """
        Merge two adjacent faces.

        :type: other_bspline_face3d : volmdlr.faces.BSplineFace3D
        :rtype: merged_face : volmdlr.faces.BSplineFace3D
        """

        merged_surface = self.surface3d.merge_with(other_bspline_face3d.surface3d)
        contours = self.outer_contour3d.merge_with(other_bspline_face3d.outer_contour3d)
        contours.extend(self.inner_contours3d)
        contours.extend(other_bspline_face3d.inner_contours3d)
        merged_face = self.from_contours3d(merged_surface, contours)

        return merged_face

    @classmethod
    def from_surface_rectangular_cut(
        cls, bspline_surface3d, u1: float, u2: float, v1: float, v2: float, name: str = ""
    ):
        """
        Cut a rectangular piece of the BSplineSurface3D object and return a BSplineFace3D object.

        """
        point1 = volmdlr.Point2D(u1, v1)
        point2 = volmdlr.Point2D(u2, v1)
        point3 = volmdlr.Point2D(u2, v2)
        point4 = volmdlr.Point2D(u1, v2)
        outer_contour = volmdlr.wires.ClosedPolygon2D([point1, point2, point3, point4])
        surface = surfaces.Surface2D(outer_contour, [])
        return BSplineFace3D(bspline_surface3d, surface, name)

    def to_planeface3d(self, plane3d: surfaces.Plane3D = None):
        """
        Converts a Bspline face 3d to a Plane face 3d (using or without a reference Plane3D).

        :param plane3d: A reference Plane3D, defaults to None
        :type plane3d: Plane3D, optional
        :return: A Plane face 3d.
        :rtype: PlaneFace3D
        """

        if not plane3d:
            plane3d = self.surface3d.to_plane3d()
        surface2d = surfaces.Surface2D(
            outer_contour=plane3d.contour3d_to_2d(self.outer_contour3d),
            inner_contours=[plane3d.contour3d_to_2d(contour) for contour in self.inner_contours3d],
        )

        return PlaneFace3D(surface3d=plane3d, surface2d=surface2d)

    @staticmethod
    def approximate_with_arc(edge):
        """
        Returns an arc that approximates the given edge.

        :param edge: curve to be approximated by an arc.
        :return: An arc if possible, otherwise None.
        """
        if edge.start.is_close(edge.end):
            start = edge.point_at_abscissa(0.25 * edge.length())
            interior = edge.point_at_abscissa(0.5 * edge.length())
            end = edge.point_at_abscissa(0.75 * edge.length())
            vector1 = interior - start
            vector2 = interior - end
            if vector1.is_colinear_to(vector2) or vector1.norm() == 0 or vector2.norm() == 0:
                return None
            return vme.Arc3D.from_3_points(start, interior, end)
        interior = edge.point_at_abscissa(0.5 * edge.length())
        vector1 = interior - edge.start
        vector2 = interior - edge.end
        if vector1.is_colinear_to(vector2) or vector1.norm() == 0 or vector2.norm() == 0:
            return None
        return vme.Arc3D.from_3_points(edge.start, interior, edge.end)

    def get_approximating_arc_parameters(self, curve_list):
        """
        Approximates the given curves with arcs and returns the arcs, radii, and centers.

        :param curve_list: A list of curves to approximate.
        :type curve_list: list
        :returns: A tuple containing the radius and centers of the approximating arcs.
        :rtype: tuple
        """
        radius = []
        centers = []
        for curve in curve_list:
            if curve.simplify.__class__.__name__ in ("Arc3D", "FullArc3D"):
                arc = curve.simplify
            else:
                arc = self.approximate_with_arc(curve)
            if arc:
                radius.append(arc.circle.radius)
                centers.append(arc.circle.center)
        return radius, centers

    def neutral_fiber_points(self):
        """
        Calculates the neutral fiber points of the face.

        :returns: The neutral fiber points if they exist, otherwise None.
        :rtype: Union[list, None]
        """
        surface_curves = self.surface3d.surface_curves
        u_curves = surface_curves["u"]
        v_curves = surface_curves["v"]
        u_curves = [
            primitive.simplify for primitive in u_curves if not isinstance(primitive.simplify, vme.LineSegment3D)
        ]
        v_curves = [
            primitive.simplify for primitive in v_curves if not isinstance(primitive.simplify, vme.LineSegment3D)
        ]
        u_radius, u_centers = self.get_approximating_arc_parameters(u_curves)
        v_radius, v_centers = self.get_approximating_arc_parameters(v_curves)

        if not u_radius and not v_radius:
            return None
        if v_radius and not u_radius:
            return v_centers
        if u_radius and not v_radius:
            return u_centers
        u_mean = np.mean(u_radius)
        v_mean = np.mean(v_radius)
        if u_mean > v_mean:
            return v_centers
        if u_mean < v_mean:
            return u_centers
        return None

    def neutral_fiber(self):
        """
        Returns the faces' neutral fiber.
        """
        neutral_fiber_points = self.neutral_fiber_points()
        is_line = False
        neutral_fiber = None
        if not neutral_fiber_points[0].is_close(neutral_fiber_points[-1]):
            neutral_fiber = vme.LineSegment3D(neutral_fiber_points[0], neutral_fiber_points[-1])
            is_line = all(neutral_fiber.point_belongs(point) for point in neutral_fiber_points)
        if not is_line:
            neutral_fiber = vme.BSplineCurve3D.from_points_interpolation(
                neutral_fiber_points, min(self.surface3d.degree_u, self.surface3d.degree_v)
            )
        umin, umax, vmin, vmax = self.surface2d.outer_contour.bounding_rectangle.bounds()
        min_bound_u, max_bound_u, min_bound_v, max_bound_v = self.surface3d.domain
        if not math.isclose(umin, min_bound_u, rel_tol=0.01) or not math.isclose(vmin, min_bound_v, rel_tol=0.01):
            point3d_min = self.surface3d.point2d_to_3d(volmdlr.Point2D(umin, vmin))
            point1 = neutral_fiber.point_projection(point3d_min)[0]
        else:
            point1 = neutral_fiber.start
        if not math.isclose(umax, max_bound_u, rel_tol=0.01) or not math.isclose(vmax, max_bound_v, rel_tol=0.01):
            point3d_max = self.surface3d.point2d_to_3d(volmdlr.Point2D(umax, vmax))
            return volmdlr.wires.Wire3D([neutral_fiber.trim(point1, neutral_fiber.point_projection(point3d_max)[0])])
        return volmdlr.wires.Wire3D([neutral_fiber.trim(point1, neutral_fiber.end)])

    def linesegment_intersections(self, linesegment: vme.LineSegment3D) -> List[volmdlr.Point3D]:
        """
        Get intersections between a BSpline face 3d and a Line Segment 3D.

        :param linesegment: other linesegment.
        :return: a list of intersections.
        """
        return self.linesegment_intersections_approximation(linesegment)<|MERGE_RESOLUTION|>--- conflicted
+++ resolved
@@ -9,10 +9,7 @@
 from typing import List
 import matplotlib.pyplot as plt
 import numpy as np
-<<<<<<< HEAD
 import triangle as triangle_lib
-=======
->>>>>>> 58fce28d
 
 from dessia_common.core import DessiaObject
 
@@ -253,15 +250,6 @@
             return None
         # if outer_contour3d and outer_contour3d.primitives and not outer_contour3d.is_ordered(1e-5):
         #     outer_contour2d = contour2d_healing(outer_contour2d)
-<<<<<<< HEAD
-        face = cls(surface,
-                   surface2d=surfaces.Surface2D(outer_contour=outer_contour2d, inner_contours=inner_contours2d),
-                   name=name)
-        if face.surface2d.outer_contour == outer_contour2d:
-            # To improve performance while reading from step file
-            face.outer_contour3d = outer_contour3d, primitives_mapping
-            face.inner_contours3d = inner_contours3d, primitives_mapping
-=======
         face = cls(
             surface,
             surface2d=surfaces.Surface2D(outer_contour=outer_contour2d, inner_contours=inner_contours2d),
@@ -271,7 +259,6 @@
         face.outer_contour3d = outer_contour3d
         face.inner_contours3d = inner_contours3d
         face.primitives_mapping = primitives_mapping
->>>>>>> 58fce28d
         return face
 
     @staticmethod
@@ -352,28 +339,7 @@
         """
         return [], []
 
-<<<<<<< HEAD
-    def update_grid_points_with_inner_polygons(self, inner_polygons, grid_points_data):
-        """Remove grid_points inside inner contours of the face."""
-        points_grid, u, v, grid_point_index = grid_points_data
-        for inner_polygon in inner_polygons:
-            u_min, u_max, v_min, v_max = inner_polygon.bounding_rectangle.bounds()
-            x_grid_range = array_range_search(u, u_min, u_max)
-            y_grid_range = array_range_search(v, v_min, v_max)
-            for i in x_grid_range:
-                for j in y_grid_range:
-                    point = grid_point_index.get((i, j))
-                    if not point:
-                        continue
-                    if inner_polygon.point_belongs(point):
-                        points_grid.remove(point)
-                        grid_point_index.pop((i, j))
-        return points_grid
-
-    def grid_points(self, grid_size, polygon_data):
-=======
     def grid_points(self, grid_size, polygon_data=None):
->>>>>>> 58fce28d
         """
         Parametric tesselation points.
         """
@@ -381,18 +347,10 @@
             outer_polygon, inner_polygons = polygon_data
         else:
             outer_polygon, inner_polygons = self.get_face_polygons()
-<<<<<<< HEAD
-        number_points_u, number_points_v = grid_size
-
-        points, u, v, grid_point_index = outer_polygon.grid_triangulation_points(number_points_x=number_points_u,
-                                                                                      number_points_y=number_points_v,
-                                                                                      include_edge_points=False)
-        if inner_polygons:
-            points = self.update_grid_points_with_inner_polygons(inner_polygons, [points, u, v, grid_point_index])
-
-=======
 
         u, v = self._get_grid_axis(outer_polygon, grid_size)
+        if not u or not v:
+            return []
         if inner_polygons:
             grid_points = []
             points_indexes_map = {}
@@ -413,8 +371,12 @@
         """Helper function to grid_points."""
         u_min, u_max, v_min, v_max = outer_polygon.bounding_rectangle.bounds()
         number_points_u, number_points_v = grid_size
-        u = np.linspace(u_min, u_max, num=int(number_points_u), dtype=np.float64)
-        v = np.linspace(v_min, v_max, num=int(number_points_v), dtype=np.float64)
+        u_step = (u_max - u_min) / (number_points_u - 1) if number_points_u > 1 else (u_max - u_min)
+        v_step = (v_max - v_min) / (number_points_v - 1) if number_points_v > 1 else (v_max - v_min)
+        u = [u_min + i * u_step for i in range(number_points_u)]
+        v = [v_min + i * v_step for i in range(number_points_v)]
+        # u = np.linspace(u_min, u_max, num=int(number_points_u), dtype=np.float64)
+        # v = np.linspace(v_min, v_max, num=int(number_points_v), dtype=np.float64)
 
         return u, v
 
@@ -426,7 +388,6 @@
         grid_points = np.delete(grid_points, indices, axis=0)
         polygon_points = set(outer_polygon.points)
         points = [volmdlr.Point2D(*point) for point in grid_points if volmdlr.Point2D(*point) not in polygon_points]
->>>>>>> 58fce28d
         return points
 
     def get_face_polygons(self):
@@ -436,24 +397,10 @@
         def get_polygon_points(primitives):
             points = []
             for edge in primitives:
-<<<<<<< HEAD
-                if self.surface3d.__class__.__name__ in ("SphericalSurface3D", "ConicalSurface3D"
-                                                                               "RevolutionSurface3D"):
-                    if self.surface3d.is_degenerated_brep(edge):
-                        edge_points = edge.discretization_points(number_points=2)
-                        points.extend(edge_points[:-1])
-                        continue
-                try:
-                    edge3d = self.primitives_mapping[edge]
-                except KeyError:
-                    print("KeyError")
-                if edge3d.__class__.__name__ == "BSplineCurve3D":
-=======
                 edge3d = self.primitives_mapping.get(edge)
                 if edge3d is None:
                     edge_points = edge.discretization_points(number_points=2)
                 elif edge3d.__class__.__name__ == "BSplineCurve3D":
->>>>>>> 58fce28d
                     edge_points = edge.discretization_points(number_points=15)
                 elif edge3d.__class__.__name__ in ("Arc3D", "FullArc3D", "ArcEllipse3D", "FullArcEllipse3D"):
                     edge_points = edge.discretization_points(
@@ -473,17 +420,6 @@
         Specifies an adapted size of the discretization grid used in face triangulation.
         """
         return [0, 0]
-
-    # def triangulation(self, grid_size=None):
-    #     if not grid_size:
-    #         number_points_x, number_points_y = self.grid_size()
-    #     else:
-    #         number_points_x, number_points_y = grid_size
-    #     mesh2d = self.surface2d.triangulation(number_points_x, number_points_y)
-    #     if mesh2d is None:
-    #         return None
-    #     return vmd.DisplayMesh3D([self.surface3d.point2d_to_3d(point) for point in mesh2d.points],
-    #                              mesh2d.triangles)
 
     @staticmethod
     def helper_triangulation_without_holes(vertices, segments, points_grid, tri_opt):
@@ -511,10 +447,10 @@
         """
         Triangulates the Surface2D using the Triangle library.
 
-        :param number_points_x: Number of discretization points in x direction.
-        :type number_points_x: int
-        :param number_points_y: Number of discretization points in y direction.
-        :type number_points_y: int
+        :param outer_polygon: Face's outer polygon.
+        :type outer_polygon: wires.ClosedPolygon2D
+        :param inner_polygons: Face's inner polygons.
+        :type inner_polygons: List[wires.ClosedPolygon2D]
         :return: The triangulated surface as a display mesh.
         :rtype: :class:`volmdlr.display.DisplayMesh2D`
         """
@@ -1438,16 +1374,6 @@
             return getattr(self, method_name)(other_face, return_points)
         face_decomposition1 = self.face_decomposition()
         face_decomposition2 = other_face.face_decomposition()
-<<<<<<< HEAD
-        list_set_points1 = [{point for face in faces1 for point in face.points}
-                            for _, faces1 in face_decomposition1.items()]
-        list_set_points1 = [np.array([(point[0], point[1], point[2]) for point in sets_points1])
-                            for sets_points1 in list_set_points1]
-        list_set_points2 = [{point for face in faces2 for point in face.points} for _, faces2 in
-                            face_decomposition2.items()]
-        list_set_points2 = [np.array([(point[0], point[1], point[2]) for point in sets_points2]) for sets_points2 in
-                            list_set_points2]
-=======
         list_set_points1 = [
             {point for face in faces1 for point in face.points} for _, faces1 in face_decomposition1.items()
         ]
@@ -1460,7 +1386,6 @@
         list_set_points2 = [
             np.array([(point[0], point[1], point[2]) for point in sets_points2]) for sets_points2 in list_set_points2
         ]
->>>>>>> 58fce28d
 
         minimum_distance = math.inf
         index1, index2 = None, None
@@ -1540,19 +1465,12 @@
         :return: list of triangular faces, corresponding to area of the face closest to point.
         """
         face_decomposition1 = self.face_decomposition()
-<<<<<<< HEAD
-        list_set_points1 = [{point for face in faces1 for point in face.points}
-                            for _, faces1 in face_decomposition1.items()]
-        list_set_points1 = [np.array([(point[0], point[1], point[2]) for point in sets_points1])
-                            for sets_points1 in list_set_points1]
-=======
         list_set_points1 = [
             {point for face in faces1 for point in face.points} for _, faces1 in face_decomposition1.items()
         ]
         list_set_points1 = [
             np.array([(point[0], point[1], point[2]) for point in sets_points1]) for sets_points1 in list_set_points1
         ]
->>>>>>> 58fce28d
         list_set_points2 = [np.array([(point[0], point[0], point[0])])]
 
         minimum_distance = math.inf
@@ -2587,9 +2505,10 @@
         """
         Specifies an adapted size of the discretization grid used in face triangulation.
         """
-        angle_resolution = 5
-        z_resolution = 2
-        return self.parametrized_grid_size(angle_resolution, z_resolution)
+        # angle_resolution = 5
+        # z_resolution = 2
+        # return self.parametrized_grid_size(angle_resolution, z_resolution)
+        return [0, 0]
 
     def adjacent_direction(self, other_face3d):
         """
@@ -2865,9 +2784,6 @@
     min_y_density = 1
 
     def __init__(self, surface3d: surfaces.ConicalSurface3D, surface2d: surfaces.Surface2D, name: str = ""):
-        surface2d_br = surface2d.bounding_rectangle()
-        if surface2d_br[0] < 0:
-            surface2d = surface2d.translation(volmdlr.Vector2D(2 * math.pi, 0))
         Face3D.__init__(self, surface3d=surface3d, surface2d=surface2d, name=name)
         self._bbox = None
 
@@ -2911,14 +2827,15 @@
         """
         Specifies an adapted size of the discretization grid used in face triangulation.
         """
-        theta_angle_resolution = 10
-        theta_min, theta_max, _, z_max = self.surface2d.bounding_rectangle().bounds()
-        delta_theta = theta_max - theta_min
-        number_points_x = math.ceil(delta_theta / math.radians(theta_angle_resolution))
-
+        # theta_angle_resolution = 10
+        # theta_min, theta_max, _, z_max = self.surface2d.bounding_rectangle().bounds()
+        # delta_theta = theta_max - theta_min
+        # number_points_x = math.ceil(delta_theta / math.radians(theta_angle_resolution))
+        #
         # r_max = z_max * math.tan(self.surface3d.semi_angle)
         # s = r_max * math.radians(theta_angle_resolution)
         # number_points_y = z_max * math.tan(math.radians(20)) / s
+        number_points_x = 0
         number_points_y = 0
 
         return number_points_x, number_points_y
@@ -3147,8 +3064,7 @@
             points = update_face_grid_points_with_inner_polygons(inner_polygons, [points, u, v, points_indexes_map])
         else:
             points = np.array([(u[i], v_j) for j, v_j in enumerate(v) for i in range(u_size) if
-                                   (j % 2 == 0 and i % 2 == 0) or (j % 2 != 0 and i % 2 != 0)],
-                                   dtype=np.float64)
+                              (j % 2 == 0 and i % 2 == 0) or (j % 2 != 0 and i % 2 != 0)], dtype=np.float64)
 
         points = self._update_grid_points_with_outer_polygon(outer_polygon, points)
 
@@ -3363,10 +3279,12 @@
         """
         Specifies an adapted size of the discretization grid used in face triangulation.
         """
-        angle_resolution = 11
-        xmin, xmax, _, _ = self.surface2d.bounding_rectangle().bounds()
-        delta_x = xmax - xmin
-        number_points_x = max(36, int(delta_x * angle_resolution))
+        angle_resolution = 10
+        number_points_x = 2
+        if self.surface3d.edge.__class__.__name__ == "BSplineCurve3D":
+            number_points_x = 25
+        elif self.surface3d.edge.__name__ in ("Arc3D", "FullArc3D", "ArcEllipse3D", "FullArcEllipse3D"):
+            number_points_x = max(2, math.ceil(self.surface3d.edge.angle / math.radians(angle_resolution)) + 1)
 
         number_points_y = 2
 
@@ -3438,8 +3356,7 @@
         angle_resolution = 10
         xmin, xmax, _, _ = self.surface2d.bounding_rectangle().bounds()
         delta_x = xmax - xmin
-        number_points_x = int(delta_x * angle_resolution)
-
+        number_points_x = math.ceil(delta_x / math.radians(angle_resolution))
         number_points_y = number_points_x
 
         return number_points_x, number_points_y
