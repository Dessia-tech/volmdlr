--- conflicted
+++ resolved
@@ -1045,15 +1045,12 @@
         return [linesegment.start + intersection_abscissea * u]
 
     def fullarc_intersections(self, fullarc: vme.FullArc3D):
-<<<<<<< HEAD
-=======
         """
         Calculates the intersections between a Plane 3D and a FullArc 3D.
 
         :param fullarc: fullarc to verify intersections.
         :return: list of intersections: List[volmdlr.Point3D].
         """
->>>>>>> 0e946bab
         fullarc_plane = Plane3D(fullarc.frame)
         plane_intersections = self.plane_intersection(fullarc_plane)
         if not plane_intersections:
@@ -1105,28 +1102,10 @@
         """
         Verifies if two planes are parallel and coincident.
 
-<<<<<<< HEAD
-        """
-        if not isinstance(self, plane2.__class__):
-            False
+        """
         if self.is_parallel(plane2):
             if plane2.point_on_surface(self.frame.origin):
                 return True
-        return False
-
-    def is_parallel(self, plane2):
-        """
-        Verifies if two planes are parallel.
-
-        """
-        if self.frame.w.is_colinear_to(plane2.frame.w):
-            return True
-=======
-        """
-        if self.is_parallel(plane2):
-            if plane2.point_on_surface(self.frame.origin):
-                return True
->>>>>>> 0e946bab
         return False
 
     def is_parallel(self, plane2):
