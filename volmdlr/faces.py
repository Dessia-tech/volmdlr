--- conflicted
+++ resolved
@@ -1231,13 +1231,8 @@
                 u = self.frame.u.rotation(self.frame.origin, self.frame.w,
                                           angle=theta1)
                 v = self.frame.u.rotation(self.frame.origin, self.frame.w,
-<<<<<<< HEAD
-                                          theta1)
-                center = self.frame.origin + self.R * u
-=======
                                           angle=theta1)
                 center = self.frame.origin+self.R*u
->>>>>>> b42e3965
                 return [vme.FullArc3D(center=center,
                                       start_end=center + self.r * u,
                                       normal=v)]
