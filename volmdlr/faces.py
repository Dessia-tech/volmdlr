"""
Surfaces & faces.

"""

import math
import warnings
from itertools import chain, product
from typing import List, Tuple, Union

import matplotlib.pyplot as plt
import networkx as nx
import numpy as npy
from scipy.optimize import least_squares, minimize
import triangle as triangle_lib

from geomdl import NURBS, BSpline, utilities
from geomdl.construct import extract_curves
from geomdl.fitting import approximate_surface, interpolate_surface
from geomdl.operations import split_surface_u, split_surface_v
from trimesh import Trimesh

from dessia_common.core import DessiaObject

import volmdlr.bspline_compiled
import volmdlr.core
from volmdlr.core import EdgeStyle
import volmdlr.core_compiled
import volmdlr.display as vmd
import volmdlr.edges as vme
import volmdlr.geometry
import volmdlr.grid
import volmdlr.utils.parametric as vm_parametric
import volmdlr.wires
from volmdlr.utils.parametric import array_range_search, repair_start_end_angle_periodicity, angle_discontinuity
from volmdlr.bspline_evaluators import evaluate_single
from volmdlr.core import point_in_list


def knots_vector_inv(knots_vector):
    """
    Compute knot-elements and multiplicities based on the global knot vector.

    """

    knots = sorted(set(knots_vector))
    multiplicities = [knots_vector.count(knot) for knot in knots]

    return knots, multiplicities


class Surface2D(volmdlr.core.Primitive2D):
    """
    A surface bounded by an outer contour.

    """

    def __init__(self, outer_contour: volmdlr.wires.Contour2D,
                 inner_contours: List[volmdlr.wires.Contour2D],
                 name: str = 'name'):
        self.outer_contour = outer_contour
        self.inner_contours = inner_contours
        self._area = None

        volmdlr.core.Primitive2D.__init__(self, name=name)

    def __hash__(self):
        return hash((self.outer_contour, tuple(self.inner_contours)))

    def _data_hash(self):
        return hash(self)

    def copy(self):
        """
        Copies the surface2d.

        """
        return self.__class__(outer_contour=self.outer_contour.copy(),
                              inner_contours=[c.copy() for c in self.inner_contours],
                              name=self.name)

    def area(self):
        """
        Computes the area of the surface.

        """
        if not self._area:
            self._area = self.outer_contour.area() - sum(contour.area() for contour in self.inner_contours)
        return self._area

    def second_moment_area(self, point: volmdlr.Point2D):
        """
        Computes the second moment area of the surface.

        """
        i_x, i_y, i_xy = self.outer_contour.second_moment_area(point)
        for contour in self.inner_contours:
            i_xc, i_yc, i_xyc = contour.second_moment_area(point)
            i_x -= i_xc
            i_y -= i_yc
            i_xy -= i_xyc
        return i_x, i_y, i_xy

    def center_of_mass(self):
        """
        Compute the center of mass of the 2D surface.

        :return: The center of mass of the surface.
        :rtype: :class:`volmdlr.Point2D`
        """
        center = self.outer_contour.area() * self.outer_contour.center_of_mass()
        for contour in self.inner_contours:
            center -= contour.area() * contour.center_of_mass()
        return center / self.area()

    def point_belongs(self, point2d: volmdlr.Point2D):
        """
        Check whether a point belongs to the 2D surface.

        :param point2d: The point to check.
        :type point2d: :class:`volmdlr.Point2D`
        :return: True if the point belongs to the surface, False otherwise.
        :rtype: bool
        """
        if not self.outer_contour.point_belongs(point2d):
            if self.outer_contour.point_over_contour(point2d):
                return True
            return False

        for inner_contour in self.inner_contours:
            if inner_contour.point_belongs(point2d) and not inner_contour.point_over_contour(point2d):
                return False
        return True

    def random_point_inside(self):
        """
        Generate a random point inside the 2D surface.

        Taking into account any inner contours (holes) it may have.

        :return: A random point inside the surface.
        :rtype: :class:`volmdlr.Point2D`
        """
        valid_point = False
        point_inside_outer_contour = None
        while not valid_point:
            point_inside_outer_contour = self.outer_contour.random_point_inside()
            inside_inner_contour = False
            for inner_contour in self.inner_contours:
                if inner_contour.point_belongs(point_inside_outer_contour):
                    inside_inner_contour = True
            if not inside_inner_contour and \
                    point_inside_outer_contour is not None:
                valid_point = True

        return point_inside_outer_contour

    @staticmethod
    def triangulation_without_holes(vertices, segments, points_grid, tri_opt):
        """
        Triangulates a surface without holes.

        :param vertices: vertices of the surface.
        :param segments: segments defined as tuples of vertices.
        :param points_grid: to do.
        :param tri_opt: triangulation option: "p"
        :return:
        """
        vertices_grid = [(p.x, p.y) for p in points_grid]
        vertices.extend(vertices_grid)
        tri = {'vertices': npy.array(vertices).reshape((-1, 2)),
               'segments': npy.array(segments).reshape((-1, 2)),
               }
        t = triangle_lib.triangulate(tri, tri_opt)
        triangles = t['triangles'].tolist()
        np = t['vertices'].shape[0]
        points = [vmd.Node2D(*t['vertices'][i, :]) for i in range(np)]
        return vmd.DisplayMesh2D(points, triangles=triangles)

    def triangulation(self, number_points_x: int = 15, number_points_y: int = 15):
        """
        Triangulates the Surface2D using the Triangle library.

        :param number_points_x: Number of discretization points in x direction.
        :type number_points_x: int
        :param number_points_y: Number of discretization points in y direction.
        :type number_points_y: int
        :return: The triangulated surface as a display mesh.
        :rtype: :class:`volmdlr.display.DisplayMesh2D`
        """
        area = self.bounding_rectangle().area()
        tri_opt = "p"
        if math.isclose(area, 0., abs_tol=1e-6):
            return vmd.DisplayMesh2D([], triangles=[])

        triangulates_with_grid = number_points_x > 0 or number_points_y > 0

        outer_polygon = self.outer_contour.to_polygon(angle_resolution=15, discretize_line=triangulates_with_grid)

        if not self.inner_contours and not triangulates_with_grid:
            return outer_polygon.triangulation()

        points_grid, x, y, grid_point_index = outer_polygon.grid_triangulation_points(number_points_x=number_points_x,
                                                                                      number_points_y=number_points_y)
        points = [vmd.Node2D(*point) for point in outer_polygon.points]
        vertices = [(point.x, point.y) for point in points]
        n = len(points)
        segments = [(i, i + 1) for i in range(n - 1)]
        segments.append((n - 1, 0))

        if not self.inner_contours:  # No holes
            return self.triangulation_without_holes(vertices, segments, points_grid, tri_opt)

        point_index = {p: i for i, p in enumerate(points)}
        holes = []
        for inner_contour in self.inner_contours:
            inner_polygon = inner_contour.to_polygon(angle_resolution=10, discretize_line=triangulates_with_grid)
            inner_polygon_nodes = [vmd.Node2D.from_point(p) for p in inner_polygon.points]
            for point in inner_polygon_nodes:
                if point not in point_index:
                    points.append(point)
                    vertices.append((point.x, point.y))
                    point_index[point] = n
                    n += 1

            for point1, point2 in zip(inner_polygon_nodes[:-1],
                                      inner_polygon_nodes[1:]):
                segments.append((point_index[point1], point_index[point2]))
            segments.append((point_index[inner_polygon_nodes[-1]], point_index[inner_polygon_nodes[0]]))
            rpi = inner_polygon.barycenter()
            if not inner_polygon.point_belongs(rpi, include_edge_points=False):
                rpi = inner_polygon.random_point_inside(include_edge_points=False)
            holes.append([rpi.x, rpi.y])

            if triangulates_with_grid:
                # removes with a region search the grid points that are in the inner contour
                xmin, xmax, ymin, ymax = inner_polygon.bounding_rectangle.bounds()
                x_grid_range = array_range_search(x, xmin, xmax)
                y_grid_range = array_range_search(y, ymin, ymax)
                for i in x_grid_range:
                    for j in y_grid_range:
                        point = grid_point_index.get((i, j))
                        if not point:
                            continue
                        if inner_polygon.point_belongs(point):
                            points_grid.remove(point)
                            grid_point_index.pop((i, j))

        if triangulates_with_grid:
            vertices_grid = [(p.x, p.y) for p in points_grid]
            vertices.extend(vertices_grid)

        tri = {'vertices': npy.array(vertices).reshape((-1, 2)),
               'segments': npy.array(segments).reshape((-1, 2)),
               'holes': npy.array(holes).reshape((-1, 2))
               }
        t = triangle_lib.triangulate(tri, tri_opt)
        triangles = t['triangles'].tolist()
        np = t['vertices'].shape[0]
        points = [vmd.Node2D(*t['vertices'][i, :]) for i in range(np)]
        return vmd.DisplayMesh2D(points, triangles=triangles)

    def split_by_lines(self, lines):
        """
        Returns a list of cut surfaces given by the lines provided as argument.
        """
        cutted_surfaces = []
        iteration_surfaces = self.cut_by_line(lines[0])

        for line in lines[1:]:
            iteration_surfaces2 = []
            for surface in iteration_surfaces:
                line_cutted_surfaces = surface.cut_by_line(line)

                llcs = len(line_cutted_surfaces)

                if llcs == 1:
                    cutted_surfaces.append(line_cutted_surfaces[0])
                else:
                    iteration_surfaces2.extend(line_cutted_surfaces)

            iteration_surfaces = iteration_surfaces2[:]

        cutted_surfaces.extend(iteration_surfaces)
        return cutted_surfaces

    def split_regularly(self, n):
        """
        Split in n slices.
        """
        bounding_rectangle = self.outer_contour.bounding_rectangle
        lines = []
        for i in range(n - 1):
            xi = bounding_rectangle[0] + (i + 1) * (bounding_rectangle[1] - bounding_rectangle[0]) / n
            lines.append(vme.Line2D(volmdlr.Point2D(xi, 0),
                                    volmdlr.Point2D(xi, 1)))
        return self.split_by_lines(lines)

    def cut_by_line(self, line: vme.Line2D):
        """
        Returns a list of cut Surface2D by the given line.

        :param line: The line to cut the Surface2D with.
        :type line: :class:`volmdlr.edges.Line2D`
        :return: A list of 2D surfaces resulting from the cut.
        :rtype: List[:class:`volmdlr.faces.Surface2D`]
        """
        surfaces = []
        splitted_outer_contours = self.outer_contour.cut_by_line(line)
        splitted_inner_contours_table = []
        for inner_contour in self.inner_contours:
            splitted_inner_contours = inner_contour.cut_by_line(line)
            splitted_inner_contours_table.append(splitted_inner_contours)

        # First part of the external contour
        for outer_split in splitted_outer_contours:
            inner_contours = []
            for splitted_inner_contours in splitted_inner_contours_table:
                for inner_split in splitted_inner_contours:
                    inner_split.order_contour()
                    point = inner_split.random_point_inside()
                    if outer_split.point_belongs(point):
                        inner_contours.append(inner_split)

            if inner_contours:
                surface2d = self.from_contours(outer_split, inner_contours)
                surfaces.append(surface2d)
            else:
                surfaces.append(Surface2D(outer_split, []))
        return surfaces

    def line_crossings(self, line: vme.Line2D):
        """
        Find intersection points between a line and the 2D surface.

        :param line: The line to intersect with the shape.
        :type line: :class:`volmdlr.edges.Line2D`
        :return: A list of intersection points sorted by increasing abscissa
            along the line. Each intersection point is a tuple
            (point, primitive) where point is the intersection point and
            primitive is the intersected primitive.
        :rtype: List[Tuple[:class:`volmdlr.Point2D`,
            :class:`volmdlr.core.Primitive2D`]]

        """
        intersection_points = []
        for primitive in self.outer_contour.primitives:
            for p in primitive.line_crossings(line):
                if (p, primitive) not in intersection_points:
                    intersection_points.append((p, primitive))
        for inner_contour in self.inner_contours:
            for primitive in inner_contour.primitives:
                for p in primitive.line_crossings(line):
                    if (p, primitive) not in intersection_points:
                        intersection_points.append((p, primitive))
        return sorted(intersection_points, key=lambda ip: line.abscissa(ip[0]))

    def split_at_centers(self):
        """
        Split in n slices.

        # TODO: is this used ?
        """

        cutted_contours = []
        center_of_mass1 = self.inner_contours[0].center_of_mass()
        center_of_mass2 = self.inner_contours[1].center_of_mass()
        cut_line = vme.Line2D(center_of_mass1, center_of_mass2)

        iteration_contours2 = []

        surface_cut = self.cut_by_line(cut_line)

        iteration_contours2.extend(surface_cut)

        iteration_contours = iteration_contours2[:]
        cutted_contours.extend(iteration_contours)

        return cutted_contours

    def cut_by_line2(self, line):
        """
        Cuts a Surface2D with line (2).

        :param line: DESCRIPTION
        :type line: TYPE
        :raises NotImplementedError: DESCRIPTION
        :return: DESCRIPTION
        :rtype: TYPE

        """

        all_contours = []
        inner_1 = self.inner_contours[0]
        inner_2 = self.inner_contours[1]

        inner_intersections_1 = inner_1.line_intersections(line)
        inner_intersections_2 = inner_2.line_intersections(line)

        arc1, arc2 = inner_1.split(inner_intersections_1[1],
                                   inner_intersections_1[0])
        arc3, arc4 = inner_2.split(inner_intersections_2[1],
                                   inner_intersections_2[0])
        new_inner_1 = volmdlr.wires.Contour2D([arc1, arc2])
        new_inner_2 = volmdlr.wires.Contour2D([arc3, arc4])

        intersections = [(inner_intersections_1[0], arc1), (inner_intersections_1[1], arc2)]
        intersections += self.outer_contour.line_intersections(line)
        intersections.append((inner_intersections_2[0], arc3))
        intersections.append((inner_intersections_2[1], arc4))
        intersections += self.outer_contour.line_intersections(line)

        if not intersections:
            all_contours.extend([self])
        if len(intersections) < 4:
            return [self]
        if len(intersections) >= 4:
            if isinstance(intersections[0][0], volmdlr.Point2D) and \
                    isinstance(intersections[1][0], volmdlr.Point2D):
                ip1, ip2 = sorted(
                    [new_inner_1.primitives.index(intersections[0][1]),
                     new_inner_1.primitives.index(intersections[1][1])])
                ip5, ip6 = sorted(
                    [new_inner_2.primitives.index(intersections[4][1]),
                     new_inner_2.primitives.index(intersections[5][1])])
                ip3, ip4 = sorted(
                    [self.outer_contour.primitives.index(intersections[2][1]),
                     self.outer_contour.primitives.index(intersections[3][1])])

                # sp11, sp12 = intersections[2][1].split(intersections[2][0])
                # sp21, sp22 = intersections[3][1].split(intersections[3][0])
                sp33, sp34 = intersections[6][1].split(intersections[6][0])
                sp44, sp43 = intersections[7][1].split(intersections[7][0])

                primitives1 = [volmdlr.edges.LineSegment2D(intersections[6][0], intersections[1][0]),
                               new_inner_1.primitives[ip1],
                               volmdlr.edges.LineSegment2D(intersections[0][0], intersections[5][0]),
                               new_inner_2.primitives[ip5],
                               volmdlr.edges.LineSegment2D(intersections[4][0], intersections[7][0]),
                               sp44
                               ]
                primitives1.extend(self.outer_contour.primitives[ip3 + 1:ip4])
                primitives1.append(sp34)

                primitives2 = [volmdlr.edges.LineSegment2D(intersections[7][0], intersections[4][0]),
                               new_inner_2.primitives[ip6],
                               volmdlr.edges.LineSegment2D(intersections[5][0], intersections[0][0]),
                               new_inner_1.primitives[ip2],
                               volmdlr.edges.LineSegment2D(intersections[1][0], intersections[6][0]),
                               sp33
                               ]

                primitives2.extend(self.outer_contour.primitives[:ip3].reverse())
                primitives2.append(sp43)

                all_contours.extend([volmdlr.wires.Contour2D(primitives1),
                                     volmdlr.wires.Contour2D(primitives2)])

            else:
                raise NotImplementedError(
                    'Non convex contour not supported yet')

        return all_contours

    # def cut_by_line3(self, line):
    #     """
    #     Cuts a Surface2D with line (2).
    #
    #     :param line: DESCRIPTION
    #     :type line: TYPE
    #     :raises NotImplementedError: DESCRIPTION
    #     :return: DESCRIPTION
    #     :rtype: TYPE
    #
    #     """
    #
    #     # ax=self.outer_contour.plot()
    #     all_contours = []
    #     inner = self.inner_contours[0]
    #     inner_2 = self.inner_contours[1]
    #     inner_3 = self.inner_contours[2]
    #
    #     c = inner.center_of_mass()
    #     c_2 = inner_2.center_of_mass()
    #     c_3 = inner_3.center_of_mass()
    #     direction_vector = line.normal_vector()
    #     direction_line = vme.Line2D(c, volmdlr.Point2D(
    #         (direction_vector.y * c.x - direction_vector.x * c.y) / (
    #             direction_vector.y), 0))
    #     direction_line_2 = vme.Line2D(c_2, volmdlr.Point2D(
    #         (direction_vector.y * c_2.x - direction_vector.x * c_2.y) / (
    #             direction_vector.y), 0))
    #
    #     direction_line_3 = vme.Line2D(c_3, volmdlr.Point2D(
    #         (direction_vector.y * c_3.x - direction_vector.x * c_3.y) / (
    #             direction_vector.y), 0))
    #     inner_intersections = inner.line_intersections(direction_line)
    #     inner_intersections_2 = inner_2.line_intersections(direction_line_2)
    #     inner_intersections_3 = inner_3.line_intersections(direction_line_3)
    #     arc1, arc2 = inner.split(inner_intersections[1],
    #                              inner_intersections[0])
    #     arc3, arc4 = inner_2.split(inner_intersections_2[1],
    #                                inner_intersections_2[0])
    #     arc5, arc6 = inner_3.split(inner_intersections_3[1],
    #                                inner_intersections_3[0])
    #     new_inner = volmdlr.wires.Contour2D([arc1, arc2])
    #     new_inner_2 = volmdlr.wires.Contour2D([arc3, arc4])
    #     new_inner_3 = volmdlr.wires.Contour2D([arc5, arc6])
    #     intersections = [(inner_intersections[0], arc1), (inner_intersections[1], arc2)]
    #
    #     if len(self.outer_contour.line_intersections(direction_line)) > 2:
    #
    #         intersections.append(
    #             self.outer_contour.line_intersections(direction_line)[0])
    #         intersections.append(
    #             self.outer_contour.line_intersections(direction_line)[2])
    #     else:
    #         intersections.append(
    #             self.outer_contour.line_intersections(direction_line)[0])
    #         intersections.append(
    #             self.outer_contour.line_intersections(direction_line)[1])
    #     intersections.append((inner_intersections_2[0], arc3))
    #     intersections.append((inner_intersections_2[1], arc4))
    #     if len(self.outer_contour.line_intersections(direction_line_2)) > 2:
    #         intersections.append(
    #             self.outer_contour.line_intersections(direction_line_2)[0])
    #         intersections.append(
    #             self.outer_contour.line_intersections(direction_line_2)[2])
    #     else:
    #         intersections.append(
    #             self.outer_contour.line_intersections(direction_line_2)[0])
    #         intersections.append(
    #             self.outer_contour.line_intersections(direction_line_2)[1])
    #     intersections.append((inner_intersections_3[0], arc5))
    #     intersections.append((inner_intersections_3[1], arc6))
    #     if len(self.outer_contour.line_intersections(direction_line_3)) > 2:
    #
    #         intersections.append(
    #             self.outer_contour.line_intersections(direction_line_3)[0])
    #         intersections.append(
    #             self.outer_contour.line_intersections(direction_line_3)[2])
    #     else:
    #         intersections.append(
    #             self.outer_contour.line_intersections(direction_line_3)[0])
    #         intersections.append(
    #             self.outer_contour.line_intersections(direction_line_3)[1])
    #
    #     if isinstance(intersections[0][0], volmdlr.Point2D) and \
    #             isinstance(intersections[1][0], volmdlr.Point2D):
    #         ip1, ip2 = sorted([new_inner.primitives.index(intersections[0][1]),
    #                            new_inner.primitives.index(
    #                                intersections[1][1])])
    #         ip5, ip6 = sorted(
    #             [new_inner_2.primitives.index(intersections[4][1]),
    #              new_inner_2.primitives.index(intersections[5][1])])
    #         ip7, ip8 = sorted(
    #             [new_inner_3.primitives.index(intersections[8][1]),
    #              new_inner_3.primitives.index(intersections[9][1])])
    #         ip3, ip4 = sorted(
    #             [self.outer_contour.primitives.index(intersections[2][1]),
    #              self.outer_contour.primitives.index(intersections[3][1])])
    #
    #         sp11, sp12 = intersections[2][1].split(intersections[2][0])
    #         sp21, sp22 = intersections[3][1].split(intersections[3][0])
    #         sp33, sp34 = intersections[6][1].split(intersections[6][0])
    #         sp44, sp43 = intersections[7][1].split(intersections[7][0])
    #         sp55, sp56 = intersections[10][1].split(intersections[10][0])
    #         sp66, sp65 = intersections[11][1].split(intersections[11][0])
    #
    #         primitives1 = []
    #         primitives1.append(volmdlr.edges.LineSegment2D(intersections[7][0],
    #                                                        intersections[5][0]))
    #         primitives1.append(new_inner_2.primitives[ip5])
    #         primitives1.append(volmdlr.edges.LineSegment2D(intersections[6][0],
    #                                                        intersections[4][0]))
    #         primitives1.append(sp33)
    #         primitives1.append(sp43)
    #
    #         primitives2 = []
    #         primitives2.append(volmdlr.edges.LineSegment2D(intersections[6][0],
    #                                                        intersections[4][0]))
    #         primitives2.append(new_inner_2.primitives[ip6])
    #         primitives2.append(volmdlr.edges.LineSegment2D(intersections[5][0],
    #                                                        intersections[7][0]))
    #         primitives2.append(volmdlr.edges.LineSegment2D(intersections[7][0],
    #                                                        intersections[11][0]))
    #         primitives2.append(
    #             vme.LineSegment2D(intersections[11][0],
    #                                         intersections[9][0]))
    #         primitives2.append(new_inner_3.primitives[ip7])
    #         primitives2.append(volmdlr.edges.LineSegment2D(intersections[8][0],
    #                                                        intersections[10][0]))
    #         primitives2.append(sp34)
    #
    #         primitives3 = []
    #         primitives3.append(
    #             vme.LineSegment2D(intersections[10][0],
    #                                         intersections[8][0]))
    #         primitives3.append(new_inner_3.primitives[ip8])
    #         primitives3.append(volmdlr.edges.LineSegment2D(intersections[9][0],
    #                                                        intersections[11][0]))
    #         primitives3.append(sp22)
    #         primitives3.append(volmdlr.edges.LineSegment2D(intersections[3][0],
    #                                                        intersections[1][0]))
    #         primitives3.append(new_inner.primitives[ip1])
    #         primitives3.append(vme.LineSegment2D(intersections[0][0],
    #                                                        intersections[2][
    #                                                            0]))
    #         primitives3.append(vme.LineSegment2D(intersections[2][0],
    #                                                        intersections[10][
    #                                                            0]))
    #
    #         primitives4 = [volmdlr.edges.LineSegment2D(intersections[3][0],
    #                                                    intersections[1][0])]
    #         a = volmdlr.edges.Arc2D(new_inner.primitives[ip2].end,
    #                                 new_inner.primitives[ip2].interior,
    #                                 new_inner.primitives[ip2].start)
    #         primitives4.append(a)
    #         primitives4.append(volmdlr.edges.LineSegment2D(intersections[0][0],
    #                                                        intersections[2][0]))
    #         primitives4.append(sp12)
    #         primitives4.append(sp21)
    #
    #         # Contour2D(primitives1),Contour2D(primitives2),
    #         #                      Contour2D(primitives3),
    #         all_contours.extend([volmdlr.wires.Contour2D(primitives4)])
    #
    #     else:
    #         raise NotImplementedError(
    #             f'{len(intersections)} intersections not supported yet')
    #
    #     return all_contours

    def bounding_rectangle(self):
        """
        Returns bounding rectangle.

        :return: Returns a python object with useful methods
        :rtype: :class:`volmdlr.core.BoundingRectangle
        """

        return self.outer_contour.bounding_rectangle

    @classmethod
    def from_contours(cls, outer_contour, inner_contours):
        """
        Create a Surface2D object from an outer contour and a list of inner contours.

        :param outer_contour: The outer contour that bounds the surface.
        :type outer_contour: volmdlr.wires.Contour2D
        :param inner_contours: The list of inner contours that define the holes of the surface.
        :type inner_contours : List[volmdlr.wires.Contour2D]
        :return: Surface2D defined by the given contours.
        """
        surface2d_inner_contours = []
        surface2d_outer_contour = outer_contour
        for inner_contour in inner_contours:
            if surface2d_outer_contour.shared_primitives_extremities(
                    inner_contour):
                # inner_contour will be merged with outer_contour
                merged_contours = surface2d_outer_contour.merge_with(
                    inner_contour)
                if len(merged_contours) >= 2:
                    raise NotImplementedError
                surface2d_outer_contour = merged_contours[0]
            else:
                # inner_contour will be added to the inner contours of the
                # Surface2D
                surface2d_inner_contours.append(inner_contour)
        return cls(surface2d_outer_contour, surface2d_inner_contours)

    def plot(self, ax=None, color='k', alpha=1, equal_aspect=False):

        if ax is None:
            _, ax = plt.subplots()
        self.outer_contour.plot(ax=ax, edge_style=EdgeStyle(color=color, alpha=alpha,
                                                            equal_aspect=equal_aspect))
        for inner_contour in self.inner_contours:
            inner_contour.plot(ax=ax, edge_style=EdgeStyle(color=color, alpha=alpha,
                                                           equal_aspect=equal_aspect))

        if equal_aspect:
            ax.set_aspect('equal')

        ax.margins(0.1)
        return ax

    def axial_symmetry(self, line):
        """
        Finds out the symmetric 2D surface according to a line.

        """

        outer_contour = self.outer_contour.axial_symmetry(line)
        inner_contours = []
        if self.inner_contours:
            inner_contours = [contour.axial_symmetry(line) for contour in self.inner_contours]

        return self.__class__(outer_contour=outer_contour,
                              inner_contours=inner_contours)

    def rotation(self, center, angle):

        outer_contour = self.outer_contour.rotation(center, angle)
        if self.inner_contours:
            inner_contours = [contour.rotation(center, angle) for contour in self.inner_contours]
        else:
            inner_contours = []

        return self.__class__(outer_contour, inner_contours)

    def rotation_inplace(self, center, angle):
        """
        Rotate the surface inplace.
        """
        warnings.warn("'inplace' methods are deprecated. Use a not inplace method instead.", DeprecationWarning)

        new_surface2d = self.rotation(center, angle)
        self.outer_contour = new_surface2d.outer_contour
        self.inner_contours = new_surface2d.inner_contours

    def translation(self, offset: volmdlr.Vector2D):
        outer_contour = self.outer_contour.translation(offset)
        inner_contours = [contour.translation(offset) for contour in self.inner_contours]
        return self.__class__(outer_contour, inner_contours)

    def translation_inplace(self, offset: volmdlr.Vector2D):
        warnings.warn("'inplace' methods are deprecated. Use a not inplace method instead.", DeprecationWarning)

        new_contour = self.translation(offset)
        self.outer_contour = new_contour.outer_contour
        self.inner_contours = new_contour.inner_contours

    def frame_mapping(self, frame: volmdlr.Frame2D, side: str):
        outer_contour = self.outer_contour.frame_mapping(frame, side)
        inner_contours = [contour.frame_mapping(frame, side) for contour in self.inner_contours]
        return self.__class__(outer_contour, inner_contours)

    def frame_mapping_inplace(self, frame: volmdlr.Frame2D, side: str):
        warnings.warn("'inplace' methods are deprecated. Use a not inplace method instead.", DeprecationWarning)

        new_contour = self.frame_mapping(frame, side)
        self.outer_contour = new_contour.outer_contour
        self.inner_contours = new_contour.inner_contours

    def geo_lines(self):  # , mesh_size_list=None):
        """
        Gets the lines that define a Surface2D in a .geo file.
        """

        i, i_p = None, None
        lines, line_surface, lines_tags = [], [], []
        point_account, line_account, line_loop_account = 0, 0, 1
        for c, contour in enumerate(list(chain(*[[self.outer_contour], self.inner_contours]))):

            if isinstance(contour, volmdlr.wires.Circle2D):
                points = [volmdlr.Point2D(contour.center.x - contour.radius, contour.center.y),
                          contour.center,
                          volmdlr.Point2D(contour.center.x + contour.radius, contour.center.y)]
                index = []
                for i, point in enumerate(points):
                    lines.append(point.get_geo_lines(tag=point_account + i + 1,
                                                     point_mesh_size=None))
                    index.append(point_account + i + 1)

                lines.append('Circle(' + str(line_account + 1) +
                             ') = {' + str(index[0]) + ', ' + str(index[1]) + ', ' + str(index[2]) + '};')
                lines.append('Circle(' + str(line_account + 2) +
                             ') = {' + str(index[2]) + ', ' + str(index[1]) + ', ' + str(index[0]) + '};')

                lines_tags.append(line_account + 1)
                lines_tags.append(line_account + 2)

                lines.append('Line Loop(' + str(c + 1) + ') = {' + str(lines_tags)[1:-1] + '};')
                line_surface.append(line_loop_account)

                point_account = point_account + 2 + 1
                line_account, line_loop_account = line_account + 1 + 1, line_loop_account + 1
                lines_tags = []

            elif isinstance(contour, (volmdlr.wires.Contour2D, volmdlr.wires.ClosedPolygon2D)):
                if not isinstance(contour, volmdlr.wires.ClosedPolygon2D):
                    contour = contour.to_polygon(1)
                for i, point in enumerate(contour.points):
                    lines.append(point.get_geo_lines(tag=point_account + i + 1,
                                                     point_mesh_size=None))

                for i_p, primitive in enumerate(contour.primitives):
                    if i_p != len(contour.primitives) - 1:
                        lines.append(primitive.get_geo_lines(tag=line_account + i_p + 1,
                                                             start_point_tag=point_account + i_p + 1,
                                                             end_point_tag=point_account + i_p + 2))
                    else:
                        lines.append(primitive.get_geo_lines(tag=line_account + i_p + 1,
                                                             start_point_tag=point_account + i_p + 1,
                                                             end_point_tag=point_account + 1))
                    lines_tags.append(line_account + i_p + 1)

                lines.append('Line Loop(' + str(c + 1) + ') = {' + str(lines_tags)[1:-1] + '};')
                line_surface.append(line_loop_account)
                point_account = point_account + i + 1
                line_account, line_loop_account = line_account + i_p + 1, line_loop_account + 1
                lines_tags = []

        lines.append('Plane Surface(' + str(1) + ') = {' + str(line_surface)[1:-1] + '};')

        return lines

    def mesh_lines(self,
                   factor: float,
                   curvature_mesh_size: int = None,
                   min_points: int = None,
                   initial_mesh_size: float = 5):
        """
        Gets the lines that define mesh parameters for a Surface2D, to be added to a .geo file.

        :param factor: A float, between 0 and 1, that describes the mesh quality
        (1 for coarse mesh - 0 for fine mesh)
        :type factor: float
        :param curvature_mesh_size: Activate the calculation of mesh element sizes based on curvature
        (with curvature_mesh_size elements per 2*Pi radians), defaults to 0
        :type curvature_mesh_size: int, optional
        :param min_points: Check if there are enough points on small edges (if it is not, we force to have min_points
        on that edge), defaults to None
        :type min_points: int, optional
        :param initial_mesh_size: If factor=1, it will be initial_mesh_size elements per dimension, defaults to 5
        :type initial_mesh_size: float, optional

        :return: A list of lines that describe mesh parameters
        :rtype: List[str]
        """

        lines = []
        if factor == 0:
            factor = 1e-3

        size = (math.sqrt(self.area()) / initial_mesh_size) * factor

        if min_points:
            primitives, primitives_length = [], []
            for _, contour in enumerate(list(chain(*[[self.outer_contour], self.inner_contours]))):
                if isinstance(contour, volmdlr.wires.Circle2D):
                    primitives.append(contour)
                    primitives.append(contour)
                    primitives_length.append(contour.length() / 2)
                    primitives_length.append(contour.length() / 2)
                else:
                    for primitive in contour.primitives:
                        if ((primitive not in primitives)
                                and (primitive.reverse() not in primitives)):
                            primitives.append(primitive)
                            primitives_length.append(primitive.length())

            for i, length in enumerate(primitives_length):
                if length < min_points * size:
                    lines.append('Transfinite Curve {' + str(i) + '} = ' + str(min_points) + ' Using Progression 1;')

        lines.append('Field[1] = MathEval;')
        lines.append('Field[1].F = "' + str(size) + '";')
        lines.append('Background Field = 1;')
        if curvature_mesh_size:
            lines.append('Mesh.MeshSizeFromCurvature = ' + str(curvature_mesh_size) + ';')

        # lines.append('Coherence;')

        return lines

    def to_geo(self, file_name: str,
               factor: float, **kwargs):
        # curvature_mesh_size: int = None,
        # min_points: int = None,
        # initial_mesh_size: float = 5):
        """
        Gets the .geo file for the Surface2D.
        """

        for element in [('curvature_mesh_size', 0), ('min_points', None), ('initial_mesh_size', 5)]:
            if element[0] not in kwargs:
                kwargs[element[0]] = element[1]

        lines = self.geo_lines()
        lines.extend(self.mesh_lines(factor, kwargs['curvature_mesh_size'],
                                     kwargs['min_points'], kwargs['initial_mesh_size']))

        with open(file_name + '.geo', 'w', encoding="utf-8") as f:
            for line in lines:
                f.write(line)
                f.write('\n')
        f.close()

    def to_msh(self, file_name: str, mesh_dimension: int,
               factor: float, **kwargs):
        # curvature_mesh_size: int = 0,
        # min_points: int = None,
        # initial_mesh_size: float = 5):
        """
        Gets .msh file for the Surface2D generated by gmsh.

        :param file_name: The msh. file name
        :type file_name: str
        :param mesh_dimension: The mesh dimension (1: 1D-Edge, 2: 2D-Triangle, 3D-Tetrahedra)
        :type mesh_dimension: int
        :param factor: A float, between 0 and 1, that describes the mesh quality
        (1 for coarse mesh - 0 for fine mesh)
        :type factor: float
        :param curvature_mesh_size: Activate the calculation of mesh element sizes based on curvature
        (with curvature_mesh_size elements per 2*Pi radians), defaults to 0
        :type curvature_mesh_size: int, optional
        :param min_points: Check if there are enough points on small edges (if it is not, we force to have min_points
        on that edge), defaults to None
        :type min_points: int, optional
        :param initial_mesh_size: If factor=1, it will be initial_mesh_size elements per dimension, defaults to 5
        :type initial_mesh_size: float, optional

        :return: A txt file
        :rtype: .txt
        """

        for element in [('curvature_mesh_size', 0), ('min_points', None), ('initial_mesh_size', 5)]:
            if element[0] not in kwargs:
                kwargs[element[0]] = element[1]

        self.to_geo(file_name=file_name, mesh_dimension=mesh_dimension,
                    factor=factor, curvature_mesh_size=kwargs['curvature_mesh_size'],
                    min_points=kwargs['min_points'], initial_mesh_size=kwargs['initial_mesh_size'])

        volmdlr.core.VolumeModel.generate_msh_file(file_name, mesh_dimension)

        # gmsh.initialize()
        # gmsh.open(file_name + ".geo")

        # gmsh.model.geo.synchronize()
        # gmsh.model.mesh.generate(mesh_dimension)

        # gmsh.write(file_name + ".msh")

        # gmsh.finalize()


class Surface3D(DessiaObject):
    """
    Abstract class.

    """
    x_periodicity = None
    y_periodicity = None
    face_class = None

    def point2d_to_3d(self, point2d):
        raise NotImplementedError(f'point2d_to_3d is abstract and should be implemented in {self.__class__.__name__}')

    def point3d_to_2d(self, point3d):
        """
        Abstract method. Convert a 3D point to a 2D parametric point.

        :param point3d: The 3D point to convert, represented by 3 coordinates (x, y, z).
        :type point3d: `volmdlr.Point3D`
        :return: NotImplementedError: If the method is not implemented in the subclass.
        """
        raise NotImplementedError(f'point3d_to_2d is abstract and should be implemented in {self.__class__.__name__}')

    def face_from_contours3d(self, contours3d: List[volmdlr.wires.Contour3D], name: str = ''):
        """
        Returns the face generated by a list of contours. Finds out which are outer or inner contours.

        :param name: the name to inject in the new face
        """

        lc3d = len(contours3d)

        if lc3d == 1:
            outer_contour2d = self.contour3d_to_2d(contours3d[0])
            inner_contours2d = []
        elif lc3d > 1:
            area = -1
            inner_contours2d = []

            contours2d = [self.contour3d_to_2d(contour3d) for contour3d in contours3d]

            check_contours = [not contour2d.is_ordered() for contour2d in contours2d]
            if any(check_contours):
                outer_contour2d, inner_contours2d = self.repair_contours2d(contours2d[0], contours2d[1:])
            else:
                for contour2d in contours2d:
                    inner_contours2d.append(contour2d)
                    contour_area = contour2d.area()
                    if contour_area > area:
                        area = contour_area
                        outer_contour2d = contour2d
                inner_contours2d.remove(outer_contour2d)
        else:
            raise ValueError('Must have at least one contour')

        if isinstance(self.face_class, str):
            class_ = globals()[self.face_class]
        else:
            class_ = self.face_class
        surface2d = Surface2D(outer_contour=outer_contour2d,
                              inner_contours=inner_contours2d)
        return class_(self, surface2d=surface2d, name=name)

    def repair_primitives_periodicity(self, primitives2d):
        """
        Repairs the continuity of the 2D contour while using contour3d_to_2d on periodic surfaces.

        :param primitives2d: The primitives in parametric surface domain.
        :type primitives2d: list
        :return: A list of primitives.
        :rtype: list
        """
        x_periodicity = self.x_periodicity
        y_periodicity = self.y_periodicity
        # Search for a primitive that can be used as reference for repairing periodicity
        if x_periodicity or y_periodicity:
            pos = vm_parametric.find_index_defined_brep_primitive_on_periodical_surface(primitives2d,
                                                                                        [x_periodicity, y_periodicity])
            if pos != 0:
                primitives2d = primitives2d[pos:] + primitives2d[:pos]

        i = 1
        if x_periodicity is None:
            x_periodicity = -1
        if y_periodicity is None:
            y_periodicity = -1
        while i < len(primitives2d):
            previous_primitive = primitives2d[i - 1]
            delta = previous_primitive.end - primitives2d[i].start
            is_connected = math.isclose(delta.norm(), 0, abs_tol=1e-5)
            if not is_connected and \
                    primitives2d[i].end.is_close(primitives2d[i - 1].end, tol=1e-3) and \
                    math.isclose(primitives2d[i].length(), x_periodicity, abs_tol=1e-5):
                primitives2d[i] = primitives2d[i].reverse()
            elif not is_connected and \
                    primitives2d[i].end.is_close(primitives2d[i - 1].end, tol=1e-3) and \
                    math.isclose(primitives2d[i].length(), y_periodicity, abs_tol=1e-5):
                primitives2d[i] = primitives2d[i].reverse()
            elif not is_connected:
                primitives2d[i] = primitives2d[i].translation(delta)
            i += 1
        last_end = primitives2d[-1].end
        first_start = primitives2d[0].start
        if not last_end.is_close(first_start, tol=1e-5):
            deltax = first_start.x - last_end.x
            deltay = first_start.y - last_end.y
            if deltax and x_periodicity and abs(deltax) % x_periodicity == 0:
                primitives2d[-1] = vme.LineSegment2D(primitives2d[-1].start,
                                                     volmdlr.Point2D(primitives2d[-1].end.x + deltax,
                                                                     primitives2d[-1].end.y))
            elif deltay and y_periodicity and abs(deltay) % y_periodicity == 0:
                primitives2d[-1] = vme.LineSegment2D(primitives2d[-1].start,
                                                     volmdlr.Point2D(primitives2d[-1].end.x,
                                                                     primitives2d[-1].end.y + deltay))

        return primitives2d

    def repair_contours2d(self, outer_contour, inner_contours):
        """
        Abstract method. Repair 2D contours of a face on the parametric domain.

        :param outer_contour: Outer contour 2D.
        :type inner_contours: volmdlr.wires.Contour2D
        :param inner_contours: List of 2D contours.
        :type inner_contours: list
        :return: NotImplementedError: If the method is not implemented in the subclass.
        """
        raise NotImplementedError(f'repair_contours2d is abstract and should be implemented in '
                                  f'{self.__class__.__name__}')

    def primitives3d_to_2d(self, primitives3d):
        """
        Helper function to perform convertion of 3D primitives into B-Rep primitives.

        :param primitives3d: List of 3D primitives from a 3D contour.
        :type primitives3d: List[vme.Edge]
        :return: A list of 2D primitives on parametric domain.
        :rtype: List[vme.Edge]
        """
        primitives2d = []
        for primitive3d in primitives3d:
            method_name = f'{primitive3d.__class__.__name__.lower()}_to_2d'
            if hasattr(self, method_name):
                primitives = getattr(self, method_name)(primitive3d)

                if primitives is None:
                    continue
                primitives2d.extend(primitives)
            else:
                raise NotImplementedError(f'Class {self.__class__.__name__} does not implement {method_name}')
        return primitives2d

    def contour3d_to_2d(self, contour3d):
        """
        Transforms a Contour3D into a Contour2D in the parametric domain of the surface.

        :param contour3d: The contour to be transformed.
        :type contour3d: :class:`volmdlr.wires.Contour3D`
        :return: A 2D contour object.
        :rtype: :class:`volmdlr.wires.Contour2D`
        """
        primitives2d = self.primitives3d_to_2d(contour3d.primitives)

        wire2d = volmdlr.wires.Wire2D(primitives2d)
        delta_x = abs(wire2d.primitives[0].start.x - wire2d.primitives[-1].end.x)
        if math.isclose(delta_x, volmdlr.TWO_PI, abs_tol=1e-3) and wire2d.is_ordered():
            return volmdlr.wires.Contour2D(primitives2d)
        # Fix contour
        if self.x_periodicity or self.y_periodicity:
            primitives2d = self.repair_primitives_periodicity(primitives2d)
        return volmdlr.wires.Contour2D(primitives2d)

    def contour2d_to_3d(self, contour2d):
        """
        Transforms a Contour2D in the parametric domain of the surface into a Contour3D in Cartesian coordinate.

        :param contour2d: The contour to be transformed.
        :type contour2d: :class:`volmdlr.wires.Contour2D`
        :return: A 3D contour object.
        :rtype: :class:`volmdlr.wires.Contour3D`
        """
        primitives3d = []
        for primitive2d in contour2d.primitives:
            method_name = f'{primitive2d.__class__.__name__.lower()}_to_3d'
            if hasattr(self, method_name):
                try:
                    primitives = getattr(self, method_name)(primitive2d)
                    if primitives is None:
                        continue
                    primitives3d.extend(primitives)
                except NotImplementedError:
                    print(f'Class {self.__class__.__name__} does not implement {method_name}'
                          f'with {primitive2d.__class__.__name__}')
            else:
                raise NotImplementedError(
                    f'Class {self.__class__.__name__} does not implement {method_name}')

        return volmdlr.wires.Contour3D(primitives3d)

    def linesegment3d_to_2d(self, linesegment3d):
        """
        A line segment on a surface will be in any case a line in 2D?.

        """
        return [vme.LineSegment2D(self.point3d_to_2d(linesegment3d.start),
                                  self.point3d_to_2d(linesegment3d.end))]

    def bsplinecurve3d_to_2d(self, bspline_curve3d):
        """
        Is this right?.
        """
        n = len(bspline_curve3d.control_points)
        points = [self.point3d_to_2d(p)
                  for p in bspline_curve3d.discretization_points(number_points=n)]
        return [vme.BSplineCurve2D.from_points_interpolation(points, bspline_curve3d.degree, bspline_curve3d.periodic)]

    def bsplinecurve2d_to_3d(self, bspline_curve2d):
        """
        Is this right?.

        """
        n = len(bspline_curve2d.control_points)
        points = [self.point2d_to_3d(p)
                  for p in bspline_curve2d.discretization_points(number_points=n)]
        return [vme.BSplineCurve3D.from_points_interpolation(points, bspline_curve2d.degree, bspline_curve2d.periodic)]

    def normal_from_point2d(self, point2d):

        raise NotImplementedError('NotImplemented')

    def normal_from_point3d(self, point3d):
        """
        Evaluates the normal vector of the bspline surface at this 3D point.

        """

        return (self.normal_from_point2d(self.point3d_to_2d(point3d)))[1]

    def geodesic_distance_from_points2d(self, point1_2d: volmdlr.Point2D,
                                        point2_2d: volmdlr.Point2D, number_points: int = 50):
        """
        Approximation of geodesic distance via line segments length sum in 3D.
        """
        # points = [point1_2d]
        current_point3d = self.point2d_to_3d(point1_2d)
        distance = 0.
        for i in range(number_points):
            next_point3d = self.point2d_to_3d(point1_2d + (i + 1) / number_points * (point2_2d - point1_2d))
            distance += next_point3d.point_distance(current_point3d)
            current_point3d = next_point3d
        return distance

    def geodesic_distance(self, point1_3d: volmdlr.Point3D, point2_3d: volmdlr.Point3D):
        """
        Approximation of geodesic distance between 2 3D points supposed to be on the surface.
        """
        point1_2d = self.point3d_to_2d(point1_3d)
        point2_2d = self.point3d_to_2d(point2_3d)
        return self.geodesic_distance_from_points2d(point1_2d, point2_2d)


class Plane3D(Surface3D):
    """
    Defines a plane 3d.

    :param frame: u and v of frame describe the plane, w is the normal
    """
    face_class = 'PlaneFace3D'

    def __init__(self, frame: volmdlr.Frame3D, name: str = ''):

        self.frame = frame
        self.name = name
        Surface3D.__init__(self, name=name)

    def __hash__(self):
        return hash(('plane 3d', self.frame))

    def __eq__(self, other_plane):
        if other_plane.__class__.__name__ != self.__class__.__name__:
            return False
        return self.frame == other_plane.frame

    @classmethod
    def from_step(cls, arguments, object_dict, **kwargs):
        """
        Converts a step primitive to a Plane3D.

        :param arguments: The arguments of the step primitive.
        :type arguments: list
        :param object_dict: The dictionary containing all the step primitives
            that have already been instantiated
        :type object_dict: dict
        :return: The corresponding Plane3D object.
        :rtype: :class:`volmdlr.faces.Plane3D`
        """
        frame3d = object_dict[arguments[1]]
        frame3d.normalize()
        frame = volmdlr.Frame3D(frame3d.origin,
                                frame3d.v, frame3d.w, frame3d.u)
        return cls(frame, arguments[0][1:-1])

    def to_step(self, current_id):
        frame = volmdlr.Frame3D(self.frame.origin, self.frame.w, self.frame.u,
                                self.frame.v)
        content, frame_id = frame.to_step(current_id)
        plane_id = frame_id + 1
        content += f"#{plane_id} = PLANE('{self.name}',#{frame_id});\n"
        return content, [plane_id]

    @classmethod
    def from_3_points(cls, *args):
        """
        Point 1 is used as origin of the plane.
        """
        point1, point2, point3 = args
        vector1 = point2 - point1
        vector2 = point3 - point1

        vector1.normalize()
        vector2.normalize()
        normal = vector1.cross(vector2)
        normal.normalize()
        frame = volmdlr.Frame3D(point1, vector1, normal.cross(vector1), normal)
        return cls(frame)

    @classmethod
    def from_normal(cls, point, normal):
        v1 = normal.deterministic_unit_normal_vector()
        v2 = v1.cross(normal)
        return cls(volmdlr.Frame3D(point, v1, v2, normal))

    @classmethod
    def from_plane_vectors(cls, plane_origin: volmdlr.Point3D, plane_x: volmdlr.Vector3D, plane_y: volmdlr.Vector3D):
        """
        Initializes a 3D plane object with a given plane origin and plane x and y vectors.

        :param plane_origin: A volmdlr.Point3D representing the origin of the plane.
        :param plane_x: A volmdlr.Vector3D representing the x-axis of the plane.
        :param plane_y: A volmdlr.Vector3D representing the y-axis of the plane.
        :return: A Plane3D object initialized from the provided plane origin and plane x and y vectors.
        """
        normal = plane_x.cross(plane_y)
        return cls(volmdlr.Frame3D(plane_origin, plane_x, plane_y, normal))

    @classmethod
    def from_points(cls, points):
        """
        Returns a 3D plane that goes through the 3 first points on the list.

        Why for more than 3 points we only do some check and never raise error?
        """
        if len(points) < 3:
            raise ValueError
        if len(points) == 3:
            return cls.from_3_points(volmdlr.Point3D(points[0].vector),
                                     volmdlr.Vector3D(points[1].vector),
                                     volmdlr.Vector3D(points[2].vector))
        points = [p.copy() for p in points]
        indexes_to_del = []
        for i, point in enumerate(points[1:]):
            if point.is_close(points[0]):
                indexes_to_del.append(i)
        for index in indexes_to_del[::-1]:
            del points[index + 1]

        origin = points[0]
        vector1 = points[1] - origin
        vector1.normalize()
        vector2_min = points[2] - origin
        vector2_min.normalize()
        dot_min = abs(vector1.dot(vector2_min))
        for point in points[3:]:
            vector2 = point - origin
            vector2.normalize()
            dot = abs(vector1.dot(vector2))
            if dot < dot_min:
                vector2_min = vector2
                dot_min = dot
        return cls.from_3_points(origin, vector1 + origin, vector2_min + origin)

    def point_on_surface(self, point):
        """
        Return if the point belongs to the plane at a tolerance of 1e-6.

        """
        if math.isclose(self.frame.w.dot(point - self.frame.origin), 0,
                        abs_tol=1e-6):
            return True
        return False

    def point_distance(self, point3d):
        """
        Calculates the distance of a point to plane.

        :param point3d: point to verify distance.
        :return: a float, point distance to plane.
        """
        coefficient_a, coefficient_b, coefficient_c, coefficient_d = self.equation_coefficients()
        return abs(self.frame.w.dot(point3d) + coefficient_d) / math.sqrt(coefficient_a ** 2 +
                                                                          coefficient_b ** 2 + coefficient_c ** 2)

    def line_intersections(self, line):
        """
        Find the intersection with a line.

        :param line: Line to evaluate the intersection
        :type line: :class:`vme.Line`
        :return: ADD DESCRIPTION
        :rtype: List[volmdlr.Point3D]
        """
        u_vector = line.point2 - line.point1
        w_vector = line.point1 - self.frame.origin
        if math.isclose(self.frame.w.dot(u_vector), 0, abs_tol=1e-08):
            return []
        intersection_abscissea = - self.frame.w.dot(w_vector) / self.frame.w.dot(u_vector)
        return [line.point1 + intersection_abscissea * u_vector]

    def linesegment_intersections(self, linesegment: vme.LineSegment3D) \
            -> List[volmdlr.Point3D]:
        u_vector = linesegment.end - linesegment.start
        w_vector = linesegment.start - self.frame.origin
        normaldotu = self.frame.w.dot(u_vector)
        if math.isclose(normaldotu, 0, abs_tol=1e-08):
            return []
        intersection_abscissea = - self.frame.w.dot(w_vector) / normaldotu
        if intersection_abscissea < 0 or intersection_abscissea > 1:
            return []
        return [linesegment.start + intersection_abscissea * u_vector]

    def fullarc_intersections(self, fullarc: vme.FullArc3D):
        """
        Calculates the intersections between a Plane 3D and a FullArc 3D.

        :param fullarc: full arc to verify intersections.
        :return: list of intersections: List[volmdlr.Point3D].
        """
        fullarc_plane = Plane3D(fullarc.frame)
        plane_intersections = self.plane_intersection(fullarc_plane)
        if not plane_intersections:
            return []
        fullarc2d = fullarc.to_2d(fullarc.center, fullarc_plane.frame.u, fullarc_plane.frame.v)
        line2d = plane_intersections[0].to_2d(fullarc.center, fullarc_plane.frame.u, fullarc_plane.frame.v)
        fullarc2d_inters_line2d = fullarc2d.line_intersections(line2d)
        intersections = []
        for inter in fullarc2d_inters_line2d:
            intersections.append(inter.to_3d(fullarc.center, fullarc_plane.frame.u, fullarc_plane.frame.v))
        return intersections

    def equation_coefficients(self):
        """
        Returns the a,b,c,d coefficient from equation ax+by+cz+d = 0.

        """
        a, b, c = self.frame.w
        d = -self.frame.origin.dot(self.frame.w)
        return round(a, 12), round(b, 12), round(c, 12), round(d, 12)

    def plane_intersection(self, other_plane):
        """
        Computes intersection points between two Planes 3D.

        """
        if self.is_parallel(other_plane):
            return []
        line_direction = self.frame.w.cross(other_plane.frame.w)

        if line_direction.norm() < 1e-6:
            return None

        a1, b1, c1, d1 = self.equation_coefficients()
        a2, b2, c2, d2 = other_plane.equation_coefficients()
        if not math.isclose(a1 * b2 - a2 * b1, 0.0, abs_tol=1e-10):
            x0 = (b1 * d2 - b2 * d1) / (a1 * b2 - a2 * b1)
            y0 = (a2 * d1 - a1 * d2) / (a1 * b2 - a2 * b1)
            point1 = volmdlr.Point3D(x0, y0, 0)
        elif a2 * c1 != a1 * c2:
            x0 = (c2 * d1 - c1 * d2) / (a2 * c1 - a1 * c2)
            z0 = (a1 * d2 - a2 * d1) / (a2 * c1 - a1 * c2)
            point1 = volmdlr.Point3D(x0, 0, z0)
        elif c1 * b2 != b1 * c2:
            y0 = (- c2 * d1 + c1 * d2) / (b1 * c2 - c1 * b2)
            z0 = (- b1 * d2 + b2 * d1) / (b1 * c2 - c1 * b2)
            point1 = volmdlr.Point3D(0, y0, z0)
        else:
            raise NotImplementedError
        return [vme.Line3D(point1, point1 + line_direction)]

    def is_coincident(self, plane2):
        """
        Verifies if two planes are parallel and coincident.

        """
        if not isinstance(self, plane2.__class__):
            return False
        if self.is_parallel(plane2):
            if plane2.point_on_surface(self.frame.origin):
                return True
        return False

    def is_parallel(self, plane2):
        """
        Verifies if two planes are parallel.

        """
        if self.frame.w.is_colinear_to(plane2.frame.w):
            return True
        return False

    def rotation(self, center: volmdlr.Point3D, axis: volmdlr.Vector3D, angle: float):
        """
        Plane3D rotation.

        :param center: rotation center
        :param axis: rotation axis
        :param angle: angle rotation
        :return: a new rotated Plane3D
        """
        new_frame = self.frame.rotation(center=center, axis=axis, angle=angle)
        return Plane3D(new_frame)

    def rotation_inplace(self, center: volmdlr.Point3D, axis: volmdlr.Vector3D, angle: float):
        """
        Plane3D rotation. Object is updated inplace.

        :param center: rotation center
        :param axis: rotation axis
        :param angle: rotation angle
        """
        warnings.warn("'inplace' methods are deprecated. Use a not inplace method instead.", DeprecationWarning)

        self.frame.rotation_inplace(center=center, axis=axis, angle=angle)

    def translation(self, offset: volmdlr.Vector3D):
        """
        Plane3D translation.

        :param offset: translation vector
        :return: A new translated Plane3D
        """
        new_frame = self.frame.translation(offset)
        return Plane3D(new_frame)

    def translation_inplace(self, offset: volmdlr.Vector3D):
        """
        Plane3D translation. Object is updated inplace.

        :param offset: translation vector
        """
        warnings.warn("'inplace' methods are deprecated. Use a not inplace method instead.", DeprecationWarning)

        self.frame.translation_inplace(offset)

    def frame_mapping(self, frame: volmdlr.Frame3D, side: str):
        """
        Changes frame_mapping and return a new Frame3D.

        :param frame: Frame of reference
        :type frame: `volmdlr.Frame3D`
        :param side: 'old' or 'new'
        """
        new_frame = self.frame.frame_mapping(frame, side)
        return Plane3D(new_frame, self.name)

    def frame_mapping_inplace(self, frame: volmdlr.Frame3D, side: str):
        """
        Changes frame_mapping and the object is updated inplace.

        :param frame: Frame of reference
        :type frame: `volmdlr.Frame3D`
        :param side: 'old' or 'new'
        """
        warnings.warn("'inplace' methods are deprecated. Use a not inplace method instead.", DeprecationWarning)

        new_frame = self.frame.frame_mapping(frame, side)
        self.frame.origin = new_frame.origin
        self.frame.u = new_frame.u
        self.frame.v = new_frame.v
        self.frame.w = new_frame.w

    def copy(self, deep=True, memo=None):
        new_frame = self.frame.copy(deep, memo)
        return Plane3D(new_frame, self.name)

    def plot(self, ax=None, edge_style: EdgeStyle = EdgeStyle(color='grey'), length: float = 1.):
        """
        Plot the cylindrical surface in the local frame normal direction.

        :param ax: Matplotlib Axes3D object to plot on. If None, create a new figure.
        :type ax: Axes3D or None
        :param color: color of the wireframe plot. Default is 'grey'.
        :type color: str
        :param alpha: transparency of the edge frame plot. Default is 0.5.
        :type alpha: float
        :param length: plotted length
        :type length: float
        :return: Matplotlib Axes3D object containing the plotted wireframe.
        :rtype: Axes3D
        """
        grid_size = 10

        if ax is None:
            fig = plt.figure()
            ax = fig.add_subplot(111, projection='3d')
            ax.axis('equal')

        self.frame.plot(ax=ax, color=edge_style.color)
        for i in range(grid_size):
            for v1, v2 in [(self.frame.u, self.frame.v), (self.frame.v, self.frame.u)]:
                start = self.frame.origin - 0.5 * length * v1 + (-0.5 + i/(grid_size - 1)) * length * v2
                end = self.frame.origin + 0.5 * length * v1 + (-0.5 + i/(grid_size - 1)) * length * v2
                volmdlr.edges.LineSegment3D(start, end).plot(ax=ax, edge_style=edge_style)
        return ax

    def point2d_to_3d(self, point2d):
        return point2d.to_3d(self.frame.origin, self.frame.u, self.frame.v)

    def point3d_to_2d(self, point3d):
        return point3d.to_2d(self.frame.origin, self.frame.u, self.frame.v)

    def contour2d_to_3d(self, contour2d):
        return contour2d.to_3d(self.frame.origin, self.frame.u, self.frame.v)

    def contour3d_to_2d(self, contour3d):
        return contour3d.to_2d(self.frame.origin, self.frame.u, self.frame.v)

    def bsplinecurve3d_to_2d(self, bspline_curve3d):
        control_points = [self.point3d_to_2d(p)
                          for p in bspline_curve3d.control_points]
        return [vme.BSplineCurve2D(
            bspline_curve3d.degree,
            control_points=control_points,
            knot_multiplicities=bspline_curve3d.knot_multiplicities,
            knots=bspline_curve3d.knots,
            weights=bspline_curve3d.weights,
            periodic=bspline_curve3d.periodic)]

    def bsplinecurve2d_to_3d(self, bspline_curve2d):
        """
        Converts a 2D B-Spline in parametric domain into a 3D B-Spline in spatial domain.

        :param bspline_curve2d: The B-Spline curve to perform the transformation.
        :type bspline_curve2d: vme.BSplineCurve2D
        :return: A 3D B-Spline.
        :rtype: vme.BSplineCurve3D
        """
        control_points = [self.point2d_to_3d(point)
                          for point in bspline_curve2d.control_points]
        return [vme.BSplineCurve3D(
            bspline_curve2d.degree,
            control_points=control_points,
            knot_multiplicities=bspline_curve2d.knot_multiplicities,
            knots=bspline_curve2d.knots,
            weights=bspline_curve2d.weights,
            periodic=bspline_curve2d.periodic)]

    def rectangular_cut(self, x1: float, x2: float,
                        y1: float, y2: float, name: str = ''):
        """
        Cut a rectangular piece of the Plane3D object and return a PlaneFace3D object.

        """
        point1 = volmdlr.Point2D(x1, y1)
        point2 = volmdlr.Point2D(x2, y1)
        point3 = volmdlr.Point2D(x2, y2)
        point4 = volmdlr.Point2D(x1, y2)
        outer_contour = volmdlr.wires.ClosedPolygon2D([point1, point2, point3, point4])
        surface = Surface2D(outer_contour, [])
        return PlaneFace3D(self, surface, name)


PLANE3D_OXY = Plane3D(volmdlr.OXYZ)
PLANE3D_OYZ = Plane3D(volmdlr.OYZX)
PLANE3D_OZX = Plane3D(volmdlr.OZXY)


class PeriodicalSurface(Surface3D):
    """
    Abstract class for surfaces with two-pi periodicity that creates some problems.
    """

    def point2d_to_3d(self, point2d):
        raise NotImplementedError(f'point2d_to_3d is abstract and should be implemented in {self.__class__.__name__}')

    def point3d_to_2d(self, point3d):
        """
        Abstract method. Convert a 3D point to a 2D parametric point.

        :param point3d: The 3D point to convert, represented by 3 coordinates (x, y, z).
        :type point3d: `volmdlr.Point3D`
        :return: NotImplementedError: If the method is not implemented in the subclass.
        """
        raise NotImplementedError(f'point3d_to_2d is abstract and should be implemented in {self.__class__.__name__}')

    def repair_contours2d(self, outer_contour, inner_contours):
        """
        Repair contours on parametric domain.

        :param outer_contour: Outer contour 2D.
        :type inner_contours: volmdlr.wires.Contour2D
        :param inner_contours: List of 2D contours.
        :type inner_contours: list
        :param name: the name to inject in the new face.
        """
        new_inner_contours = []
        point1 = outer_contour.primitives[0].start
        point2 = outer_contour.primitives[-1].end

        theta1, z1 = point1
        theta2, z2 = point2
        old_outer_contour_positioned = outer_contour
        new_outer_contour = old_outer_contour_positioned
        for inner_contour in inner_contours:
            theta3, z3 = inner_contour.primitives[0].start
            theta4, z4 = inner_contour.primitives[-1].end
            # check if inner_contour has a length of 2pi in theta.
            if math.isclose(abs(theta4 - theta3), 2 * math.pi, abs_tol=1e-3):

                outer_contour_theta = [theta1, theta2]
                inner_contour_theta = [theta3, theta4]

                # Contours are aligned
                if (math.isclose(theta1, theta3, abs_tol=1e-3) and math.isclose(theta2, theta4, abs_tol=1e-3)) \
                        or (math.isclose(theta1, theta4, abs_tol=1e-3) and math.isclose(theta2, theta3, abs_tol=1e-3)):
                    old_innner_contour_positioned = inner_contour

                else:
                    overlapping_theta, outer_contour_side, inner_contour_side = self._get_overlapping_theta(
                        outer_contour_theta,
                        inner_contour_theta)
                    line = vme.Line2D(volmdlr.Point2D(overlapping_theta, z1),
                                      volmdlr.Point2D(overlapping_theta, z3))
                    cutted_contours = inner_contour.split_by_line(line)
                    number_contours = len(cutted_contours)
                    if number_contours == 2:
                        contour1, contour2 = cutted_contours
                        increasing_theta = theta3 < theta4
                        # inner_contour_side = 0 --> left  inner_contour_side = 1 --> right
                        if (not inner_contour_side and increasing_theta) or (
                                inner_contour_side and not increasing_theta):
                            theta_offset = outer_contour_theta[outer_contour_side] - contour2.primitives[0].start.x
                            translation_vector = volmdlr.Vector2D(theta_offset, 0)
                            contour2_positionned = contour2.translation(offset=translation_vector)
                            theta_offset = contour2_positionned.primitives[-1].end.x - contour1.primitives[0].start.x
                            translation_vector = volmdlr.Vector2D(theta_offset, 0)
                            contour1_positionned = contour1.translation(offset=translation_vector)
                        else:
                            theta_offset = outer_contour_theta[outer_contour_side] - contour1.primitives[-1].end.x
                            translation_vector = volmdlr.Vector2D(theta_offset, 0)
                            contour1_positionned = contour1.translation(offset=translation_vector)
                            theta_offset = contour1_positionned.primitives[0].start.x - contour2.primitives[-1].end.x
                            translation_vector = volmdlr.Vector2D(theta_offset, 0)
                            contour2_positionned = contour2.translation(offset=translation_vector)

                        old_innner_contour_positioned = volmdlr.wires.Contour2D(contour1_positionned.primitives +
                                                                                contour2_positionned.primitives)
                        old_innner_contour_positioned.order_contour()
                    elif number_contours == 1:
                        contour = cutted_contours[0]
                        theta_offset = outer_contour_theta[outer_contour_side] - \
                                       inner_contour_theta[inner_contour_side]
                        translation_vector = volmdlr.Vector2D(theta_offset, 0)
                        old_innner_contour_positioned = contour.translation(offset=translation_vector)

                    else:
                        print(True)
                        raise NotImplementedError
                point1 = old_outer_contour_positioned.primitives[0].start
                point2 = old_outer_contour_positioned.primitives[-1].end
                point3 = old_innner_contour_positioned.primitives[0].start
                point4 = old_innner_contour_positioned.primitives[-1].end

                outer_contour_direction = point1.x < point2.x
                inner_contour_direction = point3.x < point4.x
                if outer_contour_direction == inner_contour_direction:
                    old_innner_contour_positioned = old_innner_contour_positioned.invert()
                    point3 = old_innner_contour_positioned.primitives[0].start
                    point4 = old_innner_contour_positioned.primitives[-1].end

                closing_linesegment1 = volmdlr.edges.LineSegment2D(point2, point3)
                closing_linesegment2 = volmdlr.edges.LineSegment2D(point4, point1)
                new_outer_contour_primitives = old_outer_contour_positioned.primitives + [closing_linesegment1] + \
                                               old_innner_contour_positioned.primitives + \
                                               [closing_linesegment2]
                new_outer_contour = volmdlr.wires.Contour2D(primitives=new_outer_contour_primitives)
                new_outer_contour.order_contour()
            else:
                new_inner_contours.append(inner_contour)
        return new_outer_contour, new_inner_contours

    def _get_overlapping_theta(self, outer_contour_startend_theta, inner_contour_startend_theta):
        """
        Find overlapping theta domain between two contours on periodical Surfaces.
        """
        oc_xmin_index, outer_contour_xmin = min(enumerate(outer_contour_startend_theta), key=lambda x: x[1])
        oc_xmax_index, outer_contour_xman = max(enumerate(outer_contour_startend_theta), key=lambda x: x[1])
        inner_contour_xmin = min(inner_contour_startend_theta)
        inner_contour_xmax = max(inner_contour_startend_theta)

        # check if tetha3 or theta4 is in [theta1, theta2] interval
        overlap = outer_contour_xmin <= inner_contour_xmax and outer_contour_xman >= inner_contour_xmin

        if overlap:
            if inner_contour_xmin < outer_contour_xmin:
                overlapping_theta = outer_contour_startend_theta[oc_xmin_index]
                outer_contour_side = oc_xmin_index
                side = 0
                return overlapping_theta, outer_contour_side, side
            overlapping_theta = outer_contour_startend_theta[oc_xmax_index]
            outer_contour_side = oc_xmax_index
            side = 1
            return overlapping_theta, outer_contour_side, side

        # if not direct intersection -> find intersection at periodicity
        if inner_contour_xmin < outer_contour_xmin:
            overlapping_theta = outer_contour_startend_theta[oc_xmin_index] - 2 * math.pi
            outer_contour_side = oc_xmin_index
            side = 0
            return overlapping_theta, outer_contour_side, side
        overlapping_theta = outer_contour_startend_theta[oc_xmax_index] + 2 * math.pi
        outer_contour_side = oc_xmax_index
        side = 1
        return overlapping_theta, outer_contour_side, side

    def _reference_points(self, edge):
        """
        Helper function to return points of reference on the edge to fix some parametric periodical discontinuities.
        """
        length = edge.length()
        point_after_start = self.point3d_to_2d(edge.point_at_abscissa(0.001 * length))
        point_before_end = self.point3d_to_2d(edge.point_at_abscissa(0.98 * length))
        theta3, _ = point_after_start
        theta4, _ = point_before_end
        if abs(theta3) == math.pi or abs(theta3) == 0.5 * math.pi:
            point_after_start = self.point3d_to_2d(edge.point_at_abscissa(0.002 * length))
        if abs(theta4) == math.pi or abs(theta4) == 0.5 * math.pi:
            point_before_end = self.point3d_to_2d(edge.point_at_abscissa(0.97 * length))
        return point_after_start, point_before_end

    def _verify_start_end_angles(self, edge, theta1, theta2):
        """
        Verify if there is some incoherence with start and end angles. If so, return fixed angles.
        """
        length = edge.length()
        theta3, _ = self.point3d_to_2d(edge.point_at_abscissa(0.001 * length))
        # make sure that the reference angle is not undefined
        if abs(theta3) == math.pi:
            theta3, _ = self.point3d_to_2d(edge.point_at_abscissa(0.002 * length))

        # Verify if theta1 or theta2 point should be -pi because atan2() -> ]-pi, pi]
        # And also atan2 discontinuity in 0.5 * math.pi
        if abs(theta1) == math.pi or abs(theta1) == 0.5 * math.pi:
            theta1 = repair_start_end_angle_periodicity(theta1, theta3)
        if abs(theta2) == math.pi or abs(theta2) == 0.5 * math.pi:
            theta4, _ = self.point3d_to_2d(edge.point_at_abscissa(0.98 * length))
            # make sure that the reference angle is not undefined
            if abs(theta4) == math.pi:
                theta4, _ = self.point3d_to_2d(edge.point_at_abscissa(0.97 * length))
            theta2 = repair_start_end_angle_periodicity(theta2, theta4)

        return theta1, theta2

    def _fix_angle_discontinuity_on_discretization_points(self, points, indexes_angle_discontinuity, direction):
        # angle1, angle2, angle3 = angle_list
        # if angle3 < angle1 < angle2:
        #     points = [p - volmdlr.Point2D(volmdlr.TWO_PI, 0) if p.x > 0 else p for p in points]
        #     if angle2 == 0.0:
        #         points[-1] = volmdlr.Point2D(-volmdlr.TWO_PI, points[-1].y)
        # elif angle3 > angle1 > angle2:
        #     points = [p + volmdlr.Point2D(volmdlr.TWO_PI, 0) if p.x < 0 else p for p in points]
        #     if angle2 == 0.0:
        #         points[-1] = volmdlr.Point2D(volmdlr.TWO_PI, points[-1].y)
        i = 0 if direction == "x" else 1
        if len(indexes_angle_discontinuity) == 1:
            index_angle_discontinuity = indexes_angle_discontinuity[0]
            sign = round(points[index_angle_discontinuity - 1][i] / abs(points[index_angle_discontinuity - 1][i]), 2)
            if i == 0:
                points = [p + volmdlr.Point2D(sign * volmdlr.TWO_PI, 0) if i >= index_angle_discontinuity else p
                          for i, p in enumerate(points)]
            else:
                points = [p + volmdlr.Point2D(0, sign * volmdlr.TWO_PI) if i >= index_angle_discontinuity else p
                          for i, p in enumerate(points)]
        else:
            raise NotImplementedError
        return points

    def linesegment3d_to_2d(self, linesegment3d):
        """
        Converts the primitive from 3D spatial coordinates to its equivalent 2D primitive in the parametric space.
        """
        start = self.point3d_to_2d(linesegment3d.start)
        end = self.point3d_to_2d(linesegment3d.end)
        if start.x != end.x:
            end = volmdlr.Point2D(start.x, end.y)
        if not start.is_close(end):
            return [vme.LineSegment2D(start, end)]
        return None

    def arc3d_to_2d(self, arc3d):
        """
        Converts the primitive from 3D spatial coordinates to its equivalent 2D primitive in the parametric space.
        """
        start = self.point3d_to_2d(arc3d.start)
        end = self.point3d_to_2d(arc3d.end)
        angle3d = arc3d.angle
        point_after_start, point_before_end = self._reference_points(arc3d)

        start, end = vm_parametric.arc3d_to_cylindrical_coordinates_verification(start, end, angle3d,
                                                                                 point_after_start.x,
                                                                                 point_before_end.x)
        return [vme.LineSegment2D(start, end)]

    def fullarc3d_to_2d(self, fullarc3d):
        """
        Converts the primitive from 3D spatial coordinates to its equivalent 2D primitive in the parametric space.
        """
        start = self.point3d_to_2d(fullarc3d.start)
        end = self.point3d_to_2d(fullarc3d.end)

        point_after_start, point_before_end = self._reference_points(fullarc3d)

        start, end = vm_parametric.arc3d_to_cylindrical_coordinates_verification(start, end, volmdlr.TWO_PI,
                                                                                 point_after_start.x,
                                                                                 point_before_end.x)
        theta1, z1 = start
        theta2, z2 = end
        theta3, z3 = point_after_start

        if self.frame.w.is_colinear_to(fullarc3d.normal):
            if start.is_close(end):
                point1 = volmdlr.Point2D(theta1, z1)
                if theta1 > theta3:
                    point2 = volmdlr.Point2D(theta1 + volmdlr.TWO_PI, z2)
                elif theta1 < theta3:
                    point2 = volmdlr.Point2D(theta1 - volmdlr.TWO_PI, z2)
                return [vme.LineSegment2D(point1, point2)]
            return [vme.LineSegment2D(start, end)]
        # Treating one case from Revolution Surface
        if z1 > z3:
            point1 = volmdlr.Point2D(theta1, 1)
            point2 = volmdlr.Point2D(theta1, 0)
        else:
            point1 = volmdlr.Point2D(theta1, 0)
            point2 = volmdlr.Point2D(theta1, 1)
        return [vme.LineSegment2D(point1, point2)]

    def bsplinecurve3d_to_2d(self, bspline_curve3d):
        """
        Converts the primitive from 3D spatial coordinates to its equivalent 2D primitive in the parametric space.
        """
        n = len(bspline_curve3d.control_points)
        points3d = bspline_curve3d.discretization_points(number_points=n)
        points = [self.point3d_to_2d(point) for point in points3d]
        theta1, z1 = points[0]
        theta2, z2 = points[-1]
        theta1, theta2 = self._verify_start_end_angles(bspline_curve3d, theta1, theta2)
        points[0] = volmdlr.Point2D(theta1, z1)
        points[-1] = volmdlr.Point2D(theta2, z2)

        theta_list = [point.x for point in points]
        theta_discontinuity, indexes_theta_discontinuity = angle_discontinuity(theta_list)
        if theta_discontinuity:
            points = self._fix_angle_discontinuity_on_discretization_points(points,
                                                                            indexes_theta_discontinuity, "x")

        return [vme.BSplineCurve2D.from_points_interpolation(points, degree=bspline_curve3d.degree,
                                                             periodic=bspline_curve3d.periodic)]

    def arcellipse3d_to_2d(self, arcellipse3d):
        """
        Transformation of a 3D arc of ellipse to a 2D primitive in a cylindrical surface.

        """
        points = [self.point3d_to_2d(p)
                  for p in arcellipse3d.discretization_points(number_points=50)]

        theta1, z1 = points[0]
        theta2, z2 = points[-1]

        theta1, theta2 = self._verify_start_end_angles(arcellipse3d, theta1, theta2)
        points[0] = volmdlr.Point2D(theta1, z1)
        points[-1] = volmdlr.Point2D(theta2, z2)

        theta_list = [point.x for point in points]
        theta_discontinuity, indexes_theta_discontinuity = angle_discontinuity(theta_list)
        if theta_discontinuity:
            points = self._fix_angle_discontinuity_on_discretization_points(points,
                                                                            indexes_theta_discontinuity, "x")

        bsplinecurve2d = vme.BSplineCurve2D.from_points_interpolation(points, degree=2)
        return [bsplinecurve2d]

    def fullarcellipse3d_to_2d(self, arcellipse3d):
        """
        Transformation of a 3D arcellipse to 2D, in a cylindrical surface.

        """
        points = [self.point3d_to_2d(p)
                  for p in arcellipse3d.discretization_points(number_points=100)]
        points.pop()
        theta1, z1 = points[0]
        theta2, z2 = points[-1]
        theta1, theta2 = self._verify_start_end_angles(arcellipse3d, theta1, theta2)
        points[0] = volmdlr.Point2D(theta1, z1)
        points[-1] = volmdlr.Point2D(theta2, z2)

        theta_list = [point.x for point in points]
        theta_discontinuity, indexes_theta_discontinuity = angle_discontinuity(theta_list)
        if theta_discontinuity:
            points = self._fix_angle_discontinuity_on_discretization_points(points,
                                                                            indexes_theta_discontinuity, "x")

        bsplinecurve2d = vme.BSplineCurve2D.from_points_interpolation(points, degree=2, periodic=True, name="ellipse")
        return [bsplinecurve2d]

    def bsplinecurve2d_to_3d(self, bspline_curve2d):
        """
        Is this right?.

        #TODO: today ArcEllipse3D are also represented as bspline curves 2D.
        """
        n = len(bspline_curve2d.control_points)
        points = [self.point2d_to_3d(p)
                  for p in bspline_curve2d.discretization_points(number_points=n)]
        return [vme.BSplineCurve3D.from_points_interpolation(points, bspline_curve2d.degree, bspline_curve2d.periodic)]

    def linesegment2d_to_3d(self, linesegment2d):
        """
        Converts a BREP line segment 2D onto a 3D primitive on the surface.
        """
        theta1, z1 = linesegment2d.start
        theta2, z2 = linesegment2d.end
        if math.isclose(theta1, theta2, abs_tol=1e-4):
            return [vme.LineSegment3D(self.point2d_to_3d(linesegment2d.start),
                                      self.point2d_to_3d(linesegment2d.end))]
        if math.isclose(z1, z2, abs_tol=1e-4):
            if math.isclose(abs(theta1 - theta2), volmdlr.TWO_PI, abs_tol=1e-4):
                return [vme.FullArc3D(center=self.frame.origin + z1 * self.frame.w,
                                      start_end=self.point2d_to_3d(linesegment2d.start),
                                      normal=self.frame.w)]

            return [vme.Arc3D(
                self.point2d_to_3d(linesegment2d.start),
                self.point2d_to_3d(volmdlr.Point2D(0.5 * (theta1 + theta2), z1)),
                self.point2d_to_3d(linesegment2d.end)
            )]
        return [vme.LineSegment3D(self.point2d_to_3d(linesegment2d.start), self.point2d_to_3d(linesegment2d.end))]


class CylindricalSurface3D(PeriodicalSurface):
    """
    The local plane is defined by (theta, z).

    :param frame: frame.w is axis, frame.u is theta=0 frame.v theta=pi/2
    :param frame:
    :param radius: Cylinder's radius
    :type radius: float
    """
    face_class = 'CylindricalFace3D'
    x_periodicity = volmdlr.TWO_PI
    y_periodicity = None

    def __init__(self, frame, radius: float, name: str = ''):
        self.frame = frame
        self.radius = radius
        PeriodicalSurface.__init__(self, name=name)

    def plot(self, ax=None, edge_style:EdgeStyle = EdgeStyle(color='grey', alpha=0.5), length: float = 1.):
        """
        Plot the cylindrical surface in the local frame normal direction.

        :param ax: Matplotlib Axes3D object to plot on. If None, create a new figure.
        :type ax: Axes3D or None
        :param color: color of the wireframe plot. Default is 'grey'.
        :type color: str
        :param alpha: transparency of the edge frame plot. Default is 0.5.
        :type alpha: float
        :param z: additional keyword arguments to pass the value of z to cut the surface.
        :type z: float
        :return: Matplotlib Axes3D object containing the plotted wireframe.
        :rtype: Axes3D
        """
        ncircles = 10
        nlines = 30
        
        if ax is None:
            fig = plt.figure()
            ax = fig.add_subplot(111, projection='3d')
            
        self.frame.plot(ax=ax)
        for i in range(nlines):
            theta = i / (nlines-1) * volmdlr.TWO_PI
            start = self.point2d_to_3d(volmdlr.Point2D(theta, -0.5*length))
            end = self.point2d_to_3d(volmdlr.Point2D(theta, 0.5*length))
            vme.LineSegment3D(start, end).plot(ax=ax, edge_style=edge_style)

        for j in range(ncircles):
            circle_frame = self.frame.copy()
            circle_frame.origin += (-0.5 + j/(ncircles-1)) * length * circle_frame.w
            circle = volmdlr.wires.Circle3D(circle_frame, self.radius)
            circle.plot(ax=ax, edge_style=edge_style)
        return ax

    def point2d_to_3d(self, point2d: volmdlr.Point2D):
        """
        Coverts a parametric coordinate on the surface into a 3D spatial point (x, y, z).

        :param point2d: Point at the ToroidalSuface3D
        :type point2d: `volmdlr.`Point2D`
        """

        point = volmdlr.Point3D(self.radius * math.cos(point2d.x),
                                self.radius * math.sin(point2d.x),
                                point2d.y)
        return self.frame.local_to_global_coordinates(point)

    def point3d_to_2d(self, point3d):
        """
        Returns the cylindrical coordinates volmdlr.Point2D(theta, z) of a Cartesian coordinates point (x, y, z).

        :param point3d: Point at the CylindricalSuface3D
        :type point3d: `volmdlr.`Point3D`
        """
        x, y, z = self.frame.global_to_local_coordinates(point3d)
        # Do not delete this, mathematical problem when x and y close to zero but not 0
        if abs(x) < 1e-12:
            x = 0
        if abs(y) < 1e-12:
            y = 0

        theta = math.atan2(y, x)
        if abs(theta) < 1e-9:
            theta = 0.0

        return volmdlr.Point2D(theta, z)

    @classmethod
    def from_step(cls, arguments, object_dict, **kwargs):
        """
        Converts a step primitive to a CylindricalSurface3D.

        :param arguments: The arguments of the step primitive.
        :type arguments: list
        :param object_dict: The dictionary containing all the step primitives
            that have already been instantiated
        :type object_dict: dict
        :return: The corresponding CylindricalSurface3D object.
        :rtype: :class:`volmdlr.faces.CylindricalSurface3D`
        """

        length_conversion_factor = kwargs.get("length_conversion_factor", 1)
        frame3d = object_dict[arguments[1]]
        u_vector, w_vector = frame3d.v, -frame3d.u
        u_vector.normalize()
        w_vector.normalize()
        v_vector = w_vector.cross(u_vector)
        frame_direct = volmdlr.Frame3D(frame3d.origin, u_vector, v_vector, w_vector)
        radius = float(arguments[2]) * length_conversion_factor
        return cls(frame_direct, radius, arguments[0][1:-1])

    def to_step(self, current_id):
        """
        Translate volmdlr primitive to step syntax.
        """
        frame = volmdlr.Frame3D(self.frame.origin, self.frame.w, self.frame.u,
                                self.frame.v)
        content, frame_id = frame.to_step(current_id)
        current_id = frame_id + 1
        content += f"#{current_id} = CYLINDRICAL_SURFACE('{self.name}',#{frame_id},{round(1000 * self.radius, 3)});\n"
        return content, [current_id]

    def frame_mapping(self, frame: volmdlr.Frame3D, side: str):
        """
        Changes frame_mapping and return a new CylindricalSurface3D.

        :param side: 'old' or 'new'
        """
        new_frame = self.frame.frame_mapping(frame, side)
        return CylindricalSurface3D(new_frame, self.radius,
                                    name=self.name)

    def frame_mapping_inplace(self, frame: volmdlr.Frame3D, side: str):
        """
        Changes frame_mapping and the object is updated inplace.

        :param side: 'old' or 'new'
        """
        warnings.warn("'inplace' methods are deprecated. Use a not inplace method instead.", DeprecationWarning)

        new_frame = self.frame.frame_mapping(frame, side)
        self.frame = new_frame

    def rectangular_cut(self, theta1: float, theta2: float,
                        z1: float, z2: float, name: str = ''):
        """
        Cut a rectangular piece of the CylindricalSurface3D object and return a CylindricalFace3D object.

        """

        if theta1 == theta2:
            theta2 += volmdlr.TWO_PI

        point1 = volmdlr.Point2D(theta1, z1)
        point2 = volmdlr.Point2D(theta2, z1)
        point3 = volmdlr.Point2D(theta2, z2)
        point4 = volmdlr.Point2D(theta1, z2)
        outer_contour = volmdlr.wires.ClosedPolygon2D([point1, point2, point3, point4])
        surface2d = Surface2D(outer_contour, [])
        return volmdlr.faces.CylindricalFace3D(self, surface2d, name)

    def rotation(self, center: volmdlr.Point3D, axis: volmdlr.Vector3D, angle: float):
        """
        CylindricalFace3D rotation.

        :param center: rotation center.
        :param axis: rotation axis.
        :param angle: angle rotation.
        :return: a new rotated Plane3D.
        """
        new_frame = self.frame.rotation(center=center, axis=axis,
                                        angle=angle)
        return CylindricalSurface3D(new_frame, self.radius)

    def rotation_inplace(self, center: volmdlr.Point3D, axis: volmdlr.Vector3D, angle: float):
        """
        CylindricalFace3D rotation. Object is updated inplace.

        :param center: rotation center.
        :param axis: rotation axis.
        :param angle: rotation angle.
        """
        warnings.warn("'inplace' methods are deprecated. Use a not inplace method instead.", DeprecationWarning)

        self.frame.rotation_inplace(center, axis, angle)

    def translation(self, offset: volmdlr.Vector3D):
        """
        CylindricalFace3D translation.

        :param offset: translation vector.
        :return: A new translated CylindricalFace3D.
        """
        return CylindricalSurface3D(self.frame.translation(offset), self.radius)

    def translation_inplace(self, offset: volmdlr.Vector3D):
        """
        CylindricalFace3D translation. Object is updated inplace.

        :param offset: translation vector
        """
        warnings.warn("'inplace' methods are deprecated. Use a not inplace method instead.", DeprecationWarning)

        self.frame.translation_inplace(offset)

    def grid3d(self, grid2d: volmdlr.grid.Grid2D):
        """
        Generate 3d grid points of a Cylindrical surface, based on a Grid2D.

        """

        points_2d = grid2d.points
        points_3d = [self.point2d_to_3d(point2d) for point2d in points_2d]

        return points_3d

    def line_intersections(self, line: vme.Line3D):
        line_2d = line.to_2d(self.frame.origin, self.frame.u, self.frame.v)
        if line_2d is None:
            return []
        origin2d = self.frame.origin.to_2d(self.frame.origin, self.frame.u, self.frame.v)
        distance_line2d_to_origin = line_2d.point_distance(origin2d)
        if distance_line2d_to_origin > self.radius:
            return []
        a_prime = line_2d.point1
        b_prime = line_2d.point2
        a_prime_minus_b_prime = a_prime - b_prime
        t_param = a_prime.dot(a_prime_minus_b_prime) / a_prime_minus_b_prime.dot(a_prime_minus_b_prime)
        k_param = math.sqrt(
            (self.radius ** 2 - distance_line2d_to_origin ** 2) / a_prime_minus_b_prime.dot(a_prime_minus_b_prime))
        intersection1 = line.point1 + (t_param + k_param) * (line.direction_vector())
        intersection2 = line.point1 + (t_param - k_param) * (line.direction_vector())
        if intersection1 == intersection2:
            return [intersection1]

        return [intersection1, intersection2]

    def linesegment_intersections(self, linesegment: vme.LineSegment3D):
        line = linesegment.to_line()
        line_intersections = self.line_intersections(line)
        linesegment_intersections = [inters for inters in line_intersections if linesegment.point_belongs(inters)]
        return linesegment_intersections

    def parallel_plane_intersection(self, plane3d):
        """
        Cylinder plane intersections when plane's normal is perpendicular with the cylinder axis.

        :param plane3d: intersecting plane
        :return: list of intersecting curves
        """
        distance_plane_cylinder_axis = plane3d.point_distance(self.frame.origin)
        if distance_plane_cylinder_axis > self.radius:
            return []
        if math.isclose(self.frame.w.dot(plane3d.frame.u), 0, abs_tol=1e-6):
            line = vme.Line3D(plane3d.frame.origin, plane3d.frame.origin + plane3d.frame.u)
        else:
            line = vme.Line3D(plane3d.frame.origin, plane3d.frame.origin + plane3d.frame.v)
        line_intersections = self.line_intersections(line)
        lines = []
        for intersection in line_intersections:
            lines.append(vme.Line3D(intersection, intersection + self.frame.w))
        return lines

    def perpendicular_plane_intersection(self, plane3d):
        """
        Cylinder plane intersections when plane's normal is parallel with the cylinder axis.

        :param plane3d: intersecting plane
        :return: list of intersecting curves
        """
        line = vme.Line3D(self.frame.origin, self.frame.origin + self.frame.w)
        center3d_plane = plane3d.line_intersections(line)[0]
        circle3d = volmdlr.wires.Circle3D(volmdlr.Frame3D(center3d_plane, plane3d.frame.u,
                                                          plane3d.frame.v, plane3d.frame.w), self.radius)
        return [circle3d]

    def concurrent_plane_intersection(self, plane3d):
        """
        Cylinder plane intersections when plane's normal is concurrent with the cylinder axis, but not orthogonal.

        Ellipse vector equation : < r*cos(t), r*sin(t), -(1 / c)*(d + a*r*cos(t) +
        b*r*sint(t)); d = - (ax_0 + by_0 + cz_0).

        :param plane3d: intersecting plane.
        :return: list of intersecting curves.
        """
        line = vme.Line3D(self.frame.origin, self.frame.origin + self.frame.w)
        center3d_plane = plane3d.line_intersections(line)[0]
        plane_coefficient_a, plane_coefficient_b, plane_coefficient_c, plane_coefficient_d = \
            plane3d.equation_coefficients()
        ellipse_0 = volmdlr.Point3D(
            self.radius * math.cos(0),
            self.radius * math.sin(0),
            - (1 / plane_coefficient_c) * (plane_coefficient_d + plane_coefficient_a * self.radius * math.cos(0) +
                                           plane_coefficient_b * self.radius * math.sin(0)))
        ellipse_pi_by_2 = volmdlr.Point3D(
            self.radius * math.cos(math.pi / 2),
            self.radius * math.sin(math.pi / 2),
            - (1 / plane_coefficient_c) * (
                    plane_coefficient_d + plane_coefficient_a * self.radius * math.cos(math.pi / 2)
                    + plane_coefficient_b * self.radius * math.sin(math.pi / 2)))
        axis_1 = center3d_plane.point_distance(ellipse_0)
        axis_2 = center3d_plane.point_distance(ellipse_pi_by_2)
        if axis_1 > axis_2:
            major_axis = axis_1
            minor_axis = axis_2
            major_dir = ellipse_0 - center3d_plane
        else:
            major_axis = axis_2
            minor_axis = axis_1
            major_dir = ellipse_pi_by_2 - center3d_plane
        return [volmdlr.wires.Ellipse3D(major_axis, minor_axis, center3d_plane, plane3d.frame.w, major_dir)]

    def plane_intersection(self, plane3d):
        """
        Cylinder intersections with a plane.

        :param plane3d: intersecting plane.
        :return: list of intersecting curves.
        """
        if math.isclose(abs(plane3d.frame.w.dot(self.frame.w)), 0, abs_tol=1e-6):
            return self.parallel_plane_intersection(plane3d)
        if math.isclose(abs(plane3d.frame.w.dot(self.frame.w)), 1, abs_tol=1e-6):
            return self.perpendicular_plane_intersection(plane3d)
        return self.concurrent_plane_intersection(plane3d)

    def is_coincident(self, surface3d):
        """
        Verifies if two CylindricalSurfaces are coincident.

        :param surface3d: surface to verify.
        :return: True if they are coincident, False otherwise.
        """
        if not isinstance(self, surface3d.__class__):
            return False
        if math.isclose(abs(self.frame.w.dot(surface3d.frame.w)), 1.0, abs_tol=1e-6) and \
                self.radius == surface3d.radius:
            return True
        return False

    def point_on_surface(self, point3d):
        """
        Verifies if a given point is on the CylindricalSurface3D.

        :param point3d: point to verify.
        :return: True if point on surface, False otherwise.
        """
        new_point = self.frame.global_to_local_coordinates(point3d)
        if math.isclose(new_point.x ** 2 + new_point.y ** 2, self.radius ** 2, abs_tol=1e-6):
            return True
        return False

    def point_distance(self, point3d):
        """
        Calculates the distance of a point to plane.

        :param point3d: point to verify distance.
        :return: a float, point distance to plane.
        """
        proj_point = self.point2d_to_3d(self.point3d_to_2d(point3d))
        return proj_point.point_distance(point3d)


class ToroidalSurface3D(PeriodicalSurface):
    """
    The local plane is defined by (theta, phi).

    Theta is the angle around the big (R) circle and phi around the small (r).

    :param frame: Tore's frame: origin is the center, u is pointing at theta=0
    :param tore_radius: Tore's radius
    :param r: Circle to revolute radius

    :See Also:

    Definitions of R and r according to https://en.wikipedia.org/wiki/Torus
    """
    face_class = 'ToroidalFace3D'
    x_periodicity = volmdlr.TWO_PI
    y_periodicity = volmdlr.TWO_PI

    def __init__(self, frame: volmdlr.Frame3D, tore_radius: float, r: float, name: str = ''):
        self.frame = frame
        self.tore_radius = tore_radius
        self.r = r
        PeriodicalSurface.__init__(self, name=name)

        self._bbox = None

    @property
    def bounding_box(self):
        if not self._bbox:
            self._bbox = self._bounding_box()
        return self._bbox

    def _bounding_box(self):
        distance = self.tore_radius + self.r
        point1 = self.frame.origin + self.frame.u * distance + self.frame.v * distance + self.frame.w * self.r
        point2 = self.frame.origin + self.frame.u * distance + self.frame.v * distance - self.frame.w * self.r
        point3 = self.frame.origin + self.frame.u * distance - self.frame.v * distance + self.frame.w * self.r
        point4 = self.frame.origin + self.frame.u * distance - self.frame.v * distance - self.frame.w * self.r
        point5 = self.frame.origin - self.frame.u * distance + self.frame.v * distance + self.frame.w * self.r
        point6 = self.frame.origin - self.frame.u * distance + self.frame.v * distance - self.frame.w * self.r
        point7 = self.frame.origin - self.frame.u * distance - self.frame.v * distance + self.frame.w * self.r
        point8 = self.frame.origin - self.frame.u * distance - self.frame.v * distance - self.frame.w * self.r

        return volmdlr.core.BoundingBox.from_points(
            [point1, point2, point3, point4, point5, point6, point7, point8])

    def point2d_to_3d(self, point2d: volmdlr.Point2D):
        """
        Coverts a parametric coordinate on the surface into a 3D spatial point (x, y, z).

        :param point2d: Point at the ToroidalSuface3D
        :type point2d: `volmdlr.`Point2D`
        """
        theta, phi = point2d
        x = (self.tore_radius + self.r * math.cos(phi)) * math.cos(theta)
        y = (self.tore_radius + self.r * math.cos(phi)) * math.sin(theta)
        z = self.r * math.sin(phi)
        return self.frame.local_to_global_coordinates(volmdlr.Point3D(x, y, z))

    def point3d_to_2d(self, point3d):
        """
        Transform a 3D spatial point (x, y, z) into a 2D spherical parametric point (theta, phi).
        """
        x, y, z = self.frame.global_to_local_coordinates(point3d)
        z = min(self.r, max(-self.r, z))

        # Do not delete this, mathematical problem when x and y close to zero (should be zero) but not 0
        # Genarally this is related to uncertaintity of step files.

        if abs(x) < 1e-12:
            x = 0
        if abs(y) < 1e-12:
            y = 0

        zr = z / self.r
        phi = math.asin(zr)
        if abs(phi) < 1e-9:
            phi = 0

        u = self.tore_radius + math.sqrt((self.r ** 2) - (z ** 2))
        u1, u2 = round(x / u, 5), round(y / u, 5)
        theta = math.atan2(u2, u1)

        vector_to_tube_center = volmdlr.Vector3D(self.tore_radius * math.cos(theta),
                                                 self.tore_radius * math.sin(theta), 0)
        vector_from_tube_center_to_point = volmdlr.Vector3D(x, y, z) - vector_to_tube_center
        phi2 = volmdlr.geometry.vectors3d_angle(vector_to_tube_center, vector_from_tube_center_to_point)

        if phi >= 0 and phi2 > 0.5 * math.pi:
            phi = math.pi - phi
        elif phi < 0 and phi2 > 0.5 * math.pi:
            phi = -math.pi - phi
        if abs(theta) < 1e-9:
            theta = 0.0
        if abs(phi) < 1e-9:
            phi = 0.0
        return volmdlr.Point2D(theta, phi)

    @classmethod
    def from_step(cls, arguments, object_dict, **kwargs):
        """
        Converts a step primitive to a ToroidalSurface3D.

        :param arguments: The arguments of the step primitive.
        :type arguments: list
        :param object_dict: The dictionary containing all the step primitives
            that have already been instantiated.
        :type object_dict: dict
        :return: The corresponding ToroidalSurface3D object.
        :rtype: :class:`volmdlr.faces.ToroidalSurface3D`
        """

        length_conversion_factor = kwargs.get("length_conversion_factor", 1)

        frame3d = object_dict[arguments[1]]
        u_vector, w_vector = frame3d.v, -frame3d.u
        u_vector.normalize()
        w_vector.normalize()
        v_vector = w_vector.cross(u_vector)
        frame_direct = volmdlr.Frame3D(frame3d.origin, u_vector, v_vector, w_vector)
        rcenter = float(arguments[2]) * length_conversion_factor
        rcircle = float(arguments[3]) * length_conversion_factor
        return cls(frame_direct, rcenter, rcircle, arguments[0][1:-1])

    def to_step(self, current_id):
        frame = volmdlr.Frame3D(self.frame.origin, self.frame.w, self.frame.u,
                                self.frame.v)
        content, frame_id = frame.to_step(current_id)
        current_id = frame_id + 1
        content += f"#{current_id} = TOROIDAL_SURFACE('{self.name}',#{frame_id}," \
                   f"{round(1000 * self.tore_radius, 3)},{round(1000 * self.r, 3)});\n"
        return content, [current_id]

    def frame_mapping(self, frame: volmdlr.Frame3D, side: str):
        """
        Changes frame_mapping and return a new ToroidalSurface3D.

        :param frame: The new frame to map to.
        :type frame: `volmdlr.Frame3D
        :param side: Indicates whether the frame should be mapped to the 'old' or 'new' frame.
            Acceptable values are 'old' or 'new'.
        :type side: str
        """
        new_frame = self.frame.frame_mapping(frame, side)
        return ToroidalSurface3D(new_frame, self.tore_radius, self.r, name=self.name)

    def frame_mapping_inplace(self, frame: volmdlr.Frame3D, side: str):
        """
        Changes frame_mapping and the object is updated inplace.

        :param frame: The new frame to map to.
        :type frame: `volmdlr.Frame3D
        :param side: Indicates whether the frame should be mapped to the 'old' or 'new' frame.
            Acceptable values are 'old' or 'new'.
        :type side: str
        """
        warnings.warn("'inplace' methods are deprecated. Use a not inplace method instead.", DeprecationWarning)

        new_frame = self.frame.frame_mapping(frame, side)
        self.frame = new_frame

    def rectangular_cut(self, theta1: float, theta2: float, phi1: float, phi2: float, name: str = ""):
        """
        Cut a rectangular piece of the ToroidalSurface3D object and return a ToroidalFace3D object.

        :param theta1: Start angle of the cut in theta direction.
        :param theta2: End angle of the cut in theta direction.
        :param phi1: Start angle of the cut in phi direction.
        :param phi2: End angle of the cut in phi direction.
        :param name: (optional) Name of the returned ToroidalFace3D object. Defaults to "".
        :return: A ToroidalFace3D object created by cutting the ToroidalSurface3D object.
        :rtype: ToroidalFace3D
        """
        if phi1 == phi2:
            phi2 += volmdlr.TWO_PI
        elif phi2 < phi1:
            phi2 += volmdlr.TWO_PI
        if theta1 == theta2:
            theta2 += volmdlr.TWO_PI
        elif theta2 < theta1:
            theta2 += volmdlr.TWO_PI

        point1 = volmdlr.Point2D(theta1, phi1)
        point2 = volmdlr.Point2D(theta2, phi1)
        point3 = volmdlr.Point2D(theta2, phi2)
        point4 = volmdlr.Point2D(theta1, phi2)
        outer_contour = volmdlr.wires.ClosedPolygon2D([point1, point2, point3, point4])
        return ToroidalFace3D(self,
                              Surface2D(outer_contour, []),
                              name)

    def linesegment2d_to_3d(self, linesegment2d):
        """
        Converts the parametric boundary representation into a 3D primitive.
        """
        theta1, phi1 = linesegment2d.start
        theta2, phi2 = linesegment2d.end
        if math.isclose(theta1, theta2, abs_tol=1e-4):
            if math.isclose(abs(phi1 - phi2), volmdlr.TWO_PI, abs_tol=1e-4):
                u_vector = self.frame.u.rotation(self.frame.origin, self.frame.w, angle=theta1)
                v_vector = self.frame.u.rotation(self.frame.origin, self.frame.w, angle=theta1)
                center = self.frame.origin + self.tore_radius * u_vector
                return [vme.FullArc3D(center=center,
                                      start_end=center + self.r * u_vector,
                                      normal=v_vector)]
            return [vme.Arc3D(
                self.point2d_to_3d(linesegment2d.start),
                self.point2d_to_3d(volmdlr.Point2D(theta1, 0.5 * (phi1 + phi2))),
                self.point2d_to_3d(linesegment2d.end),
            )]
        if math.isclose(phi1, phi2, abs_tol=1e-4):
            if math.isclose(abs(theta1 - theta2), volmdlr.TWO_PI, abs_tol=1e-4):
                center = self.frame.origin + self.r * math.sin(phi1) * self.frame.w
                start_end = center + self.frame.u * (self.r + self.tore_radius)
                return [vme.FullArc3D(center=center,
                                      start_end=start_end,
                                      normal=self.frame.w)]
            return [vme.Arc3D(
                self.point2d_to_3d(linesegment2d.start),
                self.point2d_to_3d(volmdlr.Point2D(0.5 * (theta1 + theta2), phi1)),
                self.point2d_to_3d(linesegment2d.end),
            )]
        raise NotImplementedError('Ellipse?')

    def fullarc3d_to_2d(self, fullarc3d):
        """
        Converts the primitive from 3D spatial coordinates to its equivalent 2D primitive in the parametric space.
        """
        start = self.point3d_to_2d(fullarc3d.start)
        end = self.point3d_to_2d(fullarc3d.end)

        length = fullarc3d.length()
        angle3d = fullarc3d.angle
        point_after_start = self.point3d_to_2d(fullarc3d.point_at_abscissa(0.001 * length))
        point_before_end = self.point3d_to_2d(fullarc3d.point_at_abscissa(0.98 * length))

        start, end = vm_parametric.arc3d_to_spherical_coordinates_verification(start, end, angle3d,
                                                                               [point_after_start, point_before_end],
                                                                               [self.x_periodicity,
                                                                                self.y_periodicity])
        theta1, phi1 = start
        # theta2, phi2 = end
        theta3, phi3 = point_after_start
        # theta4, phi4 = point_before_end
        if self.frame.w.is_colinear_to(fullarc3d.normal, abs_tol=1e-4):
            point1 = start
            if theta1 > theta3:
                point2 = volmdlr.Point2D(theta1 - volmdlr.TWO_PI, phi1)
            elif theta1 < theta3:
                point2 = volmdlr.Point2D(theta1 + volmdlr.TWO_PI, phi1)
            return [vme.LineSegment2D(point1, point2)]
        point1 = start
        if phi1 > phi3:
            point2 = volmdlr.Point2D(theta1, phi1 - volmdlr.TWO_PI)
        elif phi1 < phi3:
            point2 = volmdlr.Point2D(theta1, phi1 + volmdlr.TWO_PI)
        return [vme.LineSegment2D(point1, point2)]

    def arc3d_to_2d(self, arc3d):
        start = self.point3d_to_2d(arc3d.start)
        end = self.point3d_to_2d(arc3d.end)

        length = arc3d.length()
        angle3d = arc3d.angle
        point_after_start = self.point3d_to_2d(arc3d.point_at_abscissa(0.001 * length))
        point_before_end = self.point3d_to_2d(arc3d.point_at_abscissa(0.98 * length))

        start, end = vm_parametric.arc3d_to_spherical_coordinates_verification(start, end, angle3d,
                                                                               [point_after_start, point_before_end],
                                                                               [self.x_periodicity,
                                                                                self.y_periodicity])

        return [vme.LineSegment2D(start, end)]

    def bsplinecurve3d_to_2d(self, bspline_curve3d):
        """
        Converts the primitive from 3D spatial coordinates to its equivalent 2D primitive in the parametric space.
        """
        length = bspline_curve3d.length()
        theta3, phi3 = self.point3d_to_2d(bspline_curve3d.point_at_abscissa(0.001 * length))
        theta4, phi4 = self.point3d_to_2d(bspline_curve3d.point_at_abscissa(0.98 * length))
        n = len(bspline_curve3d.control_points)
        points3d = bspline_curve3d.discretization_points(number_points=n)
        points = [self.point3d_to_2d(p) for p in points3d]
        theta1, phi1 = points[0]
        theta2, phi2 = points[-1]

        # Verify if theta1 or theta2 point should be -pi because atan2() -> ]-pi, pi]
        if abs(theta1) == math.pi:
            theta1 = repair_start_end_angle_periodicity(theta1, theta3)
        if abs(theta2) == math.pi:
            theta2 = repair_start_end_angle_periodicity(theta2, theta4)

        # Verify if phi1 or phi2 point should be -pi because phi -> ]-pi, pi]
        if abs(phi1) == math.pi:
            phi1 = repair_start_end_angle_periodicity(phi1, phi3)
        if abs(phi2) == math.pi:
            phi2 = repair_start_end_angle_periodicity(phi2, phi4)

        points[0] = volmdlr.Point2D(theta1, phi1)
        points[-1] = volmdlr.Point2D(theta2, phi2)

        theta_list = [point.x for point in points]
        phi_list = [point.y for point in points]
        theta_discontinuity, indexes_theta_discontinuity = angle_discontinuity(theta_list)
        phi_discontinuity, indexes_phi_discontinuity = angle_discontinuity(phi_list)

        if theta_discontinuity:
            points = self._fix_angle_discontinuity_on_discretization_points(points,
                                                                            indexes_theta_discontinuity, "x")
        if phi_discontinuity:
            points = self._fix_angle_discontinuity_on_discretization_points(points,
                                                                            indexes_phi_discontinuity, "y")

        return [vme.BSplineCurve2D.from_points_interpolation(points, bspline_curve3d.degree, bspline_curve3d.periodic)]

    def arcellipse3d_to_2d(self, arcellipse3d):
        """
        Converts the primitive from 3D spatial coordinates to its equivalent 2D primitive in the parametric space.
        """
        points = [self.point3d_to_2d(p) for p in arcellipse3d.discretization_points(number_points=15)]
        theta1, phi1 = self.point3d_to_2d(arcellipse3d.start)
        theta2, phi2 = self.point3d_to_2d(arcellipse3d.end)
        # TODO: create a method point_at_abscissa abssissa for ArcEllipse3D and enhance this code

        theta3, phi3 = points[1]
        theta4, phi4 = points[-2]

        # Verify if theta1 or theta2 point should be -pi because atan2() -> ]-pi, pi]
        if abs(theta1) == math.pi:
            theta1 = vm_parametric.repair_start_end_angle_periodicity(theta1, theta3)
        if abs(theta2) == math.pi:
            theta2 = vm_parametric.repair_start_end_angle_periodicity(theta2, theta4)

        # Verify if phi1 or phi2 point should be -pi because phi -> ]-pi, pi]
        if abs(phi1) == math.pi:
            phi1 = vm_parametric.repair_start_end_angle_periodicity(phi1, phi3)
        if abs(phi2) == math.pi:
            phi2 = vm_parametric.repair_start_end_angle_periodicity(phi2, phi4)

        points[0] = volmdlr.Point2D(theta1, phi1)
        points[-1] = volmdlr.Point2D(theta2, phi2)

        theta_list = [point.x for point in points]
        phi_list = [point.y for point in points]
        theta_discontinuity, indexes_theta_discontinuity = angle_discontinuity(theta_list)
        phi_discontinuity, indexes_phi_discontinuity = angle_discontinuity(phi_list)

        if theta_discontinuity:
            points = self._fix_angle_discontinuity_on_discretization_points(points,
                                                                            indexes_theta_discontinuity, "x")
        if phi_discontinuity:
            points = self._fix_angle_discontinuity_on_discretization_points(points,
                                                                            indexes_phi_discontinuity, "y")

        return [vme.BSplineCurve2D.from_points_interpolation(points=points, degree=3, periodic=True)]

    def triangulation(self):
        """
        Triangulation.

        :rtype: vmd.DisplayMesh3D
        """
        face = self.rectangular_cut(0, volmdlr.TWO_PI, 0, volmdlr.TWO_PI)
        return face.triangulation()

    def translation(self, offset: volmdlr.Vector3D):
        """
        ToroidalSurface3D translation.

        :param offset: translation vector
        :return: A new translated ToroidalSurface3D
        """
        return ToroidalSurface3D(self.frame.translation(
            offset), self.tore_radius, self.r)

    def translation_inplace(self, offset: volmdlr.Vector3D):
        """
        ToroidalSurface3D translation. Object is updated inplace.

        :param offset: translation vector.
        """
        warnings.warn("'inplace' methods are deprecated. Use a not inplace method instead.", DeprecationWarning)

        self.frame.translation_inplace(offset)

    def rotation(self, center: volmdlr.Point3D, axis: volmdlr.Vector3D, angle: float):
        """
        ToroidalSurface3D rotation.

        :param center: rotation center.
        :param axis: rotation axis.
        :param angle: angle rotation.
        :return: a new rotated ToroidalSurface3D.
        """
        new_frame = self.frame.rotation(center=center, axis=axis,
                                        angle=angle)
        return self.__class__(new_frame, self.tore_radius, self.r)

    def rotation_inplace(self, center: volmdlr.Point3D, axis: volmdlr.Vector3D, angle: float):
        """
        ToroidalSurface3D rotation. Object is updated inplace.

        :param center: rotation center.
        :param axis: rotation axis.
        :param angle: rotation angle.
        """
        warnings.warn("'inplace' methods are deprecated. Use a not inplace method instead.", DeprecationWarning)

        self.frame.rotation_inplace(center, axis, angle)


class ConicalSurface3D(PeriodicalSurface):
    """
    The local plane is defined by (theta, z).

    :param frame: Cone's frame to position it: frame.w is axis of cone frame.origin is at the angle of the cone.
    :param semi_angle: cone's semi-angle.
    """
    face_class = 'ConicalFace3D'
    x_periodicity = volmdlr.TWO_PI
    y_periodicity = None

    def __init__(self, frame: volmdlr.Frame3D, semi_angle: float,
                 name: str = ''):
        self.frame = frame
        self.semi_angle = semi_angle
        PeriodicalSurface.__init__(self, name=name)

    def plot(self, ax=None, color='grey', alpha=0.5, **kwargs):
        z = kwargs.get("z", 0.5)
        if ax is None:
            fig = plt.figure()
            ax = fig.add_subplot(111, projection='3d')
        x = z / math.sin(self.semi_angle)
        # point1 = self.frame.local_to_global_coordinates(volmdlr.Point3D(-x, 0, -z))
        point1 = self.frame.origin
        point2 = self.frame.local_to_global_coordinates(volmdlr.Point3D(x, 0, z))
        generatrix = vme.LineSegment3D(point1, point2)
        for i in range(37):
            theta = i / 36. * volmdlr.TWO_PI
            wire = generatrix.rotation(self.frame.origin, self.frame.w, theta)
            wire.plot(ax=ax, edge_style=EdgeStyle(color=color, alpha=alpha))
        return ax

    @classmethod
    def from_step(cls, arguments, object_dict, **kwargs):
        """
        Converts a step primitive to a ConicalSurface3D.

        :param arguments: The arguments of the step primitive.
        :type arguments: list
        :param object_dict: The dictionary containing all the step primitives
            that have already been instantiated.
        :type object_dict: dict
        :return: The corresponding ConicalSurface3D object.
        :rtype: :class:`volmdlr.faces.ConicalSurface3D`
        """

        length_conversion_factor = kwargs.get("length_conversion_factor", 1)
        angle_conversion_factor = kwargs.get("angle_conversion_factor", 1)

        frame3d = object_dict[arguments[1]]
        u, w = frame3d.v, frame3d.u
        u.normalize()
        w.normalize()
        v = w.cross(u)
        radius = float(arguments[2]) * length_conversion_factor
        semi_angle = float(arguments[3]) * angle_conversion_factor
        origin = frame3d.origin - radius / math.tan(semi_angle) * w
        frame_direct = volmdlr.Frame3D(origin, u, v, w)
        return cls(frame_direct, semi_angle, arguments[0][1:-1])

    def to_step(self, current_id):
        frame = volmdlr.Frame3D(self.frame.origin, self.frame.w, self.frame.u,
                                self.frame.v)
        content, frame_id = frame.to_step(current_id)
        current_id = frame_id + 1
        content += f"#{current_id} = CONICAL_SURFACE('{self.name}',#{frame_id},{0.},{round(self.semi_angle, 3)});\n"
        return content, [current_id]

    def frame_mapping(self, frame: volmdlr.Frame3D, side: str):
        """
        Changes frame_mapping and return a new ConicalSurface3D.

        :param side: 'old' or 'new'
        """
        new_frame = self.frame.frame_mapping(frame, side)
        return ConicalSurface3D(new_frame, self.semi_angle, name=self.name)

    def frame_mapping_inplace(self, frame: volmdlr.Frame3D, side: str):
        """
        Changes frame_mapping and the object is updated inplace.

        :param side:'old' or 'new'
        """
        warnings.warn("'inplace' methods are deprecated. Use a not inplace method instead.", DeprecationWarning)

        new_frame = self.frame.frame_mapping(frame, side)
        self.frame = new_frame

    def point2d_to_3d(self, point2d: volmdlr.Point2D):
        """
        Coverts a parametric coordinate on the surface into a 3D spatial point (x, y, z).

        :param point2d: Point at the ConicalSuface3D
        :type point2d: `volmdlr.`Point2D`
        """
        theta, z = point2d
        r = math.tan(self.semi_angle) * z
        new_point = volmdlr.Point3D(r * math.cos(theta),
                                    r * math.sin(theta),
                                    z)
        return self.frame.local_to_global_coordinates(new_point)

    def point3d_to_2d(self, point3d: volmdlr.Point3D):
        """
        Returns the cylindrical coordinates volmdlr.Point2D(theta, z) of a Cartesian coordinates point (x, y, z).

        :param point3d: Point at the CylindricalSuface3D.
        :type point3d: :class:`volmdlr.`Point3D`
        """
        x, y, z = self.frame.global_to_local_coordinates(point3d)
        # Do not delete this, mathematical problem when x and y close to zero (should be zero) but not 0
        # Genarally this is related to uncertainty of step files.
        if abs(x) < 1e-12:
            x = 0
        if abs(y) < 1e-12:
            y = 0
        theta = math.atan2(y, x)
        if abs(theta) < 1e-9:
            theta = 0.0
        return volmdlr.Point2D(theta, z)

    def rectangular_cut(self, theta1: float, theta2: float,
                        z1: float, z2: float, name: str = ''):
        """
        Cut a rectangular piece of the ConicalSurface3D object and return a ConicalFace3D object.

        """
        # theta1 = angle_principal_measure(theta1)
        # theta2 = angle_principal_measure(theta2)
        if theta1 == theta2:
            theta2 += volmdlr.TWO_PI

        point1 = volmdlr.Point2D(theta1, z1)
        point2 = volmdlr.Point2D(theta2, z1)
        point3 = volmdlr.Point2D(theta2, z2)
        point4 = volmdlr.Point2D(theta1, z2)
        outer_contour = volmdlr.wires.ClosedPolygon2D([point1, point2, point3, point4])
        return ConicalFace3D(self, Surface2D(outer_contour, []), name)

    def linesegment3d_to_2d(self, linesegment3d):
        """
        Converts the primitive from 3D spatial coordinates to its equivalent 2D primitive in the parametric space.
        """
        start = self.point3d_to_2d(linesegment3d.start)
        end = self.point3d_to_2d(linesegment3d.end)
        if start.x != end.x and start.is_close(volmdlr.Point2D(0, 0)):
            start = volmdlr.Point2D(end.x, 0)
        elif start.x != end.x and end == volmdlr.Point2D(0, 0):
            end = volmdlr.Point2D(start.x, 0)
        # elif start.x != end.x:
        #     end = volmdlr.Point2D(start.x, end.y)
        if not start.is_close(end):
            return [vme.LineSegment2D(start, end)]
        return [vme.BSplineCurve2D.from_points_interpolation([start, end], 1, False)]

    def linesegment2d_to_3d(self, linesegment2d):
        if linesegment2d.name == "construction":
            return None
        theta1, z1 = linesegment2d.start
        theta2, z2 = linesegment2d.end

        if math.isclose(theta1, theta2, abs_tol=1e-4):
            return [vme.LineSegment3D(
                self.point2d_to_3d(linesegment2d.start),
                self.point2d_to_3d(linesegment2d.end),
            )]
        if math.isclose(z1, z2, abs_tol=1e-4) and math.isclose(z1, 0.,
                                                               abs_tol=1e-6):
            return []
        if math.isclose(z1, z2, abs_tol=1e-4):
            if abs(theta1 - theta2) == volmdlr.TWO_PI:
                return [vme.FullArc3D(center=self.frame.origin + z1 * self.frame.w,
                                      start_end=self.point2d_to_3d(linesegment2d.start),
                                      normal=self.frame.w)]

            return [vme.Arc3D(
                self.point2d_to_3d(linesegment2d.start),
                self.point2d_to_3d(
                    volmdlr.Point2D(0.5 * (theta1 + theta2), z1)),
                self.point2d_to_3d(linesegment2d.end))
            ]
        raise NotImplementedError('Ellipse?')

    def contour3d_to_2d(self, contour3d):
        """
        Transforms a Contour3D into a Contour2D in the parametric domain of the surface.

        :param contour3d: The contour to be transformed.
        :type contour3d: :class:`volmdlr.wires.Contour3D`
        :return: A 2D contour object.
        :rtype: :class:`volmdlr.wires.Contour2D`
        """
        primitives2d = self.primitives3d_to_2d(contour3d.primitives)

        wire2d = volmdlr.wires.Wire2D(primitives2d)
        delta_x = abs(wire2d.primitives[0].start.x - wire2d.primitives[-1].end.x)
        if math.isclose(delta_x, volmdlr.TWO_PI, abs_tol=1e-3) and wire2d.is_ordered():
            if len(primitives2d) > 1:
                # very specific conical case due to the singularity in the point z = 0 on parametric domain.
                if primitives2d[-2].start.y == 0.0:
                    primitives2d = self.repair_primitives_periodicity(primitives2d)
            return volmdlr.wires.Contour2D(primitives2d)
        # Fix contour
        primitives2d = self.repair_primitives_periodicity(primitives2d)
        return volmdlr.wires.Contour2D(primitives2d)

    def translation(self, offset: volmdlr.Vector3D):
        """
        ConicalSurface3D translation.

        :param offset: translation vector.
        :return: A new translated ConicalSurface3D.
        """
        return self.__class__(self.frame.translation(offset),
                              self.semi_angle)

    def translation_inplace(self, offset: volmdlr.Vector3D):
        """
        ConicalSurface3D translation. Object is updated inplace.

        :param offset: translation vector.
        """
        warnings.warn("'inplace' methods are deprecated. Use a not inplace method instead.", DeprecationWarning)

        self.frame.translation_inplace(offset)

    def rotation(self, center: volmdlr.Point3D,
                 axis: volmdlr.Vector3D, angle: float):
        """
        ConicalSurface3D rotation.

        :param center: rotation center.
        :param axis: rotation axis.
        :param angle: angle rotation.
        :return: a new rotated ConicalSurface3D.
        """
        new_frame = self.frame.rotation(center=center, axis=axis, angle=angle)
        return self.__class__(new_frame, self.semi_angle)

    def rotation_inplace(self, center: volmdlr.Point3D,
                         axis: volmdlr.Vector3D, angle: float):
        """
        ConicalSurface3D rotation. Object is updated inplace.

        :param center: rotation center.
        :param axis: rotation axis.
        :param angle: rotation angle.
        """
        warnings.warn("'inplace' methods are deprecated. Use a not inplace method instead.", DeprecationWarning)

        self.frame.rotation_inplace(center, axis, angle)

    def repair_primitives_periodicity(self, primitives2d):
        """
        Repairs the continuity of the 2D contour while using contour3d_to_2d on periodic surfaces.

        :param primitives2d: The primitives in parametric surface domain.
        :type primitives2d: list
        :return: A list of primitives.
        :rtype: list
        """
        # Search for a primitive that can be used as reference for reparing periodicity
        pos = vm_parametric.find_index_defined_brep_primitive_on_periodical_surface(primitives2d,
                                                                                    [self.x_periodicity,
                                                                                     self.y_periodicity])
        if pos != 0:
            primitives2d = primitives2d[pos:] + primitives2d[:pos]

        i = 1
        while i < len(primitives2d):
            previous_primitive = primitives2d[i - 1]
            delta = previous_primitive.end - primitives2d[i].start
            if not math.isclose(delta.norm(), 0, abs_tol=1e-5):
                if primitives2d[i].end.is_close(primitives2d[i - 1].end, tol=1e-4) and \
                        math.isclose(primitives2d[i].length(), volmdlr.TWO_PI, abs_tol=1e-4):
                    primitives2d[i] = primitives2d[i].reverse()
                elif delta.norm() and math.isclose(abs(previous_primitive.end.y), 0, abs_tol=1e-6):
                    primitives2d.insert(i, vme.LineSegment2D(previous_primitive.end, primitives2d[i].start,
                                                             name="construction"))
                    i += 1
                else:
                    primitives2d[i] = primitives2d[i].translation(delta)
            elif math.isclose(primitives2d[i].start.y, 0.0, abs_tol=1e-6):
                if primitives2d[i + 1].end.x < primitives2d[i].end.x:
                    primitives2d[i] = primitives2d[i].translation(volmdlr.Vector2D(volmdlr.TWO_PI, 0))
                    primitives2d.insert(i - 1, vme.LineSegment2D(previous_primitive.end, primitives2d[i].start,
                                                                 name="construction"))
                else:
                    primitives2d[i] = primitives2d[i].translation(volmdlr.Vector2D(-volmdlr.TWO_PI, 0))
                    primitives2d.insert(i - 1, vme.LineSegment2D(previous_primitive.end, primitives2d[i].start,
                                                                 name="construction"))
            i += 1
        if not primitives2d[0].start.is_close(primitives2d[-1].end) \
                and primitives2d[0].start.y == 0.0 and primitives2d[-1].end.y == 0.0:
            primitives2d.append(vme.LineSegment2D(primitives2d[-1].end, primitives2d[0].start))

        return primitives2d


class SphericalSurface3D(PeriodicalSurface):
    """
    Defines a spherical surface.

    :param frame: Sphere's frame to position it
    :type frame: volmdlr.Frame3D
    :param radius: Sphere's radius
    :type radius: float
    """
    face_class = 'SphericalFace3D'
    x_periodicity = volmdlr.TWO_PI
    y_periodicity = math.pi

    def __init__(self, frame, radius, name=''):
        self.frame = frame
        self.radius = radius
        PeriodicalSurface.__init__(self, name=name)

        # Hidden Attributes
        self._bbox = None

    @property
    def bounding_box(self):

        if not self._bbox:
            self._bbox = self._bounding_box()
        return self._bbox

    def _bounding_box(self):
        points = [self.frame.origin + volmdlr.Point3D(-self.radius,
                                                      -self.radius,
                                                      -self.radius),
                  self.frame.origin + volmdlr.Point3D(self.radius,
                                                      self.radius,
                                                      self.radius),

                  ]
        return volmdlr.core.BoundingBox.from_points(points)

    def contour2d_to_3d(self, contour2d):
        primitives3d = []
        for primitive2d in contour2d.primitives:
            method_name = f'{primitive2d.__class__.__name__.lower()}_to_3d'
            if hasattr(self, method_name):
                try:
                    primitives_list = getattr(self, method_name)(primitive2d)
                    if primitives_list:
                        primitives3d.extend(primitives_list)
                    else:
                        continue
                except NotImplementedError:
                    print(f'Class {self.__class__.__name__} does not implement {method_name}'
                          f'with {primitive2d.__class__.__name__}')
            else:
                raise NotImplementedError(f'Class {self.__class__.__name__} does not implement {method_name}')

        return volmdlr.wires.Contour3D(primitives3d)

    @classmethod
    def from_step(cls, arguments, object_dict, **kwargs):
        """
        Converts a step primitive to a SphericalSurface3D.

        :param arguments: The arguments of the step primitive.
        :type arguments: list
        :param object_dict: The dictionary containing all the step primitives
            that have already been instantiated.
        :type object_dict: dict
        :return: The corresponding SphericalSurface3D object.
        :rtype: :class:`volmdlr.faces.SphericalSurface3D`
        """
        length_conversion_factor = kwargs.get("length_conversion_factor", 1)

        frame3d = object_dict[arguments[1]]
        u_vector, w_vector = frame3d.v, frame3d.u
        u_vector.normalize()
        w_vector.normalize()
        v_vector = w_vector.cross(u_vector)
        frame_direct = volmdlr.Frame3D(frame3d.origin, u_vector, v_vector, w_vector)
        radius = float(arguments[2]) * length_conversion_factor
        return cls(frame_direct, radius, arguments[0][1:-1])

    def point2d_to_3d(self, point2d):
        """
        Coverts a parametric coordinate on the surface into a 3D spatial point (x, y, z).

        source: https://mathcurve.com/surfaces/sphere
        # -pi<theta<pi, -pi/2<phi<pi/2

        :param point2d: Point at the CylindricalSuface3D.
        :type point2d: `volmdlr.`Point2D`
        """
        theta, phi = point2d
        x = self.radius * math.cos(phi) * math.cos(theta)
        y = self.radius * math.cos(phi) * math.sin(theta)
        z = self.radius * math.sin(phi)
        return self.frame.local_to_global_coordinates(volmdlr.Point3D(x, y, z))

    def point3d_to_2d(self, point3d):
        """
        Tansform a 3D spatial point (x, y, z) into a 2D spherical parametric point (theta, phi).
        """
        x, y, z = self.frame.global_to_local_coordinates(point3d)
        z = min(self.radius, max(-self.radius, z))

        if z == -0.0:
            z = 0.0

        # Do not delete this, mathematical problem when x and y close to zero (should be zero) but not 0
        # Generally this is related to uncertainty of step files.
        if abs(x) < 1e-12:
            x = 0
        if abs(y) < 1e-12:
            y = 0

        theta = math.atan2(y, x)
        if abs(theta) < 1e-10:
            theta = 0

        zr = z / self.radius
        phi = math.asin(zr)
        if abs(phi) < 1e-10:
            phi = 0

        return volmdlr.Point2D(theta, phi)

    def linesegment2d_to_3d(self, linesegment2d):
        if linesegment2d.name == "construction":
            return []
        start = self.point2d_to_3d(linesegment2d.start)
        interior = self.point2d_to_3d(0.5 * (linesegment2d.start + linesegment2d.end))
        end = self.point2d_to_3d(linesegment2d.end)
        if start.is_close(end) or linesegment2d.length() == 2 * math.pi:
            u_vector = start - self.frame.origin
            u_vector.normalize()
            v_vector = interior - self.frame.origin
            v_vector.normalize()
            normal = u_vector.cross(v_vector)
            return [vme.FullArc3D(self.frame.origin, start, normal)]
        return [vme.Arc3D(start, interior, end)]

    def contour3d_to_2d(self, contour3d):
        """
        Transforms a Contour3D into a Contour2D in the parametric domain of the surface.

        :param contour3d: The contour to be transformed.
        :type contour3d: :class:`volmdlr.wires.Contour3D`
        :return: A 2D contour object.
        :rtype: :class:`volmdlr.wires.Contour2D`
        """
        primitives2d = []

        # Transform the contour's primitives to parametric domain
        for primitive3d in contour3d.primitives:
            method_name = f'{primitive3d.__class__.__name__.lower()}_to_2d'
            if hasattr(self, method_name):
                primitives = getattr(self, method_name)(primitive3d)

                if primitives is None:
                    continue
                primitives2d.extend(primitives)
            else:
                raise NotImplementedError(
                    f'Class {self.__class__.__name__} does not implement {method_name}')
        # Fix contour
        if self.x_periodicity or self.y_periodicity:
            primitives2d = self.repair_primitives_periodicity(primitives2d)
        return volmdlr.wires.Contour2D(primitives2d)

    def is_lat_long_curve(self, theta_list, phi_list):
        """
        Checks if a curve defined on the sphere is a latitude/longitude curve.

        Returns True if it is, False otherwise.
        """
        # Check if curve is a longitude curve (phi is constant)
        if all(math.isclose(theta, theta_list[0], abs_tol=1e-4) for theta in theta_list[1:]):
            return True
        # Check if curve is a latitude curve (theta is constant)
        if all(math.isclose(phi, phi_list[0], abs_tol=1e-4) for phi in phi_list[1:]):
            return True
        return False

    def arc3d_to_2d(self, arc3d):
        """
        Converts the primitive from 3D spatial coordinates to its equivalent 2D primitive in the parametric space.
        """
        start = self.point3d_to_2d(arc3d.start)
        end = self.point3d_to_2d(arc3d.end)
        theta_i, phi_i = self.point3d_to_2d(arc3d.interior)
        theta1, phi1 = start
        theta2, phi2 = end

        point_after_start, point_before_end = self._reference_points(arc3d)
        theta3, phi3 = point_after_start
        theta4, _ = point_before_end

        # Fix sphere singularity point
        if math.isclose(abs(phi1), 0.5 * math.pi, abs_tol=1e-5) and theta1 == 0.0 \
                and math.isclose(theta3, theta_i, abs_tol=1e-6) and math.isclose(theta4, theta_i, abs_tol=1e-6):
            theta1 = theta_i
            start = volmdlr.Point2D(theta1, phi1)
        if math.isclose(abs(phi2), 0.5 * math.pi, abs_tol=1e-5) and theta2 == 0.0 \
                and math.isclose(theta3, theta_i, abs_tol=1e-6) and math.isclose(theta4, theta_i, abs_tol=1e-6):
            theta2 = theta_i
            end = volmdlr.Point2D(theta2, phi2)

        start, end = vm_parametric.arc3d_to_spherical_coordinates_verification(start, end, arc3d.angle,
                                                                               [point_after_start, point_before_end],
                                                                               [self.x_periodicity,
                                                                                self.y_periodicity])
        if start == end:  # IS THIS POSSIBLE ?
            return [vme.LineSegment2D(start, start + volmdlr.TWO_PI * volmdlr.X2D)]
        if self.is_lat_long_curve([theta1, theta_i, theta2], [phi1, phi_i, phi2]):
            return [vme.LineSegment2D(start, end)]

        return self.arc3d_to_2d_with_singularity(arc3d, start, end, point_after_start)

    def arc3d_to_2d_with_singularity(self, arc3d, start, end, point_after_start):
        # trying to treat when the arc starts at theta1 passes at the singularity at |phi| = 0.5*math.pi
        # and ends at theta2 = theta1 + math.pi
        theta1, phi1 = start
        theta2, phi2 = end
        theta3, phi3 = point_after_start

        half_pi = 0.5 * math.pi
        point_positive_singularity = self.point2d_to_3d(volmdlr.Point2D(theta1, half_pi))
        point_negative_singularity = self.point2d_to_3d(volmdlr.Point2D(theta1, -half_pi))
        positive_singularity = arc3d.point_belongs(point_positive_singularity, 1e-4)
        negative_singularity = arc3d.point_belongs(point_negative_singularity, 1e-4)
        interior = self.point3d_to_2d(arc3d.interior)
        if positive_singularity and negative_singularity:
            thetai = interior.x
            is_trigo = phi1 < phi3
            if is_trigo and abs(phi1) > half_pi:
                half_pi = 0.5 * math.pi
            elif is_trigo and abs(phi1) < half_pi:
                half_pi = - 0.5 * math.pi
            elif not is_trigo and abs(phi1) > half_pi:
                half_pi = - 0.5 * math.pi
            elif is_trigo and abs(phi1) < half_pi:
                half_pi = 0.5 * math.pi
            return [vme.LineSegment2D(volmdlr.Point2D(theta1, phi1), volmdlr.Point2D(theta1, -half_pi)),
                    vme.LineSegment2D(volmdlr.Point2D(theta1, -half_pi), volmdlr.Point2D(thetai, -half_pi),
                                      name="construction"),
                    vme.LineSegment2D(volmdlr.Point2D(thetai, -half_pi), volmdlr.Point2D(thetai, half_pi)),
                    vme.LineSegment2D(volmdlr.Point2D(thetai, half_pi), volmdlr.Point2D(theta2, half_pi),
                                      name="construction"),
                    vme.LineSegment2D(volmdlr.Point2D(theta2, half_pi), volmdlr.Point2D(theta2, phi2))
                    ]

        if (positive_singularity or negative_singularity) and \
                math.isclose(abs(theta2 - theta1), math.pi, abs_tol=1e-4):
            if abs(phi1) == 0.5 * math.pi:
                return [vme.LineSegment2D(volmdlr.Point2D(theta3, phi1), volmdlr.Point2D(theta2, phi2))]
            if theta1 == math.pi and theta2 != math.pi:
                theta1 = -math.pi
            if theta2 == math.pi and theta1 != math.pi:
                theta2 = -math.pi

            return [vme.LineSegment2D(volmdlr.Point2D(theta1, phi1), volmdlr.Point2D(theta1, half_pi)),
                    vme.LineSegment2D(volmdlr.Point2D(theta1, half_pi), volmdlr.Point2D(theta2, half_pi),
                                      name="construction"),
                    vme.LineSegment2D(volmdlr.Point2D(theta2, half_pi), volmdlr.Point2D(theta2, phi2))
                    ]

        # maybe this is incomplete and not exact
        angle3d = arc3d.angle
        number_points = math.ceil(angle3d * 50) + 1  # 50 points per radian
        number_points = max(number_points, 5)
        points3d = arc3d.discretization_points(number_points=number_points)
        points = [self.point3d_to_2d(p) for p in points3d]

        points[0] = start  # to take into account all the previous verification
        points[-1] = end  # to take into account all the previous verification

        if theta3 < theta1 < theta2:
            points = [p - volmdlr.Point2D(self.x_periodicity, 0) if p.x > 0 else p for p in points]
        elif theta3 > theta1 > theta2:
            points = [p + volmdlr.Point2D(self.x_periodicity, 0) if p.x < 0 else p for p in points]

        return [vme.BSplineCurve2D.from_points_interpolation(points, 2)]

    def bsplinecurve3d_to_2d(self, bspline_curve3d):
        """
        Converts the primitive from 3D spatial coordinates to its equivalent 2D primitive in the parametric space.
        """
        length = bspline_curve3d.length()
        n = len(bspline_curve3d.control_points)
        points3d = bspline_curve3d.discretization_points(number_points=n)
        points = [self.point3d_to_2d(point) for point in points3d]
        theta1, phi1 = points[0]
        theta2, phi2 = points[-1]

        theta3, _ = self.point3d_to_2d(bspline_curve3d.point_at_abscissa(0.001 * length))
        # make sure that the reference angle is not undefined
        if abs(theta3) == math.pi:
            theta3, _ = self.point3d_to_2d(bspline_curve3d.point_at_abscissa(0.002 * length))

        # Verify if theta1 or theta2 point should be -pi because atan2() -> ]-pi, pi]
        if abs(theta1) == math.pi:
            theta1 = repair_start_end_angle_periodicity(theta1, theta3)
        if abs(theta2) == math.pi:
            theta4, _ = self.point3d_to_2d(bspline_curve3d.point_at_abscissa(0.98 * length))
            # make sure that the reference angle is not undefined
            if abs(theta4) == math.pi:
                theta4, _ = self.point3d_to_2d(bspline_curve3d.point_at_abscissa(0.97 * length))
            theta2 = repair_start_end_angle_periodicity(theta2, theta4)

        points[0] = volmdlr.Point2D(theta1, phi1)
        points[-1] = volmdlr.Point2D(theta2, phi2)

        theta_list = [point.x for point in points]
        theta_discontinuity, indexes_theta_discontinuity = angle_discontinuity(theta_list)
        if theta_discontinuity:
            points = self._fix_angle_discontinuity_on_discretization_points(points, indexes_theta_discontinuity, "x")

        return [vme.BSplineCurve2D.from_points_interpolation(points, degree=bspline_curve3d.degree,
                                                             periodic=bspline_curve3d.periodic)]

    def bsplinecurve2d_to_3d(self, bspline_curve2d):
        # TODO: this is incomplete, a bspline_curve2d can be also a bspline_curve3d
        i = round(0.5 * len(bspline_curve2d.points))
        start = self.point2d_to_3d(bspline_curve2d.points[0])
        interior = self.point2d_to_3d(bspline_curve2d.points[i])
        end = self.point2d_to_3d(bspline_curve2d.points[-1])
        arc3d = vme.Arc3D(start, interior, end)
        flag = True
        points3d = [self.point2d_to_3d(p) for p in bspline_curve2d.points]
        for point in points3d:
            if not arc3d.point_belongs(point, 1e-4):
                flag = False
                break
        if flag:
            return [arc3d]

        return [vme.BSplineCurve3D.from_points_interpolation(points3d, degree=bspline_curve2d.degree,
                                                             periodic=bspline_curve2d.periodic)]

    def fullarc3d_to_2d(self, fullarc3d):
        """
        Converts the primitive from 3D spatial coordinates to its equivalent 2D primitive in the parametric space.
        """
        # TODO: On a spherical surface we can have fullarc3d in any plane
        length = fullarc3d.length()

        theta1, phi1 = self.point3d_to_2d(fullarc3d.start)
        theta2, phi2 = self.point3d_to_2d(fullarc3d.end)
        theta3, phi3 = self.point3d_to_2d(fullarc3d.point_at_abscissa(0.001 * length))
        theta4, _ = self.point3d_to_2d(fullarc3d.point_at_abscissa(0.98 * length))

        if self.frame.w.is_colinear_to(fullarc3d.normal):
            point1 = volmdlr.Point2D(theta1, phi1)
            if theta1 > theta3:
                point2 = volmdlr.Point2D(theta1 - volmdlr.TWO_PI, phi2)
            elif theta1 < theta3:
                point2 = volmdlr.Point2D(theta1 + volmdlr.TWO_PI, phi2)
            return [vme.LineSegment2D(point1, point2)]

        if math.isclose(self.frame.w.dot(fullarc3d.normal), 0, abs_tol=1e-4):
            if theta1 > theta3:
                theta_plus_pi = theta1 - math.pi
            else:
                theta_plus_pi = theta1 + math.pi
            if phi1 > phi3:
                half_pi = 0.5 * math.pi
            else:
                half_pi = -0.5 * math.pi
            if abs(phi1) == 0.5 * math.pi:
                return [vme.LineSegment2D(volmdlr.Point2D(theta3, phi1), volmdlr.Point2D(theta3, -half_pi)),
                        vme.LineSegment2D(volmdlr.Point2D(theta4, -half_pi), volmdlr.Point2D(theta4, phi2))]

            return [vme.LineSegment2D(volmdlr.Point2D(theta1, phi1), volmdlr.Point2D(theta1, -half_pi)),
                    vme.LineSegment2D(volmdlr.Point2D(theta_plus_pi, -half_pi),
                                      volmdlr.Point2D(theta_plus_pi, half_pi)),
                    vme.LineSegment2D(volmdlr.Point2D(theta1, half_pi), volmdlr.Point2D(theta1, phi2))]

        points = [self.point3d_to_2d(p) for p in fullarc3d.discretization_points(angle_resolution=25)]

        # Verify if theta1 or theta2 point should be -pi because atan2() -> ]-pi, pi]
        theta1 = vm_parametric.repair_start_end_angle_periodicity(theta1, theta3)
        theta2 = vm_parametric.repair_start_end_angle_periodicity(theta2, theta4)

        points[0] = volmdlr.Point2D(theta1, phi1)
        points[-1] = volmdlr.Point2D(theta2, phi2)

        if theta3 < theta1 < theta2:
            points = [p - volmdlr.Point2D(volmdlr.TWO_PI, 0) if p.x > 0 else p for p in points]
        elif theta3 > theta1 > theta2:
            points = [p + volmdlr.Point2D(volmdlr.TWO_PI, 0) if p.x < 0 else p for p in points]

        return [vme.BSplineCurve2D.from_points_interpolation(points, 2)]

    def plot(self, ax=None, color='grey', alpha=0.5):
        """Plot sphere arcs."""
        for i in range(20):
            theta = i / 20. * volmdlr.TWO_PI
            t_points = []
            for j in range(20):
                phi = j / 20. * volmdlr.TWO_PI
                t_points.append(self.point2d_to_3d(volmdlr.Point2D(theta, phi)))
            ax = volmdlr.wires.ClosedPolygon3D(t_points).plot(ax=ax, edge_style=EdgeStyle(color=color, alpha=alpha))

        return ax

    def rectangular_cut(self, theta1, theta2, phi1, phi2, name=''):
        """
        Cut a rectangular piece of the SphericalSurface3D object and return a SphericalFace3D object.

        """
        if phi1 == phi2:
            phi2 += volmdlr.TWO_PI
        elif phi2 < phi1:
            phi2 += volmdlr.TWO_PI
        if theta1 == theta2:
            theta2 += volmdlr.TWO_PI
        elif theta2 < theta1:
            theta2 += volmdlr.TWO_PI

        point1 = volmdlr.Point2D(theta1, phi1)
        point2 = volmdlr.Point2D(theta2, phi1)
        point3 = volmdlr.Point2D(theta2, phi2)
        point4 = volmdlr.Point2D(theta1, phi2)
        outer_contour = volmdlr.wires.ClosedPolygon2D([point1, point2, point3, point4])
        return SphericalFace3D(self,
                               Surface2D(outer_contour, []),
                               name=name)

    def triangulation(self):
        face = self.rectangular_cut(0, volmdlr.TWO_PI, -0.5 * math.pi, 0.5 * math.pi)
        return face.triangulation()

    def repair_primitives_periodicity(self, primitives2d):
        """
        Repairs the continuity of the 2D contour while using contour3d_to_2d on periodic surfaces.

        :param primitives2d: The primitives in parametric surface domain.
        :type primitives2d: list
        :return: A list of primitives.
        :rtype: list
        """
        # # Search for a primitive that can be used as reference for reparing periodicity
        # pos = 0
        # x_periodicity = self.x_periodicity
        # y_periodicity = self.y_periodicity
        # if x_periodicity and not y_periodicity:
        #     for i, primitive in enumerate(primitives2d):
        #         start = primitive.start
        #         end = primitive.end
        #         if abs(start.x) != math.pi and end.x != start.x:
        #             pos = i
        #             break
        #     if pos != 0:
        #         primitives2d = primitives2d[pos:] + primitives2d[:pos]

        i = 1
        while i < len(primitives2d):
            previous_primitive = primitives2d[i - 1]
            delta = previous_primitive.end - primitives2d[i].start
            if not math.isclose(delta.norm(), 0, abs_tol=1e-5):
                if primitives2d[i].end == primitives2d[i - 1].end and \
                        primitives2d[i].length() == volmdlr.TWO_PI:
                    primitives2d[i] = primitives2d[i].reverse()
                elif math.isclose(abs(previous_primitive.end.y), 0.5 * math.pi, abs_tol=1e-6):
                    primitives2d.insert(i, vme.LineSegment2D(previous_primitive.end, primitives2d[i].start,
                                                             name="construction"))
                else:
                    primitives2d[i] = primitives2d[i].translation(delta)
            i += 1
        #     return primitives2d
        # primitives2d = repair(primitives2d)
        last_end = primitives2d[-1].end
        first_start = primitives2d[0].start
        if not last_end.is_close(first_start, tol=1e-3):
            last_end_3d = self.point2d_to_3d(last_end)
            first_start_3d = self.point2d_to_3d(first_start)
            if last_end_3d.is_close(first_start_3d, 1e-6) and \
                    not math.isclose(abs(last_end.y), 0.5 * math.pi, abs_tol=1e-5):
                if first_start.x > last_end.x:
                    half_pi = -0.5 * math.pi
                else:
                    half_pi = 0.5 * math.pi
                lines = [vme.LineSegment2D(last_end, volmdlr.Point2D(last_end.x, half_pi), name="construction"),
                         vme.LineSegment2D(volmdlr.Point2D(last_end.x, half_pi),
                                           volmdlr.Point2D(first_start.x, half_pi), name="construction"),
                         vme.LineSegment2D(volmdlr.Point2D(first_start.x, half_pi),
                                           first_start, name="construction")
                         ]
                primitives2d.extend(lines)
            else:
                primitives2d.append(vme.LineSegment2D(last_end, first_start))
        return primitives2d

    def rotation(self, center: volmdlr.Point3D, axis: volmdlr.Vector3D, angle: float):
        """
        Spherical Surface 3D rotation.

        :param center: rotation center
        :param axis: rotation axis
        :param angle: angle rotation
        :return: a new rotated Spherical Surface 3D
        """
        new_frame = self.frame.rotation(center=center, axis=axis, angle=angle)
        return SphericalSurface3D(new_frame, self.radius)

    def translation(self, offset: volmdlr.Vector3D):
        """
        Spherical Surface 3D translation.

        :param offset: translation vector
        :return: A new translated Spherical Surface 3D
        """
        new_frame = self.frame.translation(offset)
        return SphericalSurface3D(new_frame, self.radius)

    def frame_mapping(self, frame: volmdlr.Frame3D, side: str):
        """
        Changes Spherical Surface 3D's frame and return a new Spherical Surface 3D.

        :param frame: Frame of reference
        :type frame: `volmdlr.Frame3D`
        :param side: 'old' or 'new'
        """
        new_frame = self.frame.frame_mapping(frame, side)
        return SphericalSurface3D(new_frame, self.radius)


class RuledSurface3D(Surface3D):
    """
    Defines a ruled surface between two wires.

    :param wire1: Wire
    :type wire1: :class:`vmw.Wire3D`
    :param wire2: Wire
    :type wire2: :class:`volmdlr.wires.Wire3D`
    """
    face_class = 'RuledFace3D'

    def __init__(self, wire1: volmdlr.wires.Wire3D, wire2: volmdlr.wires.Wire3D, name: str = ''):
        self.wire1 = wire1
        self.wire2 = wire2
        self.length1 = wire1.length()
        self.length2 = wire2.length()
        Surface3D.__init__(self, name=name)

    def point2d_to_3d(self, point2d: volmdlr.Point2D):
        x, y = point2d
        point1 = self.wire1.point_at_abscissa(x * self.length1)
        point2 = self.wire2.point_at_abscissa(x * self.length2)
        joining_line = vme.LineSegment3D(point1, point2)
        point = joining_line.point_at_abscissa(y * joining_line.length())
        return point

    def point3d_to_2d(self, point3d):
        raise NotImplementedError

    def rectangular_cut(self, x1: float, x2: float,
                        y1: float, y2: float, name: str = ''):
        """
        Cut a rectangular piece of the RuledSurface3D object and return a RuledFace3D object.

        """
        point1 = volmdlr.Point2D(x1, y1)
        point2 = volmdlr.Point2D(x2, y1)
        point3 = volmdlr.Point2D(x2, y2)
        point4 = volmdlr.Point2D(x1, y2)
        outer_contour = volmdlr.wires.ClosedPolygon2D([point1, point2, point3, point4])
        surface2d = Surface2D(outer_contour, [])
        return volmdlr.faces.RuledFace3D(self, surface2d, name)


class ExtrusionSurface3D(Surface3D):
    """
    Defines a surface of revolution.

    An extrusion surface is a sufarce that is a generic cylindrical surface genarated by the linear
    extrusion of a curve, generally an Ellipse or a B-Spline curve.

    :param edge: edge.
    :type edge: Union[:class:`vmw.Wire3D`, :class:`vmw.Contour3D`]
    :param axis_point: Axis placement
    :type axis_point: :class:`volmdlr.Point3D`
    :param axis: Axis of revolution
    :type axis: :class:`volmdlr.Vector3D`
    """
    face_class = 'ExtrusionFace3D'
    y_periodicity = None

    def __init__(self, edge: Union[volmdlr.edges.FullArcEllipse3D, volmdlr.edges.BSplineCurve3D],
                 direction: volmdlr.Vector3D, name: str = ''):
        self.edge = edge
        direction.normalize()
        self.direction = direction
        self.frame = volmdlr.Frame3D.from_point_and_vector(edge.start, direction, volmdlr.Z3D)
        self._x_periodicity = False

        Surface3D.__init__(self, name=name)

    @property
    def x_periodicity(self):
        if self._x_periodicity:
            return self._x_periodicity
        start = self.edge.start
        end = self.edge.end
        if start.is_close(end, 1e-4):
            return 1
        return None

    @x_periodicity.setter
    def x_periodicity(self, value):
        self._x_periodicity = value

    def point2d_to_3d(self, point2d: volmdlr.Point2D):
        """
        Transform a parametric (u, v) point into a 3D Cartesian point (x, y, z).

        # u = [0, 1] and v = z
        """
        u, v = point2d
        if abs(u) < 1e-7:
            u = 0.0
        if abs(v) < 1e-7:
            v = 0.

        point_at_curve_global = self.edge.point_at_abscissa(u * self.edge.length())
        point_at_curve_local = self.frame.global_to_local_coordinates(point_at_curve_global)
        # x, y, z = point_at_curve_local
        point_local = point_at_curve_local.translation(volmdlr.Vector3D(0, 0, v))
        return self.frame.local_to_global_coordinates(point_local)

    def point3d_to_2d(self, point3d):
        """
        Transform a 3D Cartesian point (x, y, z) into a parametric (u, v) point.
        """
        x, y, z = self.frame.global_to_local_coordinates(point3d)
        if abs(x) < 1e-7:
            x = 0.0
        if abs(y) < 1e-7:
            y = 0.0
        if abs(z) < 1e-7:
            z = 0.0
        v = z
        point_at_curve_local = volmdlr.Point3D(x, y, 0)
        point_at_curve_global = self.frame.local_to_global_coordinates(point_at_curve_local)

        u = self.edge.abscissa(point_at_curve_global) / self.edge.length()

        u = min(u, 1.0)
        return volmdlr.Point2D(u, v)

    def rectangular_cut(self, x1: float = 0.0, x2: float = 1.0,
                        y1: float = 0.0, y2: float = 1.0, name: str = ''):
        """
        Cut a rectangular piece of the ExtrusionSurface3D object and return a ExtrusionFace3D object.

        """
        p1 = volmdlr.Point2D(x1, y1)
        p2 = volmdlr.Point2D(x2, y1)
        p3 = volmdlr.Point2D(x2, y2)
        p4 = volmdlr.Point2D(x1, y2)
        outer_contour = volmdlr.wires.ClosedPolygon2D([p1, p2, p3, p4])
        surface2d = Surface2D(outer_contour, [])
        return volmdlr.faces.ExtrusionFace3D(self, surface2d, name)

    def plot(self, ax=None, color='grey', alpha=0.5, z: float = 0.5):
        if ax is None:
            fig = plt.figure()
            ax = fig.add_subplot(111, projection='3d')
        for i in range(21):
            step = i / 20. * 0.5
            wire = self.edge.translation(step * self.frame.w)
            wire.plot(ax=ax, color=color, alpha=alpha)

        return ax

    @classmethod
    def from_step(cls, arguments, object_dict, **kwargs):
        name = arguments[0][1:-1]
        edge = object_dict[arguments[1]]
        if edge.__class__ is volmdlr.wires.Ellipse3D:
            fullarcellipse = vme.FullArcEllipse3D(edge.point_at_abscissa(0), edge.major_axis, edge.minor_axis,
                                                  edge.center, edge.normal, edge.major_dir, edge.name)
            edge = fullarcellipse
            direction = -object_dict[arguments[2]]
            surface = cls(edge=edge, direction=direction, name=name)
            surface.x_periodicity = 1

        else:
            direction = object_dict[arguments[2]]
            surface = cls(edge=edge, direction=direction, name=name)
        return surface

    def arcellipse3d_to_2d(self, arcellipse3d):
        """
        Transformation of an arcellipse3d to 2d, in a cylindrical surface.

        """
        points = [self.point3d_to_2d(p)
                  for p in arcellipse3d.discretization_points(number_points=15)]

        bsplinecurve2d = vme.BSplineCurve2D.from_points_interpolation(points, degree=2)
        return [bsplinecurve2d]

    def fullarcellipse3d_to_2d(self, fullarcellipse3d):
        length = fullarcellipse3d.length()
        start = self.point3d_to_2d(fullarcellipse3d.start)
        end = self.point3d_to_2d(fullarcellipse3d.end)

        u3, z3 = self.point3d_to_2d(fullarcellipse3d.point_at_abscissa(0.01 * length))
        if u3 > 0.5:
            p1 = volmdlr.Point2D(1, start.y)
            p2 = volmdlr.Point2D(0, end.y)
        elif u3 < 0.5:
            p1 = volmdlr.Point2D(0, start.y)
            p2 = volmdlr.Point2D(1, end.y)
        else:
            raise NotImplementedError
        return [vme.LineSegment2D(p1, p2)]

    def linesegment2d_to_3d(self, linesegment2d):
        """
        Converts a BREP line segment 2D onto a 3D primitive on the surface.
        """
        start3d = self.point2d_to_3d(linesegment2d.start)
        end3d = self.point2d_to_3d(linesegment2d.end)
        u1, z1 = linesegment2d.start
        u2, z2 = linesegment2d.end
        if math.isclose(u1, u2, abs_tol=1e-4):
            return [vme.LineSegment3D(start3d, end3d)]
        if math.isclose(z1, z2, abs_tol=1e-4):
            if math.isclose(abs(u1 - u2), 1.0, abs_tol=1e-6):
                primitive = self.edge.translation(self.direction * z1)
                return [primitive]
                # if primitive.__name__
                # return [vme.FullArcEllipse3D()]
            # TODO: return self.edge translated and trimmed between u1 and u2
            raise NotImplementedError
        raise NotImplementedError

    def bsplinecurve3d_to_2d(self, bspline_curve3d):
        n = len(bspline_curve3d.control_points)
        points = [self.point3d_to_2d(point)
                  for point in bspline_curve3d.discretization_points(number_points=n)]
        start = points[0]
        end = points[-1]
        if not start.is_close(end):
            linesegment = vme.LineSegment2D(start, end)
            flag = True
            for pt in points:
                if not linesegment.point_belongs(pt):
                    flag = False
                    break
            if flag:
                return [linesegment]

        # Is this always True?
        n = len(bspline_curve3d.control_points)
        points = [self.point3d_to_2d(p)
                  for p in bspline_curve3d.discretization_points(number_points=n)]
        return [vme.BSplineCurve2D.from_points_interpolation(points, bspline_curve3d.degree, bspline_curve3d.periodic)]
        # raise NotImplementedError


class RevolutionSurface3D(PeriodicalSurface):
    """
    Defines a surface of revolution.

    :param wire: Wire.
    :type wire: Union[:class:`vmw.Wire3D`, :class:`vmw.Contour3D`]
    :param axis_point: Axis placement
    :type axis_point: :class:`volmdlr.Point3D`
    :param axis: Axis of revolution
    :type axis: :class:`volmdlr.Vector3D`
    """
    face_class = 'RevolutionFace3D'
    x_periodicity = volmdlr.TWO_PI
    y_periodicity = None

    def __init__(self, wire: Union[volmdlr.wires.Wire3D, volmdlr.wires.Contour3D],
                 axis_point: volmdlr.Point3D, axis: volmdlr.Vector3D, name: str = ''):
        self.wire = wire
        self.axis_point = axis_point
        self.axis = axis

        point1 = wire.point_at_abscissa(0)
        if point1 == axis_point:
            point1 = wire.point_at_abscissa(0.1 * wire.length())
        vector1 = point1 - axis_point
        w_vector = axis
        w_vector.normalize()
        u_vector = vector1 - vector1.vector_projection(w_vector)
        u_vector.normalize()
        v_vector = w_vector.cross(u_vector)
        self.frame = volmdlr.Frame3D(origin=axis_point, u=u_vector, v=v_vector, w=w_vector)

        PeriodicalSurface.__init__(self, name=name)

    def point2d_to_3d(self, point2d: volmdlr.Point2D):
        """
        Transform a parametric (u, v) point into a 3D Cartesian point (x, y, z).

        u = [0, 2pi] and v = [0, 1] into a
        """
        u, v = point2d
        point_at_curve = self.wire.point_at_abscissa(v * self.wire.length())
        point = point_at_curve.rotation(self.axis_point, self.axis, u)
        return point

    def point3d_to_2d(self, point3d):
        """
        Transform a 3D Cartesian point (x, y, z) into a parametric (u, v) point.
        """
        x, y, _ = self.frame.global_to_local_coordinates(point3d)
        if abs(x) < 1e-12:
            x = 0
        if abs(y) < 1e-12:
            y = 0
        u = math.atan2(y, x)

        point_at_curve = point3d.rotation(self.axis_point, self.axis, -u)
        v = self.wire.abscissa(point_at_curve) / self.wire.length()
        return volmdlr.Point2D(u, v)

    def rectangular_cut(self, x1: float, x2: float,
                        y1: float, y2: float, name: str = ''):
        """
        Cut a rectangular piece of the RevolutionSurface3D object and return a RevolutionFace3D object.

        """
        point1 = volmdlr.Point2D(x1, y1)
        point2 = volmdlr.Point2D(x2, y1)
        point3 = volmdlr.Point2D(x2, y2)
        point4 = volmdlr.Point2D(x1, y2)
        outer_contour = volmdlr.wires.ClosedPolygon2D([point1, point2, point3, point4])
        surface2d = Surface2D(outer_contour, [])
        return volmdlr.faces.RevolutionFace3D(self, surface2d, name)

    def plot(self, ax=None, color='grey', alpha=0.5, number_curves: int = 20):
        """
        Plot rotated Revolution surface generatrix.

        :param number_curves: Number of curves to display.
        :type number_curves: int
        """
        if ax is None:
            fig = plt.figure()
            ax = fig.add_subplot(111, projection='3d')
        for i in range(number_curves + 1):
            theta = i / number_curves * volmdlr.TWO_PI
            wire = self.wire.rotation(self.axis_point, self.axis, theta)
            wire.plot(ax=ax, edge_style=EdgeStyle(color=color, alpha=alpha))

        return ax

    @classmethod
    def from_step(cls, arguments, object_dict, **kwargs):
        """
        Converts a step primitive to a RevolutionSurface3D.

        :param arguments: The arguments of the step primitive.
        :type arguments: list
        :param object_dict: The dictionary containing all the step primitives
            that have already been instantiated.
        :type object_dict: dict
        :return: The corresponding RevolutionSurface3D object.
        :rtype: :class:`volmdlr.faces.RevolutionSurface3D`
        """
        name = arguments[0][1:-1]
        contour3d = object_dict[arguments[1]]
        axis_point, axis = object_dict[arguments[2]]
        return cls(wire=contour3d, axis_point=axis_point, axis=axis, name=name)

    def fullarc3d_to_2d(self, fullarc3d):
        """
        Converts the primitive from 3D spatial coordinates to its equivalent 2D primitive in the parametric space.
        """
        length = fullarc3d.length()

        start = self.point3d_to_2d(fullarc3d.start)
        end = self.point3d_to_2d(fullarc3d.end)

        theta3, _ = self.point3d_to_2d(fullarc3d.point_at_abscissa(0.001 * length))
        theta4, _ = self.point3d_to_2d(fullarc3d.point_at_abscissa(0.98 * length))

        # make sure that the references points are not undefined
        if abs(theta3) == math.pi:
            theta3, z3 = self.point3d_to_2d(fullarc3d.point_at_abscissa(0.002 * length))
        if abs(theta4) == math.pi:
            theta4, _ = self.point3d_to_2d(fullarc3d.point_at_abscissa(0.97 * length))

        start, end = vm_parametric.arc3d_to_cylindrical_coordinates_verification(start, end, volmdlr.TWO_PI, theta3,
                                                                                 theta4)

        theta1, z1 = start
        _, z2 = end

        point1 = volmdlr.Point2D(theta1, z1)
        if theta1 > theta3:
            point2 = volmdlr.Point2D(theta1 + volmdlr.TWO_PI, z2)
        elif theta1 < theta3:
            point2 = volmdlr.Point2D(theta1 - volmdlr.TWO_PI, z2)
        return [vme.LineSegment2D(point1, point2)]


class BSplineSurface3D(Surface3D):
    """
    A class representing a 3D B-spline surface.

    A B-spline surface is a smooth surface defined by a set of control points and
    a set of basis functions called B-spline basis functions. The shape of the
    surface is determined by the position of the control points and can be
    modified by moving the control points.

    :param degree_u: The degree of the B-spline curve in the u direction.
    :type degree_u: int
    :param degree_v: The degree of the B-spline curve in the v direction.
    :type degree_v: int
    :param control_points: A list of 3D control points that define the shape of
        the surface.
    :type control_points: List[`volmdlr.Point3D`]
    :param nb_u: The number of control points in the u direction.
    :type nb_u: int
    :param nb_v: The number of control points in the v direction.
    :type nb_v: int
    :param u_multiplicities: A list of multiplicities for the knots in the u direction.
        The multiplicity of a knot is the number of times it appears in the knot vector.
    :type u_multiplicities: List[int]
    :param v_multiplicities: A list of multiplicities for the knots in the v direction.
        The multiplicity of a knot is the number of times it appears in the knot vector.
    :type v_multiplicities: List[int]
    :param u_knots: A list of knots in the u direction. The knots are real numbers that
        define the position of the control points along the u direction.
    :type u_knots: List[float]
    :param v_knots: A list of knots in the v direction. The knots are real numbers that
        define the position of the control points along the v direction.
    :type v_knots: List[float]
    :param weights: (optional) A list of weights for the control points. The weights
        can be used to adjust the influence of each control point on the shape of the
        surface. Default is None.
    :type weights: List[float]
    :param name: (optional) A name for the surface. Default is an empty string.
    :type name: str
    """
    face_class = "BSplineFace3D"
    _non_serializable_attributes = ["surface", "curves"]

    def __init__(self, degree_u: int, degree_v: int, control_points: List[volmdlr.Point3D], nb_u: int, nb_v: int,
                 u_multiplicities: List[int], v_multiplicities: List[int], u_knots: List[float], v_knots: List[float],
                 weights: List[float] = None, name: str = ''):
        self.control_points = control_points
        self.degree_u = degree_u
        self.degree_v = degree_v
        self.nb_u = nb_u
        self.nb_v = nb_v

        u_knots = vme.standardize_knot_vector(u_knots)
        v_knots = vme.standardize_knot_vector(v_knots)
        self.u_knots = u_knots
        self.v_knots = v_knots
        self.u_multiplicities = u_multiplicities
        self.v_multiplicities = v_multiplicities
        self.weights = weights

        self.control_points_table = []
        points_row = []
        i = 1
        for point in control_points:
            points_row.append(point)
            if i == nb_v:
                self.control_points_table.append(points_row)
                points_row = []
                i = 1
            else:
                i += 1
        if weights is None:
            surface = BSpline.Surface()
            points = [(control_points[i][0], control_points[i][1],
                       control_points[i][2]) for i in range(len(control_points))]

        else:
            surface = NURBS.Surface()
            points = [(control_points[i][0] * weights[i], control_points[i][1] * weights[i],
                       control_points[i][2] * weights[i], weights[i]) for i in range(len(control_points))]
        surface.degree_u = degree_u
        surface.degree_v = degree_v
        surface.set_ctrlpts(points, nb_u, nb_v)
        knot_vector_u = []
        for i, u_knot in enumerate(u_knots):
            knot_vector_u.extend([u_knot] * u_multiplicities[i])
        knot_vector_v = []
        for i, v_knot in enumerate(v_knots):
            knot_vector_v.extend([v_knot] * v_multiplicities[i])
        surface.knotvector_u = knot_vector_u
        surface.knotvector_v = knot_vector_v
        surface.delta = 0.05
        # surface_points = surface.evalpts

        self.surface = surface
        self.curves = extract_curves(surface, extract_u=True, extract_v=True)
        # self.points = [volmdlr.Point3D(*p) for p in surface_points]
        Surface3D.__init__(self, name=name)

        # Hidden Attributes
        self._displacements = None
        self._grids2d = None
        self._grids2d_deformed = None
        self._bbox = None

        self._x_periodicity = False  # Use False instead of None because None is a possible value of x_periodicity
        self._y_periodicity = False

    @property
    def x_periodicity(self):
        """
        Evaluates the periodicity of the surface in u direction.
        """
        if self._x_periodicity is False:
            u = self.curves['u']
            a, b = self.surface.domain[0]
            u0 = u[0]
            point_at_a = u0.evaluate_single(a)
            point_at_b = u0.evaluate_single(b)
            if npy.linalg.norm(npy.array(point_at_b) - npy.array(point_at_a)) < 1e-6:
                self._x_periodicity = self.surface.range[0]
            else:
                self._x_periodicity = None
        return self._x_periodicity

    @property
    def y_periodicity(self):
        """
        Evaluates the periodicity of the surface in v direction.
        """
        if self._y_periodicity is False:
            v = self.curves['v']
            c, d = self.surface.domain[1]
            v0 = v[0]
            point_at_c = v0.evaluate_single(c)
            point_at_d = v0.evaluate_single(d)
            if npy.linalg.norm(npy.array(point_at_d) - npy.array(point_at_c)) < 1e-6:
                self._y_periodicity = self.surface.range[1]
            else:
                self._y_periodicity = None
        return self._y_periodicity

    @property
    def bounding_box(self):
        if not self._bbox:
            self._bbox = self._bounding_box()
        return self._bbox

    def _bounding_box(self):
        """
        Computes the bounding box of the surface.

        """
        min_bounds, max_bounds = self.surface.bbox
        xmin, ymin, zmin = min_bounds
        xmax, ymax, zmax = max_bounds
        return volmdlr.core.BoundingBox(xmin, xmax, ymin, ymax, zmin, zmax)

    def control_points_matrix(self, coordinates):
        """
        Define control points like a matrix, for each coordinate: x:0, y:1, z:2.

        """

        points = npy.empty((self.nb_u, self.nb_v))
        for i in range(0, self.nb_u):
            for j in range(0, self.nb_v):
                points[i][j] = self.control_points_table[i][j][coordinates]
        return points

    # Knots_vector
    def knots_vector_u(self):
        """
        Compute the global knot vector (u direction) based on knot elements and multiplicities.

        """

        knots = self.u_knots
        multiplicities = self.u_multiplicities

        knots_vec = []
        for i, knot in enumerate(knots):
            for _ in range(0, multiplicities[i]):
                knots_vec.append(knot)
        return knots_vec

    def knots_vector_v(self):
        """
        Compute the global knot vector (v direction) based on knot elements and multiplicities.

        """

        knots = self.v_knots
        multiplicities = self.v_multiplicities

        knots_vec = []
        for i, knot in enumerate(knots):
            for _ in range(0, multiplicities[i]):
                knots_vec.append(knot)
        return knots_vec

    def basis_functions_u(self, u, k, i):
        """
        Compute basis functions Bi in u direction for u=u and degree=k.

        """

        # k = self.degree_u
        t = self.knots_vector_u()

        if k == 0:
            return 1.0 if t[i] <= u < t[i + 1] else 0.0
        if t[i + k] == t[i]:
            param_c1 = 0.0
        else:
            param_c1 = (u - t[i]) / (t[i + k] - t[i]) * self.basis_functions_u(u, k - 1, i)
        if t[i + k + 1] == t[i + 1]:
            param_c2 = 0.0
        else:
            param_c2 = (t[i + k + 1] - u) / (t[i + k + 1] - t[i + 1]) * self.basis_functions_u(u, k - 1, i + 1)
        return param_c1 + param_c2

    def basis_functions_v(self, v, k, i):
        """
        Compute basis functions Bi in v direction for v=v and degree=k.

        """

        # k = self.degree_u
        t = self.knots_vector_v()

        if k == 0:
            return 1.0 if t[i] <= v < t[i + 1] else 0.0
        if t[i + k] == t[i]:
            param_c1 = 0.0
        else:
            param_c1 = (v - t[i]) / (t[i + k] - t[i]) * self.basis_functions_v(v, k - 1, i)
        if t[i + k + 1] == t[i + 1]:
            param_c2 = 0.0
        else:
            param_c2 = (t[i + k + 1] - v) / (t[i + k + 1] - t[i + 1]) * self.basis_functions_v(v, k - 1, i + 1)
        return param_c1 + param_c2

    def blending_vector_u(self, u):
        """
        Compute a vector of basis_functions in u direction for u=u.
        """

        blending_vect = npy.empty((1, self.nb_u))
        for j in range(0, self.nb_u):
            blending_vect[0][j] = self.basis_functions_u(u, self.degree_u, j)

        return blending_vect

    def blending_vector_v(self, v):
        """
        Compute a vector of basis_functions in v direction for v=v.

        """

        blending_vect = npy.empty((1, self.nb_v))
        for j in range(0, self.nb_v):
            blending_vect[0][j] = self.basis_functions_v(v, self.degree_v, j)

        return blending_vect

    def blending_matrix_u(self, u):
        """
        Compute a matrix of basis_functions in u direction for a vector u like [0,1].

        """

        blending_mat = npy.empty((len(u), self.nb_u))
        for i, u_i in enumerate(u):
            for j in range(self.nb_u):
                blending_mat[i][j] = self.basis_functions_u(u_i, self.degree_u, j)
        return blending_mat

    def blending_matrix_v(self, v):
        """
        Compute a matrix of basis_functions in v direction for a vector v like [0,1].

        """

        blending_mat = npy.empty((len(v), self.nb_v))
        for i, v_i in enumerate(v):
            for j in range(self.nb_v):
                blending_mat[i][j] = self.basis_functions_v(v_i, self.degree_v, j)
        return blending_mat

    def point2d_to_3d(self, point2d: volmdlr.Point2D):
        u, v = point2d
        u = min(max(u, 0), 1)
        v = min(max(v, 0), 1)
        return volmdlr.Point3D(*evaluate_single((u, v), self.surface.data,
                                                self.surface.rational,
                                                self.surface.evaluator._span_func))
        # uses derivatives for performance because it's already compiled
        # return volmdlr.Point3D(*self.derivatives(u, v, 0)[0][0])
        # return volmdlr.Point3D(*self.surface.evaluate_single((x, y)))

    def point3d_to_2d(self, point3d: volmdlr.Point3D, tol=1e-5):
        """
        Evaluates the parametric coordinates (u, v) of a 3D point (x, y, z).

        :param point3d: A 3D point to be evaluated.
        :type point3d: :class:`volmdlr.Point3D`
        :param tol: Tolerance to accept the results.
        :type tol: float
        :return: The parametric coordinates (u, v) of the point.
        :rtype: :class:`volmdlr.Point2D`
        """

        def f(x):
            return point3d.point_distance(self.point2d_to_3d(volmdlr.Point2D(x[0], x[1])))

        def fun(x):
            derivatives = self.derivatives(x[0], x[1], 1)
            r = derivatives[0][0] - point3d
            f_value = r.norm() + 1e-32
            jacobian = npy.array([r.dot(derivatives[1][0]) / f_value, r.dot(derivatives[0][1]) / f_value])
            return f_value, jacobian

        min_bound_x, max_bound_x = self.surface.domain[0]
        min_bound_y, max_bound_y = self.surface.domain[1]

        delta_bound_x = max_bound_x - min_bound_x
        delta_bound_y = max_bound_y - min_bound_y
        x0s = [((min_bound_x + max_bound_x) / 2, (min_bound_y + max_bound_y) / 2),
               ((min_bound_x + max_bound_x) / 2, min_bound_y + delta_bound_y / 10),
               ((min_bound_x + max_bound_x) / 2, max_bound_y - delta_bound_y / 10),
               ((min_bound_x + max_bound_x) / 4, min_bound_y + delta_bound_y / 10),
               (max_bound_x - delta_bound_x / 4, min_bound_y + delta_bound_y / 10),
               ((min_bound_x + max_bound_x) / 4, max_bound_y - delta_bound_y / 10),
               (max_bound_x - delta_bound_x / 4, max_bound_y - delta_bound_y / 10),
               (min_bound_x + delta_bound_x / 10, min_bound_y + delta_bound_y / 10),
               (min_bound_x + delta_bound_x / 10, max_bound_y - delta_bound_y / 10),
               (max_bound_x - delta_bound_x / 10, min_bound_y + delta_bound_y / 10),
               (max_bound_x - delta_bound_x / 10, max_bound_y - delta_bound_y / 10)]

        # Sort the initial conditions
        x0s.sort(key=f)

        # Find the parametric coordinates of the point
        results = []
        for x0 in x0s:
            res = minimize(fun, x0=npy.array(x0), jac=True,
                           bounds=[(min_bound_x, max_bound_x),
                                   (min_bound_y, max_bound_y)])
            if res.fun <= tol:
                return volmdlr.Point2D(*res.x)

            results.append((res.x, res.fun))

        return volmdlr.Point2D(*min(results, key=lambda r: r[1])[0])

    def linesegment2d_to_3d(self, linesegment2d):
        # TODO: this is a non exact method!
        lth = linesegment2d.length()
        points = [self.point2d_to_3d(
            linesegment2d.point_at_abscissa(i * lth / 20.)) for i in range(21)]

        linesegment = vme.LineSegment3D(points[0], points[-1])
        flag = True
        flag_arc = False
        for point in points:
            if not linesegment.point_belongs(point, abs_tol=1e-4):
                flag = False
                break
        if not flag:
            arc = vme.Arc3D(points[0], points[10], points[-1])
            flag_arc = all(arc.point_belongs(point, abs_tol=1e-4) for point in points)

        periodic = False
        if self.x_periodicity is not None and \
                math.isclose(lth, self.x_periodicity, abs_tol=1e-6) and \
                math.isclose(linesegment2d.start.y, linesegment2d.end.y,
                             abs_tol=1e-6):
            periodic = True
        elif self.y_periodicity is not None and \
                math.isclose(lth, self.y_periodicity, abs_tol=1e-6) and \
                math.isclose(linesegment2d.start.x, linesegment2d.end.x,
                             abs_tol=1e-6):
            periodic = True

        if flag and not flag_arc:
            # All the points are on the same LineSegment3D
            primitives = [linesegment]
        elif flag_arc:
            primitives = [arc]
        else:
            primitives = [vme.BSplineCurve3D.from_points_interpolation(
                points, min(self.degree_u, self.degree_v), periodic=periodic)]
        return primitives

    def linesegment3d_to_2d(self, linesegment3d):
        """
        A line segment on a BSplineSurface3D will be in any case a line in 2D?.

        """
        start = self.point3d_to_2d(linesegment3d.start)
        end = self.point3d_to_2d(linesegment3d.end)
        if self.x_periodicity:
            if start.x != end.x:
                end = volmdlr.Point2D(start.x, end.y)
            if not start.is_close(end):
                return [vme.LineSegment2D(start, end)]
            return None
        if self.y_periodicity:
            if start.y != end.y:
                end = volmdlr.Point2D(end.x, start.y)
            if not start.is_close(end):
                return [vme.LineSegment2D(start, end)]
            return None
        if start.is_close(end):
            return None
        return [vme.LineSegment2D(start, end)]

    def _repair_periodic_boundary_points(self, curve3d, points_2d, direction_periodicity):
        """
        Verifies points at boundary on a periodic BSplineSurface3D.

        :param points_2d: List of `volmdlr.Point2D` after transformation from 3D Cartesian coordinates
        :type points_2d: List[volmdlr.Point2D]
        :param direction_periodicity: should be 'x' if x_periodicity or 'y' if y periodicity
        :type direction_periodicity: str
        """
        lth = curve3d.length()
        start = points_2d[0]
        end = points_2d[-1]
        points = points_2d
        pt_after_start = self.point3d_to_2d(curve3d.point_at_abscissa(0.1 * lth))
        pt_before_end = self.point3d_to_2d(curve3d.point_at_abscissa(0.9 * lth))
        # pt_after_start = points[1]
        # pt_before_end = points[-2]

        if direction_periodicity == 'x':
            i = 0
        else:
            i = 1
        min_bound, max_bound = self.surface.domain[i]
        delta = max_bound - min_bound

        if math.isclose(start[i], min_bound, abs_tol=1e-4) and pt_after_start[i] > 0.5 * delta:
            start[i] = max_bound
        elif math.isclose(start[i], max_bound, abs_tol=1e-4) and pt_after_start[i] < 0.5 * delta:
            start[i] = min_bound

        if math.isclose(end[i], min_bound, abs_tol=1e-4) and pt_before_end[i] > 0.5 * delta:
            end[i] = max_bound
        elif math.isclose(end[i], max_bound, abs_tol=1e-4) and pt_before_end[i] < 0.5 * delta:
            end[i] = min_bound

        points[0] = start
        points[-1] = end

        boundary = [(math.isclose(p[i], max_bound, abs_tol=1e-4) or math.isclose(p[i], min_bound, abs_tol=1e-4)) for
                    p in points]
        if all(boundary):
            # if the line is at the boundary of the surface domain, we take the first point as reference
            t = max_bound if math.isclose(points[0][i], max_bound, abs_tol=1e-4) else min_bound
            if direction_periodicity == 'x':
                points = [volmdlr.Point2D(t, p[1]) for p in points]
            else:
                points = [volmdlr.Point2D(p[0], t) for p in points]

        return points

    def bsplinecurve3d_to_2d(self, bspline_curve3d):
        """
        Converts the primitive from 3D spatial coordinates to its equivalent 2D primitive in the parametric space.
        """
        # TODO: enhance this, it is a non exact method!
        # TODO: bsplinecurve can be periodic but not around the bsplinesurface
        flag = False
        if not bspline_curve3d.points[0].is_close(bspline_curve3d.points[-1]):
            bsc_linesegment = vme.LineSegment3D(bspline_curve3d.points[0],
                                                bspline_curve3d.points[-1])
            flag = True
            for point in bspline_curve3d.points:
                if not bsc_linesegment.point_belongs(point):
                    flag = False
                    break

        if self.x_periodicity and not self.y_periodicity \
                and bspline_curve3d.periodic:
            point1 = self.point3d_to_2d(bspline_curve3d.points[0])
            p1_sup = self.point3d_to_2d(bspline_curve3d.points[0])
            new_x = point1.x - p1_sup.x + self.x_periodicity
            new_x = new_x if 0 <= new_x else 0
            reverse = False
            if new_x < 0:
                new_x = 0
            elif math.isclose(new_x, self.x_periodicity, abs_tol=1e-5):
                new_x = 0
                reverse = True

            linesegments = [
                vme.LineSegment2D(
                    volmdlr.Point2D(new_x, point1.y),
                    volmdlr.Point2D(self.x_periodicity, point1.y))]
            if reverse:
                linesegments[0] = linesegments[0].reverse()

        elif self.y_periodicity and not self.x_periodicity \
                and bspline_curve3d.periodic:
            point1 = self.point3d_to_2d(bspline_curve3d.points[0])
            p1_sup = self.point3d_to_2d(bspline_curve3d.points[0])
            new_y = point1.y - p1_sup.y + self.y_periodicity
            new_y = new_y if 0 <= new_y else 0
            reverse = False
            if new_y < 0:
                new_y = 0
            elif math.isclose(new_y, self.y_periodicity, abs_tol=1e-5):
                new_y = 0
                reverse = True

            linesegments = [
                vme.LineSegment2D(
                    volmdlr.Point2D(point1.x, new_y),
                    volmdlr.Point2D(point1.x, self.y_periodicity))]
            if reverse:
                linesegments[0] = linesegments[0].reverse()

        elif self.x_periodicity and self.y_periodicity \
                and bspline_curve3d.periodic:
            raise NotImplementedError

        if flag:
            x_perio = self.x_periodicity if self.x_periodicity is not None \
                else 1.
            y_perio = self.y_periodicity if self.y_periodicity is not None \
                else 1.

            point1 = self.point3d_to_2d(bspline_curve3d.points[0])
            point2 = self.point3d_to_2d(bspline_curve3d.points[-1])

            if point1.is_close(point2):
                print('BSplineCruve3D skipped because it is too small')
                linesegments = None
            else:
                p1_sup = self.point3d_to_2d(bspline_curve3d.points[0])
                p2_sup = self.point3d_to_2d(bspline_curve3d.points[-1])
                if self.x_periodicity and point1.point_distance(p1_sup) > 1e-5:
                    point1.x -= p1_sup.x - x_perio
                    point2.x -= p2_sup.x - x_perio
                if self.y_periodicity and point1.point_distance(p1_sup) > 1e-5:
                    point1.y -= p1_sup.y - y_perio
                    point2.y -= p2_sup.y - y_perio
                linesegments = [vme.LineSegment2D(point1, point2)]
            # How to check if end of surface overlaps start or the opposite ?
        else:
            lth = bspline_curve3d.length()
            # uses straight line length to improve performance
            # lth = bspline_curve3d.start.point_distance(bspline_curve3d.end)
            if lth > 1e-5:
                n = len(bspline_curve3d.control_points)
                points = [self.point3d_to_2d(p) for p in bspline_curve3d.discretization_points(number_points=n)]

                if self.x_periodicity:
                    points = self._repair_periodic_boundary_points(bspline_curve3d, points, 'x')
                    if bspline_curve3d.periodic and points[0].is_close(points[-1]):
                        u_min, u_max = bspline_curve3d.curve.domain
                        if math.isclose(points[0].x, u_min, abs_tol=1e-6):
                            should_be_umax = (u_max - points[1].x) < (points[1].x - u_min)
                            if should_be_umax:
                                points[0] = volmdlr.Point2D(u_max, points[0].y)
                            else:
                                points[-1] = volmdlr.Point2D(u_max, points[-1].y)
                        elif math.isclose(points[0].x, u_max, abs_tol=1e-6):
                            should_be_umin = (u_max - points[1].x) > (points[1].x - u_min)
                            if should_be_umin:
                                points[0] = volmdlr.Point2D(u_min, points[0].y)
                            else:
                                points[-1] = volmdlr.Point2D(u_min, points[-1].y)
                if self.y_periodicity:
                    points = self._repair_periodic_boundary_points(bspline_curve3d, points, 'y')
                    if bspline_curve3d.periodic and points[0].is_close(points[-1]):
                        u_min, u_max = bspline_curve3d.curve.domain
                        if math.isclose(points[0].y, u_min, abs_tol=1e-6):
                            should_be_umax = (u_max - points[1].y) < (points[1].y - u_min)
                            if should_be_umax:
                                points[0] = volmdlr.Point2D(points[0].x, u_max)
                            else:
                                points[-1] = volmdlr.Point2D(points[-1].x, u_max)
                        elif math.isclose(points[0].y, u_max, abs_tol=1e-6):
                            should_be_umin = (u_max - points[1].y) > (points[1].y - u_min)
                            if should_be_umin:
                                points[0] = volmdlr.Point2D(points[0].x, u_min)
                            else:
                                points[-1] = volmdlr.Point2D(points[-1].x, u_min)

                if not points[0].is_close(points[-1]) and not bspline_curve3d.periodic:
                    linesegment = vme.LineSegment2D(points[0], points[-1])
                    flag_line = True
                    for point in points:
                        if not linesegment.point_belongs(point, abs_tol=1e-4):
                            flag_line = False
                            break
                    if flag_line:
                        return [linesegment]

                if self.x_periodicity:
                    points = self._repair_periodic_boundary_points(bspline_curve3d, points, 'x')

                if self.y_periodicity:
                    points = self._repair_periodic_boundary_points(bspline_curve3d, points, 'y')
                # points_ = [points[0]]
                # for point in points[1:]:
                #     if not point.is_close(points[-1]):
                #         points_.append(point)
                # if len(points_) < 2:
                #     return []

                return [vme.BSplineCurve2D.from_points_interpolation(
                    points=points, degree=bspline_curve3d.degree, periodic=bspline_curve3d.periodic)]

            if 1e-6 < lth <= 1e-5:
                linesegments = [vme.LineSegment2D(
                    self.point3d_to_2d(bspline_curve3d.start),
                    self.point3d_to_2d(bspline_curve3d.end))]
            else:
                print('BSplineCruve3D skipped because it is too small')
                linesegments = None

        return linesegments

    def arc3d_to_2d(self, arc3d):
        """
        Converts the primitive from 3D spatial coordinates to its equivalent 2D primitive in the parametric space.
        """
        number_points = max(self.nb_u, self.nb_v)
        degree = max(self.degree_u, self.degree_v)
        points = [self.point3d_to_2d(point3d) for point3d in arc3d.discretization_points(number_points=number_points)]
        start = points[0]
        end = points[-1]
        min_bound_x, max_bound_x = self.surface.domain[0]
        min_bound_y, max_bound_y = self.surface.domain[1]
        if self.x_periodicity:
            points = self._repair_periodic_boundary_points(arc3d, points, 'x')
            start = points[0]
            end = points[-1]
            if start.is_close(end):
                if math.isclose(start.x, min_bound_x, abs_tol=1e-4):
                    end.x = max_bound_x
                else:
                    end.x = min_bound_x
        if self.y_periodicity:
            points = self._repair_periodic_boundary_points(arc3d, points, 'y')
            start = points[0]
            end = points[-1]
            if start.is_close(end):
                if math.isclose(start.y, min_bound_y, abs_tol=1e-4):
                    end.y = max_bound_y
                else:
                    end.y = min_bound_y
        if start.is_close(end):
            return []
        linesegment = vme.LineSegment2D(start, end)
        flag = True
        for point in points:
            if not linesegment.point_belongs(point):
                flag = False
                break
        if flag:
            return [linesegment]
        return [vme.BSplineCurve2D.from_points_interpolation(points, degree)]

    def arc2d_to_3d(self, arc2d):
        number_points = math.ceil(arc2d.angle * 7) + 1  # 7 points per radian
        length = arc2d.length()
        points = [self.point2d_to_3d(arc2d.point_at_abscissa(i * length / (number_points - 1)))
                  for i in range(number_points)]
        return [vme.BSplineCurve3D.from_points_interpolation(
            points, max(self.degree_u, self.degree_v))]

    def rectangular_cut(self, u1: float, u2: float,
                        v1: float, v2: float, name: str = ''):
        """
        Cut a rectangular piece of the BSplineSurface3D object and return a BSplineFace3D object.

        """
        point1 = volmdlr.Point2D(u1, v1)
        point2 = volmdlr.Point2D(u2, v1)
        point3 = volmdlr.Point2D(u2, v2)
        point4 = volmdlr.Point2D(u1, v2)
        outer_contour = volmdlr.wires.ClosedPolygon2D([point1, point2, point3, point4])
        surface = Surface2D(outer_contour, [])
        return BSplineFace3D(self, surface, name)  # PlaneFace3D

    def rotation(self, center: volmdlr.Vector3D,
                 axis: volmdlr.Vector3D, angle: float):
        """
        BSplineSurface3D rotation.

        :param center: rotation center
        :param axis: rotation axis
        :param angle: angle rotation
        :return: a new rotated BSplineSurface3D
        """
        new_control_points = [p.rotation(center, axis, angle)
                              for p in self.control_points]
        new_bsplinesurface3d = BSplineSurface3D(self.degree_u, self.degree_v,
                                                new_control_points, self.nb_u,
                                                self.nb_v,
                                                self.u_multiplicities,
                                                self.v_multiplicities,
                                                self.u_knots, self.v_knots,
                                                self.weights, self.name)
        return new_bsplinesurface3d

    def rotation_inplace(self, center: volmdlr.Vector3D,
                         axis: volmdlr.Vector3D, angle: float):
        """
        BSplineSurface3D rotation. Object is updated inplace.

        :param center: rotation center.
        :type center: `volmdlr.Vector3D`
        :param axis: rotation axis.
        :type axis: `volmdlr.Vector3D`
        :param angle: rotation angle.
        :type angle: float
        :return: None, BSplineSurface3D is updated inplace
        :rtype: None
        """
        warnings.warn("'inplace' methods are deprecated. Use a not inplace method instead.", DeprecationWarning)

        new_bsplinesurface3d = self.rotation(center, axis, angle)
        self.control_points = new_bsplinesurface3d.control_points
        self.surface = new_bsplinesurface3d.surface

    def translation(self, offset: volmdlr.Vector3D):
        """
        BSplineSurface3D translation.

        :param offset: translation vector
        :return: A new translated BSplineSurface3D
        """
        new_control_points = [p.translation(offset) for p in
                              self.control_points]
        new_bsplinesurface3d = BSplineSurface3D(self.degree_u, self.degree_v,
                                                new_control_points, self.nb_u,
                                                self.nb_v,
                                                self.u_multiplicities,
                                                self.v_multiplicities,
                                                self.u_knots, self.v_knots,
                                                self.weights, self.name)

        return new_bsplinesurface3d

    def translation_inplace(self, offset: volmdlr.Vector3D):
        """
        BSplineSurface3D translation. Object is updated inplace.

        :param offset: translation vector
        """
        warnings.warn("'inplace' methods are deprecated. Use a not inplace method instead.", DeprecationWarning)

        new_bsplinesurface3d = self.translation(offset)
        self.control_points = new_bsplinesurface3d.control_points
        self.surface = new_bsplinesurface3d.surface

    def frame_mapping(self, frame: volmdlr.Frame3D, side: str):
        """
        Changes frame_mapping and return a new BSplineSurface3D.

        side = 'old' or 'new'
        """
        new_control_points = [p.frame_mapping(frame, side) for p in
                              self.control_points]
        new_bsplinesurface3d = BSplineSurface3D(self.degree_u, self.degree_v,
                                                new_control_points, self.nb_u,
                                                self.nb_v,
                                                self.u_multiplicities,
                                                self.v_multiplicities,
                                                self.u_knots, self.v_knots,
                                                self.weights, self.name)
        return new_bsplinesurface3d

    def frame_mapping_inplace(self, frame: volmdlr.Frame3D, side: str):
        """
        Changes frame_mapping and the object is updated inplace.

        side = 'old' or 'new'
        """
        warnings.warn("'inplace' methods are deprecated. Use a not inplace method instead.", DeprecationWarning)

        new_bsplinesurface3d = self.frame_mapping(frame, side)
        self.control_points = new_bsplinesurface3d.control_points
        self.surface = new_bsplinesurface3d.surface

    def plot(self, ax=None, color='grey', alpha=0.5):
        u_curves = [vme.BSplineCurve3D.from_geomdl_curve(u) for u in self.curves['u']]
        v_curves = [vme.BSplineCurve3D.from_geomdl_curve(v) for v in self.curves['v']]
        if ax is None:
            ax = plt.figure().add_subplot(111, projection='3d')
        for u in u_curves:
            u.plot(ax=ax, edge_style=EdgeStyle(color=color, alpha=alpha))
        for v in v_curves:
            v.plot(ax=ax, edge_style=EdgeStyle(color=color, alpha=alpha))
        for point in self.control_points:
            point.plot(ax, color=color, alpha=alpha)
        return ax

    def simplify_surface(self):
        """
        Verifies if BSplineSurface3D could be a Plane3D.

        :return: simplified surface if possible, otherwise, returns self.
        """
        points = [self.control_points[0]]
        vector_list = []
        for point in self.control_points:
            vector = point - points[0]
            is_colinear = any(vector.is_colinear_to(other_vector) for other_vector in vector_list)
            if not point_in_list(point, points) and not is_colinear:
                points.append(point)
                vector_list.append(vector)
                if len(points) == 3:
                    break
        plane3d = Plane3D.from_3_points(*points)
        if all(plane3d.point_on_surface(point) for point in self.control_points):
            return plane3d
        return self

    @classmethod
    def from_step(cls, arguments, object_dict, **kwargs):
        """
        Converts a step primitive to a BSplineSurface3D.

        :param arguments: The arguments of the step primitive.
        :type arguments: list
        :param object_dict: The dictionary containing all the step primitives
            that have already been instantiated.
        :type object_dict: dict
        :return: The corresponding BSplineSurface3D object.
        :rtype: :class:`volmdlr.faces.BSplineSurface3D`
        """
        name = arguments[0][1:-1]
        degree_u = int(arguments[1])
        degree_v = int(arguments[2])
        points_sets = arguments[3][1:-1].split("),")
        points_sets = [elem + ")" for elem in points_sets[:-1]] + [
            points_sets[-1]]
        control_points = []
        for points_set in points_sets:
            points = [object_dict[int(i[1:])] for i in
                      points_set[1:-1].split(",")]
            nb_v = len(points)
            control_points.extend(points)
        nb_u = int(len(control_points) / nb_v)
        surface_form = arguments[4]
        if arguments[5] == '.F.':
            u_closed = False
        elif arguments[5] == '.T.':
            u_closed = True
        else:
            raise ValueError
        if arguments[6] == '.F.':
            v_closed = False
        elif arguments[6] == '.T.':
            v_closed = True
        else:
            raise ValueError
        self_intersect = arguments[7]
        u_multiplicities = [int(i) for i in arguments[8][1:-1].split(",")]
        v_multiplicities = [int(i) for i in arguments[9][1:-1].split(",")]
        u_knots = [float(i) for i in arguments[10][1:-1].split(",")]
        v_knots = [float(i) for i in arguments[11][1:-1].split(",")]
        knot_spec = arguments[12]

        if 13 in range(len(arguments)):
            weight_data = [
                float(i) for i in
                arguments[13][1:-1].replace("(", "").replace(")", "").split(",")
            ]
        else:
            weight_data = None

        bsplinesurface = cls(degree_u, degree_v, control_points, nb_u, nb_v,
                             u_multiplicities, v_multiplicities, u_knots,
                             v_knots, weight_data, name)
        if not bsplinesurface.x_periodicity and not bsplinesurface.y_periodicity:
            bsplinesurface = bsplinesurface.simplify_surface()
        # if u_closed:
        #     bsplinesurface.x_periodicity = bsplinesurface.get_x_periodicity()
        # if v_closed:
        #     bsplinesurface.y_periodicity = bsplinesurface.get_y_periodicity()
        return bsplinesurface

    def to_step(self, current_id):
        content = ''
        point_matrix_ids = '('
        for points in self.control_points_table:
            point_ids = '('
            for point in points:
                point_content, point_id = point.to_step(current_id)
                content += point_content
                point_ids += f'#{point_id},'
                current_id = point_id + 1
            point_ids = point_ids[:-1]
            point_ids += '),'
            point_matrix_ids += point_ids
        point_matrix_ids = point_matrix_ids[:-1]
        point_matrix_ids += ')'

        u_close = '.T.' if self.x_periodicity else '.F.'
        v_close = '.T.' if self.y_periodicity else '.F.'

        content += f"#{current_id} = B_SPLINE_SURFACE_WITH_KNOTS('{self.name}',{self.degree_u},{self.degree_v}," \
                   f"{point_matrix_ids},.UNSPECIFIED.,{u_close},{v_close},.F.,{tuple(self.u_multiplicities)}," \
                   f"{tuple(self.v_multiplicities)},{tuple(self.u_knots)},{tuple(self.v_knots)},.UNSPECIFIED.);\n"
        return content, [current_id]

    def grid3d(self, grid2d: volmdlr.grid.Grid2D):
        """
        Generate 3d grid points of a Bspline surface, based on a Grid2D.

        """

        if not self._grids2d:
            self._grids2d = grid2d

        points_2d = grid2d.points
        points_3d = [self.point2d_to_3d(point2d) for point2d in points_2d]

        return points_3d

    def grid2d_deformed(self, grid2d: volmdlr.grid.Grid2D):
        """
        Dimension and deform a Grid2D points based on a Bspline surface.

        """

        points_2d = grid2d.points
        points_3d = self.grid3d(grid2d)

        points_x, points_y = grid2d.points_xy

        # Parameters
        index_x = {}  # grid point position(i,j), x coordinates position in X(unknown variable)
        index_y = {}  # grid point position(i,j), y coordinates position in X(unknown variable)
        index_points = {}  # grid point position(j,i), point position in points_2d (or points_3d)
        k_index, p_index = 0, 0
        for i in range(0, points_x):
            for j in range(0, points_y):
                index_x.update({(j, i): k_index})
                index_y.update({(j, i): k_index + 1})
                index_points.update({(j, i): p_index})
                k_index = k_index + 2
                p_index = p_index + 1

        equation_points = []  # points combination to compute distances between 2D and 3D grid points
        for i in range(0, points_y):  # row from (0,i)
            for j in range(1, points_x):
                equation_points.append(((0, i), (j, i)))
        for i in range(0, points_x):  # column from (i,0)
            for j in range(1, points_y):
                equation_points.append(((i, 0), (i, j)))
        for i in range(0, points_y):  # row
            for j in range(0, points_x - 1):
                equation_points.append(((j, i), (j + 1, i)))
        for i in range(0, points_x):  # column
            for j in range(0, points_x - 1):
                equation_points.append(((i, j), (i, j + 1)))
        for i in range(0, points_y - 1):  # diagonal
            for j in range(0, points_x - 1):
                equation_points.append(((j, i), (j + 1, i + 1)))

        for i in range(0, points_y):  # row 2segments (before.point.after)
            for j in range(1, points_x - 1):
                equation_points.append(((j - 1, i), (j + 1, i)))

        for i in range(0, points_x):  # column 2segments (before.point.after)
            for j in range(1, points_y - 1):
                equation_points.append(((i, j - 1), (i, j + 1)))

        # geodesic distances between 3D grid points (based on points combination [equation_points])
        geodesic_distances = []
        for point in equation_points:
            geodesic_distances.append((self.geodesic_distance(
                points_3d[index_points[point[0]]], points_3d[index_points[point[1]]])) ** 2)

        # System of nonlinear equations
        def non_linear_equations(xparam):
            vector_f = npy.empty(len(equation_points) + 2)
            idx = 0
            for idx, point_ in enumerate(equation_points):
                vector_f[idx] = abs((xparam[index_x[point_[0]]] ** 2 +
                                     xparam[index_x[point_[1]]] ** 2 +
                                     xparam[index_y[point_[0]]] ** 2 +
                                     xparam[index_y[point_[1]]] ** 2 -
                                     2 *
                                     xparam[index_x[point_[0]]] *
                                     xparam[index_x[point_[1]]] -
                                     2 *
                                     xparam[index_y[point_[0]]] *
                                     xparam[index_y[point_[1]]] -
                                     geodesic_distances[idx]) /
                                    geodesic_distances[idx])

            vector_f[idx + 1] = xparam[0] * 1000
            vector_f[idx + 2] = xparam[1] * 1000

            return vector_f

        # Solution with "least_squares"
        x_init = []  # initial guess (2D grid points)
        for point in points_2d:
            x_init.append(point[0])
            x_init.append(point[1])
        z = least_squares(non_linear_equations, x_init)

        points_2d_deformed = [volmdlr.Point2D(z.x[i], z.x[i + 1])
                              for i in range(0, len(z.x), 2)]  # deformed 2d grid points

        grid2d_deformed = volmdlr.grid.Grid2D.from_points(points=points_2d_deformed,
                                                          points_dim_1=points_x,
                                                          direction=grid2d.direction)

        self._grids2d_deformed = grid2d_deformed

        return points_2d_deformed

    def grid2d_deformation(self, grid2d: volmdlr.grid.Grid2D):
        """
        Compute the deformation/displacement (dx/dy) of a Grid2D based on a Bspline surface.

        """

        if not self._grids2d_deformed:
            self.grid2d_deformed(grid2d)

        displacement = self._grids2d_deformed.displacement_compared_to(grid2d)
        self._displacements = displacement

        return displacement

    def point2d_parametric_to_dimension(self, point2d: volmdlr.Point3D, grid2d: volmdlr.grid.Grid2D):
        """
        Convert a point 2d from the parametric to the dimensioned frame.

        """

        # Check if the 0<point2d.x<1 and 0<point2d.y<1
        if point2d.x < 0:
            point2d.x = 0
        elif point2d.x > 1:
            point2d.x = 1
        if point2d.y < 0:
            point2d.y = 0
        elif point2d.y > 1:
            point2d.y = 1

        if self._grids2d == grid2d:
            points_2d = self._grids2d.points
        else:
            points_2d = grid2d.points
            self._grids2d = grid2d

        if self._displacements is not None:
            displacement = self._displacements
        else:
            displacement = self.grid2d_deformation(grid2d)

        points_x, points_y = grid2d.points_xy

        # Parameters
        index_points = {}  # grid point position(j,i), point position in points_2d (or points_3d)
        p_index = 0
        for i in range(0, points_x):
            for j in range(0, points_y):
                index_points.update({(j, i): p_index})
                p_index = p_index + 1

        # Form function "Finite Elements"
        def form_function(s_param, t_param):
            empty_n = npy.empty(4)
            empty_n[0] = (1 - s_param) * (1 - t_param) / 4
            empty_n[1] = (1 + s_param) * (1 - t_param) / 4
            empty_n[2] = (1 + s_param) * (1 + t_param) / 4
            empty_n[3] = (1 - s_param) * (1 + t_param) / 4
            return empty_n

        finite_elements_points = []  # 2D grid points index that define one element
        for j in range(0, points_y - 1):
            for i in range(0, points_x - 1):
                finite_elements_points.append(((i, j), (i + 1, j), (i + 1, j + 1), (i, j + 1)))
        finite_elements = []  # finite elements defined with closed polygon
        for point in finite_elements_points:
            finite_elements.append(
                volmdlr.wires.ClosedPolygon2D((points_2d[index_points[point[0]]],
                                               points_2d[index_points[point[1]]],
                                               points_2d[index_points[point[2]]],
                                               points_2d[index_points[point[3]]])))
        k = 0
        for k, point in enumerate(finite_elements_points):
            if (volmdlr.wires.Contour2D(finite_elements[k].primitives).point_belongs(
                    point2d)  # finite_elements[k].point_belongs(point2d)
                    or volmdlr.wires.Contour2D(finite_elements[k].primitives).point_over_contour(point2d)
                    or ((points_2d[index_points[point[0]]][0] < point2d.x <
                         points_2d[index_points[point[1]]][0])
                        and point2d.y == points_2d[index_points[point[0]]][1])
                    or ((points_2d[index_points[point[1]]][1] < point2d.y <
                         points_2d[index_points[point[2]]][1])
                        and point2d.x == points_2d[index_points[point[1]]][0])
                    or ((points_2d[index_points[point[3]]][0] < point2d.x <
                         points_2d[index_points[point[2]]][0])
                        and point2d.y == points_2d[index_points[point[1]]][1])
                    or ((points_2d[index_points[point[0]]][1] < point2d.y <
                         points_2d[index_points[point[3]]][1])
                        and point2d.x == points_2d[index_points[point[0]]][0])):
                break

        x0 = points_2d[index_points[finite_elements_points[k][0]]][0]
        y0 = points_2d[index_points[finite_elements_points[k][0]]][1]
        x1 = points_2d[index_points[finite_elements_points[k][1]]][0]
        y2 = points_2d[index_points[finite_elements_points[k][2]]][1]
        x = point2d.x
        y = point2d.y
        s = 2 * ((x - x0) / (x1 - x0)) - 1
        t = 2 * ((y - y0) / (y2 - y0)) - 1

        n = form_function(s, t)
        dx = npy.array([displacement[index_points[finite_elements_points[k][0]]][0],
                        displacement[index_points[finite_elements_points[k][1]]][0],
                        displacement[index_points[finite_elements_points[k][2]]][0],
                        displacement[index_points[finite_elements_points[k][3]]][0]])
        dy = npy.array([displacement[index_points[finite_elements_points[k][0]]][1],
                        displacement[index_points[finite_elements_points[k][1]]][1],
                        displacement[index_points[finite_elements_points[k][2]]][1],
                        displacement[index_points[finite_elements_points[k][3]]][1]])

        return volmdlr.Point2D(point2d.x + npy.transpose(n).dot(dx), point2d.y + npy.transpose(n).dot(dy))

    def point3d_to_2d_with_dimension(self, point3d: volmdlr.Point3D, grid2d: volmdlr.grid.Grid2D):
        """
        Compute the point2d of a point3d, on a Bspline surface, in the dimensioned frame.
        """

        point2d = self.point3d_to_2d(point3d)

        point2d_with_dimension = self.point2d_parametric_to_dimension(point2d, grid2d)

        return point2d_with_dimension

    def point2d_with_dimension_to_parametric_frame(self, point2d, grid2d: volmdlr.grid.Grid2D):
        """
        Convert a point 2d from the dimensioned to the parametric frame.

        """

        if self._grids2d != grid2d:
            self._grids2d = grid2d
        if not self._grids2d_deformed:
            self.grid2d_deformed(grid2d)

        points_2d = grid2d.points
        points_2d_deformed = self._grids2d_deformed.points
        points_x, points_y = grid2d.points_xy

        # Parameters
        index_points = {}  # grid point position(j,i), point position in points_2d (or points_3d)
        p_index = 0
        for i in range(0, points_x):
            for j in range(0, points_y):
                index_points.update({(j, i): p_index})
                p_index = p_index + 1

        finite_elements_points = []  # 2D grid points index that define one element
        for j in range(0, points_y - 1):
            for i in range(0, points_x - 1):
                finite_elements_points.append(((i, j), (i + 1, j), (i + 1, j + 1), (i, j + 1)))
        finite_elements = []  # finite elements defined with closed polygon  DEFORMED
        for point in finite_elements_points:
            finite_elements.append(
                volmdlr.wires.ClosedPolygon2D((points_2d_deformed[index_points[point[0]]],
                                               points_2d_deformed[index_points[point[1]]],
                                               points_2d_deformed[index_points[point[2]]],
                                               points_2d_deformed[index_points[point[3]]])))

        finite_elements_initial = []  # finite elements defined with closed polygon  INITIAL
        for point in finite_elements_points:
            finite_elements_initial.append(
                volmdlr.wires.ClosedPolygon2D((points_2d[index_points[point[0]]],
                                               points_2d[index_points[point[1]]],
                                               points_2d[index_points[point[2]]],
                                               points_2d[index_points[point[3]]])))
        k = 0
        for k, point in enumerate(finite_elements_points):
            if (finite_elements[k].point_belongs(point2d)
                    or ((points_2d_deformed[index_points[point[0]]][0] < point2d.x <
                         points_2d_deformed[index_points[point[1]]][0])
                        and point2d.y == points_2d_deformed[index_points[point[0]]][1])
                    or ((points_2d_deformed[index_points[finite_elements_points[k][1]]][1] < point2d.y <
                         points_2d_deformed[index_points[finite_elements_points[k][2]]][1])
                        and point2d.x == points_2d_deformed[index_points[point[1]]][0])
                    or ((points_2d_deformed[index_points[point[3]]][0] < point2d.x <
                         points_2d_deformed[index_points[point[2]]][0])
                        and point2d.y == points_2d_deformed[index_points[point[1]]][1])
                    or ((points_2d_deformed[index_points[point[0]]][1] < point2d.y <
                         points_2d_deformed[index_points[point[3]]][1])
                        and point2d.x == points_2d_deformed[index_points[point[0]]][0])
                    or finite_elements[k].primitives[0].point_belongs(point2d) or finite_elements[k].primitives[
                        1].point_belongs(point2d)
                    or finite_elements[k].primitives[2].point_belongs(point2d) or finite_elements[k].primitives[
                        3].point_belongs(point2d)):
                break

        frame_deformed = volmdlr.Frame2D(finite_elements[k].center_of_mass(),
                                         volmdlr.Vector2D(finite_elements[k].primitives[1].middle_point()[0] -
                                                          finite_elements[k].center_of_mass()[0],
                                                          finite_elements[k].primitives[1].middle_point()[1] -
                                                          finite_elements[k].center_of_mass()[1]),
                                         volmdlr.Vector2D(finite_elements[k].primitives[0].middle_point()[0] -
                                                          finite_elements[k].center_of_mass()[0],
                                                          finite_elements[k].primitives[0].middle_point()[1] -
                                                          finite_elements[k].center_of_mass()[1]))

        point2d_frame_deformed = volmdlr.Point2D(point2d.frame_mapping(frame_deformed, 'new')[0],
                                                 point2d.frame_mapping(frame_deformed, 'new')[1])

        frame_inital = volmdlr.Frame2D(finite_elements_initial[k].center_of_mass(),
                                       volmdlr.Vector2D(finite_elements_initial[k].primitives[1].middle_point()[0] -
                                                        finite_elements_initial[k].center_of_mass()[0],
                                                        finite_elements_initial[k].primitives[1].middle_point()[1] -
                                                        finite_elements_initial[k].center_of_mass()[1]),
                                       volmdlr.Vector2D(finite_elements_initial[k].primitives[0].middle_point()[0] -
                                                        finite_elements_initial[k].center_of_mass()[0],
                                                        finite_elements_initial[k].primitives[0].middle_point()[1] -
                                                        finite_elements_initial[k].center_of_mass()[1]))

        point2d = point2d_frame_deformed.frame_mapping(frame_inital, 'old')
        if point2d.x < 0:
            point2d.x = 0
        elif point2d.x > 1:
            point2d.x = 1
        if point2d.y < 0:
            point2d.y = 0
        elif point2d.y > 1:
            point2d.y = 1

        return point2d

    def point2d_with_dimension_to_3d(self, point2d, grid2d: volmdlr.grid.Grid2D):
        """
        Compute the point 3d, on a Bspline surface, of a point 2d define in the dimensioned frame.

        """

        point2d_01 = self.point2d_with_dimension_to_parametric_frame(point2d, grid2d)

        return self.point2d_to_3d(point2d_01)

    def linesegment2d_parametric_to_dimension(self, linesegment2d, grid2d: volmdlr.grid.Grid2D):
        """
        Convert a linesegment2d from the parametric to the dimensioned frame.

        """

        points = linesegment2d.discretization_points(number_points=20)
        points_dim = [
            self.point2d_parametric_to_dimension(
                point, grid2d) for point in points]

        return vme.BSplineCurve2D.from_points_interpolation(
            points_dim, max(self.degree_u, self.degree_v))

    def linesegment3d_to_2d_with_dimension(self, linesegment3d, grid2d: volmdlr.grid.Grid2D):
        """
        Compute the linesegment2d of a linesegment3d, on a Bspline surface, in the dimensioned frame.

        """

        linesegment2d = self.linesegment3d_to_2d(linesegment3d)
        bsplinecurve2d_with_dimension = self.linesegment2d_parametric_to_dimension(linesegment2d, grid2d)

        return bsplinecurve2d_with_dimension

    def linesegment2d_with_dimension_to_parametric_frame(self, linesegment2d):
        """
        Convert a linesegment2d from the dimensioned to the parametric frame.

        """

        try:
            linesegment2d = vme.LineSegment2D(
                self.point2d_with_dimension_to_parametric_frame(linesegment2d.start, self._grids2d),
                self.point2d_with_dimension_to_parametric_frame(linesegment2d.end, self._grids2d))
        except NotImplementedError:
            return None

        return linesegment2d

    def linesegment2d_with_dimension_to_3d(self, linesegment2d):
        """
        Compute the linesegment3d, on a Bspline surface, of a linesegment2d defined in the dimensioned frame.

        """

        linesegment2d_01 = self.linesegment2d_with_dimension_to_parametric_frame(linesegment2d)
        linesegment3d = self.linesegment2d_to_3d(linesegment2d_01)

        return linesegment3d

    def bsplinecurve2d_parametric_to_dimension(self, bsplinecurve2d, grid2d: volmdlr.grid.Grid2D):
        """
        Convert a bsplinecurve2d from the parametric to the dimensioned frame.

        """

        # check if bsplinecurve2d is in a list
        if isinstance(bsplinecurve2d, list):
            bsplinecurve2d = bsplinecurve2d[0]
        points = bsplinecurve2d.control_points
        points_dim = []

        for point in points:
            points_dim.append(self.point2d_parametric_to_dimension(point, grid2d))

        bsplinecurve2d_with_dimension = vme.BSplineCurve2D(bsplinecurve2d.degree, points_dim,
                                                           bsplinecurve2d.knot_multiplicities,
                                                           bsplinecurve2d.knots,
                                                           bsplinecurve2d.weights,
                                                           bsplinecurve2d.periodic)

        return bsplinecurve2d_with_dimension

    def bsplinecurve3d_to_2d_with_dimension(self, bsplinecurve3d, grid2d: volmdlr.grid.Grid2D):
        """
        Compute the bsplinecurve2d of a bsplinecurve3d, on a Bspline surface, in the dimensioned frame.

        """

        bsplinecurve2d_01 = self.bsplinecurve3d_to_2d(bsplinecurve3d)
        bsplinecurve2d_with_dimension = self.bsplinecurve2d_parametric_to_dimension(
            bsplinecurve2d_01, grid2d)

        return bsplinecurve2d_with_dimension

    def bsplinecurve2d_with_dimension_to_parametric_frame(self, bsplinecurve2d):
        """
        Convert a bsplinecurve2d from the dimensioned to the parametric frame.

        """

        points_dim = bsplinecurve2d.control_points
        points = []
        for point in points_dim:
            points.append(
                self.point2d_with_dimension_to_parametric_frame(point, self._grids2d))

        bsplinecurve2d = vme.BSplineCurve2D(bsplinecurve2d.degree, points,
                                            bsplinecurve2d.knot_multiplicities,
                                            bsplinecurve2d.knots,
                                            bsplinecurve2d.weights,
                                            bsplinecurve2d.periodic)
        return bsplinecurve2d

    def bsplinecurve2d_with_dimension_to_3d(self, bsplinecurve2d):
        """
        Compute the bsplinecurve3d, on a Bspline surface, of a bsplinecurve2d defined in the dimensioned frame.

        """

        bsplinecurve2d_01 = self.bsplinecurve2d_with_dimension_to_parametric_frame(bsplinecurve2d)
        bsplinecurve3d = self.bsplinecurve2d_to_3d(bsplinecurve2d_01)

        return bsplinecurve3d

    def arc2d_parametric_to_dimension(self, arc2d, grid2d: volmdlr.grid.Grid2D):
        """
        Convert an arc 2d from the parametric to the dimensioned frame.

        """

        number_points = math.ceil(arc2d.angle * 7) + 1
        length = arc2d.length()
        points = [self.point2d_parametric_to_dimension(arc2d.point_at_abscissa(
            i * length / (number_points - 1)), grid2d) for i in range(number_points)]

        return vme.BSplineCurve2D.from_points_interpolation(
            points, max(self.degree_u, self.degree_v))

    def arc3d_to_2d_with_dimension(self, arc3d, grid2d: volmdlr.grid.Grid2D):
        """
        Compute the arc 2d of a arc 3d, on a Bspline surface, in the dimensioned frame.

        """

        bsplinecurve2d = self.arc3d_to_2d(arc3d)[0]  # it's a bsplinecurve2d
        arc2d_with_dimension = self.bsplinecurve2d_parametric_to_dimension(bsplinecurve2d, grid2d)

        return arc2d_with_dimension  # it's a bsplinecurve2d-dimension

    def arc2d_with_dimension_to_parametric_frame(self, arc2d):
        """
        Convert an arc 2d from the dimensioned to the parametric frame.

        """

        number_points = math.ceil(arc2d.angle * 7) + 1
        length = arc2d.length()

        points = [self.point2d_with_dimension_to_parametric_frame(arc2d.point_at_abscissa(
            i * length / (number_points - 1)), self._grids2d) for i in range(number_points)]

        return vme.BSplineCurve2D.from_points_interpolation(points, max(self.degree_u, self.degree_v))

    def arc2d_with_dimension_to_3d(self, arc2d):
        """
        Compute the arc 3d, on a Bspline surface, of an arc 2d in the dimensioned frame.

        """

        arc2d_01 = self.arc2d_with_dimension_to_parametric_frame(arc2d)
        arc3d = self.arc2d_to_3d(arc2d_01)

        return arc3d  # it's a bsplinecurve3d

    def contour2d_parametric_to_dimension(self, contour2d: volmdlr.wires.Contour2D,
                                          grid2d: volmdlr.grid.Grid2D):
        """
        Convert a contour 2d from the parametric to the dimensioned frame.

        """

        primitives2d_dim = []

        for primitive2d in contour2d.primitives:
            method_name = f'{primitive2d.__class__.__name__.lower()}_parametric_to_dimension'

            if hasattr(self, method_name):
                primitives = getattr(self, method_name)(primitive2d, grid2d)
                if primitives:
                    primitives2d_dim.append(primitives)

            else:
                raise NotImplementedError(
                    f'Class {self.__class__.__name__} does not implement {method_name}')

        return volmdlr.wires.Contour2D(primitives2d_dim)

    def contour3d_to_2d_with_dimension(self, contour3d: volmdlr.wires.Contour3D,
                                       grid2d: volmdlr.grid.Grid2D):
        """
        Compute the Contour 2d of a Contour 3d, on a Bspline surface, in the dimensioned frame.

        """

        contour2d_01 = self.contour3d_to_2d(contour3d)

        return self.contour2d_parametric_to_dimension(contour2d_01, grid2d)

    def contour2d_with_dimension_to_parametric_frame(self, contour2d):
        """
        Convert a contour2d from the dimensioned to the parametric frame.

        """

        # TODO: check and avoid primitives with start=end
        primitives2d = []

        for primitive2d in contour2d.primitives:
            method_name = f'{primitive2d.__class__.__name__.lower()}_with_dimension_to_parametric_frame'

            if hasattr(self, method_name):
                primitives = getattr(self, method_name)(primitive2d)
                if primitives:
                    primitives2d.append(primitives)

            else:
                raise NotImplementedError(
                    f'Class {self.__class__.__name__} does not implement {method_name}')

        # #Avoid to have primitives with start=end
        # start_points = []
        # for i in range(0, len(new_start_points)-1):
        #     if new_start_points[i] != new_start_points[i+1]:
        #         start_points.append(new_start_points[i])
        # if new_start_points[-1] != new_start_points[0]:
        #     start_points.append(new_start_points[-1])

        return volmdlr.wires.Contour2D(primitives2d)

    def contour2d_with_dimension_to_3d(self, contour2d):
        """
        Compute the contour3d, on a Bspline surface, of a contour2d define in the dimensioned frame.

        """

        contour01 = self.contour2d_with_dimension_to_parametric_frame(contour2d)

        return self.contour2d_to_3d(contour01)

    @classmethod
    def from_geomdl_surface(cls, surface):
        """
        Create a volmdlr BSpline_Surface3D from a geomdl's one.

        """

        control_points = []
        for point in surface.ctrlpts:
            control_points.append(volmdlr.Point3D(point[0], point[1], point[2]))

        (u_knots, u_multiplicities) = knots_vector_inv(surface.knotvector_u)
        (v_knots, v_multiplicities) = knots_vector_inv(surface.knotvector_v)

        bspline_surface = cls(degree_u=surface.degree_u,
                              degree_v=surface.degree_v,
                              control_points=control_points,
                              nb_u=surface.ctrlpts_size_u,
                              nb_v=surface.ctrlpts_size_v,
                              u_multiplicities=u_multiplicities,
                              v_multiplicities=v_multiplicities,
                              u_knots=u_knots,
                              v_knots=v_knots)

        return bspline_surface

    @classmethod
    def points_fitting_into_bspline_surface(cls, points_3d, size_u, size_v, degree_u, degree_v):
        """
        Bspline Surface interpolation through 3d points.

        Parameters
        ----------
        points_3d : volmdlr.Point3D
            data points
        size_u : int
            number of data points on the u-direction.
        size_v : int
            number of data points on the v-direction.
        degree_u : int
            degree of the output surface for the u-direction.
        degree_v : int
            degree of the output surface for the v-direction.

        Returns
        -------
        B-spline surface

        """

        points = []
        for point in points_3d:
            points.append((point.x, point.y, point.z))

        surface = interpolate_surface(points, size_u, size_v, degree_u, degree_v)

        return cls.from_geomdl_surface(surface)

    @classmethod
    def points_approximate_into_bspline_surface(cls, points_3d, size_u, size_v, degree_u, degree_v, **kwargs):
        """
        Bspline Surface approximate through 3d points.

        Parameters
        ----------
        points_3d : volmdlr.Point3D
            data points
        size_u : int
            number of data points on the u-direction.
        size_v : int
            number of data points on the v-direction.
        degree_u : int
            degree of the output surface for the u-direction.
        degree_v : int
            degree of the output surface for the v-direction.

        Keyword Arguments:
            * ``ctrlpts_size_u``: number of control points on the u-direction. *Default: size_u - 1*
            * ``ctrlpts_size_v``: number of control points on the v-direction. *Default: size_v - 1*

        Returns
        -------
        B-spline surface: volmdlr.faces.BSplineSurface3D

        """

        # Keyword arguments
        num_cpts_u = kwargs.get('ctrlpts_size_u', size_u - 1)  # number of datapts, r + 1 > number of ctrlpts, n + 1
        num_cpts_v = kwargs.get('ctrlpts_size_v', size_v - 1)  # number of datapts, s + 1 > number of ctrlpts, m + 1

        points = [tuple([*point]) for point in points_3d]

        surface = approximate_surface(points, size_u, size_v, degree_u, degree_v,
                                      ctrlpts_size_u=num_cpts_u, num_cpts_v=num_cpts_v)

        return cls.from_geomdl_surface(surface)

    @classmethod
    def from_cylindrical_faces(cls, cylindrical_faces, degree_u, degree_v,
                               points_x: int = 10, points_y: int = 10):
        """
        Define a bspline surface from a list of cylindrical faces.

        Parameters
        ----------
        cylindrical_faces : List[volmdlr.faces.CylindricalFace3D]
            faces 3d
        degree_u : int
            degree of the output surface for the u-direction
        degree_v : int
            degree of the output surface for the v-direction
        points_x : int
            number of points in x-direction
        points_y : int
            number of points in y-direction

        Returns
        -------
        B-spline surface

        """

        if len(cylindrical_faces) == 1:
            return cls.from_cylindrical_face(cylindrical_faces[0], degree_u, degree_v, points_x=50, points_y=50)

        if len(cylindrical_faces) > 1:
            bspline_surfaces = []
            direction = cylindrical_faces[0].adjacent_direction(cylindrical_faces[1])

            if direction == 'x':
                bounding_rectangle_0 = cylindrical_faces[0].surface2d.outer_contour.bounding_rectangle
                ymin = bounding_rectangle_0[2]
                ymax = bounding_rectangle_0[3]
                for face in cylindrical_faces:
                    bounding_rectangle = face.surface2d.outer_contour.bounding_rectangle
                    ymin = min(ymin, bounding_rectangle[2])
                    ymax = max(ymax, bounding_rectangle[3])
                for face in cylindrical_faces:
                    bounding_rectangle = face.surface2d.outer_contour.bounding_rectangle

                    points_3d = face.surface3d.grid3d(
                        volmdlr.grid.Grid2D.from_properties(
                            x_limits=(bounding_rectangle[0], bounding_rectangle[1]),
                            y_limits=(ymin, ymax),
                            points_nbr=(points_x, points_y)))

                    bspline_surfaces.append(
                        cls.points_fitting_into_bspline_surface(
                            points_3d, points_x, points_y, degree_u, degree_v))

            elif direction == 'y':
                bounding_rectangle_0 = cylindrical_faces[0].surface2d.outer_contour.bounding_rectangle
                xmin = bounding_rectangle_0[0]
                xmax = bounding_rectangle_0[1]
                for face in cylindrical_faces:
                    bounding_rectangle = face.surface2d.outer_contour.bounding_rectangle
                    xmin = min(xmin, bounding_rectangle[0])
                    xmax = max(xmax, bounding_rectangle[1])
                for face in cylindrical_faces:
                    bounding_rectangle = face.surface2d.outer_contour.bounding_rectangle

                    points_3d = face.surface3d.grid3d(
                        volmdlr.grid.Grid2D.from_properties(
                            x_limits=(xmin, xmax),
                            y_limits=(bounding_rectangle[2], bounding_rectangle[3]),
                            points_nbr=(points_x, points_y)))

                    bspline_surfaces.append(
                        cls.points_fitting_into_bspline_surface(
                            points_3d, points_x, points_y, degree_u, degree_v))

            to_be_merged = bspline_surfaces[0]
            for i in range(0, len(bspline_surfaces) - 1):
                merged = to_be_merged.merge_with(bspline_surfaces[i + 1])
                to_be_merged = merged

            bspline_surface = to_be_merged

            return bspline_surface

    @classmethod
    def from_cylindrical_face(cls, cylindrical_face, degree_u, degree_v,
                              **kwargs):  # points_x: int = 50, points_y: int = 50
        """
        Define a bspline surface from a cylindrical face.

        Parameters
        ----------
        cylindrical_face : volmdlr.faces.CylindricalFace3D
            face 3d
        degree_u : int
            degree of the output surface for the u-direction.
        degree_v : int
            degree of the output surface for the v-direction.
        points_x : int
            number of points in x-direction
        points_y : int
            number of points in y-direction

        Returns
        -------
        B-spline surface

        """

        points_x = kwargs['points_x']
        points_y = kwargs['points_y']
        bounding_rectangle = cylindrical_face.surface2d.outer_contour.bounding_rectangle
        points_3d = cylindrical_face.surface3d.grid3d(
            volmdlr.grid.Grid2D.from_properties(x_limits=(bounding_rectangle[0],
                                                          bounding_rectangle[1]),
                                                y_limits=(bounding_rectangle[2],
                                                          bounding_rectangle[3]),
                                                points_nbr=(points_x, points_y)))

        return cls.points_fitting_into_bspline_surface(points_3d, points_x, points_x, degree_u, degree_v)

    def intersection_with(self, other_bspline_surface3d):
        """
        Compute intersection points between two Bspline surfaces.

        return u,v parameters for intersection points for both surfaces
        """

        def f(param):
            return (self.point2d_to_3d(volmdlr.Point2D(param[0], param[1])) -
                    other_bspline_surface3d.point2d_to_3d(volmdlr.Point2D(param[2], param[3]))).norm()

        x = npy.linspace(0, 1, 10)
        x_init = []
        for xi in x:
            for yi in x:
                x_init.append((xi, yi, xi, yi))

        u1, v1, u2, v2 = [], [], [], []
        solutions = []
        for x0 in x_init:
            z = least_squares(f, x0=x0, bounds=([0, 1]))
            # print(z.cost)
            if z.fun < 1e-5:
                solution = z.x
                if solution not in solutions:
                    solutions.append(solution)
                    u1.append(solution[0])
                    v1.append(solution[1])
                    u2.append(solution[2])
                    v2.append(solution[3])

        # uv1 = [[min(u1),max(u1)],[min(v1),max(v1)]]
        # uv2 = [[min(u2),max(u2)],[min(v2),max(v2)]]

        return (u1, v1), (u2, v2)  # (uv1, uv2)

    def plane_intersection(self, plane3d):
        """
        Compute intersection points between a Bspline surface and a plane 3d.

        """

        def f(param):
            return ((self.surface.evaluate_single((param[0], param[1]))[0]) * plane3d.equation_coefficients()[0] +
                    (self.surface.evaluate_single((param[0], param[1]))[1]) * plane3d.equation_coefficients()[1] +
                    (self.surface.evaluate_single((param[0], param[1]))[2]) * plane3d.equation_coefficients()[2] +
                    plane3d.equation_coefficients()[3])

        x = npy.linspace(0, 1, 20)
        x_init = []
        for xi in x:
            for yi in x:
                x_init.append((xi, yi))

        intersection_points = []

        for x0 in x_init:
            z = least_squares(f, x0=x0, bounds=([0, 1]))
            if z.fun < 1e-20:
                solution = z.x
                intersection_points.append(volmdlr.Point3D(self.surface.evaluate_single((solution[0], solution[1]))[0],
                                                           self.surface.evaluate_single((solution[0], solution[1]))[1],
                                                           self.surface.evaluate_single((solution[0], solution[1]))[
                                                               2]))
        return intersection_points

    def error_with_point3d(self, point3d):
        """
        Compute the error/distance between the Bspline surface and a point 3d.

        """

        def f(x):
            return (point3d - self.point2d_to_3d(volmdlr.Point2D(x[0], x[1]))).norm()

        cost = []

        for x0 in [(0, 0), (0, 1), (1, 0), (1, 1), (0.5, 0.5)]:
            z = least_squares(f, x0=x0, bounds=([0, 1]))
            cost.append(z.fun)

        return min(cost)

    def error_with_edge3d(self, edge3d):
        """
        Compute the error/distance between the Bspline surface and an edge 3d.

        it's the mean of the start and end points errors'
        """

        return (self.error_with_point3d(edge3d.start) + self.error_with_point3d(edge3d.end)) / 2

    def nearest_edges3d(self, contour3d, threshold: float):
        """
        Compute the nearest edges of a contour 3d to a Bspline_surface3d based on a threshold.

        """

        nearest = []
        for primitive in contour3d.primitives:
            if self.error_with_edge3d(primitive) <= threshold:
                nearest.append(primitive)
        nearest_primitives = volmdlr.wires.Wire3D(nearest)

        return nearest_primitives

    def edge3d_to_2d_with_dimension(self, edge3d, grid2d: volmdlr.grid.Grid2D):
        """
        Compute the edge 2d of a edge 3d, on a Bspline surface, in the dimensioned frame.

        """
        method_name = f'{edge3d.__class__.__name__.lower()}_to_2d_with_dimension'

        if hasattr(self, method_name):
            edge2d_dim = getattr(self, method_name)(edge3d, grid2d)
            if edge2d_dim:
                return edge2d_dim
            raise NotImplementedError
        raise NotImplementedError(
            f'Class {self.__class__.__name__} does not implement {method_name}')

    def wire3d_to_2d(self, wire3d):
        """
        Compute the 2d of a wire 3d, on a Bspline surface.

        """

        contour = self.contour3d_to_2d(wire3d)

        return volmdlr.wires.Wire2D(contour.primitives)

    def wire3d_to_2d_with_dimension(self, wire3d):
        """
        Compute the 2d of a wire 3d, on a Bspline surface, in the dimensioned frame.

        """

        contour = self.contour3d_to_2d_with_dimension(wire3d, self._grids2d)

        return volmdlr.wires.Wire2D(contour.primitives)

    def split_surface_u(self, u: float):
        """
        Splits the surface at the input parametric coordinate on the u-direction.

        :param u: Parametric coordinate u chosen between 0 and 1
        :type u: float
        :return: Two split surfaces
        :rtype: List[:class:`volmdlr.faces.BSplineSurface3D`]
        """

        surfaces_geo = split_surface_u(self.surface, u)
        surfaces = []
        for s in surfaces_geo:
            surfaces.append(volmdlr.faces.BSplineSurface3D.from_geomdl_surface(s))

        return surfaces

    def split_surface_v(self, v: float):
        """
        Splits the surface at the input parametric coordinate on the v-direction.

        :param v: Parametric coordinate v chosen between 0 and 1
        :type v: float
        :return: Two split surfaces
        :rtype: List[:class:`volmdlr.faces.BSplineSurface3D`]
        """

        surfaces_geo = split_surface_v(self.surface, v)
        surfaces = []
        for s in surfaces_geo:
            surfaces.append(volmdlr.faces.BSplineSurface3D.from_geomdl_surface(s))

        return surfaces

    def split_surface_with_bspline_curve(self, bspline_curve3d: vme.BSplineCurve3D):
        """
        Cuts the surface into two pieces with a bspline curve.

        :param bspline_curve3d: A BSplineCurve3d used for cutting
        :type bspline_curve3d: :class:`vme.BSplineCurve3D`
        :return: Two split surfaces
        :rtype: List[:class:`volmdlr.faces.BSplineSurface3D`]
        """

        surfaces = []
        bspline_curve2d = self.bsplinecurve3d_to_2d(bspline_curve3d)[0]
        # if type(bspline_curve2d) == list:
        #     points = [bspline_curve2d[0].start]
        #     for edge in bspline_curve2d:
        #         points.append(edge.end)
        #     bspline_curve2d = vme.BSplineCurve2D.from_points_approximation(points, 2, ctrlpts_size = 5)
        contour = self.rectangular_cut(0, 1, 0, 1).surface2d.outer_contour
        contours = contour.cut_by_bspline_curve(bspline_curve2d)

        du, dv = bspline_curve2d.end - bspline_curve2d.start
        resolution = 8

        for contour in contours:
            u_min, u_max, v_min, v_max = contour.bounding_rectangle.bounds()
            if du > dv:
                delta_u = u_max - u_min
                nlines_x = int(delta_u * resolution)
                lines_x = [vme.Line2D(volmdlr.Point2D(u_min, v_min),
                                      volmdlr.Point2D(u_min, v_max))]
                for i in range(nlines_x):
                    u = u_min + (i + 1) / (nlines_x + 1) * delta_u
                    lines_x.append(vme.Line2D(volmdlr.Point2D(u, v_min),
                                              volmdlr.Point2D(u, v_max)))
                lines_x.append(vme.Line2D(volmdlr.Point2D(u_max, v_min),
                                          volmdlr.Point2D(u_max, v_max)))
                lines = lines_x

            else:
                delta_v = v_max - v_min
                nlines_y = int(delta_v * resolution)
                lines_y = [vme.Line2D(volmdlr.Point2D(v_min, v_min),
                                      volmdlr.Point2D(v_max, v_min))]
                for i in range(nlines_y):
                    v = v_min + (i + 1) / (nlines_y + 1) * delta_v
                    lines_y.append(vme.Line2D(volmdlr.Point2D(v_min, v),
                                              volmdlr.Point2D(v_max, v)))
                lines_y.append(vme.Line2D(volmdlr.Point2D(v_min, v_max),
                                          volmdlr.Point2D(v_max, v_max)))
                lines = lines_y

            pt0 = volmdlr.O2D
            points = []

            for line in lines:
                inter = contour.line_intersections(line)
                if inter:
                    pt_ = set()
                    for point_intersection in inter:
                        pt_.add(point_intersection[0])
                else:
                    raise NotImplementedError

                pt_ = sorted(pt_, key=pt0.point_distance)
                pt0 = pt_[0]
                edge = vme.LineSegment2D(pt_[0], pt_[1])

                points.extend(edge.discretization_points(number_points=10))

            points3d = []
            for point in points:
                points3d.append(self.point2d_to_3d(point))

            size_u, size_v, degree_u, degree_v = 10, 10, self.degree_u, self.degree_v
            surfaces.append(
                volmdlr.faces.BSplineSurface3D.points_fitting_into_bspline_surface(
                    points3d, size_u, size_v, degree_u, degree_v))

        return surfaces

    def point_belongs(self, point3d):
        """
        Check if a point 3d belongs to the bspline_surface or not.

        """

        def f(param):
            p3d = self.point2d_to_3d(volmdlr.Point2D(param[0], param[1]))
            return point3d.point_distance(p3d)

        x = npy.linspace(0, 1, 5)
        x_init = []
        for xi in x:
            for yi in x:
                x_init.append((xi, yi))

        for x0 in x_init:
            z = least_squares(f, x0=x0, bounds=([0, 1]))
            if z.fun < 1e-10:
                return True
        return False

    def is_intersected_with(self, other_bspline_surface3d):
        """
        Check if the two surfaces are intersected or not.

        return True, when there are more 50points on the intersection zone.

        """

        # intersection_results = self.intersection_with(other_bspline_surface3d)
        # if len(intersection_results[0][0]) >= 50:
        #     return True
        # else:
        #     return False

        def f(param):
            return (self.point2d_to_3d(volmdlr.Point2D(param[0], param[1])) -
                    other_bspline_surface3d.point2d_to_3d(volmdlr.Point2D(param[2], param[3]))).norm()

        x = npy.linspace(0, 1, 10)
        x_init = []
        for xi in x:
            for yi in x:
                x_init.append((xi, yi, xi, yi))

        i = 0
        for x0 in x_init:
            z = least_squares(f, x0=x0, bounds=([0, 1]))
            if z.fun < 1e-5:
                i += 1
                if i >= 50:
                    return True
        return False

    def merge_with(self, other_bspline_surface3d):
        """
        Merges two adjacent surfaces based on their faces.

        :param other_bspline_surface3d: Other adjacent surface
        :type other_bspline_surface3d: :class:`volmdlr.faces.BSplineSurface3D`

        :return: Merged surface
        :rtype: :class:`volmdlr.faces.BSplineSurface3D`
        """

        bspline_face3d = self.rectangular_cut(0, 1, 0, 1)
        other_bspline_face3d = other_bspline_surface3d.rectangular_cut(0, 1, 0, 1)

        bsplines = [self, other_bspline_surface3d]
        bsplines_new = bsplines

        center = [bspline_face3d.surface2d.outer_contour.center_of_mass(),
                  other_bspline_face3d.surface2d.outer_contour.center_of_mass()]
        grid2d_direction = (bspline_face3d.pair_with(other_bspline_face3d))[1]

        if (not bspline_face3d.outer_contour3d.is_sharing_primitives_with(other_bspline_face3d.outer_contour3d)
            and self.is_intersected_with(other_bspline_surface3d)):
            # find pimitives to split with
            contour1 = bspline_face3d.outer_contour3d
            contour2 = other_bspline_face3d.outer_contour3d

            distances = []
            for prim1 in contour1.primitives:
                dis = []
                for prim2 in contour2.primitives:
                    point1 = (prim1.start + prim1.end) / 2
                    point2 = (prim2.start + prim2.end) / 2
                    dis.append(point1.point_distance(point2))
                distances.append(dis)

            i = distances.index((min(distances)))
            j = distances[i].index(min(distances[i]))

            curves = [contour2.primitives[j], contour1.primitives[i]]

            # split surface
            for i, bspline in enumerate(bsplines):
                surfaces = bspline.split_surface_with_bspline_curve(curves[i])

                errors = []
                for surface in surfaces:
                    errors.append(surface.error_with_point3d(bsplines[i].point2d_to_3d(center[i])))

                bsplines_new[i] = surfaces[errors.index(min(errors))]

            grid2d_direction = (
                bsplines_new[0].rectangular_cut(
                    0, 1, 0, 1).pair_with(
                    bsplines_new[1].rectangular_cut(
                        0, 1, 0, 1)))[1]

        # grid3d
        nb = 10
        points3d = []
        is_true = (bspline_face3d.outer_contour3d.is_sharing_primitives_with(other_bspline_face3d.outer_contour3d)
                    or self.is_intersected_with(other_bspline_surface3d))

        for i, bspline in enumerate(bsplines_new):
            grid3d = bspline.grid3d(volmdlr.grid.Grid2D.from_properties(x_limits=(0, 1),
                                                                        y_limits=(0, 1),
                                                                        points_nbr=(nb, nb),
                                                                        direction=grid2d_direction[i]))

            if is_true and i == 1:
                points3d.extend(grid3d[nb:nb * nb])
            else:
                points3d.extend(grid3d)

        # fitting
        size_u, size_v, degree_u, degree_v = (nb * 2) - 1, nb, 3, 3

        merged_surface = BSplineSurface3D.points_fitting_into_bspline_surface(
            points3d, size_u, size_v, degree_u, degree_v)

        return merged_surface

    def xy_limits(self, other_bspline_surface3d):
        """
        Compute x, y limits to define grid2d.

        """

        grid2d_direction = (
            self.rectangular_cut(
                0, 1, 0, 1).pair_with(
                other_bspline_surface3d.rectangular_cut(
                    0, 1, 0, 1)))[1]

        xmin, xmax, ymin, ymax = [], [], [], []
        if grid2d_direction[0][1] == '+y':
            xmin.append(0)
            xmax.append(1)
            ymin.append(0)
            ymax.append(0.99)
        elif grid2d_direction[0][1] == '+x':
            xmin.append(0)
            xmax.append(0.99)
            ymin.append(0)
            ymax.append(1)
        elif grid2d_direction[0][1] == '-x':
            xmin.append(0.01)
            xmax.append(1)
            ymin.append(0)
            ymax.append(1)
        elif grid2d_direction[0][1] == '-y':
            xmin.append(0)
            xmax.append(1)
            ymin.append(0.01)
            ymax.append(1)

        xmin.append(0)
        xmax.append(1)
        ymin.append(0)
        ymax.append(1)

        return xmin, xmax, ymin, ymax

    def derivatives(self, u, v, order):
        """
        Evaluates n-th order surface derivatives at the given (u, v) parameter pair.

        :param u: Point's u coordinate.
        :type u: float
        :param v: Point's v coordinate.
        :type v: float
        :param order: Order of the derivatives.
        :type order: int
        :return: A list SKL, where SKL[k][l] is the derivative of the surface S(u,v) with respect
        to u k times and v l times
        :rtype: List[`volmdlr.Vector3D`]
        """
        if self.surface.rational:
            # derivatives = self._rational_derivatives(self.surface.data,(u, v), order)
            derivatives = volmdlr.bspline_compiled.rational_derivatives(self.surface.data, (u, v), order)
        else:
            # derivatives = self._derivatives(self.surface.data, (u, v), order)
            derivatives = volmdlr.bspline_compiled.derivatives(self.surface.data, (u, v), order)
        for i in range(order + 1):
            for j in range(order + 1):
                derivatives[i][j] = volmdlr.Vector3D(*derivatives[i][j])
        return derivatives


class BezierSurface3D(BSplineSurface3D):
    """
    A 3D Bezier surface.

    :param degree_u: The degree of the Bezier surface in the u-direction.
    :type degree_u: int
    :param degree_v: The degree of the Bezier surface in the v-direction.
    :type degree_v: int
    :param control_points: A list of lists of control points defining the Bezier surface.
    :type control_points: List[List[`volmdlr.Point3D`]]
    :param nb_u: The number of control points in the u-direction.
    :type nb_u: int
    :param nb_v: The number of control points in the v-direction.
    :type nb_v: int
    :param name: (Optional) name for the Bezier surface.
    :type name: str
    """

    def __init__(self, degree_u: int, degree_v: int,
                 control_points: List[List[volmdlr.Point3D]],
                 nb_u: int, nb_v: int, name=''):
        u_knots = utilities.generate_knot_vector(degree_u, nb_u)
        v_knots = utilities.generate_knot_vector(degree_v, nb_v)

        u_multiplicities = [1] * len(u_knots)
        v_multiplicities = [1] * len(v_knots)

        BSplineSurface3D.__init__(self, degree_u, degree_v,
                                  control_points, nb_u, nb_v,
                                  u_multiplicities, v_multiplicities,
                                  u_knots, v_knots, None, name)


class Face3D(volmdlr.core.Primitive3D):
    """
    Abstract method to define 3D faces.
    """

    min_x_density = 1
    min_y_density = 1

    def __init__(self, surface3d, surface2d: Surface2D,
                 name: str = ''):
        self.surface3d = surface3d
        self.surface2d = surface2d
        self._outer_contour3d = None
        self._inner_contours3d = None
        # self.bounding_box = self._bounding_box()

        volmdlr.core.Primitive3D.__init__(self, name=name)

    def to_dict(self, *args, **kwargs):
        """Avoids storing points in memo that makes serialization slow."""
        return DessiaObject.to_dict(self, use_pointers=False)

    def __hash__(self):
        return hash(self.surface3d) + hash(self.surface2d)

    def __eq__(self, other_):
        if other_.__class__.__name__ != self.__class__.__name__:
            return False
        equal = (self.surface3d == other_.surface3d
                 and self.surface2d == other_.surface2d)
        return equal

    def point_belongs(self, point3d: volmdlr.Point3D):
        """
        Tells you if a point is on the 3D face and inside its contour.
        """
        point2d = self.surface3d.point3d_to_2d(point3d)
        check_point3d = self.surface3d.point2d_to_3d(point2d)
        if check_point3d.point_distance(point3d) > 1e-6:
            return False

        return self.surface2d.point_belongs(point2d)

    @property
    def outer_contour3d(self):
        """
        Gives the 3d version of the outer contour of the face.
        """
        if not self._outer_contour3d:
            self._outer_contour3d = self.surface3d.contour2d_to_3d(self.surface2d.outer_contour)
        return self._outer_contour3d

    @property
    def inner_contours3d(self):
        """
        Gives the 3d version of the inner contours of the face.
        """
        if not self._inner_contours3d:
            self._inner_contours3d = [self.surface3d.contour2d_to_3d(c) for c in
                                      self.surface2d.inner_contours]
        return self._inner_contours3d

    @property
    def bounding_box(self):
        """
        Needs to be overridden if an error is raised.
        """
        raise NotImplementedError(
            f"bounding_box method must be"
            f"overloaded by {self.__class__.__name__}")

    @bounding_box.setter
    def bounding_box(self, new_bounding_box):
        """
        Sets the bounding box to a new value.
        """
        raise NotImplementedError(
            f"bounding_box setter method must be"
            f"overloaded by {self.__class__.__name__}")

    def get_bounding_box(self):
        raise NotImplementedError(
            f"self.__class__.__name__"
            f"overloaded by {self.__class__.__name__}")

    def area(self):
        return self.surface2d.area()

    @classmethod
    def from_step(cls, arguments, object_dict, **kwargs):
        """
        Converts a step primitive to a Face3D.

        :param arguments: The arguments of the step primitive.
        :type arguments: list
        :param object_dict: The dictionary containing all the step primitives
            that have already been instantiated.
        :type object_dict: dict
        :return: The corresponding Face3D object.
        :rtype: :class:`volmdlr.faces.Face3D`
        """
        step_id = kwargs.get("step_id", "#UNKNOW_ID")
        step_name = kwargs.get("name", "ADVANCED_FACE")
        name = arguments[0][1:-1]
        contours = [object_dict[int(arg[1:])] for arg in arguments[1]]
        if any(contour is None for contour in contours):
            warnings.warn(f"Could not instantiate #{step_id} = {step_name}({arguments})"
                          f" because some of the contours are NoneType."
                          "See Face3D.from_step method")
            return None
        surface = object_dict[int(arguments[2])]
        if hasattr(surface, 'face_from_contours3d'):
            if (len(contours) == 1) and isinstance(contours[0], volmdlr.Point3D):
                return surface
            if (len(contours) == 2) and isinstance(contours[1], volmdlr.Point3D):
                raise NotImplementedError
            return surface.face_from_contours3d(contours, name)
            # except Exception:
            #     return None
        raise NotImplementedError(
            f'Not implemented :face_from_contours3d in {surface}')

    def to_step(self, current_id):
        xmin, xmax, ymin, ymax = self.surface2d.bounding_rectangle().bounds()
        subsurfaces2d = [self.surface2d]
        line_x = None
        if self.surface3d.x_periodicity and (xmax - xmin) >= 0.45 * self.surface3d.x_periodicity:
            line_x = vme.Line2D(volmdlr.Point2D(0.5 * (xmin + xmax), 0),
                                volmdlr.Point2D(
                                    0.5 * (xmin + xmax), 1))
        line_y = None
        if self.surface3d.y_periodicity and (
                ymax - ymin) >= 0.45 * self.surface3d.y_periodicity:
            line_y = vme.Line2D(
                volmdlr.Point2D(0., 0.5 * (ymin + ymax)),
                volmdlr.Point2D(1, 0.5 * (ymin + ymax)))

        if line_x:
            subsurfaces2 = []
            for subsurface2d in subsurfaces2d:
                subsurfaces2.extend(subsurface2d.cut_by_line(line_x))
            subsurfaces2d = subsurfaces2

        if line_y:
            subsurfaces2 = []
            for subsurface2d in subsurfaces2d:
                subsurfaces2.extend(subsurface2d.cut_by_line(line_y))
            subsurfaces2d = subsurfaces2

        if len(subsurfaces2d) > 1:
            content = ''
            face_ids = []
            for subsurface2d in subsurfaces2d:
                face = self.__class__(self.surface3d, subsurface2d)
                face_content, face_id = face.to_step_without_splitting(
                    current_id)
                face_ids.append(face_id[0])
                content += face_content
                current_id = face_id[0] + 1
            return content, face_ids
        return self.to_step_without_splitting(current_id)

    def to_step_without_splitting(self, current_id):
        content, surface3d_ids = self.surface3d.to_step(current_id)
        current_id = max(surface3d_ids) + 1

        if len(surface3d_ids) != 1:
            raise NotImplementedError('What to do with more than 1 id ? with 0 id ?')
        outer_contour_content, outer_contour_id = self.outer_contour3d.to_step(
            current_id, surface_id=surface3d_ids[0], surface3d=self.surface3d)
        content += outer_contour_content
        content += f"#{outer_contour_id + 1} = FACE_BOUND('{self.name}',#{outer_contour_id},.T.);\n"
        contours_ids = [outer_contour_id + 1]
        current_id = outer_contour_id + 2
        for inner_contour3d in self.inner_contours3d:
            inner_contour_content, inner_contour_id = inner_contour3d.to_step(
                current_id)
            # surface_id=surface3d_id)
            content += inner_contour_content
            face_bound_id = inner_contour_id + 1
            content += f"#{face_bound_id} = FACE_BOUND('',#{inner_contour_id},.T.);\n"
            contours_ids.append(face_bound_id)
            current_id = face_bound_id + 1

        content += f"#{current_id} = ADVANCED_FACE('{self.name}',({volmdlr.core.step_ids_to_str(contours_ids)})" \
                   f",#{surface3d_ids[0]},.T.);\n"
        # TODO: create an ADVANCED_FACE for each surface3d_ids ?
        return content, [current_id]

    def triangulation_lines(self):
        return [], []

    def grid_size(self):
        """
        Specifies an adapted size of the discretization grid used in face triangulation.
        """
        return [0, 0]

    def triangulation(self):
        number_points_x, number_points_y = self.grid_size()
        mesh2d = self.surface2d.triangulation(number_points_x, number_points_y)
        return vmd.DisplayMesh3D([vmd.Node3D(*self.surface3d.point2d_to_3d(point)) for point in mesh2d.points],
                                 mesh2d.triangles)

    def plot2d(self, ax=None, color='k', alpha=1):
        if ax is None:
            _, ax = plt.subplots()
        self.surface2d.plot(ax=ax, color=color, alpha=alpha)

    def rotation(self, center: volmdlr.Point3D,
                 axis: volmdlr.Vector3D, angle: float):
        """
        Face3D rotation.

        :param center: rotation center
        :param axis: rotation axis
        :param angle: angle rotation
        :return: a new rotated Face3D
        """
        new_surface = self.surface3d.rotation(center=center, axis=axis,
                                              angle=angle)
        return self.__class__(new_surface, self.surface2d)

    def rotation_inplace(self, center: volmdlr.Point3D,
                         axis: volmdlr.Vector3D, angle: float):
        """
        Face3D rotation.

         Object is updated inplace.
        :param center: rotation center.
        :type center: `volmdlr.Point3D`
        :param axis: rotation axis.
        :type axis: `volmdlr.Vector3D`
        :param angle: rotation angle.
        :type angle: float
        """
        warnings.warn("'inplace' methods are deprecated. Use a not inplace method instead.", DeprecationWarning)

        self.surface3d.rotation_inplace(center=center, axis=axis, angle=angle)
        new_bounding_box = self.get_bounding_box()
        self.bounding_box = new_bounding_box

    def translation(self, offset: volmdlr.Vector3D):
        """
        Face3D translation.

        :param offset: Translation vector.
        :type offset: `volmdlr.Vector3D`
        :return: A new translated Face3D
        """
        new_surface3d = self.surface3d.translation(offset=offset)
        return self.__class__(new_surface3d, self.surface2d)

    def translation_inplace(self, offset: volmdlr.Vector3D):
        """
        Face3D translation. Object is updated inplace.

        :param offset: translation vector
        """
        warnings.warn("'inplace' methods are deprecated. Use a not inplace method instead.", DeprecationWarning)

        self.surface3d.translation_inplace(offset=offset)
        new_bounding_box = self.get_bounding_box()
        self.bounding_box = new_bounding_box

    def frame_mapping(self, frame: volmdlr.Frame3D, side: str):
        """
        Changes frame_mapping and return a new Face3D.

        side = 'old' or 'new'
        """
        new_surface3d = self.surface3d.frame_mapping(frame, side)
        return self.__class__(new_surface3d, self.surface2d.copy(),
                              self.name)

    def frame_mapping_inplace(self, frame: volmdlr.Frame3D, side: str):
        """
        Changes frame_mapping and the object is updated inplace.

        side = 'old' or 'new'
        """
        warnings.warn("'inplace' methods are deprecated. Use a not inplace method instead.", DeprecationWarning)

        self.surface3d.frame_mapping_inplace(frame, side)
        new_bounding_box = self.get_bounding_box()
        self.bounding_box = new_bounding_box

    def copy(self, deep=True, memo=None):
        return self.__class__(self.surface3d.copy(deep, memo), self.surface2d.copy(),
                              self.name)

    def face_inside(self, face2):
        """
        Verifies if a face is inside another one.

        It returns True if face2 is inside or False if the opposite.
        """
        if self.surface3d.is_coincident(face2.surface3d):
            self_contour2d = self.outer_contour3d.to_2d(
                self.surface3d.frame.origin, self.surface3d.frame.u, self.surface3d.frame.v)
            face2_contour2d = face2.outer_contour3d.to_2d(
                self.surface3d.frame.origin, self.surface3d.frame.u, self.surface3d.frame.v)
            if self_contour2d.is_inside(face2_contour2d):
                return True
        return False

    def edge_intersections(self, edge):
        intersections = []
        method_name = f'{edge.__class__.__name__.lower()[:-2]}_intersections'
        if hasattr(self, method_name):
            intersections = getattr(self, method_name)(edge)
        if not intersections:
            for point in [edge.start, edge.end]:
                if self.point_belongs(point):
                    if point not in intersections:
                        intersections.append(point)
        return intersections

    def line_intersections(self,
                           line: vme.Line3D,
                           ) -> List[volmdlr.Point3D]:
        intersections = []
        for intersection in self.surface3d.line_intersections(line):
            if self.point_belongs(intersection):
                intersections.append(intersection)
        if not intersections:
            for prim in self.outer_contour3d.primitives:
                intersection = prim.line_intersections(line)
                if intersection:
                    if intersection not in intersections:
                        intersections.append(intersection)

        return intersections

    def linesegment_intersections(self, linesegment: vme.LineSegment3D) -> List[volmdlr.Point3D]:
        linesegment_intersections = []
        for intersection in self.surface3d.linesegment_intersections(linesegment):
            if self.point_belongs(intersection):
                linesegment_intersections.append(intersection)
        if not linesegment_intersections:
            for prim in self.outer_contour3d.primitives:
                intersections = prim.linesegment_intersections(linesegment)
                for intersection in intersections:
                    if intersection not in linesegment_intersections:
                        linesegment_intersections.append(intersection)
        return linesegment_intersections

    def fullarc_intersections(self, fullarc: vme.FullArc3D) -> List[volmdlr.Point3D]:
        intersections = []
        for intersection in self.surface3d.fullarc_intersections(fullarc):
            if self.point_belongs(intersection):
                intersections.append(intersection)
        return intersections

    def plot(self, ax=None, color='k', alpha=1, edge_details=False):
        if not ax:
            ax = plt.figure().add_subplot(111, projection='3d')

        self.outer_contour3d.plot(ax=ax, edge_style=EdgeStyle(color=color, alpha=alpha,
                                                              edge_ends=edge_details, edge_direction=edge_details))
        for contour3d in self.inner_contours3d:
            contour3d.plot(ax=ax, edge_style=EdgeStyle(color=color, alpha=alpha,
                                                       edge_ends=edge_details, edge_direction=edge_details))
        return ax

    def random_point_inside(self):
        point_inside2d = self.surface2d.random_point_inside()
        return self.surface3d.point2d_to_3d(point_inside2d)

    def is_adjacent(self, face2: 'Face3D'):
        contour1 = self.outer_contour3d.to_2d(
            self.surface3d.frame.origin,
            self.surface3d.frame.u,
            self.surface3d.frame.v)
        contour2 = face2.outer_contour3d.to_2d(
            self.surface3d.frame.origin,
            self.surface3d.frame.u,
            self.surface3d.frame.v)
        if contour1.is_sharing_primitives_with(contour2):
            return True
        return False

    def geo_lines(self):  # , mesh_size_list=None):
        """
        Gets the lines that define a Face3D in a .geo file.

        """

        i_index, p_index = None, None
        lines, line_surface, lines_tags = [], [], []
        point_account, line_account, line_loop_account = 0, 0, 1
        for c_index, contour in enumerate(list(chain(*[[self.outer_contour3d], self.inner_contours3d]))):

            if isinstance(contour, volmdlr.wires.Circle2D):
                # point=[contour.radius, contour.center.y, 0]
                # lines.append('Point('+str(point_account+1)+') = {'+str(point)[1:-1]+', '+str(mesh_size)+'};')

                # point = [*contour.center, 0]
                # lines.append('Point('+str(point_account+2)+') = {'+str(point)[1:-1]+', '+str(mesh_size)+'};')

                # point=[-contour.radius, contour.center.y, 0]
                # lines.append('Point('+str(point_account+3)+') = {'+str(point)[1:-1]+', '+str(mesh_size)+'};')

                # lines.append('Circle('+str(line_account+1)+') = {'+str(point_account+1)+','+str(point_account+2) \
                #              +','+str(point_account+3)+'};')
                # lines.append('Circle('+str(line_account+2)+') = {'+str(point_account+3)+','+str(point_account+2) \
                #              + ','+str(point_account+1)+'};')

                # lines_tags.extend([line_account+1, line_account+2])

                # lines.append('Line Loop('+str(line_loop_account+1)+') = {'+str(lines_tags)[1:-1]+'};')

                # line_surface.append(line_loop_account+1)

                # lines_tags = []
                # point_account, line_account, line_loop_account = point_account+3, line_account+2, line_loop_account+1

                pass

            elif isinstance(contour, (volmdlr.wires.Contour3D, volmdlr.wires.ClosedPolygon3D)):
                if not isinstance(contour, volmdlr.wires.ClosedPolygon3D):
                    contour = contour.to_polygon(1)
                for i_index, point in enumerate(contour.points):
                    lines.append(point.get_geo_lines(tag=point_account + i_index + 1,
                                                     point_mesh_size=None))

                for p_index, primitive in enumerate(contour.primitives):
                    if p_index != len(contour.primitives) - 1:
                        lines.append(primitive.get_geo_lines(tag=line_account + p_index + 1,
                                                             start_point_tag=point_account + p_index + 1,
                                                             end_point_tag=point_account + p_index + 2))
                    else:
                        lines.append(primitive.get_geo_lines(tag=line_account + p_index + 1,
                                                             start_point_tag=point_account + p_index + 1,
                                                             end_point_tag=point_account + 1))
                    lines_tags.append(line_account + p_index + 1)

                lines.append('Line Loop(' + str(c_index + 1) + ') = {' + str(lines_tags)[1:-1] + '};')
                line_surface.append(line_loop_account)
                point_account = point_account + i_index + 1
                line_account, line_loop_account = line_account + p_index + 1, line_loop_account + 1
                lines_tags = []

        lines.append('Plane Surface(' + str(1) + ') = {' + str(line_surface)[1:-1] + '};')

        return lines

    def to_geo(self, file_name: str):  # , mesh_size_list=None):
        """
        Gets the .geo file for the Face3D.

        """

        lines = self.geo_lines()

        with open(file_name + '.geo', 'w', encoding="utf-8") as f:
            for line in lines:
                f.write(line)
                f.write('\n')
        f.close()

    def get_geo_lines(self, tag: int, line_loop_tag: List[int]):
        """
        Gets the lines that define a PlaneFace3D in a .geo file.

        """

        return 'Plane Surface(' + str(tag) + ') = {' + str(line_loop_tag)[1:-1] + '};'

    def edge3d_inside(self, edge3d):
        """
        Returns True if edge 3d is coplanar to the face.
        """
        method_name = f'{edge3d.__class__.__name__.lower()[:-2]}_inside'
        if hasattr(self, method_name):
            return getattr(self, method_name)(edge3d)
        points = edge3d.discretization_points(number_points=5)
        for point in points[1:-1]:
            if not self.point_belongs(point):
                return False
        return True

    def is_intersecting(self, face2, list_coincident_faces=None, tol: float = 1e-6):
        """
        Verifies if two face are intersecting.

        :param face2: face 2
        :param list_coincident_faces: list of coincident faces, if existent
        :param tol: tolerance for calculations
        :return: True if faces intersect, False otherwise
        """
        if list_coincident_faces is None:
            list_coincident_faces = []
        if (self.bounding_box.bbox_intersection(face2.bounding_box) or
            self.bounding_box.distance_to_bbox(face2.bounding_box) <= tol) and \
                (self, face2) not in list_coincident_faces:

            edge_intersections = []
            for prim1 in self.outer_contour3d.primitives + [prim for inner_contour in self.inner_contours3d
                                                            for prim in inner_contour.primitives]:
                edge_intersections = face2.edge_intersections(prim1)
                if edge_intersections:
                    return True
            if not edge_intersections:
                for prim2 in face2.outer_contour3d.primitives + [prim for inner_contour in face2.inner_contours3d
                                                                 for prim in inner_contour.primitives]:
                    edge_intersections = self.edge_intersections(prim2)
                    if edge_intersections:
                        return True

        return False

    def face_intersections_outer_contour(self, face2):
        """
        Returns the intersections of the face outer contour with other given face.
        """
        intersections_points = []
        for edge1 in self.outer_contour3d.primitives:
            intersection_points = face2.edge_intersections(edge1)
            if intersection_points:
                for point in intersection_points:
                    if point not in intersections_points:
                        intersections_points.append(point)

        return intersections_points

    def face_intersections(self, face2, tol=1e-6) -> List[volmdlr.wires.Wire3D]:
        """
        Calculates the intersections between two Face3D.

        """

        bbox1 = self.bounding_box
        bbox2 = face2.bounding_box
        if not bbox1.bbox_intersection(bbox2) and \
                bbox1.distance_to_bbox(bbox2) >= tol:
            return []
        if self.face_inside(face2) or face2.face_inside(self):
            return []
        face_intersections = self.get_face_intersections(face2)
        return face_intersections

    def get_face_intersections(self, face2):
        """
        Gets the intersections between two faces.

        :param face2: second face.
        :return: intersections.
        """
        method_name = f'{face2.__class__.__name__.lower()[:-2]}_intersections'
        intersections = getattr(self, method_name)(face2)
        return intersections

    def set_operations_new_faces(self, intersecting_combinations, contour_extract_inside):
        self_copy = self.copy(deep=True)
        list_cutting_contours = self_copy.get_face_cutting_contours(intersecting_combinations)
        if not list_cutting_contours:
            return [self_copy]
        return self_copy.divide_face(list_cutting_contours, contour_extract_inside)

    def get_face_cutting_contours(self, dict_intersecting_combinations):
        """
        Get all contours cutting the face, resultig from multiple faces intersections.

        :param dict_intersecting_combinations: dictionary containing as keys the combination of intersecting faces
        and as the values the resulting primitive from the intersection of these two faces
        return a list all contours cutting one particular face.
        """
        face_intersecting_primitives2d = self.select_face_intersecting_primitives(dict_intersecting_combinations)
        if not face_intersecting_primitives2d:
            return []
        list_cutting_contours = volmdlr.wires.Contour2D.contours_from_edges(face_intersecting_primitives2d[:])
        if self.surface2d.inner_contours:
            valid_cutting_contours = []
            connectig_to_outer_contour = []
            for cutting_contour in list_cutting_contours:
                if (self.surface2d.outer_contour.point_over_contour(cutting_contour.primitives[0].start) and
                    self.surface2d.outer_contour.point_over_contour(cutting_contour.primitives[-1].end)) or \
                        cutting_contour.primitives[0].start == cutting_contour.primitives[-1].end:
                    valid_cutting_contours.append(cutting_contour)
                if self.surface2d.outer_contour.contour_intersections(cutting_contour):
                    connectig_to_outer_contour.append(cutting_contour)
            if len(valid_cutting_contours) == len(list_cutting_contours):
                return valid_cutting_contours
            for cutting_contour in valid_cutting_contours:
                list_cutting_contours.remove(cutting_contour)
            new_cutting_contours, cutting_contours = self.get_inner_contours_cutting_primitives(
                list_cutting_contours, connectig_to_outer_contour)
            return valid_cutting_contours + new_cutting_contours + cutting_contours
        return list_cutting_contours

    def divide_face(self, list_cutting_contours: List[volmdlr.wires.Contour2D], inside):
        """
        Divides a Face 3D with a list of cutting contours.

        :param list_cutting_contours: list of contours cutting the face
        :param inside: when extracting a contour from another contour. It defines the extracted
        contour as being between the two points if True and outside these points if False
        return a list new faces resulting from face division
        """
        list_faces = []
        list_open_cutting_contours = []
        list_closed_cutting_contours = []
        for cutting_contour in list_cutting_contours:
            if not cutting_contour.primitives[0].start.is_close(cutting_contour.primitives[-1].end):
                list_open_cutting_contours.append(cutting_contour)
                continue
            list_closed_cutting_contours.append(cutting_contour)
        if list_open_cutting_contours:
            list_faces = self.divide_face_with_open_cutting_contours(list_open_cutting_contours, inside)
        list_faces = self.divide_face_with_closed_cutting_contours(list_closed_cutting_contours, list_faces)
        list_faces = [face for face in list_faces if not math.isclose(face.area(), 0.0, abs_tol=1e-6)]
        return list_faces

    def divide_face_with_open_cutting_contours(self, list_open_cutting_contours, inside):
        """
        Divides a face 3D with a list of closed cutting contour, that is, it will cut holes on the face.

        :param list_open_cutting_contours: list containing the open cutting contours.
        :param inside: inside portion.
        :type inside: bool.
        :return: list divided faces.
        """
        list_faces = []
        if not self.surface2d.outer_contour.edge_polygon.is_trigo:
            self.surface2d.outer_contour.invert_inplace()
        new_faces_contours = self.surface2d.outer_contour.divide(list_open_cutting_contours, inside)
        new_inner_contours = len(new_faces_contours) * [[]]
        if self.surface2d.inner_contours:
            new_faces_contours, new_inner_contours = self.get_open_contour_divided_faces_inner_contours(
                new_faces_contours)
        if isinstance(self, Triangle3D):
            class_to_instanciate = PlaneFace3D
        else:
            class_to_instanciate = self.__class__
        for contour, inner_contours in zip(new_faces_contours, new_inner_contours):
            new_face = class_to_instanciate(self.surface3d, Surface2D(contour, inner_contours))
            list_faces.append(new_face)
        return list_faces

    def divide_face_with_closed_cutting_contours(self, list_closed_cutting_contours, list_faces):
        """
        Divides a Face3D with a list of Open cutting contours.

        Contours going from one side to another of the Face, or from the outer contour to one inner contour.

        :param list_closed_cutting_contours: list containing the closed cutting contours
        :param list_faces: list of already divided faces
        :return: list divided faces
        """
        for new_contour in list_closed_cutting_contours:
            if len(new_contour.primitives) >= 3 and \
                    new_contour.primitives[0].start == new_contour.primitives[-1].end:
                inner_contours1 = [new_contour]
                inner_contours2 = []
                if list_faces:
                    new_list_faces = self.get_closed_contour_divided_faces_inner_contours(list_faces, new_contour)
                    list_faces = list_faces + new_list_faces
                    continue
                for inner_contour in self.surface2d.inner_contours:
                    if new_contour.is_inside(inner_contour):
                        inner_contours2.append(inner_contour)
                        continue
                    inner_contours1.append(inner_contour)
                if isinstance(self, Triangle3D):
                    class_to_instanciate = PlaneFace3D
                else:
                    class_to_instanciate = self.__class__
                surf3d = self.surface3d
                surf2d = Surface2D(self.surface2d.outer_contour, inner_contours1)
                new_plane = class_to_instanciate(surf3d, surf2d)
                list_faces.append(new_plane)
                list_faces.append(class_to_instanciate(surf3d, Surface2D(new_contour, inner_contours2)))
                continue
            surf3d = self.surface3d
            surf2d = Surface2D(self.surface2d.outer_contour, [])
            if isinstance(self, Triangle3D):
                class_to_instanciate = PlaneFace3D
            else:
                class_to_instanciate = self.__class__
            new_plane = class_to_instanciate(surf3d, surf2d)
            list_faces.append(new_plane)
        return list_faces

    def get_open_contour_divided_faces_inner_contours(self, new_faces_contours):
        """
        If there is any inner contour, verifies which ones belong to the new divided faces.

        :param new_faces_contours: new faces outer contour.
        :return: valid_new_faces_contours, valid_new_faces_contours.
        """
        valid_new_faces_contours = []
        valid_inner_contours = []
        for new_face_contour in new_faces_contours:
            for inner_contour in self.surface2d.inner_contours:
                if new_face_contour.is_superposing(inner_contour):
                    break
            else:
                if new_face_contour not in valid_new_faces_contours:
                    inner_contours = []
                    for inner_contour in self.surface2d.inner_contours:
                        if new_face_contour.is_inside(inner_contour):
                            inner_contours.append(inner_contour)
                    valid_new_faces_contours.append(new_face_contour)
                    valid_inner_contours.append(inner_contours)
        return valid_new_faces_contours, valid_inner_contours

    def get_closed_contour_divided_faces_inner_contours(self, list_faces, new_contour):
        """
        If there is any inner contour, verifies which ones belong to the new divided faces.

        :param list_faces: list of new faces.
        :param new_contour: current new face outer contour.
        :return: a list of new faces with its inner contours.
        """
        new_list_faces = []
        for new_face in list_faces:
            if new_face.surface2d.outer_contour.is_inside(new_contour):
                inner_contours1 = []
                inner_contours2 = []
                if not new_face.surface2d.inner_contours:
                    new_face.surface2d.inner_contours = [new_contour]
                    break
                new_contour_not_sharing_primitives = True
                for i, inner_contour in enumerate(new_face.surface2d.inner_contours):
                    if new_contour.is_inside(inner_contour):
                        if any(inner_contour.primitive_over_contour(prim)
                               for prim in new_contour.primitives):
                            new_face.surface2d.inner_contours[i] = new_contour
                            break
                        inner_contours2.append(inner_contour)
                    elif not any(inner_contour.primitive_over_contour(prim) for prim in
                                 new_contour.primitives):
                        inner_contours1.append(inner_contour)
                    else:
                        new_contour_not_sharing_primitives = False
                else:
                    surf3d = new_face.surface3d
                    if inner_contours1:
                        if new_contour_not_sharing_primitives:
                            inner_contours1.append(new_contour)
                            new_face.surface2d.inner_contours = inner_contours1
                            break
                        surf2d = Surface2D(new_face.surface2d.outer_contour, inner_contours1)
                        new_plane = self.__class__(surf3d, surf2d)
                        new_list_faces.append(new_plane)
                    if inner_contours2:
                        new_list_faces.append(
                            self.__class__(surf3d, Surface2D(new_contour, inner_contours2)))
        return new_list_faces

    def select_face_intersecting_primitives(self, dict_intersecting_combinations):
        """
        Select face intersecting primitives from a dictionary containing all intersection combinations.

        :param dict_intersecting_combinations: dictionary containing all intersection combinations
        :return: list of intersecting primitives for current face
        """
        face_intersecting_primitives2d = []
        for intersecting_combination in dict_intersecting_combinations.keys():
            if self in (intersecting_combination[0], intersecting_combination[1]):
                for intersection_wire in dict_intersecting_combinations[intersecting_combination]:
                    if len(intersection_wire.primitives) != 1:
                        raise NotImplementedError
                    # primitive2 = intersection_wire
                    primitive2_2d = self.surface3d.contour3d_to_2d(intersection_wire)
                    if not self.surface2d.outer_contour.primitive_over_contour(primitive2_2d.primitives[0], tol=1e-7):
                        face_intersecting_primitives2d.append(primitive2_2d.primitives[0])
        return face_intersecting_primitives2d

    def get_inner_contours_cutting_primitives(self, list_cutting_contours, connectig_to_outer_contour):
        """
        Gets cutting primitives connected to face inner_contours.

        :param list_cutting_contours: list of contours for resulting from intersection with other faces.
        :param connectig_to_outer_contour: list of contours from list_cutting_contours connected to the outer contour
        and not to any outer contour.
        :return: lists for final face cutting primitives.
        """
        (inner_contours_connected_cutting_contour, dict_inner_contour_intersections,
         dict_cutting_contour_intersections, list_cutting_contours) = self.dictionnaries_cutting_contours(
            list_cutting_contours, connectig_to_outer_contour)
        valid_cutting_contours = []
        list_primitives1 = []
        list_primitives2 = []
        used_cutting_contours = []
        used_inner_contour = []
        for cutting_contour, inner_contours in inner_contours_connected_cutting_contour.items():
            primitives1 = []
            primitives2 = []
            if len(inner_contours) == 1:
                if all(dict_cutting_contour_intersections[inters] in connectig_to_outer_contour for inters in
                       dict_inner_contour_intersections[inner_contours[0]]) and cutting_contour not in \
                        used_cutting_contours and inner_contours[0] not in used_inner_contour:
                    inner_contour_splitting_points = dict_inner_contour_intersections[inner_contours[0]]
                    inner_contour_splitting_points = list(sorted(
                        inner_contour_splitting_points, key=lambda point, ic=inner_contours[0]: ic.abscissa(point)))

                    point1, point2 = self.inner_contour_cutting_points(inner_contour_splitting_points, cutting_contour)
                    primitives1.extend(inner_contours[0].extract_with_points(point1, point2, True))
                    primitives2.extend(inner_contours[0].extract_with_points(point1, point2, False))
                    if sum(prim.length() for prim in primitives2) > sum(prim.length() for prim in primitives1):
                        primitives1, primitives2 = primitives2, primitives1
                    primitives1.extend(dict_cutting_contour_intersections[point2].primitives +
                                       cutting_contour.primitives[:])
                    used_cutting_contours.extend([cutting_contour,
                                                  dict_cutting_contour_intersections[point2]])
                    used_inner_contour.append(inner_contours[0])
                    list_primitives1.append(primitives1)
                    list_primitives2.append(primitives2)
                elif cutting_contour not in valid_cutting_contours:
                    valid_cutting_contours.append(cutting_contour)
            elif len(inner_contours) == 2:
                inner_contour_splitting_points1 = dict_inner_contour_intersections[inner_contours[0]]
                inner_contour_splitting_points2 = dict_inner_contour_intersections[inner_contours[1]]
                inner_contour_splitting_points1 = list(sorted(
                    inner_contour_splitting_points1, key=lambda point, ic=inner_contours[0]: ic.abscissa(point)))
                inner_contour_splitting_points2 = list(sorted(
                    inner_contour_splitting_points2, key=lambda point, ic=inner_contours[1]: ic.abscissa(point)))
                inside1, inside2 = self.is_inside_portion(cutting_contour, inner_contour_splitting_points1,
                                                          inner_contour_splitting_points2)
                primitives1.extend(cutting_contour.primitives[:])
                contour_used = False
                for inner_contour, inner_contour_splitting_points, inside in zip(
                        inner_contours, [inner_contour_splitting_points1, inner_contour_splitting_points2],
                        [inside1, inside2]):
                    if inner_contour in used_inner_contour:
                        contour_used = True
                        continue
                    point1, point2 = self.inner_contour_cutting_points(inner_contour_splitting_points, cutting_contour)
                    primitives1.extend(inner_contour.extract_with_points(point1, point2, inside))
                    primitives1.extend(dict_cutting_contour_intersections[point2].primitives)
                    primitives2.extend(inner_contour.extract_with_points(point1, point2, not inside))
                    used_cutting_contours.extend([cutting_contour, dict_cutting_contour_intersections[point2]])
                if contour_used:
                    list_primitives1 = self.get_connecting_contour(list_primitives1, primitives1)
                else:
                    list_primitives1.append(primitives1)
                list_primitives2.append(primitives2)
                used_inner_contour.extend(inner_contours)
            else:
                raise NotImplementedError
        valid_cutting_contours = [contour for contour in valid_cutting_contours
                                  if contour not in used_cutting_contours]
        new_cutting_contours = [volmdlr.wires.Contour2D(list_prim).order_contour()
                                for list_prim in list_primitives1]
        for list_prim in list_primitives2:
            new_cutting_contours.extend(volmdlr.wires.Contour2D.contours_from_edges(list_prim))
        return new_cutting_contours, valid_cutting_contours

    def dictionnaries_cutting_contours(self, list_cutting_contours, connectig_to_outer_contour):
        inner_contours_connected_cutting_contour = {}
        dict_inner_contour_intersections = {}
        dict_cutting_contour_intersections = {}
        for inner_contour in self.surface2d.inner_contours:
            if not inner_contour.edge_polygon.is_trigo:
                inner_contour.invert_inplace()
            dict_inner_contour_intersections[inner_contour] = []
            for cutting_contour in list_cutting_contours:
                inner_contour_intersections = inner_contour.contour_intersections(cutting_contour)
                if inner_contour_intersections:
                    dict_inner_contour_intersections[inner_contour].extend(inner_contour_intersections)
                    if cutting_contour not in inner_contours_connected_cutting_contour:
                        inner_contours_connected_cutting_contour[cutting_contour] = [inner_contour]
                    else:
                        inner_contours_connected_cutting_contour[cutting_contour].append(inner_contour)
                for intersection in inner_contour_intersections:
                    dict_cutting_contour_intersections[intersection] = cutting_contour
            splitting_points = dict_inner_contour_intersections[inner_contour]
            splitting_points = list(sorted(
                splitting_points, key=lambda point, ic=inner_contour: ic.abscissa(point)))
            remove_splitting_points, new_inner_contour, remove_cutting_contour = self.inner_contours_recalculation(
                inner_contour, splitting_points, dict_cutting_contour_intersections, connectig_to_outer_contour)
            (dict_cutting_contour_intersections, dict_inner_contour_intersections,
             inner_contours_connected_cutting_contour, list_cutting_contours) = \
                self.updated_dictionnaries_cutting_contours(remove_splitting_points, remove_cutting_contour,
                                                            splitting_points, dict_cutting_contour_intersections,
                                                            inner_contour, new_inner_contour, list_cutting_contours,
                                                            dict_inner_contour_intersections,
                                                            inner_contours_connected_cutting_contour)
            inner_contour = new_inner_contour
        return (inner_contours_connected_cutting_contour, dict_inner_contour_intersections,
                dict_cutting_contour_intersections, list_cutting_contours)

    @staticmethod
    def inner_contour_cutting_points(inner_contour_splitting_points, cutting_contour):
        """
        Searches the inner contour points where it must be cut.

        :param inner_contour_splitting_points: all points os intersection with this inner contour.
        :param cutting_contour: first cutting contour being used to cut inner contour.
        :return: point1, point2
        """
        if volmdlr.core.point_in_list(cutting_contour.primitives[0].start, inner_contour_splitting_points):
            index_point1 = volmdlr.core.get_point_index_in_list(cutting_contour.primitives[0].start,
                                                                inner_contour_splitting_points)
        else:
            index_point1 = volmdlr.core.get_point_index_in_list(cutting_contour.primitives[-1].end,
                                                                inner_contour_splitting_points)
        if index_point1 != len(inner_contour_splitting_points) - 1:
            index_point2 = index_point1 + 1
        else:
            index_point2 = 0
        point1 = inner_contour_splitting_points[index_point1]
        point2 = inner_contour_splitting_points[index_point2]
        return point1, point2

    @staticmethod
    def is_inside_portion(cutting_contour, inner_contour_splitting_points1, inner_contour_splitting_points2):
        """
        For multiple inner contour intersections with cutting contours, defines if we get the inside or outside portion.

        :param cutting_contour: cutting_contour cutting the two inner contours.
        :param inner_contour_splitting_points1: splitting points for contour1.
        :param inner_contour_splitting_points2: splitting points for contour1.
        :return:
        """
        if (not cutting_contour.primitives[0].start.is_close(inner_contour_splitting_points1[-1]) and
            not cutting_contour.primitives[-1].end.is_close(inner_contour_splitting_points2[-1])) or \
                (not cutting_contour.primitives[0].start.is_close(inner_contour_splitting_points2[-1]) and
                 not cutting_contour.primitives[-1].end.is_close(inner_contour_splitting_points2[-1])):
            is_inside1 = True
            is_inside2 = False
        elif (cutting_contour.primitives[0].start.is_close(inner_contour_splitting_points1[-1]) and
              cutting_contour.primitives[-1].end.is_close(inner_contour_splitting_points2[-1])):
            is_inside1 = True
            is_inside2 = False
        elif (not cutting_contour.primitives[0].start.is_close(inner_contour_splitting_points1[-1]) and
              cutting_contour.primitives[-1].end.is_close(inner_contour_splitting_points2[-1])) or \
                (cutting_contour.primitives[0].start.is_close(inner_contour_splitting_points1[-1]) and
                 not cutting_contour.primitives[-1].end.is_close(inner_contour_splitting_points2[-1])):
            is_inside1 = True
            is_inside2 = True
        else:
            raise NotImplementedError
        return is_inside1, is_inside2

    @staticmethod
    def get_connecting_contour(lists_primitives, inner_primitives):
        """
        Find which contour from resulting inner contour splitting is connected to saved cutting_contours.

        :param lists_primitives: saved cutting contours.
        :param inner_primitives: splited inner contour.
        :return: updated saved cutting contours.
        """
        if not lists_primitives:
            lists_primitives.extend(inner_primitives)
            return lists_primitives
        new_list_primitives = lists_primitives[:]
        for i, list_prim in enumerate(lists_primitives):
            if any(prim in list_prim for prim in inner_primitives):
                new_primitives = list_prim + [prim for prim in inner_primitives if prim not in list_prim]
                new_list_primitives[i] = new_primitives
                break
        lists_primitives = new_list_primitives[:]
        return lists_primitives

    def inner_contours_recalculation(self, inner_contour, splitting_points, splitting_points_and_cutting_contour,
                                     connectig_to_outer_contour):
        """
        Recalculates inner contours if a cutting contour is connected to an inner contour at two ends.

        Verifies if there is a cutting contours from face intersections connected to an inner contour at the two ends,
        if true this inner contour is updated with this cutting contour.

        :param inner_contour: inner contour.
        :param splitting_points: current inner contour splitting points.
        :param splitting_points_and_cutting_contour: dictionary containing all splitting points and
        the corresponding cutting contour.
        :param connectig_to_outer_contour: list of the cutting contours connected to the outer contour.
        :return: splitting points to be removed from list of splitting points and current inner contour updated.
        """
        j = self.surface2d.inner_contours.index(inner_contour)
        remove_splitting_points = []
        remove_cutting_contour = []
        for point1, point2 in zip(splitting_points[:-1], splitting_points[1:]):
            if splitting_points_and_cutting_contour[point1] not in connectig_to_outer_contour and \
                    splitting_points_and_cutting_contour[point2] not in connectig_to_outer_contour and \
                    splitting_points_and_cutting_contour[point1] == splitting_points_and_cutting_contour[point2]:
                remove_cutting_contour.append(splitting_points_and_cutting_contour[point1])
                remove_splitting_points.extend([point1, point2])
                primitives1 = inner_contour.extract_with_points(point1, point2, True) + \
                              splitting_points_and_cutting_contour[point1].primitives
                primitives2 = inner_contour.extract_with_points(point1, point2, False) + \
                              splitting_points_and_cutting_contour[point1].primitives
                contour1 = volmdlr.wires.Contour2D(primitives1).order_contour()
                contour2 = volmdlr.wires.Contour2D(primitives2).order_contour()
                if contour1.is_inside(inner_contour):
                    self.surface2d.inner_contours[j] = contour1
                    inner_contour = self.surface2d.inner_contours[j]
                    remove_splitting_points.extend([point1, point2])
                elif contour2.is_inside(inner_contour):
                    self.surface2d.inner_contours[j] = contour2
                    inner_contour = self.surface2d.inner_contours[j]
                    remove_splitting_points.extend([point1, point2])
        return remove_splitting_points, inner_contour, remove_cutting_contour

    @staticmethod
    def updated_dictionnaries_cutting_contours(remove_splitting_points, remove_cutting_contour, splitting_points,
                                               dict_cutting_contour_intersections, old_inner_contour,
                                               new_inner_contour, list_cutting_contours,
                                               dict_inner_contour_intersections,
                                               inner_contours_connected_cutting_contour):
        for remove_point in remove_splitting_points:
            if remove_point in splitting_points:
                splitting_points.remove(remove_point)
            if remove_point in dict_cutting_contour_intersections:
                del dict_cutting_contour_intersections[remove_point]
        del dict_inner_contour_intersections[old_inner_contour]
        dict_inner_contour_intersections[new_inner_contour] = splitting_points
        for contour in remove_cutting_contour:
            if contour in list_cutting_contours:
                list_cutting_contours.remove(contour)
            if contour in inner_contours_connected_cutting_contour:
                del inner_contours_connected_cutting_contour[contour]
        for cutting_contour, innr_cntrs in inner_contours_connected_cutting_contour.items():
            if old_inner_contour in innr_cntrs:
                inner_contours_connected_cutting_contour[cutting_contour].remove(old_inner_contour)
                inner_contours_connected_cutting_contour[cutting_contour].append(new_inner_contour)
        return (dict_cutting_contour_intersections, dict_inner_contour_intersections,
                inner_contours_connected_cutting_contour, list_cutting_contours)


class PlaneFace3D(Face3D):
    """
    Defines a PlaneFace3D class.

    :param surface3d: a plane 3d.
    :type surface3d: Plane3D.
    :param surface2d: a 2d surface to define the plane face.
    :type surface2d: Surface2D.
    """
    _standalone_in_db = False
    _generic_eq = True
    _non_serializable_attributes = ['bounding_box', 'polygon2D']
    _non_data_eq_attributes = ['name', 'bounding_box', 'outer_contour3d',
                               'inner_contours3d']
    _non_data_hash_attributes = []

    def __init__(self, surface3d: Plane3D, surface2d: Surface2D,
                 name: str = ''):
        self._bbox = None
        Face3D.__init__(self,
                        surface3d=surface3d,
                        surface2d=surface2d,
                        name=name)

    def copy(self, deep=True, memo=None):
        return PlaneFace3D(self.surface3d.copy(deep, memo), self.surface2d.copy(),
                           self.name)

    @property
    def bounding_box(self):
        """
        Returns the boundary box of a PlanFace3D.

        """
        if not self._bbox:
            self._bbox = self.get_bounding_box()
        return self._bbox

    @bounding_box.setter
    def bounding_box(self, new_bounding_box):
        self._bbox = new_bounding_box

    def get_bounding_box(self):
        return self.outer_contour3d.bounding_box

    def distance_to_point(self, point, return_other_point=False):
        """
        Calculates the distance from a plane face and a point.

        :param point: point to verify.
        :param return_other_point: bool to decide if corresponding point on face should be returned.
        :return: distance to planeface3D.
        """

        projected_pt = point.plane_projection3d(self.surface3d.frame.origin,
                                                self.surface3d.frame.u,
                                                self.surface3d.frame.v)
        projection_distance = point.point_distance(projected_pt)

        if self.point_belongs(projected_pt):
            if return_other_point:
                return projection_distance, projected_pt
            return projection_distance

        point_2d = point.to_2d(self.surface3d.frame.origin, self.surface3d.frame.u,
                               self.surface3d.frame.v)

        polygon2d = self.surface2d.outer_contour.to_polygon(angle_resolution=10)
        border_distance, other_point = polygon2d.point_border_distance(point_2d, return_other_point=True)

        other_point = self.surface3d.point2d_to_3d(volmdlr.Point2D(*other_point))

        if return_other_point:
            return (projection_distance ** 2 + border_distance ** 2) ** 0.5, \
                other_point
        return (projection_distance ** 2 + border_distance ** 2) ** 0.5

    def minimum_distance_points_plane(self, other_plane_face, return_points=False):
        """
        Given two plane faces, calculates the points which corresponds to the minimal distance between these two faces.

        :param other_plane_face: Second plane face.
        :param return_points: Boolean to return corresponding points or not.
        :return: minimal distance.
        """

        min_distance = math.inf
        for edge1 in self.outer_contour3d.primitives:
            for edge2 in other_plane_face.outer_contour3d.primitives:
                dist = edge1.minimum_distance(edge2,
                                              return_points=return_points)
                if return_points:
                    if dist[0] < min_distance:
                        min_distance = dist[0]
                        point1, point2 = dist[1], dist[2]
                else:
                    if dist < min_distance:
                        min_distance = dist
        if return_points:
            return min_distance, point1, point2
        return min_distance

    def linesegment_inside(self, linesegment: vme.LineSegment3D):
        direction_vector = linesegment.unit_direction_vector()
        if not math.isclose(abs(direction_vector.dot(self.surface3d.frame.w)), 0.0, abs_tol=1e-6):
            return False
        for point in [linesegment.start, linesegment.middle_point(), linesegment.end]:
            if not self.point_belongs(point):
                return False
        return True

    def circle_inside(self, circle: volmdlr.wires.Circle3D):
        if not math.isclose(abs(circle.frame.w.dot(self.surface3d.frame.w)), 1.0, abs_tol=1e-6):
            return False
        points = circle.discretization_points(number_points=4)
        for point in points:
            if not self.point_belongs(point):
                return False
        return True

    def planeface_intersections(self, planeface):
        face2_plane_interections = planeface.surface3d.plane_intersection(self.surface3d)
        if not face2_plane_interections:
            return []
        points_intersections = []
        for contour in [self.outer_contour3d, planeface.outer_contour3d] + self.inner_contours3d + \
                       planeface.inner_contours3d:
            for intersection in contour.line_intersections(face2_plane_interections[0]):
                if intersection and not volmdlr.core.point_in_list(intersection, points_intersections):
                    points_intersections.append(intersection)
        points_intersections = face2_plane_interections[0].sort_points_along_line(points_intersections)
        planeface_intersections = []
        for point1, point2 in zip(points_intersections[:-1], points_intersections[1:]):
            linesegment3d = vme.LineSegment3D(point1, point2)
            over_self_outer_contour = self.outer_contour3d.primitive_over_contour(linesegment3d)
            over_planeface_outer_contour = planeface.outer_contour3d.primitive_over_contour(linesegment3d)
            if over_self_outer_contour and over_planeface_outer_contour:
                continue
            if self.edge3d_inside(linesegment3d) or over_self_outer_contour:
                if planeface.edge3d_inside(linesegment3d):
                    planeface_intersections.append(volmdlr.wires.Wire3D([linesegment3d]))
                elif over_planeface_outer_contour:
                    planeface_intersections.append(volmdlr.wires.Wire3D([linesegment3d]))
        return planeface_intersections

    def triangle_intersections(self, triangleface):
        return self.planeface_intersections(triangleface)

    def cylindricalface_intersections(self, cylindricalface: 'CylindricalFace3D'):
        cylindricalsurfaceface_intersections = cylindricalface.surface3d.plane_intersection(self.surface3d)
        if not isinstance(cylindricalsurfaceface_intersections[0], vme.Line3D):
            if all(self.edge3d_inside(intersection) and cylindricalface.edge3d_inside(intersection)
                   for intersection in cylindricalsurfaceface_intersections):
                return cylindricalsurfaceface_intersections
        intersections_points = self.face_intersections_outer_contour(cylindricalface)
        for point in cylindricalface.face_intersections_outer_contour(self):
            if point not in intersections_points:
                intersections_points.append(point)
        face_intersections = []
        for primitive in cylindricalsurfaceface_intersections:
            points_on_primitive = []
            for point in intersections_points:
                if primitive.point_belongs(point):
                    points_on_primitive.append(point)
            if not points_on_primitive:
                continue
            if isinstance(primitive, vme.Line3D):
                points_on_primitive = primitive.sort_points_along_line(points_on_primitive)
            else:
                points_on_primitive = primitive.sort_points_along_wire(points_on_primitive)
                points_on_primitive = points_on_primitive + [points_on_primitive[0]]
            for point1, point2 in zip(points_on_primitive[:-1], points_on_primitive[1:]):
                edge = primitive.trim(point1, point2)
                if self.edge3d_inside(edge) and cylindricalface.edge3d_inside(edge):
                    face_intersections.append(volmdlr.wires.Wire3D([edge]))
        return face_intersections

    def minimum_distance(self, other_face, return_points=False):
        """
        Returns the minimum distance between the current face and the specified other face.

        :param other_face: Face to evaluate the minimum distance.
        :type other_face: :class:`PlaneFace3D`
        :param return_points: A boolean value indicating whether to return the minimum distance as
            well as the two points on each face that are closest to each other. If True, the function
            returns a tuple of the form (distance, point1, point2). If False, the function only returns
            the distance.
        :type return_points: bool
        :return: If the return_points parameter is set to True, it also returns the two points on each face
            that are closest to each other. The return type is a float if return_points is False and
            a tuple (distance, point1, point2) if return_points is True.
        :rtype: float, Tuple[float, float, float]
        """
        if other_face.__class__ is CylindricalFace3D:
            point1, point2 = other_face.minimum_distance_points_cyl(self)
            if return_points:
                return point1.point_distance(point2), point1, point2
            return point1.point_distance(point2)

        if other_face.__class__ is PlaneFace3D:
            if return_points:
                dist, point1, point2 = self.minimum_distance_points_plane(other_face,
                                                                          return_points=return_points)
                return dist, point1, point2
            dist = self.minimum_distance_points_plane(other_face,
                                                      return_points=return_points)
            return dist

        if other_face.__class__ is ToroidalFace3D:
            point1, point2 = other_face.minimum_distance_points_plane(self)
            if return_points:
                return point1.point_distance(point2), point1, point2
            return point1.point_distance(point2)

        raise NotImplementedError

    def is_adjacent(self, face2: Face3D):
        contour1 = self.outer_contour3d.to_2d(
            self.surface3d.frame.origin,
            self.surface3d.frame.u,
            self.surface3d.frame.v)
        contour2 = face2.outer_contour3d.to_2d(
            self.surface3d.frame.origin,
            self.surface3d.frame.u,
            self.surface3d.frame.v)
        if contour1.is_sharing_primitives_with(contour2, False):
            return True
        return False

    @staticmethod
    def merge_faces(list_coincident_faces: List[Face3D]):
        valid_coicident_faces = list_coincident_faces[:]
        list_new_faces = []
        list_inner_contours = []
        merge_finished = False
        face0 = valid_coicident_faces[0]
        merged_contour = face0.outer_contour3d.to_2d(face0.surface3d.frame.origin,
                                                     face0.surface3d.frame.u,
                                                     face0.surface3d.frame.v)
        valid_coicident_faces.remove(face0)
        while not merge_finished:
            adjacent_faces = False
            list_inner_contours = []
            for face in valid_coicident_faces:
                adjacent_faces = False
                face_inside = False
                contour = face.outer_contour3d.to_2d(face0.surface3d.frame.origin,
                                                     face0.surface3d.frame.u,
                                                     face0.surface3d.frame.v)
                if contour.is_sharing_primitives_with(merged_contour):
                    merged_contour_results = merged_contour.union(contour)
                    merged_contour = merged_contour_results[0]
                    merged_inner_contours = merged_contour_results[1:]
                    list_inner_contours.extend(merged_inner_contours)
                    list_inner_contours.extend(face.surface2d.inner_contours)
                    valid_coicident_faces.remove(face)
                    adjacent_faces = True
                    break
                if merged_contour.is_inside(contour):
                    valid_coicident_faces.remove(face)
                    face_inside = True
                    break
            if not adjacent_faces and not face_inside and valid_coicident_faces:
                list_new_faces.append(
                    PlaneFace3D(face0.surface3d,
                                Surface2D(merged_contour.copy(),
                                          face0.surface2d.inner_contours +
                                          list_inner_contours)))
                merged_contour = \
                    valid_coicident_faces[0].outer_contour3d.to_2d(
                        face0.surface3d.frame.origin,
                        face0.surface3d.frame.u,
                        face0.surface3d.frame.v)
                valid_coicident_faces.remove(valid_coicident_faces[0])

            if not valid_coicident_faces:
                merge_finished = True
        list_new_faces.append(
            PlaneFace3D(face0.surface3d,
                        Surface2D(merged_contour,
                                  face0.surface2d.inner_contours +
                                  list_inner_contours)))
        return list_new_faces

    def cut_by_coincident_face(self, face):
        """
        Cuts face1 with another coincident face2.

        :param face: a face 3d.
        :type face: Face3D.
        :return: a list of faces 3d.
        :rtype: List[Face3D].
        """

        if not self.surface3d.is_coincident(face.surface3d):
            raise ValueError('The faces are not coincident')

        if self.face_inside(face):
            return self.divide_face([face.surface2d.outer_contour], True)
        # if face.is_inside(self):
        #     return face.divide_face([self.surface2d.outer_contour], True)

        outer_contour_1 = self.surface2d.outer_contour
        outer_contour_2 = self.surface3d.contour3d_to_2d(face.outer_contour3d)

        if (face.face_inside(self)
                and not outer_contour_1.contour_intersections(outer_contour_2)):
            return self.divide_face(face.surface2d.inner_contours, True)

        inner_contours = self.surface2d.inner_contours
        inner_contours.extend([self.surface3d.contour3d_to_2d(
            contour) for contour in face.inner_contours3d])

        contours = outer_contour_1.cut_by_wire(outer_contour_2)

        surfaces = []
        for contour in contours:
            inners = []
            for inner_c in inner_contours:
                if contour.is_inside(inner_c):
                    inners.append(inner_c)
            surfaces.append(Surface2D(contour, inners))

        return [self.__class__(self.surface3d, surface2d) for surface2d in surfaces]

    def check_inner_contours(self, face):
        c_inners_1 = self.surface2d.inner_contours
        c_inners_2 = [self.surface3d.contour3d_to_2d(inner) for inner in face.inner_contours3d]
        inside = set()
        for inner_contour1 in c_inners_1:
            for inner_contour2 in c_inners_2:
                if inner_contour1.is_superposing(inner_contour2):
                    inside.add(False)
                else:
                    inside.add(inner_contour2.is_inside(inner_contour1))
        return inside

    @staticmethod
    def update_faces_with_divided_faces(divided_faces, face2_2, used, list_faces):
        for d_face in divided_faces:

            if d_face.outer_contour3d.is_superposing(face2_2.outer_contour3d):
                if face2_2.surface2d.inner_contours:
                    divided_faces_d_face = []
                    for inner in face2_2.surface2d.inner_contours:

                        if True in [(((abs(inner_d.area() - inner.area()) < 1e-6)
                                      and inner.center_of_mass().is_close(inner_d.center_of_mass()))
                                     or inner_d.is_inside(inner))
                                    for inner_d in d_face.surface2d.inner_contours]:
                            divided_faces_d_face = ['', d_face]
                            continue

                        divided_faces_d_face = d_face.divide_face([inner], True)
                        divided_faces_d_face.sort(key=lambda x: x.area())

                        list_faces.append(divided_faces_d_face[0])
                        d_face = divided_faces_d_face[1]

                    if divided_faces_d_face:
                        list_faces.append(divided_faces_d_face[1])

                else:
                    list_faces.append(d_face)
            else:
                used.append(d_face)

        return used, list_faces

    def project_faces(self, faces):
        """
        Divide self based on the faces outer, and inner contours.

        :param faces: DESCRIPTION
        :type faces: TYPE
        :return: DESCRIPTION
        :rtype: TYPE
        """

        used_faces, list_faces = {}, []

        for _, face2 in enumerate(faces):
            contour1 = self.surface2d.outer_contour
            contour2 = self.surface3d.contour3d_to_2d(face2.outer_contour3d)

            inside = self.check_inner_contours(face2)
            if (self.surface3d.is_coincident(face2.surface3d)
                    and (contour1.is_overlapping(contour2)
                         or (contour1.is_inside(contour2) or True in inside))):

                if self in used_faces:
                    faces_1, face2_2 = used_faces[self][:], face2
                else:
                    faces_1, face2_2 = [self], face2

                used = []
                for face1_1 in faces_1:
                    plane3d = face1_1.surface3d
                    s2d = Surface2D(outer_contour=plane3d.contour3d_to_2d(face2_2.outer_contour3d),
                                    inner_contours=[
                                        plane3d.contour3d_to_2d(contour) for contour in face2_2.inner_contours3d])
                    face2_2 = PlaneFace3D(surface3d=plane3d, surface2d=s2d)

                    divided_faces = face1_1.cut_by_coincident_face(face2_2)

                    used, list_faces = self.update_faces_with_divided_faces(
                        divided_faces, face2_2, used, list_faces)
                used_faces[self] = used

        try:
            if isinstance(used_faces[self], list):
                list_faces.extend(used_faces[self])
            else:
                list_faces.append(used_faces[self])
        except KeyError:
            list_faces.append(self)

        return list_faces

    def get_geo_lines(self, tag: int, line_loop_tag: List[int]):
        """
        Gets the lines that define a PlaneFace3D in a .geo file.
        """

        return 'Plane Surface(' + str(tag) + ') = {' + str(line_loop_tag)[1:-1] + '};'


class Triangle3D(PlaneFace3D):
    """
    Defines a Triangle3D class.

    :param point1: The first point.
    :type point1: volmdlr.Point3D.
    :param point2: The second point.
    :type point2: volmdlr.Point3D.
    :param point3: The third point.
    :type point3: volmdlr.Point3D.
    """
    _standalone_in_db = False

    def __init__(self, point1: volmdlr.Point3D, point2: volmdlr.Point3D,
                 point3: volmdlr.Point3D, alpha=1, color=None, name: str = ''):
        self.point1 = point1
        self.point2 = point2
        self.point3 = point3
        self.points = [self.point1, self.point2, self.point3]
        self.color = color
        self.alpha = alpha
        self.name = name

        self._surface3d = None
        self._surface2d = None
        self._bbox = None
        self._outer_contour3d = None
        self._inner_contours3d = None
        # self.bounding_box = self._bounding_box()

        # DessiaObject.__init__(self, name=name)

    def _data_hash(self):
        """
        Using point approx hash to speed up.

        """
        return self.point1.approx_hash() + self.point2.approx_hash() + self.point3.approx_hash()

    def _data_eq(self, other_object):
        if other_object.__class__.__name__ != self.__class__.__name__:
            return False
        self_set = {self.point1, self.point2, self.point3}
        other_set = {other_object.point1, other_object.point2, other_object.point3}
        if self_set != other_set:
            return False
        return True

    @property
    def bounding_box(self):
        """
        Returns the surface bounding box.
        """
        if not self._bbox:
            self._bbox = self.get_bounding_box()
        return self._bbox

    @bounding_box.setter
    def bounding_box(self, new_bouding_box):
        self._bbox = new_bouding_box

    def get_bounding_box(self):
        return volmdlr.core.BoundingBox.from_points([self.point1,
                                                     self.point2,
                                                     self.point3])

    @property
    def surface3d(self):
        if self._surface3d is None:
            self._surface3d = Plane3D.from_3_points(self.point1, self.point2, self.point3)
        return self._surface3d

    @property
    def surface2d(self):
        if self._surface2d is None:
            plane3d = self.surface3d
            contour3d = volmdlr.wires.Contour3D([vme.LineSegment3D(self.point1, self.point2),
                                                 vme.LineSegment3D(self.point2, self.point3),
                                                 vme.LineSegment3D(self.point3, self.point1)])
            contour2d = contour3d.to_2d(plane3d.frame.origin,
                                        plane3d.frame.u, plane3d.frame.v)

            self._surface2d = Surface2D(outer_contour=contour2d, inner_contours=[])

        return self._surface2d

    def to_dict(self, *args, **kwargs):
        dict_ = {'object_class': 'volmdlr.faces.Triangle3D',
                 'point1': self.point1.to_dict(),
                 'point2': self.point2.to_dict(),
                 'point3': self.point3.to_dict()}
        if self.name:
            dict_['name'] = self.name
        return dict_

    @classmethod
    def dict_to_object(cls, dict_, *args, **kwargs):
        point1 = volmdlr.Point3D.dict_to_object(dict_['point1'])
        point2 = volmdlr.Point3D.dict_to_object(dict_['point2'])
        point3 = volmdlr.Point3D.dict_to_object(dict_['point3'])
        return cls(point1, point2, point3, dict_.get('name', ""))

    def area(self) -> float:
        """
        Calculates the area for the Triangle3D.

        :return: area triangle.
        :rtype: float.

        Formula explained here: https://www.triangle-calculator.com/?what=vc
        """
        a = self.point1.point_distance(self.point2)
        b = self.point2.point_distance(self.point3)
        c = self.point3.point_distance(self.point1)

        semi_perimeter = (a + b + c) / 2

        try:
            # Area with Heron's formula
            area = math.sqrt(semi_perimeter * (semi_perimeter - a) * (semi_perimeter - b) * (semi_perimeter - c))
        except ValueError:
            area = 0

        return area

    def height(self):
        # Formula explained here: https://www.triangle-calculator.com/?what=vc
        # Basis = vector point1 to point 2d
        return 2 * self.area() / self.point1.point_distance(self.point2)

    def frame_mapping(self, frame: volmdlr.Frame3D, side: str):
        """
        Changes frame_mapping and return a new Triangle3D.

        :param side: 'old' or 'new'.
        """
        np1 = self.point1.frame_mapping(frame, side)
        np2 = self.point2.frame_mapping(frame, side)
        np3 = self.point3.frame_mapping(frame, side)
        return self.__class__(np1, np2, np3, self.name)

    def frame_mapping_inplace(self, frame: volmdlr.Frame3D, side: str):
        """
        Changes frame_mapping and the object is updated in-place.

        :param side: 'old' or 'new'
        """
        warnings.warn("'inplace' methods are deprecated. Use a not inplace method instead.", DeprecationWarning)

        self.point1.frame_mapping_inplace(frame, side)
        self.point2.frame_mapping_inplace(frame, side)
        self.point3.frame_mapping_inplace(frame, side)
        new_bounding_box = self.get_bounding_box()
        self.bounding_box = new_bounding_box

    def copy(self, deep=True, memo=None):
        return Triangle3D(self.point1.copy(), self.point2.copy(), self.point3.copy(),
                          self.name)

    def triangulation(self):
        return vmd.DisplayMesh3D([vmd.Node3D.from_point(self.point1),
                                  vmd.Node3D.from_point(self.point2),
                                  vmd.Node3D.from_point(self.point3)],
                                 [(0, 1, 2)])

    def translation(self, offset: volmdlr.Vector3D):
        """
        Plane3D translation.

        :param offset: translation vector.
        :return: A new translated Plane3D.
        """
        new_point1 = self.point1.translation(offset)
        new_point2 = self.point2.translation(offset)
        new_point3 = self.point3.translation(offset)

        new_triangle = Triangle3D(new_point1, new_point2, new_point3,
                                  self.alpha, self.color, self.name)
        return new_triangle

    def translation_inplace(self, offset: volmdlr.Vector3D):
        """
        Plane3D translation. Object is updated in-place.

        :param offset: translation vector.
        """
        warnings.warn("'inplace' methods are deprecated. Use a not inplace method instead.", DeprecationWarning)

        self.point1.translation_inplace(offset)
        self.point2.translation_inplace(offset)
        self.point3.translation_inplace(offset)
        new_bounding_box = self.get_bounding_box()
        self.bounding_box = new_bounding_box

    def rotation(self, center: volmdlr.Point3D, axis: volmdlr.Vector3D,
                 angle: float):
        """
        Triangle3D rotation.

        :param center: rotation center.
        :param axis: rotation axis.
        :param angle: angle rotation.
        :return: a new rotated Triangle3D.
        """
        new_point1 = self.point1.rotation(center, axis, angle)
        new_point2 = self.point2.rotation(center, axis, angle)
        new_point3 = self.point3.rotation(center, axis, angle)
        new_triangle = Triangle3D(new_point1, new_point2, new_point3,
                                  self.alpha, self.color, self.name)
        return new_triangle

    def rotation_inplace(self, center: volmdlr.Point3D, axis: volmdlr.Vector3D,
                         angle: float):
        """
        Triangle3D rotation. Object is updated inplace.

        :param center: rotation center.
        :param axis: rotation axis.
        :param angle: rotation angle.
        """
        warnings.warn("'inplace' methods are deprecated. Use a not inplace method instead.", DeprecationWarning)

        self.point1.rotation_inplace(center, axis, angle)
        self.point2.rotation_inplace(center, axis, angle)
        self.point3.rotation_inplace(center, axis, angle)
        new_bounding_box = self.get_bounding_box()
        self.bounding_box = new_bounding_box

    def subdescription(self, resolution=0.01):
        """
        Returns a list of Point3D with resolution as max between Point3D.
        """

        lengths = [self.points[0].point_distance(self.points[1]),
                   self.points[1].point_distance(self.points[2]),
                   self.points[2].point_distance(self.points[0])]
        max_length = max(lengths)

        if max_length <= resolution:
            return self.points

        pos_length_max = lengths.index(max_length)
        new_points = [self.points[-3 + pos_length_max + k] for k in range(3)]

        vector = new_points[0] - new_points[1]
        vector.normalize()
        points_0_1 = []

        for k in range(int(max_length / resolution) + 2):
            if k == 0:
                points_0_1.append(new_points[1])
            points_0_1.append(new_points[1] + vector * min(k * resolution, max_length))

        vector, length_2_1 = new_points[2] - new_points[1], new_points[2].point_distance(new_points[1])
        vector.normalize()
        points_in = []

        for p0_1 in points_0_1:
            point_on_2_1 = new_points[1] + vector * min(points_0_1[0].point_distance(p0_1) * length_2_1 / max_length,
                                                        length_2_1)

            length_2_0 = point_on_2_1.point_distance(p0_1)
            nb_int = int(length_2_0 / resolution) + 2
            if nb_int == 2:
                points_in.append(point_on_2_1)
            else:
                vector_2_0 = point_on_2_1 - p0_1
                vector_2_0.normalize()
                step_in = length_2_0 / (nb_int - 1)
                for i in range(nb_int):
                    if min(i * step_in, length_2_0) != 0:
                        points_in.append(p0_1 + vector_2_0 * min(i * step_in, length_2_0))

        return npy.unique(points_0_1 + points_in).tolist()

    def subdescription_to_triangles(self, resolution=0.01):
        """
        Returns a list of Triangle3D with resolution as max length of subtriangles side.

        """

        sub_triangles = [self.points]

        while True:
            triangles = []
            for subtri in sub_triangles:
                lengths = [subtri[0].point_distance(subtri[1]),
                           subtri[1].point_distance(subtri[2]),
                           subtri[2].point_distance(subtri[0])]
                max_length = max(lengths)

                if max_length > resolution:
                    pos_length_max = lengths.index(max_length)
                    pt_mid = (subtri[-3 + pos_length_max] + subtri[-3 + pos_length_max + 1]) / 2
                    triangles.extend([[subtri[-3 + pos_length_max], pt_mid, subtri[-3 + pos_length_max + 2]],
                                      [subtri[-3 + pos_length_max + 1], pt_mid, subtri[-3 + pos_length_max + 2]]])

                else:
                    triangles.append(subtri)

            if len(sub_triangles) == len(triangles):
                break

            sub_triangles = triangles

        return [Triangle3D(subtri[0], subtri[1], subtri[2]) for subtri in sub_triangles]

    def middle(self):
        return (self.point1 + self.point2 + self.point3) / 3

    def normal(self):
        """
        Get the normal vector to the face.

        Returns
        -------
        normal to the face

        """
        normal = self.surface3d.frame.w
        normal.normalize()
        return normal


class CylindricalFace3D(Face3D):
    """
    Defines a CylindricalFace3D class.

    :param surface3d: a cylindrical surface 3d.
    :type surface3d: CylindricalSurface3D.
    :param surface2d: a 2d surface to define the cylindrical face.
    :type surface2d: Surface2D.

    :Example:

        contours 2d is rectangular and will create a classic cylinder with x= 2*pi*radius, y=h
    """
    min_x_density = 5
    min_y_density = 1

    def __init__(self,
                 surface3d: CylindricalSurface3D,
                 surface2d: Surface2D,
                 name: str = ''):

        self.radius = surface3d.radius
        self.center = surface3d.frame.origin
        self.normal = surface3d.frame.w
        Face3D.__init__(self, surface3d=surface3d,
                        surface2d=surface2d,
                        name=name)
        self._bbox = None

    def copy(self, deep=True, memo=None):
        return CylindricalFace3D(self.surface3d.copy(deep, memo), self.surface2d.copy(),
                                 self.name)

    @property
    def bounding_box(self):
        """
        Returns the surface bounding box.
        """
        if not self._bbox:
            self._bbox = self.get_bounding_box()
        return self._bbox

    @bounding_box.setter
    def bounding_box(self, new_bouding_box):
        self._bbox = new_bouding_box

    def get_bounding_box(self):
        """
        Computes the bounding box using the contour 3d. true in this case of cylindrical face (not general).
        """
        return self.outer_contour3d.bounding_box

    def triangulation_lines(self, angle_resolution=5):
        theta_min, theta_max, zmin, zmax = self.surface2d.bounding_rectangle.bounds()
        delta_theta = theta_max - theta_min
        nlines = math.ceil(delta_theta * angle_resolution)
        lines = []
        for i in range(nlines):
            theta = theta_min + (i + 1) / (nlines + 1) * delta_theta
            lines.append(vme.Line2D(volmdlr.Point2D(theta, zmin),
                                    volmdlr.Point2D(theta, zmax)))
        return lines, []

    def point_belongs(self, point3d: volmdlr.Point3D):
        """
        Tells you if a point is on the 3D Cylindrical face and inside its contour.
        """
        point2d = self.surface3d.point3d_to_2d(point3d)
        point2d_plus_2pi = point2d.translation(volmdlr.Point2D(volmdlr.TWO_PI, 0))
        point2d_minus_2pi = point2d.translation(volmdlr.Point2D(-volmdlr.TWO_PI, 0))
        check_point3d = self.surface3d.point2d_to_3d(point2d)
        if check_point3d.point_distance(point3d) > 1e-6:
            return False

        return any(self.surface2d.point_belongs(pt2d) for pt2d in [point2d, point2d_plus_2pi, point2d_minus_2pi])

    def grid_size(self):
        """
        Specifies an adapted size of the discretization grid used in face triangulation.
        """
        angle_resolution = 11
<<<<<<< HEAD
        z_resolution = 7
=======
        z_resolution = 5
>>>>>>> 330251bc
        theta_min, theta_max, zmin, zmax = self.surface2d.bounding_rectangle().bounds()
        delta_theta = theta_max - theta_min
        number_points_x = int(delta_theta * angle_resolution)

        delta_z = zmax - zmin
        number_points_y = int(delta_z * z_resolution)

        return number_points_x, number_points_y

    def minimum_distance(self, other_face, return_points=False):
        if other_face.__class__ is CylindricalFace3D:
            point1, point2 = self.minimum_distance_points_cyl(other_face)
            if return_points:
                return point1.point_distance(point2), point1, point2
            return point1.point_distance(point2)

        if other_face.__class__ is PlaneFace3D:
            point1, point2 = self.minimum_distance_points_plane(other_face)
            if return_points:
                return point1.point_distance(point2), point1, point2
            return point1.point_distance(point2)

        if other_face.__class__ is ToroidalFace3D:
            point1, point2 = other_face.minimum_distance_points_cyl(self)
            if return_points:
                return point1.point_distance(point2), point1, point2
            return point1.point_distance(point2)

        raise NotImplementedError

    def adjacent_direction(self, other_face3d):
        """
        Find out in which direction the faces are adjacent.

        :param other_face3d: The face to evaluation.
        :type other_face3d: volmdlr.faces.CylindricalFace3D
        """

        contour1 = self.outer_contour3d
        contour2 = other_face3d.outer_contour3d
        point1, point2 = contour1.shared_primitives_extremities(contour2)

        coord = point1 - point2
        coord = [abs(coord.x), abs(coord.y)]

        if coord.index(max(coord)) == 0:
            return 'x'
        return 'y'

    def get_geo_lines(self, tag: int, line_loop_tag: List[int]):
        """
        Gets the lines that define a CylindricalFace3D in a .geo file.

        """

        return 'Surface(' + str(tag) + ') = {' + str(line_loop_tag)[1:-1] + '};'

    def arc_inside(self, arc: vme.Arc3D):
        """
        Verifies if Arc3D is inside a CylindricalFace3D.

        :param arc: Arc3D to be verified.
        :return: True if it is inside, False otherwise.
        """
        if not math.isclose(abs(arc.frame.w.dot(self.surface3d.frame.w)), 1.0, abs_tol=1e-6):
            return False
        if not math.isclose(self.radius, arc.radius, abs_tol=1e-6):
            return False
        return self.arcellipse_inside(arc)

    def arcellipse_inside(self, arcellipse: vme.ArcEllipse3D):
        """
        Verifies if ArcEllipse3D is inside a CylindricalFace3D.

        :param arcellipse: ArcEllipse3D to be verified.
        :return: True if it is inside, False otherwise.
        """
        for point in arcellipse.points:
            if not self.point_belongs(point):
                return False
        return True

    def planeface_intersections(self, planeface: PlaneFace3D):
        planeface_intersections = planeface.cylindricalface_intersections(self)
        return planeface_intersections


class ToroidalFace3D(Face3D):
    """
    Defines a ToroidalFace3D class.

    :param surface3d: a toroidal surface 3d.
    :type surface3d: ToroidalSurface3D.
    :param surface2d: a 2d surface to define the toroidal face.
    :type surface2d: Surface2D.

    :Example:

    contours 2d is rectangular and will create a classic tore with x:2*pi, y:2*pi
    x is for exterior, and y for the circle to revolute
    points = [pi, 2*pi] for an half tore
    """
    min_x_density = 5
    min_y_density = 1

    def __init__(self, surface3d: ToroidalSurface3D,
                 surface2d: Surface2D,
                 name: str = ''):

        # self.toroidalsurface3d = toroidalsurface3d

        self.center = surface3d.frame.origin
        self.normal = surface3d.frame.w

        theta_min, theta_max, phi_min, phi_max = surface2d.outer_contour.bounding_rectangle.bounds()

        self.theta_min = theta_min
        self.theta_max = theta_max
        self.phi_min = phi_min
        self.phi_max = phi_max

        # contours3d = [self.toroidalsurface3d.contour2d_to_3d(c)\
        #               for c in [outer_contour2d]+inners_contours2d]

        Face3D.__init__(self,
                        surface3d=surface3d,
                        surface2d=surface2d,
                        name=name)
        self._bbox = None

    def copy(self, deep=True, memo=None):
        return ToroidalFace3D(self.surface3d.copy(deep, memo), self.surface2d.copy(),
                              self.name)

    def points_resolution(self, line, pos,
                          resolution):  # With a resolution wished
        points = []
        points.append(line.points[0])
        limit = line.points[1].vector[pos]
        start = line.points[0].vector[pos]
        vec = [0, 0]
        vec[pos] = start
        echelon = [line.points[0].vector[0] - vec[0],
                   line.points[0].vector[1] - vec[1]]
        flag = start + resolution
        while flag < limit:
            echelon[pos] = flag
            flag += resolution
            points.append(volmdlr.Point2D(echelon))
        points.append(line.points[1])
        return points

    @property
    def bounding_box(self):
        """
        Returns the surface bounding box.
        """
        if not self._bbox:
            self._bbox = self.get_bounding_box()
        return self._bbox

    @bounding_box.setter
    def bounding_box(self, new_bounding_box):
        self._bbox = new_bounding_box

    def get_bounding_box(self):
        return self.surface3d.bounding_box

    def triangulation_lines(self, angle_resolution=5):
        theta_min, theta_max, phi_min, phi_max = self.surface2d.bounding_rectangle().bounds()

        delta_theta = theta_max - theta_min
        nlines_x = int(delta_theta * angle_resolution)
        lines_x = []
        for i in range(nlines_x):
            theta = theta_min + (i + 1) / (nlines_x + 1) * delta_theta
            lines_x.append(vme.Line2D(volmdlr.Point2D(theta, phi_min),
                                      volmdlr.Point2D(theta, phi_max)))
        delta_phi = phi_max - phi_min
        nlines_y = int(delta_phi * angle_resolution)
        lines_y = []
        for i in range(nlines_y):
            phi = phi_min + (i + 1) / (nlines_y + 1) * delta_phi
            lines_y.append(vme.Line2D(volmdlr.Point2D(theta_min, phi),
                                      volmdlr.Point2D(theta_max, phi)))
        return lines_x, lines_y

    def grid_size(self):
        """
        Specifies an adapted size of the discretization grid used in face triangulation.
        """
        theta_angle_resolution = 11
        phi_angle_resolution = 7
        theta_min, theta_max, phi_min, phi_max = self.surface2d.bounding_rectangle().bounds()

        delta_theta = theta_max - theta_min
        number_points_x = int(delta_theta * theta_angle_resolution)

        delta_phi = phi_max - phi_min
        number_points_y = int(delta_phi * phi_angle_resolution)

        return number_points_x, number_points_y


class ConicalFace3D(Face3D):
    """
    Defines a ConicalFace3D class.

    :param surface3d: a conical surface 3d.
    :type surface3d: ConicalSurface3D.
    :param surface2d: a 2d surface to define the conical face.
    :type surface2d: Surface2D.


    """
    min_x_density = 5
    min_y_density = 1

    def __init__(self, surface3d: ConicalSurface3D,
                 surface2d: Surface2D,
                 name: str = ''):

        Face3D.__init__(self,
                        surface3d=surface3d,
                        surface2d=surface2d,
                        name=name)
        self._bbox = None

    @property
    def bounding_box(self):
        """
        Surface bounding box.
        """
        if not self._bbox:
            self._bbox = self.get_bounding_box()
        return self._bbox

    @bounding_box.setter
    def bounding_box(self, new_bouding_box):
        self._bbox = new_bouding_box

    def get_bounding_box(self):
        theta_min, theta_max, zmin, zmax = self.surface2d.outer_contour.bounding_rectangle.bounds()

        x_vector = (volmdlr.X3D.dot(self.surface3d.frame.u) * self.surface3d.frame.u
                    + volmdlr.X3D.dot(self.surface3d.frame.v) * self.surface3d.frame.v)
        try:
            x_vector.normalize()
        except ZeroDivisionError:
            pass
        y_vector = (volmdlr.Y3D.dot(self.surface3d.frame.u) * self.surface3d.frame.u
                    + volmdlr.Y3D.dot(self.surface3d.frame.v) * self.surface3d.frame.v)

        try:
            y_vector.normalize()
        except ZeroDivisionError:
            pass

        z_vector = (volmdlr.Z3D.dot(self.surface3d.frame.u) * self.surface3d.frame.u
                    + volmdlr.Z3D.dot(self.surface3d.frame.v) * self.surface3d.frame.v)
        try:
            z_vector.normalize()
        except ZeroDivisionError:
            pass

        lower_center = self.surface3d.frame.origin + zmin * self.surface3d.frame.w
        upper_center = self.surface3d.frame.origin + zmax * self.surface3d.frame.w
        lower_radius = math.tan(self.surface3d.semi_angle) * zmin
        upper_radius = math.tan(self.surface3d.semi_angle) * zmax

        points = [lower_center - lower_radius * x_vector,
                  lower_center + lower_radius * x_vector,
                  lower_center - lower_radius * y_vector,
                  lower_center + lower_radius * y_vector,
                  lower_center - lower_radius * z_vector,
                  lower_center + lower_radius * z_vector,
                  upper_center - upper_radius * x_vector,
                  upper_center + upper_radius * x_vector,
                  upper_center - upper_radius * y_vector,
                  upper_center + upper_radius * y_vector,
                  upper_center - upper_radius * z_vector,
                  upper_center + upper_radius * z_vector,
                  ]

        return volmdlr.core.BoundingBox.from_points(points)

    def triangulation_lines(self, angle_resolution=5):
        theta_min, theta_max, zmin, zmax = self.surface2d.bounding_rectangle().bounds()
        delta_theta = theta_max - theta_min
        nlines = int(delta_theta * angle_resolution)
        lines_x = []
        for i in range(nlines):
            theta = theta_min + (i + 1) / (nlines + 1) * delta_theta
            lines_x.append(vme.Line2D(volmdlr.Point2D(theta, zmin),
                                      volmdlr.Point2D(theta, zmax)))

        if zmin < 1e-9:
            delta_z = zmax - zmin
            lines_y = [vme.Line2D(volmdlr.Point2D(theta_min, zmin + 0.1 * delta_z),
                                  volmdlr.Point2D(theta_max, zmin + 0.1 * delta_z))]
        else:
            lines_y = []
        return lines_x, lines_y

    def grid_size(self):
        """
        Specifies an adapted size of the discretization grid used in face triangulation.
        """
        angle_resolution = 5
        theta_min, theta_max, _, _ = self.surface2d.bounding_rectangle().bounds()
        delta_theta = theta_max - theta_min
        number_points_x = math.ceil(delta_theta * angle_resolution)

        number_points_y = 0

        return number_points_x, number_points_y

    # def create_triangle(self, all_contours_points, part):
    #     Triangles, ts = [], []
    #     pts, h_list = [], []
    #     for listpt in all_contours_points:
    #         for pt in listpt:
    #             pts.append(pt)
    #             h_list.append(pt[1])
    #     if part == 'bot':
    #         h_concerned = min(h_list)
    #     else:
    #         h_concerned = max(h_list)
    #     peak_list, other = [], []
    #     for pt in pts:
    #         if pt[1] == h_concerned:
    #             peak_list.append(pt)
    #         else:
    #             other.append(pt)
    #     points = [peak_list[0]] + other
    #
    #     for i in range(1, len(points)):
    #         if i == len(points) - 1:
    #             vertices = [points[i].vector, points[0].vector,
    #                         points[1].vector]
    #             segments = [[0, 1], [1, 2], [2, 0]]
    #             listindice = [i, 0, 1]
    #         else:
    #             vertices = [points[i].vector, points[0].vector,
    #                         points[i + 1].vector]
    #             segments = [[0, 1], [1, 2], [2, 0]]
    #             listindice = [i, 0, i + 1]
    #         tri = {'vertices': vertices, 'segments': segments}
    #         t = triangle_lib.triangulate(tri, 'p')
    #         if 'triangles' in t:
    #             triangles = t['triangles'].tolist()
    #             triangles[0] = listindice
    #             Triangles.append(triangles)
    #         else:
    #             Triangles.append(None)
    #         ts.append(t)
    #
    #     return points, Triangles


class SphericalFace3D(Face3D):
    """
    Defines a SpehericalFace3D class.

    :param surface3d: a spherical surface 3d.
    :type surface3d: SphericalSurface3D.
    :param surface2d: a 2d surface to define the spherical face.
    :type surface2d: Surface2D.


    """
    min_x_density = 5
    min_y_density = 5

    def __init__(self, surface3d: SphericalSurface3D,
                 surface2d: Surface2D,
                 name: str = ''):
        Face3D.__init__(self,
                        surface3d=surface3d,
                        surface2d=surface2d,
                        name=name)
        self._bbox = None

    @property
    def bounding_box(self):
        if not self._bbox:
            self._bbox = self.get_bounding_box()
        return self._bbox

    @bounding_box.setter
    def bounding_box(self, new_bouding_box):
        self._bbox = new_bouding_box

    def get_bounding_box(self):
        # To be enhanced
        return self.surface3d.bounding_box

    def triangulation_lines(self, angle_resolution=7):
        """
        Specifies the number of subdivision when using triangulation by lines. (Old triangulation).
        """
        theta_min, theta_max, phi_min, phi_max = self.surface2d.bounding_rectangle().bounds()

        delta_theta = theta_max - theta_min
        nlines_x = int(delta_theta * angle_resolution)
        lines_x = []
        for i in range(nlines_x):
            theta = theta_min + (i + 1) / (nlines_x + 1) * delta_theta
            lines_x.append(vme.Line2D(volmdlr.Point2D(theta, phi_min),
                                      volmdlr.Point2D(theta, phi_max)))
        delta_phi = phi_max - phi_min
        nlines_y = int(delta_phi * angle_resolution)
        lines_y = []
        for i in range(nlines_y):
            phi = phi_min + (i + 1) / (nlines_y + 1) * delta_phi
            lines_y.append(vme.Line2D(volmdlr.Point2D(theta_min, phi),
                                      volmdlr.Point2D(theta_max, phi)))
        return lines_x, lines_y

    def grid_size(self):
        """
        Specifies an adapted size of the discretization grid used in face triangulation.
        """
        angle_resolution = 11
        theta_min, theta_max, phi_min, phi_max = self.surface2d.bounding_rectangle().bounds()

        delta_theta = theta_max - theta_min
        number_points_x = int(delta_theta * angle_resolution)

        delta_phi = phi_max - phi_min
        number_points_y = int(delta_phi * angle_resolution)

        return number_points_x, number_points_y


class RuledFace3D(Face3D):
    """
    A 3D face with a ruled surface.

    This class represents a 3D face with a ruled surface, which is a surface
    formed by straight lines connecting two input curves. It is a subclass of
    the `Face3D` class and inherits all of its attributes and methods.

    :param surface3d: The 3D ruled surface of the face.
    :type surface3d: `RuledSurface3D`
    :param surface2d: The 2D projection of the face onto the parametric domain (u, v).
    :type surface2d: `Surface2D`
    :param name: The name of the face.
    :type name: str
    :param color: The color of the face.
    :type color: tuple
    """
    min_x_density = 50
    min_y_density = 1

    def __init__(self,
                 surface3d: RuledSurface3D,
                 surface2d: Surface2D,
                 name: str = '',
                 color=None):
        Face3D.__init__(self, surface3d=surface3d,
                        surface2d=surface2d,
                        name=name)
        self._bbox = None

    @property
    def bounding_box(self):
        """
        Returns the bounding box of the surface.
        """
        if not self._bbox:
            self._bbox = self.get_bounding_box()
        return self._bbox

    @bounding_box.setter
    def bounding_box(self, new_bouding_box):
        self._bbox = new_bouding_box

    def get_bounding_box(self):
        # To be enhance by restricting wires to cut
        # xmin, xmax, ymin, ymax = self.surface2d.outer_contour.bounding_rectangle()
        points = [self.surface3d.point2d_to_3d(volmdlr.Point2D(i / 30, 0.)) for
                  i in range(31)]
        points.extend(
            [self.surface3d.point2d_to_3d(volmdlr.Point2D(i / 30, 1.)) for i
             in range(31)])

        return volmdlr.core.BoundingBox.from_points(points)

    def triangulation_lines(self, angle_resolution=10):
        """
        Specifies the number of subdivision when using triangulation by lines. (Old triangulation).
        """
        xmin, xmax, ymin, ymax = self.surface2d.bounding_rectangle().bounds()
        delta_x = xmax - xmin
        nlines = int(delta_x * angle_resolution)
        lines = []
        for i in range(nlines):
            x = xmin + (i + 1) / (nlines + 1) * delta_x
            lines.append(vme.Line2D(volmdlr.Point2D(x, ymin),
                                    volmdlr.Point2D(x, ymax)))
        return lines, []

    def grid_size(self):
        """
        Specifies an adapted size of the discretization grid used in face triangulation.
        """
        angle_resolution = 10
        xmin, xmax, _, _ = self.surface2d.bounding_rectangle().bounds()
        delta_x = xmax - xmin
        number_points_x = int(delta_x * angle_resolution)

        number_points_y = 0

        return number_points_x, number_points_y


class ExtrusionFace3D(Face3D):
    """
    A 3D face with a ruled surface.

    This class represents a 3D face with a ruled surface, which is a surface
    formed by straight lines connecting two input curves. It is a subclass of
    the `Face3D` class and inherits all of its attributes and methods.


    :param surface3d: The 3D ruled surface of the face.
    :type surface3d: `RuledSurface3D`
    :param surface2d: The 2D projection of the face onto the parametric domain (u, v).
    :type surface2d: `Surface2D`
    :param name: The name of the face.
    :type name: str
    """
    min_x_density = 50
    min_y_density = 1

    def __init__(self,
                 surface3d: RuledSurface3D,
                 surface2d: Surface2D,
                 name: str = ''):
        Face3D.__init__(self, surface3d=surface3d,
                        surface2d=surface2d,
                        name=name)
        self._bbox = None

    @property
    def bounding_box(self):
        if not self._bbox:
            self._bbox = self.get_bounding_box()
        return self._bbox

    @bounding_box.setter
    def bounding_box(self, new_bouding_box):
        self._bbox = new_bouding_box

    def get_bounding_box(self):
        # To be enhanced by restricting wires to cut
        points = self.outer_contour3d.discretization_points(number_points=25)

        return volmdlr.core.BoundingBox.from_points(points)

    def grid_size(self):
        """
        Specifies an adapted size of the discretization grid used in face triangulation.
        """
        angle_resolution = 36
        xmin, xmax, _, _ = self.surface2d.bounding_rectangle().bounds()
        delta_x = xmax - xmin
        number_points_x = int(delta_x * angle_resolution)

        number_points_y = number_points_x

        return number_points_x, number_points_y


class RevolutionFace3D(Face3D):
    """
    A 3D face with a ruled surface.

    This class represents a 3D face with a ruled surface, which is a surface
    formed by straight lines connecting two input curves. It is a subclass of
    the `Face3D` class and inherits all of its attributes and methods.


    :param surface3d: The 3D ruled surface of the face.
    :type surface3d: `RuledSurface3D`
    :param surface2d: The 2D projection of the face onto the parametric domain (u, v).
    :type surface2d: `Surface2D`
    :param name: The name of the face.
    :type name: str
    """
    min_x_density = 50
    min_y_density = 1

    def __init__(self,
                 surface3d: RuledSurface3D,
                 surface2d: Surface2D,
                 name: str = ''):
        Face3D.__init__(self, surface3d=surface3d,
                        surface2d=surface2d,
                        name=name)
        self._bbox = None

    @property
    def bounding_box(self):
        if not self._bbox:
            self._bbox = self.get_bounding_box()
        return self._bbox

    @bounding_box.setter
    def bounding_box(self, new_bouding_box):
        self._bbox = new_bouding_box

    def get_bounding_box(self):
        # To be enhanced by restricting wires to cut
        curve_points = self.surface3d.edge.discretization_points(angle_resolution=20)
        points = []
        for i in range(37):
            angle = i * volmdlr.TWO_PI / 36
            points.extend([point.rotation(self.surface3d.axis_point, self.surface3d.axis, angle)
                           for point in curve_points])

        return volmdlr.core.BoundingBox.from_points(points)

    def grid_size(self):
        """
        Specifies an adapted size of the discretization grid used in face triangulation.
        """
        angle_resolution = 10
        xmin, xmax, _, _ = self.surface2d.bounding_rectangle().bounds()
        delta_x = xmax - xmin
        number_points_x = int(delta_x * angle_resolution)

        number_points_y = number_points_x

        return number_points_x, number_points_y


class BSplineFace3D(Face3D):
    """
    A 3D face with a B-spline surface.

    This class represents a 3D face with a B-spline surface, which is a smooth
    surface defined by a set of control points and knots. It is a subclass of
    the `Face3D` class and inherits all of its attributes and methods.

    :param surface3d: The 3D B-spline surface of the face.
    :type surface3d: `BSplineSurface3D`
    :param surface2d: The 2D projection of the face onto the parametric domain (u, v).
    :type surface2d: `Surface2D`
    :param name: The name of the face.
    :type name: str
    """

    def __init__(self, surface3d: BSplineSurface3D,
                 surface2d: Surface2D,
                 name: str = ''):
        Face3D.__init__(self,
                        surface3d=surface3d,
                        surface2d=surface2d,
                        name=name)
        self._bbox = None

    @property
    def bounding_box(self):
        if not self._bbox:
            self._bbox = self.get_bounding_box()
        return self._bbox

    @bounding_box.setter
    def bounding_box(self, new_bounding_box):
        self._bbox = new_bounding_box

    def get_bounding_box(self):
        return self.surface3d.bounding_box

    def triangulation_lines(self, resolution=25):
        u_min, u_max, v_min, v_max = self.surface2d.bounding_rectangle().bounds()

        delta_u = u_max - u_min
        nlines_x = int(delta_u * resolution)
        lines_x = []
        for i in range(nlines_x):
            u = u_min + (i + 1) / (nlines_x + 1) * delta_u
            lines_x.append(vme.Line2D(volmdlr.Point2D(u, v_min),
                                      volmdlr.Point2D(u, v_max)))
        delta_v = v_max - v_min
        nlines_y = int(delta_v * resolution)
        lines_y = []
        for i in range(nlines_y):
            v = v_min + (i + 1) / (nlines_y + 1) * delta_v
            lines_y.append(vme.Line2D(volmdlr.Point2D(v_min, v),
                                      volmdlr.Point2D(v_max, v)))
        return lines_x, lines_y

    def grid_size(self):
        """
        Specifies an adapted size of the discretization grid used in face triangulation.
        """
        if self.surface3d.x_periodicity or self.surface3d.y_periodicity:
            resolution = 25
        else:
            resolution = 15
        u_min, u_max, v_min, v_max = self.surface2d.bounding_rectangle().bounds()
        delta_u = u_max - u_min
        number_points_x = int(delta_u * resolution)

        delta_v = v_max - v_min
        number_points_y = int(delta_v * resolution)

        return number_points_x, number_points_y

    def pair_with(self, other_bspline_face3d):
        """
        Finds out how the uv parametric frames are located.

        It does it by compaing to each other and also how grid 3d can be defined respected to these directions.

        :param other_bspline_face3d: BSplineFace3D
        :type other_bspline_face3d: :class:`volmdlr.faces.BSplineFace3D`
        :return: corresponding_direction, grid2d_direction
        :rtype: Tuple[?, ?]
        """

        adjacent_direction1, diff1, adjacent_direction2, diff2 = self.adjacent_direction(other_bspline_face3d)
        corresponding_directions = []
        if (diff1 > 0 and diff2 > 0) or (diff1 < 0 and diff2 < 0):
            corresponding_directions.append(('+' + adjacent_direction1, '+' + adjacent_direction2))
        else:
            corresponding_directions.append(('+' + adjacent_direction1, '-' + adjacent_direction2))

        if adjacent_direction1 == 'u' and adjacent_direction2 == 'u':
            corresponding_directions, grid2d_direction = self.adjacent_direction_uu(
                other_bspline_face3d, corresponding_directions)
        elif adjacent_direction1 == 'v' and adjacent_direction2 == 'v':
            corresponding_directions, grid2d_direction = self.adjacent_direction_vv(
                other_bspline_face3d, corresponding_directions)
        elif adjacent_direction1 == 'u' and adjacent_direction2 == 'v':
            corresponding_directions, grid2d_direction = self.adjacent_direction_uv(
                other_bspline_face3d, corresponding_directions)
        elif adjacent_direction1 == 'v' and adjacent_direction2 == 'u':
            corresponding_directions, grid2d_direction = self.adjacent_direction_vu(
                other_bspline_face3d, corresponding_directions)

        return corresponding_directions, grid2d_direction

    def adjacent_direction_uu(self, other_bspline_face3d, corresponding_directions):

        extremities = self.extremities(other_bspline_face3d)
        start1, start2 = extremities[0], extremities[2]
        borders_points = [volmdlr.Point2D(0, 0), volmdlr.Point2D(1, 0),
                          volmdlr.Point2D(1, 1), volmdlr.Point2D(0, 1)]

        # TODO: compute nearest_point in 'bounding_box points' instead of borders_points
        nearest_start1 = start1.nearest_point(borders_points)
        # nearest_end1 = end1.nearest_point(borders_points)
        nearest_start2 = start2.nearest_point(borders_points)
        # nearest_end2 = end2.nearest_point(borders_points)

        v1 = nearest_start1[1]
        v2 = nearest_start2[1]

        if v1 == 0 and v2 == 0:
            corresponding_directions.append(('+v', '-v'))
            grid2d_direction = [['+x', '-y'], ['+x', '+y']]

        elif v1 == 1 and v2 == 1:
            if corresponding_directions == [('+u', '-u')]:
                grid2d_direction = [['+x', '+y'], ['-x', '-y']]
            else:
                grid2d_direction = [['+x', '+y'], ['+x', '-y']]
            corresponding_directions.append(('+v', '-v'))

        elif v1 == 1 and v2 == 0:
            corresponding_directions.append(('+v', '+v'))
            grid2d_direction = [['+x', '+y'], ['+x', '+y']]

        elif v1 == 0 and v2 == 1:
            corresponding_directions.append(('+v', '+v'))
            grid2d_direction = [['+x', '-y'], ['+x', '-y']]

        return corresponding_directions, grid2d_direction

    def adjacent_direction_vv(self, other_bspline_face3d, corresponding_directions):

        extremities = self.extremities(other_bspline_face3d)
        start1, start2 = extremities[0], extremities[2]
        borders_points = [volmdlr.Point2D(0, 0), volmdlr.Point2D(1, 0),
                          volmdlr.Point2D(1, 1), volmdlr.Point2D(0, 1)]

        # TODO: compute nearest_point in 'bounding_box points' instead of borders_points
        nearest_start1 = start1.nearest_point(borders_points)
        # nearest_end1 = end1.nearest_point(borders_points)
        nearest_start2 = start2.nearest_point(borders_points)
        # nearest_end2 = end2.nearest_point(borders_points)

        u1 = nearest_start1[0]
        u2 = nearest_start2[0]

        if u1 == 0 and u2 == 0:
            corresponding_directions.append(('+u', '-v'))
            grid2d_direction = [['-y', '-x'], ['-y', '+x']]

        elif u1 == 1 and u2 == 1:
            if corresponding_directions == [('+v', '-v')]:
                grid2d_direction = [['+y', '+x'], ['-y', '-x']]
            else:
                grid2d_direction = [['+y', '+x'], ['+y', '-x']]
            corresponding_directions.append(('+u', '-u'))

        elif u1 == 0 and u2 == 1:
            corresponding_directions.append(('+u', '+u'))
            grid2d_direction = [['+y', '-x'], ['+y', '-x']]

        elif u1 == 1 and u2 == 0:
            corresponding_directions.append(('+u', '+u'))
            grid2d_direction = [['+y', '+x'], ['+y', '+x']]

        return corresponding_directions, grid2d_direction

    def adjacent_direction_uv(self, other_bspline_face3d, corresponding_directions):

        extremities = self.extremities(other_bspline_face3d)
        start1, start2 = extremities[0], extremities[2]
        borders_points = [volmdlr.Point2D(0, 0), volmdlr.Point2D(1, 0),
                          volmdlr.Point2D(1, 1), volmdlr.Point2D(0, 1)]

        # TODO: compute nearest_point in 'bounding_box points' instead of borders_points
        nearest_start1 = start1.nearest_point(borders_points)
        # nearest_end1 = end1.nearest_point(borders_points)
        nearest_start2 = start2.nearest_point(borders_points)
        # nearest_end2 = end2.nearest_point(borders_points)

        v1 = nearest_start1[1]
        u2 = nearest_start2[0]

        if v1 == 1 and u2 == 0:
            corresponding_directions.append(('+v', '+u'))
            grid2d_direction = [['+x', '+y'], ['+y', '+x']]

        elif v1 == 0 and u2 == 1:
            corresponding_directions.append(('+v', '+u'))
            grid2d_direction = [['-x', '-y'], ['-y', '-x']]

        elif v1 == 1 and u2 == 1:
            corresponding_directions.append(('+v', '-u'))
            grid2d_direction = [['+x', '+y'], ['-y', '-x']]

        elif v1 == 0 and u2 == 0:
            corresponding_directions.append(('+v', '-u'))
            grid2d_direction = [['-x', '-y'], ['-y', '+x']]

        return corresponding_directions, grid2d_direction

    def adjacent_direction_vu(self, other_bspline_face3d, corresponding_directions):

        extremities = self.extremities(other_bspline_face3d)
        start1, start2 = extremities[0], extremities[2]
        borders_points = [volmdlr.Point2D(0, 0), volmdlr.Point2D(1, 0),
                          volmdlr.Point2D(1, 1), volmdlr.Point2D(0, 1)]

        # TODO: compute nearest_point in 'bounding_box points' instead of borders_points
        nearest_start1 = start1.nearest_point(borders_points)
        # nearest_end1 = end1.nearest_point(borders_points)
        nearest_start2 = start2.nearest_point(borders_points)
        # nearest_end2 = end2.nearest_point(borders_points)

        u1 = nearest_start1[0]
        v2 = nearest_start2[1]

        if u1 == 1 and v2 == 0:
            corresponding_directions.append(('+u', '+v'))
            grid2d_direction = [['+y', '+x'], ['+x', '+y']]

        elif u1 == 0 and v2 == 1:
            corresponding_directions.append(('+u', '+v'))
            grid2d_direction = [['-y', '-x'], ['+x', '-y']]

        elif u1 == 0 and v2 == 0:
            corresponding_directions.append(('+u', '-v'))
            grid2d_direction = [['+y', '-x'], ['+x', '+y']]

        elif u1 == 1 and v2 == 1:
            if corresponding_directions == [('+v', '-u')]:
                grid2d_direction = [['+y', '+x'], ['-x', '-y']]
            else:
                grid2d_direction = [['+y', '+x'], ['+x', '-y']]
            corresponding_directions.append(('+u', '-v'))

        return corresponding_directions, grid2d_direction

    def extremities(self, other_bspline_face3d):
        """
        Find points extremities for nearest edges of two faces.
        """
        contour1 = self.outer_contour3d
        contour2 = other_bspline_face3d.outer_contour3d

        contour1_2d = self.surface2d.outer_contour
        contour2_2d = other_bspline_face3d.surface2d.outer_contour

        points1 = [prim.start for prim in contour1.primitives]
        points2 = [prim.start for prim in contour2.primitives]

        dis, ind = [], []
        for point_ in points1:
            point = point_.nearest_point(points2)
            ind.append(points2.index(point))
            dis.append(point_.point_distance(point))

        dis_sorted = sorted(dis)

        shared = []
        for k, point1 in enumerate(contour1.primitives):
            if dis_sorted[0] == dis_sorted[1]:
                indices = npy.where(npy.array(dis) == dis_sorted[0])[0]
                index1 = indices[0]
                index2 = indices[1]
            else:
                index1 = dis.index(dis_sorted[0])
                index2 = dis.index(dis_sorted[1])
            if ((point1.start.is_close(points1[index1]) and point1.end.is_close(points1[index2]))
                    or
                    (point1.end.is_close(points1[index1]) and point1.start.is_close(points1[index2]))):
                shared.append(point1)
                i = k

        for k, prim2 in enumerate(contour2.primitives):
            if ((prim2.start.is_close(points2[ind[index1]]) and prim2.end.is_close(points2[ind[index2]]))
                    or
                    (prim2.end.is_close(points2[ind[index1]]) and prim2.start.is_close(points2[ind[index2]]))):
                shared.append(prim2)
                j = k

        points = [contour2.primitives[j].start, contour2.primitives[j].end]

        if points.index(contour1.primitives[i].start.nearest_point(points)) == 1:
            start1 = contour1_2d.primitives[i].start
            end1 = contour1_2d.primitives[i].end

            start2 = contour2_2d.primitives[j].end
            end2 = contour2_2d.primitives[j].start

        else:
            start1 = contour1_2d.primitives[i].start
            end1 = contour1_2d.primitives[i].end

            start2 = contour2_2d.primitives[j].start
            end2 = contour2_2d.primitives[j].end

        return start1, end1, start2, end2

    def adjacent_direction(self, other_bspline_face3d):
        """
        Find directions (u or v) between two faces, in the nearest edges between them.
        """

        start1, end1, start2, end2 = self.extremities(other_bspline_face3d)

        du1 = abs((end1 - start1)[0])
        dv1 = abs((end1 - start1)[1])

        if du1 < dv1:
            adjacent_direction1 = 'v'
            diff1 = (end1 - start1)[1]
        else:
            adjacent_direction1 = 'u'
            diff1 = (end1 - start1)[0]

        du2 = abs((end2 - start2)[0])
        dv2 = abs((end2 - start2)[1])

        if du2 < dv2:
            adjacent_direction2 = 'v'
            diff2 = (end2 - start2)[1]
        else:
            adjacent_direction2 = 'u'
            diff2 = (end2 - start2)[0]

        return adjacent_direction1, diff1, adjacent_direction2, diff2

    def adjacent_direction_xy(self, other_face3d):
        """
        Find out in which direction the faces are adjacent.

        :type other_face3d: volmdlr.faces.BSplineFace3D
        :return: adjacent_direction
        """

        contour1 = self.outer_contour3d
        contour2 = other_face3d.outer_contour3d
        point1, point2 = contour1.shared_primitives_extremities(contour2)

        coord = point1 - point2
        coord = [abs(coord.x), abs(coord.y)]

        if coord.index(max(coord)) == 0:
            return 'x'
        return 'y'

    def merge_with(self, other_bspline_face3d):
        """
        Merge two adjacent faces.

        :type: other_bspline_face3d : volmdlr.faces.BSplineFace3D
        :rtype: merged_face : volmdlr.faces.BSplineFace3D
        """

        merged_surface = self.surface3d.merge_with(other_bspline_face3d.surface3d)
        contours = self.outer_contour3d.merge_with(other_bspline_face3d.outer_contour3d)
        contours.extend(self.inner_contours3d)
        contours.extend(other_bspline_face3d.inner_contours3d)
        merged_face = merged_surface.face_from_contours3d(contours)

        return merged_face


class OpenShell3D(volmdlr.core.CompositePrimitive3D):
    """
    A 3D open shell composed of multiple faces.

    This class represents a 3D open shell, which is a collection of connected
    faces with no volume. It is a subclass of the `CompositePrimitive3D` class
    and inherits all of its attributes and methods.


    :param faces: The faces of the shell.
    :type faces: List[`Face3D`]
    :param color: The color of the shell.
    :type color: Tuple[float, float, float]
    :param alpha: The transparency of the shell, should be a value in the interval (0, 1).
    :type alpha: float
    :param name: The name of the shell.
    :type name: str
    :param bounding_box: The bounding box of the shell.
    :type bounding_box: :class:`volmdlr.core.BoundingBox`
    """
    _standalone_in_db = True
    _non_serializable_attributes = ['primitives']
    _non_data_eq_attributes = ['name', 'color', 'alpha', 'bounding_box', 'primitives']
    _non_data_hash_attributes = []
    STEP_FUNCTION = 'OPEN_SHELL'

    def __init__(self, faces: List[Face3D],
                 color: Tuple[float, float, float] = None,
                 alpha: float = 1.,
                 name: str = '',
                 bounding_box: volmdlr.core.BoundingBox = None):

        self.faces = faces
        if not color:
            self.color = volmdlr.core.DEFAULT_COLOR
        else:
            self.color = color
        self.alpha = alpha

        if bounding_box:
            self._bbox = bounding_box
        else:
            self._bbox = None

        self._faces_graph = None

        volmdlr.core.CompositePrimitive3D.__init__(self,
                                                   primitives=faces, color=color, alpha=alpha,
                                                   name=name)

    def _data_hash(self):
        return len(self.faces)  # sum(face._data_hash() for face in self.faces)

    def _data_eq(self, other_object):
        if other_object.__class__.__name__ != self.__class__.__name__:
            return False
        for face1, face2 in zip(self.faces, other_object.faces):
            if not face1._data_eq(face2):
                return False

        return True

    @property
    def faces_graph(self):
        if not self._faces_graph:
            faces_graph = nx.Graph()
            for face in self.faces:
                for edge in face.outer_contour3d.primitives:
                    faces_graph.add_edge(edge.start, edge.end, edge=edge)
            self._faces_graph = faces_graph
        return self._faces_graph

    def to_dict(self, use_pointers: bool = False, memo=None, path: str = '#'):
        """
        Serializes a 3 dimensional open shell into a dictionary.

        This method does not use pointers for faces as it has no sense
        to have duplicate faces.

        :return: A serialized version of the OpenShell3D
        :rtype: dict

        .. seealso::
            How `serialization and deserialization`_ works in dessia_common

        .. _serialization and deserialization:
        https://documentation.dessia.tech/dessia_common/customizing.html#overloading-the-dict-to-object-method

        """
        dict_ = DessiaObject.base_dict(self)
        dict_.update({'color': self.color,
                      'alpha': self.alpha,
                      'faces': [f.to_dict(use_pointers=False) for f in self.faces]})
        if self._bbox:
            dict_['bounding_box'] = self._bbox.to_dict()

        return dict_

    @classmethod
    def from_step(cls, arguments, object_dict, **kwargs):
        """
        Converts a step primitive to a Open Shell 3D.

        :param arguments: The arguments of the step primitive.
        :type arguments: list
        :param object_dict: The dictionary containing all the step primitives
            that have already been instantiated.
        :type object_dict: dict
        :return: The corresponding OpenShell3D object.
        :rtype: :class:`volmdlr.faces.OpenShell3D`
        """
        faces = [object_dict[int(face[1:])] for face in arguments[1] if object_dict[int(face[1:])] is not None]
        return cls(faces, name=arguments[0][1:-1])

    def to_step(self, current_id):
        """
        Creates step file entities from volmdlr objects.
        """
        step_content = ''
        face_ids = []
        for face in self.faces:
            if isinstance(face, (Face3D, Surface3D)):
                face_content, face_sub_ids = face.to_step(current_id)
            else:
                face_content, face_sub_ids = face.to_step(current_id)
                face_sub_ids = [face_sub_ids]
            step_content += face_content
            face_ids.extend(face_sub_ids)
            current_id = max(face_sub_ids) + 1

        shell_id = current_id
        step_content += f"#{current_id} = {self.STEP_FUNCTION}('{self.name}'," \
                        f"({volmdlr.core.step_ids_to_str(face_ids)}));\n"
        manifold_id = shell_id + 1
        step_content += f"#{manifold_id} = SHELL_BASED_SURFACE_MODEL('{self.name}',(#{shell_id}));\n"

        frame_content, frame_id = volmdlr.OXYZ.to_step(manifold_id + 1)
        step_content += frame_content
        brep_id = frame_id + 1
        step_content += f"#{brep_id} = MANIFOLD_SURFACE_SHAPE_REPRESENTATION('',(#{frame_id},#{manifold_id}),#7);\n"

        return step_content, brep_id

    def to_step_face_ids(self, current_id):
        """
        Creates step file entities from volmdlr objects.
        """
        step_content = ''
        face_ids = []
        for face in self.faces:
            if isinstance(face, Face3D):
                face_content, face_sub_ids = face.to_step(current_id)
            else:
                face_content, face_sub_ids = face.to_step(current_id)
                face_sub_ids = [face_sub_ids]
            step_content += face_content
            face_ids.extend(face_sub_ids)
            current_id = max(face_sub_ids) + 1

        shell_id = current_id
        step_content += f"#{current_id} = {self.STEP_FUNCTION}('{self.name}'," \
                        f"({volmdlr.core.step_ids_to_str(face_ids)}));\n"
        manifold_id = shell_id + 1
        step_content += f"#{manifold_id} = SHELL_BASED_SURFACE_MODEL('{self.name}',(#{shell_id}));\n"

        frame_content, frame_id = volmdlr.OXYZ.to_step(manifold_id + 1)
        step_content += frame_content
        brep_id = frame_id + 1
        step_content += f"#{brep_id} = MANIFOLD_SURFACE_SHAPE_REPRESENTATION('',(#{frame_id},#{manifold_id}),#7);\n"

        return step_content, brep_id, face_ids

    def rotation(self, center: volmdlr.Point3D, axis: volmdlr.Vector3D,
                 angle: float):
        """
        Open Shell 3D / Closed Shell 3D rotation.

        :param center: rotation center.
        :param axis: rotation axis.
        :param angle: angle rotation.
        :return: a new rotated OpenShell3D.
        """
        new_faces = [face.rotation(center, axis, angle) for face
                     in self.faces]
        return self.__class__(new_faces, color=self.color, alpha=self.alpha, name=self.name)

    def rotation_inplace(self, center: volmdlr.Point3D, axis: volmdlr.Vector3D,
                         angle: float):
        """
        Shell 3D rotation. Object is updated inplace.

        :param center: rotation center
        :param axis: rotation axis
        :param angle: rotation angle
        """
        warnings.warn("'inplace' methods are deprecated. Use a not inplace method instead.", DeprecationWarning)

        for face in self.faces:
            face.rotation_inplace(center, axis, angle)
        new_bounding_box = self.get_bounding_box()
        self.bounding_box = new_bounding_box

    def translation(self, offset: volmdlr.Vector3D):
        """
        Shell3D translation.

        :param offset: translation vector.
        :return: A new translated Open Shell 3D.
        """
        new_faces = [face.translation(offset) for face in
                     self.faces]
        return self.__class__(new_faces, color=self.color, alpha=self.alpha,
                              name=self.name)

    def translation_inplace(self, offset: volmdlr.Vector3D):
        """
        Open Shell 3D translation. Object is updated inplace.

        :param offset: Translation vector.
        :type offset: `volmdlr.Vector3D`.
        :return: Translate the Open Shell 3D in place.
        :rtype: None.
        """
        warnings.warn("'inplace' methods are deprecated. Use a not inplace method instead.", DeprecationWarning)

        for face in self.faces:
            face.translation_inplace(offset)
        new_bounding_box = self.get_bounding_box()
        self.bounding_box = new_bounding_box

    def frame_mapping(self, frame: volmdlr.Frame3D, side: str):
        """
        Changes frame_mapping and return a new OpenShell3D.

        side = 'old' or 'new'.
        """
        new_faces = [face.frame_mapping(frame, side) for face in
                     self.faces]
        return self.__class__(new_faces, name=self.name)

    def frame_mapping_inplace(self, frame: volmdlr.Frame3D, side: str):
        """
        Changes frame_mapping and the object is updated inplace.

        side = 'old' or 'new'.
        """
        warnings.warn("'inplace' methods are deprecated. Use a not inplace method instead.", DeprecationWarning)

        for face in self.faces:
            face.frame_mapping_inplace(frame, side)
        new_bounding_box = self.get_bounding_box()
        self.bounding_box = new_bounding_box

    def copy(self, deep=True, memo=None):
        new_faces = [face.copy(deep=deep, memo=memo) for face in self.faces]
        return self.__class__(new_faces, color=self.color, alpha=self.alpha,
                              name=self.name)

    def union(self, shell2):
        new_faces = self.faces + shell2.faces
        new_name = self.name + ' union ' + shell2.name
        new_color = self.color
        return self.__class__(new_faces, name=new_name, color=new_color)

    def volume(self):
        """
        Does not consider holes.

        """
        volume = 0
        for face in self.faces:
            display3d = face.triangulation()
            for triangle_index in display3d.triangles:
                point1 = display3d.points[triangle_index[0]]
                point2 = display3d.points[triangle_index[1]]
                point3 = display3d.points[triangle_index[2]]

                v321 = point3[0] * point2[1] * point1[2]
                v231 = point2[0] * point3[1] * point1[2]
                v312 = point3[0] * point1[1] * point2[2]
                v132 = point1[0] * point3[1] * point2[2]
                v213 = point2[0] * point1[1] * point3[2]
                v123 = point1[0] * point2[1] * point3[2]
                volume_tetraedre = 1 / 6 * (-v321 + v231 + v312 - v132 - v213 + v123)

                volume += volume_tetraedre

        return abs(volume)

    @property
    def bounding_box(self):
        """
        Returns the boundary box.

        """
        if not self._bbox:
            self._bbox = self.get_bounding_box()
        return self._bbox

    @bounding_box.setter
    def bounding_box(self, new_bounding_box):
        self._bbox = new_bounding_box

    def get_bounding_box(self):
        return volmdlr.core.BoundingBox.from_bounding_boxes([face.bounding_box for face in self.faces])

    def cut_by_plane(self, plane_3d: Plane3D):
        frame_block = self.bounding_box.to_frame()
        frame_block.u = 1.1 * frame_block.u
        frame_block.v = 1.1 * frame_block.v
        frame_block.w = 1.1 * frame_block.w
        block = volmdlr.primitives3d.Block(frame_block,
                                           color=(0.1, 0.2, 0.2),
                                           alpha=0.6)
        face_3d = block.cut_by_orthogonal_plane(plane_3d)
        intersection_primitives = []
        for face in self.faces:
            intersection_wires = face.face_intersections(face_3d)
            if intersection_wires:
                for intersection_wire in intersection_wires:
                    intersection_primitives.extend(intersection_wire.primitives)
        contours3d = volmdlr.wires.Contour3D.contours_from_edges(
            intersection_primitives[:])
        if not contours3d:
            return []
        contours2d = [contour.to_2d(plane_3d.frame.origin,
                                    plane_3d.frame.u,
                                    plane_3d.frame.v) for contour in contours3d]
        resulting_faces = []
        for contour2d in contours2d:
            if contour2d.area() > 1e-7:
                surface2d = Surface2D(contour2d, [])
                resulting_faces.append(PlaneFace3D(plane_3d, surface2d))
        return resulting_faces

    def linesegment_intersections(self,
                                  linesegment3d: vme.LineSegment3D) \
            -> List[Tuple[Face3D, List[volmdlr.Point3D]]]:
        intersections = []
        for face in self.faces:
            face_intersections = face.linesegment_intersections(linesegment3d)
            if face_intersections:
                intersections.append((face, face_intersections))
        return intersections

    def line_intersections(self,
                           line3d: vme.Line3D) \
            -> List[Tuple[Face3D, List[volmdlr.Point3D]]]:
        intersections = []
        for face in self.faces:
            face_intersections = face.line_intersections(line3d)
            if face_intersections:
                intersections.append((face, face_intersections))
        return intersections

    def minimum_distance_points(self, shell2, resolution):
        """
        Returns a Measure object if the distance is not zero, otherwise returns None.

        """
        shell2_inter = self.shell_intersection(shell2, resolution)
        if shell2_inter is not None and shell2_inter != 1:
            return None

        # distance_min, point1_min, point2_min = self.faces[0].distance_to_face(shell2.faces[0], return_points=True)
        distance_min, point1_min, point2_min = self.faces[0].minimum_distance(
            shell2.faces[0], return_points=True)
        for face1 in self.faces:
            bbox1 = face1.bounding_box
            for face2 in shell2.faces:
                bbox2 = face2.bounding_box
                bbox_distance = bbox1.distance_to_bbox(bbox2)

                if bbox_distance < distance_min:
                    # distance, point1, point2 = face1.distance_to_face(face2, return_points=True)
                    distance, point1, point2 = face1.minimum_distance(face2,
                                                                      return_points=True)
                    if distance == 0:
                        return None
                    if distance < distance_min:
                        distance_min, point1_min, point2_min = distance, point1, point2

        return point1_min, point2_min

    def distance_to_shell(self, other_shell: 'OpenShell3D', resolution: float):
        min_dist = self.minimum_distance_points(other_shell, resolution)
        if min_dist is not None:
            point1, point2 = min_dist
            return point1.point_distance(point2)
        return 0

    def minimum_distance_point(self,
                               point: volmdlr.Point3D) -> volmdlr.Point3D:
        """
        Computes the distance of a point to a Shell3D, whether it is inside or outside the Shell3D.

        """
        distance_min, point1_min = self.faces[0].distance_to_point(point,
                                                                   return_other_point=True)
        for face in self.faces[1:]:
            bbox_distance = self.bounding_box.distance_to_point(point)
            if bbox_distance < distance_min:
                distance, point1 = face.distance_to_point(point,
                                                          return_other_point=True)
                if distance < distance_min:
                    distance_min, point1_min = distance, point1

        return point1_min

    def intersection_internal_aabb_volume(self, shell2: 'OpenShell3D',
                                          resolution: float):
        """
        Aabb made of the intersection points and the points of self internal to shell2.
        """
        intersections_points = []
        for face1 in self.faces:
            for face2 in shell2.faces:
                intersection_points = face1.face_intersections(face2)
                if intersection_points:
                    intersection_points = [
                        intersection_points[0].primitives[0].start,
                        intersection_points[0].primitives[0].end]
                    intersections_points.extend(intersection_points)

        shell1_points_inside_shell2 = []
        for face in self.faces:
            for point in face.outer_contour3d.discretization_points(angle_resolution=resolution):
                if shell2.point_belongs(point):
                    shell1_points_inside_shell2.append(point)

        if len(intersections_points + shell1_points_inside_shell2) == 0:
            return 0
        bbox = volmdlr.core.BoundingBox.from_points(
            intersections_points + shell1_points_inside_shell2)
        return bbox.volume()

    def intersection_external_aabb_volume(self, shell2: 'OpenShell3D',
                                          resolution: float):
        """
        Aabb made of the intersection points and the points of self external to shell2.
        """
        intersections_points = []
        for face1 in self.faces:
            for face2 in shell2.faces:
                intersection_points = face1.face_intersections(face2)
                if intersection_points:
                    intersection_points = [
                        intersection_points[0].primitives[0].start,
                        intersection_points[0].primitives[0].end]
                    intersections_points.extend(intersection_points)

        shell1_points_outside_shell2 = []
        for face in self.faces:
            for point in face.outer_contour3d.discretization_points(
                    angle_resolution=resolution):
                if not shell2.point_belongs(point):
                    shell1_points_outside_shell2.append(point)

        if len(intersections_points + shell1_points_outside_shell2) == 0:
            return 0
        bbox = volmdlr.core.BoundingBox.from_points(
            intersections_points + shell1_points_outside_shell2)
        return bbox.volume()

    def face_on_shell(self, face):
        """
        Verifies if a face lies on the shell's surface.

        """
        for face_ in self.faces:
            if face_.face_inside(face):
                return True
        return False

    def point_on_shell(self, point: volmdlr.Point3D):
        for face in self.faces:
            if face.point_belongs(point) or face.outer_contour3d.point_over_contour(point, abs_tol=1e-7):
                return True
        return False

    def point_in_shell_face(self, point: volmdlr.Point3D):
        warnings.warn('point_in_shell_face is deprecated, please use point_on_shell instead',
                      DeprecationWarning)
        return self.point_on_shell(point)

    def triangulation(self):
        meshes = []
        for face in self.faces:
            face_mesh = face.triangulation()
            meshes.append(face_mesh)
        return vmd.DisplayMesh3D.merge_meshes(meshes)

    def plot(self, ax=None, color: str = 'k', alpha: float = 1.0):
        if ax is None:
            ax = plt.figure().add_subplot(111, projection='3d')

        for face in self.faces:
            face.plot(ax=ax, color=color, alpha=alpha)

        return ax

    def project_coincident_faces_of(self, shell):
        """
        Divides self's faces based on coincident shell's faces.

        """

        list_faces = []
        initial_faces = self.faces[:]

        for face1 in initial_faces:
            list_faces.extend(face1.project_faces(shell.faces))

        return self.__class__(list_faces)

    def get_geo_lines(self, update_data,
                      point_mesh_size: float = None):
        """
        Gets the lines that define an OpenShell3D geometry in a .geo file.

        :param update_data: Data used for VolumeModel defined with different shells
        :type update_data: dict
        :param point_mesh_size: The mesh size at a specific point, defaults to None
        :type point_mesh_size: float, optional

        :return: A list of lines that describe the geometry & the updated data
        :rtype: Tuple(List[str], dict)
        """

        primitives = []
        points = set()
        for face in self.faces:
            for _, contour in enumerate(list(chain(*[[face.outer_contour3d], face.inner_contours3d]))):
                points.update(contour.get_geo_points())
                if isinstance(contour, volmdlr.wires.Circle2D):
                    pass
                else:
                    for _, primitive in enumerate(contour.primitives):
                        if ((primitive not in primitives)
                                and (primitive.reverse() not in primitives)):
                            primitives.append(primitive)

                # if isinstance(contour, volmdlr.wires.Circle2D):
                #     points.add(volmdlr.Point3D(contour.radius, contour.center.y, 0))
                #     points.add(volmdlr.Point3D(contour.center.x, contour.center.y, 0))
                #     points.add(volmdlr.Point3D(-contour.radius, contour.center.y, 0))

                # else:
                #     for _, primitive in enumerate(contour.primitives):
                #         if isinstance(primitive, volmdlr.edges.LineSegment):
                #             points.add(primitive.start)
                #             points.add(primitive.end)

                #         if isinstance(primitive, volmdlr.edges.Arc):
                #             points.add(primitive.start)
                #             points.add(primitive.center)
                #             points.add(primitive.end)

                #         if isinstance(primitive, volmdlr.edges.BSplineCurve3D):
                #             # for point in primitive.control_points:
                #             # points.add(point)
                #             for point in primitive.discretization_points():
                #                 points.add(point)

                #         if ((primitive not in primitives)
                #                 and (primitive.reverse() not in primitives)):
                #             primitives.append(primitive)

        indices_check = len(primitives) * [None]

        point_account = update_data['point_account']
        line_account, line_loop_account = update_data['line_account'] + 1, update_data['line_loop_account']
        lines, line_surface, lines_tags = [], [], []

        points = list(points)
        for p_index, point in enumerate(points):
            lines.append(point.get_geo_lines(tag=p_index + point_account + 1,
                                             point_mesh_size=point_mesh_size))

        for f_index, face in enumerate(self.faces):
            line_surface = []
            for _, contour in enumerate(list(chain(*[[face.outer_contour3d], face.inner_contours3d]))):
                lines_tags = []
                if isinstance(contour, volmdlr.wires.Circle2D):
                    pass
                else:
                    for _, primitive in enumerate(contour.primitives):

                        try:
                            # line_account += 1
                            # print(line_account)
                            index = primitives.index(primitive)
                            if isinstance(primitive, volmdlr.edges.BSplineCurve3D):
                                discretization_points = primitive.discretization_points()
                                start_point_tag = points.index(discretization_points[0]) + 1
                                end_point_tag = points.index(discretization_points[1]) + 1
                                primitive_linesegments = volmdlr.edges.LineSegment3D(
                                    discretization_points[0], discretization_points[1])
                                lines.append(primitive_linesegments.get_geo_lines(tag=line_account,
                                                                                  start_point_tag=start_point_tag
                                                                                                  + point_account,
                                                                                  end_point_tag=end_point_tag
                                                                                                + point_account))

                            if isinstance(primitive, volmdlr.edges.LineSegment):
                                start_point_tag = points.index(primitive.start) + 1
                                end_point_tag = points.index(primitive.end) + 1
                                lines.append(primitive.get_geo_lines(tag=line_account,
                                                                     start_point_tag=start_point_tag + point_account,
                                                                     end_point_tag=end_point_tag + point_account))
                            elif isinstance(primitive, volmdlr.edges.Arc):
                                start_point_tag = points.index(primitive.start) + 1
                                center_point_tag = points.index(primitive.center) + 1
                                end_point_tag = points.index(primitive.end) + 1
                                lines.append(primitive.get_geo_lines(tag=line_account,
                                                                     start_point_tag=start_point_tag + point_account,
                                                                     center_point_tag=center_point_tag + point_account,
                                                                     end_point_tag=end_point_tag + point_account))

                            lines_tags.append(line_account)
                            indices_check[index] = line_account
                            line_account += 1

                        except ValueError:
                            index = primitives.index(primitive.reverse())
                            lines_tags.append(-indices_check[index])

                    lines.append(contour.get_geo_lines(line_loop_account + 1, lines_tags))

                    line_surface.append(line_loop_account + 1)
                    line_loop_account += 1
                    lines_tags = []

            lines.append(face.get_geo_lines((f_index + 1 + update_data['surface_account']),
                                            line_surface))

            line_surface = []

        lines.append('Surface Loop(' + str(1 + update_data['surface_loop_account']) + ') = {'
                     + str(list(range(update_data['surface_account'] + 1,
                                      update_data['surface_account'] +
                                      len(self.faces) + 1)))[1:-1] + '};')

        update_data['point_account'] += len(points)
        update_data['line_account'] += line_account - 1
        update_data['line_loop_account'] += line_loop_account
        update_data['surface_account'] += len(self.faces)
        update_data['surface_loop_account'] += 1

        return lines, update_data

    def get_mesh_lines_with_transfinite_curves(self, min_points, size):

        lines, primitives, primitives_length = [], [], []
        for face in self.faces:
            for _, contour in enumerate(list(chain(*[[face.outer_contour3d], face.inner_contours3d]))):
                if isinstance(contour, volmdlr.wires.Circle2D):
                    primitives.append(contour)
                    primitives.append(contour)
                    primitives_length.append(contour.length() / 2)
                    primitives_length.append(contour.length() / 2)
                else:
                    for _, primitive_c in enumerate(contour.primitives):
                        if ((primitive_c not in primitives)
                                and (primitive_c.reverse() not in primitives)):
                            primitives.append(primitive_c)
                            primitives_length.append(primitive_c.length())

        for i, length in enumerate(primitives_length):
            if length < min_points * size:
                lines.append('Transfinite Curve {' + str(i) + '} = ' +
                             str(min_points) + ' Using Progression 1;')
        return lines


class ClosedShell3D(OpenShell3D):
    """
    A 3D closed shell composed of multiple faces.

    This class represents a 3D closed shell, which is a collection of connected
    faces with a volume. It is a subclass of the `OpenShell3D` class and
    inherits all of its attributes and methods. In addition, it has a method
    to check whether a face is inside the shell.

    :param faces: The faces of the shell.
    :type faces: List[`Face3D`]
    :param color: The color of the shell.
    :type color: Tuple[float, float, float]
    :param alpha: The transparency of the shell, should be a value in the range (0, 1).
    :type alpha: float
    :param name: The name of the shell.
    :type name: str
    """

    STEP_FUNCTION = 'CLOSED_SHELL'

    def is_face_inside(self, face: Face3D):
        for point in face.outer_contour3d.discretization_points(angle_resolution=0.1):
            point_inside_shell = self.point_belongs(point)
            point_in_shells_faces = self.point_on_shell(point)
            if (not point_inside_shell) and (not point_in_shells_faces):
                return False
        return True

    def shell_intersection(self, shell2: 'OpenShell3D', resolution: float):
        """
        Return None if disjointed.

        Return (1, 0) or (0, 1) if one is inside the other
        Return (n1, n2) if intersection

        4 cases :
            (n1, n2) with face intersection             => (n1, n2)
            (0, 0) with face intersection               => (0, 0)
            (0, 0) with no face intersection            => None
            (1, 0) or (0, 1) with no face intersection  => 1
        """
        # Check if boundary boxes don't intersect
        if not self.bounding_box.bbox_intersection(shell2.bounding_box):
            # print("No intersection of shells' BBox")
            return None

        # Check if any point of the first shell is in the second shell
        points1 = []
        for face in self.faces:
            points1.extend(
                face.outer_contour3d.discretization_points(angle_resolution=resolution))
        points2 = []
        for face in shell2.faces:
            points2.extend(
                face.outer_contour3d.discretization_points(angle_resolution=resolution))

        nb_pts1 = len(points1)
        nb_pts2 = len(points2)
        compteur1 = 0
        compteur2 = 0
        for point1 in points1:
            if shell2.point_belongs(point1):
                compteur1 += 1
        for point2 in points2:
            if self.point_belongs(point2):
                compteur2 += 1

        inter1 = compteur1 / nb_pts1
        inter2 = compteur2 / nb_pts2

        for face1 in self.faces:
            for face2 in shell2.faces:
                intersection_points = face1.face_intersections(face2)
                if intersection_points:
                    return inter1, inter2

        if inter1 == 0. and inter2 == 0.:
            return None
        return 1

    def point_belongs(self, point3d: volmdlr.Point3D, **kwargs):
        """
        Ray Casting algorithm.

        Returns True if the point is inside the Shell, False otherwise
        """
        nb_rays = kwargs.get("nb_rays", 1)  # TODO: remove nb_rays argument in the future as it shouldn't be necessary

        bbox = self.bounding_box
        if not bbox.point_belongs(point3d):
            return False

        min_ray_length = 2 * max((bbox.xmax - bbox.xmin,
                                  bbox.ymax - bbox.ymin,
                                  bbox.zmax - bbox.zmin))
        two_min_ray_length = 2 * min_ray_length

        rays = []
        for _ in range(0, nb_rays):
            rays.append(vme.LineSegment3D(
                point3d,
                point3d + volmdlr.Point3D.random(min_ray_length,
                                                 two_min_ray_length,
                                                 min_ray_length,
                                                 two_min_ray_length,
                                                 min_ray_length,
                                                 two_min_ray_length)))
        rays = sorted(rays, key=lambda ray: ray.length())
        rays_intersections = []
        tests = []

        # for ray in rays[:3]:
        for ray in rays[:nb_rays]:
            #
            count = 0
            ray_intersection = []
            is_inside = True
            for _, point_inters in self.linesegment_intersections(ray):
                count += len(point_inters)
            if count % 2 == 0:
                is_inside = False
            tests.append(is_inside)
            rays_intersections.append(ray_intersection)
        for test1, test2 in zip(tests[:-1], tests[1:]):
            if test1 != test2:
                raise ValueError
        return tests[0]

    def point_in_shell_face(self, point: volmdlr.Point3D):
        """
        Verifies if a given point belongs to some shell face.

        :param point: The point to check.
        :type point: volmdlr.Point3D
        :return: True if point belongs to some shell face. False otherwise.
        :rtype: bool
        """
        for face in self.faces:
            if (face.surface3d.point_on_surface(point) and face.point_belongs(point)) or \
                    face.outer_contour3d.point_over_contour(point, abs_tol=1e-7):
                return True
        return False

    def is_inside_shell(self, shell2, resolution: float):
        """
        Returns True if all the points of self are inside shell2 and no face are intersecting.

        This method is not exact.
        """
        bbox1 = self.bounding_box
        bbox2 = shell2.bounding_box
        if not bbox1.is_inside_bbox(bbox2):
            return False
        for face in self.faces:
            if not shell2.is_face_inside(face):
                return False
        return True

    def is_disjoint_from(self, shell2, tol=1e-8):
        """
        Verifies and returns a Boolean if two shells are disjointed or not.

        """
        disjoint = True
        if self.bounding_box.bbox_intersection(shell2.bounding_box) or \
                self.bounding_box.distance_to_bbox(shell2.bounding_box) <= tol:
            return False
        return disjoint

    def intersecting_faces_combinations(self, shell2, list_coincident_faces, tol=1e-8):
        """
        Gets intersecting faces combinations.

        :param shell2: ClosedShell3D
            for two closed shells, it calculates and return a list of face
            combinations (list = [(face_shell1, face_shell2),...])
            for intersecting faces. if two faces can not be intersected,
            there is no combination for those
        :param tol: Corresponde to the tolerance to consider two faces as intersecting faces
        :param shell2:
        :param list_coincident_faces:
        :param tol:
        :return:
        """
        face_combinations = []
        for face1 in self.faces:
            for face2 in shell2.faces:
                if face1.is_intersecting(face2, list_coincident_faces, tol):
                    face_combinations.append((face1, face2))
        return face_combinations

    @staticmethod
    def dict_intersecting_combinations(intersecting_faces_combinations, tol=1e-8):
        """
        Gets a Dictionary with the intersecting combinations.

        :param intersecting_faces_combinations: list of face combinations (list = [(face_shell1, face_shell2),...])
        for intersecting faces.
        :type intersecting_faces_combinations: list of face objects combinatons
        :param tol: tolerance
        returns a dictionary containing as keys the combination of intersecting faces
        and as the values the resulting primitive from the two intersecting faces.
        It is done so it is not needed to calculate the same intersecting primitive twice.
        """
        intersecting_combinations = {}
        for combination in intersecting_faces_combinations:
            face_intersections = combination[0].face_intersections(combination[1], tol)
            combination_face_intersections = []
            for face_intersection in face_intersections:
                for contour1 in [combination[0].outer_contour3d] + combination[0].inner_contours3d:
                    if contour1.is_superposing(face_intersection):
                        for contour2 in [combination[1].outer_contour3d] + combination[1].inner_contours3d:
                            if contour2.is_superposing(face_intersection):
                                break
                        else:
                            continue
                        break
                else:
                    combination_face_intersections.append(face_intersection)
            if combination_face_intersections:
                intersecting_combinations[combination] = combination_face_intersections
        return intersecting_combinations

    @staticmethod
    def get_intersecting_faces(dict_intersecting_combinations):
        """
        Gets intersecting faces.

        :param dict_intersecting_combinations: dictionary containing as keys the combination of intersecting faces
        and as the values the resulting primitive from the two intersecting faces

        returns two lists. One for the intersecting faces in shell1 and the other for the shell2
        """
        intersecting_faces_shell1 = []
        intersecting_faces_shell2 = []
        for face in list(dict_intersecting_combinations.keys()):
            if face[0] not in intersecting_faces_shell1:
                intersecting_faces_shell1.append(face[0])
            if face[1] not in intersecting_faces_shell2:
                intersecting_faces_shell2.append(face[1])
        return intersecting_faces_shell1, intersecting_faces_shell2

    def get_non_intersecting_faces(self, shell2, intersecting_faces, intersection_method=False):
        """
        Gets lists of faces that never intersect with any of the shell2's faces.

        :param shell2: ClosedShell3D.
        :param intersecting_faces:
        :param intersection_method: determines if running for intersection operation.
        returns a list of all the faces that never intersect any
        face of the other shell.
        """
        non_intersecting_faces = []

        for face in self.faces:
            if (face not in intersecting_faces) and (face not in non_intersecting_faces):
                if not intersection_method:
                    if not face.bounding_box.is_inside_bbox(shell2.bounding_box) or not shell2.is_face_inside(face):
                        for face2 in shell2.faces:
                            if face.surface3d.is_coincident(face2.surface3d) and \
                                    face.bounding_box.is_inside_bbox(face2.bounding_box):
                                break
                        else:
                            non_intersecting_faces.append(face)
                else:
                    if face.bounding_box.is_inside_bbox(shell2.bounding_box) and shell2.is_face_inside(face):
                        non_intersecting_faces.append(face)

        return non_intersecting_faces

    def get_coincident_and_adjacent_faces(self, shell2):
        coincident_and_adjacent_faces = []
        for face1 in self.faces:
            for face2 in shell2.faces:
                if face1.surface3d.is_coincident(face2.surface3d) and \
                        face1.is_adjacent(face2):
                    coincident_and_adjacent_faces.append((face1, face2))

        return coincident_and_adjacent_faces

    def get_coincident_faces(self, shell2):
        """
        Finds all pairs of faces that are coincident faces, that is, faces lying on the same plane.

        returns a List of tuples with the face pairs.
        """
        list_coincident_faces = []
        for face1 in self.faces:
            for face2 in shell2.faces:
                if isinstance(face1, face2.__class__) and face1.surface3d.is_coincident(face2.surface3d):
                    contour1 = face1.outer_contour3d.to_2d(
                        face1.surface3d.frame.origin,
                        face1.surface3d.frame.u,
                        face1.surface3d.frame.v)
                    contour2 = face2.outer_contour3d.to_2d(
                        face1.surface3d.frame.origin,
                        face1.surface3d.frame.u,
                        face1.surface3d.frame.v)
                    inters = contour1.contour_intersections(contour2)
                    if len(inters) >= 2:
                        list_coincident_faces.append((face1, face2))

        return list_coincident_faces

    def two_shells_intersecting_contour(self, shell2,
                                        list_coincident_faces: List[Face3D],
                                        dict_intersecting_combinations=None):
        """
        Computes intersecting_contour between two shells.

        :param shell2: ClosedShell3D
        :type shell2: :class:`volmdlr.faces.ClosedShell3D`
        :type list_coincident_faces: List[:class:`volmdlr.faces.Face3D`]
        :param dict_intersecting_combinations: dictionary containing as keys
            the combination of intersecting faces and as the values the
            resulting primitive from the two intersecting faces
        :returns: intersecting contour for two intersecting shells
        """
        if dict_intersecting_combinations is None:
            face_combinations = self.intersecting_faces_combinations(
                shell2, list_coincident_faces)
            dict_intersecting_combinations = \
                self.dict_intersecting_combinations(face_combinations)
        intersecting_wires = list(dict_intersecting_combinations.values())
        intersecting_contour = \
            volmdlr.wires.Contour3D([wire.primitives[0] for
                                     wires in intersecting_wires for wire in wires])
        return intersecting_contour

    def reference_shell(self, shell2, face):
        if face in shell2.faces:
            contour_extract_inside = True
            reference_shell = self
        else:
            contour_extract_inside = False
            reference_shell = shell2
        return contour_extract_inside, reference_shell

    def set_operations_valid_exterior_faces(self, new_faces: List[Face3D], valid_faces: List[Face3D],
                                            list_coincident_faces: List[Face3D], shell2, reference_shell):
        for new_face in new_faces:
            inside_reference_shell = reference_shell.point_belongs(new_face.random_point_inside())
            if self.set_operations_exterior_face(new_face, valid_faces, inside_reference_shell,
                                                 list_coincident_faces, shell2):
                valid_faces.append(new_face)
        return valid_faces

    def union_faces(self, shell2, intersecting_faces,
                    intersecting_combinations,
                    list_coincident_faces):
        faces = []
        for face in intersecting_faces:
            contour_extract_inside, reference_shell = self.reference_shell(shell2, face)
            new_faces = face.set_operations_new_faces(intersecting_combinations, contour_extract_inside)
            faces = self.set_operations_valid_exterior_faces(new_faces, faces, list_coincident_faces,
                                                             shell2, reference_shell)
        return faces

    def get_subtraction_valid_faces(self, new_faces, valid_faces, reference_shell, shell2, keep_interior_faces):
        faces = []
        for new_face in new_faces:
            inside_reference_shell = reference_shell.point_belongs(new_face.random_point_inside())
            if keep_interior_faces:
                if self.set_operations_interior_face(new_face, valid_faces, inside_reference_shell):
                    faces.append(new_face)
            elif self.set_operations_exterior_face(new_face, faces, inside_reference_shell, [], shell2):
                faces.append(new_face)
        return faces

    def validate_intersection_substractions_faces(self, faces):
        """
        Final validation of new faces created during intersections or subtractions of two closedshells.

        :param faces: new faces.
        :return: valid faces.
        """
        valid_faces = []
        finished = False
        while not finished:
            for face in valid_faces:
                if face.face_inside(faces[0]):
                    faces.remove(faces[0])
                    break
            else:
                valid_faces.append(faces[0])
                faces.remove(faces[0])
            if not faces:
                finished = True
        return valid_faces

    def subtraction_faces(self, shell2, intersecting_faces, intersecting_combinations):
        faces = []
        for face in intersecting_faces:
            keep_interior_faces = False
            if face in shell2.faces:
                keep_interior_faces = True
            contour_extract_inside, reference_shell = self.reference_shell(shell2, face)
            new_faces = face.set_operations_new_faces(intersecting_combinations, contour_extract_inside)
            valid_faces = self.get_subtraction_valid_faces(new_faces, faces, reference_shell,
                                                           shell2, keep_interior_faces)
            faces.extend(valid_faces)

        valid_faces = self.validate_intersection_substractions_faces(faces)

        return valid_faces

    def valid_intersection_faces(self, new_faces, valid_faces,
                                 reference_shell, shell2):
        faces = []
        for new_face in new_faces:
            inside_reference_shell = reference_shell.point_belongs(
                new_face.random_point_inside())
            if (inside_reference_shell or (self.face_on_shell(new_face) and shell2.face_on_shell(new_face))) \
                    and new_face not in valid_faces:
                faces.append(new_face)

        return faces

    def intersection_faces(self, shell2, intersecting_faces,
                           intersecting_combinations):
        faces = []
        for face in intersecting_faces:
            contour_extract_inside, reference_shell = \
                self.reference_shell(shell2, face)
            new_faces = face.set_operations_new_faces(
                intersecting_combinations, contour_extract_inside)
            valid_faces = self.valid_intersection_faces(
                new_faces, faces, reference_shell, shell2)
            faces.extend(valid_faces)

        valid_faces = self.validate_intersection_substractions_faces(faces)
        return valid_faces

    def set_operations_interior_face(self, new_face, faces, inside_reference_shell):
        if inside_reference_shell and new_face not in faces:
            return True
        if self.face_on_shell(new_face):
            return True
        return False

    def is_face_between_shells(self, shell2, face):
        if face.surface2d.inner_contours:
            normal_0 = face.surface2d.outer_contour.primitives[0].normal_vector()
            middle_point_0 = face.surface2d.outer_contour.primitives[0].middle_point()
            point1 = middle_point_0 + 0.0001 * normal_0
            point2 = middle_point_0 - 0.0001 * normal_0
            points = [point1, point2]
        else:
            points = [face.surface2d.outer_contour.center_of_mass()]

        for point in points:
            point3d = face.surface3d.point2d_to_3d(point)
            if face.point_belongs(point3d):
                normal1 = point3d - 0.00001 * face.surface3d.frame.w
                normal2 = point3d + 0.00001 * face.surface3d.frame.w
                if (self.point_belongs(normal1) and
                    shell2.point_belongs(normal2)) or \
                        (shell2.point_belongs(normal1) and
                         self.point_belongs(normal2)):
                    return True
        return False

    def set_operations_exterior_face(self, new_face, valid_faces, inside_reference_shell,
                                     list_coincident_faces, shell2):
        if new_face.area() < 1e-8:
            return False
        if new_face not in valid_faces and not inside_reference_shell:
            if list_coincident_faces:
                if self.is_face_between_shells(shell2, new_face):
                    return False
            return True
        return False

    def validate_set_operation(self, shell2, tol):
        """
        Verifies if two shells are valid for union or subtractions operations.

        Its Verfies if they are disjointed or if one is totally inside the other.

        If it returns an empty list, it means the two shells are valid to continue the
        operation.
        """
        if self.is_disjoint_from(shell2, tol):
            return [self, shell2]
        if self.is_inside_shell(shell2, resolution=0.01):
            return [shell2]
        if shell2.is_inside_shell(self, resolution=0.01):
            return [self]
        return []

    def is_clean(self):
        """
        Verifies if closed shell\'s faces are clean or if it is needed to be cleaned.

        :return: True if clean and False Otherwise
        """
        for face1, face2 in product(self.faces, repeat=2):
            if face1 != face2 and \
                    face1.surface3d.is_coincident(face2.surface3d) and \
                    face1.is_adjacent(face2):
                return False
        return True

    def union(self, shell2: 'ClosedShell3D', tol: float = 1e-8):
        """
        Given Two closed shells, it returns a new united ClosedShell3D object.

        """

        validate_set_operation = \
            self.validate_set_operation(shell2, tol)
        if validate_set_operation:
            return validate_set_operation
        list_coincident_faces = self.get_coincident_faces(shell2)
        face_combinations = self.intersecting_faces_combinations(shell2, list_coincident_faces, tol)
        intersecting_combinations = self.dict_intersecting_combinations(face_combinations, tol)
        intersecting_faces1, intersecting_faces2 = self.get_intersecting_faces(intersecting_combinations)
        intersecting_faces = intersecting_faces1 + intersecting_faces2
        faces = self.get_non_intersecting_faces(shell2, intersecting_faces) + \
                shell2.get_non_intersecting_faces(self, intersecting_faces)
        if len(faces) == len(self.faces + shell2.faces) and not intersecting_faces:
            return [self, shell2]
        new_valid_faces = self.union_faces(shell2, intersecting_faces,
                                           intersecting_combinations, list_coincident_faces)
        faces += new_valid_faces
        new_shell = ClosedShell3D(faces)
        return [new_shell]

    @staticmethod
    def get_faces_to_be_merged(union_faces):
        coincident_planes_faces = []
        for i, face1 in enumerate(union_faces):
            for j, face2 in enumerate(union_faces):
                if j != i and face1.surface3d.is_coincident(face2.surface3d):
                    if face1 not in coincident_planes_faces:
                        coincident_planes_faces.append(face1)
                    coincident_planes_faces.append(face2)
            if coincident_planes_faces:
                break
        return coincident_planes_faces

    @staticmethod
    def clean_faces(union_faces, list_new_faces):
        list_remove_faces = []
        if union_faces:
            for face1 in union_faces:
                for face2 in list_new_faces:
                    if face1.face_inside(face2):
                        list_remove_faces.append(face2)
                    elif face2.face_inside(face1):
                        list_remove_faces.append(face1)
        list_new_faces += union_faces
        for face in list_remove_faces:
            list_new_faces.remove(face)
        return list_new_faces

    def merge_faces(self):
        """
        Merges all shells' adjacent faces into one.

        """
        union_faces = self.faces
        finished = False
        list_new_faces = []
        count = 0
        while not finished:
            valid_coicident_faces = ClosedShell3D.get_faces_to_be_merged(union_faces)
            list_valid_coincident_faces = valid_coicident_faces[:]
            if valid_coicident_faces:
                list_new_faces += PlaneFace3D.merge_faces(valid_coicident_faces)
            for face in list_valid_coincident_faces:
                union_faces.remove(face)
            count += 1
            if count >= len(self.faces) and not list_valid_coincident_faces:
                finished = True

        list_new_faces = self.clean_faces(union_faces, list_new_faces)

        self.faces = list_new_faces

    def subtract(self, shell2, tol=1e-8):
        """
        Given Two closed shells, it returns a new subtracted OpenShell3D.

        """
        validate_set_operation = self.validate_set_operation(shell2, tol)
        if validate_set_operation:
            return validate_set_operation

        list_coincident_faces = self.get_coincident_faces(shell2)
        face_combinations = self.intersecting_faces_combinations(
            shell2, list_coincident_faces, tol)

        intersecting_combinations = self.dict_intersecting_combinations(
            face_combinations, tol)

        if len(intersecting_combinations) == 0:
            return [self, shell2]

        intersecting_faces, _ = self.get_intersecting_faces(
            intersecting_combinations)

        faces = self.get_non_intersecting_faces(shell2, intersecting_faces)
        new_valid_faces = self.union_faces(shell2, intersecting_faces,
                                           intersecting_combinations,
                                           list_coincident_faces
                                           )
        faces += new_valid_faces
        return [OpenShell3D(faces)]

    def subtract_to_closed_shell(self, shell2: OpenShell3D, tol: float = 1e-8):
        """
        Given Two closed shells, it returns a new subtracted ClosedShell3D.

        :param shell2:
        :param tol:
        :return:
        """

        validate_set_operation = self.validate_set_operation(shell2, tol)
        if validate_set_operation:
            return validate_set_operation

        list_coincident_faces = self.get_coincident_faces(shell2)
        face_combinations = self.intersecting_faces_combinations(
            shell2, list_coincident_faces, tol)
        intersecting_combinations = self.dict_intersecting_combinations(
            face_combinations, tol)

        if len(intersecting_combinations) == 0:
            return [self, shell2]

        intersecting_faces1, intersecting_faces2 = self.get_intersecting_faces(
            intersecting_combinations)
        intersecting_faces = intersecting_faces1 + intersecting_faces2

        faces = self.get_non_intersecting_faces(shell2, intersecting_faces)
        faces += shell2.get_non_intersecting_faces(self, intersecting_faces, intersection_method=True)
        new_valid_faces = self.subtraction_faces(shell2, intersecting_faces, intersecting_combinations)
        faces += new_valid_faces
        new_shell = ClosedShell3D(faces)
        # new_shell.eliminate_not_valid_closedshell_faces()
        return [new_shell]

    def intersection(self, shell2, tol=1e-8):
        """
        Given two ClosedShell3D, it returns the new object resulting from the intersection of the two.

        """
        validate_set_operation = self.validate_set_operation(
            shell2, tol)
        if validate_set_operation:
            return validate_set_operation
        list_coincident_faces = self.get_coincident_faces(shell2)
        face_combinations = self.intersecting_faces_combinations(shell2, list_coincident_faces, tol)
        intersecting_combinations = self.dict_intersecting_combinations(face_combinations, tol)

        if not intersecting_combinations:
            return [self, shell2]

        intersecting_faces1, intersecting_faces2 = self.get_intersecting_faces(intersecting_combinations)
        intersecting_faces = intersecting_faces1 + intersecting_faces2
        faces = self.intersection_faces(shell2, intersecting_faces, intersecting_combinations)
        faces += self.get_non_intersecting_faces(shell2, intersecting_faces, intersection_method=True) + \
                 shell2.get_non_intersecting_faces(self, intersecting_faces, intersection_method=True)
        new_shell = ClosedShell3D(faces)
        new_shell.eliminate_not_valid_closedshell_faces()
        return [new_shell]

    def eliminate_not_valid_closedshell_faces(self):
        nodes_with_2degrees = [node for node, degree in list(self.faces_graph.degree()) if degree <= 2]
        for node in nodes_with_2degrees:
            neighbors = nx.neighbors(self.faces_graph, node)
            for neighbor_node in neighbors:
                for face in self.faces:
                    if self.faces_graph.edges[(node, neighbor_node)]['edge'] in face.outer_contour3d.primitives:
                        self.faces.remove(face)
                        break
        self._faces_graph = None


class OpenTriangleShell3D(OpenShell3D):
    """
    A 3D open shell composed of multiple triangle faces.

    This class represents a 3D open shell, which is a collection of connected
    triangle faces with no volume. It is a subclass of the `OpenShell3D` class
    and inherits all of its attributes and methods.

    :param faces: The triangle faces of the shell.
    :type faces: List[`Triangle3D`]
    :param color: The color of the shell.
    :type color: Tuple[float, float, float]
    :param alpha: The transparency of the shell, should be a value in the range (0, 1).
    :type alpha: float
    :param name: The name of the shell.
    :type name: str
    """

    def __init__(self, faces: List[Triangle3D],
                 color: Tuple[float, float, float] = None,
                 alpha: float = 1., name: str = ''):
        OpenShell3D.__init__(self, faces=faces, color=color, alpha=alpha, name=name)

    def to_dict(self):
        dict_ = self.base_dict()
        dict_['faces'] = [t.to_dict() for t in self.faces]
        dict_['alpha'] = self.alpha
        dict_['color'] = self.color
        return dict_

    def point_on_shell(self, point: volmdlr.Point3D):
        for face in self.faces:
            # TODO: why the first check?
            if (face.surface3d.point_on_plane(point) and face.point_belongs(point)) or \
                    face.outer_contour3d.point_over_contour(point, abs_tol=1e-7):
                return True
        return False

    def to_mesh_data(self):
        positions = npy.zeros((3 * len(self.faces), 3))
        faces = npy.zeros((len(self.faces), 3))
        for i, triangle_face in enumerate(self.faces):
            i1 = 3 * i
            i2 = i1 + 1
            i3 = i1 + 2
            positions[i1, 0] = triangle_face.points[0].x
            positions[i1, 1] = triangle_face.points[0].y
            positions[i1, 2] = triangle_face.points[0].z
            positions[i2, 0] = triangle_face.points[1].x
            positions[i2, 1] = triangle_face.points[1].y
            positions[i2, 2] = triangle_face.points[1].z
            positions[i3, 0] = triangle_face.points[2].x
            positions[i3, 1] = triangle_face.points[2].y
            positions[i3, 2] = triangle_face.points[2].z

            faces[i, 0] = i1
            faces[i, 1] = i2
            faces[i, 2] = i3

        return positions, faces

    @classmethod
    def from_mesh_data(cls, positions, faces):
        triangles = []
        points = [volmdlr.Point3D(px, py, pz) for px, py, pz in positions]
        for i1, i2, i3 in faces:
            triangles.append(Triangle3D(points[i1], points[i2], points[i3]))
        return cls(triangles)

    def to_trimesh(self):
        return Trimesh(*self.to_mesh_data())

    @classmethod
    def from_trimesh(cls, trimesh):
        return cls.from_mesh_data(trimesh.vertices.tolist(), trimesh.faces.tolist())

    def triangulation(self):
        points = []
        triangles = []
        for i, triangle in enumerate(self.faces):
            points.append(vmd.Node3D.from_point(triangle.point1))
            points.append(vmd.Node3D.from_point(triangle.point2))
            points.append(vmd.Node3D.from_point(triangle.point3))
            triangles.append((3 * i, 3 * i + 1, 3 * i + 2))
        return vmd.DisplayMesh3D(points, triangles)


class ClosedTriangleShell3D(ClosedShell3D, OpenTriangleShell3D):
    """
        A 3D closed shell composed of multiple triangle faces.

    This class represents a 3D closed shell, which is a collection of connected
    triangle faces with a volume. It is a subclass of both the `ClosedShell3D`
    and `OpenTriangleShell3D` classes and inherits all of their attributes and
    methods.

    :param faces: The triangle faces of the shell.
    :type faces: List[`Triangle3D`]
    :param color: The color of the shell.
    :type color: Tuple[float, float, float]
    :param alpha: The transparency of the shell, should be a value in the range (0, 1).
    :type alpha: float
    :param name: The name of the shell.
    :type name: str
    """

    def __init__(self, faces: List[Triangle3D],
                 color: Tuple[float, float, float] = None,
                 alpha: float = 1., name: str = ''):
        OpenTriangleShell3D.__init__(self, faces=faces, color=color, alpha=alpha, name=name)<|MERGE_RESOLUTION|>--- conflicted
+++ resolved
@@ -8023,11 +8023,7 @@
         Specifies an adapted size of the discretization grid used in face triangulation.
         """
         angle_resolution = 11
-<<<<<<< HEAD
-        z_resolution = 7
-=======
         z_resolution = 5
->>>>>>> 330251bc
         theta_min, theta_max, zmin, zmax = self.surface2d.bounding_rectangle().bounds()
         delta_theta = theta_max - theta_min
         number_points_x = int(delta_theta * angle_resolution)
