"""
Surfaces & faces.

"""

import math
import warnings
from itertools import chain, product
from typing import List, Tuple, Union

import matplotlib.pyplot as plt
import networkx as nx
import numpy as npy
from scipy.optimize import least_squares, minimize
import triangle as triangle_lib

from geomdl import NURBS, BSpline, utilities
from geomdl.construct import extract_curves
from geomdl.fitting import approximate_surface, interpolate_surface
from geomdl.operations import split_surface_u, split_surface_v
from trimesh import Trimesh

from dessia_common.core import DessiaObject

import volmdlr.bspline_compiled
import volmdlr.core
from volmdlr.core import EdgeStyle
import volmdlr.core_compiled
import volmdlr.display as vmd
import volmdlr.edges as vme
import volmdlr.geometry
import volmdlr.grid
import volmdlr.utils.parametric as vm_parametric
import volmdlr.wires
from volmdlr.utils.parametric import array_range_search, repair_start_end_angle_periodicity, angle_discontinuity
from volmdlr.bspline_evaluators import evaluate_single
from volmdlr.core import point_in_list


def knots_vector_inv(knots_vector):
    """
    Compute knot-elements and multiplicities based on the global knot vector.

    """

    knots = sorted(set(knots_vector))
    multiplicities = [knots_vector.count(knot) for knot in knots]

    return knots, multiplicities


class Surface2D(volmdlr.core.Primitive2D):
    """
    A surface bounded by an outer contour.

    """

    def __init__(self, outer_contour: volmdlr.wires.Contour2D,
                 inner_contours: List[volmdlr.wires.Contour2D],
                 name: str = 'name'):
        self.outer_contour = outer_contour
        self.inner_contours = inner_contours
        self._area = None

        volmdlr.core.Primitive2D.__init__(self, name=name)

    def __hash__(self):
        return hash((self.outer_contour, tuple(self.inner_contours)))

    def _data_hash(self):
        return hash(self)

    def copy(self):
        """
        Copies the surface2d.

        """
        return self.__class__(outer_contour=self.outer_contour.copy(),
                              inner_contours=[c.copy() for c in self.inner_contours],
                              name=self.name)

    def area(self):
        """
        Computes the area of the surface.

        """
        if not self._area:
            self._area = self.outer_contour.area() - sum(contour.area() for contour in self.inner_contours)
        return self._area

    def second_moment_area(self, point: volmdlr.Point2D):
        """
        Computes the second moment area of the surface.

        """
        i_x, i_y, i_xy = self.outer_contour.second_moment_area(point)
        for contour in self.inner_contours:
            i_xc, i_yc, i_xyc = contour.second_moment_area(point)
            i_x -= i_xc
            i_y -= i_yc
            i_xy -= i_xyc
        return i_x, i_y, i_xy

    def center_of_mass(self):
        """
        Compute the center of mass of the 2D surface.

        :return: The center of mass of the surface.
        :rtype: :class:`volmdlr.Point2D`
        """
        center = self.outer_contour.area() * self.outer_contour.center_of_mass()
        for contour in self.inner_contours:
            center -= contour.area() * contour.center_of_mass()
        return center / self.area()

    def point_belongs(self, point2d: volmdlr.Point2D):
        """
        Check whether a point belongs to the 2D surface.

        :param point2d: The point to check.
        :type point2d: :class:`volmdlr.Point2D`
        :return: True if the point belongs to the surface, False otherwise.
        :rtype: bool
        """
        if not self.outer_contour.point_belongs(point2d):
            if self.outer_contour.point_over_contour(point2d):
                return True
            return False

        for inner_contour in self.inner_contours:
            if inner_contour.point_belongs(point2d) and not inner_contour.point_over_contour(point2d):
                return False
        return True

    def random_point_inside(self):
        """
        Generate a random point inside the 2D surface.

        Taking into account any inner contours (holes) it may have.

        :return: A random point inside the surface.
        :rtype: :class:`volmdlr.Point2D`
        """
        valid_point = False
        point_inside_outer_contour = None
        while not valid_point:
            point_inside_outer_contour = self.outer_contour.random_point_inside()
            inside_inner_contour = False
            for inner_contour in self.inner_contours:
                if inner_contour.point_belongs(point_inside_outer_contour):
                    inside_inner_contour = True
            if not inside_inner_contour and \
                    point_inside_outer_contour is not None:
                valid_point = True

        return point_inside_outer_contour

    @staticmethod
    def triangulation_without_holes(vertices, segments, points_grid, tri_opt):
        """
        Triangulates a surface without holes.

        :param vertices: vertices of the surface.
        :param segments: segments defined as tuples of vertices.
        :param points_grid: to do.
        :param tri_opt: triangulation option: "p"
        :return:
        """
        vertices_grid = [(p.x, p.y) for p in points_grid]
        vertices.extend(vertices_grid)
        tri = {'vertices': npy.array(vertices).reshape((-1, 2)),
               'segments': npy.array(segments).reshape((-1, 2)),
               }
        t = triangle_lib.triangulate(tri, tri_opt)
        triangles = t['triangles'].tolist()
        np = t['vertices'].shape[0]
        points = [vmd.Node2D(*t['vertices'][i, :]) for i in range(np)]
        return vmd.DisplayMesh2D(points, triangles=triangles)

    def triangulation(self, number_points_x: int = 15, number_points_y: int = 15):
        """
        Triangulates the Surface2D using the Triangle library.

        :param number_points_x: Number of discretization points in x direction.
        :type number_points_x: int
        :param number_points_y: Number of discretization points in y direction.
        :type number_points_y: int
        :return: The triangulated surface as a display mesh.
        :rtype: :class:`volmdlr.display.DisplayMesh2D`
        """
        area = self.bounding_rectangle().area()
        tri_opt = "p"
        if math.isclose(area, 0., abs_tol=1e-6):
            return vmd.DisplayMesh2D([], triangles=[])

        triangulates_with_grid = number_points_x > 0 or number_points_y > 0

        outer_polygon = self.outer_contour.to_polygon(angle_resolution=15, discretize_line=triangulates_with_grid)

        if not self.inner_contours and not triangulates_with_grid:
            return outer_polygon.triangulation()

        points_grid, x, y, grid_point_index = outer_polygon.grid_triangulation_points(number_points_x=number_points_x,
                                                                                      number_points_y=number_points_y)
        points = [vmd.Node2D(*point) for point in outer_polygon.points]
        vertices = [(point.x, point.y) for point in points]
        n = len(points)
        segments = [(i, i + 1) for i in range(n - 1)]
        segments.append((n - 1, 0))

        if not self.inner_contours:  # No holes
            return self.triangulation_without_holes(vertices, segments, points_grid, tri_opt)

        point_index = {p: i for i, p in enumerate(points)}
        holes = []
        for inner_contour in self.inner_contours:
            inner_polygon = inner_contour.to_polygon(angle_resolution=10, discretize_line=triangulates_with_grid)
            inner_polygon_nodes = [vmd.Node2D.from_point(p) for p in inner_polygon.points]
            for point in inner_polygon_nodes:
                if point not in point_index:
                    points.append(point)
                    vertices.append((point.x, point.y))
                    point_index[point] = n
                    n += 1

            for point1, point2 in zip(inner_polygon_nodes[:-1],
                                      inner_polygon_nodes[1:]):
                segments.append((point_index[point1], point_index[point2]))
            segments.append((point_index[inner_polygon_nodes[-1]], point_index[inner_polygon_nodes[0]]))
            rpi = inner_polygon.barycenter()
            if not inner_polygon.point_belongs(rpi, include_edge_points=False):
                rpi = inner_polygon.random_point_inside(include_edge_points=False)
            holes.append([rpi.x, rpi.y])

            if triangulates_with_grid:
                # removes with a region search the grid points that are in the inner contour
                xmin, xmax, ymin, ymax = inner_polygon.bounding_rectangle.bounds()
                x_grid_range = array_range_search(x, xmin, xmax)
                y_grid_range = array_range_search(y, ymin, ymax)
                for i in x_grid_range:
                    for j in y_grid_range:
                        point = grid_point_index.get((i, j))
                        if not point:
                            continue
                        if inner_polygon.point_belongs(point):
                            points_grid.remove(point)
                            grid_point_index.pop((i, j))

        if triangulates_with_grid:
            vertices_grid = [(p.x, p.y) for p in points_grid]
            vertices.extend(vertices_grid)

        tri = {'vertices': npy.array(vertices).reshape((-1, 2)),
               'segments': npy.array(segments).reshape((-1, 2)),
               'holes': npy.array(holes).reshape((-1, 2))
               }
        t = triangle_lib.triangulate(tri, tri_opt)
        triangles = t['triangles'].tolist()
        np = t['vertices'].shape[0]
        points = [vmd.Node2D(*t['vertices'][i, :]) for i in range(np)]
        return vmd.DisplayMesh2D(points, triangles=triangles)

    def split_by_lines(self, lines):
        """
        Returns a list of cut surfaces given by the lines provided as argument.
        """
        cutted_surfaces = []
        iteration_surfaces = self.cut_by_line(lines[0])

        for line in lines[1:]:
            iteration_surfaces2 = []
            for surface in iteration_surfaces:
                line_cutted_surfaces = surface.cut_by_line(line)

                llcs = len(line_cutted_surfaces)

                if llcs == 1:
                    cutted_surfaces.append(line_cutted_surfaces[0])
                else:
                    iteration_surfaces2.extend(line_cutted_surfaces)

            iteration_surfaces = iteration_surfaces2[:]

        cutted_surfaces.extend(iteration_surfaces)
        return cutted_surfaces

    def split_regularly(self, n):
        """
        Split in n slices.
        """
        bounding_rectangle = self.outer_contour.bounding_rectangle
        lines = []
        for i in range(n - 1):
            xi = bounding_rectangle[0] + (i + 1) * (bounding_rectangle[1] - bounding_rectangle[0]) / n
            lines.append(vme.Line2D(volmdlr.Point2D(xi, 0),
                                    volmdlr.Point2D(xi, 1)))
        return self.split_by_lines(lines)

    def cut_by_line(self, line: vme.Line2D):
        """
        Returns a list of cut Surface2D by the given line.

        :param line: The line to cut the Surface2D with.
        :type line: :class:`volmdlr.edges.Line2D`
        :return: A list of 2D surfaces resulting from the cut.
        :rtype: List[:class:`volmdlr.faces.Surface2D`]
        """
        surfaces = []
        splitted_outer_contours = self.outer_contour.cut_by_line(line)
        splitted_inner_contours_table = []
        for inner_contour in self.inner_contours:
            splitted_inner_contours = inner_contour.cut_by_line(line)
            splitted_inner_contours_table.append(splitted_inner_contours)

        # First part of the external contour
        for outer_split in splitted_outer_contours:
            inner_contours = []
            for splitted_inner_contours in splitted_inner_contours_table:
                for inner_split in splitted_inner_contours:
                    inner_split.order_contour()
                    point = inner_split.random_point_inside()
                    if outer_split.point_belongs(point):
                        inner_contours.append(inner_split)

            if inner_contours:
                surface2d = self.from_contours(outer_split, inner_contours)
                surfaces.append(surface2d)
            else:
                surfaces.append(Surface2D(outer_split, []))
        return surfaces

    def line_crossings(self, line: vme.Line2D):
        """
        Find intersection points between a line and the 2D surface.

        :param line: The line to intersect with the shape.
        :type line: :class:`volmdlr.edges.Line2D`
        :return: A list of intersection points sorted by increasing abscissa
            along the line. Each intersection point is a tuple
            (point, primitive) where point is the intersection point and
            primitive is the intersected primitive.
        :rtype: List[Tuple[:class:`volmdlr.Point2D`,
            :class:`volmdlr.core.Primitive2D`]]

        """
        intersection_points = []
        for primitive in self.outer_contour.primitives:
            for p in primitive.line_crossings(line):
                if (p, primitive) not in intersection_points:
                    intersection_points.append((p, primitive))
        for inner_contour in self.inner_contours:
            for primitive in inner_contour.primitives:
                for p in primitive.line_crossings(line):
                    if (p, primitive) not in intersection_points:
                        intersection_points.append((p, primitive))
        return sorted(intersection_points, key=lambda ip: line.abscissa(ip[0]))

    def split_at_centers(self):
        """
        Split in n slices.

        # TODO: is this used ?
        """

        cutted_contours = []
        center_of_mass1 = self.inner_contours[0].center_of_mass()
        center_of_mass2 = self.inner_contours[1].center_of_mass()
        cut_line = vme.Line2D(center_of_mass1, center_of_mass2)

        iteration_contours2 = []

        surface_cut = self.cut_by_line(cut_line)

        iteration_contours2.extend(surface_cut)

        iteration_contours = iteration_contours2[:]
        cutted_contours.extend(iteration_contours)

        return cutted_contours

    def cut_by_line2(self, line):
        """
        Cuts a Surface2D with line (2).

        :param line: DESCRIPTION
        :type line: TYPE
        :raises NotImplementedError: DESCRIPTION
        :return: DESCRIPTION
        :rtype: TYPE

        """

        all_contours = []
        inner_1 = self.inner_contours[0]
        inner_2 = self.inner_contours[1]

        inner_intersections_1 = inner_1.line_intersections(line)
        inner_intersections_2 = inner_2.line_intersections(line)

        arc1, arc2 = inner_1.split(inner_intersections_1[1],
                                   inner_intersections_1[0])
        arc3, arc4 = inner_2.split(inner_intersections_2[1],
                                   inner_intersections_2[0])
        new_inner_1 = volmdlr.wires.Contour2D([arc1, arc2])
        new_inner_2 = volmdlr.wires.Contour2D([arc3, arc4])

        intersections = [(inner_intersections_1[0], arc1), (inner_intersections_1[1], arc2)]
        intersections += self.outer_contour.line_intersections(line)
        intersections.append((inner_intersections_2[0], arc3))
        intersections.append((inner_intersections_2[1], arc4))
        intersections += self.outer_contour.line_intersections(line)

        if not intersections:
            all_contours.extend([self])
        if len(intersections) < 4:
            return [self]
        if len(intersections) >= 4:
            if isinstance(intersections[0][0], volmdlr.Point2D) and \
                    isinstance(intersections[1][0], volmdlr.Point2D):
                ip1, ip2 = sorted(
                    [new_inner_1.primitives.index(intersections[0][1]),
                     new_inner_1.primitives.index(intersections[1][1])])
                ip5, ip6 = sorted(
                    [new_inner_2.primitives.index(intersections[4][1]),
                     new_inner_2.primitives.index(intersections[5][1])])
                ip3, ip4 = sorted(
                    [self.outer_contour.primitives.index(intersections[2][1]),
                     self.outer_contour.primitives.index(intersections[3][1])])

                # sp11, sp12 = intersections[2][1].split(intersections[2][0])
                # sp21, sp22 = intersections[3][1].split(intersections[3][0])
                sp33, sp34 = intersections[6][1].split(intersections[6][0])
                sp44, sp43 = intersections[7][1].split(intersections[7][0])

                primitives1 = [volmdlr.edges.LineSegment2D(intersections[6][0], intersections[1][0]),
                               new_inner_1.primitives[ip1],
                               volmdlr.edges.LineSegment2D(intersections[0][0], intersections[5][0]),
                               new_inner_2.primitives[ip5],
                               volmdlr.edges.LineSegment2D(intersections[4][0], intersections[7][0]),
                               sp44
                               ]
                primitives1.extend(self.outer_contour.primitives[ip3 + 1:ip4])
                primitives1.append(sp34)

                primitives2 = [volmdlr.edges.LineSegment2D(intersections[7][0], intersections[4][0]),
                               new_inner_2.primitives[ip6],
                               volmdlr.edges.LineSegment2D(intersections[5][0], intersections[0][0]),
                               new_inner_1.primitives[ip2],
                               volmdlr.edges.LineSegment2D(intersections[1][0], intersections[6][0]),
                               sp33
                               ]

                primitives2.extend(self.outer_contour.primitives[:ip3].reverse())
                primitives2.append(sp43)

                all_contours.extend([volmdlr.wires.Contour2D(primitives1),
                                     volmdlr.wires.Contour2D(primitives2)])

            else:
                raise NotImplementedError(
                    'Non convex contour not supported yet')

        return all_contours

    # def cut_by_line3(self, line):
    #     """
    #     Cuts a Surface2D with line (2).
    #
    #     :param line: DESCRIPTION
    #     :type line: TYPE
    #     :raises NotImplementedError: DESCRIPTION
    #     :return: DESCRIPTION
    #     :rtype: TYPE
    #
    #     """
    #
    #     # ax=self.outer_contour.plot()
    #     all_contours = []
    #     inner = self.inner_contours[0]
    #     inner_2 = self.inner_contours[1]
    #     inner_3 = self.inner_contours[2]
    #
    #     c = inner.center_of_mass()
    #     c_2 = inner_2.center_of_mass()
    #     c_3 = inner_3.center_of_mass()
    #     direction_vector = line.normal_vector()
    #     direction_line = vme.Line2D(c, volmdlr.Point2D(
    #         (direction_vector.y * c.x - direction_vector.x * c.y) / (
    #             direction_vector.y), 0))
    #     direction_line_2 = vme.Line2D(c_2, volmdlr.Point2D(
    #         (direction_vector.y * c_2.x - direction_vector.x * c_2.y) / (
    #             direction_vector.y), 0))
    #
    #     direction_line_3 = vme.Line2D(c_3, volmdlr.Point2D(
    #         (direction_vector.y * c_3.x - direction_vector.x * c_3.y) / (
    #             direction_vector.y), 0))
    #     inner_intersections = inner.line_intersections(direction_line)
    #     inner_intersections_2 = inner_2.line_intersections(direction_line_2)
    #     inner_intersections_3 = inner_3.line_intersections(direction_line_3)
    #     arc1, arc2 = inner.split(inner_intersections[1],
    #                              inner_intersections[0])
    #     arc3, arc4 = inner_2.split(inner_intersections_2[1],
    #                                inner_intersections_2[0])
    #     arc5, arc6 = inner_3.split(inner_intersections_3[1],
    #                                inner_intersections_3[0])
    #     new_inner = volmdlr.wires.Contour2D([arc1, arc2])
    #     new_inner_2 = volmdlr.wires.Contour2D([arc3, arc4])
    #     new_inner_3 = volmdlr.wires.Contour2D([arc5, arc6])
    #     intersections = [(inner_intersections[0], arc1), (inner_intersections[1], arc2)]
    #
    #     if len(self.outer_contour.line_intersections(direction_line)) > 2:
    #
    #         intersections.append(
    #             self.outer_contour.line_intersections(direction_line)[0])
    #         intersections.append(
    #             self.outer_contour.line_intersections(direction_line)[2])
    #     else:
    #         intersections.append(
    #             self.outer_contour.line_intersections(direction_line)[0])
    #         intersections.append(
    #             self.outer_contour.line_intersections(direction_line)[1])
    #     intersections.append((inner_intersections_2[0], arc3))
    #     intersections.append((inner_intersections_2[1], arc4))
    #     if len(self.outer_contour.line_intersections(direction_line_2)) > 2:
    #         intersections.append(
    #             self.outer_contour.line_intersections(direction_line_2)[0])
    #         intersections.append(
    #             self.outer_contour.line_intersections(direction_line_2)[2])
    #     else:
    #         intersections.append(
    #             self.outer_contour.line_intersections(direction_line_2)[0])
    #         intersections.append(
    #             self.outer_contour.line_intersections(direction_line_2)[1])
    #     intersections.append((inner_intersections_3[0], arc5))
    #     intersections.append((inner_intersections_3[1], arc6))
    #     if len(self.outer_contour.line_intersections(direction_line_3)) > 2:
    #
    #         intersections.append(
    #             self.outer_contour.line_intersections(direction_line_3)[0])
    #         intersections.append(
    #             self.outer_contour.line_intersections(direction_line_3)[2])
    #     else:
    #         intersections.append(
    #             self.outer_contour.line_intersections(direction_line_3)[0])
    #         intersections.append(
    #             self.outer_contour.line_intersections(direction_line_3)[1])
    #
    #     if isinstance(intersections[0][0], volmdlr.Point2D) and \
    #             isinstance(intersections[1][0], volmdlr.Point2D):
    #         ip1, ip2 = sorted([new_inner.primitives.index(intersections[0][1]),
    #                            new_inner.primitives.index(
    #                                intersections[1][1])])
    #         ip5, ip6 = sorted(
    #             [new_inner_2.primitives.index(intersections[4][1]),
    #              new_inner_2.primitives.index(intersections[5][1])])
    #         ip7, ip8 = sorted(
    #             [new_inner_3.primitives.index(intersections[8][1]),
    #              new_inner_3.primitives.index(intersections[9][1])])
    #         ip3, ip4 = sorted(
    #             [self.outer_contour.primitives.index(intersections[2][1]),
    #              self.outer_contour.primitives.index(intersections[3][1])])
    #
    #         sp11, sp12 = intersections[2][1].split(intersections[2][0])
    #         sp21, sp22 = intersections[3][1].split(intersections[3][0])
    #         sp33, sp34 = intersections[6][1].split(intersections[6][0])
    #         sp44, sp43 = intersections[7][1].split(intersections[7][0])
    #         sp55, sp56 = intersections[10][1].split(intersections[10][0])
    #         sp66, sp65 = intersections[11][1].split(intersections[11][0])
    #
    #         primitives1 = []
    #         primitives1.append(volmdlr.edges.LineSegment2D(intersections[7][0],
    #                                                        intersections[5][0]))
    #         primitives1.append(new_inner_2.primitives[ip5])
    #         primitives1.append(volmdlr.edges.LineSegment2D(intersections[6][0],
    #                                                        intersections[4][0]))
    #         primitives1.append(sp33)
    #         primitives1.append(sp43)
    #
    #         primitives2 = []
    #         primitives2.append(volmdlr.edges.LineSegment2D(intersections[6][0],
    #                                                        intersections[4][0]))
    #         primitives2.append(new_inner_2.primitives[ip6])
    #         primitives2.append(volmdlr.edges.LineSegment2D(intersections[5][0],
    #                                                        intersections[7][0]))
    #         primitives2.append(volmdlr.edges.LineSegment2D(intersections[7][0],
    #                                                        intersections[11][0]))
    #         primitives2.append(
    #             vme.LineSegment2D(intersections[11][0],
    #                                         intersections[9][0]))
    #         primitives2.append(new_inner_3.primitives[ip7])
    #         primitives2.append(volmdlr.edges.LineSegment2D(intersections[8][0],
    #                                                        intersections[10][0]))
    #         primitives2.append(sp34)
    #
    #         primitives3 = []
    #         primitives3.append(
    #             vme.LineSegment2D(intersections[10][0],
    #                                         intersections[8][0]))
    #         primitives3.append(new_inner_3.primitives[ip8])
    #         primitives3.append(volmdlr.edges.LineSegment2D(intersections[9][0],
    #                                                        intersections[11][0]))
    #         primitives3.append(sp22)
    #         primitives3.append(volmdlr.edges.LineSegment2D(intersections[3][0],
    #                                                        intersections[1][0]))
    #         primitives3.append(new_inner.primitives[ip1])
    #         primitives3.append(vme.LineSegment2D(intersections[0][0],
    #                                                        intersections[2][
    #                                                            0]))
    #         primitives3.append(vme.LineSegment2D(intersections[2][0],
    #                                                        intersections[10][
    #                                                            0]))
    #
    #         primitives4 = [volmdlr.edges.LineSegment2D(intersections[3][0],
    #                                                    intersections[1][0])]
    #         a = volmdlr.edges.Arc2D(new_inner.primitives[ip2].end,
    #                                 new_inner.primitives[ip2].interior,
    #                                 new_inner.primitives[ip2].start)
    #         primitives4.append(a)
    #         primitives4.append(volmdlr.edges.LineSegment2D(intersections[0][0],
    #                                                        intersections[2][0]))
    #         primitives4.append(sp12)
    #         primitives4.append(sp21)
    #
    #         # Contour2D(primitives1),Contour2D(primitives2),
    #         #                      Contour2D(primitives3),
    #         all_contours.extend([volmdlr.wires.Contour2D(primitives4)])
    #
    #     else:
    #         raise NotImplementedError(
    #             f'{len(intersections)} intersections not supported yet')
    #
    #     return all_contours

    def bounding_rectangle(self):
        """
        Returns bounding rectangle.

        :return: Returns a python object with useful methods
        :rtype: :class:`volmdlr.core.BoundingRectangle
        """

        return self.outer_contour.bounding_rectangle

    @classmethod
    def from_contours(cls, outer_contour, inner_contours):
        """
        Create a Surface2D object from an outer contour and a list of inner contours.

        :param outer_contour: The outer contour that bounds the surface.
        :type outer_contour: volmdlr.wires.Contour2D
        :param inner_contours: The list of inner contours that define the holes of the surface.
        :type inner_contours : List[volmdlr.wires.Contour2D]
        :return: Surface2D defined by the given contours.
        """
        surface2d_inner_contours = []
        surface2d_outer_contour = outer_contour
        for inner_contour in inner_contours:
            if surface2d_outer_contour.shared_primitives_extremities(
                    inner_contour):
                # inner_contour will be merged with outer_contour
                merged_contours = surface2d_outer_contour.merge_with(
                    inner_contour)
                if len(merged_contours) >= 2:
                    raise NotImplementedError
                surface2d_outer_contour = merged_contours[0]
            else:
                # inner_contour will be added to the inner contours of the
                # Surface2D
                surface2d_inner_contours.append(inner_contour)
        return cls(surface2d_outer_contour, surface2d_inner_contours)

    def plot(self, ax=None, color='k', alpha=1, equal_aspect=False):

        if ax is None:
            _, ax = plt.subplots()
        self.outer_contour.plot(ax=ax, edge_style=EdgeStyle(color=color, alpha=alpha,
                                                            equal_aspect=equal_aspect))
        for inner_contour in self.inner_contours:
            inner_contour.plot(ax=ax, edge_style=EdgeStyle(color=color, alpha=alpha,
                                                           equal_aspect=equal_aspect))

        if equal_aspect:
            ax.set_aspect('equal')

        ax.margins(0.1)
        return ax

    def axial_symmetry(self, line):
        """
        Finds out the symmetric 2D surface according to a line.

        """

        outer_contour = self.outer_contour.axial_symmetry(line)
        inner_contours = []
        if self.inner_contours:
            inner_contours = [contour.axial_symmetry(line) for contour in self.inner_contours]

        return self.__class__(outer_contour=outer_contour,
                              inner_contours=inner_contours)

    def rotation(self, center, angle):
        """
        Surface2D rotation.

        :param center: rotation center.
        :param angle: angle rotation.
        :return: a new rotated Surface2D.
        """

        outer_contour = self.outer_contour.rotation(center, angle)
        if self.inner_contours:
            inner_contours = [contour.rotation(center, angle) for contour in self.inner_contours]
        else:
            inner_contours = []

        return self.__class__(outer_contour, inner_contours)

    def rotation_inplace(self, center, angle):
        """
        Rotate the surface inplace.
        """
        warnings.warn("'inplace' methods are deprecated. Use a not inplace method instead.", DeprecationWarning)

        new_surface2d = self.rotation(center, angle)
        self.outer_contour = new_surface2d.outer_contour
        self.inner_contours = new_surface2d.inner_contours

    def translation(self, offset: volmdlr.Vector2D):
        """
        Surface2D translation.

        :param offset: translation vector.
        :return: A new translated Surface2D.
        """
        outer_contour = self.outer_contour.translation(offset)
        inner_contours = [contour.translation(offset) for contour in self.inner_contours]
        return self.__class__(outer_contour, inner_contours)

    def translation_inplace(self, offset: volmdlr.Vector2D):
        warnings.warn("'inplace' methods are deprecated. Use a not inplace method instead.", DeprecationWarning)

        new_contour = self.translation(offset)
        self.outer_contour = new_contour.outer_contour
        self.inner_contours = new_contour.inner_contours

    def frame_mapping(self, frame: volmdlr.Frame2D, side: str):
        outer_contour = self.outer_contour.frame_mapping(frame, side)
        inner_contours = [contour.frame_mapping(frame, side) for contour in self.inner_contours]
        return self.__class__(outer_contour, inner_contours)

    def frame_mapping_inplace(self, frame: volmdlr.Frame2D, side: str):
        warnings.warn("'inplace' methods are deprecated. Use a not inplace method instead.", DeprecationWarning)

        new_contour = self.frame_mapping(frame, side)
        self.outer_contour = new_contour.outer_contour
        self.inner_contours = new_contour.inner_contours

    def geo_lines(self):  # , mesh_size_list=None):
        """
        Gets the lines that define a Surface2D in a .geo file.
        """

        i, i_p = None, None
        lines, line_surface, lines_tags = [], [], []
        point_account, line_account, line_loop_account = 0, 0, 1
        for outer_contour, contour in enumerate(list(chain(*[[self.outer_contour], self.inner_contours]))):

            if isinstance(contour, volmdlr.wires.Circle2D):
                points = [volmdlr.Point2D(contour.center.x - contour.radius, contour.center.y),
                          contour.center,
                          volmdlr.Point2D(contour.center.x + contour.radius, contour.center.y)]
                index = []
                for i, point in enumerate(points):
                    lines.append(point.get_geo_lines(tag=point_account + i + 1,
                                                     point_mesh_size=None))
                    index.append(point_account + i + 1)

                lines.append('Circle(' + str(line_account + 1) +
                             ') = {' + str(index[0]) + ', ' + str(index[1]) + ', ' + str(index[2]) + '};')
                lines.append('Circle(' + str(line_account + 2) +
                             ') = {' + str(index[2]) + ', ' + str(index[1]) + ', ' + str(index[0]) + '};')

                lines_tags.append(line_account + 1)
                lines_tags.append(line_account + 2)

                lines.append('Line Loop(' + str(outer_contour + 1) + ') = {' + str(lines_tags)[1:-1] + '};')
                line_surface.append(line_loop_account)

                point_account = point_account + 2 + 1
                line_account, line_loop_account = line_account + 1 + 1, line_loop_account + 1
                lines_tags = []

            elif isinstance(contour, (volmdlr.wires.Contour2D, volmdlr.wires.ClosedPolygon2D)):
                if not isinstance(contour, volmdlr.wires.ClosedPolygon2D):
                    contour = contour.to_polygon(1)
                for i, point in enumerate(contour.points):
                    lines.append(point.get_geo_lines(tag=point_account + i + 1,
                                                     point_mesh_size=None))

                for i_p, primitive in enumerate(contour.primitives):
                    if i_p != len(contour.primitives) - 1:
                        lines.append(primitive.get_geo_lines(tag=line_account + i_p + 1,
                                                             start_point_tag=point_account + i_p + 1,
                                                             end_point_tag=point_account + i_p + 2))
                    else:
                        lines.append(primitive.get_geo_lines(tag=line_account + i_p + 1,
                                                             start_point_tag=point_account + i_p + 1,
                                                             end_point_tag=point_account + 1))
                    lines_tags.append(line_account + i_p + 1)

                lines.append('Line Loop(' + str(outer_contour + 1) + ') = {' + str(lines_tags)[1:-1] + '};')
                line_surface.append(line_loop_account)
                point_account = point_account + i + 1
                line_account, line_loop_account = line_account + i_p + 1, line_loop_account + 1
                lines_tags = []

        lines.append('Plane Surface(' + str(1) + ') = {' + str(line_surface)[1:-1] + '};')

        return lines

    def mesh_lines(self,
                   factor: float,
                   curvature_mesh_size: int = None,
                   min_points: int = None,
                   initial_mesh_size: float = 5):
        """
        Gets the lines that define mesh parameters for a Surface2D, to be added to a .geo file.

        :param factor: A float, between 0 and 1, that describes the mesh quality
        (1 for coarse mesh - 0 for fine mesh)
        :type factor: float
        :param curvature_mesh_size: Activate the calculation of mesh element sizes based on curvature
        (with curvature_mesh_size elements per 2*Pi radians), defaults to 0
        :type curvature_mesh_size: int, optional
        :param min_points: Check if there are enough points on small edges (if it is not, we force to have min_points
        on that edge), defaults to None
        :type min_points: int, optional
        :param initial_mesh_size: If factor=1, it will be initial_mesh_size elements per dimension, defaults to 5
        :type initial_mesh_size: float, optional

        :return: A list of lines that describe mesh parameters
        :rtype: List[str]
        """

        lines = []
        if factor == 0:
            factor = 1e-3

        size = (math.sqrt(self.area()) / initial_mesh_size) * factor

        if min_points:
            primitives, primitives_length = [], []
            for _, contour in enumerate(list(chain(*[[self.outer_contour], self.inner_contours]))):
                if isinstance(contour, volmdlr.wires.Circle2D):
                    primitives.append(contour)
                    primitives.append(contour)
                    primitives_length.append(contour.length() / 2)
                    primitives_length.append(contour.length() / 2)
                else:
                    for primitive in contour.primitives:
                        if ((primitive not in primitives)
                                and (primitive.reverse() not in primitives)):
                            primitives.append(primitive)
                            primitives_length.append(primitive.length())

            for i, length in enumerate(primitives_length):
                if length < min_points * size:
                    lines.append('Transfinite Curve {' + str(i) + '} = ' + str(min_points) + ' Using Progression 1;')

        lines.append('Field[1] = MathEval;')
        lines.append('Field[1].F = "' + str(size) + '";')
        lines.append('Background Field = 1;')
        if curvature_mesh_size:
            lines.append('Mesh.MeshSizeFromCurvature = ' + str(curvature_mesh_size) + ';')

        # lines.append('Coherence;')

        return lines

    def to_geo(self, file_name: str,
               factor: float, **kwargs):
        # curvature_mesh_size: int = None,
        # min_points: int = None,
        # initial_mesh_size: float = 5):
        """
        Gets the .geo file for the Surface2D.
        """

        for element in [('curvature_mesh_size', 0), ('min_points', None), ('initial_mesh_size', 5)]:
            if element[0] not in kwargs:
                kwargs[element[0]] = element[1]

        lines = self.geo_lines()
        lines.extend(self.mesh_lines(factor, kwargs['curvature_mesh_size'],
                                     kwargs['min_points'], kwargs['initial_mesh_size']))

        with open(file_name + '.geo', 'w', encoding="utf-8") as f:
            for line in lines:
                f.write(line)
                f.write('\n')
        f.close()

    def to_msh(self, file_name: str, mesh_dimension: int,
               factor: float, **kwargs):
        # curvature_mesh_size: int = 0,
        # min_points: int = None,
        # initial_mesh_size: float = 5):
        """
        Gets .msh file for the Surface2D generated by gmsh.

        :param file_name: The msh. file name
        :type file_name: str
        :param mesh_dimension: The mesh dimension (1: 1D-Edge, 2: 2D-Triangle, 3D-Tetrahedra)
        :type mesh_dimension: int
        :param factor: A float, between 0 and 1, that describes the mesh quality
        (1 for coarse mesh - 0 for fine mesh)
        :type factor: float
        :param curvature_mesh_size: Activate the calculation of mesh element sizes based on curvature
        (with curvature_mesh_size elements per 2*Pi radians), defaults to 0
        :type curvature_mesh_size: int, optional
        :param min_points: Check if there are enough points on small edges (if it is not, we force to have min_points
        on that edge), defaults to None
        :type min_points: int, optional
        :param initial_mesh_size: If factor=1, it will be initial_mesh_size elements per dimension, defaults to 5
        :type initial_mesh_size: float, optional

        :return: A txt file
        :rtype: .txt
        """

        for element in [('curvature_mesh_size', 0), ('min_points', None), ('initial_mesh_size', 5)]:
            if element[0] not in kwargs:
                kwargs[element[0]] = element[1]

        self.to_geo(file_name=file_name, mesh_dimension=mesh_dimension,
                    factor=factor, curvature_mesh_size=kwargs['curvature_mesh_size'],
                    min_points=kwargs['min_points'], initial_mesh_size=kwargs['initial_mesh_size'])

        volmdlr.core.VolumeModel.generate_msh_file(file_name, mesh_dimension)

        # gmsh.initialize()
        # gmsh.open(file_name + ".geo")

        # gmsh.model.geo.synchronize()
        # gmsh.model.mesh.generate(mesh_dimension)

        # gmsh.write(file_name + ".msh")

        # gmsh.finalize()


class Surface3D(DessiaObject):
    """
    Abstract class.

    """
    x_periodicity = None
    y_periodicity = None
    face_class = None

    def point2d_to_3d(self, point2d):
        raise NotImplementedError(f'point2d_to_3d is abstract and should be implemented in {self.__class__.__name__}')

    def point3d_to_2d(self, point3d):
        """
        Abstract method. Convert a 3D point to a 2D parametric point.

        :param point3d: The 3D point to convert, represented by 3 coordinates (x, y, z).
        :type point3d: `volmdlr.Point3D`
        :return: NotImplementedError: If the method is not implemented in the subclass.
        """
        raise NotImplementedError(f'point3d_to_2d is abstract and should be implemented in {self.__class__.__name__}')

    def face_from_contours3d(self, contours3d: List[volmdlr.wires.Contour3D], name: str = ''):
        """
        Returns the face generated by a list of contours. Finds out which are outer or inner contours.

        :param name: the name to inject in the new face
        """

        lc3d = len(contours3d)

        if lc3d == 1:
            outer_contour2d = self.contour3d_to_2d(contours3d[0])
            inner_contours2d = []
        elif lc3d > 1:
            area = -1
            inner_contours2d = []

            contours2d = [self.contour3d_to_2d(contour3d) for contour3d in contours3d]

            check_contours = [not contour2d.is_ordered(tol=1e-3) for contour2d in contours2d]
            if any(check_contours):
                outer_contour2d, inner_contours2d = self.repair_contours2d(contours2d[0], contours2d[1:])
            else:
                for contour2d in contours2d:
                    inner_contours2d.append(contour2d)
                    contour_area = contour2d.area()
                    if contour_area > area:
                        area = contour_area
                        outer_contour2d = contour2d
                inner_contours2d.remove(outer_contour2d)
        else:
            raise ValueError('Must have at least one contour')

        if isinstance(self.face_class, str):
            class_ = globals()[self.face_class]
        else:
            class_ = self.face_class
        surface2d = Surface2D(outer_contour=outer_contour2d,
                              inner_contours=inner_contours2d)
        return class_(self, surface2d=surface2d, name=name)

    def repair_primitives_periodicity(self, primitives2d):
        """
        Repairs the continuity of the 2D contour while using contour3d_to_2d on periodic surfaces.

        :param primitives2d: The primitives in parametric surface domain.
        :type primitives2d: list
        :return: A list of primitives.
        :rtype: list
        """
        x_periodicity = self.x_periodicity
        y_periodicity = self.y_periodicity
        # Search for a primitive that can be used as reference for repairing periodicity
        if x_periodicity or y_periodicity:
            pos = vm_parametric.find_index_defined_brep_primitive_on_periodical_surface(primitives2d,
                                                                                        [x_periodicity, y_periodicity])
            if pos != 0:
                primitives2d = primitives2d[pos:] + primitives2d[:pos]

        i = 1
        if x_periodicity is None:
            x_periodicity = -1
        if y_periodicity is None:
            y_periodicity = -1
        while i < len(primitives2d):
            previous_primitive = primitives2d[i - 1]
            delta = previous_primitive.end - primitives2d[i].start
            is_connected = math.isclose(delta.norm(), 0, abs_tol=1e-3)
            if not is_connected and \
                    primitives2d[i].end.is_close(primitives2d[i - 1].end, tol=1e-3) and \
                    math.isclose(primitives2d[i].length(), x_periodicity, abs_tol=1e-5):
                primitives2d[i] = primitives2d[i].reverse()
            elif not is_connected and \
                    primitives2d[i].end.is_close(primitives2d[i - 1].end, tol=1e-3):
                primitives2d[i] = primitives2d[i].reverse()
            elif not is_connected:
                primitives2d[i] = primitives2d[i].translation(delta)
            i += 1

        return primitives2d

    def repair_contours2d(self, outer_contour, inner_contours):
        """
        Abstract method. Repair 2D contours of a face on the parametric domain.

        :param outer_contour: Outer contour 2D.
        :type inner_contours: volmdlr.wires.Contour2D
        :param inner_contours: List of 2D contours.
        :type inner_contours: list
        :return: NotImplementedError: If the method is not implemented in the subclass.
        """
        raise NotImplementedError(f'repair_contours2d is abstract and should be implemented in '
                                  f'{self.__class__.__name__}')

    def primitives3d_to_2d(self, primitives3d):
        """
        Helper function to perform convertion of 3D primitives into B-Rep primitives.

        :param primitives3d: List of 3D primitives from a 3D contour.
        :type primitives3d: List[vme.Edge]
        :return: A list of 2D primitives on parametric domain.
        :rtype: List[vme.Edge]
        """
        primitives2d = []
        for primitive3d in primitives3d:
            method_name = f'{primitive3d.__class__.__name__.lower()}_to_2d'
            if hasattr(self, method_name):
                primitives = getattr(self, method_name)(primitive3d)

                if primitives is None:
                    continue
                primitives2d.extend(primitives)
            else:
                raise NotImplementedError(f'Class {self.__class__.__name__} does not implement {method_name}')
        return primitives2d

    def contour3d_to_2d(self, contour3d):
        """
        Transforms a Contour3D into a Contour2D in the parametric domain of the surface.

        :param contour3d: The contour to be transformed.
        :type contour3d: :class:`volmdlr.wires.Contour3D`
        :return: A 2D contour object.
        :rtype: :class:`volmdlr.wires.Contour2D`
        """
        primitives2d = self.primitives3d_to_2d(contour3d.primitives)

        wire2d = volmdlr.wires.Wire2D(primitives2d)
        delta_x = abs(wire2d.primitives[0].start.x - wire2d.primitives[-1].end.x)
        if math.isclose(delta_x, volmdlr.TWO_PI, abs_tol=1e-3) and wire2d.is_ordered():
            return volmdlr.wires.Contour2D(primitives2d)
        # Fix contour
        if self.x_periodicity or self.y_periodicity:
            primitives2d = self.repair_primitives_periodicity(primitives2d)
        return volmdlr.wires.Contour2D(primitives2d)

    def contour2d_to_3d(self, contour2d):
        """
        Transforms a Contour2D in the parametric domain of the surface into a Contour3D in Cartesian coordinate.

        :param contour2d: The contour to be transformed.
        :type contour2d: :class:`volmdlr.wires.Contour2D`
        :return: A 3D contour object.
        :rtype: :class:`volmdlr.wires.Contour3D`
        """
        primitives3d = []
        for primitive2d in contour2d.primitives:
            method_name = f'{primitive2d.__class__.__name__.lower()}_to_3d'
            if hasattr(self, method_name):
                try:
                    primitives = getattr(self, method_name)(primitive2d)
                    if primitives is None:
                        continue
                    primitives3d.extend(primitives)
                except NotImplementedError:
                    print(f'Class {self.__class__.__name__} does not implement {method_name}'
                          f'with {primitive2d.__class__.__name__}')
            else:
                raise NotImplementedError(
                    f'Class {self.__class__.__name__} does not implement {method_name}')

        return volmdlr.wires.Contour3D(primitives3d)

    def linesegment3d_to_2d(self, linesegment3d):
        """
        A line segment on a surface will be in any case a line in 2D?.

        """
        return [vme.LineSegment2D(self.point3d_to_2d(linesegment3d.start),
                                  self.point3d_to_2d(linesegment3d.end))]

    def bsplinecurve3d_to_2d(self, bspline_curve3d):
        """
        Is this right?.
        """
        n = len(bspline_curve3d.control_points)
        points = [self.point3d_to_2d(p)
                  for p in bspline_curve3d.discretization_points(number_points=n)]
        return [vme.BSplineCurve2D.from_points_interpolation(points, bspline_curve3d.degree, bspline_curve3d.periodic)]

    def bsplinecurve2d_to_3d(self, bspline_curve2d):
        """
        Is this right?.

        """
        n = len(bspline_curve2d.control_points)
        points = [self.point2d_to_3d(p)
                  for p in bspline_curve2d.discretization_points(number_points=n)]
        return [vme.BSplineCurve3D.from_points_interpolation(points, bspline_curve2d.degree, bspline_curve2d.periodic)]

    def normal_from_point2d(self, point2d):

        raise NotImplementedError('NotImplemented')

    def normal_from_point3d(self, point3d):
        """
        Evaluates the normal vector of the bspline surface at this 3D point.
        """

        return (self.normal_from_point2d(self.point3d_to_2d(point3d)))[1]

    def geodesic_distance_from_points2d(self, point1_2d: volmdlr.Point2D,
                                        point2_2d: volmdlr.Point2D, number_points: int = 50):
        """
        Approximation of geodesic distance via line segments length sum in 3D.
        """
        # points = [point1_2d]
        current_point3d = self.point2d_to_3d(point1_2d)
        distance = 0.
        for i in range(number_points):
            next_point3d = self.point2d_to_3d(point1_2d + (i + 1) / number_points * (point2_2d - point1_2d))
            distance += next_point3d.point_distance(current_point3d)
            current_point3d = next_point3d
        return distance

    def geodesic_distance(self, point1_3d: volmdlr.Point3D, point2_3d: volmdlr.Point3D):
        """
        Approximation of geodesic distance between 2 3D points supposed to be on the surface.
        """
        point1_2d = self.point3d_to_2d(point1_3d)
        point2_2d = self.point3d_to_2d(point2_3d)
        return self.geodesic_distance_from_points2d(point1_2d, point2_2d)

    def point_projection(self, point3d):
        """
        Returns the projection of the point on the surface.

        :param point3d: Point to project.
        :type point3d: volmdlr.Point3D
        :return: A point on the surface
        :rtype: volmdlr.Point3D
        """
        return self.point2d_to_3d(self.point3d_to_2d(point3d))

    def point_distance(self, point3d: volmdlr.Point3D):
        """
        Calculates the minimal distance from a given point and the surface.

        :param point3d: point to verify distance.
        :type point3d: volmdlr.Point3D
        :return: point distance to the surface.
        :rtype: float
        """
        proj_point = self.point_projection(point3d)
        return proj_point.point_distance(point3d)


class Plane3D(Surface3D):
    """
    Defines a plane 3d.

    :param frame: u and v of frame describe the plane, w is the normal
    """
    face_class = 'PlaneFace3D'

    def __init__(self, frame: volmdlr.Frame3D, name: str = ''):

        self.frame = frame
        self.name = name
        Surface3D.__init__(self, name=name)

    def __hash__(self):
        return hash(('plane 3d', self.frame))

    def __eq__(self, other_plane):
        if other_plane.__class__.__name__ != self.__class__.__name__:
            return False
        return self.frame == other_plane.frame

    @classmethod
    def from_step(cls, arguments, object_dict, **kwargs):
        """
        Converts a step primitive to a Plane3D.

        :param arguments: The arguments of the step primitive.
        :type arguments: list
        :param object_dict: The dictionary containing all the step primitives
            that have already been instantiated
        :type object_dict: dict
        :return: The corresponding Plane3D object.
        :rtype: :class:`volmdlr.faces.Plane3D`
        """
        frame3d = object_dict[arguments[1]]
        frame3d.normalize()
        frame = volmdlr.Frame3D(frame3d.origin,
                                frame3d.v, frame3d.w, frame3d.u)
        return cls(frame, arguments[0][1:-1])

    def to_step(self, current_id):
        frame = volmdlr.Frame3D(self.frame.origin, self.frame.w, self.frame.u,
                                self.frame.v)
        content, frame_id = frame.to_step(current_id)
        plane_id = frame_id + 1
        content += f"#{plane_id} = PLANE('{self.name}',#{frame_id});\n"
        return content, [plane_id]

    @classmethod
    def from_3_points(cls, *args):
        """
        Point 1 is used as origin of the plane.
        """
        point1, point2, point3 = args
        vector1 = point2 - point1
        vector2 = point3 - point1

        vector1.normalize()
        vector2.normalize()
        normal = vector1.cross(vector2)
        normal.normalize()
        frame = volmdlr.Frame3D(point1, vector1, normal.cross(vector1), normal)
        return cls(frame)

    @classmethod
    def from_normal(cls, point, normal):
        v1 = normal.deterministic_unit_normal_vector()
        v2 = v1.cross(normal)
        return cls(volmdlr.Frame3D(point, v1, v2, normal))

    @classmethod
    def from_plane_vectors(cls, plane_origin: volmdlr.Point3D, plane_x: volmdlr.Vector3D, plane_y: volmdlr.Vector3D):
        """
        Initializes a 3D plane object with a given plane origin and plane x and y vectors.

        :param plane_origin: A volmdlr.Point3D representing the origin of the plane.
        :param plane_x: A volmdlr.Vector3D representing the x-axis of the plane.
        :param plane_y: A volmdlr.Vector3D representing the y-axis of the plane.
        :return: A Plane3D object initialized from the provided plane origin and plane x and y vectors.
        """
        normal = plane_x.cross(plane_y)
        return cls(volmdlr.Frame3D(plane_origin, plane_x, plane_y, normal))

    @classmethod
    def from_points(cls, points):
        """
        Returns a 3D plane that goes through the 3 first points on the list.

        Why for more than 3 points we only do some check and never raise error?
        """
        if len(points) < 3:
            raise ValueError
        if len(points) == 3:
            return cls.from_3_points(volmdlr.Point3D(points[0].vector),
                                     volmdlr.Vector3D(points[1].vector),
                                     volmdlr.Vector3D(points[2].vector))
        points = [p.copy() for p in points]
        indexes_to_del = []
        for i, point in enumerate(points[1:]):
            if point.is_close(points[0]):
                indexes_to_del.append(i)
        for index in indexes_to_del[::-1]:
            del points[index + 1]

        origin = points[0]
        vector1 = points[1] - origin
        vector1.normalize()
        vector2_min = points[2] - origin
        vector2_min.normalize()
        dot_min = abs(vector1.dot(vector2_min))
        for point in points[3:]:
            vector2 = point - origin
            vector2.normalize()
            dot = abs(vector1.dot(vector2))
            if dot < dot_min:
                vector2_min = vector2
                dot_min = dot
        return cls.from_3_points(origin, vector1 + origin, vector2_min + origin)

    def angle_between_planes(self, plane2):
        """
        Get angle between 2 planes.

        :param plane2: the second plane.
        :return: the angle between the two planes.
        """
        angle = math.acos(self.frame.w.dot(plane2.frame.w))
        return angle

    def point_on_surface(self, point):
        """
        Return if the point belongs to the plane at a tolerance of 1e-6.

        """
        if math.isclose(self.frame.w.dot(point - self.frame.origin), 0,
                        abs_tol=1e-6):
            return True
        return False

    def point_distance(self, point3d):
        """
        Calculates the distance of a point to plane.

        :param point3d: point to verify distance.
        :return: a float, point distance to plane.
        """
        coefficient_a, coefficient_b, coefficient_c, coefficient_d = self.equation_coefficients()
        return abs(self.frame.w.dot(point3d) + coefficient_d) / math.sqrt(coefficient_a ** 2 +
                                                                          coefficient_b ** 2 + coefficient_c ** 2)

    def line_intersections(self, line):
        """
        Find the intersection with a line.

        :param line: Line to evaluate the intersection
        :type line: :class:`vme.Line`
        :return: ADD DESCRIPTION
        :rtype: List[volmdlr.Point3D]
        """
        u_vector = line.point2 - line.point1
        w_vector = line.point1 - self.frame.origin
        if math.isclose(self.frame.w.dot(u_vector), 0, abs_tol=1e-08):
            return []
        intersection_abscissea = - self.frame.w.dot(w_vector) / self.frame.w.dot(u_vector)
        return [line.point1 + intersection_abscissea * u_vector]

    def linesegment_intersections(self, linesegment: vme.LineSegment3D) \
            -> List[volmdlr.Point3D]:
        u_vector = linesegment.end - linesegment.start
        w_vector = linesegment.start - self.frame.origin
        normaldotu = self.frame.w.dot(u_vector)
        if math.isclose(normaldotu, 0, abs_tol=1e-08):
            return []
        intersection_abscissea = - self.frame.w.dot(w_vector) / normaldotu
        if intersection_abscissea < 0 or intersection_abscissea > 1:
            return []
        return [linesegment.start + intersection_abscissea * u_vector]

    def fullarc_intersections(self, fullarc: vme.FullArc3D):
        """
        Calculates the intersections between a Plane 3D and a FullArc 3D.

        :param fullarc: full arc to verify intersections.
        :return: list of intersections: List[volmdlr.Point3D].
        """
        fullarc_plane = Plane3D(fullarc.frame)
        plane_intersections = self.plane_intersection(fullarc_plane)
        if not plane_intersections:
            return []
        fullarc2d = fullarc.to_2d(fullarc.center, fullarc_plane.frame.u, fullarc_plane.frame.v)
        line2d = plane_intersections[0].to_2d(fullarc.center, fullarc_plane.frame.u, fullarc_plane.frame.v)
        fullarc2d_inters_line2d = fullarc2d.line_intersections(line2d)
        intersections = []
        for inter in fullarc2d_inters_line2d:
            intersections.append(inter.to_3d(fullarc.center, fullarc_plane.frame.u, fullarc_plane.frame.v))
        return intersections

    def equation_coefficients(self):
        """
        Returns the a,b,c,d coefficient from equation ax+by+cz+d = 0.

        """
        a, b, c = self.frame.w
        d = -self.frame.origin.dot(self.frame.w)
        return round(a, 12), round(b, 12), round(c, 12), round(d, 12)

    def plane_intersection(self, other_plane):
        """
        Computes intersection points between two Planes 3D.

        """
        if self.is_parallel(other_plane):
            return []
        line_direction = self.frame.w.cross(other_plane.frame.w)

        if line_direction.norm() < 1e-6:
            return None

        a1, b1, c1, d1 = self.equation_coefficients()
        a2, b2, c2, d2 = other_plane.equation_coefficients()
        if not math.isclose(a1 * b2 - a2 * b1, 0.0, abs_tol=1e-10):
            x0 = (b1 * d2 - b2 * d1) / (a1 * b2 - a2 * b1)
            y0 = (a2 * d1 - a1 * d2) / (a1 * b2 - a2 * b1)
            point1 = volmdlr.Point3D(x0, y0, 0)
        elif a2 * c1 != a1 * c2:
            x0 = (c2 * d1 - c1 * d2) / (a2 * c1 - a1 * c2)
            z0 = (a1 * d2 - a2 * d1) / (a2 * c1 - a1 * c2)
            point1 = volmdlr.Point3D(x0, 0, z0)
        elif c1 * b2 != b1 * c2:
            y0 = (- c2 * d1 + c1 * d2) / (b1 * c2 - c1 * b2)
            z0 = (- b1 * d2 + b2 * d1) / (b1 * c2 - c1 * b2)
            point1 = volmdlr.Point3D(0, y0, z0)
        else:
            raise NotImplementedError
        return [vme.Line3D(point1, point1 + line_direction)]

    def is_coincident(self, plane2):
        """
        Verifies if two planes are parallel and coincident.

        """
        if not isinstance(self, plane2.__class__):
            return False
        if self.is_parallel(plane2):
            if plane2.point_on_surface(self.frame.origin):
                return True
        return False

    def is_parallel(self, plane2):
        """
        Verifies if two planes are parallel.

        """
        if self.frame.w.is_colinear_to(plane2.frame.w):
            return True
        return False

    @classmethod
    def plane_betweeen_two_planes(cls, plane1, plane2):
        """
        Calculates a plane between two other planes.

        :param plane1: plane1.
        :param plane2: plane2.
        :return: resulting plane.
        """
        plane1_plane2_intersection = plane1.plane_intersection(plane2)[0]
        u = plane1_plane2_intersection.unit_direction_vector()
        v = plane1.frame.w + plane2.frame.w
        v.normalize()
        w = u.cross(v)
        point = (plane1.frame.origin + plane2.frame.origin) / 2
        return cls(volmdlr.Frame3D(point, u, w, v))

    def rotation(self, center: volmdlr.Point3D, axis: volmdlr.Vector3D, angle: float):
        """
        Plane3D rotation.

        :param center: rotation center
        :param axis: rotation axis
        :param angle: angle rotation
        :return: a new rotated Plane3D
        """
        new_frame = self.frame.rotation(center=center, axis=axis, angle=angle)
        return Plane3D(new_frame)

    def rotation_inplace(self, center: volmdlr.Point3D, axis: volmdlr.Vector3D, angle: float):
        """
        Plane3D rotation. Object is updated inplace.

        :param center: rotation center
        :param axis: rotation axis
        :param angle: rotation angle
        """
        warnings.warn("'inplace' methods are deprecated. Use a not inplace method instead.", DeprecationWarning)

        self.frame.rotation_inplace(center=center, axis=axis, angle=angle)

    def translation(self, offset: volmdlr.Vector3D):
        """
        Plane3D translation.

        :param offset: translation vector
        :return: A new translated Plane3D
        """
        new_frame = self.frame.translation(offset)
        return Plane3D(new_frame)

    def translation_inplace(self, offset: volmdlr.Vector3D):
        """
        Plane3D translation. Object is updated inplace.

        :param offset: translation vector
        """
        warnings.warn("'inplace' methods are deprecated. Use a not inplace method instead.", DeprecationWarning)

        self.frame.translation_inplace(offset)

    def frame_mapping(self, frame: volmdlr.Frame3D, side: str):
        """
        Changes frame_mapping and return a new Frame3D.

        :param frame: Frame of reference
        :type frame: `volmdlr.Frame3D`
        :param side: 'old' or 'new'
        """
        new_frame = self.frame.frame_mapping(frame, side)
        return Plane3D(new_frame, self.name)

    def frame_mapping_inplace(self, frame: volmdlr.Frame3D, side: str):
        """
        Changes frame_mapping and the object is updated inplace.

        :param frame: Frame of reference
        :type frame: `volmdlr.Frame3D`
        :param side: 'old' or 'new'
        """
        warnings.warn("'inplace' methods are deprecated. Use a not inplace method instead.", DeprecationWarning)

        new_frame = self.frame.frame_mapping(frame, side)
        self.frame.origin = new_frame.origin
        self.frame.u = new_frame.u
        self.frame.v = new_frame.v
        self.frame.w = new_frame.w

    def copy(self, deep=True, memo=None):
        new_frame = self.frame.copy(deep, memo)
        return Plane3D(new_frame, self.name)

    def plot(self, ax=None, edge_style: EdgeStyle = EdgeStyle(color='grey'), length: float = 1.):
        """
        Plot the cylindrical surface in the local frame normal direction.

        :param ax: Matplotlib Axes3D object to plot on. If None, create a new figure.
        :type ax: Axes3D or None
        :param color: color of the wireframe plot. Default is 'grey'.
        :type color: str
        :param alpha: transparency of the edge frame plot. Default is 0.5.
        :type alpha: float
        :param length: plotted length
        :type length: float
        :return: Matplotlib Axes3D object containing the plotted wireframe.
        :rtype: Axes3D
        """
        grid_size = 10

        if ax is None:
            fig = plt.figure()
            ax = fig.add_subplot(111, projection='3d')
            ax.axis('equal')

        self.frame.plot(ax=ax, color=edge_style.color)
        for i in range(grid_size):
            for v1, v2 in [(self.frame.u, self.frame.v), (self.frame.v, self.frame.u)]:
                start = self.frame.origin - 0.5 * length * v1 + (-0.5 + i / (grid_size - 1)) * length * v2
                end = self.frame.origin + 0.5 * length * v1 + (-0.5 + i / (grid_size - 1)) * length * v2
                volmdlr.edges.LineSegment3D(start, end).plot(ax=ax, edge_style=edge_style)
        return ax

    def point2d_to_3d(self, point2d):
        """
        Converts a 2D parametric point into a 3D point on the surface.
        """
        return point2d.to_3d(self.frame.origin, self.frame.u, self.frame.v)

    def point3d_to_2d(self, point3d):
        """
        Converts a 3D point into a 2D parametric point.
        """
        return point3d.to_2d(self.frame.origin, self.frame.u, self.frame.v)

    def contour2d_to_3d(self, contour2d):
        """
        Converts a contour 2D on parametric surface into a 3D contour.
        """
        return contour2d.to_3d(self.frame.origin, self.frame.u, self.frame.v)

    def contour3d_to_2d(self, contour3d):
        """
        Converts a contour 3D into a 2D parametric contour.
        """
        return contour3d.to_2d(self.frame.origin, self.frame.u, self.frame.v)

    def bsplinecurve3d_to_2d(self, bspline_curve3d):
        control_points = [self.point3d_to_2d(p)
                          for p in bspline_curve3d.control_points]
        return [vme.BSplineCurve2D(
            bspline_curve3d.degree,
            control_points=control_points,
            knot_multiplicities=bspline_curve3d.knot_multiplicities,
            knots=bspline_curve3d.knots,
            weights=bspline_curve3d.weights,
            periodic=bspline_curve3d.periodic)]

    def bsplinecurve2d_to_3d(self, bspline_curve2d):
        """
        Converts a 2D B-Spline in parametric domain into a 3D B-Spline in spatial domain.

        :param bspline_curve2d: The B-Spline curve to perform the transformation.
        :type bspline_curve2d: vme.BSplineCurve2D
        :return: A 3D B-Spline.
        :rtype: vme.BSplineCurve3D
        """
        control_points = [self.point2d_to_3d(point)
                          for point in bspline_curve2d.control_points]
        return [vme.BSplineCurve3D(
            bspline_curve2d.degree,
            control_points=control_points,
            knot_multiplicities=bspline_curve2d.knot_multiplicities,
            knots=bspline_curve2d.knots,
            weights=bspline_curve2d.weights,
            periodic=bspline_curve2d.periodic)]

    def rectangular_cut(self, x1: float, x2: float,
                        y1: float, y2: float, name: str = ''):
        """
        Cut a rectangular piece of the Plane3D object and return a PlaneFace3D object.

        """
        point1 = volmdlr.Point2D(x1, y1)
        point2 = volmdlr.Point2D(x2, y1)
        point3 = volmdlr.Point2D(x2, y2)
        point4 = volmdlr.Point2D(x1, y2)
        outer_contour = volmdlr.wires.ClosedPolygon2D([point1, point2, point3, point4])
        surface = Surface2D(outer_contour, [])
        return PlaneFace3D(self, surface, name)


PLANE3D_OXY = Plane3D(volmdlr.OXYZ)
PLANE3D_OYZ = Plane3D(volmdlr.OYZX)
PLANE3D_OZX = Plane3D(volmdlr.OZXY)


class PeriodicalSurface(Surface3D):
    """
    Abstract class for surfaces with two-pi periodicity that creates some problems.
    """

    def point2d_to_3d(self, point2d):
        raise NotImplementedError(f'point2d_to_3d is abstract and should be implemented in {self.__class__.__name__}')

    def point3d_to_2d(self, point3d):
        """
        Abstract method. Convert a 3D point to a 2D parametric point.

        :param point3d: The 3D point to convert, represented by 3 coordinates (x, y, z).
        :type point3d: `volmdlr.Point3D`
        :return: NotImplementedError: If the method is not implemented in the subclass.
        """
        raise NotImplementedError(f'point3d_to_2d is abstract and should be implemented in {self.__class__.__name__}')

    def repair_contours2d(self, outer_contour, inner_contours):
        """
        Repair contours on parametric domain.

        :param outer_contour: Outer contour 2D.
        :type inner_contours: volmdlr.wires.Contour2D
        :param inner_contours: List of 2D contours.
        :type inner_contours: list
        :param name: the name to inject in the new face.
        """
        new_inner_contours = []
        point1 = outer_contour.primitives[0].start
        point2 = outer_contour.primitives[-1].end

        theta1, z1 = point1
        theta2, z2 = point2
        old_outer_contour_positioned = outer_contour
        new_outer_contour = old_outer_contour_positioned
        for inner_contour in inner_contours:
            theta3, z3 = inner_contour.primitives[0].start
            theta4, z4 = inner_contour.primitives[-1].end

            if not inner_contour.is_ordered():

                outer_contour_theta = [theta1, theta2]
                inner_contour_theta = [theta3, theta4]

                # Contours are aligned
                if (math.isclose(theta1, theta3, abs_tol=1e-3) and math.isclose(theta2, theta4, abs_tol=1e-3)) \
                        or (math.isclose(theta1, theta4, abs_tol=1e-3) and math.isclose(theta2, theta3, abs_tol=1e-3)):
                    old_innner_contour_positioned = inner_contour

                else:
                    overlapping_theta, outer_contour_side, inner_contour_side = self._get_overlapping_theta(
                        outer_contour_theta,
                        inner_contour_theta)
                    line = vme.Line2D(volmdlr.Point2D(overlapping_theta, z1),
                                      volmdlr.Point2D(overlapping_theta, z3))
                    cutted_contours = inner_contour.split_by_line(line)
                    number_contours = len(cutted_contours)
                    if number_contours == 2:
                        contour1, contour2 = cutted_contours
                        increasing_theta = theta3 < theta4
                        # inner_contour_side = 0 --> left  inner_contour_side = 1 --> right
                        if (not inner_contour_side and increasing_theta) or (
                                inner_contour_side and not increasing_theta):
                            theta_offset = outer_contour_theta[outer_contour_side] - contour2.primitives[0].start.x
                            translation_vector = volmdlr.Vector2D(theta_offset, 0)
                            contour2_positionned = contour2.translation(offset=translation_vector)
                            theta_offset = contour2_positionned.primitives[-1].end.x - contour1.primitives[0].start.x
                            translation_vector = volmdlr.Vector2D(theta_offset, 0)
                            contour1_positionned = contour1.translation(offset=translation_vector)
                            primitives2d = contour2_positionned.primitives
                            primitives2d.extend(contour1_positionned.primitives)
                            old_innner_contour_positioned = volmdlr.wires.Wire2D(primitives2d)
                        else:
                            theta_offset = outer_contour_theta[outer_contour_side] - contour1.primitives[-1].end.x
                            translation_vector = volmdlr.Vector2D(theta_offset, 0)
                            contour1_positionned = contour1.translation(offset=translation_vector)
                            theta_offset = contour1_positionned.primitives[0].start.x - contour2.primitives[-1].end.x
                            translation_vector = volmdlr.Vector2D(theta_offset, 0)
                            contour2_positionned = contour2.translation(offset=translation_vector)
                            primitives2d = contour1_positionned.primitives
                            primitives2d.extend(contour2_positionned.primitives)
                            old_innner_contour_positioned = volmdlr.wires.Wire2D(primitives2d)
                        old_innner_contour_positioned = old_innner_contour_positioned.order_wire(tol=1e-4)
                    elif number_contours == 1:
                        contour = cutted_contours[0]
                        theta_offset = outer_contour_theta[outer_contour_side] - \
                            inner_contour_theta[inner_contour_side]
                        translation_vector = volmdlr.Vector2D(theta_offset, 0)
                        old_innner_contour_positioned = contour.translation(offset=translation_vector)

                    else:
                        raise NotImplementedError
                point1 = old_outer_contour_positioned.primitives[0].start
                point2 = old_outer_contour_positioned.primitives[-1].end
                point3 = old_innner_contour_positioned.primitives[0].start
                point4 = old_innner_contour_positioned.primitives[-1].end

                outer_contour_direction = point1.x < point2.x
                inner_contour_direction = point3.x < point4.x
                if outer_contour_direction == inner_contour_direction:
                    old_innner_contour_positioned = old_innner_contour_positioned.invert()
                    point3 = old_innner_contour_positioned.primitives[0].start
                    point4 = old_innner_contour_positioned.primitives[-1].end

                closing_linesegment1 = volmdlr.edges.LineSegment2D(point2, point3)
                closing_linesegment2 = volmdlr.edges.LineSegment2D(point4, point1)
                new_outer_contour_primitives = old_outer_contour_positioned.primitives + [closing_linesegment1] + \
                    old_innner_contour_positioned.primitives + \
                    [closing_linesegment2]
                new_outer_contour = volmdlr.wires.Contour2D(primitives=new_outer_contour_primitives)
                new_outer_contour.order_contour(tol=1e-4)
            else:
                new_inner_contours.append(inner_contour)
        return new_outer_contour, new_inner_contours

    def _get_overlapping_theta(self, outer_contour_startend_theta, inner_contour_startend_theta):
        """
        Find overlapping theta domain between two contours on periodical Surfaces.
        """
        oc_xmin_index, outer_contour_xmin = min(enumerate(outer_contour_startend_theta), key=lambda x: x[1])
        oc_xmax_index, outer_contour_xman = max(enumerate(outer_contour_startend_theta), key=lambda x: x[1])
        inner_contour_xmin = min(inner_contour_startend_theta)
        inner_contour_xmax = max(inner_contour_startend_theta)

        # check if tetha3 or theta4 is in [theta1, theta2] interval
        overlap = outer_contour_xmin <= inner_contour_xmax and outer_contour_xman >= inner_contour_xmin

        if overlap:
            if inner_contour_xmin < outer_contour_xmin:
                overlapping_theta = outer_contour_startend_theta[oc_xmin_index]
                outer_contour_side = oc_xmin_index
                side = 0
                return overlapping_theta, outer_contour_side, side
            overlapping_theta = outer_contour_startend_theta[oc_xmax_index]
            outer_contour_side = oc_xmax_index
            side = 1
            return overlapping_theta, outer_contour_side, side

        # if not direct intersection -> find intersection at periodicity
        if inner_contour_xmin < outer_contour_xmin:
            overlapping_theta = outer_contour_startend_theta[oc_xmin_index] - 2 * math.pi
            outer_contour_side = oc_xmin_index
            side = 0
            return overlapping_theta, outer_contour_side, side
        overlapping_theta = outer_contour_startend_theta[oc_xmax_index] + 2 * math.pi
        outer_contour_side = oc_xmax_index
        side = 1
        return overlapping_theta, outer_contour_side, side

    def _reference_points(self, edge):
        """
        Helper function to return points of reference on the edge to fix some parametric periodical discontinuities.
        """
        length = edge.length()
        point_after_start = self.point3d_to_2d(edge.point_at_abscissa(0.001 * length))
        point_before_end = self.point3d_to_2d(edge.point_at_abscissa(0.98 * length))
        theta3, _ = point_after_start
        theta4, _ = point_before_end
        if abs(theta3) == math.pi or abs(theta3) == 0.5 * math.pi:
            point_after_start = self.point3d_to_2d(edge.point_at_abscissa(0.002 * length))
        if abs(theta4) == math.pi or abs(theta4) == 0.5 * math.pi:
            point_before_end = self.point3d_to_2d(edge.point_at_abscissa(0.97 * length))
        return point_after_start, point_before_end

    def _verify_start_end_angles(self, edge, theta1, theta2):
        """
        Verify if there is some incoherence with start and end angles. If so, return fixed angles.
        """
        length = edge.length()
        theta3, _ = self.point3d_to_2d(edge.point_at_abscissa(0.001 * length))
        # make sure that the reference angle is not undefined
        if abs(theta3) == math.pi:
            theta3, _ = self.point3d_to_2d(edge.point_at_abscissa(0.002 * length))

        # Verify if theta1 or theta2 point should be -pi because atan2() -> ]-pi, pi]
        # And also atan2 discontinuity in 0.5 * math.pi
        if abs(theta1) == math.pi or abs(theta1) == 0.5 * math.pi:
            theta1 = repair_start_end_angle_periodicity(theta1, theta3)
        if abs(theta2) == math.pi or abs(theta2) == 0.5 * math.pi:
            theta4, _ = self.point3d_to_2d(edge.point_at_abscissa(0.98 * length))
            # make sure that the reference angle is not undefined
            if abs(theta4) == math.pi:
                theta4, _ = self.point3d_to_2d(edge.point_at_abscissa(0.97 * length))
            theta2 = repair_start_end_angle_periodicity(theta2, theta4)

        return theta1, theta2

    def _fix_angle_discontinuity_on_discretization_points(self, points, indexes_angle_discontinuity, direction):
        # angle1, angle2, angle3 = angle_list
        # if angle3 < angle1 < angle2:
        #     points = [p - volmdlr.Point2D(volmdlr.TWO_PI, 0) if p.x > 0 else p for p in points]
        #     if angle2 == 0.0:
        #         points[-1] = volmdlr.Point2D(-volmdlr.TWO_PI, points[-1].y)
        # elif angle3 > angle1 > angle2:
        #     points = [p + volmdlr.Point2D(volmdlr.TWO_PI, 0) if p.x < 0 else p for p in points]
        #     if angle2 == 0.0:
        #         points[-1] = volmdlr.Point2D(volmdlr.TWO_PI, points[-1].y)
        i = 0 if direction == "x" else 1
        if len(indexes_angle_discontinuity) == 1:
            index_angle_discontinuity = indexes_angle_discontinuity[0]
            sign = round(points[index_angle_discontinuity - 1][i] / abs(points[index_angle_discontinuity - 1][i]), 2)
            if i == 0:
                points = [p + volmdlr.Point2D(sign * volmdlr.TWO_PI, 0) if i >= index_angle_discontinuity else p
                          for i, p in enumerate(points)]
            else:
                points = [p + volmdlr.Point2D(0, sign * volmdlr.TWO_PI) if i >= index_angle_discontinuity else p
                          for i, p in enumerate(points)]
        else:
            raise NotImplementedError
        return points

    def linesegment3d_to_2d(self, linesegment3d):
        """
        Converts the primitive from 3D spatial coordinates to its equivalent 2D primitive in the parametric space.
        """
        start = self.point3d_to_2d(linesegment3d.start)
        end = self.point3d_to_2d(linesegment3d.end)
        if start.x != end.x:
            end = volmdlr.Point2D(start.x, end.y)
        if not start.is_close(end):
            return [vme.LineSegment2D(start, end, name="parametric.linesegment")]
        return None

    def arc3d_to_2d(self, arc3d):
        """
        Converts the primitive from 3D spatial coordinates to its equivalent 2D primitive in the parametric space.
        """
        start = self.point3d_to_2d(arc3d.start)
        end = self.point3d_to_2d(arc3d.end)
        angle3d = arc3d.angle
        point_after_start, point_before_end = self._reference_points(arc3d)

        start, end = vm_parametric.arc3d_to_cylindrical_coordinates_verification(start, end, angle3d,
                                                                                 point_after_start.x,
                                                                                 point_before_end.x)
        return [vme.LineSegment2D(start, end, name="arc")]

    def fullarc3d_to_2d(self, fullarc3d):
        """
        Converts the primitive from 3D spatial coordinates to its equivalent 2D primitive in the parametric space.
        """
        start = self.point3d_to_2d(fullarc3d.start)
        end = self.point3d_to_2d(fullarc3d.end)

        point_after_start, point_before_end = self._reference_points(fullarc3d)

        start, end = vm_parametric.arc3d_to_cylindrical_coordinates_verification(start, end, volmdlr.TWO_PI,
                                                                                 point_after_start.x,
                                                                                 point_before_end.x)
        theta1, z1 = start
        _, z2 = end
        theta3, z3 = point_after_start

        if self.frame.w.is_colinear_to(fullarc3d.normal):
            if start.is_close(end):
                start, end = vm_parametric.fullarc_to_cylindrical_coordinates_verification(start, end, theta3)
            return [vme.LineSegment2D(start, end, name="parametric.fullarc")]
        # Treating one case from Revolution Surface
        if z1 > z3:
            point1 = volmdlr.Point2D(theta1, 1)
            point2 = volmdlr.Point2D(theta1, 0)
        else:
            point1 = volmdlr.Point2D(theta1, 0)
            point2 = volmdlr.Point2D(theta1, 1)
        return [vme.LineSegment2D(point1, point2, name="parametric.fullarc")]

    def bsplinecurve3d_to_2d(self, bspline_curve3d):
        """
        Converts the primitive from 3D spatial coordinates to its equivalent 2D primitive in the parametric space.
        """
        n = len(bspline_curve3d.control_points)
        points3d = bspline_curve3d.discretization_points(number_points=n)
        points = [self.point3d_to_2d(point) for point in points3d]
        theta1, z1 = points[0]
        theta2, z2 = points[-1]
        theta1, theta2 = self._verify_start_end_angles(bspline_curve3d, theta1, theta2)
        points[0] = volmdlr.Point2D(theta1, z1)
        points[-1] = volmdlr.Point2D(theta2, z2)

        theta_list = [point.x for point in points]
        theta_discontinuity, indexes_theta_discontinuity = angle_discontinuity(theta_list)
        if theta_discontinuity:
            points = self._fix_angle_discontinuity_on_discretization_points(points,
                                                                            indexes_theta_discontinuity, "x")

        return [vme.BSplineCurve2D.from_points_interpolation(points, degree=bspline_curve3d.degree,
                                                             periodic=bspline_curve3d.periodic)]

    def arcellipse3d_to_2d(self, arcellipse3d):
        """
        Transformation of a 3D arc of ellipse to a 2D primitive in a cylindrical surface.

        """
        points = [self.point3d_to_2d(p)
                  for p in arcellipse3d.discretization_points(number_points=50)]

        theta1, z1 = points[0]
        theta2, z2 = points[-1]

        # theta3, _ = self.point3d_to_2d(arcellipse3d.point_at_abscissa(0.001 * length))
        theta3, _ = points[1]
        # make sure that the reference angle is not undefined
        if abs(theta3) == math.pi:
            theta3, _ = points[1]

        # Verify if theta1 or theta2 point should be -pi because atan2() -> ]-pi, pi]
        if abs(theta1) == math.pi:
            theta1 = vm_parametric.repair_start_end_angle_periodicity(theta1, theta3)
        if abs(theta2) == math.pi:
            theta4, _ = points[-2]
            # make sure that the reference angle is not undefined
            if abs(theta4) == math.pi:
                theta4, _ = points[-3]
            theta2 = vm_parametric.repair_start_end_angle_periodicity(theta2, theta4)

        points[0] = volmdlr.Point2D(theta1, z1)
        points[-1] = volmdlr.Point2D(theta2, z2)

        theta_list = [point.x for point in points]
        theta_discontinuity, indexes_theta_discontinuity = angle_discontinuity(theta_list)
        if theta_discontinuity:
            points = self._fix_angle_discontinuity_on_discretization_points(points,
                                                                            indexes_theta_discontinuity, "x")

        return [vme.BSplineCurve2D.from_points_interpolation(points, degree=2, name="parametric.arcellipse")]

    def fullarcellipse3d_to_2d(self, arcellipse3d):
        """
        Transformation of a 3D arc ellipse to 2D, in a cylindrical surface.

        """
        points = [self.point3d_to_2d(p)
                  for p in arcellipse3d.discretization_points(number_points=100)]
        start, end = points[0], points[-1]
        if start.is_close(end, 1e-4):
            start, end = vm_parametric.fullarc_to_cylindrical_coordinates_verification(start, end, points[2])
        theta1, z1 = start
        theta2, z2 = end
        theta1, theta2 = self._verify_start_end_angles(arcellipse3d, theta1, theta2)
        points[0] = volmdlr.Point2D(theta1, z1)
        points[-1] = volmdlr.Point2D(theta2, z2)

        theta_list = [point.x for point in points]
        theta_discontinuity, indexes_theta_discontinuity = angle_discontinuity(theta_list)
        if theta_discontinuity:
            points = self._fix_angle_discontinuity_on_discretization_points(points,
                                                                            indexes_theta_discontinuity, "x")

        return [vme.BSplineCurve2D.from_points_interpolation(points, degree=2, periodic=True,
                                                             name="parametric.fullarcellipse")]

    def bsplinecurve2d_to_3d(self, bspline_curve2d):
        """
        Is this right?.
        """
        if bspline_curve2d.name in ("parametric.arcellipse", "parametric.fullarcellipse"):
            start = self.point2d_to_3d(bspline_curve2d.start)
            middle_point = self.point2d_to_3d(bspline_curve2d.point_at_abscissa(0.45 * bspline_curve2d.length()))
            if bspline_curve2d.name == "parametric.arcellipse":
                end = self.point2d_to_3d(bspline_curve2d.end)
                plane3d = Plane3D.from_3_points(start, middle_point, end)
                ellipse = self.concurrent_plane_intersection(plane3d)[0]
                return [vme.ArcEllipse3D(start, middle_point, end, ellipse.center, ellipse.major_dir, ellipse.normal)]
            extra_point = self.point2d_to_3d(bspline_curve2d.point_at_abscissa(0.75 * bspline_curve2d.length()))
            plane3d = Plane3D.from_3_points(start, middle_point, extra_point)
            ellipse = self.concurrent_plane_intersection(plane3d)[0]
            return [vme.FullArcEllipse3D(start, ellipse.major_axis, ellipse.minor_axis, ellipse.center, ellipse.normal,
                                         ellipse.major_dir)]
        n = len(bspline_curve2d.control_points)
        points = [self.point2d_to_3d(p)
                  for p in bspline_curve2d.discretization_points(number_points=n)]
        return [vme.BSplineCurve3D.from_points_interpolation(points, bspline_curve2d.degree, bspline_curve2d.periodic)]

    def linesegment2d_to_3d(self, linesegment2d):
        """
        Converts a BREP line segment 2D onto a 3D primitive on the surface.
        """
        theta1, z1 = linesegment2d.start
        theta2, z2 = linesegment2d.end
        if math.isclose(theta1, theta2, abs_tol=1e-4) or linesegment2d.name == "parametic.linesegment":
            return [vme.LineSegment3D(self.point2d_to_3d(linesegment2d.start),
                                      self.point2d_to_3d(linesegment2d.end))]
        if math.isclose(z1, z2, abs_tol=1e-4) or linesegment2d.name == "parametric.arc" or \
                linesegment2d.name == "parametric.fullarc":
            if math.isclose(abs(theta1 - theta2), volmdlr.TWO_PI, abs_tol=1e-4):
                return [vme.FullArc3D(center=self.frame.origin + z1 * self.frame.w,
                                      start_end=self.point2d_to_3d(linesegment2d.start),
                                      normal=self.frame.w)]

            return [vme.Arc3D(
                self.point2d_to_3d(linesegment2d.start),
                self.point2d_to_3d(volmdlr.Point2D(0.5 * (theta1 + theta2), z1)),
                self.point2d_to_3d(linesegment2d.end)
            )]
        raise NotImplementedError("This case is not yet treated")


class CylindricalSurface3D(PeriodicalSurface):
    """
    The local plane is defined by (theta, z).

    :param frame: frame.w is axis, frame.u is theta=0 frame.v theta=pi/2
    :param frame:
    :param radius: Cylinder's radius
    :type radius: float
    """
    face_class = 'CylindricalFace3D'
    x_periodicity = volmdlr.TWO_PI
    y_periodicity = None

    def __init__(self, frame, radius: float, name: str = ''):
        self.frame = frame
        self.radius = radius
        PeriodicalSurface.__init__(self, name=name)

    def plot(self, ax=None, edge_style: EdgeStyle = EdgeStyle(color='grey', alpha=0.5), length: float = 1.):
        """
        Plot the cylindrical surface in the local frame normal direction.

        :param ax: Matplotlib Axes3D object to plot on. If None, create a new figure.
        :type ax: Axes3D or None
        :param color: color of the wireframe plot. Default is 'grey'.
        :type color: str
        :param alpha: transparency of the edge frame plot. Default is 0.5.
        :type alpha: float
        :param z: additional keyword arguments to pass the value of z to cut the surface.
        :type z: float
        :return: Matplotlib Axes3D object containing the plotted wireframe.
        :rtype: Axes3D
        """
        ncircles = 10
        nlines = 30

        if ax is None:
            fig = plt.figure()
            ax = fig.add_subplot(111, projection='3d')

        self.frame.plot(ax=ax)
        for i in range(nlines):
            theta = i / (nlines - 1) * volmdlr.TWO_PI
            start = self.point2d_to_3d(volmdlr.Point2D(theta, -0.5 * length))
            end = self.point2d_to_3d(volmdlr.Point2D(theta, 0.5 * length))
            vme.LineSegment3D(start, end).plot(ax=ax, edge_style=edge_style)

        for j in range(ncircles):
            circle_frame = self.frame.copy()
            circle_frame.origin += (-0.5 + j / (ncircles - 1)) * length * circle_frame.w
            circle = volmdlr.wires.Circle3D(circle_frame, self.radius)
            circle.plot(ax=ax, edge_style=edge_style)
        return ax

    def point2d_to_3d(self, point2d: volmdlr.Point2D):
        """
        Coverts a parametric coordinate on the surface into a 3D spatial point (x, y, z).

        :param point2d: Point at the ToroidalSuface3D
        :type point2d: `volmdlr.`Point2D`
        """

        point = volmdlr.Point3D(self.radius * math.cos(point2d.x),
                                self.radius * math.sin(point2d.x),
                                point2d.y)
        return self.frame.local_to_global_coordinates(point)

    def point3d_to_2d(self, point3d):
        """
        Returns the cylindrical coordinates volmdlr.Point2D(theta, z) of a Cartesian coordinates point (x, y, z).

        :param point3d: Point at the CylindricalSuface3D
        :type point3d: `volmdlr.`Point3D`
        """
        x, y, z = self.frame.global_to_local_coordinates(point3d)
        # Do not delete this, mathematical problem when x and y close to zero but not 0
        if abs(x) < 1e-12:
            x = 0
        if abs(y) < 1e-12:
            y = 0

        theta = math.atan2(y, x)
        if abs(theta) < 1e-9:
            theta = 0.0

        return volmdlr.Point2D(theta, z)

    @classmethod
    def from_step(cls, arguments, object_dict, **kwargs):
        """
        Converts a step primitive to a CylindricalSurface3D.

        :param arguments: The arguments of the step primitive.
        :type arguments: list
        :param object_dict: The dictionary containing all the step primitives
            that have already been instantiated
        :type object_dict: dict
        :return: The corresponding CylindricalSurface3D object.
        :rtype: :class:`volmdlr.faces.CylindricalSurface3D`
        """

        length_conversion_factor = kwargs.get("length_conversion_factor", 1)
        frame3d = object_dict[arguments[1]]
        u_vector, w_vector = frame3d.v, -frame3d.u
        u_vector.normalize()
        w_vector.normalize()
        v_vector = w_vector.cross(u_vector)
        frame_direct = volmdlr.Frame3D(frame3d.origin, u_vector, v_vector, w_vector)
        radius = float(arguments[2]) * length_conversion_factor
        return cls(frame_direct, radius, arguments[0][1:-1])

    def to_step(self, current_id):
        """
        Translate volmdlr primitive to step syntax.
        """
        frame = volmdlr.Frame3D(self.frame.origin, self.frame.w, self.frame.u,
                                self.frame.v)
        content, frame_id = frame.to_step(current_id)
        current_id = frame_id + 1
        content += f"#{current_id} = CYLINDRICAL_SURFACE('{self.name}',#{frame_id},{round(1000 * self.radius, 3)});\n"
        return content, [current_id]

    def frame_mapping(self, frame: volmdlr.Frame3D, side: str):
        """
        Changes frame_mapping and return a new CylindricalSurface3D.

        :param side: 'old' or 'new'
        """
        new_frame = self.frame.frame_mapping(frame, side)
        return CylindricalSurface3D(new_frame, self.radius,
                                    name=self.name)

    def frame_mapping_inplace(self, frame: volmdlr.Frame3D, side: str):
        """
        Changes frame_mapping and the object is updated inplace.

        :param side: 'old' or 'new'
        """
        warnings.warn("'inplace' methods are deprecated. Use a not inplace method instead.", DeprecationWarning)

        new_frame = self.frame.frame_mapping(frame, side)
        self.frame = new_frame

    def rectangular_cut(self, theta1: float, theta2: float,
                        z1: float, z2: float, name: str = ''):
        """
        Cut a rectangular piece of the CylindricalSurface3D object and return a CylindricalFace3D object.

        """

        if theta1 == theta2:
            theta2 += volmdlr.TWO_PI

        point1 = volmdlr.Point2D(theta1, z1)
        point2 = volmdlr.Point2D(theta2, z1)
        point3 = volmdlr.Point2D(theta2, z2)
        point4 = volmdlr.Point2D(theta1, z2)
        outer_contour = volmdlr.wires.ClosedPolygon2D([point1, point2, point3, point4])
        surface2d = Surface2D(outer_contour, [])
        return volmdlr.faces.CylindricalFace3D(self, surface2d, name)

    def rotation(self, center: volmdlr.Point3D, axis: volmdlr.Vector3D, angle: float):
        """
        CylindricalFace3D rotation.

        :param center: rotation center.
        :param axis: rotation axis.
        :param angle: angle rotation.
        :return: a new rotated Plane3D.
        """
        new_frame = self.frame.rotation(center=center, axis=axis,
                                        angle=angle)
        return CylindricalSurface3D(new_frame, self.radius)

    def rotation_inplace(self, center: volmdlr.Point3D, axis: volmdlr.Vector3D, angle: float):
        """
        CylindricalFace3D rotation. Object is updated inplace.

        :param center: rotation center.
        :param axis: rotation axis.
        :param angle: rotation angle.
        """
        warnings.warn("'inplace' methods are deprecated. Use a not inplace method instead.", DeprecationWarning)

        self.frame.rotation_inplace(center, axis, angle)

    def translation(self, offset: volmdlr.Vector3D):
        """
        CylindricalFace3D translation.

        :param offset: translation vector.
        :return: A new translated CylindricalFace3D.
        """
        return CylindricalSurface3D(self.frame.translation(offset), self.radius)

    def translation_inplace(self, offset: volmdlr.Vector3D):
        """
        CylindricalFace3D translation. Object is updated inplace.

        :param offset: translation vector
        """
        warnings.warn("'inplace' methods are deprecated. Use a not inplace method instead.", DeprecationWarning)

        self.frame.translation_inplace(offset)

    def grid3d(self, grid2d: volmdlr.grid.Grid2D):
        """
        Generate 3d grid points of a Cylindrical surface, based on a Grid2D.

        """

        points_2d = grid2d.points
        points_3d = [self.point2d_to_3d(point2d) for point2d in points_2d]

        return points_3d

    def line_intersections(self, line: vme.Line3D):
        line_2d = line.to_2d(self.frame.origin, self.frame.u, self.frame.v)
        if line_2d is None:
            return []
        origin2d = self.frame.origin.to_2d(self.frame.origin, self.frame.u, self.frame.v)
        distance_line2d_to_origin = line_2d.point_distance(origin2d)
        if distance_line2d_to_origin > self.radius:
            return []
        a_prime = line_2d.point1
        b_prime = line_2d.point2
        a_prime_minus_b_prime = a_prime - b_prime
        t_param = a_prime.dot(a_prime_minus_b_prime) / a_prime_minus_b_prime.dot(a_prime_minus_b_prime)
        k_param = math.sqrt(
            (self.radius ** 2 - distance_line2d_to_origin ** 2) / a_prime_minus_b_prime.dot(a_prime_minus_b_prime))
        intersection1 = line.point1 + (t_param + k_param) * (line.direction_vector())
        intersection2 = line.point1 + (t_param - k_param) * (line.direction_vector())
        if intersection1 == intersection2:
            return [intersection1]

        return [intersection1, intersection2]

    def linesegment_intersections(self, linesegment: vme.LineSegment3D):
        line = linesegment.to_line()
        line_intersections = self.line_intersections(line)
        linesegment_intersections = [inters for inters in line_intersections if linesegment.point_belongs(inters)]
        return linesegment_intersections

    def parallel_plane_intersection(self, plane3d):
        """
        Cylinder plane intersections when plane's normal is perpendicular with the cylinder axis.

        :param plane3d: intersecting plane
        :return: list of intersecting curves
        """
        distance_plane_cylinder_axis = plane3d.point_distance(self.frame.origin)
        if distance_plane_cylinder_axis > self.radius:
            return []
        if math.isclose(self.frame.w.dot(plane3d.frame.u), 0, abs_tol=1e-6):
            line = vme.Line3D(plane3d.frame.origin, plane3d.frame.origin + plane3d.frame.u)
        else:
            line = vme.Line3D(plane3d.frame.origin, plane3d.frame.origin + plane3d.frame.v)
        line_intersections = self.line_intersections(line)
        lines = []
        for intersection in line_intersections:
            lines.append(vme.Line3D(intersection, intersection + self.frame.w))
        return lines

    def perpendicular_plane_intersection(self, plane3d):
        """
        Cylinder plane intersections when plane's normal is parallel with the cylinder axis.

        :param plane3d: intersecting plane
        :return: list of intersecting curves
        """
        line = vme.Line3D(self.frame.origin, self.frame.origin + self.frame.w)
        center3d_plane = plane3d.line_intersections(line)[0]
        circle3d = volmdlr.wires.Circle3D(volmdlr.Frame3D(center3d_plane, plane3d.frame.u,
                                                          plane3d.frame.v, plane3d.frame.w), self.radius)
        return [circle3d]

    def concurrent_plane_intersection(self, plane3d):
        """
        Cylinder plane intersections when plane's normal is concurrent with the cylinder axis, but not orthogonal.

        Ellipse vector equation : < r*cos(t), r*sin(t), -(1 / c)*(d + a*r*cos(t) +
        b*r*sint(t)); d = - (ax_0 + by_0 + cz_0).

        :param plane3d: intersecting plane.
        :return: list of intersecting curves.
        """
        line = vme.Line3D(self.frame.origin, self.frame.origin + self.frame.w)
        center3d_plane = plane3d.line_intersections(line)[0]
        plane_coefficient_a, plane_coefficient_b, plane_coefficient_c, plane_coefficient_d = \
            plane3d.equation_coefficients()
        ellipse_0 = volmdlr.Point3D(
            self.radius * math.cos(0),
            self.radius * math.sin(0),
            - (1 / plane_coefficient_c) * (plane_coefficient_d + plane_coefficient_a * self.radius * math.cos(0) +
                                           plane_coefficient_b * self.radius * math.sin(0)))
        ellipse_pi_by_2 = volmdlr.Point3D(
            self.radius * math.cos(math.pi / 2),
            self.radius * math.sin(math.pi / 2),
            - (1 / plane_coefficient_c) * (
                    plane_coefficient_d + plane_coefficient_a * self.radius * math.cos(math.pi / 2)
                    + plane_coefficient_b * self.radius * math.sin(math.pi / 2)))
        axis_1 = center3d_plane.point_distance(ellipse_0)
        axis_2 = center3d_plane.point_distance(ellipse_pi_by_2)
        if axis_1 > axis_2:
            major_axis = axis_1
            minor_axis = axis_2
            major_dir = ellipse_0 - center3d_plane
        else:
            major_axis = axis_2
            minor_axis = axis_1
            major_dir = ellipse_pi_by_2 - center3d_plane
        return [volmdlr.wires.Ellipse3D(major_axis, minor_axis, center3d_plane, plane3d.frame.w, major_dir)]

    def plane_intersection(self, plane3d):
        """
        Cylinder intersections with a plane.

        :param plane3d: intersecting plane.
        :return: list of intersecting curves.
        """
        if math.isclose(abs(plane3d.frame.w.dot(self.frame.w)), 0, abs_tol=1e-6):
            return self.parallel_plane_intersection(plane3d)
        if math.isclose(abs(plane3d.frame.w.dot(self.frame.w)), 1, abs_tol=1e-6):
            return self.perpendicular_plane_intersection(plane3d)
        return self.concurrent_plane_intersection(plane3d)

    def is_coincident(self, surface3d):
        """
        Verifies if two CylindricalSurfaces are coincident.

        :param surface3d: surface to verify.
        :return: True if they are coincident, False otherwise.
        """
        if not isinstance(self, surface3d.__class__):
            return False
        if math.isclose(abs(self.frame.w.dot(surface3d.frame.w)), 1.0, abs_tol=1e-6) and \
                self.radius == surface3d.radius:
            return True
        return False

    def point_on_surface(self, point3d):
        """
        Verifies if a given point is on the CylindricalSurface3D.

        :param point3d: point to verify.
        :return: True if point on surface, False otherwise.
        """
        new_point = self.frame.global_to_local_coordinates(point3d)
        if math.isclose(new_point.x ** 2 + new_point.y ** 2, self.radius ** 2, abs_tol=1e-6):
            return True
        return False


class ToroidalSurface3D(PeriodicalSurface):
    """
    The local plane is defined by (theta, phi).

    Theta is the angle around the big (R) circle and phi around the small (r).

    :param frame: Tore's frame: origin is the center, u is pointing at theta=0
    :param tore_radius: Tore's radius
    :param r: Circle to revolute radius

    :See Also:

    Definitions of R and r according to https://en.wikipedia.org/wiki/Torus
    """
    face_class = 'ToroidalFace3D'
    x_periodicity = volmdlr.TWO_PI
    y_periodicity = volmdlr.TWO_PI

    def __init__(self, frame: volmdlr.Frame3D, tore_radius: float, small_radius: float, name: str = ''):
        self.frame = frame
        self.tore_radius = tore_radius
        self.small_radius = small_radius
        PeriodicalSurface.__init__(self, name=name)

        self._bbox = None

    @property
    def bounding_box(self):
        """
        Returns the surface bounding box.
        """
        if not self._bbox:
            self._bbox = self._bounding_box()
        return self._bbox

    def _bounding_box(self):
        distance = self.tore_radius + self.small_radius
        point1 = self.frame.origin + \
                 self.frame.u * distance + self.frame.v * distance + self.frame.w * self.small_radius
        point2 = self.frame.origin + \
                 self.frame.u * distance + self.frame.v * distance - self.frame.w * self.small_radius
        point3 = self.frame.origin + \
                 self.frame.u * distance - self.frame.v * distance + self.frame.w * self.small_radius
        point4 = self.frame.origin + \
                 self.frame.u * distance - self.frame.v * distance - self.frame.w * self.small_radius
        point5 = self.frame.origin - \
                 self.frame.u * distance + self.frame.v * distance + self.frame.w * self.small_radius
        point6 = self.frame.origin - \
                 self.frame.u * distance + self.frame.v * distance - self.frame.w * self.small_radius
        point7 = self.frame.origin - \
                 self.frame.u * distance - self.frame.v * distance + self.frame.w * self.small_radius
        point8 = self.frame.origin - \
                 self.frame.u * distance - self.frame.v * distance - self.frame.w * self.small_radius

        return volmdlr.core.BoundingBox.from_points(
            [point1, point2, point3, point4, point5, point6, point7, point8])

    def point2d_to_3d(self, point2d: volmdlr.Point2D):
        """
        Coverts a parametric coordinate on the surface into a 3D spatial point (x, y, z).

        :param point2d: Point at the ToroidalSuface3D
        :type point2d: `volmdlr.`Point2D`
        """
        theta, phi = point2d
        x = (self.tore_radius + self.small_radius * math.cos(phi)) * math.cos(theta)
        y = (self.tore_radius + self.small_radius * math.cos(phi)) * math.sin(theta)
        z = self.small_radius * math.sin(phi)
        return self.frame.local_to_global_coordinates(volmdlr.Point3D(x, y, z))

    def point3d_to_2d(self, point3d):
        """
        Transform a 3D spatial point (x, y, z) into a 2D spherical parametric point (theta, phi).
        """
        x, y, z = self.frame.global_to_local_coordinates(point3d)
        z = min(self.small_radius, max(-self.small_radius, z))

        # Do not delete this, mathematical problem when x and y close to zero (should be zero) but not 0
        # Genarally this is related to uncertaintity of step files.

        if abs(x) < 1e-12:
            x = 0
        if abs(y) < 1e-12:
            y = 0

        zr = z / self.small_radius
        phi = math.asin(zr)
        if abs(phi) < 1e-9:
            phi = 0

        u = self.tore_radius + math.sqrt((self.small_radius ** 2) - (z ** 2))
        u1, u2 = round(x / u, 5), round(y / u, 5)
        theta = math.atan2(u2, u1)

        vector_to_tube_center = volmdlr.Vector3D(self.tore_radius * math.cos(theta),
                                                 self.tore_radius * math.sin(theta), 0)
        vector_from_tube_center_to_point = volmdlr.Vector3D(x, y, z) - vector_to_tube_center
        phi2 = volmdlr.geometry.vectors3d_angle(vector_to_tube_center, vector_from_tube_center_to_point)

        if phi >= 0 and phi2 > 0.5 * math.pi:
            phi = math.pi - phi
        elif phi < 0 and phi2 > 0.5 * math.pi:
            phi = -math.pi - phi
        if abs(theta) < 1e-9:
            theta = 0.0
        if abs(phi) < 1e-9:
            phi = 0.0
        return volmdlr.Point2D(theta, phi)

    @classmethod
    def from_step(cls, arguments, object_dict, **kwargs):
        """
        Converts a step primitive to a ToroidalSurface3D.

        :param arguments: The arguments of the step primitive.
        :type arguments: list
        :param object_dict: The dictionary containing all the step primitives
            that have already been instantiated.
        :type object_dict: dict
        :return: The corresponding ToroidalSurface3D object.
        :rtype: :class:`volmdlr.faces.ToroidalSurface3D`
        """

        length_conversion_factor = kwargs.get("length_conversion_factor", 1)

        frame3d = object_dict[arguments[1]]
        u_vector, w_vector = frame3d.v, -frame3d.u
        u_vector.normalize()
        w_vector.normalize()
        v_vector = w_vector.cross(u_vector)
        frame_direct = volmdlr.Frame3D(frame3d.origin, u_vector, v_vector, w_vector)
        rcenter = float(arguments[2]) * length_conversion_factor
        rcircle = float(arguments[3]) * length_conversion_factor
        return cls(frame_direct, rcenter, rcircle, arguments[0][1:-1])

    def to_step(self, current_id):
        frame = volmdlr.Frame3D(self.frame.origin, self.frame.w, self.frame.u,
                                self.frame.v)
        content, frame_id = frame.to_step(current_id)
        current_id = frame_id + 1
        content += f"#{current_id} = TOROIDAL_SURFACE('{self.name}',#{frame_id}," \
                   f"{round(1000 * self.tore_radius, 3)},{round(1000 * self.small_radius, 3)});\n"
        return content, [current_id]

    def frame_mapping(self, frame: volmdlr.Frame3D, side: str):
        """
        Changes frame_mapping and return a new ToroidalSurface3D.

        :param frame: The new frame to map to.
        :type frame: `volmdlr.Frame3D
        :param side: Indicates whether the frame should be mapped to the 'old' or 'new' frame.
            Acceptable values are 'old' or 'new'.
        :type side: str
        """
        new_frame = self.frame.frame_mapping(frame, side)
        return ToroidalSurface3D(new_frame, self.tore_radius, self.small_radius, name=self.name)

    def frame_mapping_inplace(self, frame: volmdlr.Frame3D, side: str):
        """
        Changes frame_mapping and the object is updated inplace.

        :param frame: The new frame to map to.
        :type frame: `volmdlr.Frame3D
        :param side: Indicates whether the frame should be mapped to the 'old' or 'new' frame.
            Acceptable values are 'old' or 'new'.
        :type side: str
        """
        warnings.warn("'inplace' methods are deprecated. Use a not inplace method instead.", DeprecationWarning)

        new_frame = self.frame.frame_mapping(frame, side)
        self.frame = new_frame

    def rectangular_cut(self, theta1: float, theta2: float, phi1: float, phi2: float, name: str = ""):
        """
        Cut a rectangular piece of the ToroidalSurface3D object and return a ToroidalFace3D object.

        :param theta1: Start angle of the cut in theta direction.
        :param theta2: End angle of the cut in theta direction.
        :param phi1: Start angle of the cut in phi direction.
        :param phi2: End angle of the cut in phi direction.
        :param name: (optional) Name of the returned ToroidalFace3D object. Defaults to "".
        :return: A ToroidalFace3D object created by cutting the ToroidalSurface3D object.
        :rtype: ToroidalFace3D
        """
        if phi1 == phi2:
            phi2 += volmdlr.TWO_PI
        elif phi2 < phi1:
            phi2 += volmdlr.TWO_PI
        if theta1 == theta2:
            theta2 += volmdlr.TWO_PI
        elif theta2 < theta1:
            theta2 += volmdlr.TWO_PI

        point1 = volmdlr.Point2D(theta1, phi1)
        point2 = volmdlr.Point2D(theta2, phi1)
        point3 = volmdlr.Point2D(theta2, phi2)
        point4 = volmdlr.Point2D(theta1, phi2)
        outer_contour = volmdlr.wires.ClosedPolygon2D([point1, point2, point3, point4])
        return ToroidalFace3D(self,
                              Surface2D(outer_contour, []),
                              name)

    def linesegment2d_to_3d(self, linesegment2d):
        """
        Converts the parametric boundary representation into a 3D primitive.
        """
        theta1, phi1 = linesegment2d.start
        theta2, phi2 = linesegment2d.end
        if math.isclose(theta1, theta2, abs_tol=1e-4):
            if math.isclose(abs(phi1 - phi2), volmdlr.TWO_PI, abs_tol=1e-4):
                u_vector = self.frame.u.rotation(self.frame.origin, self.frame.w, angle=theta1)
                v_vector = self.frame.u.rotation(self.frame.origin, self.frame.w, angle=theta1)
                center = self.frame.origin + self.tore_radius * u_vector
                return [vme.FullArc3D(center=center,
                                      start_end=center + self.small_radius * u_vector,
                                      normal=v_vector)]
            return [vme.Arc3D(
                self.point2d_to_3d(linesegment2d.start),
                self.point2d_to_3d(volmdlr.Point2D(theta1, 0.5 * (phi1 + phi2))),
                self.point2d_to_3d(linesegment2d.end),
            )]
        if math.isclose(phi1, phi2, abs_tol=1e-4):
            if math.isclose(abs(theta1 - theta2), volmdlr.TWO_PI, abs_tol=1e-4):
                center = self.frame.origin + self.small_radius * math.sin(phi1) * self.frame.w
                start_end = center + self.frame.u * (self.small_radius + self.tore_radius)
                return [vme.FullArc3D(center=center,
                                      start_end=start_end,
                                      normal=self.frame.w)]
            return [vme.Arc3D(
                self.point2d_to_3d(linesegment2d.start),
                self.point2d_to_3d(volmdlr.Point2D(0.5 * (theta1 + theta2), phi1)),
                self.point2d_to_3d(linesegment2d.end),
            )]
        raise NotImplementedError('Ellipse?')

    def bsplinecurve2d_to_3d(self, bspline_curve2d):
        """
        Converts the parametric boundary representation into a 3D primitive.
        """
        n = len(bspline_curve2d.control_points)
        points = [self.point2d_to_3d(p)
                  for p in bspline_curve2d.discretization_points(number_points=n)]
        return [vme.BSplineCurve3D.from_points_interpolation(points, bspline_curve2d.degree, bspline_curve2d.periodic)]

    def fullarc3d_to_2d(self, fullarc3d):
        """
        Converts the primitive from 3D spatial coordinates to its equivalent 2D primitive in the parametric space.
        """
        start = self.point3d_to_2d(fullarc3d.start)
        end = self.point3d_to_2d(fullarc3d.end)

        length = fullarc3d.length()
        angle3d = fullarc3d.angle
        point_after_start = self.point3d_to_2d(fullarc3d.point_at_abscissa(0.001 * length))
        point_before_end = self.point3d_to_2d(fullarc3d.point_at_abscissa(0.98 * length))

        start, end = vm_parametric.arc3d_to_spherical_coordinates_verification(start, end, angle3d,
                                                                               [point_after_start, point_before_end],
                                                                               [self.x_periodicity,
                                                                                self.y_periodicity])
        theta1, phi1 = start
        # theta2, phi2 = end
        theta3, phi3 = point_after_start
        # theta4, phi4 = point_before_end
        if self.frame.w.is_colinear_to(fullarc3d.normal, abs_tol=1e-4):
            point1 = start
            if theta1 > theta3:
                point2 = volmdlr.Point2D(theta1 - volmdlr.TWO_PI, phi1)
            elif theta1 < theta3:
                point2 = volmdlr.Point2D(theta1 + volmdlr.TWO_PI, phi1)
            return [vme.LineSegment2D(point1, point2)]
        point1 = start
        if phi1 > phi3:
            point2 = volmdlr.Point2D(theta1, phi1 - volmdlr.TWO_PI)
        elif phi1 < phi3:
            point2 = volmdlr.Point2D(theta1, phi1 + volmdlr.TWO_PI)
        return [vme.LineSegment2D(point1, point2)]

    def arc3d_to_2d(self, arc3d):
        start = self.point3d_to_2d(arc3d.start)
        end = self.point3d_to_2d(arc3d.end)

        length = arc3d.length()
        angle3d = arc3d.angle
        point_after_start = self.point3d_to_2d(arc3d.point_at_abscissa(0.001 * length))
        point_before_end = self.point3d_to_2d(arc3d.point_at_abscissa(0.98 * length))

        start, end = vm_parametric.arc3d_to_spherical_coordinates_verification(start, end, angle3d,
                                                                               [point_after_start, point_before_end],
                                                                               [self.x_periodicity,
                                                                                self.y_periodicity])

        return [vme.LineSegment2D(start, end)]

    def bsplinecurve3d_to_2d(self, bspline_curve3d):
        """
        Converts the primitive from 3D spatial coordinates to its equivalent 2D primitive in the parametric space.
        """
        length = bspline_curve3d.length()
        theta3, phi3 = self.point3d_to_2d(bspline_curve3d.point_at_abscissa(0.001 * length))
        theta4, phi4 = self.point3d_to_2d(bspline_curve3d.point_at_abscissa(0.98 * length))
        n = len(bspline_curve3d.control_points)
        points3d = bspline_curve3d.discretization_points(number_points=n)
        points = [self.point3d_to_2d(p) for p in points3d]
        theta1, phi1 = points[0]
        theta2, phi2 = points[-1]

        # Verify if theta1 or theta2 point should be -pi because atan2() -> ]-pi, pi]
        if abs(theta1) == math.pi:
            theta1 = repair_start_end_angle_periodicity(theta1, theta3)
        if abs(theta2) == math.pi:
            theta2 = repair_start_end_angle_periodicity(theta2, theta4)

        # Verify if phi1 or phi2 point should be -pi because phi -> ]-pi, pi]
        if abs(phi1) == math.pi:
            phi1 = repair_start_end_angle_periodicity(phi1, phi3)
        if abs(phi2) == math.pi:
            phi2 = repair_start_end_angle_periodicity(phi2, phi4)

        points[0] = volmdlr.Point2D(theta1, phi1)
        points[-1] = volmdlr.Point2D(theta2, phi2)

        theta_list = [point.x for point in points]
        phi_list = [point.y for point in points]
        theta_discontinuity, indexes_theta_discontinuity = angle_discontinuity(theta_list)
        phi_discontinuity, indexes_phi_discontinuity = angle_discontinuity(phi_list)

        if theta_discontinuity:
            points = self._fix_angle_discontinuity_on_discretization_points(points,
                                                                            indexes_theta_discontinuity, "x")
        if phi_discontinuity:
            points = self._fix_angle_discontinuity_on_discretization_points(points,
                                                                            indexes_phi_discontinuity, "y")

        return [vme.BSplineCurve2D.from_points_interpolation(points, bspline_curve3d.degree, bspline_curve3d.periodic)]

    def triangulation(self):
        """
        Triangulation.

        :rtype: vmd.DisplayMesh3D
        """
        face = self.rectangular_cut(0, volmdlr.TWO_PI, 0, volmdlr.TWO_PI)
        return face.triangulation()

    def translation(self, offset: volmdlr.Vector3D):
        """
        ToroidalSurface3D translation.

        :param offset: translation vector
        :return: A new translated ToroidalSurface3D
        """
        return ToroidalSurface3D(self.frame.translation(
            offset), self.tore_radius, self.small_radius)

    def translation_inplace(self, offset: volmdlr.Vector3D):
        """
        ToroidalSurface3D translation. Object is updated inplace.

        :param offset: translation vector.
        """
        warnings.warn("'inplace' methods are deprecated. Use a not inplace method instead.", DeprecationWarning)

        self.frame.translation_inplace(offset)

    def rotation(self, center: volmdlr.Point3D, axis: volmdlr.Vector3D, angle: float):
        """
        ToroidalSurface3D rotation.

        :param center: rotation center.
        :param axis: rotation axis.
        :param angle: angle rotation.
        :return: a new rotated ToroidalSurface3D.
        """
        new_frame = self.frame.rotation(center=center, axis=axis,
                                        angle=angle)
        return self.__class__(new_frame, self.tore_radius, self.small_radius)

    def rotation_inplace(self, center: volmdlr.Point3D, axis: volmdlr.Vector3D, angle: float):
        """
        ToroidalSurface3D rotation. Object is updated inplace.

        :param center: rotation center.
        :param axis: rotation axis.
        :param angle: rotation angle.
        """
        warnings.warn("'inplace' methods are deprecated. Use a not inplace method instead.", DeprecationWarning)

        self.frame.rotation_inplace(center, axis, angle)

    def plot(self, ax=None, color='grey', alpha=0.5):
        """Plot torus arcs."""
        if ax is None:
            fig = plt.figure()
            ax = fig.add_subplot(111, projection='3d')

        self.frame.plot(ax=ax)
        number_arcs = 50
        for i in range(number_arcs):
            theta = i / number_arcs * volmdlr.TWO_PI
            t_points = []
            for j in range(number_arcs):
                phi = j / number_arcs * volmdlr.TWO_PI
                t_points.append(self.point2d_to_3d(volmdlr.Point2D(theta, phi)))
            ax = volmdlr.wires.ClosedPolygon3D(t_points).plot(ax=ax, edge_style=EdgeStyle(color=color, alpha=alpha))

        return ax

    def point_projection(self, point3d):
        """
        Returns the projection of the point on the toroidal surface.

        :param point3d: Point to project.
        :type point3d: volmdlr.Point3D
        :return: A point on the surface
        :rtype: volmdlr.Point3D
        """
        x, y, z = self.frame.global_to_local_coordinates(point3d)

        if abs(x) < 1e-12:
            x = 0
        if abs(y) < 1e-12:
            y = 0

        # z_theta = min(self.r, max(-self.r, z))
        # u = self.tore_radius + math.sqrt((self.r ** 2) - (z_theta ** 2))
        # u1, u2 = round(x / u, 5), round(y / u, 5)
        theta = math.atan2(y, x)

        vector_to_tube_center = volmdlr.Vector3D(self.tore_radius * math.cos(theta),
                                                 self.tore_radius * math.sin(theta), 0)
        vector_from_tube_center_to_point = volmdlr.Vector3D(x, y, z) - vector_to_tube_center
        phi = volmdlr.geometry.vectors3d_angle(vector_to_tube_center, vector_from_tube_center_to_point)
        if z < 0:
            phi = 2 * math.pi - phi
        if abs(theta) < 1e-9:
            theta = 0.0
        if abs(phi) < 1e-9:
            phi = 0.0
        return self.point2d_to_3d(volmdlr.Point2D(theta, phi))


class ConicalSurface3D(PeriodicalSurface):
    """
    The local plane is defined by (theta, z).

    :param frame: Cone's frame to position it: frame.w is axis of cone frame.origin is at the angle of the cone.
    :param semi_angle: cone's semi-angle.
    """
    face_class = 'ConicalFace3D'
    x_periodicity = volmdlr.TWO_PI
    y_periodicity = None

    def __init__(self, frame: volmdlr.Frame3D, semi_angle: float,
                 name: str = ''):
        self.frame = frame
        self.semi_angle = semi_angle
        PeriodicalSurface.__init__(self, name=name)

    def plot(self, ax=None, edge_style=EdgeStyle(color='grey', alpha=0.5), **kwargs):
        z = kwargs.get("z", 0.5)
        if ax is None:
            fig = plt.figure()
            ax = fig.add_subplot(111, projection='3d')

        self.frame.plot(ax=ax)
        x = z * math.tan(self.semi_angle)
        # point1 = self.frame.local_to_global_coordinates(volmdlr.Point3D(-x, 0, -z))
        point1 = self.frame.origin
        point2 = self.frame.local_to_global_coordinates(volmdlr.Point3D(x, 0, z))
        generatrix = vme.LineSegment3D(point1, point2)
        for i in range(37):
            theta = i / 36. * volmdlr.TWO_PI
            wire = generatrix.rotation(self.frame.origin, self.frame.w, theta)
            wire.plot(ax=ax, edge_style=edge_style)
        return ax

    @classmethod
    def from_step(cls, arguments, object_dict, **kwargs):
        """
        Converts a step primitive to a ConicalSurface3D.

        :param arguments: The arguments of the step primitive.
        :type arguments: list
        :param object_dict: The dictionary containing all the step primitives
            that have already been instantiated.
        :type object_dict: dict
        :return: The corresponding ConicalSurface3D object.
        :rtype: :class:`volmdlr.faces.ConicalSurface3D`
        """

        length_conversion_factor = kwargs.get("length_conversion_factor", 1)
        angle_conversion_factor = kwargs.get("angle_conversion_factor", 1)

        frame3d = object_dict[arguments[1]]
        u, w = frame3d.v, frame3d.u
        u.normalize()
        w.normalize()
        v = w.cross(u)
        radius = float(arguments[2]) * length_conversion_factor
        semi_angle = float(arguments[3]) * angle_conversion_factor
        origin = frame3d.origin - radius / math.tan(semi_angle) * w
        frame_direct = volmdlr.Frame3D(origin, u, v, w)
        return cls(frame_direct, semi_angle, arguments[0][1:-1])

    def to_step(self, current_id):
        frame = volmdlr.Frame3D(self.frame.origin, self.frame.w, self.frame.u,
                                self.frame.v)
        content, frame_id = frame.to_step(current_id)
        current_id = frame_id + 1
        content += f"#{current_id} = CONICAL_SURFACE('{self.name}',#{frame_id},{0.},{round(self.semi_angle, 3)});\n"
        return content, [current_id]

    def frame_mapping(self, frame: volmdlr.Frame3D, side: str):
        """
        Changes frame_mapping and return a new ConicalSurface3D.

        :param side: 'old' or 'new'
        """
        new_frame = self.frame.frame_mapping(frame, side)
        return ConicalSurface3D(new_frame, self.semi_angle, name=self.name)

    def frame_mapping_inplace(self, frame: volmdlr.Frame3D, side: str):
        """
        Changes frame_mapping and the object is updated inplace.

        :param side:'old' or 'new'
        """
        warnings.warn("'inplace' methods are deprecated. Use a not inplace method instead.", DeprecationWarning)

        new_frame = self.frame.frame_mapping(frame, side)
        self.frame = new_frame

    def point2d_to_3d(self, point2d: volmdlr.Point2D):
        """
        Coverts a parametric coordinate on the surface into a 3D spatial point (x, y, z).

        :param point2d: Point at the ConicalSuface3D
        :type point2d: `volmdlr.`Point2D`
        """
        theta, z = point2d
        r = math.tan(self.semi_angle) * z
        new_point = volmdlr.Point3D(r * math.cos(theta),
                                    r * math.sin(theta),
                                    z)
        return self.frame.local_to_global_coordinates(new_point)

    def point3d_to_2d(self, point3d: volmdlr.Point3D):
        """
        Returns the cylindrical coordinates volmdlr.Point2D(theta, z) of a Cartesian coordinates point (x, y, z).

        :param point3d: Point at the CylindricalSuface3D.
        :type point3d: :class:`volmdlr.`Point3D`
        """
        x, y, z = self.frame.global_to_local_coordinates(point3d)
        # Do not delete this, mathematical problem when x and y close to zero (should be zero) but not 0
        # Genarally this is related to uncertainty of step files.
        if abs(x) < 1e-12:
            x = 0
        if abs(y) < 1e-12:
            y = 0
        theta = math.atan2(y, x)
        if abs(theta) < 1e-9:
            theta = 0.0
        return volmdlr.Point2D(theta, z)

    def rectangular_cut(self, theta1: float, theta2: float,
                        z1: float, z2: float, name: str = ''):
        """
        Cut a rectangular piece of the ConicalSurface3D object and return a ConicalFace3D object.

        """
        # theta1 = angle_principal_measure(theta1)
        # theta2 = angle_principal_measure(theta2)
        if theta1 == theta2:
            theta2 += volmdlr.TWO_PI

        point1 = volmdlr.Point2D(theta1, z1)
        point2 = volmdlr.Point2D(theta2, z1)
        point3 = volmdlr.Point2D(theta2, z2)
        point4 = volmdlr.Point2D(theta1, z2)
        outer_contour = volmdlr.wires.ClosedPolygon2D([point1, point2, point3, point4])
        return ConicalFace3D(self, Surface2D(outer_contour, []), name)

    def linesegment3d_to_2d(self, linesegment3d):
        """
        Converts the primitive from 3D spatial coordinates to its equivalent 2D primitive in the parametric space.
        """
        start = self.point3d_to_2d(linesegment3d.start)
        end = self.point3d_to_2d(linesegment3d.end)
        if start.x != end.x and start.is_close(volmdlr.Point2D(0, 0)):
            start = volmdlr.Point2D(end.x, 0)
        elif start.x != end.x and end == volmdlr.Point2D(0, 0):
            end = volmdlr.Point2D(start.x, 0)

        if not start.is_close(end):
            return [vme.LineSegment2D(start, end)]
        return [vme.BSplineCurve2D.from_points_interpolation([start, end], 1, False)]

    def linesegment2d_to_3d(self, linesegment2d):
        if linesegment2d.name == "construction":
            return None
        theta1, z1 = linesegment2d.start
        theta2, z2 = linesegment2d.end

        if math.isclose(theta1, theta2, abs_tol=1e-4):
            return [vme.LineSegment3D(
                self.point2d_to_3d(linesegment2d.start),
                self.point2d_to_3d(linesegment2d.end),
            )]
        if math.isclose(z1, z2, abs_tol=1e-4) and math.isclose(z1, 0.,
                                                               abs_tol=1e-6):
            return []
        if math.isclose(z1, z2, abs_tol=1e-4):
            if abs(theta1 - theta2) == volmdlr.TWO_PI:
                return [vme.FullArc3D(center=self.frame.origin + z1 * self.frame.w,
                                      start_end=self.point2d_to_3d(linesegment2d.start),
                                      normal=self.frame.w)]

            return [vme.Arc3D(
                self.point2d_to_3d(linesegment2d.start),
                self.point2d_to_3d(
                    volmdlr.Point2D(0.5 * (theta1 + theta2), z1)),
                self.point2d_to_3d(linesegment2d.end))
            ]
        raise NotImplementedError('Ellipse?')

    def contour3d_to_2d(self, contour3d):
        """
        Transforms a Contour3D into a Contour2D in the parametric domain of the surface.

        :param contour3d: The contour to be transformed.
        :type contour3d: :class:`volmdlr.wires.Contour3D`
        :return: A 2D contour object.
        :rtype: :class:`volmdlr.wires.Contour2D`
        """
        primitives2d = self.primitives3d_to_2d(contour3d.primitives)

        wire2d = volmdlr.wires.Wire2D(primitives2d)
        delta_x = abs(wire2d.primitives[0].start.x - wire2d.primitives[-1].end.x)
        if math.isclose(delta_x, volmdlr.TWO_PI, abs_tol=1e-3) and wire2d.is_ordered():
            if len(primitives2d) > 1:
                # very specific conical case due to the singularity in the point z = 0 on parametric domain.
                if primitives2d[-2].start.y == 0.0:
                    primitives2d = self.repair_primitives_periodicity(primitives2d)
            return volmdlr.wires.Contour2D(primitives2d)
        # Fix contour
        primitives2d = self.repair_primitives_periodicity(primitives2d)
        return volmdlr.wires.Contour2D(primitives2d)

    def translation(self, offset: volmdlr.Vector3D):
        """
        ConicalSurface3D translation.

        :param offset: translation vector.
        :return: A new translated ConicalSurface3D.
        """
        return self.__class__(self.frame.translation(offset),
                              self.semi_angle)

    def translation_inplace(self, offset: volmdlr.Vector3D):
        """
        ConicalSurface3D translation. Object is updated inplace.

        :param offset: translation vector.
        """
        warnings.warn("'inplace' methods are deprecated. Use a not inplace method instead.", DeprecationWarning)

        self.frame.translation_inplace(offset)

    def rotation(self, center: volmdlr.Point3D,
                 axis: volmdlr.Vector3D, angle: float):
        """
        ConicalSurface3D rotation.

        :param center: rotation center.
        :param axis: rotation axis.
        :param angle: angle rotation.
        :return: a new rotated ConicalSurface3D.
        """
        new_frame = self.frame.rotation(center=center, axis=axis, angle=angle)
        return self.__class__(new_frame, self.semi_angle)

    def rotation_inplace(self, center: volmdlr.Point3D,
                         axis: volmdlr.Vector3D, angle: float):
        """
        ConicalSurface3D rotation. Object is updated inplace.

        :param center: rotation center.
        :param axis: rotation axis.
        :param angle: rotation angle.
        """
        warnings.warn("'inplace' methods are deprecated. Use a not inplace method instead.", DeprecationWarning)

        self.frame.rotation_inplace(center, axis, angle)

    def repair_primitives_periodicity(self, primitives2d):
        """
        Repairs the continuity of the 2D contour while using contour3d_to_2d on periodic surfaces.

        :param primitives2d: The primitives in parametric surface domain.
        :type primitives2d: list
        :return: A list of primitives.
        :rtype: list
        """
        # Search for a primitive that can be used as reference for repairing periodicity
        pos = vm_parametric.find_index_defined_brep_primitive_on_periodical_surface(primitives2d,
                                                                                    [self.x_periodicity,
                                                                                     self.y_periodicity])
        if pos != 0:
            primitives2d = primitives2d[pos:] + primitives2d[:pos]

        i = 1
        while i < len(primitives2d):
            previous_primitive = primitives2d[i - 1]
            delta = previous_primitive.end - primitives2d[i].start
            if not math.isclose(delta.norm(), 0, abs_tol=1e-5):
                if primitives2d[i].end.is_close(primitives2d[i - 1].end, tol=1e-4) and \
                        math.isclose(primitives2d[i].length(), volmdlr.TWO_PI, abs_tol=1e-4):
                    primitives2d[i] = primitives2d[i].reverse()
                elif delta.norm() and math.isclose(abs(previous_primitive.end.y), 0, abs_tol=1e-6):
                    primitives2d.insert(i, vme.LineSegment2D(previous_primitive.end, primitives2d[i].start,
                                                             name="construction"))
                    i += 1
                else:
                    primitives2d[i] = primitives2d[i].translation(delta)
            # treat very specific case of conical surfaces when the previous primitive and the primitive are a
            # linesegment3d with singularity
            elif math.isclose(primitives2d[i].start.y, 0.0, abs_tol=1e-6) and \
                    math.isclose(primitives2d[i].start.x, primitives2d[i].end.x, abs_tol=1e-6) and \
                    math.isclose(primitives2d[i].start.x, previous_primitive.end.x, abs_tol=1e-6):
                if primitives2d[i + 1].end.x < primitives2d[i].end.x:
                    theta_offset = volmdlr.TWO_PI
                elif primitives2d[i + 1].end.x > primitives2d[i].end.x:
                    theta_offset = -volmdlr.TWO_PI
                primitive1 = vme.LineSegment2D(previous_primitive.end,
                                               previous_primitive.end + volmdlr.Point2D(theta_offset, 0),
                                               name="construction")
                primitive2 = primitives2d[i].translation(volmdlr.Vector2D(theta_offset, 0))
                primitive3 = primitives2d[i + 1].translation(volmdlr.Vector2D(theta_offset, 0))
                primitives2d[i] = primitive1
                primitives2d.insert(i + 1, primitive2)
                primitives2d[i + 2] = primitive3
                i += 1
            i += 1
        if not primitives2d[0].start.is_close(primitives2d[-1].end) \
                and primitives2d[0].start.y == 0.0 and primitives2d[-1].end.y == 0.0:
            primitives2d.append(vme.LineSegment2D(primitives2d[-1].end, primitives2d[0].start))

        return primitives2d

    def face_from_base_and_vertex(self, contour: volmdlr.wires.Contour3D, vertex: volmdlr.Point3D, name: str = ''):
        """
        Returns the conical face defined by the contour of the base and the cone vertex.

        :param contour: Cone, contour base.
        :type contour: volmdlr.wires.Contour3D
        :type vertex: volmdlr.Point3D
        :param name: the name to inject in the new face
        :return: Conical face.
        :rtype: ConicalFace3D
        """
        contour2d = self.contour3d_to_2d(contour)
        start_contour2d = contour2d.primitives[0].start
        end_contour2d = contour2d.primitives[-1].end
        linesegment2d_1 = vme.LineSegment2D(end_contour2d, volmdlr.Point2D(end_contour2d.x, 0))
        linesegment2d_2 = vme.LineSegment2D(volmdlr.Point2D(end_contour2d.x, 0), volmdlr.Point2D(start_contour2d.x, 0))
        linesegment2d_3 = vme.LineSegment2D(volmdlr.Point2D(start_contour2d.x, 0), start_contour2d)

        primitives2d = contour2d.primitives + [linesegment2d_1, linesegment2d_2, linesegment2d_3]
        outer_contour2d = volmdlr.wires.Contour2D(primitives2d)

        surface2d = Surface2D(outer_contour=outer_contour2d,
                              inner_contours=[])
        return ConicalFace3D(self, surface2d=surface2d, name=name)


class SphericalSurface3D(PeriodicalSurface):
    """
    Defines a spherical surface.

    :param frame: Sphere's frame to position it
    :type frame: volmdlr.Frame3D
    :param radius: Sphere's radius
    :type radius: float
    """
    face_class = 'SphericalFace3D'
    x_periodicity = volmdlr.TWO_PI
    y_periodicity = math.pi

    def __init__(self, frame, radius, name=''):
        self.frame = frame
        self.radius = radius
        PeriodicalSurface.__init__(self, name=name)

        # Hidden Attributes
        self._bbox = None

    @property
    def bounding_box(self):

        if not self._bbox:
            self._bbox = self._bounding_box()
        return self._bbox

    def _bounding_box(self):
        points = [self.frame.origin + volmdlr.Point3D(-self.radius,
                                                      -self.radius,
                                                      -self.radius),
                  self.frame.origin + volmdlr.Point3D(self.radius,
                                                      self.radius,
                                                      self.radius),

                  ]
        return volmdlr.core.BoundingBox.from_points(points)

    def contour2d_to_3d(self, contour2d):
        primitives3d = []
        for primitive2d in contour2d.primitives:
            method_name = f'{primitive2d.__class__.__name__.lower()}_to_3d'
            if hasattr(self, method_name):
                try:
                    primitives_list = getattr(self, method_name)(primitive2d)
                    if primitives_list:
                        primitives3d.extend(primitives_list)
                    else:
                        continue
                except NotImplementedError:
                    print(f'Class {self.__class__.__name__} does not implement {method_name}'
                          f'with {primitive2d.__class__.__name__}')
            else:
                raise NotImplementedError(f'Class {self.__class__.__name__} does not implement {method_name}')

        return volmdlr.wires.Contour3D(primitives3d)

    @classmethod
    def from_step(cls, arguments, object_dict, **kwargs):
        """
        Converts a step primitive to a SphericalSurface3D.

        :param arguments: The arguments of the step primitive.
        :type arguments: list
        :param object_dict: The dictionary containing all the step primitives
            that have already been instantiated.
        :type object_dict: dict
        :return: The corresponding SphericalSurface3D object.
        :rtype: :class:`volmdlr.faces.SphericalSurface3D`
        """
        length_conversion_factor = kwargs.get("length_conversion_factor", 1)

        frame3d = object_dict[arguments[1]]
        u_vector, w_vector = frame3d.v, frame3d.u
        u_vector.normalize()
        w_vector.normalize()
        v_vector = w_vector.cross(u_vector)
        frame_direct = volmdlr.Frame3D(frame3d.origin, u_vector, v_vector, w_vector)
        radius = float(arguments[2]) * length_conversion_factor
        return cls(frame_direct, radius, arguments[0][1:-1])

    def point2d_to_3d(self, point2d):
        """
        Coverts a parametric coordinate on the surface into a 3D spatial point (x, y, z).

        source: https://mathcurve.com/surfaces/sphere
        # -pi<theta<pi, -pi/2<phi<pi/2

        :param point2d: Point at the CylindricalSuface3D.
        :type point2d: `volmdlr.`Point2D`
        """
        theta, phi = point2d
        x = self.radius * math.cos(phi) * math.cos(theta)
        y = self.radius * math.cos(phi) * math.sin(theta)
        z = self.radius * math.sin(phi)
        return self.frame.local_to_global_coordinates(volmdlr.Point3D(x, y, z))

    def point3d_to_2d(self, point3d):
        """
        Tansform a 3D spatial point (x, y, z) into a 2D spherical parametric point (theta, phi).
        """
        x, y, z = self.frame.global_to_local_coordinates(point3d)
        z = min(self.radius, max(-self.radius, z))

        if z == -0.0:
            z = 0.0

        # Do not delete this, mathematical problem when x and y close to zero (should be zero) but not 0
        # Generally this is related to uncertainty of step files.
        if abs(x) < 1e-12:
            x = 0
        if abs(y) < 1e-12:
            y = 0

        theta = math.atan2(y, x)
        if abs(theta) < 1e-10:
            theta = 0

        zr = z / self.radius
        phi = math.asin(zr)
        if abs(phi) < 1e-10:
            phi = 0

        return volmdlr.Point2D(theta, phi)

    def linesegment2d_to_3d(self, linesegment2d):
        if linesegment2d.name == "construction":
            return []
        start = self.point2d_to_3d(linesegment2d.start)
        interior = self.point2d_to_3d(0.5 * (linesegment2d.start + linesegment2d.end))
        end = self.point2d_to_3d(linesegment2d.end)
        if start.is_close(end) or linesegment2d.length() == 2 * math.pi:
            u_vector = start - self.frame.origin
            u_vector.normalize()
            v_vector = interior - self.frame.origin
            v_vector.normalize()
            normal = u_vector.cross(v_vector)
            return [vme.FullArc3D(self.frame.origin, start, normal)]
        return [vme.Arc3D(start, interior, end)]

    def contour3d_to_2d(self, contour3d):
        """
        Transforms a Contour3D into a Contour2D in the parametric domain of the surface.

        :param contour3d: The contour to be transformed.
        :type contour3d: :class:`volmdlr.wires.Contour3D`
        :return: A 2D contour object.
        :rtype: :class:`volmdlr.wires.Contour2D`
        """
        primitives2d = []

        # Transform the contour's primitives to parametric domain
        for primitive3d in contour3d.primitives:
            method_name = f'{primitive3d.__class__.__name__.lower()}_to_2d'
            if hasattr(self, method_name):
                primitives = getattr(self, method_name)(primitive3d)

                if primitives is None:
                    continue
                primitives2d.extend(primitives)
            else:
                raise NotImplementedError(
                    f'Class {self.__class__.__name__} does not implement {method_name}')
        # Fix contour
        if self.x_periodicity or self.y_periodicity:
            primitives2d = self.repair_primitives_periodicity(primitives2d)
        return volmdlr.wires.Contour2D(primitives2d)

    def is_lat_long_curve(self, theta_list, phi_list):
        """
        Checks if a curve defined on the sphere is a latitude/longitude curve.

        Returns True if it is, False otherwise.
        """
        # Check if curve is a longitude curve (phi is constant)
        if all(math.isclose(theta, theta_list[0], abs_tol=1e-4) for theta in theta_list[1:]):
            return True
        # Check if curve is a latitude curve (theta is constant)
        if all(math.isclose(phi, phi_list[0], abs_tol=1e-4) for phi in phi_list[1:]):
            return True
        return False

    def arc3d_to_2d(self, arc3d):
        """
        Converts the primitive from 3D spatial coordinates to its equivalent 2D primitive in the parametric space.
        """
        start = self.point3d_to_2d(arc3d.start)
        end = self.point3d_to_2d(arc3d.end)
        theta_i, phi_i = self.point3d_to_2d(arc3d.interior)
        theta1, phi1 = start
        theta2, phi2 = end

        point_after_start, point_before_end = self._reference_points(arc3d)
        theta3, phi3 = point_after_start
        theta4, _ = point_before_end

        # Fix sphere singularity point
        if math.isclose(abs(phi1), 0.5 * math.pi, abs_tol=1e-5) and theta1 == 0.0 \
                and math.isclose(theta3, theta_i, abs_tol=1e-6) and math.isclose(theta4, theta_i, abs_tol=1e-6):
            theta1 = theta_i
            start = volmdlr.Point2D(theta1, phi1)
        if math.isclose(abs(phi2), 0.5 * math.pi, abs_tol=1e-5) and theta2 == 0.0 \
                and math.isclose(theta3, theta_i, abs_tol=1e-6) and math.isclose(theta4, theta_i, abs_tol=1e-6):
            theta2 = theta_i
            end = volmdlr.Point2D(theta2, phi2)

        start, end = vm_parametric.arc3d_to_spherical_coordinates_verification(start, end, arc3d.angle,
                                                                               [point_after_start, point_before_end],
                                                                               [self.x_periodicity,
                                                                                self.y_periodicity])
        if start == end:  # IS THIS POSSIBLE ?
            return [vme.LineSegment2D(start, start + volmdlr.TWO_PI * volmdlr.X2D)]
        if self.is_lat_long_curve([theta1, theta_i, theta2], [phi1, phi_i, phi2]):
            return [vme.LineSegment2D(start, end)]

        return self.arc3d_to_2d_with_singularity(arc3d, start, end, point_after_start)

    def arc3d_to_2d_with_singularity(self, arc3d, start, end, point_after_start):
        # trying to treat when the arc starts at theta1 passes at the singularity at |phi| = 0.5*math.pi
        # and ends at theta2 = theta1 + math.pi
        theta1, phi1 = start
        theta2, phi2 = end
        theta3, phi3 = point_after_start

        half_pi = 0.5 * math.pi
        point_positive_singularity = self.point2d_to_3d(volmdlr.Point2D(theta1, half_pi))
        point_negative_singularity = self.point2d_to_3d(volmdlr.Point2D(theta1, -half_pi))
        positive_singularity = arc3d.point_belongs(point_positive_singularity, 1e-4)
        negative_singularity = arc3d.point_belongs(point_negative_singularity, 1e-4)
        interior = self.point3d_to_2d(arc3d.interior)
        if positive_singularity and negative_singularity:
            thetai = interior.x
            is_trigo = phi1 < phi3
            if is_trigo and abs(phi1) > half_pi:
                half_pi = 0.5 * math.pi
            elif is_trigo and abs(phi1) < half_pi:
                half_pi = - 0.5 * math.pi
            elif not is_trigo and abs(phi1) > half_pi:
                half_pi = - 0.5 * math.pi
            elif is_trigo and abs(phi1) < half_pi:
                half_pi = 0.5 * math.pi
            return [vme.LineSegment2D(volmdlr.Point2D(theta1, phi1), volmdlr.Point2D(theta1, -half_pi)),
                    vme.LineSegment2D(volmdlr.Point2D(theta1, -half_pi), volmdlr.Point2D(thetai, -half_pi),
                                      name="construction"),
                    vme.LineSegment2D(volmdlr.Point2D(thetai, -half_pi), volmdlr.Point2D(thetai, half_pi)),
                    vme.LineSegment2D(volmdlr.Point2D(thetai, half_pi), volmdlr.Point2D(theta2, half_pi),
                                      name="construction"),
                    vme.LineSegment2D(volmdlr.Point2D(theta2, half_pi), volmdlr.Point2D(theta2, phi2))
                    ]

        if (positive_singularity or negative_singularity) and \
                math.isclose(abs(theta2 - theta1), math.pi, abs_tol=1e-4):
            if abs(phi1) == 0.5 * math.pi:
                return [vme.LineSegment2D(volmdlr.Point2D(theta3, phi1), volmdlr.Point2D(theta2, phi2))]
            if theta1 == math.pi and theta2 != math.pi:
                theta1 = -math.pi
            if theta2 == math.pi and theta1 != math.pi:
                theta2 = -math.pi

            return [vme.LineSegment2D(volmdlr.Point2D(theta1, phi1), volmdlr.Point2D(theta1, half_pi)),
                    vme.LineSegment2D(volmdlr.Point2D(theta1, half_pi), volmdlr.Point2D(theta2, half_pi),
                                      name="construction"),
                    vme.LineSegment2D(volmdlr.Point2D(theta2, half_pi), volmdlr.Point2D(theta2, phi2))
                    ]

        # maybe this is incomplete and not exact
        angle3d = arc3d.angle
        number_points = math.ceil(angle3d * 50) + 1  # 50 points per radian
        number_points = max(number_points, 5)
        points3d = arc3d.discretization_points(number_points=number_points)
        points = [self.point3d_to_2d(p) for p in points3d]

        points[0] = start  # to take into account all the previous verification
        points[-1] = end  # to take into account all the previous verification

        if theta3 < theta1 < theta2:
            points = [p - volmdlr.Point2D(self.x_periodicity, 0) if p.x > 0 else p for p in points]
        elif theta3 > theta1 > theta2:
            points = [p + volmdlr.Point2D(self.x_periodicity, 0) if p.x < 0 else p for p in points]

        return [vme.BSplineCurve2D.from_points_interpolation(points, 2)]

    def bsplinecurve3d_to_2d(self, bspline_curve3d):
        """
        Converts the primitive from 3D spatial coordinates to its equivalent 2D primitive in the parametric space.
        """
        length = bspline_curve3d.length()
        n = len(bspline_curve3d.control_points)
        points3d = bspline_curve3d.discretization_points(number_points=n)
        points = [self.point3d_to_2d(point) for point in points3d]
        theta1, phi1 = points[0]
        theta2, phi2 = points[-1]

        theta3, _ = self.point3d_to_2d(bspline_curve3d.point_at_abscissa(0.001 * length))
        # make sure that the reference angle is not undefined
        if abs(theta3) == math.pi:
            theta3, _ = self.point3d_to_2d(bspline_curve3d.point_at_abscissa(0.002 * length))

        # Verify if theta1 or theta2 point should be -pi because atan2() -> ]-pi, pi]
        if abs(theta1) == math.pi:
            theta1 = repair_start_end_angle_periodicity(theta1, theta3)
        if abs(theta2) == math.pi:
            theta4, _ = self.point3d_to_2d(bspline_curve3d.point_at_abscissa(0.98 * length))
            # make sure that the reference angle is not undefined
            if abs(theta4) == math.pi:
                theta4, _ = self.point3d_to_2d(bspline_curve3d.point_at_abscissa(0.97 * length))
            theta2 = repair_start_end_angle_periodicity(theta2, theta4)

        points[0] = volmdlr.Point2D(theta1, phi1)
        points[-1] = volmdlr.Point2D(theta2, phi2)

        theta_list = [point.x for point in points]
        theta_discontinuity, indexes_theta_discontinuity = angle_discontinuity(theta_list)
        if theta_discontinuity:
            points = self._fix_angle_discontinuity_on_discretization_points(points, indexes_theta_discontinuity, "x")

        return [vme.BSplineCurve2D.from_points_interpolation(points, degree=bspline_curve3d.degree,
                                                             periodic=bspline_curve3d.periodic)]

    def bsplinecurve2d_to_3d(self, bspline_curve2d):
        # TODO: this is incomplete, a bspline_curve2d can be also a bspline_curve3d
        i = round(0.5 * len(bspline_curve2d.points))
        start = self.point2d_to_3d(bspline_curve2d.points[0])
        interior = self.point2d_to_3d(bspline_curve2d.points[i])
        end = self.point2d_to_3d(bspline_curve2d.points[-1])
        arc3d = vme.Arc3D(start, interior, end)
        flag = True
        points3d = [self.point2d_to_3d(p) for p in bspline_curve2d.points]
        for point in points3d:
            if not arc3d.point_belongs(point, 1e-4):
                flag = False
                break
        if flag:
            return [arc3d]

        return [vme.BSplineCurve3D.from_points_interpolation(points3d, degree=bspline_curve2d.degree,
                                                             periodic=bspline_curve2d.periodic)]

    def fullarc3d_to_2d(self, fullarc3d):
        """
        Converts the primitive from 3D spatial coordinates to its equivalent 2D primitive in the parametric space.
        """
        # TODO: On a spherical surface we can have fullarc3d in any plane
        length = fullarc3d.length()

        theta1, phi1 = self.point3d_to_2d(fullarc3d.start)
        theta2, phi2 = self.point3d_to_2d(fullarc3d.end)
        theta3, phi3 = self.point3d_to_2d(fullarc3d.point_at_abscissa(0.001 * length))
        theta4, _ = self.point3d_to_2d(fullarc3d.point_at_abscissa(0.98 * length))

        if self.frame.w.is_colinear_to(fullarc3d.normal):
            point1 = volmdlr.Point2D(theta1, phi1)
            if theta1 > theta3:
                point2 = volmdlr.Point2D(theta1 - volmdlr.TWO_PI, phi2)
            elif theta1 < theta3:
                point2 = volmdlr.Point2D(theta1 + volmdlr.TWO_PI, phi2)
            return [vme.LineSegment2D(point1, point2)]

        if math.isclose(self.frame.w.dot(fullarc3d.normal), 0, abs_tol=1e-4):
            if theta1 > theta3:
                theta_plus_pi = theta1 - math.pi
            else:
                theta_plus_pi = theta1 + math.pi
            if phi1 > phi3:
                half_pi = 0.5 * math.pi
            else:
                half_pi = -0.5 * math.pi
            if abs(phi1) == 0.5 * math.pi:
                return [vme.LineSegment2D(volmdlr.Point2D(theta3, phi1), volmdlr.Point2D(theta3, -half_pi)),
                        vme.LineSegment2D(volmdlr.Point2D(theta4, -half_pi), volmdlr.Point2D(theta4, phi2))]

            return [vme.LineSegment2D(volmdlr.Point2D(theta1, phi1), volmdlr.Point2D(theta1, -half_pi)),
                    vme.LineSegment2D(volmdlr.Point2D(theta_plus_pi, -half_pi),
                                      volmdlr.Point2D(theta_plus_pi, half_pi)),
                    vme.LineSegment2D(volmdlr.Point2D(theta1, half_pi), volmdlr.Point2D(theta1, phi2))]

        points = [self.point3d_to_2d(p) for p in fullarc3d.discretization_points(angle_resolution=25)]

        # Verify if theta1 or theta2 point should be -pi because atan2() -> ]-pi, pi]
        theta1 = vm_parametric.repair_start_end_angle_periodicity(theta1, theta3)
        theta2 = vm_parametric.repair_start_end_angle_periodicity(theta2, theta4)

        points[0] = volmdlr.Point2D(theta1, phi1)
        points[-1] = volmdlr.Point2D(theta2, phi2)

        if theta3 < theta1 < theta2:
            points = [p - volmdlr.Point2D(volmdlr.TWO_PI, 0) if p.x > 0 else p for p in points]
        elif theta3 > theta1 > theta2:
            points = [p + volmdlr.Point2D(volmdlr.TWO_PI, 0) if p.x < 0 else p for p in points]

        return [vme.BSplineCurve2D.from_points_interpolation(points, 2)]

    def plot(self, ax=None, color='grey', alpha=0.5):
        """Plot sphere arcs."""
        if ax is None:
            fig = plt.figure()
            ax = fig.add_subplot(111, projection='3d')

        self.frame.plot(ax=ax)
        for i in range(20):
            theta = i / 20. * volmdlr.TWO_PI
            t_points = []
            for j in range(20):
                phi = j / 20. * volmdlr.TWO_PI
                t_points.append(self.point2d_to_3d(volmdlr.Point2D(theta, phi)))
            ax = volmdlr.wires.ClosedPolygon3D(t_points).plot(ax=ax, edge_style=EdgeStyle(color=color, alpha=alpha))

        return ax

    def rectangular_cut(self, theta1, theta2, phi1, phi2, name=''):
        """
        Cut a rectangular piece of the SphericalSurface3D object and return a SphericalFace3D object.

        """
        if phi1 == phi2:
            phi2 += volmdlr.TWO_PI
        elif phi2 < phi1:
            phi2 += volmdlr.TWO_PI
        if theta1 == theta2:
            theta2 += volmdlr.TWO_PI
        elif theta2 < theta1:
            theta2 += volmdlr.TWO_PI

        point1 = volmdlr.Point2D(theta1, phi1)
        point2 = volmdlr.Point2D(theta2, phi1)
        point3 = volmdlr.Point2D(theta2, phi2)
        point4 = volmdlr.Point2D(theta1, phi2)
        outer_contour = volmdlr.wires.ClosedPolygon2D([point1, point2, point3, point4])
        return SphericalFace3D(self,
                               Surface2D(outer_contour, []),
                               name=name)

    def triangulation(self):
        face = self.rectangular_cut(0, volmdlr.TWO_PI, -0.5 * math.pi, 0.5 * math.pi)
        return face.triangulation()

    def repair_primitives_periodicity(self, primitives2d):
        """
        Repairs the continuity of the 2D contour while using contour3d_to_2d on periodic surfaces.

        :param primitives2d: The primitives in parametric surface domain.
        :type primitives2d: list
        :return: A list of primitives.
        :rtype: list
        """
        # # Search for a primitive that can be used as reference for reparing periodicity
        # pos = 0
        # x_periodicity = self.x_periodicity
        # y_periodicity = self.y_periodicity
        # if x_periodicity and not y_periodicity:
        #     for i, primitive in enumerate(primitives2d):
        #         start = primitive.start
        #         end = primitive.end
        #         if abs(start.x) != math.pi and end.x != start.x:
        #             pos = i
        #             break
        #     if pos != 0:
        #         primitives2d = primitives2d[pos:] + primitives2d[:pos]

        i = 1
        while i < len(primitives2d):
            previous_primitive = primitives2d[i - 1]
            delta = previous_primitive.end - primitives2d[i].start
            if not math.isclose(delta.norm(), 0, abs_tol=1e-5):
                if primitives2d[i].end == primitives2d[i - 1].end and \
                        primitives2d[i].length() == volmdlr.TWO_PI:
                    primitives2d[i] = primitives2d[i].reverse()
                elif math.isclose(abs(previous_primitive.end.y), 0.5 * math.pi, abs_tol=1e-6):
                    primitives2d.insert(i, vme.LineSegment2D(previous_primitive.end, primitives2d[i].start,
                                                             name="construction"))
                else:
                    primitives2d[i] = primitives2d[i].translation(delta)
            i += 1
        #     return primitives2d
        # primitives2d = repair(primitives2d)
        last_end = primitives2d[-1].end
        first_start = primitives2d[0].start
        if not last_end.is_close(first_start, tol=1e-3):
            last_end_3d = self.point2d_to_3d(last_end)
            first_start_3d = self.point2d_to_3d(first_start)
            if last_end_3d.is_close(first_start_3d, 1e-6) and \
                    not math.isclose(abs(last_end.y), 0.5 * math.pi, abs_tol=1e-5):
                if first_start.x > last_end.x:
                    half_pi = -0.5 * math.pi
                else:
                    half_pi = 0.5 * math.pi
                lines = [vme.LineSegment2D(last_end, volmdlr.Point2D(last_end.x, half_pi), name="construction"),
                         vme.LineSegment2D(volmdlr.Point2D(last_end.x, half_pi),
                                           volmdlr.Point2D(first_start.x, half_pi), name="construction"),
                         vme.LineSegment2D(volmdlr.Point2D(first_start.x, half_pi),
                                           first_start, name="construction")
                         ]
                primitives2d.extend(lines)
            else:
                primitives2d.append(vme.LineSegment2D(last_end, first_start))
        return primitives2d

    def rotation(self, center: volmdlr.Point3D, axis: volmdlr.Vector3D, angle: float):
        """
        Spherical Surface 3D rotation.

        :param center: rotation center
        :param axis: rotation axis
        :param angle: angle rotation
        :return: a new rotated Spherical Surface 3D
        """
        new_frame = self.frame.rotation(center=center, axis=axis, angle=angle)
        return SphericalSurface3D(new_frame, self.radius)

    def translation(self, offset: volmdlr.Vector3D):
        """
        Spherical Surface 3D translation.

        :param offset: translation vector
        :return: A new translated Spherical Surface 3D
        """
        new_frame = self.frame.translation(offset)
        return SphericalSurface3D(new_frame, self.radius)

    def frame_mapping(self, frame: volmdlr.Frame3D, side: str):
        """
        Changes Spherical Surface 3D's frame and return a new Spherical Surface 3D.

        :param frame: Frame of reference
        :type frame: `volmdlr.Frame3D`
        :param side: 'old' or 'new'
        """
        new_frame = self.frame.frame_mapping(frame, side)
        return SphericalSurface3D(new_frame, self.radius)


class RuledSurface3D(Surface3D):
    """
    Defines a ruled surface between two wires.

    :param wire1: Wire
    :type wire1: :class:`vmw.Wire3D`
    :param wire2: Wire
    :type wire2: :class:`volmdlr.wires.Wire3D`
    """
    face_class = 'RuledFace3D'

    def __init__(self, wire1: volmdlr.wires.Wire3D, wire2: volmdlr.wires.Wire3D, name: str = ''):
        self.wire1 = wire1
        self.wire2 = wire2
        self.length1 = wire1.length()
        self.length2 = wire2.length()
        Surface3D.__init__(self, name=name)

    def point2d_to_3d(self, point2d: volmdlr.Point2D):
        x, y = point2d
        point1 = self.wire1.point_at_abscissa(x * self.length1)
        point2 = self.wire2.point_at_abscissa(x * self.length2)
        joining_line = vme.LineSegment3D(point1, point2)
        point = joining_line.point_at_abscissa(y * joining_line.length())
        return point

    def point3d_to_2d(self, point3d):
        raise NotImplementedError

    def rectangular_cut(self, x1: float, x2: float,
                        y1: float, y2: float, name: str = ''):
        """
        Cut a rectangular piece of the RuledSurface3D object and return a RuledFace3D object.

        """
        point1 = volmdlr.Point2D(x1, y1)
        point2 = volmdlr.Point2D(x2, y1)
        point3 = volmdlr.Point2D(x2, y2)
        point4 = volmdlr.Point2D(x1, y2)
        outer_contour = volmdlr.wires.ClosedPolygon2D([point1, point2, point3, point4])
        surface2d = Surface2D(outer_contour, [])
        return volmdlr.faces.RuledFace3D(self, surface2d, name)


class ExtrusionSurface3D(Surface3D):
    """
    Defines a surface of revolution.

    An extrusion surface is a surfarce that is a generic cylindrical surface genarated by the linear
    extrusion of a curve, generally an Ellipse or a B-Spline curve.

    :param edge: edge.
    :type edge: Union[:class:`vmw.Wire3D`, :class:`vmw.Contour3D`]
    :param axis_point: Axis placement
    :type axis_point: :class:`volmdlr.Point3D`
    :param axis: Axis of revolution
    :type axis: :class:`volmdlr.Vector3D`
    """
    face_class = 'ExtrusionFace3D'
    y_periodicity = None

    def __init__(self, edge: Union[volmdlr.edges.FullArcEllipse3D, volmdlr.edges.BSplineCurve3D],
                 direction: volmdlr.Vector3D, name: str = ''):
        self.edge = edge
        direction.normalize()
        self.direction = direction
        self.frame = volmdlr.Frame3D.from_point_and_vector(edge.start, direction, volmdlr.Z3D)
        self._x_periodicity = False

        Surface3D.__init__(self, name=name)

    @property
    def x_periodicity(self):
        if self._x_periodicity:
            return self._x_periodicity
        start = self.edge.start
        end = self.edge.end
        if start.is_close(end, 1e-4):
            return 1
        return None

    @x_periodicity.setter
    def x_periodicity(self, value):
        self._x_periodicity = value

    def point2d_to_3d(self, point2d: volmdlr.Point2D):
        """
        Transform a parametric (u, v) point into a 3D Cartesian point (x, y, z).

        # u = [0, 1] and v = z
        """
        u, v = point2d
        if abs(u) < 1e-7:
            u = 0.0
        if abs(v) < 1e-7:
            v = 0.

        point_at_curve_global = self.edge.point_at_abscissa(u * self.edge.length())
        point_at_curve_local = self.frame.global_to_local_coordinates(point_at_curve_global)
        # x, y, z = point_at_curve_local
        point_local = point_at_curve_local.translation(volmdlr.Vector3D(0, 0, v))
        return self.frame.local_to_global_coordinates(point_local)

    def point3d_to_2d(self, point3d):
        """
        Transform a 3D Cartesian point (x, y, z) into a parametric (u, v) point.
        """
        x, y, z = self.frame.global_to_local_coordinates(point3d)
        if abs(x) < 1e-7:
            x = 0.0
        if abs(y) < 1e-7:
            y = 0.0
        if abs(z) < 1e-7:
            z = 0.0
        v = z
        point_at_curve_local = volmdlr.Point3D(x, y, 0)
        point_at_curve_global = self.frame.local_to_global_coordinates(point_at_curve_local)

        u = self.edge.abscissa(point_at_curve_global) / self.edge.length()

        u = min(u, 1.0)
        return volmdlr.Point2D(u, v)

    def rectangular_cut(self, x1: float = 0.0, x2: float = 1.0,
                        y1: float = 0.0, y2: float = 1.0, name: str = ''):
        """
        Cut a rectangular piece of the ExtrusionSurface3D object and return a ExtrusionFace3D object.

        """
        p1 = volmdlr.Point2D(x1, y1)
        p2 = volmdlr.Point2D(x2, y1)
        p3 = volmdlr.Point2D(x2, y2)
        p4 = volmdlr.Point2D(x1, y2)
        outer_contour = volmdlr.wires.ClosedPolygon2D([p1, p2, p3, p4])
        surface2d = Surface2D(outer_contour, [])
        return volmdlr.faces.ExtrusionFace3D(self, surface2d, name)

    def plot(self, ax=None, color='grey', alpha=0.5, z: float = 0.5):
        if ax is None:
            fig = plt.figure()
            ax = fig.add_subplot(111, projection='3d')
        for i in range(21):
            step = i / 20. * z
            wire = self.edge.translation(step * self.frame.w)
            wire.plot(ax=ax, color=color, alpha=alpha)

        return ax

    @classmethod
    def from_step(cls, arguments, object_dict, **kwargs):
        name = arguments[0][1:-1]
        edge = object_dict[arguments[1]]
        if edge.__class__ is volmdlr.wires.Ellipse3D:
            fullarcellipse = vme.FullArcEllipse3D(edge.point_at_abscissa(0), edge.major_axis, edge.minor_axis,
                                                  edge.center, edge.normal, edge.major_dir, edge.name)
            edge = fullarcellipse
            direction = -object_dict[arguments[2]]
            surface = cls(edge=edge, direction=direction, name=name)
            surface.x_periodicity = 1

        else:
            direction = object_dict[arguments[2]]
            surface = cls(edge=edge, direction=direction, name=name)
        return surface

    def arcellipse3d_to_2d(self, arcellipse3d):
        """
        Transformation of an arcellipse3d to 2d, in a cylindrical surface.

        """
        points = [self.point3d_to_2d(p)
                  for p in arcellipse3d.discretization_points(number_points=15)]

        bsplinecurve2d = vme.BSplineCurve2D.from_points_interpolation(points, degree=2)
        return [bsplinecurve2d]

    def fullarcellipse3d_to_2d(self, fullarcellipse3d):
        length = fullarcellipse3d.length()
        start = self.point3d_to_2d(fullarcellipse3d.start)
        end = self.point3d_to_2d(fullarcellipse3d.end)

        u3, z3 = self.point3d_to_2d(fullarcellipse3d.point_at_abscissa(0.01 * length))
        if u3 > 0.5:
            p1 = volmdlr.Point2D(1, start.y)
            p2 = volmdlr.Point2D(0, end.y)
        elif u3 < 0.5:
            p1 = volmdlr.Point2D(0, start.y)
            p2 = volmdlr.Point2D(1, end.y)
        else:
            raise NotImplementedError
        return [vme.LineSegment2D(p1, p2)]

    def linesegment2d_to_3d(self, linesegment2d):
        """
        Converts a BREP line segment 2D onto a 3D primitive on the surface.
        """
        start3d = self.point2d_to_3d(linesegment2d.start)
        end3d = self.point2d_to_3d(linesegment2d.end)
        u1, z1 = linesegment2d.start
        u2, z2 = linesegment2d.end
        if math.isclose(u1, u2, abs_tol=1e-4):
            return [vme.LineSegment3D(start3d, end3d)]
        if math.isclose(z1, z2, abs_tol=1e-4):
            if math.isclose(abs(u1 - u2), 1.0, abs_tol=1e-6):
                primitive = self.edge.translation(self.direction * z1)
                return [primitive]
                # if primitive.__name__
                # return [vme.FullArcEllipse3D()]
            # TODO: return self.edge translated and trimmed between u1 and u2
            raise NotImplementedError
        raise NotImplementedError

    def bsplinecurve3d_to_2d(self, bspline_curve3d):
        n = len(bspline_curve3d.control_points)
        points = [self.point3d_to_2d(point)
                  for point in bspline_curve3d.discretization_points(number_points=n)]
        start = points[0]
        end = points[-1]
        if not start.is_close(end):
            linesegment = vme.LineSegment2D(start, end)
            flag = True
            for pt in points:
                if not linesegment.point_belongs(pt):
                    flag = False
                    break
            if flag:
                return [linesegment]

        # Is this always True?
        n = len(bspline_curve3d.control_points)
        points = [self.point3d_to_2d(p)
                  for p in bspline_curve3d.discretization_points(number_points=n)]
        return [vme.BSplineCurve2D.from_points_interpolation(points, bspline_curve3d.degree, bspline_curve3d.periodic)]
        # raise NotImplementedError


class RevolutionSurface3D(PeriodicalSurface):
    """
    Defines a surface of revolution.

    :param wire: Wire.
    :type wire: Union[:class:`vmw.Wire3D`, :class:`vmw.Contour3D`]
    :param axis_point: Axis placement
    :type axis_point: :class:`volmdlr.Point3D`
    :param axis: Axis of revolution
    :type axis: :class:`volmdlr.Vector3D`
    """
    face_class = 'RevolutionFace3D'
    x_periodicity = volmdlr.TWO_PI
    y_periodicity = None

    def __init__(self, wire: Union[volmdlr.wires.Wire3D, volmdlr.wires.Contour3D],
                 axis_point: volmdlr.Point3D, axis: volmdlr.Vector3D, name: str = ''):
        self.wire = wire
        self.axis_point = axis_point
        self.axis = axis

        point1 = wire.point_at_abscissa(0)
        if point1 == axis_point:
            point1 = wire.point_at_abscissa(0.1 * wire.length())
        vector1 = point1 - axis_point
        w_vector = axis
        w_vector.normalize()
        u_vector = vector1 - vector1.vector_projection(w_vector)
        u_vector.normalize()
        v_vector = w_vector.cross(u_vector)
        self.frame = volmdlr.Frame3D(origin=axis_point, u=u_vector, v=v_vector, w=w_vector)

        PeriodicalSurface.__init__(self, name=name)

    def point2d_to_3d(self, point2d: volmdlr.Point2D):
        """
        Transform a parametric (u, v) point into a 3D Cartesian point (x, y, z).

        u = [0, 2pi] and v = [0, 1] into a
        """
        u, v = point2d
        point_at_curve = self.wire.point_at_abscissa(v * self.wire.length())
        point = point_at_curve.rotation(self.axis_point, self.axis, u)
        return point

    def point3d_to_2d(self, point3d):
        """
        Transform a 3D Cartesian point (x, y, z) into a parametric (u, v) point.
        """
        x, y, _ = self.frame.global_to_local_coordinates(point3d)
        if abs(x) < 1e-12:
            x = 0
        if abs(y) < 1e-12:
            y = 0
        u = math.atan2(y, x)

        point_at_curve = point3d.rotation(self.axis_point, self.axis, -u)
        v = self.wire.abscissa(point_at_curve) / self.wire.length()
        return volmdlr.Point2D(u, v)

    def rectangular_cut(self, x1: float, x2: float,
                        y1: float, y2: float, name: str = ''):
        """
        Cut a rectangular piece of the RevolutionSurface3D object and return a RevolutionFace3D object.

        """
        point1 = volmdlr.Point2D(x1, y1)
        point2 = volmdlr.Point2D(x2, y1)
        point3 = volmdlr.Point2D(x2, y2)
        point4 = volmdlr.Point2D(x1, y2)
        outer_contour = volmdlr.wires.ClosedPolygon2D([point1, point2, point3, point4])
        surface2d = Surface2D(outer_contour, [])
        return volmdlr.faces.RevolutionFace3D(self, surface2d, name)

    def plot(self, ax=None, color='grey', alpha=0.5, number_curves: int = 20):
        """
        Plot rotated Revolution surface generatrix.

        :param number_curves: Number of curves to display.
        :type number_curves: int
        """
        if ax is None:
            fig = plt.figure()
            ax = fig.add_subplot(111, projection='3d')
        for i in range(number_curves + 1):
            theta = i / number_curves * volmdlr.TWO_PI
            wire = self.wire.rotation(self.axis_point, self.axis, theta)
            wire.plot(ax=ax, edge_style=EdgeStyle(color=color, alpha=alpha))

        return ax

    @classmethod
    def from_step(cls, arguments, object_dict, **kwargs):
        """
        Converts a step primitive to a RevolutionSurface3D.

        :param arguments: The arguments of the step primitive.
        :type arguments: list
        :param object_dict: The dictionary containing all the step primitives
            that have already been instantiated.
        :type object_dict: dict
        :return: The corresponding RevolutionSurface3D object.
        :rtype: :class:`volmdlr.faces.RevolutionSurface3D`
        """
        name = arguments[0][1:-1]
        contour3d = object_dict[arguments[1]]
        axis_point, axis = object_dict[arguments[2]]
        return cls(wire=contour3d, axis_point=axis_point, axis=axis, name=name)

    def fullarc3d_to_2d(self, fullarc3d):
        """
        Converts the primitive from 3D spatial coordinates to its equivalent 2D primitive in the parametric space.
        """
        length = fullarc3d.length()

        start = self.point3d_to_2d(fullarc3d.start)
        end = self.point3d_to_2d(fullarc3d.end)

        theta3, _ = self.point3d_to_2d(fullarc3d.point_at_abscissa(0.001 * length))
        theta4, _ = self.point3d_to_2d(fullarc3d.point_at_abscissa(0.98 * length))

        # make sure that the references points are not undefined
        if abs(theta3) == math.pi:
            theta3, z3 = self.point3d_to_2d(fullarc3d.point_at_abscissa(0.002 * length))
        if abs(theta4) == math.pi:
            theta4, _ = self.point3d_to_2d(fullarc3d.point_at_abscissa(0.97 * length))

        start, end = vm_parametric.arc3d_to_cylindrical_coordinates_verification(start, end, volmdlr.TWO_PI, theta3,
                                                                                 theta4)

        theta1, z1 = start
        _, z2 = end

        point1 = volmdlr.Point2D(theta1, z1)
        if theta1 > theta3:
            point2 = volmdlr.Point2D(theta1 + volmdlr.TWO_PI, z2)
        elif theta1 < theta3:
            point2 = volmdlr.Point2D(theta1 - volmdlr.TWO_PI, z2)
        return [vme.LineSegment2D(point1, point2)]


class BSplineSurface3D(Surface3D):
    """
    A class representing a 3D B-spline surface.

    A B-spline surface is a smooth surface defined by a set of control points and
    a set of basis functions called B-spline basis functions. The shape of the
    surface is determined by the position of the control points and can be
    modified by moving the control points.

    :param degree_u: The degree of the B-spline curve in the u direction.
    :type degree_u: int
    :param degree_v: The degree of the B-spline curve in the v direction.
    :type degree_v: int
    :param control_points: A list of 3D control points that define the shape of
        the surface.
    :type control_points: List[`volmdlr.Point3D`]
    :param nb_u: The number of control points in the u direction.
    :type nb_u: int
    :param nb_v: The number of control points in the v direction.
    :type nb_v: int
    :param u_multiplicities: A list of multiplicities for the knots in the u direction.
        The multiplicity of a knot is the number of times it appears in the knot vector.
    :type u_multiplicities: List[int]
    :param v_multiplicities: A list of multiplicities for the knots in the v direction.
        The multiplicity of a knot is the number of times it appears in the knot vector.
    :type v_multiplicities: List[int]
    :param u_knots: A list of knots in the u direction. The knots are real numbers that
        define the position of the control points along the u direction.
    :type u_knots: List[float]
    :param v_knots: A list of knots in the v direction. The knots are real numbers that
        define the position of the control points along the v direction.
    :type v_knots: List[float]
    :param weights: (optional) A list of weights for the control points. The weights
        can be used to adjust the influence of each control point on the shape of the
        surface. Default is None.
    :type weights: List[float]
    :param name: (optional) A name for the surface. Default is an empty string.
    :type name: str
    """
    face_class = "BSplineFace3D"
    _non_serializable_attributes = ["surface", "curves"]

    def __init__(self, degree_u: int, degree_v: int, control_points: List[volmdlr.Point3D], nb_u: int, nb_v: int,
                 u_multiplicities: List[int], v_multiplicities: List[int], u_knots: List[float], v_knots: List[float],
                 weights: List[float] = None, name: str = ''):
        self.control_points = control_points
        self.degree_u = degree_u
        self.degree_v = degree_v
        self.nb_u = nb_u
        self.nb_v = nb_v

        u_knots = vme.standardize_knot_vector(u_knots)
        v_knots = vme.standardize_knot_vector(v_knots)
        self.u_knots = u_knots
        self.v_knots = v_knots
        self.u_multiplicities = u_multiplicities
        self.v_multiplicities = v_multiplicities
        self.weights = weights

        self.control_points_table = []
        points_row = []
        i = 1
        for point in control_points:
            points_row.append(point)
            if i == nb_v:
                self.control_points_table.append(points_row)
                points_row = []
                i = 1
            else:
                i += 1
        if weights is None:
            surface = BSpline.Surface()
            points = [(control_points[i][0], control_points[i][1],
                       control_points[i][2]) for i in range(len(control_points))]

        else:
            surface = NURBS.Surface()
            points = [(control_points[i][0] * weights[i], control_points[i][1] * weights[i],
                       control_points[i][2] * weights[i], weights[i]) for i in range(len(control_points))]
        surface.degree_u = degree_u
        surface.degree_v = degree_v
        surface.set_ctrlpts(points, nb_u, nb_v)
        knot_vector_u = []
        for i, u_knot in enumerate(u_knots):
            knot_vector_u.extend([u_knot] * u_multiplicities[i])
        knot_vector_v = []
        for i, v_knot in enumerate(v_knots):
            knot_vector_v.extend([v_knot] * v_multiplicities[i])
        surface.knotvector_u = knot_vector_u
        surface.knotvector_v = knot_vector_v
        surface.delta = 0.05
        # surface_points = surface.evalpts

        self.surface = surface
        self.curves = extract_curves(surface, extract_u=True, extract_v=True)
        # self.points = [volmdlr.Point3D(*p) for p in surface_points]
        Surface3D.__init__(self, name=name)

        # Hidden Attributes
        self._displacements = None
        self._grids2d = None
        self._grids2d_deformed = None
        self._bbox = None
        self._surface_curves = None

        self._x_periodicity = False  # Use False instead of None because None is a possible value of x_periodicity
        self._y_periodicity = False

    @property
    def x_periodicity(self):
        """
        Evaluates the periodicity of the surface in u direction.
        """
        if self._x_periodicity is False:
            u = self.curves['u']
            start = u[0].ctrlpts[0]
            end = u[0].ctrlpts[-1]
            if npy.linalg.norm(npy.array(start) - npy.array(end)) < 1e-6:
                self._x_periodicity = self.surface.range[0]
            else:
                self._x_periodicity = None
        return self._x_periodicity

    @property
    def y_periodicity(self):
        """
        Evaluates the periodicity of the surface in v direction.
        """
        if self._y_periodicity is False:
            v = self.curves['v']
            start = v[0].ctrlpts[0]
            end = v[0].ctrlpts[-1]
            if npy.linalg.norm(npy.array(start) - npy.array(end)) < 1e-6:
                self._y_periodicity = self.surface.range[1]
            else:
                self._y_periodicity = None
        return self._y_periodicity

    @property
    def bounding_box(self):
        if not self._bbox:
            self._bbox = self._bounding_box()
        return self._bbox

    def _bounding_box(self):
        """
        Computes the bounding box of the surface.

        """
        min_bounds, max_bounds = self.surface.bbox
        xmin, ymin, zmin = min_bounds
        xmax, ymax, zmax = max_bounds
        return volmdlr.core.BoundingBox(xmin, xmax, ymin, ymax, zmin, zmax)

    @property
    def surface_curves(self, extract_u: bool = True, extract_v: bool = True):
        """
        Extracts curves from a surface.

        :param extract_u: If True, extract the curves in u direction
        :param extract_v: If True, extract the curves in v direction
        """
        if not self._surface_curves:
            self._surface_curves = self.get_surface_curves(extract_u, extract_v)
        return self._surface_curves

    def get_surface_curves(self, extract_u, extract_v):
        """
        Converts the surface curves from geomdl curve to volmdlr.

        :param extract_u: If True, extract the curves in u direction.
        :param extract_v: If True, extract the curves in v direction.
        """
        # v-direction
        crvlist_v = []
        if extract_v:
            v_curves = self.curves["v"]
            for curve in v_curves:
                crvlist_v.append(vme.BSplineCurve3D.from_geomdl_curve(curve))
        # u-direction
        crvlist_u = []
        if extract_u:
            u_curves = self.curves["u"]
            for curve in u_curves:
                crvlist_u.append(vme.BSplineCurve3D.from_geomdl_curve(curve))

        # Return shapes as a dict object
        return dict(u=crvlist_u, v=crvlist_v)

    def control_points_matrix(self, coordinates):
        """
        Define control points like a matrix, for each coordinate: x:0, y:1, z:2.

        """

        points = npy.empty((self.nb_u, self.nb_v))
        for i in range(0, self.nb_u):
            for j in range(0, self.nb_v):
                points[i][j] = self.control_points_table[i][j][coordinates]
        return points

    # Knots_vector
    def knots_vector_u(self):
        """
        Compute the global knot vector (u direction) based on knot elements and multiplicities.

        """

        knots = self.u_knots
        multiplicities = self.u_multiplicities

        knots_vec = []
        for i, knot in enumerate(knots):
            for _ in range(0, multiplicities[i]):
                knots_vec.append(knot)
        return knots_vec

    def knots_vector_v(self):
        """
        Compute the global knot vector (v direction) based on knot elements and multiplicities.

        """

        knots = self.v_knots
        multiplicities = self.v_multiplicities

        knots_vec = []
        for i, knot in enumerate(knots):
            for _ in range(0, multiplicities[i]):
                knots_vec.append(knot)
        return knots_vec

    def basis_functions_u(self, u, k, i):
        """
        Compute basis functions Bi in u direction for u=u and degree=k.

        """

        # k = self.degree_u
        t = self.knots_vector_u()

        if k == 0:
            return 1.0 if t[i] <= u < t[i + 1] else 0.0
        if t[i + k] == t[i]:
            param_c1 = 0.0
        else:
            param_c1 = (u - t[i]) / (t[i + k] - t[i]) * self.basis_functions_u(u, k - 1, i)
        if t[i + k + 1] == t[i + 1]:
            param_c2 = 0.0
        else:
            param_c2 = (t[i + k + 1] - u) / (t[i + k + 1] - t[i + 1]) * self.basis_functions_u(u, k - 1, i + 1)
        return param_c1 + param_c2

    def basis_functions_v(self, v, k, i):
        """
        Compute basis functions Bi in v direction for v=v and degree=k.

        """

        # k = self.degree_u
        knots = self.knots_vector_v()

        if k == 0:
            return 1.0 if knots[i] <= v < knots[i + 1] else 0.0
        if knots[i + k] == knots[i]:
            param_c1 = 0.0
        else:
            param_c1 = (v - knots[i]) / (knots[i + k] - knots[i]) * self.basis_functions_v(v, k - 1, i)
        if knots[i + k + 1] == knots[i + 1]:
            param_c2 = 0.0
        else:
            param_c2 = (knots[i + k + 1] - v) / (knots[i + k + 1] - knots[i + 1]) * self.basis_functions_v(v, k - 1,
                                                                                                           i + 1)
        return param_c1 + param_c2

    def blending_vector_u(self, u):
        """
        Compute a vector of basis_functions in u direction for u=u.
        """

        blending_vect = npy.empty((1, self.nb_u))
        for j in range(0, self.nb_u):
            blending_vect[0][j] = self.basis_functions_u(u, self.degree_u, j)

        return blending_vect

    def blending_vector_v(self, v):
        """
        Compute a vector of basis_functions in v direction for v=v.

        """

        blending_vect = npy.empty((1, self.nb_v))
        for j in range(0, self.nb_v):
            blending_vect[0][j] = self.basis_functions_v(v, self.degree_v, j)

        return blending_vect

    def blending_matrix_u(self, u):
        """
        Compute a matrix of basis_functions in u direction for a vector u like [0,1].

        """

        blending_mat = npy.empty((len(u), self.nb_u))
        for i, u_i in enumerate(u):
            for j in range(self.nb_u):
                blending_mat[i][j] = self.basis_functions_u(u_i, self.degree_u, j)
        return blending_mat

    def blending_matrix_v(self, v):
        """
        Compute a matrix of basis_functions in v direction for a vector v like [0,1].

        """

        blending_mat = npy.empty((len(v), self.nb_v))
        for i, v_i in enumerate(v):
            for j in range(self.nb_v):
                blending_mat[i][j] = self.basis_functions_v(v_i, self.degree_v, j)
        return blending_mat

    def point2d_to_3d(self, point2d: volmdlr.Point2D):
        u, v = point2d
        u = min(max(u, 0), 1)
        v = min(max(v, 0), 1)
        return volmdlr.Point3D(*evaluate_single((u, v), self.surface.data,
                                                self.surface.rational,
                                                self.surface.evaluator._span_func))
        # uses derivatives for performance because it's already compiled
        # return volmdlr.Point3D(*self.derivatives(u, v, 0)[0][0])
        # return volmdlr.Point3D(*self.surface.evaluate_single((x, y)))

    def point3d_to_2d(self, point3d: volmdlr.Point3D, tol=1e-5):
        """
        Evaluates the parametric coordinates (u, v) of a 3D point (x, y, z).

        :param point3d: A 3D point to be evaluated.
        :type point3d: :class:`volmdlr.Point3D`
        :param tol: Tolerance to accept the results.
        :type tol: float
        :return: The parametric coordinates (u, v) of the point.
        :rtype: :class:`volmdlr.Point2D`
        """

        def f(x):
            return point3d.point_distance(self.point2d_to_3d(volmdlr.Point2D(x[0], x[1])))

        def fun(x):
            derivatives = self.derivatives(x[0], x[1], 1)
            r = derivatives[0][0] - point3d
            f_value = r.norm() + 1e-32
            jacobian = npy.array([r.dot(derivatives[1][0]) / f_value, r.dot(derivatives[0][1]) / f_value])
            return f_value, jacobian

        min_bound_x, max_bound_x = self.surface.domain[0]
        min_bound_y, max_bound_y = self.surface.domain[1]

        delta_bound_x = max_bound_x - min_bound_x
        delta_bound_y = max_bound_y - min_bound_y
        x0s = [((min_bound_x + max_bound_x) / 2, (min_bound_y + max_bound_y) / 2),
               ((min_bound_x + max_bound_x) / 2, min_bound_y + delta_bound_y / 10),
               ((min_bound_x + max_bound_x) / 2, max_bound_y - delta_bound_y / 10),
               ((min_bound_x + max_bound_x) / 4, min_bound_y + delta_bound_y / 10),
               (max_bound_x - delta_bound_x / 4, min_bound_y + delta_bound_y / 10),
               ((min_bound_x + max_bound_x) / 4, max_bound_y - delta_bound_y / 10),
               (max_bound_x - delta_bound_x / 4, max_bound_y - delta_bound_y / 10),
               (min_bound_x + delta_bound_x / 10, min_bound_y + delta_bound_y / 10),
               (min_bound_x + delta_bound_x / 10, max_bound_y - delta_bound_y / 10),
               (max_bound_x - delta_bound_x / 10, min_bound_y + delta_bound_y / 10),
               (max_bound_x - delta_bound_x / 10, max_bound_y - delta_bound_y / 10)]

        # Sort the initial conditions
        x0s.sort(key=f)

        # Find the parametric coordinates of the point
        results = []
        for x0 in x0s:
            res = minimize(fun, x0=npy.array(x0), jac=True,
                           bounds=[(min_bound_x, max_bound_x),
                                   (min_bound_y, max_bound_y)])
            if res.fun <= tol:
                return volmdlr.Point2D(*res.x)

            results.append((res.x, res.fun))

        return volmdlr.Point2D(*min(results, key=lambda r: r[1])[0])

    def linesegment2d_to_3d(self, linesegment2d):
        # TODO: this is a non exact method!
        lth = linesegment2d.length()
        points = [self.point2d_to_3d(
            linesegment2d.point_at_abscissa(i * lth / 20.)) for i in range(21)]

        linesegment = vme.LineSegment3D(points[0], points[-1])
        flag = True
        flag_arc = False
        flag = all(linesegment.point_belongs(point, abs_tol=1e-4) for point in points)
        if not flag:
            interior = self.point2d_to_3d(linesegment2d.point_at_abscissa(0.5 * lth))
            arc = vme.Arc3D(points[0], interior, points[-1])
            flag_arc = all(arc.point_belongs(point, abs_tol=1e-4) for point in points)

        periodic = False
        if self.x_periodicity is not None and \
                math.isclose(lth, self.x_periodicity, abs_tol=1e-6) and \
                math.isclose(linesegment2d.start.y, linesegment2d.end.y,
                             abs_tol=1e-6):
            periodic = True
        elif self.y_periodicity is not None and \
                math.isclose(lth, self.y_periodicity, abs_tol=1e-6) and \
                math.isclose(linesegment2d.start.x, linesegment2d.end.x,
                             abs_tol=1e-6):
            periodic = True

        if flag and not flag_arc:
            # All the points are on the same LineSegment3D
            primitives = [linesegment]
        elif flag_arc:
            primitives = [arc]
        else:
            primitives = [vme.BSplineCurve3D.from_points_interpolation(
                points, min(self.degree_u, self.degree_v), periodic=periodic)]
        return primitives

    def linesegment3d_to_2d(self, linesegment3d):
        """
        A line segment on a BSplineSurface3D will be in any case a line in 2D?.

        """
        start = self.point3d_to_2d(linesegment3d.start)
        end = self.point3d_to_2d(linesegment3d.end)
        if self.x_periodicity:
            if start.x != end.x:
                end = volmdlr.Point2D(start.x, end.y)
            if not start.is_close(end):
                return [vme.LineSegment2D(start, end)]
            return None
        if self.y_periodicity:
            if start.y != end.y:
                end = volmdlr.Point2D(end.x, start.y)
            if not start.is_close(end):
                return [vme.LineSegment2D(start, end)]
            return None
        if start.is_close(end):
            return None
        return [vme.LineSegment2D(start, end)]

    def _repair_periodic_boundary_points(self, curve3d, points_2d, direction_periodicity):
        """
        Verifies points at boundary on a periodic BSplineSurface3D.

        :param points_2d: List of `volmdlr.Point2D` after transformation from 3D Cartesian coordinates
        :type points_2d: List[volmdlr.Point2D]
        :param direction_periodicity: should be 'x' if x_periodicity or 'y' if y periodicity
        :type direction_periodicity: str
        """
        lth = curve3d.length()
        start = points_2d[0]
        end = points_2d[-1]
        points = points_2d
        pt_after_start = self.point3d_to_2d(curve3d.point_at_abscissa(0.1 * lth))
        pt_before_end = self.point3d_to_2d(curve3d.point_at_abscissa(0.9 * lth))
        # pt_after_start = points[1]
        # pt_before_end = points[-2]

        if direction_periodicity == 'x':
            i = 0
        else:
            i = 1
        min_bound, max_bound = self.surface.domain[i]
        delta = max_bound - min_bound

        if math.isclose(start[i], min_bound, abs_tol=1e-4) and pt_after_start[i] > 0.5 * delta:
            start[i] = max_bound
        elif math.isclose(start[i], max_bound, abs_tol=1e-4) and pt_after_start[i] < 0.5 * delta:
            start[i] = min_bound

        if math.isclose(end[i], min_bound, abs_tol=1e-4) and pt_before_end[i] > 0.5 * delta:
            end[i] = max_bound
        elif math.isclose(end[i], max_bound, abs_tol=1e-4) and pt_before_end[i] < 0.5 * delta:
            end[i] = min_bound

        points[0] = start
        points[-1] = end

        boundary = [(math.isclose(p[i], max_bound, abs_tol=1e-4) or math.isclose(p[i], min_bound, abs_tol=1e-4)) for
                    p in points]
        if all(boundary):
            # if the line is at the boundary of the surface domain, we take the first point as reference
            t = max_bound if math.isclose(points[0][i], max_bound, abs_tol=1e-4) else min_bound
            if direction_periodicity == 'x':
                points = [volmdlr.Point2D(t, p[1]) for p in points]
            else:
                points = [volmdlr.Point2D(p[0], t) for p in points]

        return points

    def bsplinecurve3d_to_2d(self, bspline_curve3d):
        """
        Converts the primitive from 3D spatial coordinates to its equivalent 2D primitive in the parametric space.
        """
        # TODO: enhance this, it is a non exact method!
        # TODO: bsplinecurve can be periodic but not around the bsplinesurface
        flag = False
        if not bspline_curve3d.points[0].is_close(bspline_curve3d.points[-1]):
            bsc_linesegment = vme.LineSegment3D(bspline_curve3d.points[0],
                                                bspline_curve3d.points[-1])
            flag = True
            for point in bspline_curve3d.points:
                if not bsc_linesegment.point_belongs(point):
                    flag = False
                    break

        if self.x_periodicity and not self.y_periodicity \
                and bspline_curve3d.periodic:
            point1 = self.point3d_to_2d(bspline_curve3d.points[0])
            p1_sup = self.point3d_to_2d(bspline_curve3d.points[0])
            new_x = point1.x - p1_sup.x + self.x_periodicity
            new_x = new_x if 0 <= new_x else 0
            reverse = False
            if new_x < 0:
                new_x = 0
            elif math.isclose(new_x, self.x_periodicity, abs_tol=1e-5):
                new_x = 0
                reverse = True

            linesegments = [
                vme.LineSegment2D(
                    volmdlr.Point2D(new_x, point1.y),
                    volmdlr.Point2D(self.x_periodicity, point1.y))]
            if reverse:
                linesegments[0] = linesegments[0].reverse()

        elif self.y_periodicity and not self.x_periodicity \
                and bspline_curve3d.periodic:
            point1 = self.point3d_to_2d(bspline_curve3d.points[0])
            p1_sup = self.point3d_to_2d(bspline_curve3d.points[0])
            new_y = point1.y - p1_sup.y + self.y_periodicity
            new_y = new_y if 0 <= new_y else 0
            reverse = False
            if new_y < 0:
                new_y = 0
            elif math.isclose(new_y, self.y_periodicity, abs_tol=1e-5):
                new_y = 0
                reverse = True

            linesegments = [
                vme.LineSegment2D(
                    volmdlr.Point2D(point1.x, new_y),
                    volmdlr.Point2D(point1.x, self.y_periodicity))]
            if reverse:
                linesegments[0] = linesegments[0].reverse()

        elif self.x_periodicity and self.y_periodicity \
                and bspline_curve3d.periodic:
            raise NotImplementedError

        if flag:
            x_perio = self.x_periodicity if self.x_periodicity is not None \
                else 1.
            y_perio = self.y_periodicity if self.y_periodicity is not None \
                else 1.

            point1 = self.point3d_to_2d(bspline_curve3d.points[0])
            point2 = self.point3d_to_2d(bspline_curve3d.points[-1])

            if point1.is_close(point2):
                print('BSplineCruve3D skipped because it is too small')
                linesegments = None
            else:
                p1_sup = self.point3d_to_2d(bspline_curve3d.points[0])
                p2_sup = self.point3d_to_2d(bspline_curve3d.points[-1])
                if self.x_periodicity and point1.point_distance(p1_sup) > 1e-5:
                    point1.x -= p1_sup.x - x_perio
                    point2.x -= p2_sup.x - x_perio
                if self.y_periodicity and point1.point_distance(p1_sup) > 1e-5:
                    point1.y -= p1_sup.y - y_perio
                    point2.y -= p2_sup.y - y_perio
                linesegments = [vme.LineSegment2D(point1, point2)]
            # How to check if end of surface overlaps start or the opposite ?
        else:
            lth = bspline_curve3d.length()
            # uses straight line length to improve performance
            # lth = bspline_curve3d.start.point_distance(bspline_curve3d.end)
            if lth > 1e-5:
                n = len(bspline_curve3d.control_points)
                discretization_points = bspline_curve3d.discretization_points(number_points=n)
                points = [self.point3d_to_2d(p) for p in discretization_points]

                if self.x_periodicity:
                    u_min, u_max = self.surface.domain[0]
                    if all(self.surface_curves["v"][0].point_belongs(point) for point in discretization_points):
                        start = volmdlr.Point2D(u_min, points[0].y)
                        end = volmdlr.Point2D(u_min, points[-1].y)
                        return [vme.LineSegment2D(start, end)]
                    if all(self.surface_curves["v"][-1].point_belongs(point) for point in discretization_points):
                        start = volmdlr.Point2D(u_max, points[0].y)
                        end = volmdlr.Point2D(u_max, points[-1].y)
                        return [vme.LineSegment2D(start, end)]
                    points = self._repair_periodic_boundary_points(bspline_curve3d, points, 'x')
                    if bspline_curve3d.periodic and points[0].is_close(points[-1]):
                        u_min, u_max = bspline_curve3d.curve.domain
                        if math.isclose(points[0].x, u_min, abs_tol=1e-6):
                            should_be_umax = (u_max - points[1].x) < (points[1].x - u_min)
                            if should_be_umax:
                                points[0] = volmdlr.Point2D(u_max, points[0].y)
                            else:
                                points[-1] = volmdlr.Point2D(u_max, points[-1].y)
                        elif math.isclose(points[0].x, u_max, abs_tol=1e-6):
                            should_be_umin = (u_max - points[1].x) > (points[1].x - u_min)
                            if should_be_umin:
                                points[0] = volmdlr.Point2D(u_min, points[0].y)
                            else:
                                points[-1] = volmdlr.Point2D(u_min, points[-1].y)
                if self.y_periodicity:
                    v_min, v_max = self.surface.domain[1]
                    if all(self.surface_curves["u"][0].point_belongs(point) for point in discretization_points):
                        start = volmdlr.Point2D(points[0].x, v_min)
                        end = volmdlr.Point2D(points[-1].x, v_min)
                        return [vme.LineSegment2D(start, end)]
                    if all(self.surface_curves["u"][-1].point_belongs(point) for point in discretization_points):
                        start = volmdlr.Point2D(points[0].x, v_max)
                        end = volmdlr.Point2D(points[-1].x, v_max)
                        return [vme.LineSegment2D(start, end)]
                    points = self._repair_periodic_boundary_points(bspline_curve3d, points, 'y')
                    if bspline_curve3d.periodic and points[0].is_close(points[-1]):
                        u_min, u_max = bspline_curve3d.curve.domain
                        if math.isclose(points[0].y, u_min, abs_tol=1e-6):
                            should_be_umax = (u_max - points[1].y) < (points[1].y - u_min)
                            if should_be_umax:
                                points[0] = volmdlr.Point2D(points[0].x, u_max)
                            else:
                                points[-1] = volmdlr.Point2D(points[-1].x, u_max)
                        elif math.isclose(points[0].y, u_max, abs_tol=1e-6):
                            should_be_umin = (u_max - points[1].y) > (points[1].y - u_min)
                            if should_be_umin:
                                points[0] = volmdlr.Point2D(points[0].x, u_min)
                            else:
                                points[-1] = volmdlr.Point2D(points[-1].x, u_min)

                if not points[0].is_close(points[-1]) and not bspline_curve3d.periodic:
                    linesegment = vme.LineSegment2D(points[0], points[-1])
                    flag_line = True
                    for point in points:
                        if not linesegment.point_belongs(point, abs_tol=1e-4):
                            flag_line = False
                            break
                    if flag_line:
                        return [linesegment]

                if self.x_periodicity:
                    points = self._repair_periodic_boundary_points(bspline_curve3d, points, 'x')

                if self.y_periodicity:
                    points = self._repair_periodic_boundary_points(bspline_curve3d, points, 'y')

                return [vme.BSplineCurve2D.from_points_interpolation(
                    points=points, degree=bspline_curve3d.degree, periodic=bspline_curve3d.periodic)]

            if 1e-6 < lth <= 1e-5:
                linesegments = [vme.LineSegment2D(
                    self.point3d_to_2d(bspline_curve3d.start),
                    self.point3d_to_2d(bspline_curve3d.end))]
            else:
                print('BSplineCruve3D skipped because it is too small')
                linesegments = None

        return linesegments

    def bsplinecurve2d_to_3d(self, bspline_curve2d):
        """
        Converts the parametric boundary representation into a 3D primitive.
        """
        if bspline_curve2d.name == "parametric.arc":
            start = self.point2d_to_3d(bspline_curve2d.start)
            interior = self.point2d_to_3d(bspline_curve2d.evaluate_single(0.5))
            end = self.point2d_to_3d(bspline_curve2d.end)
            return [vme.Arc3D(start, interior, end)]

        n = len(bspline_curve2d.control_points)
        points = [self.point2d_to_3d(p)
                  for p in bspline_curve2d.discretization_points(number_points=n)]
        return [vme.BSplineCurve3D.from_points_interpolation(points, bspline_curve2d.degree, bspline_curve2d.periodic)]

    def arc3d_to_2d(self, arc3d):
        """
        Converts the primitive from 3D spatial coordinates to its equivalent 2D primitive in the parametric space.
        """
        number_points = max(self.nb_u, self.nb_v)
        degree = max(self.degree_u, self.degree_v)
        points = [self.point3d_to_2d(point3d) for point3d in arc3d.discretization_points(number_points=number_points)]
        start = points[0]
        end = points[-1]
        min_bound_x, max_bound_x = self.surface.domain[0]
        min_bound_y, max_bound_y = self.surface.domain[1]
        if self.x_periodicity:
            points = self._repair_periodic_boundary_points(arc3d, points, 'x')
            start = points[0]
            end = points[-1]
            if start.is_close(end):
                if math.isclose(start.x, min_bound_x, abs_tol=1e-4):
                    end.x = max_bound_x
                else:
                    end.x = min_bound_x
        if self.y_periodicity:
            points = self._repair_periodic_boundary_points(arc3d, points, 'y')
            start = points[0]
            end = points[-1]
            if start.is_close(end):
                if math.isclose(start.y, min_bound_y, abs_tol=1e-4):
                    end.y = max_bound_y
                else:
                    end.y = min_bound_y
        if start.is_close(end):
            return []
        linesegment = vme.LineSegment2D(start, end, name="parametric.arc")
        flag = True
        for point in points:
            if not linesegment.point_belongs(point):
                flag = False
                break
        if flag:
            return [linesegment]
        return [vme.BSplineCurve2D.from_points_interpolation(points, degree, name="parametric.arc")]

    def arc2d_to_3d(self, arc2d):
        number_points = math.ceil(arc2d.angle * 7) + 1  # 7 points per radian
        length = arc2d.length()
        points = [self.point2d_to_3d(arc2d.point_at_abscissa(i * length / (number_points - 1)))
                  for i in range(number_points)]
        return [vme.BSplineCurve3D.from_points_interpolation(
            points, max(self.degree_u, self.degree_v))]

    def rectangular_cut(self, u1: float, u2: float,
                        v1: float, v2: float, name: str = ''):
        """
        Cut a rectangular piece of the BSplineSurface3D object and return a BSplineFace3D object.

        """
        point1 = volmdlr.Point2D(u1, v1)
        point2 = volmdlr.Point2D(u2, v1)
        point3 = volmdlr.Point2D(u2, v2)
        point4 = volmdlr.Point2D(u1, v2)
        outer_contour = volmdlr.wires.ClosedPolygon2D([point1, point2, point3, point4])
        surface = Surface2D(outer_contour, [])
        return BSplineFace3D(self, surface, name)  # PlaneFace3D

    def rotation(self, center: volmdlr.Vector3D,
                 axis: volmdlr.Vector3D, angle: float):
        """
        BSplineSurface3D rotation.

        :param center: rotation center
        :param axis: rotation axis
        :param angle: angle rotation
        :return: a new rotated BSplineSurface3D
        """
        new_control_points = [p.rotation(center, axis, angle)
                              for p in self.control_points]
        new_bsplinesurface3d = BSplineSurface3D(self.degree_u, self.degree_v,
                                                new_control_points, self.nb_u,
                                                self.nb_v,
                                                self.u_multiplicities,
                                                self.v_multiplicities,
                                                self.u_knots, self.v_knots,
                                                self.weights, self.name)
        return new_bsplinesurface3d

    def rotation_inplace(self, center: volmdlr.Vector3D,
                         axis: volmdlr.Vector3D, angle: float):
        """
        BSplineSurface3D rotation. Object is updated inplace.

        :param center: rotation center.
        :type center: `volmdlr.Vector3D`
        :param axis: rotation axis.
        :type axis: `volmdlr.Vector3D`
        :param angle: rotation angle.
        :type angle: float
        :return: None, BSplineSurface3D is updated inplace
        :rtype: None
        """
        warnings.warn("'inplace' methods are deprecated. Use a not inplace method instead.", DeprecationWarning)

        new_bsplinesurface3d = self.rotation(center, axis, angle)
        self.control_points = new_bsplinesurface3d.control_points
        self.surface = new_bsplinesurface3d.surface

    def translation(self, offset: volmdlr.Vector3D):
        """
        BSplineSurface3D translation.

        :param offset: translation vector
        :return: A new translated BSplineSurface3D
        """
        new_control_points = [p.translation(offset) for p in
                              self.control_points]
        new_bsplinesurface3d = BSplineSurface3D(self.degree_u, self.degree_v,
                                                new_control_points, self.nb_u,
                                                self.nb_v,
                                                self.u_multiplicities,
                                                self.v_multiplicities,
                                                self.u_knots, self.v_knots,
                                                self.weights, self.name)

        return new_bsplinesurface3d

    def translation_inplace(self, offset: volmdlr.Vector3D):
        """
        BSplineSurface3D translation. Object is updated inplace.

        :param offset: translation vector
        """
        warnings.warn("'inplace' methods are deprecated. Use a not inplace method instead.", DeprecationWarning)

        new_bsplinesurface3d = self.translation(offset)
        self.control_points = new_bsplinesurface3d.control_points
        self.surface = new_bsplinesurface3d.surface

    def frame_mapping(self, frame: volmdlr.Frame3D, side: str):
        """
        Changes frame_mapping and return a new BSplineSurface3D.

        side = 'old' or 'new'
        """
        new_control_points = [p.frame_mapping(frame, side) for p in
                              self.control_points]
        new_bsplinesurface3d = BSplineSurface3D(self.degree_u, self.degree_v,
                                                new_control_points, self.nb_u,
                                                self.nb_v,
                                                self.u_multiplicities,
                                                self.v_multiplicities,
                                                self.u_knots, self.v_knots,
                                                self.weights, self.name)
        return new_bsplinesurface3d

    def frame_mapping_inplace(self, frame: volmdlr.Frame3D, side: str):
        """
        Changes frame_mapping and the object is updated inplace.

        side = 'old' or 'new'
        """
        warnings.warn("'inplace' methods are deprecated. Use a not inplace method instead.", DeprecationWarning)

        new_bsplinesurface3d = self.frame_mapping(frame, side)
        self.control_points = new_bsplinesurface3d.control_points
        self.surface = new_bsplinesurface3d.surface

    def plot(self, ax=None, edge_style=EdgeStyle(color='grey', alpha=0.5)):
        curves = self.surface_curves
        u_curves = curves['u']
        v_curves = curves['v']
        if ax is None:
            ax = plt.figure().add_subplot(111, projection='3d')
        for u in u_curves:
            u.plot(ax=ax, edge_style=edge_style)
        for v in v_curves:
            v.plot(ax=ax, edge_style=edge_style)
        for point in self.control_points:
            point.plot(ax, color=edge_style.color, alpha=edge_style.alpha)
        return ax

    def simplify_surface(self):
        """
        Verifies if BSplineSurface3D could be a Plane3D.

<<<<<<< HEAD
        :return: A planar surface if possible, otherwise, returns self.
=======
        :return: simplified a planar surface if possible, otherwise, returns self.
>>>>>>> d971b837
        """
        if self.x_periodicity and self.y_periodicity:
            raise NotImplementedError
        elif self.x_periodicity:
            curves = self.surface_curves
            u_curves = curves["u"]
            u0_simplified_curve = u_curves[0].simplify
            if isinstance(u0_simplified_curve, vme.FullArc3D):
                cylindrical_check = all(isinstance(curve.simplify, vme.FullArc3D) and
                                        math.isclose(u0_simplified_curve.radius, curve.simplify.radius, abs_tol=1e-6)
                                        for curve in u_curves[1:])
                if cylindrical_check:
                    return CylindricalSurface3D(u0_simplified_curve.frame, u0_simplified_curve.radius, self.name)
                v_curves = curves["v"]
                are_all_v_curves_line_segments = all(isinstance(curve.simplify, vme.LineSegment3D)
                                                     for curve in v_curves[1:])
                if are_all_v_curves_line_segments:
                    normal_line = vme.Line3D(u0_simplified_curve.frame.origin,
                                             u0_simplified_curve.frame.origin + u0_simplified_curve.normal)
                    v0_simplified_curve = v_curves[0].simplify
                    line = v0_simplified_curve.to_line()
                    intersection = normal_line.intersection(line)
                    conical_check = False
                    if intersection:
                        conical_check = all(normal_line.intersection(curve.simplify.to_line()).is_close(intersection)
                                        for curve in v_curves[1:])
                    if conical_check:
                        # make sure that the normal is in the right sense
                        new_normal = u0_simplified_curve.center - intersection
                        new_normal.normalize()
                        frame = volmdlr.Frame3D(intersection, u0_simplified_curve.frame.u,
                                                new_normal.cross(u0_simplified_curve.frame.u),
                                                new_normal)
                        _, _, z = frame.global_to_local_coordinates(u0_simplified_curve.center)
                        semi_angle = math.atan(u0_simplified_curve.radius / z)
                        return ConicalSurface3D(frame, semi_angle, self.name)
                return self
        elif self.y_periodicity:
            curves = self.surface_curves
            v_curves = curves["v"]
            v0_simplified_curve = v_curves[0].simplify
            if isinstance(v0_simplified_curve, vme.FullArc3D):
                all_fullarc = all(isinstance(curve.simplify, vme.FullArc3D)
                                  for curve in v_curves[1:])
                cylindrical_check = all(math.isclose(v0_simplified_curve.radius, curve.simplify.radius)
                                        for curve in v_curves[1:]) and all_fullarc
                if cylindrical_check:
                    return CylindricalSurface3D(v0_simplified_curve.frame, v0_simplified_curve.radius, self.name)
                u_curves = curves["u"]
                are_all_u_curves_line_segments = all(isinstance(curve.simplify, vme.LineSegment3D)
                                                     for curve in u_curves[1:])
                if are_all_u_curves_line_segments:
                    normal_line = vme.Line3D(v0_simplified_curve.frame.origin,
                                             v0_simplified_curve.frame.origin + v0_simplified_curve.normal)
                    u0_simplified_curve = u_curves[0].simplify
                    line = u0_simplified_curve.to_line()
                    intersection = normal_line.intersection(line)
                    conical_check = False
                    if intersection:
                        conical_check = all(normal_line.intersection(curve.simplify.to_line()).is_close(intersection)
                                        for curve in u_curves[1:])
                    if conical_check:
                        # make sure that the normal is in the right sense
                        new_normal = v0_simplified_curve.center - intersection
                        new_normal.normalize()
                        frame = volmdlr.Frame3D(intersection, v0_simplified_curve.frame.u,
                                                new_normal.cross(v0_simplified_curve.frame.u),
                                                new_normal)
                        _, _, z = frame.global_to_local_coordinates(v0_simplified_curve.center)
                        semi_angle = math.atan(v0_simplified_curve.radius / z)
                        return ConicalSurface3D(frame, semi_angle, self.name)
                return self
        points = [self.control_points[0]]
        vector_list = []
        for point in self.control_points[1:]:
            vector = point - points[0]
            is_colinear = any(vector.is_colinear_to(other_vector) for other_vector in vector_list)
            if not point_in_list(point, points) and not is_colinear:
                points.append(point)
                vector_list.append(vector)
                if len(points) == 3:
                    plane3d = Plane3D.from_3_points(*points)
                    if all(plane3d.point_on_surface(point) for point in self.control_points):
                        return plane3d
                    break
        return self

    @classmethod
    def from_step(cls, arguments, object_dict, **kwargs):
        """
        Converts a step primitive to a BSplineSurface3D.

        :param arguments: The arguments of the step primitive.
        :type arguments: list
        :param object_dict: The dictionary containing all the step primitives
            that have already been instantiated.
        :type object_dict: dict
        :return: The corresponding BSplineSurface3D object.
        :rtype: :class:`volmdlr.faces.BSplineSurface3D`
        """
        name = arguments[0][1:-1]
        degree_u = int(arguments[1])
        degree_v = int(arguments[2])
        points_sets = arguments[3][1:-1].split("),")
        points_sets = [elem + ")" for elem in points_sets[:-1]] + [
            points_sets[-1]]
        control_points = []
        for points_set in points_sets:
            points = [object_dict[int(i[1:])] for i in
                      points_set[1:-1].split(",")]
            nb_v = len(points)
            control_points.extend(points)
        nb_u = int(len(control_points) / nb_v)
        surface_form = arguments[4]
        if arguments[5] == '.F.':
            u_closed = False
        elif arguments[5] == '.T.':
            u_closed = True
        else:
            raise ValueError
        if arguments[6] == '.F.':
            v_closed = False
        elif arguments[6] == '.T.':
            v_closed = True
        else:
            raise ValueError
        self_intersect = arguments[7]
        u_multiplicities = [int(i) for i in arguments[8][1:-1].split(",")]
        v_multiplicities = [int(i) for i in arguments[9][1:-1].split(",")]
        u_knots = [float(i) for i in arguments[10][1:-1].split(",")]
        v_knots = [float(i) for i in arguments[11][1:-1].split(",")]
        knot_spec = arguments[12]

        if 13 in range(len(arguments)):
            weight_data = [
                float(i) for i in
                arguments[13][1:-1].replace("(", "").replace(")", "").split(",")
            ]
        else:
            weight_data = None

        bsplinesurface = cls(degree_u, degree_v, control_points, nb_u, nb_v,
                             u_multiplicities, v_multiplicities, u_knots,
                             v_knots, weight_data, name)
        bsplinesurface = bsplinesurface.simplify_surface()
        return bsplinesurface

    def to_step(self, current_id):
        content = ''
        point_matrix_ids = '('
        for points in self.control_points_table:
            point_ids = '('
            for point in points:
                point_content, point_id = point.to_step(current_id)
                content += point_content
                point_ids += f'#{point_id},'
                current_id = point_id + 1
            point_ids = point_ids[:-1]
            point_ids += '),'
            point_matrix_ids += point_ids
        point_matrix_ids = point_matrix_ids[:-1]
        point_matrix_ids += ')'

        u_close = '.T.' if self.x_periodicity else '.F.'
        v_close = '.T.' if self.y_periodicity else '.F.'

        content += f"#{current_id} = B_SPLINE_SURFACE_WITH_KNOTS('{self.name}',{self.degree_u},{self.degree_v}," \
                   f"{point_matrix_ids},.UNSPECIFIED.,{u_close},{v_close},.F.,{tuple(self.u_multiplicities)}," \
                   f"{tuple(self.v_multiplicities)},{tuple(self.u_knots)},{tuple(self.v_knots)},.UNSPECIFIED.);\n"
        return content, [current_id]

    def grid3d(self, grid2d: volmdlr.grid.Grid2D):
        """
        Generate 3d grid points of a Bspline surface, based on a Grid2D.

        """

        if not self._grids2d:
            self._grids2d = grid2d

        points_2d = grid2d.points
        points_3d = [self.point2d_to_3d(point2d) for point2d in points_2d]

        return points_3d

    def grid2d_deformed(self, grid2d: volmdlr.grid.Grid2D):
        """
        Dimension and deform a Grid2D points based on a Bspline surface.

        """

        points_2d = grid2d.points
        points_3d = self.grid3d(grid2d)

        points_x, points_y = grid2d.points_xy

        # Parameters
        index_x = {}  # grid point position(i,j), x coordinates position in X(unknown variable)
        index_y = {}  # grid point position(i,j), y coordinates position in X(unknown variable)
        index_points = {}  # grid point position(j,i), point position in points_2d (or points_3d)
        k_index, p_index = 0, 0
        for i in range(0, points_x):
            for j in range(0, points_y):
                index_x.update({(j, i): k_index})
                index_y.update({(j, i): k_index + 1})
                index_points.update({(j, i): p_index})
                k_index = k_index + 2
                p_index = p_index + 1

        equation_points = []  # points combination to compute distances between 2D and 3D grid points
        for i in range(0, points_y):  # row from (0,i)
            for j in range(1, points_x):
                equation_points.append(((0, i), (j, i)))
        for i in range(0, points_x):  # column from (i,0)
            for j in range(1, points_y):
                equation_points.append(((i, 0), (i, j)))
        for i in range(0, points_y):  # row
            for j in range(0, points_x - 1):
                equation_points.append(((j, i), (j + 1, i)))
        for i in range(0, points_x):  # column
            for j in range(0, points_x - 1):
                equation_points.append(((i, j), (i, j + 1)))
        for i in range(0, points_y - 1):  # diagonal
            for j in range(0, points_x - 1):
                equation_points.append(((j, i), (j + 1, i + 1)))

        for i in range(0, points_y):  # row 2segments (before.point.after)
            for j in range(1, points_x - 1):
                equation_points.append(((j - 1, i), (j + 1, i)))

        for i in range(0, points_x):  # column 2segments (before.point.after)
            for j in range(1, points_y - 1):
                equation_points.append(((i, j - 1), (i, j + 1)))

        # geodesic distances between 3D grid points (based on points combination [equation_points])
        geodesic_distances = []
        for point in equation_points:
            geodesic_distances.append((self.geodesic_distance(
                points_3d[index_points[point[0]]], points_3d[index_points[point[1]]])) ** 2)

        # System of nonlinear equations
        def non_linear_equations(xparam):
            vector_f = npy.empty(len(equation_points) + 2)
            idx = 0
            for idx, point_ in enumerate(equation_points):
                vector_f[idx] = abs((xparam[index_x[point_[0]]] ** 2 +
                                     xparam[index_x[point_[1]]] ** 2 +
                                     xparam[index_y[point_[0]]] ** 2 +
                                     xparam[index_y[point_[1]]] ** 2 -
                                     2 *
                                     xparam[index_x[point_[0]]] *
                                     xparam[index_x[point_[1]]] -
                                     2 *
                                     xparam[index_y[point_[0]]] *
                                     xparam[index_y[point_[1]]] -
                                     geodesic_distances[idx]) /
                                    geodesic_distances[idx])

            vector_f[idx + 1] = xparam[0] * 1000
            vector_f[idx + 2] = xparam[1] * 1000

            return vector_f

        # Solution with "least_squares"
        x_init = []  # initial guess (2D grid points)
        for point in points_2d:
            x_init.append(point[0])
            x_init.append(point[1])
        z = least_squares(non_linear_equations, x_init)

        points_2d_deformed = [volmdlr.Point2D(z.x[i], z.x[i + 1])
                              for i in range(0, len(z.x), 2)]  # deformed 2d grid points

        grid2d_deformed = volmdlr.grid.Grid2D.from_points(points=points_2d_deformed,
                                                          points_dim_1=points_x,
                                                          direction=grid2d.direction)

        self._grids2d_deformed = grid2d_deformed

        return points_2d_deformed

    def grid2d_deformation(self, grid2d: volmdlr.grid.Grid2D):
        """
        Compute the deformation/displacement (dx/dy) of a Grid2D based on a Bspline surface.

        """

        if not self._grids2d_deformed:
            self.grid2d_deformed(grid2d)

        displacement = self._grids2d_deformed.displacement_compared_to(grid2d)
        self._displacements = displacement

        return displacement

    def point2d_parametric_to_dimension(self, point2d: volmdlr.Point3D, grid2d: volmdlr.grid.Grid2D):
        """
        Convert a point 2d from the parametric to the dimensioned frame.

        """

        # Check if the 0<point2d.x<1 and 0<point2d.y<1
        if point2d.x < 0:
            point2d.x = 0
        elif point2d.x > 1:
            point2d.x = 1
        if point2d.y < 0:
            point2d.y = 0
        elif point2d.y > 1:
            point2d.y = 1

        if self._grids2d == grid2d:
            points_2d = self._grids2d.points
        else:
            points_2d = grid2d.points
            self._grids2d = grid2d

        if self._displacements is not None:
            displacement = self._displacements
        else:
            displacement = self.grid2d_deformation(grid2d)

        points_x, points_y = grid2d.points_xy

        # Parameters
        index_points = {}  # grid point position(j,i), point position in points_2d (or points_3d)
        p_index = 0
        for i in range(0, points_x):
            for j in range(0, points_y):
                index_points.update({(j, i): p_index})
                p_index = p_index + 1

        # Form function "Finite Elements"
        def form_function(s_param, t_param):
            empty_n = npy.empty(4)
            empty_n[0] = (1 - s_param) * (1 - t_param) / 4
            empty_n[1] = (1 + s_param) * (1 - t_param) / 4
            empty_n[2] = (1 + s_param) * (1 + t_param) / 4
            empty_n[3] = (1 - s_param) * (1 + t_param) / 4
            return empty_n

        finite_elements_points = []  # 2D grid points index that define one element
        for j in range(0, points_y - 1):
            for i in range(0, points_x - 1):
                finite_elements_points.append(((i, j), (i + 1, j), (i + 1, j + 1), (i, j + 1)))
        finite_elements = []  # finite elements defined with closed polygon
        for point in finite_elements_points:
            finite_elements.append(
                volmdlr.wires.ClosedPolygon2D((points_2d[index_points[point[0]]],
                                               points_2d[index_points[point[1]]],
                                               points_2d[index_points[point[2]]],
                                               points_2d[index_points[point[3]]])))
        k = 0
        for k, point in enumerate(finite_elements_points):
            if (volmdlr.wires.Contour2D(finite_elements[k].primitives).point_belongs(
                    point2d)  # finite_elements[k].point_belongs(point2d)
                    or volmdlr.wires.Contour2D(finite_elements[k].primitives).point_over_contour(point2d)
                    or ((points_2d[index_points[point[0]]][0] < point2d.x <
                         points_2d[index_points[point[1]]][0])
                        and point2d.y == points_2d[index_points[point[0]]][1])
                    or ((points_2d[index_points[point[1]]][1] < point2d.y <
                         points_2d[index_points[point[2]]][1])
                        and point2d.x == points_2d[index_points[point[1]]][0])
                    or ((points_2d[index_points[point[3]]][0] < point2d.x <
                         points_2d[index_points[point[2]]][0])
                        and point2d.y == points_2d[index_points[point[1]]][1])
                    or ((points_2d[index_points[point[0]]][1] < point2d.y <
                         points_2d[index_points[point[3]]][1])
                        and point2d.x == points_2d[index_points[point[0]]][0])):
                break

        x0 = points_2d[index_points[finite_elements_points[k][0]]][0]
        y0 = points_2d[index_points[finite_elements_points[k][0]]][1]
        x1 = points_2d[index_points[finite_elements_points[k][1]]][0]
        y2 = points_2d[index_points[finite_elements_points[k][2]]][1]
        x = point2d.x
        y = point2d.y
        s = 2 * ((x - x0) / (x1 - x0)) - 1
        t = 2 * ((y - y0) / (y2 - y0)) - 1

        n = form_function(s, t)
        dx = npy.array([displacement[index_points[finite_elements_points[k][0]]][0],
                        displacement[index_points[finite_elements_points[k][1]]][0],
                        displacement[index_points[finite_elements_points[k][2]]][0],
                        displacement[index_points[finite_elements_points[k][3]]][0]])
        dy = npy.array([displacement[index_points[finite_elements_points[k][0]]][1],
                        displacement[index_points[finite_elements_points[k][1]]][1],
                        displacement[index_points[finite_elements_points[k][2]]][1],
                        displacement[index_points[finite_elements_points[k][3]]][1]])

        return volmdlr.Point2D(point2d.x + npy.transpose(n).dot(dx), point2d.y + npy.transpose(n).dot(dy))

    def point3d_to_2d_with_dimension(self, point3d: volmdlr.Point3D, grid2d: volmdlr.grid.Grid2D):
        """
        Compute the point2d of a point3d, on a Bspline surface, in the dimensioned frame.
        """

        point2d = self.point3d_to_2d(point3d)

        point2d_with_dimension = self.point2d_parametric_to_dimension(point2d, grid2d)

        return point2d_with_dimension

    def point2d_with_dimension_to_parametric_frame(self, point2d, grid2d: volmdlr.grid.Grid2D):
        """
        Convert a point 2d from the dimensioned to the parametric frame.

        """

        if self._grids2d != grid2d:
            self._grids2d = grid2d
        if not self._grids2d_deformed:
            self.grid2d_deformed(grid2d)

        points_2d = grid2d.points
        points_2d_deformed = self._grids2d_deformed.points
        points_x, points_y = grid2d.points_xy

        # Parameters
        index_points = {}  # grid point position(j,i), point position in points_2d (or points_3d)
        p_index = 0
        for i in range(0, points_x):
            for j in range(0, points_y):
                index_points.update({(j, i): p_index})
                p_index = p_index + 1

        finite_elements_points = []  # 2D grid points index that define one element
        for j in range(0, points_y - 1):
            for i in range(0, points_x - 1):
                finite_elements_points.append(((i, j), (i + 1, j), (i + 1, j + 1), (i, j + 1)))
        finite_elements = []  # finite elements defined with closed polygon  DEFORMED
        for point in finite_elements_points:
            finite_elements.append(
                volmdlr.wires.ClosedPolygon2D((points_2d_deformed[index_points[point[0]]],
                                               points_2d_deformed[index_points[point[1]]],
                                               points_2d_deformed[index_points[point[2]]],
                                               points_2d_deformed[index_points[point[3]]])))

        finite_elements_initial = []  # finite elements defined with closed polygon  INITIAL
        for point in finite_elements_points:
            finite_elements_initial.append(
                volmdlr.wires.ClosedPolygon2D((points_2d[index_points[point[0]]],
                                               points_2d[index_points[point[1]]],
                                               points_2d[index_points[point[2]]],
                                               points_2d[index_points[point[3]]])))
        k = 0
        for k, point in enumerate(finite_elements_points):
            if (finite_elements[k].point_belongs(point2d)
                    or ((points_2d_deformed[index_points[point[0]]][0] < point2d.x <
                         points_2d_deformed[index_points[point[1]]][0])
                        and point2d.y == points_2d_deformed[index_points[point[0]]][1])
                    or ((points_2d_deformed[index_points[finite_elements_points[k][1]]][1] < point2d.y <
                         points_2d_deformed[index_points[finite_elements_points[k][2]]][1])
                        and point2d.x == points_2d_deformed[index_points[point[1]]][0])
                    or ((points_2d_deformed[index_points[point[3]]][0] < point2d.x <
                         points_2d_deformed[index_points[point[2]]][0])
                        and point2d.y == points_2d_deformed[index_points[point[1]]][1])
                    or ((points_2d_deformed[index_points[point[0]]][1] < point2d.y <
                         points_2d_deformed[index_points[point[3]]][1])
                        and point2d.x == points_2d_deformed[index_points[point[0]]][0])
                    or finite_elements[k].primitives[0].point_belongs(point2d) or finite_elements[k].primitives[
                        1].point_belongs(point2d)
                    or finite_elements[k].primitives[2].point_belongs(point2d) or finite_elements[k].primitives[
                        3].point_belongs(point2d)):
                break

        frame_deformed = volmdlr.Frame2D(finite_elements[k].center_of_mass(),
                                         volmdlr.Vector2D(finite_elements[k].primitives[1].middle_point()[0] -
                                                          finite_elements[k].center_of_mass()[0],
                                                          finite_elements[k].primitives[1].middle_point()[1] -
                                                          finite_elements[k].center_of_mass()[1]),
                                         volmdlr.Vector2D(finite_elements[k].primitives[0].middle_point()[0] -
                                                          finite_elements[k].center_of_mass()[0],
                                                          finite_elements[k].primitives[0].middle_point()[1] -
                                                          finite_elements[k].center_of_mass()[1]))

        point2d_frame_deformed = volmdlr.Point2D(point2d.frame_mapping(frame_deformed, 'new')[0],
                                                 point2d.frame_mapping(frame_deformed, 'new')[1])

        frame_inital = volmdlr.Frame2D(finite_elements_initial[k].center_of_mass(),
                                       volmdlr.Vector2D(finite_elements_initial[k].primitives[1].middle_point()[0] -
                                                        finite_elements_initial[k].center_of_mass()[0],
                                                        finite_elements_initial[k].primitives[1].middle_point()[1] -
                                                        finite_elements_initial[k].center_of_mass()[1]),
                                       volmdlr.Vector2D(finite_elements_initial[k].primitives[0].middle_point()[0] -
                                                        finite_elements_initial[k].center_of_mass()[0],
                                                        finite_elements_initial[k].primitives[0].middle_point()[1] -
                                                        finite_elements_initial[k].center_of_mass()[1]))

        point2d = point2d_frame_deformed.frame_mapping(frame_inital, 'old')
        if point2d.x < 0:
            point2d.x = 0
        elif point2d.x > 1:
            point2d.x = 1
        if point2d.y < 0:
            point2d.y = 0
        elif point2d.y > 1:
            point2d.y = 1

        return point2d

    def point2d_with_dimension_to_3d(self, point2d, grid2d: volmdlr.grid.Grid2D):
        """
        Compute the point 3d, on a Bspline surface, of a point 2d define in the dimensioned frame.

        """

        point2d_01 = self.point2d_with_dimension_to_parametric_frame(point2d, grid2d)

        return self.point2d_to_3d(point2d_01)

    def linesegment2d_parametric_to_dimension(self, linesegment2d, grid2d: volmdlr.grid.Grid2D):
        """
        Convert a linesegment2d from the parametric to the dimensioned frame.

        """

        points = linesegment2d.discretization_points(number_points=20)
        points_dim = [
            self.point2d_parametric_to_dimension(
                point, grid2d) for point in points]

        return vme.BSplineCurve2D.from_points_interpolation(
            points_dim, max(self.degree_u, self.degree_v))

    def linesegment3d_to_2d_with_dimension(self, linesegment3d, grid2d: volmdlr.grid.Grid2D):
        """
        Compute the linesegment2d of a linesegment3d, on a Bspline surface, in the dimensioned frame.

        """

        linesegment2d = self.linesegment3d_to_2d(linesegment3d)
        bsplinecurve2d_with_dimension = self.linesegment2d_parametric_to_dimension(linesegment2d, grid2d)

        return bsplinecurve2d_with_dimension

    def linesegment2d_with_dimension_to_parametric_frame(self, linesegment2d):
        """
        Convert a linesegment2d from the dimensioned to the parametric frame.

        """

        try:
            linesegment2d = vme.LineSegment2D(
                self.point2d_with_dimension_to_parametric_frame(linesegment2d.start, self._grids2d),
                self.point2d_with_dimension_to_parametric_frame(linesegment2d.end, self._grids2d))
        except NotImplementedError:
            return None

        return linesegment2d

    def linesegment2d_with_dimension_to_3d(self, linesegment2d):
        """
        Compute the linesegment3d, on a Bspline surface, of a linesegment2d defined in the dimensioned frame.

        """

        linesegment2d_01 = self.linesegment2d_with_dimension_to_parametric_frame(linesegment2d)
        linesegment3d = self.linesegment2d_to_3d(linesegment2d_01)

        return linesegment3d

    def bsplinecurve2d_parametric_to_dimension(self, bsplinecurve2d, grid2d: volmdlr.grid.Grid2D):
        """
        Convert a bsplinecurve2d from the parametric to the dimensioned frame.

        """

        # check if bsplinecurve2d is in a list
        if isinstance(bsplinecurve2d, list):
            bsplinecurve2d = bsplinecurve2d[0]
        points = bsplinecurve2d.control_points
        points_dim = []

        for point in points:
            points_dim.append(self.point2d_parametric_to_dimension(point, grid2d))

        bsplinecurve2d_with_dimension = vme.BSplineCurve2D(bsplinecurve2d.degree, points_dim,
                                                           bsplinecurve2d.knot_multiplicities,
                                                           bsplinecurve2d.knots,
                                                           bsplinecurve2d.weights,
                                                           bsplinecurve2d.periodic)

        return bsplinecurve2d_with_dimension

    def bsplinecurve3d_to_2d_with_dimension(self, bsplinecurve3d, grid2d: volmdlr.grid.Grid2D):
        """
        Compute the bsplinecurve2d of a bsplinecurve3d, on a Bspline surface, in the dimensioned frame.

        """

        bsplinecurve2d_01 = self.bsplinecurve3d_to_2d(bsplinecurve3d)
        bsplinecurve2d_with_dimension = self.bsplinecurve2d_parametric_to_dimension(
            bsplinecurve2d_01, grid2d)

        return bsplinecurve2d_with_dimension

    def bsplinecurve2d_with_dimension_to_parametric_frame(self, bsplinecurve2d):
        """
        Convert a bsplinecurve2d from the dimensioned to the parametric frame.

        """

        points_dim = bsplinecurve2d.control_points
        points = []
        for point in points_dim:
            points.append(
                self.point2d_with_dimension_to_parametric_frame(point, self._grids2d))

        bsplinecurve2d = vme.BSplineCurve2D(bsplinecurve2d.degree, points,
                                            bsplinecurve2d.knot_multiplicities,
                                            bsplinecurve2d.knots,
                                            bsplinecurve2d.weights,
                                            bsplinecurve2d.periodic)
        return bsplinecurve2d

    def bsplinecurve2d_with_dimension_to_3d(self, bsplinecurve2d):
        """
        Compute the bsplinecurve3d, on a Bspline surface, of a bsplinecurve2d defined in the dimensioned frame.

        """

        bsplinecurve2d_01 = self.bsplinecurve2d_with_dimension_to_parametric_frame(bsplinecurve2d)
        bsplinecurve3d = self.bsplinecurve2d_to_3d(bsplinecurve2d_01)

        return bsplinecurve3d

    def arc2d_parametric_to_dimension(self, arc2d, grid2d: volmdlr.grid.Grid2D):
        """
        Convert an arc 2d from the parametric to the dimensioned frame.

        """

        number_points = math.ceil(arc2d.angle * 7) + 1
        length = arc2d.length()
        points = [self.point2d_parametric_to_dimension(arc2d.point_at_abscissa(
            i * length / (number_points - 1)), grid2d) for i in range(number_points)]

        return vme.BSplineCurve2D.from_points_interpolation(
            points, max(self.degree_u, self.degree_v))

    def arc3d_to_2d_with_dimension(self, arc3d, grid2d: volmdlr.grid.Grid2D):
        """
        Compute the arc 2d of a arc 3d, on a Bspline surface, in the dimensioned frame.

        """

        bsplinecurve2d = self.arc3d_to_2d(arc3d)[0]  # it's a bsplinecurve2d
        arc2d_with_dimension = self.bsplinecurve2d_parametric_to_dimension(bsplinecurve2d, grid2d)

        return arc2d_with_dimension  # it's a bsplinecurve2d-dimension

    def arc2d_with_dimension_to_parametric_frame(self, arc2d):
        """
        Convert an arc 2d from the dimensioned to the parametric frame.

        """

        number_points = math.ceil(arc2d.angle * 7) + 1
        length = arc2d.length()

        points = [self.point2d_with_dimension_to_parametric_frame(arc2d.point_at_abscissa(
            i * length / (number_points - 1)), self._grids2d) for i in range(number_points)]

        return vme.BSplineCurve2D.from_points_interpolation(points, max(self.degree_u, self.degree_v))

    def arc2d_with_dimension_to_3d(self, arc2d):
        """
        Compute the arc 3d, on a Bspline surface, of an arc 2d in the dimensioned frame.

        """

        arc2d_01 = self.arc2d_with_dimension_to_parametric_frame(arc2d)
        arc3d = self.arc2d_to_3d(arc2d_01)

        return arc3d  # it's a bsplinecurve3d

    def contour2d_parametric_to_dimension(self, contour2d: volmdlr.wires.Contour2D,
                                          grid2d: volmdlr.grid.Grid2D):
        """
        Convert a contour 2d from the parametric to the dimensioned frame.

        """

        primitives2d_dim = []

        for primitive2d in contour2d.primitives:
            method_name = f'{primitive2d.__class__.__name__.lower()}_parametric_to_dimension'

            if hasattr(self, method_name):
                primitives = getattr(self, method_name)(primitive2d, grid2d)
                if primitives:
                    primitives2d_dim.append(primitives)

            else:
                raise NotImplementedError(
                    f'Class {self.__class__.__name__} does not implement {method_name}')

        return volmdlr.wires.Contour2D(primitives2d_dim)

    def contour3d_to_2d_with_dimension(self, contour3d: volmdlr.wires.Contour3D,
                                       grid2d: volmdlr.grid.Grid2D):
        """
        Compute the Contour 2d of a Contour 3d, on a Bspline surface, in the dimensioned frame.

        """

        contour2d_01 = self.contour3d_to_2d(contour3d)

        return self.contour2d_parametric_to_dimension(contour2d_01, grid2d)

    def contour2d_with_dimension_to_parametric_frame(self, contour2d):
        """
        Convert a contour2d from the dimensioned to the parametric frame.

        """

        # TODO: check and avoid primitives with start=end
        primitives2d = []

        for primitive2d in contour2d.primitives:
            method_name = f'{primitive2d.__class__.__name__.lower()}_with_dimension_to_parametric_frame'

            if hasattr(self, method_name):
                primitives = getattr(self, method_name)(primitive2d)
                if primitives:
                    primitives2d.append(primitives)

            else:
                raise NotImplementedError(
                    f'Class {self.__class__.__name__} does not implement {method_name}')

        # #Avoid to have primitives with start=end
        # start_points = []
        # for i in range(0, len(new_start_points)-1):
        #     if new_start_points[i] != new_start_points[i+1]:
        #         start_points.append(new_start_points[i])
        # if new_start_points[-1] != new_start_points[0]:
        #     start_points.append(new_start_points[-1])

        return volmdlr.wires.Contour2D(primitives2d)

    def contour2d_with_dimension_to_3d(self, contour2d):
        """
        Compute the contour3d, on a Bspline surface, of a contour2d define in the dimensioned frame.

        """

        contour01 = self.contour2d_with_dimension_to_parametric_frame(contour2d)

        return self.contour2d_to_3d(contour01)

    @classmethod
    def from_geomdl_surface(cls, surface):
        """
        Create a volmdlr BSpline_Surface3D from a geomdl's one.

        """

        control_points = []
        for point in surface.ctrlpts:
            control_points.append(volmdlr.Point3D(point[0], point[1], point[2]))

        (u_knots, u_multiplicities) = knots_vector_inv(surface.knotvector_u)
        (v_knots, v_multiplicities) = knots_vector_inv(surface.knotvector_v)

        bspline_surface = cls(degree_u=surface.degree_u,
                              degree_v=surface.degree_v,
                              control_points=control_points,
                              nb_u=surface.ctrlpts_size_u,
                              nb_v=surface.ctrlpts_size_v,
                              u_multiplicities=u_multiplicities,
                              v_multiplicities=v_multiplicities,
                              u_knots=u_knots,
                              v_knots=v_knots)

        return bspline_surface

    @classmethod
    def points_fitting_into_bspline_surface(cls, points_3d, size_u, size_v, degree_u, degree_v):
        """
        Bspline Surface interpolation through 3d points.

        Parameters
        ----------
        points_3d : volmdlr.Point3D
            data points
        size_u : int
            number of data points on the u-direction.
        size_v : int
            number of data points on the v-direction.
        degree_u : int
            degree of the output surface for the u-direction.
        degree_v : int
            degree of the output surface for the v-direction.

        Returns
        -------
        B-spline surface

        """

        points = []
        for point in points_3d:
            points.append((point.x, point.y, point.z))

        surface = interpolate_surface(points, size_u, size_v, degree_u, degree_v)

        return cls.from_geomdl_surface(surface)

    @classmethod
    def points_approximate_into_bspline_surface(cls, points_3d, size_u, size_v, degree_u, degree_v, **kwargs):
        """
        Bspline Surface approximate through 3d points.

        Parameters
        ----------
        points_3d : volmdlr.Point3D
            data points
        size_u : int
            number of data points on the u-direction.
        size_v : int
            number of data points on the v-direction.
        degree_u : int
            degree of the output surface for the u-direction.
        degree_v : int
            degree of the output surface for the v-direction.

        Keyword Arguments:
            * ``ctrlpts_size_u``: number of control points on the u-direction. *Default: size_u - 1*
            * ``ctrlpts_size_v``: number of control points on the v-direction. *Default: size_v - 1*

        Returns
        -------
        B-spline surface: volmdlr.faces.BSplineSurface3D

        """

        # Keyword arguments
        num_cpts_u = kwargs.get('ctrlpts_size_u', size_u - 1)  # number of datapts, r + 1 > number of ctrlpts, n + 1
        num_cpts_v = kwargs.get('ctrlpts_size_v', size_v - 1)  # number of datapts, s + 1 > number of ctrlpts, m + 1

        points = [tuple([*point]) for point in points_3d]

        surface = approximate_surface(points, size_u, size_v, degree_u, degree_v,
                                      ctrlpts_size_u=num_cpts_u, num_cpts_v=num_cpts_v)

        return cls.from_geomdl_surface(surface)

    @classmethod
    def from_cylindrical_faces(cls, cylindrical_faces, degree_u, degree_v,
                               points_x: int = 10, points_y: int = 10):
        """
        Define a bspline surface from a list of cylindrical faces.

        Parameters
        ----------
        cylindrical_faces : List[volmdlr.faces.CylindricalFace3D]
            faces 3d
        degree_u : int
            degree of the output surface for the u-direction
        degree_v : int
            degree of the output surface for the v-direction
        points_x : int
            number of points in x-direction
        points_y : int
            number of points in y-direction

        Returns
        -------
        B-spline surface

        """

        if len(cylindrical_faces) == 1:
            return cls.from_cylindrical_face(cylindrical_faces[0], degree_u, degree_v, points_x=50, points_y=50)

        if len(cylindrical_faces) > 1:
            bspline_surfaces = []
            direction = cylindrical_faces[0].adjacent_direction(cylindrical_faces[1])

            if direction == 'x':
                bounding_rectangle_0 = cylindrical_faces[0].surface2d.outer_contour.bounding_rectangle
                ymin = bounding_rectangle_0[2]
                ymax = bounding_rectangle_0[3]
                for face in cylindrical_faces:
                    bounding_rectangle = face.surface2d.outer_contour.bounding_rectangle
                    ymin = min(ymin, bounding_rectangle[2])
                    ymax = max(ymax, bounding_rectangle[3])
                for face in cylindrical_faces:
                    bounding_rectangle = face.surface2d.outer_contour.bounding_rectangle

                    points_3d = face.surface3d.grid3d(
                        volmdlr.grid.Grid2D.from_properties(
                            x_limits=(bounding_rectangle[0], bounding_rectangle[1]),
                            y_limits=(ymin, ymax),
                            points_nbr=(points_x, points_y)))

                    bspline_surfaces.append(
                        cls.points_fitting_into_bspline_surface(
                            points_3d, points_x, points_y, degree_u, degree_v))

            elif direction == 'y':
                bounding_rectangle_0 = cylindrical_faces[0].surface2d.outer_contour.bounding_rectangle
                xmin = bounding_rectangle_0[0]
                xmax = bounding_rectangle_0[1]
                for face in cylindrical_faces:
                    bounding_rectangle = face.surface2d.outer_contour.bounding_rectangle
                    xmin = min(xmin, bounding_rectangle[0])
                    xmax = max(xmax, bounding_rectangle[1])
                for face in cylindrical_faces:
                    bounding_rectangle = face.surface2d.outer_contour.bounding_rectangle

                    points_3d = face.surface3d.grid3d(
                        volmdlr.grid.Grid2D.from_properties(
                            x_limits=(xmin, xmax),
                            y_limits=(bounding_rectangle[2], bounding_rectangle[3]),
                            points_nbr=(points_x, points_y)))

                    bspline_surfaces.append(
                        cls.points_fitting_into_bspline_surface(
                            points_3d, points_x, points_y, degree_u, degree_v))

            to_be_merged = bspline_surfaces[0]
            for i in range(0, len(bspline_surfaces) - 1):
                merged = to_be_merged.merge_with(bspline_surfaces[i + 1])
                to_be_merged = merged

            bspline_surface = to_be_merged

            return bspline_surface

    @classmethod
    def from_cylindrical_face(cls, cylindrical_face, degree_u, degree_v,
                              **kwargs):  # points_x: int = 50, points_y: int = 50
        """
        Define a bspline surface from a cylindrical face.

        Parameters
        ----------
        cylindrical_face : volmdlr.faces.CylindricalFace3D
            face 3d
        degree_u : int
            degree of the output surface for the u-direction.
        degree_v : int
            degree of the output surface for the v-direction.
        points_x : int
            number of points in x-direction
        points_y : int
            number of points in y-direction

        Returns
        -------
        B-spline surface

        """

        points_x = kwargs['points_x']
        points_y = kwargs['points_y']
        bounding_rectangle = cylindrical_face.surface2d.outer_contour.bounding_rectangle
        points_3d = cylindrical_face.surface3d.grid3d(
            volmdlr.grid.Grid2D.from_properties(x_limits=(bounding_rectangle[0],
                                                          bounding_rectangle[1]),
                                                y_limits=(bounding_rectangle[2],
                                                          bounding_rectangle[3]),
                                                points_nbr=(points_x, points_y)))

        return cls.points_fitting_into_bspline_surface(points_3d, points_x, points_x, degree_u, degree_v)

    def intersection_with(self, other_bspline_surface3d):
        """
        Compute intersection points between two Bspline surfaces.

        return u,v parameters for intersection points for both surfaces
        """

        def fun(param):
            return (self.point2d_to_3d(volmdlr.Point2D(param[0], param[1])) -
                    other_bspline_surface3d.point2d_to_3d(volmdlr.Point2D(param[2], param[3]))).norm()

        x = npy.linspace(0, 1, 10)
        x_init = []
        for xi in x:
            for yi in x:
                x_init.append((xi, yi, xi, yi))

        u1, v1, u2, v2 = [], [], [], []
        solutions = []
        for x0 in x_init:
            z = least_squares(fun, x0=x0, bounds=([0, 1]))
            # print(z.cost)
            if z.fun < 1e-5:
                solution = z.x
                if solution not in solutions:
                    solutions.append(solution)
                    u1.append(solution[0])
                    v1.append(solution[1])
                    u2.append(solution[2])
                    v2.append(solution[3])

        # uv1 = [[min(u1),max(u1)],[min(v1),max(v1)]]
        # uv2 = [[min(u2),max(u2)],[min(v2),max(v2)]]

        return (u1, v1), (u2, v2)  # (uv1, uv2)

    def plane_intersection(self, plane3d):
        """
        Compute intersection points between a Bspline surface and a plane 3d.

        """

        def f(param):
            return ((self.surface.evaluate_single((param[0], param[1]))[0]) * plane3d.equation_coefficients()[0] +
                    (self.surface.evaluate_single((param[0], param[1]))[1]) * plane3d.equation_coefficients()[1] +
                    (self.surface.evaluate_single((param[0], param[1]))[2]) * plane3d.equation_coefficients()[2] +
                    plane3d.equation_coefficients()[3])

        x = npy.linspace(0, 1, 20)
        x_init = []
        for xi in x:
            for yi in x:
                x_init.append((xi, yi))

        intersection_points = []

        for x0 in x_init:
            z = least_squares(f, x0=x0, bounds=([0, 1]))
            if z.fun < 1e-20:
                solution = z.x
                intersection_points.append(volmdlr.Point3D(self.surface.evaluate_single((solution[0], solution[1]))[0],
                                                           self.surface.evaluate_single((solution[0], solution[1]))[1],
                                                           self.surface.evaluate_single((solution[0], solution[1]))[
                                                               2]))
        return intersection_points

    def error_with_point3d(self, point3d):
        """
        Compute the error/distance between the Bspline surface and a point 3d.

        """

        def f(x):
            return (point3d - self.point2d_to_3d(volmdlr.Point2D(x[0], x[1]))).norm()

        cost = []

        for x0 in [(0, 0), (0, 1), (1, 0), (1, 1), (0.5, 0.5)]:
            z = least_squares(f, x0=x0, bounds=([0, 1]))
            cost.append(z.fun)

        return min(cost)

    def error_with_edge3d(self, edge3d):
        """
        Compute the error/distance between the Bspline surface and an edge 3d.

        it's the mean of the start and end points errors'
        """

        return (self.error_with_point3d(edge3d.start) + self.error_with_point3d(edge3d.end)) / 2

    def nearest_edges3d(self, contour3d, threshold: float):
        """
        Compute the nearest edges of a contour 3d to a Bspline_surface3d based on a threshold.

        """

        nearest = []
        for primitive in contour3d.primitives:
            if self.error_with_edge3d(primitive) <= threshold:
                nearest.append(primitive)
        nearest_primitives = volmdlr.wires.Wire3D(nearest)

        return nearest_primitives

    def edge3d_to_2d_with_dimension(self, edge3d, grid2d: volmdlr.grid.Grid2D):
        """
        Compute the edge 2d of a edge 3d, on a Bspline surface, in the dimensioned frame.

        """
        method_name = f'{edge3d.__class__.__name__.lower()}_to_2d_with_dimension'

        if hasattr(self, method_name):
            edge2d_dim = getattr(self, method_name)(edge3d, grid2d)
            if edge2d_dim:
                return edge2d_dim
            raise NotImplementedError
        raise NotImplementedError(
            f'Class {self.__class__.__name__} does not implement {method_name}')

    def wire3d_to_2d(self, wire3d):
        """
        Compute the 2d of a wire 3d, on a Bspline surface.

        """

        contour = self.contour3d_to_2d(wire3d)

        return volmdlr.wires.Wire2D(contour.primitives)

    def wire3d_to_2d_with_dimension(self, wire3d):
        """
        Compute the 2d of a wire 3d, on a Bspline surface, in the dimensioned frame.

        """

        contour = self.contour3d_to_2d_with_dimension(wire3d, self._grids2d)

        return volmdlr.wires.Wire2D(contour.primitives)

    def split_surface_u(self, u: float):
        """
        Splits the surface at the input parametric coordinate on the u-direction.

        :param u: Parametric coordinate u chosen between 0 and 1
        :type u: float
        :return: Two split surfaces
        :rtype: List[:class:`volmdlr.faces.BSplineSurface3D`]
        """

        surfaces_geo = split_surface_u(self.surface, u)
        surfaces = [BSplineSurface3D.from_geomdl_surface(surface) for surface in surfaces_geo]
        return surfaces

    def split_surface_v(self, v: float):
        """
        Splits the surface at the input parametric coordinate on the v-direction.

        :param v: Parametric coordinate v chosen between 0 and 1
        :type v: float
        :return: Two split surfaces
        :rtype: List[:class:`volmdlr.faces.BSplineSurface3D`]
        """

        surfaces_geo = split_surface_v(self.surface, v)
        surfaces = [BSplineSurface3D.from_geomdl_surface(surface) for surface in surfaces_geo]
        return surfaces

    def split_surface_with_bspline_curve(self, bspline_curve3d: vme.BSplineCurve3D):
        """
        Cuts the surface into two pieces with a bspline curve.

        :param bspline_curve3d: A BSplineCurve3d used for cutting
        :type bspline_curve3d: :class:`vme.BSplineCurve3D`
        :return: Two split surfaces
        :rtype: List[:class:`volmdlr.faces.BSplineSurface3D`]
        """

        surfaces = []
        bspline_curve2d = self.bsplinecurve3d_to_2d(bspline_curve3d)[0]
        # if type(bspline_curve2d) == list:
        #     points = [bspline_curve2d[0].start]
        #     for edge in bspline_curve2d:
        #         points.append(edge.end)
        #     bspline_curve2d = vme.BSplineCurve2D.from_points_approximation(points, 2, ctrlpts_size = 5)
        contour = self.rectangular_cut(0, 1, 0, 1).surface2d.outer_contour
        contours = contour.cut_by_bspline_curve(bspline_curve2d)

        du, dv = bspline_curve2d.end - bspline_curve2d.start
        resolution = 8

        for contour in contours:
            u_min, u_max, v_min, v_max = contour.bounding_rectangle.bounds()
            if du > dv:
                delta_u = u_max - u_min
                nlines_x = int(delta_u * resolution)
                lines_x = [vme.Line2D(volmdlr.Point2D(u_min, v_min),
                                      volmdlr.Point2D(u_min, v_max))]
                for i in range(nlines_x):
                    u = u_min + (i + 1) / (nlines_x + 1) * delta_u
                    lines_x.append(vme.Line2D(volmdlr.Point2D(u, v_min),
                                              volmdlr.Point2D(u, v_max)))
                lines_x.append(vme.Line2D(volmdlr.Point2D(u_max, v_min),
                                          volmdlr.Point2D(u_max, v_max)))
                lines = lines_x

            else:
                delta_v = v_max - v_min
                nlines_y = int(delta_v * resolution)
                lines_y = [vme.Line2D(volmdlr.Point2D(v_min, v_min),
                                      volmdlr.Point2D(v_max, v_min))]
                for i in range(nlines_y):
                    v = v_min + (i + 1) / (nlines_y + 1) * delta_v
                    lines_y.append(vme.Line2D(volmdlr.Point2D(v_min, v),
                                              volmdlr.Point2D(v_max, v)))
                lines_y.append(vme.Line2D(volmdlr.Point2D(v_min, v_max),
                                          volmdlr.Point2D(v_max, v_max)))
                lines = lines_y

            pt0 = volmdlr.O2D
            points = []

            for line in lines:
                inter = contour.line_intersections(line)
                if inter:
                    pt_ = set()
                    for point_intersection in inter:
                        pt_.add(point_intersection[0])
                else:
                    raise NotImplementedError

                pt_ = sorted(pt_, key=pt0.point_distance)
                pt0 = pt_[0]
                edge = vme.LineSegment2D(pt_[0], pt_[1])

                points.extend(edge.discretization_points(number_points=10))

            points3d = []
            for point in points:
                points3d.append(self.point2d_to_3d(point))

            size_u, size_v, degree_u, degree_v = 10, 10, self.degree_u, self.degree_v
            surfaces.append(
                volmdlr.faces.BSplineSurface3D.points_fitting_into_bspline_surface(
                    points3d, size_u, size_v, degree_u, degree_v))

        return surfaces

    def point_belongs(self, point3d):
        """
        Check if a point 3d belongs to the bspline_surface or not.

        """

        def fun(param):
            p3d = self.point2d_to_3d(volmdlr.Point2D(param[0], param[1]))
            return point3d.point_distance(p3d)

        x = npy.linspace(0, 1, 5)
        x_init = []
        for xi in x:
            for yi in x:
                x_init.append((xi, yi))

        for x0 in x_init:
            z = least_squares(fun, x0=x0, bounds=([0, 1]))
            if z.fun < 1e-10:
                return True
        return False

    def is_intersected_with(self, other_bspline_surface3d):
        """
        Check if the two surfaces are intersected or not.

        return True, when there are more 50points on the intersection zone.

        """

        # intersection_results = self.intersection_with(other_bspline_surface3d)
        # if len(intersection_results[0][0]) >= 50:
        #     return True
        # else:
        #     return False

        def fun(param):
            return (self.point2d_to_3d(volmdlr.Point2D(param[0], param[1])) -
                    other_bspline_surface3d.point2d_to_3d(volmdlr.Point2D(param[2], param[3]))).norm()

        x = npy.linspace(0, 1, 10)
        x_init = []
        for xi in x:
            for yi in x:
                x_init.append((xi, yi, xi, yi))

        i = 0
        for x0 in x_init:
            z = least_squares(fun, x0=x0, bounds=([0, 1]))
            if z.fun < 1e-5:
                i += 1
                if i >= 50:
                    return True
        return False

    def merge_with(self, other_bspline_surface3d):
        """
        Merges two adjacent surfaces based on their faces.

        :param other_bspline_surface3d: Other adjacent surface
        :type other_bspline_surface3d: :class:`volmdlr.faces.BSplineSurface3D`

        :return: Merged surface
        :rtype: :class:`volmdlr.faces.BSplineSurface3D`
        """

        bspline_face3d = self.rectangular_cut(0, 1, 0, 1)
        other_bspline_face3d = other_bspline_surface3d.rectangular_cut(0, 1, 0, 1)

        bsplines = [self, other_bspline_surface3d]
        bsplines_new = bsplines

        center = [bspline_face3d.surface2d.outer_contour.center_of_mass(),
                  other_bspline_face3d.surface2d.outer_contour.center_of_mass()]
        grid2d_direction = (bspline_face3d.pair_with(other_bspline_face3d))[1]

        if (not bspline_face3d.outer_contour3d.is_sharing_primitives_with(other_bspline_face3d.outer_contour3d)
                and self.is_intersected_with(other_bspline_surface3d)):
            # find pimitives to split with
            contour1 = bspline_face3d.outer_contour3d
            contour2 = other_bspline_face3d.outer_contour3d

            distances = []
            for prim1 in contour1.primitives:
                dis = []
                for prim2 in contour2.primitives:
                    point1 = (prim1.start + prim1.end) / 2
                    point2 = (prim2.start + prim2.end) / 2
                    dis.append(point1.point_distance(point2))
                distances.append(dis)

            i = distances.index((min(distances)))
            j = distances[i].index(min(distances[i]))

            curves = [contour2.primitives[j], contour1.primitives[i]]

            # split surface
            for i, bspline in enumerate(bsplines):
                surfaces = bspline.split_surface_with_bspline_curve(curves[i])

                errors = []
                for surface in surfaces:
                    errors.append(surface.error_with_point3d(bsplines[i].point2d_to_3d(center[i])))

                bsplines_new[i] = surfaces[errors.index(min(errors))]

            grid2d_direction = (
                bsplines_new[0].rectangular_cut(
                    0, 1, 0, 1).pair_with(
                    bsplines_new[1].rectangular_cut(
                        0, 1, 0, 1)))[1]

        # grid3d
        nb = 10
        points3d = []
        is_true = (bspline_face3d.outer_contour3d.is_sharing_primitives_with(other_bspline_face3d.outer_contour3d)
                   or self.is_intersected_with(other_bspline_surface3d))

        for i, bspline in enumerate(bsplines_new):
            grid3d = bspline.grid3d(volmdlr.grid.Grid2D.from_properties(x_limits=(0, 1),
                                                                        y_limits=(0, 1),
                                                                        points_nbr=(nb, nb),
                                                                        direction=grid2d_direction[i]))

            if is_true and i == 1:
                points3d.extend(grid3d[nb:nb * nb])
            else:
                points3d.extend(grid3d)

        # fitting
        size_u, size_v, degree_u, degree_v = (nb * 2) - 1, nb, 3, 3

        merged_surface = BSplineSurface3D.points_fitting_into_bspline_surface(
            points3d, size_u, size_v, degree_u, degree_v)

        return merged_surface

    def xy_limits(self, other_bspline_surface3d):
        """
        Compute x, y limits to define grid2d.

        """

        grid2d_direction = (
            self.rectangular_cut(
                0, 1, 0, 1).pair_with(
                other_bspline_surface3d.rectangular_cut(
                    0, 1, 0, 1)))[1]

        xmin, xmax, ymin, ymax = [], [], [], []
        if grid2d_direction[0][1] == '+y':
            xmin.append(0)
            xmax.append(1)
            ymin.append(0)
            ymax.append(0.99)
        elif grid2d_direction[0][1] == '+x':
            xmin.append(0)
            xmax.append(0.99)
            ymin.append(0)
            ymax.append(1)
        elif grid2d_direction[0][1] == '-x':
            xmin.append(0.01)
            xmax.append(1)
            ymin.append(0)
            ymax.append(1)
        elif grid2d_direction[0][1] == '-y':
            xmin.append(0)
            xmax.append(1)
            ymin.append(0.01)
            ymax.append(1)

        xmin.append(0)
        xmax.append(1)
        ymin.append(0)
        ymax.append(1)

        return xmin, xmax, ymin, ymax

    def derivatives(self, u, v, order):
        """
        Evaluates n-th order surface derivatives at the given (u, v) parameter pair.

        :param u: Point's u coordinate.
        :type u: float
        :param v: Point's v coordinate.
        :type v: float
        :param order: Order of the derivatives.
        :type order: int
        :return: A list SKL, where SKL[k][l] is the derivative of the surface S(u,v) with respect
        to u k times and v l times
        :rtype: List[`volmdlr.Vector3D`]
        """
        if self.surface.rational:
            # derivatives = self._rational_derivatives(self.surface.data,(u, v), order)
            derivatives = volmdlr.bspline_compiled.rational_derivatives(self.surface.data, (u, v), order)
        else:
            # derivatives = self._derivatives(self.surface.data, (u, v), order)
            derivatives = volmdlr.bspline_compiled.derivatives(self.surface.data, (u, v), order)
        for i in range(order + 1):
            for j in range(order + 1):
                derivatives[i][j] = volmdlr.Vector3D(*derivatives[i][j])
        return derivatives


class BezierSurface3D(BSplineSurface3D):
    """
    A 3D Bezier surface.

    :param degree_u: The degree of the Bezier surface in the u-direction.
    :type degree_u: int
    :param degree_v: The degree of the Bezier surface in the v-direction.
    :type degree_v: int
    :param control_points: A list of lists of control points defining the Bezier surface.
    :type control_points: List[List[`volmdlr.Point3D`]]
    :param nb_u: The number of control points in the u-direction.
    :type nb_u: int
    :param nb_v: The number of control points in the v-direction.
    :type nb_v: int
    :param name: (Optional) name for the Bezier surface.
    :type name: str
    """

    def __init__(self, degree_u: int, degree_v: int,
                 control_points: List[List[volmdlr.Point3D]],
                 nb_u: int, nb_v: int, name=''):
        u_knots = utilities.generate_knot_vector(degree_u, nb_u)
        v_knots = utilities.generate_knot_vector(degree_v, nb_v)

        u_multiplicities = [1] * len(u_knots)
        v_multiplicities = [1] * len(v_knots)

        BSplineSurface3D.__init__(self, degree_u, degree_v,
                                  control_points, nb_u, nb_v,
                                  u_multiplicities, v_multiplicities,
                                  u_knots, v_knots, None, name)


class Face3D(volmdlr.core.Primitive3D):
    """
    Abstract method to define 3D faces.
    """

    min_x_density = 1
    min_y_density = 1

    def __init__(self, surface3d, surface2d: Surface2D,
                 name: str = ''):
        self.surface3d = surface3d
        self.surface2d = surface2d
        self._outer_contour3d = None
        self._inner_contours3d = None
        # self.bounding_box = self._bounding_box()

        volmdlr.core.Primitive3D.__init__(self, name=name)

    def to_dict(self, *args, **kwargs):
        """Avoids storing points in memo that makes serialization slow."""
        return DessiaObject.to_dict(self, use_pointers=False)

    def __hash__(self):
        return hash(self.surface3d) + hash(self.surface2d)

    def __eq__(self, other_):
        if other_.__class__.__name__ != self.__class__.__name__:
            return False
        equal = (self.surface3d == other_.surface3d
                 and self.surface2d == other_.surface2d)
        return equal

    def point_belongs(self, point3d: volmdlr.Point3D):
        """
        Tells you if a point is on the 3D face and inside its contour.
        """
        point2d = self.surface3d.point3d_to_2d(point3d)
        check_point3d = self.surface3d.point2d_to_3d(point2d)
        if check_point3d.point_distance(point3d) > 1e-6:
            return False

        return self.surface2d.point_belongs(point2d)

    @property
    def outer_contour3d(self):
        """
        Gives the 3d version of the outer contour of the face.
        """
        if not self._outer_contour3d:
            self._outer_contour3d = self.surface3d.contour2d_to_3d(self.surface2d.outer_contour)
        return self._outer_contour3d

    @property
    def inner_contours3d(self):
        """
        Gives the 3d version of the inner contours of the face.
        """
        if not self._inner_contours3d:
            self._inner_contours3d = [self.surface3d.contour2d_to_3d(c) for c in
                                      self.surface2d.inner_contours]
        return self._inner_contours3d

    @property
    def bounding_box(self):
        """
        Needs to be overridden if an error is raised.
        """
        raise NotImplementedError(
            f"bounding_box method must be"
            f"overloaded by {self.__class__.__name__}")

    @bounding_box.setter
    def bounding_box(self, new_bounding_box):
        """
        Sets the bounding box to a new value.
        """
        raise NotImplementedError(
            f"bounding_box setter method must be"
            f"overloaded by {self.__class__.__name__}")

    def get_bounding_box(self):
        raise NotImplementedError(
            f"self.__class__.__name__"
            f"overloaded by {self.__class__.__name__}")

    def area(self):
        return self.surface2d.area()

    @classmethod
    def from_step(cls, arguments, object_dict, **kwargs):
        """
        Converts a step primitive to a Face3D.

        :param arguments: The arguments of the step primitive.
        :type arguments: list
        :param object_dict: The dictionary containing all the step primitives
            that have already been instantiated.
        :type object_dict: dict
        :return: The corresponding Face3D object.
        :rtype: :class:`volmdlr.faces.Face3D`
        """
        step_id = kwargs.get("step_id", "#UNKNOW_ID")
        step_name = kwargs.get("name", "ADVANCED_FACE")
        name = arguments[0][1:-1]
        contours = [object_dict[int(arg[1:])] for arg in arguments[1]]
        if any(contour is None for contour in contours):
            warnings.warn(f"Could not instantiate #{step_id} = {step_name}({arguments})"
                          f" because some of the contours are NoneType."
                          "See Face3D.from_step method")
            return None
        surface = object_dict[int(arguments[2])]
        if hasattr(surface, 'face_from_contours3d'):
            if (len(contours) == 1) and isinstance(contours[0], volmdlr.Point3D):
                return surface
            if len(contours) == 2 and any(isinstance(contour, volmdlr.Point3D) for contour in contours):
                vertex = next(contour for contour in contours if isinstance(contour, volmdlr.Point3D))
                base = next(contour for contour in contours if contour is not vertex)
                return surface.face_from_base_and_vertex(base, vertex, name)
            if any(isinstance(contour, volmdlr.Point3D) for contour in contours):
                raise NotImplementedError
            return surface.face_from_contours3d(contours, name)
            # except Exception:
            #     return None
        raise NotImplementedError(
            f'Not implemented :face_from_contours3d in {surface}')

    def to_step(self, current_id):
        xmin, xmax, ymin, ymax = self.surface2d.bounding_rectangle().bounds()
        subsurfaces2d = [self.surface2d]
        line_x = None
        if self.surface3d.x_periodicity and (xmax - xmin) >= 0.45 * self.surface3d.x_periodicity:
            line_x = vme.Line2D(volmdlr.Point2D(0.5 * (xmin + xmax), 0),
                                volmdlr.Point2D(
                                    0.5 * (xmin + xmax), 1))
        line_y = None
        if self.surface3d.y_periodicity and (
                ymax - ymin) >= 0.45 * self.surface3d.y_periodicity:
            line_y = vme.Line2D(
                volmdlr.Point2D(0., 0.5 * (ymin + ymax)),
                volmdlr.Point2D(1, 0.5 * (ymin + ymax)))

        if line_x:
            subsurfaces2 = []
            for subsurface2d in subsurfaces2d:
                subsurfaces2.extend(subsurface2d.cut_by_line(line_x))
            subsurfaces2d = subsurfaces2

        if line_y:
            subsurfaces2 = []
            for subsurface2d in subsurfaces2d:
                subsurfaces2.extend(subsurface2d.cut_by_line(line_y))
            subsurfaces2d = subsurfaces2

        if len(subsurfaces2d) > 1:
            content = ''
            face_ids = []
            for subsurface2d in subsurfaces2d:
                face = self.__class__(self.surface3d, subsurface2d)
                face_content, face_id = face.to_step_without_splitting(
                    current_id)
                face_ids.append(face_id[0])
                content += face_content
                current_id = face_id[0] + 1
            return content, face_ids
        return self.to_step_without_splitting(current_id)

    def to_step_without_splitting(self, current_id):
        content, surface3d_ids = self.surface3d.to_step(current_id)
        current_id = max(surface3d_ids) + 1

        if len(surface3d_ids) != 1:
            raise NotImplementedError('What to do with more than 1 id ? with 0 id ?')
        outer_contour_content, outer_contour_id = self.outer_contour3d.to_step(
            current_id, surface_id=surface3d_ids[0], surface3d=self.surface3d)
        content += outer_contour_content
        content += f"#{outer_contour_id + 1} = FACE_BOUND('{self.name}',#{outer_contour_id},.T.);\n"
        contours_ids = [outer_contour_id + 1]
        current_id = outer_contour_id + 2
        for inner_contour3d in self.inner_contours3d:
            inner_contour_content, inner_contour_id = inner_contour3d.to_step(
                current_id)
            # surface_id=surface3d_id)
            content += inner_contour_content
            face_bound_id = inner_contour_id + 1
            content += f"#{face_bound_id} = FACE_BOUND('',#{inner_contour_id},.T.);\n"
            contours_ids.append(face_bound_id)
            current_id = face_bound_id + 1

        content += f"#{current_id} = ADVANCED_FACE('{self.name}',({volmdlr.core.step_ids_to_str(contours_ids)})" \
                   f",#{surface3d_ids[0]},.T.);\n"
        # TODO: create an ADVANCED_FACE for each surface3d_ids ?
        return content, [current_id]

    def triangulation_lines(self):
        return [], []

    def grid_size(self):
        """
        Specifies an adapted size of the discretization grid used in face triangulation.
        """
        return [0, 0]

    def triangulation(self):
        number_points_x, number_points_y = self.grid_size()
        mesh2d = self.surface2d.triangulation(number_points_x, number_points_y)
        return vmd.DisplayMesh3D([vmd.Node3D(*self.surface3d.point2d_to_3d(point)) for point in mesh2d.points],
                                 mesh2d.triangles)

    def plot2d(self, ax=None, color='k', alpha=1):
        if ax is None:
            _, ax = plt.subplots()
        self.surface2d.plot(ax=ax, color=color, alpha=alpha)

    def rotation(self, center: volmdlr.Point3D,
                 axis: volmdlr.Vector3D, angle: float):
        """
        Face3D rotation.

        :param center: rotation center
        :param axis: rotation axis
        :param angle: angle rotation
        :return: a new rotated Face3D
        """
        new_surface = self.surface3d.rotation(center=center, axis=axis,
                                              angle=angle)
        return self.__class__(new_surface, self.surface2d)

    def rotation_inplace(self, center: volmdlr.Point3D,
                         axis: volmdlr.Vector3D, angle: float):
        """
        Face3D rotation.

         Object is updated inplace.
        :param center: rotation center.
        :type center: `volmdlr.Point3D`
        :param axis: rotation axis.
        :type axis: `volmdlr.Vector3D`
        :param angle: rotation angle.
        :type angle: float
        """
        warnings.warn("'inplace' methods are deprecated. Use a not inplace method instead.", DeprecationWarning)

        self.surface3d.rotation_inplace(center=center, axis=axis, angle=angle)
        new_bounding_box = self.get_bounding_box()
        self.bounding_box = new_bounding_box

    def translation(self, offset: volmdlr.Vector3D):
        """
        Face3D translation.

        :param offset: Translation vector.
        :type offset: `volmdlr.Vector3D`
        :return: A new translated Face3D
        """
        new_surface3d = self.surface3d.translation(offset=offset)
        return self.__class__(new_surface3d, self.surface2d)

    def translation_inplace(self, offset: volmdlr.Vector3D):
        """
        Face3D translation. Object is updated inplace.

        :param offset: translation vector
        """
        warnings.warn("'inplace' methods are deprecated. Use a not inplace method instead.", DeprecationWarning)

        self.surface3d.translation_inplace(offset=offset)
        new_bounding_box = self.get_bounding_box()
        self.bounding_box = new_bounding_box

    def frame_mapping(self, frame: volmdlr.Frame3D, side: str):
        """
        Changes frame_mapping and return a new Face3D.

        side = 'old' or 'new'
        """
        new_surface3d = self.surface3d.frame_mapping(frame, side)
        return self.__class__(new_surface3d, self.surface2d.copy(),
                              self.name)

    def frame_mapping_inplace(self, frame: volmdlr.Frame3D, side: str):
        """
        Changes frame_mapping and the object is updated inplace.

        side = 'old' or 'new'
        """
        warnings.warn("'inplace' methods are deprecated. Use a not inplace method instead.", DeprecationWarning)

        self.surface3d.frame_mapping_inplace(frame, side)
        new_bounding_box = self.get_bounding_box()
        self.bounding_box = new_bounding_box

    def copy(self, deep=True, memo=None):
        return self.__class__(self.surface3d.copy(deep, memo), self.surface2d.copy(),
                              self.name)

    def face_inside(self, face2):
        """
        Verifies if a face is inside another one.

        It returns True if face2 is inside or False if the opposite.
        """
        if self.surface3d.is_coincident(face2.surface3d):
            self_contour2d = self.outer_contour3d.to_2d(
                self.surface3d.frame.origin, self.surface3d.frame.u, self.surface3d.frame.v)
            face2_contour2d = face2.outer_contour3d.to_2d(
                self.surface3d.frame.origin, self.surface3d.frame.u, self.surface3d.frame.v)
            if self_contour2d.is_inside(face2_contour2d):
                return True
        return False

    def edge_intersections(self, edge):
        intersections = []
        method_name = f'{edge.__class__.__name__.lower()[:-2]}_intersections'
        if hasattr(self, method_name):
            intersections = getattr(self, method_name)(edge)
        if not intersections:
            for point in [edge.start, edge.end]:
                if self.point_belongs(point):
                    if point not in intersections:
                        intersections.append(point)
        return intersections

    def line_intersections(self,
                           line: vme.Line3D,
                           ) -> List[volmdlr.Point3D]:
        intersections = []
        for intersection in self.surface3d.line_intersections(line):
            if self.point_belongs(intersection):
                intersections.append(intersection)
        if not intersections:
            for prim in self.outer_contour3d.primitives:
                intersection = prim.line_intersections(line)
                if intersection:
                    if intersection not in intersections:
                        intersections.append(intersection)

        return intersections

    def linesegment_intersections(self, linesegment: vme.LineSegment3D) -> List[volmdlr.Point3D]:
        linesegment_intersections = []
        for intersection in self.surface3d.linesegment_intersections(linesegment):
            if self.point_belongs(intersection):
                linesegment_intersections.append(intersection)
        if not linesegment_intersections:
            for prim in self.outer_contour3d.primitives:
                intersections = prim.linesegment_intersections(linesegment)
                for intersection in intersections:
                    if intersection not in linesegment_intersections:
                        linesegment_intersections.append(intersection)
        return linesegment_intersections

    def fullarc_intersections(self, fullarc: vme.FullArc3D) -> List[volmdlr.Point3D]:
        intersections = []
        for intersection in self.surface3d.fullarc_intersections(fullarc):
            if self.point_belongs(intersection):
                intersections.append(intersection)
        return intersections

    def plot(self, ax=None, color='k', alpha=1, edge_details=False):
        if not ax:
            ax = plt.figure().add_subplot(111, projection='3d')

        self.outer_contour3d.plot(ax=ax, edge_style=EdgeStyle(color=color, alpha=alpha,
                                                              edge_ends=edge_details, edge_direction=edge_details))
        for contour3d in self.inner_contours3d:
            contour3d.plot(ax=ax, edge_style=EdgeStyle(color=color, alpha=alpha,
                                                       edge_ends=edge_details, edge_direction=edge_details))
        return ax

    def random_point_inside(self):
        point_inside2d = self.surface2d.random_point_inside()
        return self.surface3d.point2d_to_3d(point_inside2d)

    def is_adjacent(self, face2: 'Face3D'):
        contour1 = self.outer_contour3d.to_2d(
            self.surface3d.frame.origin,
            self.surface3d.frame.u,
            self.surface3d.frame.v)
        contour2 = face2.outer_contour3d.to_2d(
            self.surface3d.frame.origin,
            self.surface3d.frame.u,
            self.surface3d.frame.v)
        if contour1.is_sharing_primitives_with(contour2):
            return True
        return False

    def geo_lines(self):  # , mesh_size_list=None):
        """
        Gets the lines that define a Face3D in a .geo file.

        """

        i_index, p_index = None, None
        lines, line_surface, lines_tags = [], [], []
        point_account, line_account, line_loop_account = 0, 0, 1
        for c_index, contour in enumerate(list(chain(*[[self.outer_contour3d], self.inner_contours3d]))):

            if isinstance(contour, volmdlr.wires.Circle2D):
                # point=[contour.radius, contour.center.y, 0]
                # lines.append('Point('+str(point_account+1)+') = {'+str(point)[1:-1]+', '+str(mesh_size)+'};')

                # point = [*contour.center, 0]
                # lines.append('Point('+str(point_account+2)+') = {'+str(point)[1:-1]+', '+str(mesh_size)+'};')

                # point=[-contour.radius, contour.center.y, 0]
                # lines.append('Point('+str(point_account+3)+') = {'+str(point)[1:-1]+', '+str(mesh_size)+'};')

                # lines.append('Circle('+str(line_account+1)+') = {'+str(point_account+1)+','+str(point_account+2) \
                #              +','+str(point_account+3)+'};')
                # lines.append('Circle('+str(line_account+2)+') = {'+str(point_account+3)+','+str(point_account+2) \
                #              + ','+str(point_account+1)+'};')

                # lines_tags.extend([line_account+1, line_account+2])

                # lines.append('Line Loop('+str(line_loop_account+1)+') = {'+str(lines_tags)[1:-1]+'};')

                # line_surface.append(line_loop_account+1)

                # lines_tags = []
                # point_account, line_account, line_loop_account = point_account+3, line_account+2, line_loop_account+1

                pass

            elif isinstance(contour, (volmdlr.wires.Contour3D, volmdlr.wires.ClosedPolygon3D)):
                if not isinstance(contour, volmdlr.wires.ClosedPolygon3D):
                    contour = contour.to_polygon(1)
                for i_index, point in enumerate(contour.points):
                    lines.append(point.get_geo_lines(tag=point_account + i_index + 1,
                                                     point_mesh_size=None))

                for p_index, primitive in enumerate(contour.primitives):
                    if p_index != len(contour.primitives) - 1:
                        lines.append(primitive.get_geo_lines(tag=line_account + p_index + 1,
                                                             start_point_tag=point_account + p_index + 1,
                                                             end_point_tag=point_account + p_index + 2))
                    else:
                        lines.append(primitive.get_geo_lines(tag=line_account + p_index + 1,
                                                             start_point_tag=point_account + p_index + 1,
                                                             end_point_tag=point_account + 1))
                    lines_tags.append(line_account + p_index + 1)

                lines.append('Line Loop(' + str(c_index + 1) + ') = {' + str(lines_tags)[1:-1] + '};')
                line_surface.append(line_loop_account)
                point_account = point_account + i_index + 1
                line_account, line_loop_account = line_account + p_index + 1, line_loop_account + 1
                lines_tags = []

        lines.append('Plane Surface(' + str(1) + ') = {' + str(line_surface)[1:-1] + '};')

        return lines

    def to_geo(self, file_name: str):  # , mesh_size_list=None):
        """
        Gets the .geo file for the Face3D.

        """

        lines = self.geo_lines()

        with open(file_name + '.geo', 'w', encoding="utf-8") as f:
            for line in lines:
                f.write(line)
                f.write('\n')
        f.close()

    def get_geo_lines(self, tag: int, line_loop_tag: List[int]):
        """
        Gets the lines that define a PlaneFace3D in a .geo file.

        """

        return 'Plane Surface(' + str(tag) + ') = {' + str(line_loop_tag)[1:-1] + '};'

    def edge3d_inside(self, edge3d):
        """
        Returns True if edge 3d is coplanar to the face.
        """
        method_name = f'{edge3d.__class__.__name__.lower()[:-2]}_inside'
        if hasattr(self, method_name):
            return getattr(self, method_name)(edge3d)
        points = edge3d.discretization_points(number_points=5)
        for point in points[1:-1]:
            if not self.point_belongs(point):
                return False
        return True

    def is_intersecting(self, face2, list_coincident_faces=None, tol: float = 1e-6):
        """
        Verifies if two face are intersecting.

        :param face2: face 2
        :param list_coincident_faces: list of coincident faces, if existent
        :param tol: tolerance for calculations
        :return: True if faces intersect, False otherwise
        """
        if list_coincident_faces is None:
            list_coincident_faces = []
        if (self.bounding_box.bbox_intersection(face2.bounding_box) or
            self.bounding_box.distance_to_bbox(face2.bounding_box) <= tol) and \
                (self, face2) not in list_coincident_faces:

            edge_intersections = []
            for prim1 in self.outer_contour3d.primitives + [prim for inner_contour in self.inner_contours3d
                                                            for prim in inner_contour.primitives]:
                edge_intersections = face2.edge_intersections(prim1)
                if edge_intersections:
                    return True
            if not edge_intersections:
                for prim2 in face2.outer_contour3d.primitives + [prim for inner_contour in face2.inner_contours3d
                                                                 for prim in inner_contour.primitives]:
                    edge_intersections = self.edge_intersections(prim2)
                    if edge_intersections:
                        return True

        return False

    def face_intersections_outer_contour(self, face2):
        """
        Returns the intersections of the face outer contour with other given face.
        """
        intersections_points = []
        for edge1 in self.outer_contour3d.primitives:
            intersection_points = face2.edge_intersections(edge1)
            if intersection_points:
                for point in intersection_points:
                    if point not in intersections_points:
                        intersections_points.append(point)

        return intersections_points

    def face_intersections(self, face2, tol=1e-6) -> List[volmdlr.wires.Wire3D]:
        """
        Calculates the intersections between two Face3D.

        """

        bbox1 = self.bounding_box
        bbox2 = face2.bounding_box
        if not bbox1.bbox_intersection(bbox2) and \
                bbox1.distance_to_bbox(bbox2) >= tol:
            return []
        if self.face_inside(face2) or face2.face_inside(self):
            return []
        face_intersections = self.get_face_intersections(face2)
        return face_intersections

    def get_face_intersections(self, face2):
        """
        Gets the intersections between two faces.

        :param face2: second face.
        :return: intersections.
        """
        method_name = f'{face2.__class__.__name__.lower()[:-2]}_intersections'
        intersections = getattr(self, method_name)(face2)
        return intersections

    def set_operations_new_faces(self, intersecting_combinations, contour_extract_inside):
        self_copy = self.copy(deep=True)
        list_cutting_contours = self_copy.get_face_cutting_contours(intersecting_combinations)
        if not list_cutting_contours:
            return [self_copy]
        return self_copy.divide_face(list_cutting_contours, contour_extract_inside)

    def get_face_cutting_contours(self, dict_intersecting_combinations):
        """
        Get all contours cutting the face, resulting from multiple faces intersections.

        :param dict_intersecting_combinations: dictionary containing as keys the combination of intersecting faces
        and as the values the resulting primitive from the intersection of these two faces
        return a list all contours cutting one particular face.
        """
        face_intersecting_primitives2d = self.select_face_intersecting_primitives(dict_intersecting_combinations)
        if not face_intersecting_primitives2d:
            return []
        list_cutting_contours = volmdlr.wires.Contour2D.contours_from_edges(face_intersecting_primitives2d[:])
        if self.surface2d.inner_contours:
            valid_cutting_contours = []
            connectig_to_outer_contour = []
            for cutting_contour in list_cutting_contours:
                if (self.surface2d.outer_contour.point_over_contour(cutting_contour.primitives[0].start) and
                    self.surface2d.outer_contour.point_over_contour(cutting_contour.primitives[-1].end)) or \
                        cutting_contour.primitives[0].start == cutting_contour.primitives[-1].end:
                    valid_cutting_contours.append(cutting_contour)
                if self.surface2d.outer_contour.intersection_points(cutting_contour):
                    connectig_to_outer_contour.append(cutting_contour)
            if len(valid_cutting_contours) == len(list_cutting_contours):
                return valid_cutting_contours
            for cutting_contour in valid_cutting_contours:
                list_cutting_contours.remove(cutting_contour)
            new_cutting_contours, cutting_contours = self.get_inner_contours_cutting_primitives(
                list_cutting_contours, connectig_to_outer_contour)
            return valid_cutting_contours + new_cutting_contours + cutting_contours
        return list_cutting_contours

    def divide_face(self, list_cutting_contours: List[volmdlr.wires.Contour2D], inside):
        """
        Divides a Face 3D with a list of cutting contours.

        :param list_cutting_contours: list of contours cutting the face
        :param inside: when extracting a contour from another contour. It defines the extracted
        contour as being between the two points if True and outside these points if False
        return a list new faces resulting from face division
        """
        list_faces = []
        list_open_cutting_contours = []
        list_closed_cutting_contours = []
        for cutting_contour in list_cutting_contours:
            if not cutting_contour.primitives[0].start.is_close(cutting_contour.primitives[-1].end):
                list_open_cutting_contours.append(cutting_contour)
                continue
            list_closed_cutting_contours.append(cutting_contour)
        if list_open_cutting_contours:
            list_faces = self.divide_face_with_open_cutting_contours(list_open_cutting_contours, inside)
        list_faces = self.divide_face_with_closed_cutting_contours(list_closed_cutting_contours, list_faces)
        list_faces = [face for face in list_faces if not math.isclose(face.area(), 0.0, abs_tol=1e-6)]
        return list_faces

    def divide_face_with_open_cutting_contours(self, list_open_cutting_contours, inside):
        """
        Divides a face 3D with a list of closed cutting contour, that is, it will cut holes on the face.

        :param list_open_cutting_contours: list containing the open cutting contours.
        :param inside: inside portion.
        :type inside: bool.
        :return: list divided faces.
        """
        list_faces = []
        if not self.surface2d.outer_contour.edge_polygon.is_trigo:
            self.surface2d.outer_contour.invert_inplace()
        new_faces_contours = self.surface2d.outer_contour.divide(list_open_cutting_contours, inside)
        new_inner_contours = len(new_faces_contours) * [[]]
        if self.surface2d.inner_contours:
            new_faces_contours, new_inner_contours = self.get_open_contour_divided_faces_inner_contours(
                new_faces_contours)
        if isinstance(self, Triangle3D):
            class_to_instanciate = PlaneFace3D
        else:
            class_to_instanciate = self.__class__
        for contour, inner_contours in zip(new_faces_contours, new_inner_contours):
            new_face = class_to_instanciate(self.surface3d, Surface2D(contour, inner_contours))
            list_faces.append(new_face)
        return list_faces

    def divide_face_with_closed_cutting_contours(self, list_closed_cutting_contours, list_faces):
        """
        Divides a Face3D with a list of Open cutting contours.

        Contours going from one side to another of the Face, or from the outer contour to one inner contour.

        :param list_closed_cutting_contours: list containing the closed cutting contours
        :param list_faces: list of already divided faces
        :return: list divided faces
        """
        for new_contour in list_closed_cutting_contours:
            if len(new_contour.primitives) >= 3 and \
                    new_contour.primitives[0].start == new_contour.primitives[-1].end:
                inner_contours1 = [new_contour]
                inner_contours2 = []
                if list_faces:
                    new_list_faces = self.get_closed_contour_divided_faces_inner_contours(list_faces, new_contour)
                    list_faces = list_faces + new_list_faces
                    continue
                for inner_contour in self.surface2d.inner_contours:
                    if new_contour.is_inside(inner_contour):
                        inner_contours2.append(inner_contour)
                        continue
                    inner_contours1.append(inner_contour)
                if isinstance(self, Triangle3D):
                    class_to_instanciate = PlaneFace3D
                else:
                    class_to_instanciate = self.__class__
                surf3d = self.surface3d
                surf2d = Surface2D(self.surface2d.outer_contour, inner_contours1)
                new_plane = class_to_instanciate(surf3d, surf2d)
                list_faces.append(new_plane)
                list_faces.append(class_to_instanciate(surf3d, Surface2D(new_contour, inner_contours2)))
                continue
            surf3d = self.surface3d
            surf2d = Surface2D(self.surface2d.outer_contour, [])
            if isinstance(self, Triangle3D):
                class_to_instanciate = PlaneFace3D
            else:
                class_to_instanciate = self.__class__
            new_plane = class_to_instanciate(surf3d, surf2d)
            list_faces.append(new_plane)
        return list_faces

    def get_open_contour_divided_faces_inner_contours(self, new_faces_contours):
        """
        If there is any inner contour, verifies which ones belong to the new divided faces.

        :param new_faces_contours: new faces outer contour.
        :return: valid_new_faces_contours, valid_new_faces_contours.
        """
        valid_new_faces_contours = []
        valid_inner_contours = []
        for new_face_contour in new_faces_contours:
            for inner_contour in self.surface2d.inner_contours:
                if new_face_contour.is_superposing(inner_contour):
                    break
            else:
                if new_face_contour not in valid_new_faces_contours:
                    inner_contours = []
                    for inner_contour in self.surface2d.inner_contours:
                        if new_face_contour.is_inside(inner_contour):
                            inner_contours.append(inner_contour)
                    valid_new_faces_contours.append(new_face_contour)
                    valid_inner_contours.append(inner_contours)
        return valid_new_faces_contours, valid_inner_contours

    def get_closed_contour_divided_faces_inner_contours(self, list_faces, new_contour):
        """
        If there is any inner contour, verifies which ones belong to the new divided faces.

        :param list_faces: list of new faces.
        :param new_contour: current new face outer contour.
        :return: a list of new faces with its inner contours.
        """
        new_list_faces = []
        for new_face in list_faces:
            if new_face.surface2d.outer_contour.is_inside(new_contour):
                inner_contours1 = []
                inner_contours2 = []
                if not new_face.surface2d.inner_contours:
                    new_face.surface2d.inner_contours = [new_contour]
                    break
                new_contour_not_sharing_primitives = True
                for i, inner_contour in enumerate(new_face.surface2d.inner_contours):
                    if new_contour.is_inside(inner_contour):
                        if any(inner_contour.primitive_over_contour(prim)
                               for prim in new_contour.primitives):
                            new_face.surface2d.inner_contours[i] = new_contour
                            break
                        inner_contours2.append(inner_contour)
                    elif not any(inner_contour.primitive_over_contour(prim) for prim in
                                 new_contour.primitives):
                        inner_contours1.append(inner_contour)
                    else:
                        new_contour_not_sharing_primitives = False
                else:
                    surf3d = new_face.surface3d
                    if inner_contours1:
                        if new_contour_not_sharing_primitives:
                            inner_contours1.append(new_contour)
                            new_face.surface2d.inner_contours = inner_contours1
                            break
                        surf2d = Surface2D(new_face.surface2d.outer_contour, inner_contours1)
                        new_plane = self.__class__(surf3d, surf2d)
                        new_list_faces.append(new_plane)
                    if inner_contours2:
                        new_list_faces.append(
                            self.__class__(surf3d, Surface2D(new_contour, inner_contours2)))
        return new_list_faces

    def select_face_intersecting_primitives(self, dict_intersecting_combinations):
        """
        Select face intersecting primitives from a dictionary containing all intersection combinations.

        :param dict_intersecting_combinations: dictionary containing all intersection combinations
        :return: list of intersecting primitives for current face
        """
        face_intersecting_primitives2d = []
        for intersecting_combination in dict_intersecting_combinations.keys():
            if self in (intersecting_combination[0], intersecting_combination[1]):
                for intersection_wire in dict_intersecting_combinations[intersecting_combination]:
                    if len(intersection_wire.primitives) != 1:
                        raise NotImplementedError
                    # primitive2 = intersection_wire
                    primitive2_2d = self.surface3d.contour3d_to_2d(intersection_wire)
                    if not self.surface2d.outer_contour.primitive_over_contour(primitive2_2d.primitives[0], tol=1e-7):
                        face_intersecting_primitives2d.append(primitive2_2d.primitives[0])
        return face_intersecting_primitives2d

    def get_inner_contours_cutting_primitives(self, list_cutting_contours, connectig_to_outer_contour):
        """
        Gets cutting primitives connected to face inner_contours.

        :param list_cutting_contours: list of contours for resulting from intersection with other faces.
        :param connectig_to_outer_contour: list of contours from list_cutting_contours connected to the outer contour
        and not to any outer contour.
        :return: lists for final face cutting primitives.
        """
        (inner_contours_connected_cutting_contour, dict_inner_contour_intersections,
         dict_cutting_contour_intersections, list_cutting_contours) = self.dictionnaries_cutting_contours(
            list_cutting_contours, connectig_to_outer_contour)
        valid_cutting_contours = []
        list_primitives1 = []
        list_primitives2 = []
        used_cutting_contours = []
        used_inner_contour = []
        for cutting_contour, inner_contours in inner_contours_connected_cutting_contour.items():
            primitives1 = []
            primitives2 = []
            if len(inner_contours) == 1:
                if all(dict_cutting_contour_intersections[inters] in connectig_to_outer_contour for inters in
                       dict_inner_contour_intersections[inner_contours[0]]) and cutting_contour not in \
                        used_cutting_contours and inner_contours[0] not in used_inner_contour:
                    inner_contour_splitting_points = dict_inner_contour_intersections[inner_contours[0]]
                    inner_contour_splitting_points = list(sorted(
                        inner_contour_splitting_points, key=lambda point, ic=inner_contours[0]: ic.abscissa(point)))

                    point1, point2 = self.inner_contour_cutting_points(inner_contour_splitting_points, cutting_contour)
                    primitives1.extend(inner_contours[0].extract_with_points(point1, point2, True))
                    primitives2.extend(inner_contours[0].extract_with_points(point1, point2, False))
                    if sum(prim.length() for prim in primitives2) > sum(prim.length() for prim in primitives1):
                        primitives1, primitives2 = primitives2, primitives1
                    primitives1.extend(dict_cutting_contour_intersections[point2].primitives +
                                       cutting_contour.primitives[:])
                    used_cutting_contours.extend([cutting_contour,
                                                  dict_cutting_contour_intersections[point2]])
                    used_inner_contour.append(inner_contours[0])
                    list_primitives1.append(primitives1)
                    list_primitives2.append(primitives2)
                elif cutting_contour not in valid_cutting_contours:
                    valid_cutting_contours.append(cutting_contour)
            elif len(inner_contours) == 2:
                inner_contour_splitting_points1 = dict_inner_contour_intersections[inner_contours[0]]
                inner_contour_splitting_points2 = dict_inner_contour_intersections[inner_contours[1]]
                inner_contour_splitting_points1 = list(sorted(
                    inner_contour_splitting_points1, key=lambda point, ic=inner_contours[0]: ic.abscissa(point)))
                inner_contour_splitting_points2 = list(sorted(
                    inner_contour_splitting_points2, key=lambda point, ic=inner_contours[1]: ic.abscissa(point)))
                inside1, inside2 = self.is_inside_portion(cutting_contour, inner_contour_splitting_points1,
                                                          inner_contour_splitting_points2)
                primitives1.extend(cutting_contour.primitives[:])
                contour_used = False
                for inner_contour, inner_contour_splitting_points, inside in zip(
                        inner_contours, [inner_contour_splitting_points1, inner_contour_splitting_points2],
                        [inside1, inside2]):
                    if inner_contour in used_inner_contour:
                        contour_used = True
                        continue
                    point1, point2 = self.inner_contour_cutting_points(inner_contour_splitting_points, cutting_contour)
                    primitives1.extend(inner_contour.extract_with_points(point1, point2, inside))
                    primitives1.extend(dict_cutting_contour_intersections[point2].primitives)
                    primitives2.extend(inner_contour.extract_with_points(point1, point2, not inside))
                    used_cutting_contours.extend([cutting_contour, dict_cutting_contour_intersections[point2]])
                if contour_used:
                    list_primitives1 = self.get_connecting_contour(list_primitives1, primitives1)
                else:
                    list_primitives1.append(primitives1)
                list_primitives2.append(primitives2)
                used_inner_contour.extend(inner_contours)
            else:
                raise NotImplementedError
        valid_cutting_contours = [contour for contour in valid_cutting_contours
                                  if contour not in used_cutting_contours]
        new_cutting_contours = [volmdlr.wires.Contour2D(list_prim).order_contour()
                                for list_prim in list_primitives1]
        for list_prim in list_primitives2:
            new_cutting_contours.extend(volmdlr.wires.Contour2D.contours_from_edges(list_prim))
        return new_cutting_contours, valid_cutting_contours

    def dictionnaries_cutting_contours(self, list_cutting_contours, connectig_to_outer_contour):
        inner_contours_connected_cutting_contour = {}
        dict_inner_contour_intersections = {}
        dict_cutting_contour_intersections = {}
        for inner_contour in self.surface2d.inner_contours:
            if not inner_contour.edge_polygon.is_trigo:
                inner_contour.invert_inplace()
            dict_inner_contour_intersections[inner_contour] = []
            for cutting_contour in list_cutting_contours:
                inner_contour_intersections = inner_contour.intersection_points(cutting_contour)
                if inner_contour_intersections:
                    dict_inner_contour_intersections[inner_contour].extend(inner_contour_intersections)
                    if cutting_contour not in inner_contours_connected_cutting_contour:
                        inner_contours_connected_cutting_contour[cutting_contour] = [inner_contour]
                    else:
                        inner_contours_connected_cutting_contour[cutting_contour].append(inner_contour)
                for intersection in inner_contour_intersections:
                    dict_cutting_contour_intersections[intersection] = cutting_contour
            splitting_points = dict_inner_contour_intersections[inner_contour]
            splitting_points = list(sorted(
                splitting_points, key=lambda point, ic=inner_contour: ic.abscissa(point)))
            remove_splitting_points, new_inner_contour, remove_cutting_contour = self.inner_contours_recalculation(
                inner_contour, splitting_points, dict_cutting_contour_intersections, connectig_to_outer_contour)
            (dict_cutting_contour_intersections, dict_inner_contour_intersections,
             inner_contours_connected_cutting_contour, list_cutting_contours) = \
                self.updated_dictionnaries_cutting_contours(remove_splitting_points, remove_cutting_contour,
                                                            splitting_points, dict_cutting_contour_intersections,
                                                            inner_contour, new_inner_contour, list_cutting_contours,
                                                            dict_inner_contour_intersections,
                                                            inner_contours_connected_cutting_contour)
            inner_contour = new_inner_contour
        return (inner_contours_connected_cutting_contour, dict_inner_contour_intersections,
                dict_cutting_contour_intersections, list_cutting_contours)

    @staticmethod
    def inner_contour_cutting_points(inner_contour_splitting_points, cutting_contour):
        """
        Searches the inner contour points where it must be cut.

        :param inner_contour_splitting_points: all points os intersection with this inner contour.
        :param cutting_contour: first cutting contour being used to cut inner contour.
        :return: point1, point2
        """
        if volmdlr.core.point_in_list(cutting_contour.primitives[0].start, inner_contour_splitting_points):
            index_point1 = volmdlr.core.get_point_index_in_list(cutting_contour.primitives[0].start,
                                                                inner_contour_splitting_points)
        else:
            index_point1 = volmdlr.core.get_point_index_in_list(cutting_contour.primitives[-1].end,
                                                                inner_contour_splitting_points)
        if index_point1 != len(inner_contour_splitting_points) - 1:
            index_point2 = index_point1 + 1
        else:
            index_point2 = 0
        point1 = inner_contour_splitting_points[index_point1]
        point2 = inner_contour_splitting_points[index_point2]
        return point1, point2

    @staticmethod
    def is_inside_portion(cutting_contour, inner_contour_splitting_points1, inner_contour_splitting_points2):
        """
        For multiple inner contour intersections with cutting contours, defines if we get the inside or outside portion.

        :param cutting_contour: cutting_contour cutting the two inner contours.
        :param inner_contour_splitting_points1: splitting points for contour1.
        :param inner_contour_splitting_points2: splitting points for contour1.
        :return:
        """
        if (not cutting_contour.primitives[0].start.is_close(inner_contour_splitting_points1[-1]) and
            not cutting_contour.primitives[-1].end.is_close(inner_contour_splitting_points2[-1])) or \
                (not cutting_contour.primitives[0].start.is_close(inner_contour_splitting_points2[-1]) and
                 not cutting_contour.primitives[-1].end.is_close(inner_contour_splitting_points2[-1])):
            is_inside1 = True
            is_inside2 = False
        elif (cutting_contour.primitives[0].start.is_close(inner_contour_splitting_points1[-1]) and
              cutting_contour.primitives[-1].end.is_close(inner_contour_splitting_points2[-1])):
            is_inside1 = True
            is_inside2 = False
        elif (not cutting_contour.primitives[0].start.is_close(inner_contour_splitting_points1[-1]) and
              cutting_contour.primitives[-1].end.is_close(inner_contour_splitting_points2[-1])) or \
                (cutting_contour.primitives[0].start.is_close(inner_contour_splitting_points1[-1]) and
                 not cutting_contour.primitives[-1].end.is_close(inner_contour_splitting_points2[-1])):
            is_inside1 = True
            is_inside2 = True
        else:
            raise NotImplementedError
        return is_inside1, is_inside2

    @staticmethod
    def get_connecting_contour(lists_primitives, inner_primitives):
        """
        Find which contour from resulting inner contour splitting is connected to saved cutting_contours.

        :param lists_primitives: saved cutting contours.
        :param inner_primitives: splited inner contour.
        :return: updated saved cutting contours.
        """
        if not lists_primitives:
            lists_primitives.extend(inner_primitives)
            return lists_primitives
        new_list_primitives = lists_primitives[:]
        for i, list_prim in enumerate(lists_primitives):
            if any(prim in list_prim for prim in inner_primitives):
                new_primitives = list_prim + [prim for prim in inner_primitives if prim not in list_prim]
                new_list_primitives[i] = new_primitives
                break
        lists_primitives = new_list_primitives[:]
        return lists_primitives

    def inner_contours_recalculation(self, inner_contour, splitting_points, splitting_points_and_cutting_contour,
                                     connectig_to_outer_contour):
        """
        Recalculates inner contours if a cutting contour is connected to an inner contour at two ends.

        Verifies if there is a cutting contours from face intersections connected to an inner contour at the two ends,
        if true this inner contour is updated with this cutting contour.

        :param inner_contour: inner contour.
        :param splitting_points: current inner contour splitting points.
        :param splitting_points_and_cutting_contour: dictionary containing all splitting points and
        the corresponding cutting contour.
        :param connectig_to_outer_contour: list of the cutting contours connected to the outer contour.
        :return: splitting points to be removed from list of splitting points and current inner contour updated.
        """
        j = self.surface2d.inner_contours.index(inner_contour)
        remove_splitting_points = []
        remove_cutting_contour = []
        for point1, point2 in zip(splitting_points[:-1], splitting_points[1:]):
            if splitting_points_and_cutting_contour[point1] not in connectig_to_outer_contour and \
                    splitting_points_and_cutting_contour[point2] not in connectig_to_outer_contour and \
                    splitting_points_and_cutting_contour[point1] == splitting_points_and_cutting_contour[point2]:
                remove_cutting_contour.append(splitting_points_and_cutting_contour[point1])
                remove_splitting_points.extend([point1, point2])
                primitives1 = inner_contour.extract_with_points(point1, point2, True) + \
                    splitting_points_and_cutting_contour[point1].primitives
                primitives2 = inner_contour.extract_with_points(point1, point2, False) + \
                    splitting_points_and_cutting_contour[point1].primitives
                contour1 = volmdlr.wires.Contour2D(primitives1).order_contour()
                contour2 = volmdlr.wires.Contour2D(primitives2).order_contour()
                if contour1.is_inside(inner_contour):
                    self.surface2d.inner_contours[j] = contour1
                    inner_contour = self.surface2d.inner_contours[j]
                    remove_splitting_points.extend([point1, point2])
                elif contour2.is_inside(inner_contour):
                    self.surface2d.inner_contours[j] = contour2
                    inner_contour = self.surface2d.inner_contours[j]
                    remove_splitting_points.extend([point1, point2])
        return remove_splitting_points, inner_contour, remove_cutting_contour

    @staticmethod
    def updated_dictionnaries_cutting_contours(remove_splitting_points, remove_cutting_contour, splitting_points,
                                               dict_cutting_contour_intersections, old_inner_contour,
                                               new_inner_contour, list_cutting_contours,
                                               dict_inner_contour_intersections,
                                               inner_contours_connected_cutting_contour):
        for remove_point in remove_splitting_points:
            if remove_point in splitting_points:
                splitting_points.remove(remove_point)
            if remove_point in dict_cutting_contour_intersections:
                del dict_cutting_contour_intersections[remove_point]
        del dict_inner_contour_intersections[old_inner_contour]
        dict_inner_contour_intersections[new_inner_contour] = splitting_points
        for contour in remove_cutting_contour:
            if contour in list_cutting_contours:
                list_cutting_contours.remove(contour)
            if contour in inner_contours_connected_cutting_contour:
                del inner_contours_connected_cutting_contour[contour]
        for cutting_contour, innr_cntrs in inner_contours_connected_cutting_contour.items():
            if old_inner_contour in innr_cntrs:
                inner_contours_connected_cutting_contour[cutting_contour].remove(old_inner_contour)
                inner_contours_connected_cutting_contour[cutting_contour].append(new_inner_contour)
        return (dict_cutting_contour_intersections, dict_inner_contour_intersections,
                inner_contours_connected_cutting_contour, list_cutting_contours)


class PlaneFace3D(Face3D):
    """
    Defines a PlaneFace3D class.

    :param surface3d: a plane 3d.
    :type surface3d: Plane3D.
    :param surface2d: a 2d surface to define the plane face.
    :type surface2d: Surface2D.
    """
    _standalone_in_db = False
    _generic_eq = True
    _non_serializable_attributes = ['bounding_box', 'polygon2D']
    _non_data_eq_attributes = ['name', 'bounding_box', 'outer_contour3d',
                               'inner_contours3d']
    _non_data_hash_attributes = []

    def __init__(self, surface3d: Plane3D, surface2d: Surface2D,
                 name: str = ''):
        self._bbox = None
        Face3D.__init__(self,
                        surface3d=surface3d,
                        surface2d=surface2d,
                        name=name)

    def copy(self, deep=True, memo=None):
        return PlaneFace3D(self.surface3d.copy(deep, memo), self.surface2d.copy(),
                           self.name)

    @property
    def bounding_box(self):
        """
        Returns the boundary box of a PlanFace3D.

        """
        if not self._bbox:
            self._bbox = self.get_bounding_box()
        return self._bbox

    @bounding_box.setter
    def bounding_box(self, new_bounding_box):
        self._bbox = new_bounding_box

    def get_bounding_box(self):
        return self.outer_contour3d.bounding_box

    def distance_to_point(self, point, return_other_point=False):
        """
        Calculates the distance from a plane face and a point.

        :param point: point to verify.
        :param return_other_point: bool to decide if corresponding point on face should be returned.
        :return: distance to planeface3D.
        """

        projected_pt = point.plane_projection3d(self.surface3d.frame.origin,
                                                self.surface3d.frame.u,
                                                self.surface3d.frame.v)
        projection_distance = point.point_distance(projected_pt)

        if self.point_belongs(projected_pt):
            if return_other_point:
                return projection_distance, projected_pt
            return projection_distance

        point_2d = point.to_2d(self.surface3d.frame.origin, self.surface3d.frame.u,
                               self.surface3d.frame.v)

        polygon2d = self.surface2d.outer_contour.to_polygon(angle_resolution=10)
        border_distance, other_point = polygon2d.point_border_distance(point_2d, return_other_point=True)

        other_point = self.surface3d.point2d_to_3d(volmdlr.Point2D(*other_point))

        if return_other_point:
            return (projection_distance ** 2 + border_distance ** 2) ** 0.5, \
                other_point
        return (projection_distance ** 2 + border_distance ** 2) ** 0.5

    def minimum_distance_points_plane(self, other_plane_face, return_points=False):
        """
        Given two plane faces, calculates the points which corresponds to the minimal distance between these two faces.

        :param other_plane_face: Second plane face.
        :param return_points: Boolean to return corresponding points or not.
        :return: minimal distance.
        """

        min_distance = math.inf
        for edge1 in self.outer_contour3d.primitives:
            for edge2 in other_plane_face.outer_contour3d.primitives:
                if hasattr(edge1, 'minimum_distance'):
                    dist = edge1.minimum_distance(edge2, return_points=return_points)
                elif hasattr(edge2, 'minimum_distance'):
                    dist = edge2.minimum_distance(edge1, return_points=return_points)
                else:
                    raise AttributeError(f'Neither {edge1} nor {edge2} has a minimum_distance method.')
                if return_points:
                    if dist[0] < min_distance:
                        min_distance = dist[0]
                        point1, point2 = dist[1], dist[2]
                else:
                    if dist < min_distance:
                        min_distance = dist
        if return_points:
            return min_distance, point1, point2
        return min_distance

    def linesegment_inside(self, linesegment: vme.LineSegment3D):
        direction_vector = linesegment.unit_direction_vector()
        if not math.isclose(abs(direction_vector.dot(self.surface3d.frame.w)), 0.0, abs_tol=1e-6):
            return False
        for point in [linesegment.start, linesegment.middle_point(), linesegment.end]:
            if not self.point_belongs(point):
                return False
        return True

    def circle_inside(self, circle: volmdlr.wires.Circle3D):
        if not math.isclose(abs(circle.frame.w.dot(self.surface3d.frame.w)), 1.0, abs_tol=1e-6):
            return False
        points = circle.discretization_points(number_points=4)
        for point in points:
            if not self.point_belongs(point):
                return False
        return True

    def planeface_intersections(self, planeface):
        face2_plane_interections = planeface.surface3d.plane_intersection(self.surface3d)
        if not face2_plane_interections:
            return []
        points_intersections = []
        for contour in [self.outer_contour3d, planeface.outer_contour3d] + self.inner_contours3d + \
                planeface.inner_contours3d:
            for intersection in contour.line_intersections(face2_plane_interections[0]):
                if intersection and not volmdlr.core.point_in_list(intersection, points_intersections):
                    points_intersections.append(intersection)
        points_intersections = face2_plane_interections[0].sort_points_along_line(points_intersections)
        planeface_intersections = []
        for point1, point2 in zip(points_intersections[:-1], points_intersections[1:]):
            linesegment3d = vme.LineSegment3D(point1, point2)
            over_self_outer_contour = self.outer_contour3d.primitive_over_contour(linesegment3d)
            over_planeface_outer_contour = planeface.outer_contour3d.primitive_over_contour(linesegment3d)
            if over_self_outer_contour and over_planeface_outer_contour:
                continue
            if self.edge3d_inside(linesegment3d) or over_self_outer_contour:
                if planeface.edge3d_inside(linesegment3d):
                    planeface_intersections.append(volmdlr.wires.Wire3D([linesegment3d]))
                elif over_planeface_outer_contour:
                    planeface_intersections.append(volmdlr.wires.Wire3D([linesegment3d]))
        return planeface_intersections

    def triangle_intersections(self, triangleface):
        return self.planeface_intersections(triangleface)

    def cylindricalface_intersections(self, cylindricalface: 'CylindricalFace3D'):
        cylindricalsurfaceface_intersections = cylindricalface.surface3d.plane_intersection(self.surface3d)
        if not isinstance(cylindricalsurfaceface_intersections[0], vme.Line3D):
            if all(self.edge3d_inside(intersection) and cylindricalface.edge3d_inside(intersection)
                   for intersection in cylindricalsurfaceface_intersections):
                return cylindricalsurfaceface_intersections
        intersections_points = self.face_intersections_outer_contour(cylindricalface)
        for point in cylindricalface.face_intersections_outer_contour(self):
            if point not in intersections_points:
                intersections_points.append(point)
        face_intersections = []
        for primitive in cylindricalsurfaceface_intersections:
            points_on_primitive = []
            for point in intersections_points:
                if primitive.point_belongs(point):
                    points_on_primitive.append(point)
            if not points_on_primitive:
                continue
            if isinstance(primitive, vme.Line3D):
                points_on_primitive = primitive.sort_points_along_line(points_on_primitive)
            else:
                points_on_primitive = primitive.sort_points_along_wire(points_on_primitive)
                points_on_primitive = points_on_primitive + [points_on_primitive[0]]
            for point1, point2 in zip(points_on_primitive[:-1], points_on_primitive[1:]):
                edge = primitive.trim(point1, point2)
                if self.edge3d_inside(edge) and cylindricalface.edge3d_inside(edge):
                    face_intersections.append(volmdlr.wires.Wire3D([edge]))
        return face_intersections

    def minimum_distance(self, other_face, return_points=False):
        """
        Returns the minimum distance between the current face and the specified other face.

        :param other_face: Face to evaluate the minimum distance.
        :type other_face: :class:`PlaneFace3D`
        :param return_points: A boolean value indicating whether to return the minimum distance as
            well as the two points on each face that are closest to each other. If True, the function
            returns a tuple of the form (distance, point1, point2). If False, the function only returns
            the distance.
        :type return_points: bool
        :return: If the return_points parameter is set to True, it also returns the two points on each face
            that are closest to each other. The return type is a float if return_points is False and
            a tuple (distance, point1, point2) if return_points is True.
        :rtype: float, Tuple[float, float, float]
        """
        if other_face.__class__ is CylindricalFace3D:
            point1, point2 = other_face.minimum_distance_points_cyl(self)
            if return_points:
                return point1.point_distance(point2), point1, point2
            return point1.point_distance(point2)

        if other_face.__class__ is PlaneFace3D:
            if return_points:
                dist, point1, point2 = self.minimum_distance_points_plane(other_face,
                                                                          return_points=return_points)
                return dist, point1, point2
            dist = self.minimum_distance_points_plane(other_face,
                                                      return_points=return_points)
            return dist

        if other_face.__class__ is ToroidalFace3D:
            point1, point2 = other_face.minimum_distance_points_plane(self)
            if return_points:
                return point1.point_distance(point2), point1, point2
            return point1.point_distance(point2)

        raise NotImplementedError

    def is_adjacent(self, face2: Face3D):
        contour1 = self.outer_contour3d.to_2d(
            self.surface3d.frame.origin,
            self.surface3d.frame.u,
            self.surface3d.frame.v)
        contour2 = face2.outer_contour3d.to_2d(
            self.surface3d.frame.origin,
            self.surface3d.frame.u,
            self.surface3d.frame.v)
        if contour1.is_sharing_primitives_with(contour2, False):
            return True
        return False

    @staticmethod
    def merge_faces(list_coincident_faces: List[Face3D]):
        valid_coicident_faces = list_coincident_faces[:]
        list_new_faces = []
        list_inner_contours = []
        merge_finished = False
        face0 = valid_coicident_faces[0]
        merged_contour = face0.outer_contour3d.to_2d(face0.surface3d.frame.origin,
                                                     face0.surface3d.frame.u,
                                                     face0.surface3d.frame.v)
        valid_coicident_faces.remove(face0)
        while not merge_finished:
            adjacent_faces = False
            list_inner_contours = []
            for face in valid_coicident_faces:
                adjacent_faces = False
                face_inside = False
                contour = face.outer_contour3d.to_2d(face0.surface3d.frame.origin,
                                                     face0.surface3d.frame.u,
                                                     face0.surface3d.frame.v)
                if contour.is_sharing_primitives_with(merged_contour):
                    merged_contour_results = merged_contour.union(contour)
                    merged_contour = merged_contour_results[0]
                    merged_inner_contours = merged_contour_results[1:]
                    list_inner_contours.extend(merged_inner_contours)
                    list_inner_contours.extend(face.surface2d.inner_contours)
                    valid_coicident_faces.remove(face)
                    adjacent_faces = True
                    break
                if merged_contour.is_inside(contour):
                    valid_coicident_faces.remove(face)
                    face_inside = True
                    break
            if not adjacent_faces and not face_inside and valid_coicident_faces:
                list_new_faces.append(
                    PlaneFace3D(face0.surface3d,
                                Surface2D(merged_contour.copy(),
                                          face0.surface2d.inner_contours +
                                          list_inner_contours)))
                merged_contour = \
                    valid_coicident_faces[0].outer_contour3d.to_2d(
                        face0.surface3d.frame.origin,
                        face0.surface3d.frame.u,
                        face0.surface3d.frame.v)
                valid_coicident_faces.remove(valid_coicident_faces[0])

            if not valid_coicident_faces:
                merge_finished = True
        list_new_faces.append(
            PlaneFace3D(face0.surface3d,
                        Surface2D(merged_contour,
                                  face0.surface2d.inner_contours +
                                  list_inner_contours)))
        return list_new_faces

    def cut_by_coincident_face(self, face):
        """
        Cuts face1 with another coincident face2.

        :param face: a face 3d.
        :type face: Face3D.
        :return: a list of faces 3d.
        :rtype: List[Face3D].
        """

        if not self.surface3d.is_coincident(face.surface3d):
            raise ValueError('The faces are not coincident')

        if self.face_inside(face):
            return self.divide_face([face.surface2d.outer_contour], True)
        # if face.is_inside(self):
        #     return face.divide_face([self.surface2d.outer_contour], True)

        outer_contour_1 = self.surface2d.outer_contour
        outer_contour_2 = self.surface3d.contour3d_to_2d(face.outer_contour3d)

        if (face.face_inside(self)
                and not outer_contour_1.intersection_points(outer_contour_2)):
            return self.divide_face(face.surface2d.inner_contours, True)

        inner_contours = self.surface2d.inner_contours
        inner_contours.extend([self.surface3d.contour3d_to_2d(
            contour) for contour in face.inner_contours3d])

        contours = outer_contour_1.cut_by_wire(outer_contour_2)

        surfaces = []
        for contour in contours:
            inners = []
            for inner_c in inner_contours:
                if contour.is_inside(inner_c):
                    inners.append(inner_c)
            surfaces.append(Surface2D(contour, inners))

        return [self.__class__(self.surface3d, surface2d) for surface2d in surfaces]

    def check_inner_contours(self, face):
        c_inners_1 = self.surface2d.inner_contours
        c_inners_2 = [self.surface3d.contour3d_to_2d(inner) for inner in face.inner_contours3d]
        inside = set()
        for inner_contour1 in c_inners_1:
            for inner_contour2 in c_inners_2:
                if inner_contour1.is_superposing(inner_contour2):
                    inside.add(False)
                else:
                    inside.add(inner_contour2.is_inside(inner_contour1))
        return inside

    @staticmethod
    def update_faces_with_divided_faces(divided_faces, face2_2, used, list_faces):
        for d_face in divided_faces:

            if d_face.outer_contour3d.is_superposing(face2_2.outer_contour3d):
                if face2_2.surface2d.inner_contours:
                    divided_faces_d_face = []
                    for inner in face2_2.surface2d.inner_contours:

                        if True in [(((abs(inner_d.area() - inner.area()) < 1e-6)
                                      and inner.center_of_mass().is_close(inner_d.center_of_mass()))
                                     or inner_d.is_inside(inner))
                                    for inner_d in d_face.surface2d.inner_contours]:
                            divided_faces_d_face = ['', d_face]
                            continue

                        divided_faces_d_face = d_face.divide_face([inner], True)
                        divided_faces_d_face.sort(key=lambda x: x.area())

                        list_faces.append(divided_faces_d_face[0])
                        d_face = divided_faces_d_face[1]

                    if divided_faces_d_face:
                        list_faces.append(divided_faces_d_face[1])

                else:
                    list_faces.append(d_face)
            else:
                used.append(d_face)

        return used, list_faces

    def project_faces(self, faces):
        """
        Divide self based on the faces outer, and inner contours.

        :param faces: DESCRIPTION
        :type faces: TYPE
        :return: DESCRIPTION
        :rtype: TYPE
        """

        used_faces, list_faces = {}, []

        for _, face2 in enumerate(faces):
            contour1 = self.surface2d.outer_contour
            contour2 = self.surface3d.contour3d_to_2d(face2.outer_contour3d)

            inside = self.check_inner_contours(face2)
            if (self.surface3d.is_coincident(face2.surface3d)
                    and (contour1.is_overlapping(contour2)
                         or (contour1.is_inside(contour2) or True in inside))):

                if self in used_faces:
                    faces_1, face2_2 = used_faces[self][:], face2
                else:
                    faces_1, face2_2 = [self], face2

                used = []
                for face1_1 in faces_1:
                    plane3d = face1_1.surface3d
                    s2d = Surface2D(outer_contour=plane3d.contour3d_to_2d(face2_2.outer_contour3d),
                                    inner_contours=[
                                        plane3d.contour3d_to_2d(contour) for contour in face2_2.inner_contours3d])
                    face2_2 = PlaneFace3D(surface3d=plane3d, surface2d=s2d)

                    divided_faces = face1_1.cut_by_coincident_face(face2_2)

                    used, list_faces = self.update_faces_with_divided_faces(
                        divided_faces, face2_2, used, list_faces)
                used_faces[self] = used

        try:
            if isinstance(used_faces[self], list):
                list_faces.extend(used_faces[self])
            else:
                list_faces.append(used_faces[self])
        except KeyError:
            list_faces.append(self)

        return list_faces

    def get_geo_lines(self, tag: int, line_loop_tag: List[int]):
        """
        Gets the lines that define a PlaneFace3D in a .geo file.
        """

        return 'Plane Surface(' + str(tag) + ') = {' + str(line_loop_tag)[1:-1] + '};'


class Triangle3D(PlaneFace3D):
    """
    Defines a Triangle3D class.

    :param point1: The first point.
    :type point1: volmdlr.Point3D.
    :param point2: The second point.
    :type point2: volmdlr.Point3D.
    :param point3: The third point.
    :type point3: volmdlr.Point3D.
    """
    _standalone_in_db = False

    def __init__(self, point1: volmdlr.Point3D, point2: volmdlr.Point3D,
                 point3: volmdlr.Point3D, alpha=1, color=None, name: str = ''):
        self.point1 = point1
        self.point2 = point2
        self.point3 = point3
        self.points = [self.point1, self.point2, self.point3]
        self.color = color
        self.alpha = alpha
        self.name = name

        self._surface3d = None
        self._surface2d = None
        self._bbox = None
        self._outer_contour3d = None
        self._inner_contours3d = None
        # self.bounding_box = self._bounding_box()

        # DessiaObject.__init__(self, name=name)

    def _data_hash(self):
        """
        Using point approx hash to speed up.

        """
        return self.point1.approx_hash() + self.point2.approx_hash() + self.point3.approx_hash()

    def _data_eq(self, other_object):
        if other_object.__class__.__name__ != self.__class__.__name__:
            return False
        self_set = {self.point1, self.point2, self.point3}
        other_set = {other_object.point1, other_object.point2, other_object.point3}
        if self_set != other_set:
            return False
        return True

    @property
    def bounding_box(self):
        """
        Returns the surface bounding box.
        """
        if not self._bbox:
            self._bbox = self.get_bounding_box()
        return self._bbox

    @bounding_box.setter
    def bounding_box(self, new_bouding_box):
        self._bbox = new_bouding_box

    def get_bounding_box(self):
        return volmdlr.core.BoundingBox.from_points([self.point1,
                                                     self.point2,
                                                     self.point3])

    @property
    def surface3d(self):
        if self._surface3d is None:
            self._surface3d = Plane3D.from_3_points(self.point1, self.point2, self.point3)
        return self._surface3d

    @property
    def surface2d(self):
        if self._surface2d is None:
            plane3d = self.surface3d
            contour3d = volmdlr.wires.Contour3D([vme.LineSegment3D(self.point1, self.point2),
                                                 vme.LineSegment3D(self.point2, self.point3),
                                                 vme.LineSegment3D(self.point3, self.point1)])
            contour2d = contour3d.to_2d(plane3d.frame.origin,
                                        plane3d.frame.u, plane3d.frame.v)

            self._surface2d = Surface2D(outer_contour=contour2d, inner_contours=[])

        return self._surface2d

    def to_dict(self, *args, **kwargs):
        dict_ = {'object_class': 'volmdlr.faces.Triangle3D',
                 'point1': self.point1.to_dict(),
                 'point2': self.point2.to_dict(),
                 'point3': self.point3.to_dict()}
        if self.name:
            dict_['name'] = self.name
        return dict_

    @classmethod
    def dict_to_object(cls, dict_, *args, **kwargs):
        point1 = volmdlr.Point3D.dict_to_object(dict_['point1'])
        point2 = volmdlr.Point3D.dict_to_object(dict_['point2'])
        point3 = volmdlr.Point3D.dict_to_object(dict_['point3'])
        return cls(point1, point2, point3, dict_.get('name', ""))

    def area(self) -> float:
        """
        Calculates the area for the Triangle3D.

        :return: area triangle.
        :rtype: float.

        Formula explained here: https://www.triangle-calculator.com/?what=vc
        """
        a = self.point1.point_distance(self.point2)
        b = self.point2.point_distance(self.point3)
        c = self.point3.point_distance(self.point1)

        semi_perimeter = (a + b + c) / 2

        try:
            # Area with Heron's formula
            area = math.sqrt(semi_perimeter * (semi_perimeter - a) * (semi_perimeter - b) * (semi_perimeter - c))
        except ValueError:
            area = 0

        return area

    def height(self):
        # Formula explained here: https://www.triangle-calculator.com/?what=vc
        # Basis = vector point1 to point 2d
        return 2 * self.area() / self.point1.point_distance(self.point2)

    def frame_mapping(self, frame: volmdlr.Frame3D, side: str):
        """
        Changes frame_mapping and return a new Triangle3D.

        :param side: 'old' or 'new'.
        """
        np1 = self.point1.frame_mapping(frame, side)
        np2 = self.point2.frame_mapping(frame, side)
        np3 = self.point3.frame_mapping(frame, side)
        return self.__class__(np1, np2, np3, self.name)

    def frame_mapping_inplace(self, frame: volmdlr.Frame3D, side: str):
        """
        Changes frame_mapping and the object is updated in-place.

        :param side: 'old' or 'new'
        """
        warnings.warn("'inplace' methods are deprecated. Use a not inplace method instead.", DeprecationWarning)

        self.point1.frame_mapping_inplace(frame, side)
        self.point2.frame_mapping_inplace(frame, side)
        self.point3.frame_mapping_inplace(frame, side)
        new_bounding_box = self.get_bounding_box()
        self.bounding_box = new_bounding_box

    def copy(self, deep=True, memo=None):
        return Triangle3D(self.point1.copy(), self.point2.copy(), self.point3.copy(),
                          self.name)

    def triangulation(self):
        return vmd.DisplayMesh3D([vmd.Node3D.from_point(self.point1),
                                  vmd.Node3D.from_point(self.point2),
                                  vmd.Node3D.from_point(self.point3)],
                                 [(0, 1, 2)])

    def translation(self, offset: volmdlr.Vector3D):
        """
        Plane3D translation.

        :param offset: translation vector.
        :return: A new translated Plane3D.
        """
        new_point1 = self.point1.translation(offset)
        new_point2 = self.point2.translation(offset)
        new_point3 = self.point3.translation(offset)

        new_triangle = Triangle3D(new_point1, new_point2, new_point3,
                                  self.alpha, self.color, self.name)
        return new_triangle

    def translation_inplace(self, offset: volmdlr.Vector3D):
        """
        Plane3D translation. Object is updated in-place.

        :param offset: translation vector.
        """
        warnings.warn("'inplace' methods are deprecated. Use a not inplace method instead.", DeprecationWarning)

        self.point1.translation_inplace(offset)
        self.point2.translation_inplace(offset)
        self.point3.translation_inplace(offset)
        new_bounding_box = self.get_bounding_box()
        self.bounding_box = new_bounding_box

    def rotation(self, center: volmdlr.Point3D, axis: volmdlr.Vector3D,
                 angle: float):
        """
        Triangle3D rotation.

        :param center: rotation center.
        :param axis: rotation axis.
        :param angle: angle rotation.
        :return: a new rotated Triangle3D.
        """
        new_point1 = self.point1.rotation(center, axis, angle)
        new_point2 = self.point2.rotation(center, axis, angle)
        new_point3 = self.point3.rotation(center, axis, angle)
        new_triangle = Triangle3D(new_point1, new_point2, new_point3,
                                  self.alpha, self.color, self.name)
        return new_triangle

    def rotation_inplace(self, center: volmdlr.Point3D, axis: volmdlr.Vector3D,
                         angle: float):
        """
        Triangle3D rotation. Object is updated inplace.

        :param center: rotation center.
        :param axis: rotation axis.
        :param angle: rotation angle.
        """
        warnings.warn("'inplace' methods are deprecated. Use a not inplace method instead.", DeprecationWarning)

        self.point1.rotation_inplace(center, axis, angle)
        self.point2.rotation_inplace(center, axis, angle)
        self.point3.rotation_inplace(center, axis, angle)
        new_bounding_box = self.get_bounding_box()
        self.bounding_box = new_bounding_box

    def subdescription(self, resolution=0.01):
        """
        Returns a list of Point3D with resolution as max between Point3D.
        """

        lengths = [self.points[0].point_distance(self.points[1]),
                   self.points[1].point_distance(self.points[2]),
                   self.points[2].point_distance(self.points[0])]
        max_length = max(lengths)

        if max_length <= resolution:
            return self.points

        pos_length_max = lengths.index(max_length)
        new_points = [self.points[-3 + pos_length_max + k] for k in range(3)]

        vector = new_points[0] - new_points[1]
        vector.normalize()
        points_0_1 = []

        for k in range(int(max_length / resolution) + 2):
            if k == 0:
                points_0_1.append(new_points[1])
            points_0_1.append(new_points[1] + vector * min(k * resolution, max_length))

        vector, length_2_1 = new_points[2] - new_points[1], new_points[2].point_distance(new_points[1])
        vector.normalize()
        points_in = []

        for p0_1 in points_0_1:
            point_on_2_1 = new_points[1] + vector * min(points_0_1[0].point_distance(p0_1) * length_2_1 / max_length,
                                                        length_2_1)

            length_2_0 = point_on_2_1.point_distance(p0_1)
            nb_int = int(length_2_0 / resolution) + 2
            if nb_int == 2:
                points_in.append(point_on_2_1)
            else:
                vector_2_0 = point_on_2_1 - p0_1
                vector_2_0.normalize()
                step_in = length_2_0 / (nb_int - 1)
                for i in range(nb_int):
                    if min(i * step_in, length_2_0) != 0:
                        points_in.append(p0_1 + vector_2_0 * min(i * step_in, length_2_0))

        return npy.unique(points_0_1 + points_in).tolist()

    def subdescription_to_triangles(self, resolution=0.01):
        """
        Returns a list of Triangle3D with resolution as max length of subtriangles side.

        """

        sub_triangles = [self.points]

        while True:
            triangles = []
            for subtri in sub_triangles:
                lengths = [subtri[0].point_distance(subtri[1]),
                           subtri[1].point_distance(subtri[2]),
                           subtri[2].point_distance(subtri[0])]
                max_length = max(lengths)

                if max_length > resolution:
                    pos_length_max = lengths.index(max_length)
                    pt_mid = (subtri[-3 + pos_length_max] + subtri[-3 + pos_length_max + 1]) / 2
                    triangles.extend([[subtri[-3 + pos_length_max], pt_mid, subtri[-3 + pos_length_max + 2]],
                                      [subtri[-3 + pos_length_max + 1], pt_mid, subtri[-3 + pos_length_max + 2]]])

                else:
                    triangles.append(subtri)

            if len(sub_triangles) == len(triangles):
                break

            sub_triangles = triangles

        return [Triangle3D(subtri[0], subtri[1], subtri[2]) for subtri in sub_triangles]

    def middle(self):
        return (self.point1 + self.point2 + self.point3) / 3

    def normal(self):
        """
        Get the normal vector to the face.

        Returns
        -------
        normal to the face

        """
        normal = self.surface3d.frame.w
        normal.normalize()
        return normal


class CylindricalFace3D(Face3D):
    """
    Defines a CylindricalFace3D class.

    :param surface3d: a cylindrical surface 3d.
    :type surface3d: CylindricalSurface3D.
    :param surface2d: a 2d surface to define the cylindrical face.
    :type surface2d: Surface2D.

    :Example:

        contours 2d is rectangular and will create a classic cylinder with x= 2*pi*radius, y=h
    """
    min_x_density = 5
    min_y_density = 1

    def __init__(self,
                 surface3d: CylindricalSurface3D,
                 surface2d: Surface2D,
                 name: str = ''):

        self.radius = surface3d.radius
        self.center = surface3d.frame.origin
        self.normal = surface3d.frame.w
        Face3D.__init__(self, surface3d=surface3d,
                        surface2d=surface2d,
                        name=name)
        self._bbox = None

    def copy(self, deep=True, memo=None):
        return CylindricalFace3D(self.surface3d.copy(deep, memo), self.surface2d.copy(),
                                 self.name)

    @property
    def bounding_box(self):
        """
        Returns the surface bounding box.
        """
        if not self._bbox:
            self._bbox = self.get_bounding_box()
        return self._bbox

    @bounding_box.setter
    def bounding_box(self, new_bouding_box):
        self._bbox = new_bouding_box

    def get_bounding_box(self):
        """
        Computes the bounding box using the contour 3d. true in this case of cylindrical face (not general).
        """
        return self.outer_contour3d.bounding_box

    def triangulation_lines(self, angle_resolution=5):
        theta_min, theta_max, zmin, zmax = self.surface2d.bounding_rectangle.bounds()
        delta_theta = theta_max - theta_min
        nlines = math.ceil(delta_theta * angle_resolution)
        lines = []
        for i in range(nlines):
            theta = theta_min + (i + 1) / (nlines + 1) * delta_theta
            lines.append(vme.Line2D(volmdlr.Point2D(theta, zmin),
                                    volmdlr.Point2D(theta, zmax)))
        return lines, []

    def point_belongs(self, point3d: volmdlr.Point3D):
        """
        Tells you if a point is on the 3D Cylindrical face and inside its contour.
        """
        point2d = self.surface3d.point3d_to_2d(point3d)
        point2d_plus_2pi = point2d.translation(volmdlr.Point2D(volmdlr.TWO_PI, 0))
        point2d_minus_2pi = point2d.translation(volmdlr.Point2D(-volmdlr.TWO_PI, 0))
        check_point3d = self.surface3d.point2d_to_3d(point2d)
        if check_point3d.point_distance(point3d) > 1e-6:
            return False

        return any(self.surface2d.point_belongs(pt2d) for pt2d in [point2d, point2d_plus_2pi, point2d_minus_2pi])

    def grid_size(self):
        """
        Specifies an adapted size of the discretization grid used in face triangulation.
        """
        angle_resolution = 11
        z_resolution = 5
        theta_min, theta_max, zmin, zmax = self.surface2d.bounding_rectangle().bounds()
        delta_theta = theta_max - theta_min
        number_points_x = int(delta_theta * angle_resolution)

        delta_z = zmax - zmin
        number_points_y = int(delta_z * z_resolution)

        return number_points_x, number_points_y

    def minimum_distance(self, other_face, return_points=False):
        if other_face.__class__ is CylindricalFace3D:
            point1, point2 = self.minimum_distance_points_cyl(other_face)
            if return_points:
                return point1.point_distance(point2), point1, point2
            return point1.point_distance(point2)

        if other_face.__class__ is PlaneFace3D:
            point1, point2 = self.minimum_distance_points_plane(other_face)
            if return_points:
                return point1.point_distance(point2), point1, point2
            return point1.point_distance(point2)

        if other_face.__class__ is ToroidalFace3D:
            point1, point2 = other_face.minimum_distance_points_cyl(self)
            if return_points:
                return point1.point_distance(point2), point1, point2
            return point1.point_distance(point2)

        raise NotImplementedError

    def adjacent_direction(self, other_face3d):
        """
        Find out in which direction the faces are adjacent.

        :param other_face3d: The face to evaluation.
        :type other_face3d: volmdlr.faces.CylindricalFace3D
        """

        contour1 = self.outer_contour3d
        contour2 = other_face3d.outer_contour3d
        point1, point2 = contour1.shared_primitives_extremities(contour2)

        coord = point1 - point2
        coord = [abs(coord.x), abs(coord.y)]

        if coord.index(max(coord)) == 0:
            return 'x'
        return 'y'

    def get_geo_lines(self, tag: int, line_loop_tag: List[int]):
        """
        Gets the lines that define a CylindricalFace3D in a .geo file.

        """

        return 'Surface(' + str(tag) + ') = {' + str(line_loop_tag)[1:-1] + '};'

    def arc_inside(self, arc: vme.Arc3D):
        """
        Verifies if Arc3D is inside a CylindricalFace3D.

        :param arc: Arc3D to be verified.
        :return: True if it is inside, False otherwise.
        """
        if not math.isclose(abs(arc.frame.w.dot(self.surface3d.frame.w)), 1.0, abs_tol=1e-6):
            return False
        if not math.isclose(self.radius, arc.radius, abs_tol=1e-6):
            return False
        return self.arcellipse_inside(arc)

    def arcellipse_inside(self, arcellipse: vme.ArcEllipse3D):
        """
        Verifies if ArcEllipse3D is inside a CylindricalFace3D.

        :param arcellipse: ArcEllipse3D to be verified.
        :return: True if it is inside, False otherwise.
        """
        for point in arcellipse.points:
            if not self.point_belongs(point):
                return False
        return True

    def planeface_intersections(self, planeface: PlaneFace3D):
        planeface_intersections = planeface.cylindricalface_intersections(self)
        return planeface_intersections


class ToroidalFace3D(Face3D):
    """
    Defines a ToroidalFace3D class.

    :param surface3d: a toroidal surface 3d.
    :type surface3d: ToroidalSurface3D.
    :param surface2d: a 2d surface to define the toroidal face.
    :type surface2d: Surface2D.

    :Example:

    contours 2d is rectangular and will create a classic tore with x:2*pi, y:2*pi
    x is for exterior, and y for the circle to revolute
    points = [pi, 2*pi] for an half tore
    """
    min_x_density = 5
    min_y_density = 1

    def __init__(self, surface3d: ToroidalSurface3D,
                 surface2d: Surface2D,
                 name: str = ''):

        # self.toroidalsurface3d = toroidalsurface3d

        self.center = surface3d.frame.origin
        self.normal = surface3d.frame.w

        theta_min, theta_max, phi_min, phi_max = surface2d.outer_contour.bounding_rectangle.bounds()

        self.theta_min = theta_min
        self.theta_max = theta_max
        self.phi_min = phi_min
        self.phi_max = phi_max

        # contours3d = [self.toroidalsurface3d.contour2d_to_3d(c)\
        #               for c in [outer_contour2d]+inners_contours2d]

        Face3D.__init__(self,
                        surface3d=surface3d,
                        surface2d=surface2d,
                        name=name)
        self._bbox = None

    def copy(self, deep=True, memo=None):
        return ToroidalFace3D(self.surface3d.copy(deep, memo), self.surface2d.copy(),
                              self.name)

    def points_resolution(self, line, pos,
                          resolution):  # With a resolution wished
        points = []
        points.append(line.points[0])
        limit = line.points[1].vector[pos]
        start = line.points[0].vector[pos]
        vec = [0, 0]
        vec[pos] = start
        echelon = [line.points[0].vector[0] - vec[0],
                   line.points[0].vector[1] - vec[1]]
        flag = start + resolution
        while flag < limit:
            echelon[pos] = flag
            flag += resolution
            points.append(volmdlr.Point2D(echelon))
        points.append(line.points[1])
        return points

    @property
    def bounding_box(self):
        """
        Returns the face bounding box.
        """
        if not self._bbox:
            self._bbox = self.get_bounding_box()
        return self._bbox

    @bounding_box.setter
    def bounding_box(self, new_bounding_box):
        self._bbox = new_bounding_box

    def get_bounding_box(self):
        return self.surface3d.bounding_box

    def triangulation_lines(self, angle_resolution=5):
        theta_min, theta_max, phi_min, phi_max = self.surface2d.bounding_rectangle().bounds()

        delta_theta = theta_max - theta_min
        nlines_x = int(delta_theta * angle_resolution)
        lines_x = []
        for i in range(nlines_x):
            theta = theta_min + (i + 1) / (nlines_x + 1) * delta_theta
            lines_x.append(vme.Line2D(volmdlr.Point2D(theta, phi_min),
                                      volmdlr.Point2D(theta, phi_max)))
        delta_phi = phi_max - phi_min
        nlines_y = int(delta_phi * angle_resolution)
        lines_y = []
        for i in range(nlines_y):
            phi = phi_min + (i + 1) / (nlines_y + 1) * delta_phi
            lines_y.append(vme.Line2D(volmdlr.Point2D(theta_min, phi),
                                      volmdlr.Point2D(theta_max, phi)))
        return lines_x, lines_y

    def grid_size(self):
        """
        Specifies an adapted size of the discretization grid used in face triangulation.
        """
        theta_angle_resolution = 11
        phi_angle_resolution = 7
        theta_min, theta_max, phi_min, phi_max = self.surface2d.bounding_rectangle().bounds()

        delta_theta = theta_max - theta_min
        number_points_x = int(delta_theta * theta_angle_resolution)

        delta_phi = phi_max - phi_min
        number_points_y = int(delta_phi * phi_angle_resolution)

        return number_points_x, number_points_y


class ConicalFace3D(Face3D):
    """
    Defines a ConicalFace3D class.

    :param surface3d: a conical surface 3d.
    :type surface3d: ConicalSurface3D.
    :param surface2d: a 2d surface to define the conical face.
    :type surface2d: Surface2D.


    """
    min_x_density = 5
    min_y_density = 1

    def __init__(self, surface3d: ConicalSurface3D,
                 surface2d: Surface2D,
                 name: str = ''):

        Face3D.__init__(self,
                        surface3d=surface3d,
                        surface2d=surface2d,
                        name=name)
        self._bbox = None

    @property
    def bounding_box(self):
        """
        Surface bounding box.
        """
        if not self._bbox:
            self._bbox = self.get_bounding_box()
        return self._bbox

    @bounding_box.setter
    def bounding_box(self, new_bouding_box):
        self._bbox = new_bouding_box

    def get_bounding_box(self):
        theta_min, theta_max, zmin, zmax = self.surface2d.outer_contour.bounding_rectangle.bounds()

        x_vector = (volmdlr.X3D.dot(self.surface3d.frame.u) * self.surface3d.frame.u
                    + volmdlr.X3D.dot(self.surface3d.frame.v) * self.surface3d.frame.v)
        try:
            x_vector.normalize()
        except ZeroDivisionError:
            pass
        y_vector = (volmdlr.Y3D.dot(self.surface3d.frame.u) * self.surface3d.frame.u
                    + volmdlr.Y3D.dot(self.surface3d.frame.v) * self.surface3d.frame.v)

        try:
            y_vector.normalize()
        except ZeroDivisionError:
            pass

        z_vector = (volmdlr.Z3D.dot(self.surface3d.frame.u) * self.surface3d.frame.u
                    + volmdlr.Z3D.dot(self.surface3d.frame.v) * self.surface3d.frame.v)
        try:
            z_vector.normalize()
        except ZeroDivisionError:
            pass

        lower_center = self.surface3d.frame.origin + zmin * self.surface3d.frame.w
        upper_center = self.surface3d.frame.origin + zmax * self.surface3d.frame.w
        lower_radius = math.tan(self.surface3d.semi_angle) * zmin
        upper_radius = math.tan(self.surface3d.semi_angle) * zmax

        points = [lower_center - lower_radius * x_vector,
                  lower_center + lower_radius * x_vector,
                  lower_center - lower_radius * y_vector,
                  lower_center + lower_radius * y_vector,
                  lower_center - lower_radius * z_vector,
                  lower_center + lower_radius * z_vector,
                  upper_center - upper_radius * x_vector,
                  upper_center + upper_radius * x_vector,
                  upper_center - upper_radius * y_vector,
                  upper_center + upper_radius * y_vector,
                  upper_center - upper_radius * z_vector,
                  upper_center + upper_radius * z_vector,
                  ]

        return volmdlr.core.BoundingBox.from_points(points)

    def triangulation_lines(self, angle_resolution=5):
        theta_min, theta_max, zmin, zmax = self.surface2d.bounding_rectangle().bounds()
        delta_theta = theta_max - theta_min
        nlines = int(delta_theta * angle_resolution)
        lines_x = []
        for i in range(nlines):
            theta = theta_min + (i + 1) / (nlines + 1) * delta_theta
            lines_x.append(vme.Line2D(volmdlr.Point2D(theta, zmin),
                                      volmdlr.Point2D(theta, zmax)))

        if zmin < 1e-9:
            delta_z = zmax - zmin
            lines_y = [vme.Line2D(volmdlr.Point2D(theta_min, zmin + 0.1 * delta_z),
                                  volmdlr.Point2D(theta_max, zmin + 0.1 * delta_z))]
        else:
            lines_y = []
        return lines_x, lines_y

    def grid_size(self):
        """
        Specifies an adapted size of the discretization grid used in face triangulation.
        """
        angle_resolution = 5
        theta_min, theta_max, _, _ = self.surface2d.bounding_rectangle().bounds()
        delta_theta = theta_max - theta_min
        number_points_x = math.ceil(delta_theta * angle_resolution)

        number_points_y = 0

        return number_points_x, number_points_y


class SphericalFace3D(Face3D):
    """
    Defines a SpehericalFace3D class.

    :param surface3d: a spherical surface 3d.
    :type surface3d: SphericalSurface3D.
    :param surface2d: a 2d surface to define the spherical face.
    :type surface2d: Surface2D.


    """
    min_x_density = 5
    min_y_density = 5

    def __init__(self, surface3d: SphericalSurface3D,
                 surface2d: Surface2D,
                 name: str = ''):
        Face3D.__init__(self,
                        surface3d=surface3d,
                        surface2d=surface2d,
                        name=name)
        self._bbox = None

    @property
    def bounding_box(self):
        if not self._bbox:
            self._bbox = self.get_bounding_box()
        return self._bbox

    @bounding_box.setter
    def bounding_box(self, new_bouding_box):
        self._bbox = new_bouding_box

    def get_bounding_box(self):
        # To be enhanced
        return self.surface3d.bounding_box

    def triangulation_lines(self, angle_resolution=7):
        """
        Specifies the number of subdivision when using triangulation by lines. (Old triangulation).
        """
        theta_min, theta_max, phi_min, phi_max = self.surface2d.bounding_rectangle().bounds()

        delta_theta = theta_max - theta_min
        nlines_x = int(delta_theta * angle_resolution)
        lines_x = []
        for i in range(nlines_x):
            theta = theta_min + (i + 1) / (nlines_x + 1) * delta_theta
            lines_x.append(vme.Line2D(volmdlr.Point2D(theta, phi_min),
                                      volmdlr.Point2D(theta, phi_max)))
        delta_phi = phi_max - phi_min
        nlines_y = int(delta_phi * angle_resolution)
        lines_y = []
        for i in range(nlines_y):
            phi = phi_min + (i + 1) / (nlines_y + 1) * delta_phi
            lines_y.append(vme.Line2D(volmdlr.Point2D(theta_min, phi),
                                      volmdlr.Point2D(theta_max, phi)))
        return lines_x, lines_y

    def grid_size(self):
        """
        Specifies an adapted size of the discretization grid used in face triangulation.
        """
        angle_resolution = 11
        theta_min, theta_max, phi_min, phi_max = self.surface2d.bounding_rectangle().bounds()

        delta_theta = theta_max - theta_min
        number_points_x = int(delta_theta * angle_resolution)

        delta_phi = phi_max - phi_min
        number_points_y = int(delta_phi * angle_resolution)

        return number_points_x, number_points_y


class RuledFace3D(Face3D):
    """
    A 3D face with a ruled surface.

    This class represents a 3D face with a ruled surface, which is a surface
    formed by straight lines connecting two input curves. It is a subclass of
    the `Face3D` class and inherits all of its attributes and methods.

    :param surface3d: The 3D ruled surface of the face.
    :type surface3d: `RuledSurface3D`
    :param surface2d: The 2D projection of the face onto the parametric domain (u, v).
    :type surface2d: `Surface2D`
    :param name: The name of the face.
    :type name: str
    :param color: The color of the face.
    :type color: tuple
    """
    min_x_density = 50
    min_y_density = 1

    def __init__(self,
                 surface3d: RuledSurface3D,
                 surface2d: Surface2D,
                 name: str = ''):
        Face3D.__init__(self, surface3d=surface3d,
                        surface2d=surface2d,
                        name=name)
        self._bbox = None

    @property
    def bounding_box(self):
        """
        Returns the bounding box of the surface.
        """
        if not self._bbox:
            self._bbox = self.get_bounding_box()
        return self._bbox

    @bounding_box.setter
    def bounding_box(self, new_bouding_box):
        self._bbox = new_bouding_box

    def get_bounding_box(self):
        # To be enhance by restricting wires to cut
        # xmin, xmax, ymin, ymax = self.surface2d.outer_contour.bounding_rectangle()
        points = [self.surface3d.point2d_to_3d(volmdlr.Point2D(i / 30, 0.)) for
                  i in range(31)]
        points.extend(
            [self.surface3d.point2d_to_3d(volmdlr.Point2D(i / 30, 1.)) for i
             in range(31)])

        return volmdlr.core.BoundingBox.from_points(points)

    def triangulation_lines(self, angle_resolution=10):
        """
        Specifies the number of subdivision when using triangulation by lines. (Old triangulation).
        """
        xmin, xmax, ymin, ymax = self.surface2d.bounding_rectangle().bounds()
        delta_x = xmax - xmin
        nlines = int(delta_x * angle_resolution)
        lines = []
        for i in range(nlines):
            x = xmin + (i + 1) / (nlines + 1) * delta_x
            lines.append(vme.Line2D(volmdlr.Point2D(x, ymin),
                                    volmdlr.Point2D(x, ymax)))
        return lines, []

    def grid_size(self):
        """
        Specifies an adapted size of the discretization grid used in face triangulation.
        """
        angle_resolution = 10
        xmin, xmax, _, _ = self.surface2d.bounding_rectangle().bounds()
        delta_x = xmax - xmin
        number_points_x = int(delta_x * angle_resolution)

        number_points_y = 0

        return number_points_x, number_points_y


class ExtrusionFace3D(Face3D):
    """
    A 3D face with a ruled surface.

    This class represents a 3D face with a ruled surface, which is a surface
    formed by straight lines connecting two input curves. It is a subclass of
    the `Face3D` class and inherits all of its attributes and methods.


    :param surface3d: The 3D ruled surface of the face.
    :type surface3d: `RuledSurface3D`
    :param surface2d: The 2D projection of the face onto the parametric domain (u, v).
    :type surface2d: `Surface2D`
    :param name: The name of the face.
    :type name: str
    """
    min_x_density = 50
    min_y_density = 1

    def __init__(self,
                 surface3d: RuledSurface3D,
                 surface2d: Surface2D,
                 name: str = ''):
        Face3D.__init__(self, surface3d=surface3d,
                        surface2d=surface2d,
                        name=name)
        self._bbox = None

    @property
    def bounding_box(self):
        if not self._bbox:
            self._bbox = self.get_bounding_box()
        return self._bbox

    @bounding_box.setter
    def bounding_box(self, new_bouding_box):
        self._bbox = new_bouding_box

    def get_bounding_box(self):
        # To be enhanced by restricting wires to cut
        points = self.outer_contour3d.discretization_points(number_points=25)

        return volmdlr.core.BoundingBox.from_points(points)

    def grid_size(self):
        """
        Specifies an adapted size of the discretization grid used in face triangulation.
        """
        angle_resolution = 36
        xmin, xmax, _, _ = self.surface2d.bounding_rectangle().bounds()
        delta_x = xmax - xmin
        number_points_x = int(delta_x * angle_resolution)

        number_points_y = number_points_x

        return number_points_x, number_points_y


class RevolutionFace3D(Face3D):
    """
    A 3D face with a ruled surface.

    This class represents a 3D face with a ruled surface, which is a surface
    formed by straight lines connecting two input curves. It is a subclass of
    the `Face3D` class and inherits all of its attributes and methods.


    :param surface3d: The 3D ruled surface of the face.
    :type surface3d: `RuledSurface3D`
    :param surface2d: The 2D projection of the face onto the parametric domain (u, v).
    :type surface2d: `Surface2D`
    :param name: The name of the face.
    :type name: str
    """
    min_x_density = 50
    min_y_density = 1

    def __init__(self,
                 surface3d: RuledSurface3D,
                 surface2d: Surface2D,
                 name: str = ''):
        Face3D.__init__(self, surface3d=surface3d,
                        surface2d=surface2d,
                        name=name)
        self._bbox = None

    @property
    def bounding_box(self):
        if not self._bbox:
            self._bbox = self.get_bounding_box()
        return self._bbox

    @bounding_box.setter
    def bounding_box(self, new_bouding_box):
        self._bbox = new_bouding_box

    def get_bounding_box(self):
        # To be enhanced by restricting wires to cut
        curve_points = self.surface3d.edge.discretization_points(angle_resolution=20)
        points = []
        for i in range(37):
            angle = i * volmdlr.TWO_PI / 36
            points.extend([point.rotation(self.surface3d.axis_point, self.surface3d.axis, angle)
                           for point in curve_points])

        return volmdlr.core.BoundingBox.from_points(points)

    def grid_size(self):
        """
        Specifies an adapted size of the discretization grid used in face triangulation.
        """
        angle_resolution = 10
        xmin, xmax, _, _ = self.surface2d.bounding_rectangle().bounds()
        delta_x = xmax - xmin
        number_points_x = int(delta_x * angle_resolution)

        number_points_y = number_points_x

        return number_points_x, number_points_y


class BSplineFace3D(Face3D):
    """
    A 3D face with a B-spline surface.

    This class represents a 3D face with a B-spline surface, which is a smooth
    surface defined by a set of control points and knots. It is a subclass of
    the `Face3D` class and inherits all of its attributes and methods.

    :param surface3d: The 3D B-spline surface of the face.
    :type surface3d: `BSplineSurface3D`
    :param surface2d: The 2D projection of the face onto the parametric domain (u, v).
    :type surface2d: `Surface2D`
    :param name: The name of the face.
    :type name: str
    """

    def __init__(self, surface3d: BSplineSurface3D,
                 surface2d: Surface2D,
                 name: str = ''):
        Face3D.__init__(self,
                        surface3d=surface3d,
                        surface2d=surface2d,
                        name=name)
        self._bbox = None

    @property
    def bounding_box(self):
        if not self._bbox:
            self._bbox = self.get_bounding_box()
        return self._bbox

    @bounding_box.setter
    def bounding_box(self, new_bounding_box):
        self._bbox = new_bounding_box

    def get_bounding_box(self):
        return self.surface3d.bounding_box

    def triangulation_lines(self, resolution=25):
        u_min, u_max, v_min, v_max = self.surface2d.bounding_rectangle().bounds()

        delta_u = u_max - u_min
        nlines_x = int(delta_u * resolution)
        lines_x = []
        for i in range(nlines_x):
            u = u_min + (i + 1) / (nlines_x + 1) * delta_u
            lines_x.append(vme.Line2D(volmdlr.Point2D(u, v_min),
                                      volmdlr.Point2D(u, v_max)))
        delta_v = v_max - v_min
        nlines_y = int(delta_v * resolution)
        lines_y = []
        for i in range(nlines_y):
            v = v_min + (i + 1) / (nlines_y + 1) * delta_v
            lines_y.append(vme.Line2D(volmdlr.Point2D(v_min, v),
                                      volmdlr.Point2D(v_max, v)))
        return lines_x, lines_y

    def grid_size(self):
        """
        Specifies an adapted size of the discretization grid used in face triangulation.
        """
        if self.surface3d.x_periodicity or self.surface3d.y_periodicity:
            resolution = 25
        else:
            resolution = 15
        u_min, u_max, v_min, v_max = self.surface2d.bounding_rectangle().bounds()
        delta_u = u_max - u_min
        number_points_x = int(delta_u * resolution)

        delta_v = v_max - v_min
        number_points_y = int(delta_v * resolution)

        return number_points_x, number_points_y

    def pair_with(self, other_bspline_face3d):
        """
        Finds out how the uv parametric frames are located.

        It does it by comparing to each other and also how grid 3d can be defined respected to these directions.

        :param other_bspline_face3d: BSplineFace3D
        :type other_bspline_face3d: :class:`volmdlr.faces.BSplineFace3D`
        :return: corresponding_direction, grid2d_direction
        :rtype: Tuple[?, ?]
        """

        adjacent_direction1, diff1, adjacent_direction2, diff2 = self.adjacent_direction(other_bspline_face3d)
        corresponding_directions = []
        if (diff1 > 0 and diff2 > 0) or (diff1 < 0 and diff2 < 0):
            corresponding_directions.append(('+' + adjacent_direction1, '+' + adjacent_direction2))
        else:
            corresponding_directions.append(('+' + adjacent_direction1, '-' + adjacent_direction2))

        if adjacent_direction1 == 'u' and adjacent_direction2 == 'u':
            corresponding_directions, grid2d_direction = self.adjacent_direction_uu(
                other_bspline_face3d, corresponding_directions)
        elif adjacent_direction1 == 'v' and adjacent_direction2 == 'v':
            corresponding_directions, grid2d_direction = self.adjacent_direction_vv(
                other_bspline_face3d, corresponding_directions)
        elif adjacent_direction1 == 'u' and adjacent_direction2 == 'v':
            corresponding_directions, grid2d_direction = self.adjacent_direction_uv(
                other_bspline_face3d, corresponding_directions)
        elif adjacent_direction1 == 'v' and adjacent_direction2 == 'u':
            corresponding_directions, grid2d_direction = self.adjacent_direction_vu(
                other_bspline_face3d, corresponding_directions)

        return corresponding_directions, grid2d_direction

    def adjacent_direction_uu(self, other_bspline_face3d, corresponding_directions):

        extremities = self.extremities(other_bspline_face3d)
        start1, start2 = extremities[0], extremities[2]
        borders_points = [volmdlr.Point2D(0, 0), volmdlr.Point2D(1, 0),
                          volmdlr.Point2D(1, 1), volmdlr.Point2D(0, 1)]

        # TODO: compute nearest_point in 'bounding_box points' instead of borders_points
        nearest_start1 = start1.nearest_point(borders_points)
        # nearest_end1 = end1.nearest_point(borders_points)
        nearest_start2 = start2.nearest_point(borders_points)
        # nearest_end2 = end2.nearest_point(borders_points)

        v1 = nearest_start1[1]
        v2 = nearest_start2[1]

        if v1 == 0 and v2 == 0:
            corresponding_directions.append(('+v', '-v'))
            grid2d_direction = [['+x', '-y'], ['+x', '+y']]

        elif v1 == 1 and v2 == 1:
            if corresponding_directions == [('+u', '-u')]:
                grid2d_direction = [['+x', '+y'], ['-x', '-y']]
            else:
                grid2d_direction = [['+x', '+y'], ['+x', '-y']]
            corresponding_directions.append(('+v', '-v'))

        elif v1 == 1 and v2 == 0:
            corresponding_directions.append(('+v', '+v'))
            grid2d_direction = [['+x', '+y'], ['+x', '+y']]

        elif v1 == 0 and v2 == 1:
            corresponding_directions.append(('+v', '+v'))
            grid2d_direction = [['+x', '-y'], ['+x', '-y']]

        return corresponding_directions, grid2d_direction

    def adjacent_direction_vv(self, other_bspline_face3d, corresponding_directions):

        extremities = self.extremities(other_bspline_face3d)
        start1, start2 = extremities[0], extremities[2]
        borders_points = [volmdlr.Point2D(0, 0), volmdlr.Point2D(1, 0),
                          volmdlr.Point2D(1, 1), volmdlr.Point2D(0, 1)]

        # TODO: compute nearest_point in 'bounding_box points' instead of borders_points
        nearest_start1 = start1.nearest_point(borders_points)
        # nearest_end1 = end1.nearest_point(borders_points)
        nearest_start2 = start2.nearest_point(borders_points)
        # nearest_end2 = end2.nearest_point(borders_points)

        u1 = nearest_start1[0]
        u2 = nearest_start2[0]

        if u1 == 0 and u2 == 0:
            corresponding_directions.append(('+u', '-v'))
            grid2d_direction = [['-y', '-x'], ['-y', '+x']]

        elif u1 == 1 and u2 == 1:
            if corresponding_directions == [('+v', '-v')]:
                grid2d_direction = [['+y', '+x'], ['-y', '-x']]
            else:
                grid2d_direction = [['+y', '+x'], ['+y', '-x']]
            corresponding_directions.append(('+u', '-u'))

        elif u1 == 0 and u2 == 1:
            corresponding_directions.append(('+u', '+u'))
            grid2d_direction = [['+y', '-x'], ['+y', '-x']]

        elif u1 == 1 and u2 == 0:
            corresponding_directions.append(('+u', '+u'))
            grid2d_direction = [['+y', '+x'], ['+y', '+x']]

        return corresponding_directions, grid2d_direction

    def adjacent_direction_uv(self, other_bspline_face3d, corresponding_directions):

        extremities = self.extremities(other_bspline_face3d)
        start1, start2 = extremities[0], extremities[2]
        borders_points = [volmdlr.Point2D(0, 0), volmdlr.Point2D(1, 0),
                          volmdlr.Point2D(1, 1), volmdlr.Point2D(0, 1)]

        # TODO: compute nearest_point in 'bounding_box points' instead of borders_points
        nearest_start1 = start1.nearest_point(borders_points)
        # nearest_end1 = end1.nearest_point(borders_points)
        nearest_start2 = start2.nearest_point(borders_points)
        # nearest_end2 = end2.nearest_point(borders_points)

        v1 = nearest_start1[1]
        u2 = nearest_start2[0]

        if v1 == 1 and u2 == 0:
            corresponding_directions.append(('+v', '+u'))
            grid2d_direction = [['+x', '+y'], ['+y', '+x']]

        elif v1 == 0 and u2 == 1:
            corresponding_directions.append(('+v', '+u'))
            grid2d_direction = [['-x', '-y'], ['-y', '-x']]

        elif v1 == 1 and u2 == 1:
            corresponding_directions.append(('+v', '-u'))
            grid2d_direction = [['+x', '+y'], ['-y', '-x']]

        elif v1 == 0 and u2 == 0:
            corresponding_directions.append(('+v', '-u'))
            grid2d_direction = [['-x', '-y'], ['-y', '+x']]

        return corresponding_directions, grid2d_direction

    def adjacent_direction_vu(self, other_bspline_face3d, corresponding_directions):

        extremities = self.extremities(other_bspline_face3d)
        start1, start2 = extremities[0], extremities[2]
        borders_points = [volmdlr.Point2D(0, 0), volmdlr.Point2D(1, 0),
                          volmdlr.Point2D(1, 1), volmdlr.Point2D(0, 1)]

        # TODO: compute nearest_point in 'bounding_box points' instead of borders_points
        nearest_start1 = start1.nearest_point(borders_points)
        # nearest_end1 = end1.nearest_point(borders_points)
        nearest_start2 = start2.nearest_point(borders_points)
        # nearest_end2 = end2.nearest_point(borders_points)

        u1 = nearest_start1[0]
        v2 = nearest_start2[1]

        if u1 == 1 and v2 == 0:
            corresponding_directions.append(('+u', '+v'))
            grid2d_direction = [['+y', '+x'], ['+x', '+y']]

        elif u1 == 0 and v2 == 1:
            corresponding_directions.append(('+u', '+v'))
            grid2d_direction = [['-y', '-x'], ['+x', '-y']]

        elif u1 == 0 and v2 == 0:
            corresponding_directions.append(('+u', '-v'))
            grid2d_direction = [['+y', '-x'], ['+x', '+y']]

        elif u1 == 1 and v2 == 1:
            if corresponding_directions == [('+v', '-u')]:
                grid2d_direction = [['+y', '+x'], ['-x', '-y']]
            else:
                grid2d_direction = [['+y', '+x'], ['+x', '-y']]
            corresponding_directions.append(('+u', '-v'))

        return corresponding_directions, grid2d_direction

    def extremities(self, other_bspline_face3d):
        """
        Find points extremities for nearest edges of two faces.
        """
        contour1 = self.outer_contour3d
        contour2 = other_bspline_face3d.outer_contour3d

        contour1_2d = self.surface2d.outer_contour
        contour2_2d = other_bspline_face3d.surface2d.outer_contour

        points1 = [prim.start for prim in contour1.primitives]
        points2 = [prim.start for prim in contour2.primitives]

        dis, ind = [], []
        for point_ in points1:
            point = point_.nearest_point(points2)
            ind.append(points2.index(point))
            dis.append(point_.point_distance(point))

        dis_sorted = sorted(dis)

        shared = []
        for k, point1 in enumerate(contour1.primitives):
            if dis_sorted[0] == dis_sorted[1]:
                indices = npy.where(npy.array(dis) == dis_sorted[0])[0]
                index1 = indices[0]
                index2 = indices[1]
            else:
                index1 = dis.index(dis_sorted[0])
                index2 = dis.index(dis_sorted[1])
            if ((point1.start.is_close(points1[index1]) and point1.end.is_close(points1[index2]))
                    or
                    (point1.end.is_close(points1[index1]) and point1.start.is_close(points1[index2]))):
                shared.append(point1)
                i = k

        for k, prim2 in enumerate(contour2.primitives):
            if ((prim2.start.is_close(points2[ind[index1]]) and prim2.end.is_close(points2[ind[index2]]))
                    or
                    (prim2.end.is_close(points2[ind[index1]]) and prim2.start.is_close(points2[ind[index2]]))):
                shared.append(prim2)
                j = k

        points = [contour2.primitives[j].start, contour2.primitives[j].end]

        if points.index(contour1.primitives[i].start.nearest_point(points)) == 1:
            start1 = contour1_2d.primitives[i].start
            end1 = contour1_2d.primitives[i].end

            start2 = contour2_2d.primitives[j].end
            end2 = contour2_2d.primitives[j].start

        else:
            start1 = contour1_2d.primitives[i].start
            end1 = contour1_2d.primitives[i].end

            start2 = contour2_2d.primitives[j].start
            end2 = contour2_2d.primitives[j].end

        return start1, end1, start2, end2

    def adjacent_direction(self, other_bspline_face3d):
        """
        Find directions (u or v) between two faces, in the nearest edges between them.
        """

        start1, end1, start2, end2 = self.extremities(other_bspline_face3d)

        du1 = abs((end1 - start1)[0])
        dv1 = abs((end1 - start1)[1])

        if du1 < dv1:
            adjacent_direction1 = 'v'
            diff1 = (end1 - start1)[1]
        else:
            adjacent_direction1 = 'u'
            diff1 = (end1 - start1)[0]

        du2 = abs((end2 - start2)[0])
        dv2 = abs((end2 - start2)[1])

        if du2 < dv2:
            adjacent_direction2 = 'v'
            diff2 = (end2 - start2)[1]
        else:
            adjacent_direction2 = 'u'
            diff2 = (end2 - start2)[0]

        return adjacent_direction1, diff1, adjacent_direction2, diff2

    def adjacent_direction_xy(self, other_face3d):
        """
        Find out in which direction the faces are adjacent.

        :type other_face3d: volmdlr.faces.BSplineFace3D
        :return: adjacent_direction
        """

        contour1 = self.outer_contour3d
        contour2 = other_face3d.outer_contour3d
        point1, point2 = contour1.shared_primitives_extremities(contour2)

        coord = point1 - point2
        coord = [abs(coord.x), abs(coord.y)]

        if coord.index(max(coord)) == 0:
            return 'x'
        return 'y'

    def merge_with(self, other_bspline_face3d):
        """
        Merge two adjacent faces.

        :type: other_bspline_face3d : volmdlr.faces.BSplineFace3D
        :rtype: merged_face : volmdlr.faces.BSplineFace3D
        """

        merged_surface = self.surface3d.merge_with(other_bspline_face3d.surface3d)
        contours = self.outer_contour3d.merge_with(other_bspline_face3d.outer_contour3d)
        contours.extend(self.inner_contours3d)
        contours.extend(other_bspline_face3d.inner_contours3d)
        merged_face = merged_surface.face_from_contours3d(contours)

        return merged_face


class OpenShell3D(volmdlr.core.CompositePrimitive3D):
    """
    A 3D open shell composed of multiple faces.

    This class represents a 3D open shell, which is a collection of connected
    faces with no volume. It is a subclass of the `CompositePrimitive3D` class
    and inherits all of its attributes and methods.


    :param faces: The faces of the shell.
    :type faces: List[`Face3D`]
    :param color: The color of the shell.
    :type color: Tuple[float, float, float]
    :param alpha: The transparency of the shell, should be a value in the interval (0, 1).
    :type alpha: float
    :param name: The name of the shell.
    :type name: str
    :param bounding_box: The bounding box of the shell.
    :type bounding_box: :class:`volmdlr.core.BoundingBox`
    """
    _standalone_in_db = True
    _non_serializable_attributes = ['primitives']
    _non_data_eq_attributes = ['name', 'color', 'alpha', 'bounding_box', 'primitives']
    _non_data_hash_attributes = []
    STEP_FUNCTION = 'OPEN_SHELL'

    def __init__(self, faces: List[Face3D],
                 color: Tuple[float, float, float] = None,
                 alpha: float = 1.,
                 name: str = '',
                 bounding_box: volmdlr.core.BoundingBox = None):

        self.faces = faces
        if not color:
            self.color = volmdlr.core.DEFAULT_COLOR
        else:
            self.color = color
        self.alpha = alpha

        if bounding_box:
            self._bbox = bounding_box
        else:
            self._bbox = None

        self._faces_graph = None

        volmdlr.core.CompositePrimitive3D.__init__(self,
                                                   primitives=faces, color=color, alpha=alpha,
                                                   name=name)

    def _data_hash(self):
        return len(self.faces)  # sum(face._data_hash() for face in self.faces)

    def _data_eq(self, other_object):
        if other_object.__class__.__name__ != self.__class__.__name__:
            return False
        for face1, face2 in zip(self.faces, other_object.faces):
            if not face1._data_eq(face2):
                return False

        return True

    @property
    def faces_graph(self):
        if not self._faces_graph:
            faces_graph = nx.Graph()
            for face in self.faces:
                for edge in face.outer_contour3d.primitives:
                    faces_graph.add_edge(edge.start, edge.end, edge=edge)
            self._faces_graph = faces_graph
        return self._faces_graph

    def to_dict(self, *args, **kwargs):
        """
        Serializes a 3 dimensional open shell into a dictionary.

        This method does not use pointers for faces as it has no sense
        to have duplicate faces.

        :return: A serialized version of the OpenShell3D
        :rtype: dict

        .. see also::
            How `serialization and de-serialization`_ works in dessia_common

        .. _serialization and deserialization:
        https://documentation.dessia.tech/dessia_common/customizing.html#overloading-the-dict-to-object-method

        """
        dict_ = DessiaObject.base_dict(self)
        dict_.update({'color': self.color,
                      'alpha': self.alpha,
                      'faces': [f.to_dict(use_pointers=False) for f in self.faces]})
        if self._bbox:
            dict_['bounding_box'] = self._bbox.to_dict()

        return dict_

    @classmethod
    def from_step(cls, arguments, object_dict, **kwargs):
        """
        Converts a step primitive to a Open Shell 3D.

        :param arguments: The arguments of the step primitive.
        :type arguments: list
        :param object_dict: The dictionary containing all the step primitives
            that have already been instantiated.
        :type object_dict: dict
        :return: The corresponding OpenShell3D object.
        :rtype: :class:`volmdlr.faces.OpenShell3D`
        """
        faces = [object_dict[int(face[1:])] for face in arguments[1] if object_dict[int(face[1:])] is not None]
        return cls(faces, name=arguments[0][1:-1])

    def to_step(self, current_id):
        """
        Creates step file entities from volmdlr objects.
        """
        step_content = ''
        face_ids = []
        for face in self.faces:
            if isinstance(face, (Face3D, Surface3D)):
                face_content, face_sub_ids = face.to_step(current_id)
            else:
                face_content, face_sub_ids = face.to_step(current_id)
                face_sub_ids = [face_sub_ids]
            step_content += face_content
            face_ids.extend(face_sub_ids)
            current_id = max(face_sub_ids) + 1

        shell_id = current_id
        step_content += f"#{current_id} = {self.STEP_FUNCTION}('{self.name}'," \
                        f"({volmdlr.core.step_ids_to_str(face_ids)}));\n"
        manifold_id = shell_id + 1
        step_content += f"#{manifold_id} = SHELL_BASED_SURFACE_MODEL('{self.name}',(#{shell_id}));\n"

        frame_content, frame_id = volmdlr.OXYZ.to_step(manifold_id + 1)
        step_content += frame_content
        brep_id = frame_id + 1
        step_content += f"#{brep_id} = MANIFOLD_SURFACE_SHAPE_REPRESENTATION('',(#{frame_id},#{manifold_id}),#7);\n"

        return step_content, brep_id

    def to_step_face_ids(self, current_id):
        """
        Creates step file entities from volmdlr objects.
        """
        step_content = ''
        face_ids = []
        for face in self.faces:
            if isinstance(face, Face3D):
                face_content, face_sub_ids = face.to_step(current_id)
            else:
                face_content, face_sub_ids = face.to_step(current_id)
                face_sub_ids = [face_sub_ids]
            step_content += face_content
            face_ids.extend(face_sub_ids)
            current_id = max(face_sub_ids) + 1

        shell_id = current_id
        step_content += f"#{current_id} = {self.STEP_FUNCTION}('{self.name}'," \
                        f"({volmdlr.core.step_ids_to_str(face_ids)}));\n"
        manifold_id = shell_id + 1
        step_content += f"#{manifold_id} = SHELL_BASED_SURFACE_MODEL('{self.name}',(#{shell_id}));\n"

        frame_content, frame_id = volmdlr.OXYZ.to_step(manifold_id + 1)
        step_content += frame_content
        brep_id = frame_id + 1
        step_content += f"#{brep_id} = MANIFOLD_SURFACE_SHAPE_REPRESENTATION('',(#{frame_id},#{manifold_id}),#7);\n"

        return step_content, brep_id, face_ids

    def rotation(self, center: volmdlr.Point3D, axis: volmdlr.Vector3D,
                 angle: float):
        """
        Open Shell 3D / Closed Shell 3D rotation.

        :param center: rotation center.
        :param axis: rotation axis.
        :param angle: angle rotation.
        :return: a new rotated OpenShell3D.
        """
        new_faces = [face.rotation(center, axis, angle) for face
                     in self.faces]
        return self.__class__(new_faces, color=self.color, alpha=self.alpha, name=self.name)

    def rotation_inplace(self, center: volmdlr.Point3D, axis: volmdlr.Vector3D,
                         angle: float):
        """
        Shell 3D rotation. Object is updated inplace.

        :param center: rotation center
        :param axis: rotation axis
        :param angle: rotation angle
        """
        warnings.warn("'inplace' methods are deprecated. Use a not inplace method instead.", DeprecationWarning)

        for face in self.faces:
            face.rotation_inplace(center, axis, angle)
        new_bounding_box = self.get_bounding_box()
        self.bounding_box = new_bounding_box

    def translation(self, offset: volmdlr.Vector3D):
        """
        Shell3D translation.

        :param offset: translation vector.
        :return: A new translated Open Shell 3D.
        """
        new_faces = [face.translation(offset) for face in
                     self.faces]
        return self.__class__(new_faces, color=self.color, alpha=self.alpha,
                              name=self.name)

    def translation_inplace(self, offset: volmdlr.Vector3D):
        """
        Open Shell 3D translation. Object is updated inplace.

        :param offset: Translation vector.
        :type offset: `volmdlr.Vector3D`.
        :return: Translate the Open Shell 3D in place.
        :rtype: None.
        """
        warnings.warn("'inplace' methods are deprecated. Use a not inplace method instead.", DeprecationWarning)

        for face in self.faces:
            face.translation_inplace(offset)
        new_bounding_box = self.get_bounding_box()
        self.bounding_box = new_bounding_box

    def frame_mapping(self, frame: volmdlr.Frame3D, side: str):
        """
        Changes frame_mapping and return a new OpenShell3D.

        side = 'old' or 'new'.
        """
        new_faces = [face.frame_mapping(frame, side) for face in
                     self.faces]
        return self.__class__(new_faces, name=self.name)

    def frame_mapping_inplace(self, frame: volmdlr.Frame3D, side: str):
        """
        Changes frame_mapping and the object is updated inplace.

        side = 'old' or 'new'.
        """
        warnings.warn("'inplace' methods are deprecated. Use a not inplace method instead.", DeprecationWarning)

        for face in self.faces:
            face.frame_mapping_inplace(frame, side)
        new_bounding_box = self.get_bounding_box()
        self.bounding_box = new_bounding_box

    def copy(self, deep=True, memo=None):
        new_faces = [face.copy(deep=deep, memo=memo) for face in self.faces]
        return self.__class__(new_faces, color=self.color, alpha=self.alpha,
                              name=self.name)

    def union(self, shell2):
        new_faces = self.faces + shell2.faces
        new_name = self.name + ' union ' + shell2.name
        new_color = self.color
        return self.__class__(new_faces, name=new_name, color=new_color)

    def volume(self):
        """
        Does not consider holes.

        """
        volume = 0
        for face in self.faces:
            display3d = face.triangulation()
            for triangle_index in display3d.triangles:
                point1 = display3d.points[triangle_index[0]]
                point2 = display3d.points[triangle_index[1]]
                point3 = display3d.points[triangle_index[2]]

                v321 = point3[0] * point2[1] * point1[2]
                v231 = point2[0] * point3[1] * point1[2]
                v312 = point3[0] * point1[1] * point2[2]
                v132 = point1[0] * point3[1] * point2[2]
                v213 = point2[0] * point1[1] * point3[2]
                v123 = point1[0] * point2[1] * point3[2]
                volume_tetraedre = 1 / 6 * (-v321 + v231 + v312 - v132 - v213 + v123)

                volume += volume_tetraedre

        return abs(volume)

    @property
    def bounding_box(self):
        """
        Returns the boundary box.

        """
        if not self._bbox:
            self._bbox = self.get_bounding_box()
        return self._bbox

    @bounding_box.setter
    def bounding_box(self, new_bounding_box):
        self._bbox = new_bounding_box

    def get_bounding_box(self):
        return volmdlr.core.BoundingBox.from_bounding_boxes([face.bounding_box for face in self.faces])

    def cut_by_plane(self, plane_3d: Plane3D):
        frame_block = self.bounding_box.to_frame()
        frame_block.u = 1.1 * frame_block.u
        frame_block.v = 1.1 * frame_block.v
        frame_block.w = 1.1 * frame_block.w
        block = volmdlr.primitives3d.Block(frame_block,
                                           color=(0.1, 0.2, 0.2),
                                           alpha=0.6)
        face_3d = block.cut_by_orthogonal_plane(plane_3d)
        intersection_primitives = []
        for face in self.faces:
            intersection_wires = face.face_intersections(face_3d)
            if intersection_wires:
                for intersection_wire in intersection_wires:
                    intersection_primitives.extend(intersection_wire.primitives)
        contours3d = volmdlr.wires.Contour3D.contours_from_edges(
            intersection_primitives[:])
        if not contours3d:
            return []
        contours2d = [contour.to_2d(plane_3d.frame.origin,
                                    plane_3d.frame.u,
                                    plane_3d.frame.v) for contour in contours3d]
        resulting_faces = []
        for contour2d in contours2d:
            if contour2d.area() > 1e-7:
                surface2d = Surface2D(contour2d, [])
                resulting_faces.append(PlaneFace3D(plane_3d, surface2d))
        return resulting_faces

    def linesegment_intersections(self,
                                  linesegment3d: vme.LineSegment3D) \
            -> List[Tuple[Face3D, List[volmdlr.Point3D]]]:
        intersections = []
        for face in self.faces:
            face_intersections = face.linesegment_intersections(linesegment3d)
            if face_intersections:
                intersections.append((face, face_intersections))
        return intersections

    def line_intersections(self,
                           line3d: vme.Line3D) \
            -> List[Tuple[Face3D, List[volmdlr.Point3D]]]:
        intersections = []
        for face in self.faces:
            face_intersections = face.line_intersections(line3d)
            if face_intersections:
                intersections.append((face, face_intersections))
        return intersections

    def minimum_distance_points(self, shell2, resolution):
        """
        Returns a Measure object if the distance is not zero, otherwise returns None.

        """
        shell2_inter = self.shell_intersection(shell2, resolution)
        if shell2_inter is not None and shell2_inter != 1:
            return None

        # distance_min, point1_min, point2_min = self.faces[0].distance_to_face(shell2.faces[0], return_points=True)
        distance_min, point1_min, point2_min = self.faces[0].minimum_distance(
            shell2.faces[0], return_points=True)
        for face1 in self.faces:
            bbox1 = face1.bounding_box
            for face2 in shell2.faces:
                bbox2 = face2.bounding_box
                bbox_distance = bbox1.distance_to_bbox(bbox2)

                if bbox_distance < distance_min:
                    # distance, point1, point2 = face1.distance_to_face(face2, return_points=True)
                    distance, point1, point2 = face1.minimum_distance(face2,
                                                                      return_points=True)
                    if distance == 0:
                        return None
                    if distance < distance_min:
                        distance_min, point1_min, point2_min = distance, point1, point2

        return point1_min, point2_min

    def distance_to_shell(self, other_shell: 'OpenShell3D', resolution: float):
        min_dist = self.minimum_distance_points(other_shell, resolution)
        if min_dist is not None:
            point1, point2 = min_dist
            return point1.point_distance(point2)
        return 0

    def minimum_distance_point(self,
                               point: volmdlr.Point3D) -> volmdlr.Point3D:
        """
        Computes the distance of a point to a Shell3D, whether it is inside or outside the Shell3D.

        """
        distance_min, point1_min = self.faces[0].distance_to_point(point,
                                                                   return_other_point=True)
        for face in self.faces[1:]:
            bbox_distance = self.bounding_box.distance_to_point(point)
            if bbox_distance < distance_min:
                distance, point1 = face.distance_to_point(point,
                                                          return_other_point=True)
                if distance < distance_min:
                    distance_min, point1_min = distance, point1

        return point1_min

    def intersection_internal_aabb_volume(self, shell2: 'OpenShell3D',
                                          resolution: float):
        """
        Aabb made of the intersection points and the points of self internal to shell2.
        """
        intersections_points = []
        for face1 in self.faces:
            for face2 in shell2.faces:
                intersection_points = face1.face_intersections(face2)
                if intersection_points:
                    intersection_points = [
                        intersection_points[0].primitives[0].start,
                        intersection_points[0].primitives[0].end]
                    intersections_points.extend(intersection_points)

        shell1_points_inside_shell2 = []
        for face in self.faces:
            for point in face.outer_contour3d.discretization_points(angle_resolution=resolution):
                if shell2.point_belongs(point):
                    shell1_points_inside_shell2.append(point)

        if len(intersections_points + shell1_points_inside_shell2) == 0:
            return 0
        bbox = volmdlr.core.BoundingBox.from_points(
            intersections_points + shell1_points_inside_shell2)
        return bbox.volume()

    def intersection_external_aabb_volume(self, shell2: 'OpenShell3D',
                                          resolution: float):
        """
        Aabb made of the intersection points and the points of self external to shell2.
        """
        intersections_points = []
        for face1 in self.faces:
            for face2 in shell2.faces:
                intersection_points = face1.face_intersections(face2)
                if intersection_points:
                    intersection_points = [
                        intersection_points[0].primitives[0].start,
                        intersection_points[0].primitives[0].end]
                    intersections_points.extend(intersection_points)

        shell1_points_outside_shell2 = []
        for face in self.faces:
            for point in face.outer_contour3d.discretization_points(
                    angle_resolution=resolution):
                if not shell2.point_belongs(point):
                    shell1_points_outside_shell2.append(point)

        if len(intersections_points + shell1_points_outside_shell2) == 0:
            return 0
        bbox = volmdlr.core.BoundingBox.from_points(
            intersections_points + shell1_points_outside_shell2)
        return bbox.volume()

    def face_on_shell(self, face):
        """
        Verifies if a face lies on the shell's surface.

        """
        for face_ in self.faces:
            if face_.face_inside(face):
                return True
        return False

    def point_on_shell(self, point: volmdlr.Point3D):
        for face in self.faces:
            if face.point_belongs(point) or face.outer_contour3d.point_over_contour(point, abs_tol=1e-7):
                return True
        return False

    def point_in_shell_face(self, point: volmdlr.Point3D):
        warnings.warn('point_in_shell_face is deprecated, please use point_on_shell instead',
                      DeprecationWarning)
        return self.point_on_shell(point)

    def triangulation(self):
        meshes = []
        for face in self.faces:
            face_mesh = face.triangulation()
            meshes.append(face_mesh)
        return vmd.DisplayMesh3D.merge_meshes(meshes)

    def plot(self, ax=None, color: str = 'k', alpha: float = 1.0):
        if ax is None:
            ax = plt.figure().add_subplot(111, projection='3d')

        for face in self.faces:
            face.plot(ax=ax, color=color, alpha=alpha)

        return ax

    def project_coincident_faces_of(self, shell):
        """
        Divides self's faces based on coincident shell's faces.

        """

        list_faces = []
        initial_faces = self.faces[:]

        for face1 in initial_faces:
            list_faces.extend(face1.project_faces(shell.faces))

        return self.__class__(list_faces)

    def get_geo_lines(self, update_data,
                      point_mesh_size: float = None):
        """
        Gets the lines that define an OpenShell3D geometry in a .geo file.

        :param update_data: Data used for VolumeModel defined with different shells
        :type update_data: dict
        :param point_mesh_size: The mesh size at a specific point, defaults to None
        :type point_mesh_size: float, optional

        :return: A list of lines that describe the geometry & the updated data
        :rtype: Tuple(List[str], dict)
        """

        primitives = []
        points = set()
        for face in self.faces:
            for _, contour in enumerate(list(chain(*[[face.outer_contour3d], face.inner_contours3d]))):
                points.update(contour.get_geo_points())
                if isinstance(contour, volmdlr.wires.Circle2D):
                    pass
                else:
                    for _, primitive in enumerate(contour.primitives):
                        if ((primitive not in primitives)
                                and (primitive.reverse() not in primitives)):
                            primitives.append(primitive)

                # if isinstance(contour, volmdlr.wires.Circle2D):
                #     points.add(volmdlr.Point3D(contour.radius, contour.center.y, 0))
                #     points.add(volmdlr.Point3D(contour.center.x, contour.center.y, 0))
                #     points.add(volmdlr.Point3D(-contour.radius, contour.center.y, 0))

                # else:
                #     for _, primitive in enumerate(contour.primitives):
                #         if isinstance(primitive, volmdlr.edges.LineSegment):
                #             points.add(primitive.start)
                #             points.add(primitive.end)

                #         if isinstance(primitive, volmdlr.edges.Arc):
                #             points.add(primitive.start)
                #             points.add(primitive.center)
                #             points.add(primitive.end)

                #         if isinstance(primitive, volmdlr.edges.BSplineCurve3D):
                #             # for point in primitive.control_points:
                #             # points.add(point)
                #             for point in primitive.discretization_points():
                #                 points.add(point)

                #         if ((primitive not in primitives)
                #                 and (primitive.reverse() not in primitives)):
                #             primitives.append(primitive)

        indices_check = len(primitives) * [None]

        point_account = update_data['point_account']
        line_account, line_loop_account = update_data['line_account'] + 1, update_data['line_loop_account']
        lines, line_surface, lines_tags = [], [], []

        points = list(points)
        for p_index, point in enumerate(points):
            lines.append(point.get_geo_lines(tag=p_index + point_account + 1,
                                             point_mesh_size=point_mesh_size))

        for f_index, face in enumerate(self.faces):
            line_surface = []
            for _, contour in enumerate(list(chain(*[[face.outer_contour3d], face.inner_contours3d]))):
                lines_tags = []
                if isinstance(contour, volmdlr.wires.Circle2D):
                    pass
                else:
                    for _, primitive in enumerate(contour.primitives):

                        try:
                            # line_account += 1
                            # print(line_account)
                            index = primitives.index(primitive)
                            if isinstance(primitive, volmdlr.edges.BSplineCurve3D):
                                discretization_points = primitive.discretization_points()
                                start_point_tag = points.index(discretization_points[0]) + 1
                                end_point_tag = points.index(discretization_points[1]) + 1
                                primitive_linesegments = volmdlr.edges.LineSegment3D(
                                    discretization_points[0], discretization_points[1])
                                lines.append(primitive_linesegments.get_geo_lines(tag=line_account,
                                                                                  start_point_tag=start_point_tag
                                                                                  + point_account,
                                                                                  end_point_tag=end_point_tag
                                                                                  + point_account))

                            if isinstance(primitive, volmdlr.edges.LineSegment):
                                start_point_tag = points.index(primitive.start) + 1
                                end_point_tag = points.index(primitive.end) + 1
                                lines.append(primitive.get_geo_lines(tag=line_account,
                                                                     start_point_tag=start_point_tag + point_account,
                                                                     end_point_tag=end_point_tag + point_account))
                            elif isinstance(primitive, volmdlr.edges.Arc):
                                start_point_tag = points.index(primitive.start) + 1
                                center_point_tag = points.index(primitive.center) + 1
                                end_point_tag = points.index(primitive.end) + 1
                                lines.append(primitive.get_geo_lines(tag=line_account,
                                                                     start_point_tag=start_point_tag + point_account,
                                                                     center_point_tag=center_point_tag + point_account,
                                                                     end_point_tag=end_point_tag + point_account))

                            lines_tags.append(line_account)
                            indices_check[index] = line_account
                            line_account += 1

                        except ValueError:
                            index = primitives.index(primitive.reverse())
                            lines_tags.append(-indices_check[index])

                    lines.append(contour.get_geo_lines(line_loop_account + 1, lines_tags))

                    line_surface.append(line_loop_account + 1)
                    line_loop_account += 1
                    lines_tags = []

            lines.append(face.get_geo_lines((f_index + 1 + update_data['surface_account']),
                                            line_surface))

            line_surface = []

        lines.append('Surface Loop(' + str(1 + update_data['surface_loop_account']) + ') = {'
                     + str(list(range(update_data['surface_account'] + 1,
                                      update_data['surface_account'] +
                                      len(self.faces) + 1)))[1:-1] + '};')

        update_data['point_account'] += len(points)
        update_data['line_account'] += line_account - 1
        update_data['line_loop_account'] += line_loop_account
        update_data['surface_account'] += len(self.faces)
        update_data['surface_loop_account'] += 1

        return lines, update_data

    def get_mesh_lines_with_transfinite_curves(self, min_points, size):

        lines, primitives, primitives_length = [], [], []
        for face in self.faces:
            for _, contour in enumerate(list(chain(*[[face.outer_contour3d], face.inner_contours3d]))):
                if isinstance(contour, volmdlr.wires.Circle2D):
                    primitives.append(contour)
                    primitives.append(contour)
                    primitives_length.append(contour.length() / 2)
                    primitives_length.append(contour.length() / 2)
                else:
                    for _, primitive_c in enumerate(contour.primitives):
                        if ((primitive_c not in primitives)
                                and (primitive_c.reverse() not in primitives)):
                            primitives.append(primitive_c)
                            primitives_length.append(primitive_c.length())

        for i, length in enumerate(primitives_length):
            if length < min_points * size:
                lines.append('Transfinite Curve {' + str(i) + '} = ' +
                             str(min_points) + ' Using Progression 1;')
        return lines


class ClosedShell3D(OpenShell3D):
    """
    A 3D closed shell composed of multiple faces.

    This class represents a 3D closed shell, which is a collection of connected
    faces with a volume. It is a subclass of the `OpenShell3D` class and
    inherits all of its attributes and methods. In addition, it has a method
    to check whether a face is inside the shell.

    :param faces: The faces of the shell.
    :type faces: List[`Face3D`]
    :param color: The color of the shell.
    :type color: Tuple[float, float, float]
    :param alpha: The transparency of the shell, should be a value in the range (0, 1).
    :type alpha: float
    :param name: The name of the shell.
    :type name: str
    """

    STEP_FUNCTION = 'CLOSED_SHELL'

    def is_face_inside(self, face: Face3D):
        for point in face.outer_contour3d.discretization_points(angle_resolution=0.1):
            point_inside_shell = self.point_belongs(point)
            point_in_shells_faces = self.point_on_shell(point)
            if (not point_inside_shell) and (not point_in_shells_faces):
                return False
        return True

    def shell_intersection(self, shell2: 'OpenShell3D', resolution: float):
        """
        Return None if disjointed.

        Return (1, 0) or (0, 1) if one is inside the other
        Return (n1, n2) if intersection

        4 cases :
            (n1, n2) with face intersection             => (n1, n2)
            (0, 0) with face intersection               => (0, 0)
            (0, 0) with no face intersection            => None
            (1, 0) or (0, 1) with no face intersection  => 1
        """
        # Check if boundary boxes don't intersect
        if not self.bounding_box.bbox_intersection(shell2.bounding_box):
            # print("No intersection of shells' BBox")
            return None

        # Check if any point of the first shell is in the second shell
        points1 = []
        for face in self.faces:
            points1.extend(
                face.outer_contour3d.discretization_points(angle_resolution=resolution))
        points2 = []
        for face in shell2.faces:
            points2.extend(
                face.outer_contour3d.discretization_points(angle_resolution=resolution))

        nb_pts1 = len(points1)
        nb_pts2 = len(points2)
        compteur1 = 0
        compteur2 = 0
        for point1 in points1:
            if shell2.point_belongs(point1):
                compteur1 += 1
        for point2 in points2:
            if self.point_belongs(point2):
                compteur2 += 1

        inter1 = compteur1 / nb_pts1
        inter2 = compteur2 / nb_pts2

        for face1 in self.faces:
            for face2 in shell2.faces:
                intersection_points = face1.face_intersections(face2)
                if intersection_points:
                    return inter1, inter2

        if inter1 == 0. and inter2 == 0.:
            return None
        return 1

    def point_belongs(self, point3d: volmdlr.Point3D, **kwargs):
        """
        Ray Casting algorithm.

        Returns True if the point is inside the Shell, False otherwise
        """
        nb_rays = kwargs.get("nb_rays", 1)  # TODO: remove nb_rays argument in the future as it shouldn't be necessary

        bbox = self.bounding_box
        if not bbox.point_belongs(point3d):
            return False

        min_ray_length = 2 * max((bbox.xmax - bbox.xmin,
                                  bbox.ymax - bbox.ymin,
                                  bbox.zmax - bbox.zmin))
        two_min_ray_length = 2 * min_ray_length

        rays = []
        for _ in range(0, nb_rays):
            rays.append(vme.LineSegment3D(
                point3d,
                point3d + volmdlr.Point3D.random(min_ray_length,
                                                 two_min_ray_length,
                                                 min_ray_length,
                                                 two_min_ray_length,
                                                 min_ray_length,
                                                 two_min_ray_length)))
        rays = sorted(rays, key=lambda ray: ray.length())
        rays_intersections = []
        tests = []

        # for ray in rays[:3]:
        for ray in rays[:nb_rays]:
            #
            count = 0
            ray_intersection = []
            is_inside = True
            for _, point_inters in self.linesegment_intersections(ray):
                count += len(point_inters)
            if count % 2 == 0:
                is_inside = False
            tests.append(is_inside)
            rays_intersections.append(ray_intersection)
        for test1, test2 in zip(tests[:-1], tests[1:]):
            if test1 != test2:
                raise ValueError
        return tests[0]

    def point_in_shell_face(self, point: volmdlr.Point3D):
        """
        Verifies if a given point belongs to some shell face.

        :param point: The point to check.
        :type point: volmdlr.Point3D
        :return: True if point belongs to some shell face. False otherwise.
        :rtype: bool
        """
        for face in self.faces:
            if (face.surface3d.point_on_surface(point) and face.point_belongs(point)) or \
                    face.outer_contour3d.point_over_contour(point, abs_tol=1e-7):
                return True
        return False

    def is_inside_shell(self, shell2):
        """
        Returns True if all the points of self are inside shell2 and no face are intersecting.

        This method is not exact.
        """
        bbox1 = self.bounding_box
        bbox2 = shell2.bounding_box
        if not bbox1.is_inside_bbox(bbox2):
            return False
        for face in self.faces:
            if not shell2.is_face_inside(face):
                return False
        return True

    def is_disjoint_from(self, shell2, tol=1e-8):
        """
        Verifies and returns a Boolean if two shells are disjointed or not.

        """
        disjoint = True
        if self.bounding_box.bbox_intersection(shell2.bounding_box) or \
                self.bounding_box.distance_to_bbox(shell2.bounding_box) <= tol:
            return False
        return disjoint

    def intersecting_faces_combinations(self, shell2, list_coincident_faces, tol=1e-8):
        """
        Gets intersecting faces combinations.

        :param shell2: ClosedShell3D
            for two closed shells, it calculates and return a list of face
            combinations (list = [(face_shell1, face_shell2),...])
            for intersecting faces. if two faces can not be intersected,
            there is no combination for those
        :param tol: Corresponde to the tolerance to consider two faces as intersecting faces
        :param shell2:
        :param list_coincident_faces:
        :param tol:
        :return:
        """
        face_combinations = []
        for face1 in self.faces:
            for face2 in shell2.faces:
                if face1.is_intersecting(face2, list_coincident_faces, tol):
                    face_combinations.append((face1, face2))
        return face_combinations

    @staticmethod
    def dict_intersecting_combinations(intersecting_faces_combinations, tol=1e-8):
        """
        Gets a Dictionary with the intersecting combinations.

        :param intersecting_faces_combinations: list of face combinations (list = [(face_shell1, face_shell2),...])
        for intersecting faces.
        :type intersecting_faces_combinations: list of face objects combinatons
        :param tol: tolerance
        returns a dictionary containing as keys the combination of intersecting faces
        and as the values the resulting primitive from the two intersecting faces.
        It is done so it is not needed to calculate the same intersecting primitive twice.
        """
        intersecting_combinations = {}
        for combination in intersecting_faces_combinations:
            face_intersections = combination[0].face_intersections(combination[1], tol)
            combination_face_intersections = []
            for face_intersection in face_intersections:
                for contour1 in [combination[0].outer_contour3d] + combination[0].inner_contours3d:
                    if contour1.is_superposing(face_intersection):
                        for contour2 in [combination[1].outer_contour3d] + combination[1].inner_contours3d:
                            if contour2.is_superposing(face_intersection):
                                break
                        else:
                            continue
                        break
                else:
                    combination_face_intersections.append(face_intersection)
            if combination_face_intersections:
                intersecting_combinations[combination] = combination_face_intersections
        return intersecting_combinations

    @staticmethod
    def get_intersecting_faces(dict_intersecting_combinations):
        """
        Gets intersecting faces.

        :param dict_intersecting_combinations: dictionary containing as keys the combination of intersecting faces
        and as the values the resulting primitive from the two intersecting faces

        returns two lists. One for the intersecting faces in shell1 and the other for the shell2
        """
        intersecting_faces_shell1 = []
        intersecting_faces_shell2 = []
        for face in list(dict_intersecting_combinations.keys()):
            if face[0] not in intersecting_faces_shell1:
                intersecting_faces_shell1.append(face[0])
            if face[1] not in intersecting_faces_shell2:
                intersecting_faces_shell2.append(face[1])
        return intersecting_faces_shell1, intersecting_faces_shell2

    def get_non_intersecting_faces(self, shell2, intersecting_faces, intersection_method=False):
        """
        Gets lists of faces that never intersect with any of the shell2's faces.

        :param shell2: ClosedShell3D.
        :param intersecting_faces:
        :param intersection_method: determines if running for intersection operation.
        returns a list of all the faces that never intersect any
        face of the other shell.
        """
        non_intersecting_faces = []

        for face in self.faces:
            if (face not in intersecting_faces) and (face not in non_intersecting_faces):
                if not intersection_method:
                    if not face.bounding_box.is_inside_bbox(shell2.bounding_box) or not shell2.is_face_inside(face):
                        for face2 in shell2.faces:
                            if face.surface3d.is_coincident(face2.surface3d) and \
                                    face.bounding_box.is_inside_bbox(face2.bounding_box):
                                break
                        else:
                            non_intersecting_faces.append(face)
                else:
                    if face.bounding_box.is_inside_bbox(shell2.bounding_box) and shell2.is_face_inside(face):
                        non_intersecting_faces.append(face)

        return non_intersecting_faces

    def get_coincident_and_adjacent_faces(self, shell2):
        coincident_and_adjacent_faces = []
        for face1 in self.faces:
            for face2 in shell2.faces:
                if face1.surface3d.is_coincident(face2.surface3d) and \
                        face1.is_adjacent(face2):
                    coincident_and_adjacent_faces.append((face1, face2))

        return coincident_and_adjacent_faces

    def get_coincident_faces(self, shell2):
        """
        Finds all pairs of faces that are coincident faces, that is, faces lying on the same plane.

        returns a List of tuples with the face pairs.
        """
        list_coincident_faces = []
        for face1 in self.faces:
            for face2 in shell2.faces:
                if isinstance(face1, face2.__class__) and face1.surface3d.is_coincident(face2.surface3d):
                    contour1 = face1.outer_contour3d.to_2d(
                        face1.surface3d.frame.origin,
                        face1.surface3d.frame.u,
                        face1.surface3d.frame.v)
                    contour2 = face2.outer_contour3d.to_2d(
                        face1.surface3d.frame.origin,
                        face1.surface3d.frame.u,
                        face1.surface3d.frame.v)
                    inters = contour1.intersection_points(contour2)
                    if len(inters) >= 2:
                        list_coincident_faces.append((face1, face2))

        return list_coincident_faces

    def two_shells_intersecting_contour(self, shell2,
                                        list_coincident_faces: List[Face3D],
                                        dict_intersecting_combinations=None):
        """
        Computes intersecting_contour between two shells.

        :param shell2: ClosedShell3D
        :type shell2: :class:`volmdlr.faces.ClosedShell3D`
        :type list_coincident_faces: List[:class:`volmdlr.faces.Face3D`]
        :param dict_intersecting_combinations: dictionary containing as keys
            the combination of intersecting faces and as the values the
            resulting primitive from the two intersecting faces
        :returns: intersecting contour for two intersecting shells
        """
        if dict_intersecting_combinations is None:
            face_combinations = self.intersecting_faces_combinations(
                shell2, list_coincident_faces)
            dict_intersecting_combinations = \
                self.dict_intersecting_combinations(face_combinations)
        intersecting_wires = list(dict_intersecting_combinations.values())
        intersecting_contour = \
            volmdlr.wires.Contour3D([wire.primitives[0] for
                                     wires in intersecting_wires for wire in wires])
        return intersecting_contour

    def reference_shell(self, shell2, face):
        if face in shell2.faces:
            contour_extract_inside = True
            reference_shell = self
        else:
            contour_extract_inside = False
            reference_shell = shell2
        return contour_extract_inside, reference_shell

    def set_operations_valid_exterior_faces(self, new_faces: List[Face3D], valid_faces: List[Face3D],
                                            list_coincident_faces: List[Face3D], shell2, reference_shell):
        for new_face in new_faces:
            inside_reference_shell = reference_shell.point_belongs(new_face.random_point_inside())
            if self.set_operations_exterior_face(new_face, valid_faces, inside_reference_shell,
                                                 list_coincident_faces, shell2):
                valid_faces.append(new_face)
        return valid_faces

    def union_faces(self, shell2, intersecting_faces,
                    intersecting_combinations,
                    list_coincident_faces):
        faces = []
        for face in intersecting_faces:
            contour_extract_inside, reference_shell = self.reference_shell(shell2, face)
            new_faces = face.set_operations_new_faces(intersecting_combinations, contour_extract_inside)
            faces = self.set_operations_valid_exterior_faces(new_faces, faces, list_coincident_faces,
                                                             shell2, reference_shell)
        return faces

    def get_subtraction_valid_faces(self, new_faces, valid_faces, reference_shell, shell2, keep_interior_faces):
        faces = []
        for new_face in new_faces:
            inside_reference_shell = reference_shell.point_belongs(new_face.random_point_inside())
            if keep_interior_faces:
                if self.set_operations_interior_face(new_face, valid_faces, inside_reference_shell):
                    faces.append(new_face)
            elif self.set_operations_exterior_face(new_face, faces, inside_reference_shell, [], shell2):
                faces.append(new_face)
        return faces

    def validate_intersection_substractions_faces(self, faces):
        """
        Final validation of new faces created during intersections or subtractions of two closedshells.

        :param faces: new faces.
        :return: valid faces.
        """
        valid_faces = []
        finished = False
        while not finished:
            for face in valid_faces:
                if face.face_inside(faces[0]):
                    faces.remove(faces[0])
                    break
            else:
                valid_faces.append(faces[0])
                faces.remove(faces[0])
            if not faces:
                finished = True
        return valid_faces

    def subtraction_faces(self, shell2, intersecting_faces, intersecting_combinations):
        faces = []
        for face in intersecting_faces:
            keep_interior_faces = False
            if face in shell2.faces:
                keep_interior_faces = True
            contour_extract_inside, reference_shell = self.reference_shell(shell2, face)
            new_faces = face.set_operations_new_faces(intersecting_combinations, contour_extract_inside)
            valid_faces = self.get_subtraction_valid_faces(new_faces, faces, reference_shell,
                                                           shell2, keep_interior_faces)
            faces.extend(valid_faces)

        valid_faces = self.validate_intersection_substractions_faces(faces)

        return valid_faces

    def valid_intersection_faces(self, new_faces, valid_faces,
                                 reference_shell, shell2):
        faces = []
        for new_face in new_faces:
            inside_reference_shell = reference_shell.point_belongs(
                new_face.random_point_inside())
            if (inside_reference_shell or (self.face_on_shell(new_face) and shell2.face_on_shell(new_face))) \
                    and new_face not in valid_faces:
                faces.append(new_face)

        return faces

    def intersection_faces(self, shell2, intersecting_faces,
                           intersecting_combinations):
        faces = []
        for face in intersecting_faces:
            contour_extract_inside, reference_shell = \
                self.reference_shell(shell2, face)
            new_faces = face.set_operations_new_faces(
                intersecting_combinations, contour_extract_inside)
            valid_faces = self.valid_intersection_faces(
                new_faces, faces, reference_shell, shell2)
            faces.extend(valid_faces)

        valid_faces = self.validate_intersection_substractions_faces(faces)
        return valid_faces

    def set_operations_interior_face(self, new_face, faces, inside_reference_shell):
        if inside_reference_shell and new_face not in faces:
            return True
        if self.face_on_shell(new_face):
            return True
        return False

    def is_face_between_shells(self, shell2, face):
        if face.surface2d.inner_contours:
            normal_0 = face.surface2d.outer_contour.primitives[0].normal_vector()
            middle_point_0 = face.surface2d.outer_contour.primitives[0].middle_point()
            point1 = middle_point_0 + 0.0001 * normal_0
            point2 = middle_point_0 - 0.0001 * normal_0
            points = [point1, point2]
        else:
            points = [face.surface2d.outer_contour.center_of_mass()]

        for point in points:
            point3d = face.surface3d.point2d_to_3d(point)
            if face.point_belongs(point3d):
                normal1 = point3d - 0.00001 * face.surface3d.frame.w
                normal2 = point3d + 0.00001 * face.surface3d.frame.w
                if (self.point_belongs(normal1) and
                    shell2.point_belongs(normal2)) or \
                        (shell2.point_belongs(normal1) and
                         self.point_belongs(normal2)):
                    return True
        return False

    def set_operations_exterior_face(self, new_face, valid_faces, inside_reference_shell,
                                     list_coincident_faces, shell2):
        if new_face.area() < 1e-8:
            return False
        if new_face not in valid_faces and not inside_reference_shell:
            if list_coincident_faces:
                if self.is_face_between_shells(shell2, new_face):
                    return False
            return True
        return False

    def validate_set_operation(self, shell2, tol):
        """
        Verifies if two shells are valid for union or subtractions operations.

        Its Verfies if they are disjointed or if one is totally inside the other.

        If it returns an empty list, it means the two shells are valid to continue the
        operation.
        """
        if self.is_disjoint_from(shell2, tol):
            return [self, shell2]
        if self.is_inside_shell(shell2):
            return [shell2]
        if shell2.is_inside_shell(self):
            return [self]
        return []

    def is_clean(self):
        """
        Verifies if closed shell\'s faces are clean or if it is needed to be cleaned.

        :return: True if clean and False Otherwise
        """
        for face1, face2 in product(self.faces, repeat=2):
            if face1 != face2 and \
                    face1.surface3d.is_coincident(face2.surface3d) and \
                    face1.is_adjacent(face2):
                return False
        return True

    def union(self, shell2: 'ClosedShell3D', tol: float = 1e-8):
        """
        Given Two closed shells, it returns a new united ClosedShell3D object.

        """

        validate_set_operation = \
            self.validate_set_operation(shell2, tol)
        if validate_set_operation:
            return validate_set_operation
        list_coincident_faces = self.get_coincident_faces(shell2)
        face_combinations = self.intersecting_faces_combinations(shell2, list_coincident_faces, tol)
        intersecting_combinations = self.dict_intersecting_combinations(face_combinations, tol)
        intersecting_faces1, intersecting_faces2 = self.get_intersecting_faces(intersecting_combinations)
        intersecting_faces = intersecting_faces1 + intersecting_faces2
        faces = self.get_non_intersecting_faces(shell2, intersecting_faces) + \
            shell2.get_non_intersecting_faces(self, intersecting_faces)
        if len(faces) == len(self.faces + shell2.faces) and not intersecting_faces:
            return [self, shell2]
        new_valid_faces = self.union_faces(shell2, intersecting_faces,
                                           intersecting_combinations, list_coincident_faces)
        faces += new_valid_faces
        new_shell = ClosedShell3D(faces)
        return [new_shell]

    @staticmethod
    def get_faces_to_be_merged(union_faces):
        coincident_planes_faces = []
        for i, face1 in enumerate(union_faces):
            for j, face2 in enumerate(union_faces):
                if j != i and face1.surface3d.is_coincident(face2.surface3d):
                    if face1 not in coincident_planes_faces:
                        coincident_planes_faces.append(face1)
                    coincident_planes_faces.append(face2)
            if coincident_planes_faces:
                break
        return coincident_planes_faces

    @staticmethod
    def clean_faces(union_faces, list_new_faces):
        list_remove_faces = []
        if union_faces:
            for face1 in union_faces:
                for face2 in list_new_faces:
                    if face1.face_inside(face2):
                        list_remove_faces.append(face2)
                    elif face2.face_inside(face1):
                        list_remove_faces.append(face1)
        list_new_faces += union_faces
        for face in list_remove_faces:
            list_new_faces.remove(face)
        return list_new_faces

    def merge_faces(self):
        """
        Merges all shells' adjacent faces into one.

        """
        union_faces = self.faces
        finished = False
        list_new_faces = []
        count = 0
        while not finished:
            valid_coicident_faces = ClosedShell3D.get_faces_to_be_merged(union_faces)
            list_valid_coincident_faces = valid_coicident_faces[:]
            if valid_coicident_faces:
                list_new_faces += PlaneFace3D.merge_faces(valid_coicident_faces)
            for face in list_valid_coincident_faces:
                union_faces.remove(face)
            count += 1
            if count >= len(self.faces) and not list_valid_coincident_faces:
                finished = True

        list_new_faces = self.clean_faces(union_faces, list_new_faces)

        self.faces = list_new_faces

    def subtract(self, shell2, tol=1e-8):
        """
        Given Two closed shells, it returns a new subtracted OpenShell3D.

        """
        validate_set_operation = self.validate_set_operation(shell2, tol)
        if validate_set_operation:
            return validate_set_operation

        list_coincident_faces = self.get_coincident_faces(shell2)
        face_combinations = self.intersecting_faces_combinations(
            shell2, list_coincident_faces, tol)

        intersecting_combinations = self.dict_intersecting_combinations(
            face_combinations, tol)

        if len(intersecting_combinations) == 0:
            return [self, shell2]

        intersecting_faces, _ = self.get_intersecting_faces(
            intersecting_combinations)

        faces = self.get_non_intersecting_faces(shell2, intersecting_faces)
        new_valid_faces = self.union_faces(shell2, intersecting_faces,
                                           intersecting_combinations,
                                           list_coincident_faces
                                           )
        faces += new_valid_faces
        return [OpenShell3D(faces)]

    def subtract_to_closed_shell(self, shell2: OpenShell3D, tol: float = 1e-8):
        """
        Given Two closed shells, it returns a new subtracted ClosedShell3D.

        :param shell2:
        :param tol:
        :return:
        """

        validate_set_operation = self.validate_set_operation(shell2, tol)
        if validate_set_operation:
            return validate_set_operation

        list_coincident_faces = self.get_coincident_faces(shell2)
        face_combinations = self.intersecting_faces_combinations(
            shell2, list_coincident_faces, tol)
        intersecting_combinations = self.dict_intersecting_combinations(
            face_combinations, tol)

        if len(intersecting_combinations) == 0:
            return [self, shell2]

        intersecting_faces1, intersecting_faces2 = self.get_intersecting_faces(
            intersecting_combinations)
        intersecting_faces = intersecting_faces1 + intersecting_faces2

        faces = self.get_non_intersecting_faces(shell2, intersecting_faces)
        faces += shell2.get_non_intersecting_faces(self, intersecting_faces, intersection_method=True)
        new_valid_faces = self.subtraction_faces(shell2, intersecting_faces, intersecting_combinations)
        faces += new_valid_faces
        new_shell = ClosedShell3D(faces)
        # new_shell.eliminate_not_valid_closedshell_faces()
        return [new_shell]

    def intersection(self, shell2, tol=1e-8):
        """
        Given two ClosedShell3D, it returns the new object resulting from the intersection of the two.

        """
        validate_set_operation = self.validate_set_operation(
            shell2, tol)
        if validate_set_operation:
            return validate_set_operation
        list_coincident_faces = self.get_coincident_faces(shell2)
        face_combinations = self.intersecting_faces_combinations(shell2, list_coincident_faces, tol)
        intersecting_combinations = self.dict_intersecting_combinations(face_combinations, tol)

        if not intersecting_combinations:
            return [self, shell2]

        intersecting_faces1, intersecting_faces2 = self.get_intersecting_faces(intersecting_combinations)
        intersecting_faces = intersecting_faces1 + intersecting_faces2
        faces = self.intersection_faces(shell2, intersecting_faces, intersecting_combinations)
        faces += self.get_non_intersecting_faces(shell2, intersecting_faces, intersection_method=True) + \
            shell2.get_non_intersecting_faces(self, intersecting_faces, intersection_method=True)
        new_shell = ClosedShell3D(faces)
        new_shell.eliminate_not_valid_closedshell_faces()
        return [new_shell]

    def eliminate_not_valid_closedshell_faces(self):
        nodes_with_2degrees = [node for node, degree in list(self.faces_graph.degree()) if degree <= 2]
        for node in nodes_with_2degrees:
            neighbors = nx.neighbors(self.faces_graph, node)
            for neighbor_node in neighbors:
                for face in self.faces:
                    if self.faces_graph.edges[(node, neighbor_node)]['edge'] in face.outer_contour3d.primitives:
                        self.faces.remove(face)
                        break
        self._faces_graph = None


class OpenTriangleShell3D(OpenShell3D):
    """
    A 3D open shell composed of multiple triangle faces.

    This class represents a 3D open shell, which is a collection of connected
    triangle faces with no volume. It is a subclass of the `OpenShell3D` class
    and inherits all of its attributes and methods.

    :param faces: The triangle faces of the shell.
    :type faces: List[`Triangle3D`]
    :param color: The color of the shell.
    :type color: Tuple[float, float, float]
    :param alpha: The transparency of the shell, should be a value in the range (0, 1).
    :type alpha: float
    :param name: The name of the shell.
    :type name: str
    """

    def __init__(self, faces: List[Triangle3D],
                 color: Tuple[float, float, float] = None,
                 alpha: float = 1., name: str = ''):
        OpenShell3D.__init__(self, faces=faces, color=color, alpha=alpha, name=name)

    def to_dict(self):
        dict_ = self.base_dict()
        dict_['faces'] = [t.to_dict() for t in self.faces]
        dict_['alpha'] = self.alpha
        dict_['color'] = self.color
        return dict_

    def point_on_shell(self, point: volmdlr.Point3D):
        for face in self.faces:
            # TODO: why the first check?
            if (face.surface3d.point_on_plane(point) and face.point_belongs(point)) or \
                    face.outer_contour3d.point_over_contour(point, abs_tol=1e-7):
                return True
        return False

    def to_mesh_data(self):
        positions = npy.zeros((3 * len(self.faces), 3))
        faces = npy.zeros((len(self.faces), 3))
        for i, triangle_face in enumerate(self.faces):
            i1 = 3 * i
            i2 = i1 + 1
            i3 = i1 + 2
            positions[i1, 0] = triangle_face.points[0].x
            positions[i1, 1] = triangle_face.points[0].y
            positions[i1, 2] = triangle_face.points[0].z
            positions[i2, 0] = triangle_face.points[1].x
            positions[i2, 1] = triangle_face.points[1].y
            positions[i2, 2] = triangle_face.points[1].z
            positions[i3, 0] = triangle_face.points[2].x
            positions[i3, 1] = triangle_face.points[2].y
            positions[i3, 2] = triangle_face.points[2].z

            faces[i, 0] = i1
            faces[i, 1] = i2
            faces[i, 2] = i3

        return positions, faces

    @classmethod
    def from_mesh_data(cls, positions, faces):
        triangles = []
        points = [volmdlr.Point3D(px, py, pz) for px, py, pz in positions]
        for i1, i2, i3 in faces:
            triangles.append(Triangle3D(points[i1], points[i2], points[i3]))
        return cls(triangles)

    def to_trimesh(self):
        return Trimesh(*self.to_mesh_data())

    @classmethod
    def from_trimesh(cls, trimesh):
        return cls.from_mesh_data(trimesh.vertices.tolist(), trimesh.faces.tolist())

    def triangulation(self):
        points = []
        triangles = []
        for i, triangle in enumerate(self.faces):
            points.append(vmd.Node3D.from_point(triangle.point1))
            points.append(vmd.Node3D.from_point(triangle.point2))
            points.append(vmd.Node3D.from_point(triangle.point3))
            triangles.append((3 * i, 3 * i + 1, 3 * i + 2))
        return vmd.DisplayMesh3D(points, triangles)


class ClosedTriangleShell3D(ClosedShell3D, OpenTriangleShell3D):
    """
        A 3D closed shell composed of multiple triangle faces.

    This class represents a 3D closed shell, which is a collection of connected
    triangle faces with a volume. It is a subclass of both the `ClosedShell3D`
    and `OpenTriangleShell3D` classes and inherits all of their attributes and
    methods.

    :param faces: The triangle faces of the shell.
    :type faces: List[`Triangle3D`]
    :param color: The color of the shell.
    :type color: Tuple[float, float, float]
    :param alpha: The transparency of the shell, should be a value in the range (0, 1).
    :type alpha: float
    :param name: The name of the shell.
    :type name: str
    """

    def __init__(self, faces: List[Triangle3D],
                 color: Tuple[float, float, float] = None,
                 alpha: float = 1., name: str = ''):
        OpenTriangleShell3D.__init__(self, faces=faces, color=color, alpha=alpha, name=name)<|MERGE_RESOLUTION|>--- conflicted
+++ resolved
@@ -4976,11 +4976,7 @@
         """
         Verifies if BSplineSurface3D could be a Plane3D.
 
-<<<<<<< HEAD
         :return: A planar surface if possible, otherwise, returns self.
-=======
-        :return: simplified a planar surface if possible, otherwise, returns self.
->>>>>>> d971b837
         """
         if self.x_periodicity and self.y_periodicity:
             raise NotImplementedError
