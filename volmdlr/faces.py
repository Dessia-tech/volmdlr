"""
Surfaces & faces
"""

from typing import List, Tuple, Dict, Any
import math

from itertools import product, combinations

import triangle
import numpy as npy

import scipy as scp
import scipy.optimize as opt

import matplotlib.pyplot as plt
# import matplotlib.tri as plt_tri
# from pygeodesic import geodesic

from geomdl import BSpline
from geomdl import utilities
from geomdl.fitting import interpolate_surface, approximate_surface
from geomdl.operations import split_surface_u, split_surface_v

import dessia_common as dc
import volmdlr.core
import volmdlr.core_compiled
import volmdlr.edges as vme
import volmdlr.wires
import volmdlr.display as vmd
import volmdlr.geometry
import volmdlr.grid


def knots_vector_inv(knots_vector):
    '''
    compute knot elements and multiplicities based on the global knot vector
    '''

    knots = sorted(set(knots_vector))
    multiplicities = []
    for knot in knots:
        multiplicities.append(knots_vector.count(knot))

    return (knots, multiplicities)


class Surface2D(volmdlr.core.Primitive2D):
    """
    A surface bounded by an outer contour
    """

    def __init__(self, outer_contour: volmdlr.wires.Contour2D,
                 inner_contours: List[volmdlr.wires.Contour2D],
                 name: str = 'name'):
        self.outer_contour = outer_contour
        self.inner_contours = inner_contours

        volmdlr.core.Primitive2D.__init__(self, name=name)

    def area(self):
        return self.outer_contour.area() - sum(contour.area() for contour in self.inner_contours)

    def second_moment_area(self, point: volmdlr.Point2D):
        Ix, Iy, Ixy = self.outer_contour.second_moment_area(point)
        for contour in self.inner_contours:
            Ixc, Iyc, Ixyc = contour.second_moment_area(point)
            Ix -= Ixc
            Iy -= Iyc
            Ixy -= Ixyc
        return Ix, Iy, Ixy

    def center_of_mass(self):
        center = self.outer_contour.area() * self.outer_contour.center_of_mass()
        for contour in self.inner_contours:
            center -= contour.area() * contour.center_of_mass()
        return center / self.area()

    def point_belongs(self, point2d: volmdlr.Point2D):
        if not self.outer_contour.point_belongs(point2d):
            return False

        for inner_contour in self.inner_contours:
            if inner_contour.point_belongs(point2d):
                return False
        return True

    def random_point_inside(self):
        '''
             returns a random point inside surface2d. Considers if it has holes
        '''
        valid_point = False
        point_inside_outer_contour = None
        while not valid_point:
            point_inside_outer_contour = self.outer_contour.random_point_inside()
            inside_inner_contour = False
            for inner_contour in self.inner_contours:
                if inner_contour.point_belongs(point_inside_outer_contour):
                    inside_inner_contour = True
            if not inside_inner_contour and \
                    point_inside_outer_contour is not None:
                valid_point = True

        return point_inside_outer_contour

    def triangulation(self, min_x_density=None, min_y_density=None):

        if self.area() == 0.:
            return vmd.DisplayMesh2D([], triangles=[])

        outer_polygon = self.outer_contour.to_polygon(angle_resolution=10)

        if not self.inner_contours:  # No holes
            return outer_polygon.triangulation()
        points = [vmd.Node2D(*p) for p in outer_polygon.points]
        vertices = [(p.x, p.y) for p in points]
        n = len(outer_polygon.points)
        segments = [(i, i + 1) for i in range(n - 1)]
        segments.append((n - 1, 0))
        point_index = {p: i for i, p in enumerate(points)}
        holes = []

        for inner_contour in self.inner_contours:
            inner_polygon = inner_contour.to_polygon(angle_resolution=10)

            for point in inner_polygon.points:
                if point not in point_index:
                    points.append(point)
                    vertices.append((point.x, point.y))
                    point_index[point] = n
                    n += 1
            for point1, point2 in zip(inner_polygon.points[:-1],
                                      inner_polygon.points[1:]):
                segments.append((point_index[point1],
                                 point_index[point2]))
            segments.append((point_index[inner_polygon.points[-1]],
                             point_index[inner_polygon.points[0]]))
            rpi = inner_contour.random_point_inside()
            holes.append((rpi.x, rpi.y))

        tri = {'vertices': npy.array(vertices).reshape((-1, 2)),
               'segments': npy.array(segments).reshape((-1, 2)),
               }
        if holes:
            tri['holes'] = npy.array(holes).reshape((-1, 2))
        t = triangle.triangulate(tri, 'p')
        triangles = t['triangles'].tolist()
        np = t['vertices'].shape[0]
        points = [vmd.Node2D(*t['vertices'][i, :]) for i in
                  range(np)]

        return vmd.DisplayMesh2D(points, triangles=triangles, edges=None)

    def split_by_lines(self, lines):
        cutted_surfaces = []
        iteration_surfaces = self.cut_by_line(lines[0])

        for line in lines[1:]:
            iteration_surfaces2 = []
            for surface in iteration_surfaces:
                line_cutted_surfaces = surface.cut_by_line(line)

                llcs = len(line_cutted_surfaces)

                if llcs == 1:
                    cutted_surfaces.append(line_cutted_surfaces[0])
                else:
                    iteration_surfaces2.extend(line_cutted_surfaces)

            iteration_surfaces = iteration_surfaces2[:]

        cutted_surfaces.extend(iteration_surfaces)
        return cutted_surfaces

    def split_regularly(self, n):
        """
        Split in n slices
        """
        bounding_rectangle = self.outer_contour.bounding_rectangle()
        lines = []
        for i in range(n - 1):
            xi = bounding_rectangle[0] + (i + 1) * (bounding_rectangle[1] - bounding_rectangle[0]) / n
            lines.append(vme.Line2D(volmdlr.Point2D(xi, 0),
                                    volmdlr.Point2D(xi, 1)))
        return self.split_by_lines(lines)

    def cut_by_line(self, line: vme.Line2D):
        """
        This method makes inner contour disappear for now
        """
        splitted_outer_contours = self.outer_contour.cut_by_line(line)

        return [Surface2D(oc, []) for oc in splitted_outer_contours]

    def split_at_centers(self):
        """
        Split in n slices
        """
        # xmin, xmax, ymin, ymax = self.outer_contour.bounding_rectangle()

        cutted_contours = []
        iteration_contours = []
        c1 = self.inner_contours[0].center_of_mass()
        c2 = self.inner_contours[1].center_of_mass()
        cut_line = vme.Line2D(c1, c2)

        iteration_contours2 = []

        sc = self.cut_by_line2(cut_line)

        iteration_contours2.extend(sc)

        iteration_contours = iteration_contours2[:]
        cutted_contours.extend(iteration_contours)

        return cutted_contours

    def cut_by_line2(self, line):
        all_contours = []
        inner_1 = self.inner_contours[0]
        inner_2 = self.inner_contours[1]

        inner_intersections_1 = inner_1.line_intersections(line)
        inner_intersections_2 = inner_2.line_intersections(line)

        Arc1, Arc2 = inner_1.split(inner_intersections_1[1],
                                   inner_intersections_1[0])
        Arc3, Arc4 = inner_2.split(inner_intersections_2[1],
                                   inner_intersections_2[0])
        new_inner_1 = volmdlr.wires.Contour2D([Arc1, Arc2])
        new_inner_2 = volmdlr.wires.Contour2D([Arc3, Arc4])

        intersections = []
        intersections.append((inner_intersections_1[0], Arc1))
        intersections.append((inner_intersections_1[1], Arc2))
        intersections += self.outer_contour.line_intersections(line)
        intersections.append((inner_intersections_2[0], Arc3))
        intersections.append((inner_intersections_2[1], Arc4))
        intersections += self.outer_contour.line_intersections(line)

        if not intersections:
            all_contours.extend([self])
        if len(intersections) < 4:
            return [self]
        if len(intersections) >= 4:
            if isinstance(intersections[0][0], volmdlr.Point2D) and \
                    isinstance(intersections[1][0], volmdlr.Point2D):
                ip1, ip2 = sorted(
                    [new_inner_1.primitives.index(intersections[0][1]),
                     new_inner_1.primitives.index(intersections[1][1])])
                ip5, ip6 = sorted(
                    [new_inner_2.primitives.index(intersections[4][1]),
                     new_inner_2.primitives.index(intersections[5][1])])
                ip3, ip4 = sorted(
                    [self.outer_contour.primitives.index(intersections[2][1]),
                     self.outer_contour.primitives.index(intersections[3][1])])

                # sp11, sp12 = intersections[2][1].split(intersections[2][0])
                # sp21, sp22 = intersections[3][1].split(intersections[3][0])
                sp33, sp34 = intersections[6][1].split(intersections[6][0])
                sp44, sp43 = intersections[7][1].split(intersections[7][0])

                primitives1 = []
                primitives1.append(
                    volmdlr.edges.LineSegment2D(intersections[6][0],
                                                intersections[1][0]))
                primitives1.append(new_inner_1.primitives[ip1])
                primitives1.append(
                    volmdlr.edges.LineSegment2D(intersections[0][0],
                                                intersections[5][0]))
                primitives1.append(new_inner_2.primitives[ip5])
                primitives1.append(
                    volmdlr.edges.LineSegment2D(intersections[4][0],
                                                intersections[7][0]))
                primitives1.append(sp44)
                primitives1.extend(self.outer_contour.primitives[ip3 + 1:ip4])
                primitives1.append(sp34)

                primitives2 = []
                primitives2.append(
                    volmdlr.edges.LineSegment2D(intersections[7][0],
                                                intersections[4][0]))
                primitives2.append(new_inner_2.primitives[ip6])
                primitives2.append(
                    volmdlr.edges.LineSegment2D(intersections[5][0],
                                                intersections[0][0]))
                primitives2.append(new_inner_1.primitives[ip2])
                primitives2.append(
                    volmdlr.edges.LineSegment2D(intersections[1][0],
                                                intersections[6][0]))
                primitives2.append(sp33)
                a = self.outer_contour.primitives[:ip3]
                a.reverse()
                primitives2.extend(a)
                primitives2.append(sp43)

                all_contours.extend([volmdlr.wires.Contour2D(primitives1),
                                     volmdlr.wires.Contour2D(primitives2)])

            else:
                raise NotImplementedError(
                    'Non convex contour not supported yet')
                # raise NotImplementedError(
                #     '{} intersections not supported yet'.format(
                #         len(intersections)))

        return all_contours

    def cut_by_line3(self, line):
        # ax=self.outer_contour.plot()
        all_contours = []
        inner = self.inner_contours[0]
        inner_2 = self.inner_contours[1]
        inner_3 = self.inner_contours[2]

        c = inner.center_of_mass()
        c_2 = inner_2.center_of_mass()
        c_3 = inner_3.center_of_mass()
        direction_vector = line.normal_vector()
        direction_line = volmdlr.edges.Line2D(c, volmdlr.Point2D(
            (direction_vector.y * c.x - direction_vector.x * c.y) / (
                direction_vector.y), 0))
        direction_line_2 = volmdlr.edges.Line2D(c_2, volmdlr.Point2D(
            (direction_vector.y * c_2.x - direction_vector.x * c_2.y) / (
                direction_vector.y), 0))

        direction_line_3 = volmdlr.edges.Line2D(c_3, volmdlr.Point2D(
            (direction_vector.y * c_3.x - direction_vector.x * c_3.y) / (
                direction_vector.y), 0))
        inner_intersections = inner.line_intersections(direction_line)
        inner_intersections_2 = inner_2.line_intersections(direction_line_2)
        inner_intersections_3 = inner_3.line_intersections(direction_line_3)
        Arc1, Arc2 = inner.split(inner_intersections[1],
                                 inner_intersections[0])
        Arc3, Arc4 = inner_2.split(inner_intersections_2[1],
                                   inner_intersections_2[0])
        Arc5, Arc6 = inner_3.split(inner_intersections_3[1],
                                   inner_intersections_3[0])
        new_inner = volmdlr.wires.Contour2D([Arc1, Arc2])
        new_inner_2 = volmdlr.wires.Contour2D([Arc3, Arc4])
        new_inner_3 = volmdlr.wires.Contour2D([Arc5, Arc6])
        intersections = []

        intersections.append((inner_intersections[0], Arc1))
        intersections.append((inner_intersections[1], Arc2))
        if len(self.outer_contour.line_intersections(direction_line)) > 2:

            intersections.append(
                self.outer_contour.line_intersections(direction_line)[0])
            intersections.append(
                self.outer_contour.line_intersections(direction_line)[2])
        else:
            intersections.append(
                self.outer_contour.line_intersections(direction_line)[0])
            intersections.append(
                self.outer_contour.line_intersections(direction_line)[1])
        intersections.append((inner_intersections_2[0], Arc3))
        intersections.append((inner_intersections_2[1], Arc4))
        if len(self.outer_contour.line_intersections(direction_line_2)) > 2:
            intersections.append(
                self.outer_contour.line_intersections(direction_line_2)[0])
            intersections.append(
                self.outer_contour.line_intersections(direction_line_2)[2])
        else:
            intersections.append(
                self.outer_contour.line_intersections(direction_line_2)[0])
            intersections.append(
                self.outer_contour.line_intersections(direction_line_2)[1])
        intersections.append((inner_intersections_3[0], Arc5))
        intersections.append((inner_intersections_3[1], Arc6))
        if len(self.outer_contour.line_intersections(direction_line_3)) > 2:

            intersections.append(
                self.outer_contour.line_intersections(direction_line_3)[0])
            intersections.append(
                self.outer_contour.line_intersections(direction_line_3)[2])
        else:
            intersections.append(
                self.outer_contour.line_intersections(direction_line_3)[0])
            intersections.append(
                self.outer_contour.line_intersections(direction_line_3)[1])

        if isinstance(intersections[0][0], volmdlr.Point2D) and \
                isinstance(intersections[1][0], volmdlr.Point2D):
            ip1, ip2 = sorted([new_inner.primitives.index(intersections[0][1]),
                               new_inner.primitives.index(
                                   intersections[1][1])])
            ip5, ip6 = sorted(
                [new_inner_2.primitives.index(intersections[4][1]),
                 new_inner_2.primitives.index(intersections[5][1])])
            ip7, ip8 = sorted(
                [new_inner_3.primitives.index(intersections[8][1]),
                 new_inner_3.primitives.index(intersections[9][1])])
            ip3, ip4 = sorted(
                [self.outer_contour.primitives.index(intersections[2][1]),
                 self.outer_contour.primitives.index(intersections[3][1])])

            sp11, sp12 = intersections[2][1].split(intersections[2][0])
            sp21, sp22 = intersections[3][1].split(intersections[3][0])
            sp33, sp34 = intersections[6][1].split(intersections[6][0])
            sp44, sp43 = intersections[7][1].split(intersections[7][0])
            sp55, sp56 = intersections[10][1].split(intersections[10][0])
            sp66, sp65 = intersections[11][1].split(intersections[11][0])

            primitives1 = []
            primitives1.append(volmdlr.edges.LineSegment2D(intersections[7][0],
                                                           intersections[5][
                                                               0]))
            primitives1.append(new_inner_2.primitives[ip5])
            primitives1.append(volmdlr.edges.LineSegment2D(intersections[6][0],
                                                           intersections[4][
                                                               0]))
            primitives1.append(sp33)
            primitives1.append(sp43)

            primitives2 = []
            primitives2.append(volmdlr.edges.LineSegment2D(intersections[6][0],
                                                           intersections[4][
                                                               0]))
            primitives2.append(new_inner_2.primitives[ip6])
            primitives2.append(volmdlr.edges.LineSegment2D(intersections[5][0],
                                                           intersections[7][
                                                               0]))
            primitives2.append(volmdlr.edges.LineSegment2D(intersections[7][0],
                                                           intersections[11][
                                                               0]))
            primitives2.append(
                volmdlr.edges.LineSegment2D(intersections[11][0],
                                            intersections[9][0]))
            primitives2.append(new_inner_3.primitives[ip7])
            primitives2.append(volmdlr.edges.LineSegment2D(intersections[8][0],
                                                           intersections[10][
                                                               0]))
            primitives2.append(sp34)

            primitives3 = []
            primitives3.append(
                volmdlr.edges.LineSegment2D(intersections[10][0],
                                            intersections[8][0]))
            primitives3.append(new_inner_3.primitives[ip8])
            primitives3.append(volmdlr.edges.LineSegment2D(intersections[9][0],
                                                           intersections[11][
                                                               0]))
            primitives3.append(sp22)
            primitives3.append(volmdlr.edges.LineSegment2D(intersections[3][0],
                                                           intersections[1][
                                                               0]))
            primitives3.append(new_inner.primitives[ip1])
            primitives3.append(volmdlr.edges.LineSegment2D(intersections[0][0],
                                                           intersections[2][
                                                               0]))
            primitives3.append(volmdlr.edges.LineSegment2D(intersections[2][0],
                                                           intersections[10][
                                                               0]))

            primitives4 = []
            primitives4.append(volmdlr.edges.LineSegment2D(intersections[3][0],
                                                           intersections[1][
                                                               0]))
            a = volmdlr.edges.Arc2D(new_inner.primitives[ip2].end,
                                    new_inner.primitives[ip2].interior,
                                    new_inner.primitives[ip2].start)
            primitives4.append(a)
            primitives4.append(volmdlr.edges.LineSegment2D(intersections[0][0],
                                                           intersections[2][
                                                               0]))
            primitives4.append(sp12)
            primitives4.append(sp21)

            # Contour2D(primitives1),Contour2D(primitives2),
            #                      Contour2D(primitives3),
            all_contours.extend([volmdlr.wires.Contour2D(primitives4)])

        else:
            raise NotImplementedError(
                '{} intersections not supported yet'.format(
                    len(intersections)))

        return all_contours

    def bounding_rectangle(self):
        return self.outer_contour.bounding_rectangle()

    def plot(self, ax=None, color='k', alpha=1, equal_aspect=False):

        if ax is None:
            fig, ax = plt.subplots()
        self.outer_contour.plot(ax=ax, color=color, alpha=alpha,
                                equal_aspect=equal_aspect)
        for inner_contour in self.inner_contours:
            inner_contour.plot(ax=ax, color=color, alpha=alpha,
                               equal_aspect=equal_aspect)

        if equal_aspect:
            ax.set_aspect('equal')

        ax.margins(0.1)
        return ax

    def axial_symmetry(self, line):
        '''
        finds out the symmetric surface2d according to a line
        '''

        outer_contour = self.outer_contour.axial_symmetry(line)
        inner_contours = []
        if self.inner_contours != []:
            inner_contours = [contour.axial_symmetry(line) for contour in self.inner_contours]

        return self.__class__(outer_contour=outer_contour,
                              inner_contours=inner_contours)

    def rotation(self, center, angle):

        outer_contour = self.outer_contour.rotation(center, angle)
        if self.inner_contours != []:
            inner_contours = [contour.rotation(center, angle) for contour in self.inner_contours]
        else:
            inner_contours = []

        return self.__class__(outer_contour, inner_contours)

    def rotation_inplace(self, center, angle):

        new_surface2d = self.rotation(center, angle)
        self.outer_contour = new_surface2d.outer_contour
        self.inner_contours = new_surface2d.inner_contours

    def translation(self, offset: volmdlr.Vector2D):
        outer_contour = self.outer_contour.translation(offset)
        inner_contours = [contour.translation(offset) for contour in self.inner_contours]
        return self.__class__(outer_contour, inner_contours)

    def translation_inplace(self, offset: volmdlr.Vector2D):
        new_contour = self.translation(offset)
        self.outer_contour = new_contour.outer_contour
        self.inner_contours = new_contour.inner_contours

    def frame_mapping(self, frame: volmdlr.Frame2D, side: str):
        outer_contour = self.outer_contour.frame_mapping(frame, side)
        inner_contours = [contour.frame_mapping(frame, side) for contour in self.inner_contours]
        return self.__class__(outer_contour, inner_contours)

    def frame_mapping_inplace(self, frame: volmdlr.Frame2D, side: str):
        new_contour = self.frame_mapping(frame, side)
        self.outer_contour = new_contour.outer_contour
        self.inner_contours = new_contour.inner_contours


class Surface3D(dc.DessiaObject):
    x_periodicity = None
    y_periodicity = None
    """
    Abstract class
    """

    def face_from_contours3d(self,
                             contours3d: List[volmdlr.wires.Contour3D],
                             name: str = ''):
        """
        """

        lc3d = len(contours3d)

        if lc3d == 1:
            outer_contour2d = self.contour3d_to_2d(contours3d[0])
            inner_contours2d = []
        elif lc3d > 1:
            area = -1
            inner_contours2d = []
            for contour3d in contours3d:
                contour2d = self.contour3d_to_2d(contour3d)
                inner_contours2d.append(contour2d)
                contour_area = contour2d.area()
                if contour_area > area:
                    area = contour_area
                    outer_contour2d = contour2d
            inner_contours2d.remove(outer_contour2d)
        else:
            raise ValueError('Must have at least one contour')

        if isinstance(self.face_class, str):
            class_ = globals()[self.face_class]
        else:
            class_ = self.face_class

        surface2d = Surface2D(outer_contour=outer_contour2d,
                              inner_contours=inner_contours2d)
        return class_(self,
                      surface2d=surface2d,
                      name=name)

    def repair_primitives_periodicity(self, primitives, last_primitive):
        delta_x1 = abs(primitives[0].start.x
                       - last_primitive.end.x)
        delta_x2 = abs(primitives[-1].end.x
                       - last_primitive.end.x)
        delta_y1 = abs(primitives[0].start.y
                       - last_primitive.end.y)
        delta_y2 = abs(primitives[-1].end.y
                       - last_primitive.end.y)

        if self.x_periodicity \
                and not (math.isclose(delta_x1, 0,
                                      abs_tol=5e-5)
                         or math.isclose(delta_x2, 0,
                                         abs_tol=5e-5)):
            delta_x1 = delta_x1 % self.x_periodicity
            delta_x2 = delta_x2 % self.x_periodicity
            if math.isclose(delta_x1, self.x_periodicity,
                            abs_tol=1e-4):
                delta_x1 = 0.
            if math.isclose(delta_x2, self.x_periodicity,
                            abs_tol=1e-4):
                delta_x2 = 0.
            for prim in primitives:
                prim.start.x = abs(self.x_periodicity
                                   - prim.start.x)
                prim.end.x = abs(self.x_periodicity
                                 - prim.end.x)

        if self.y_periodicity \
                and not (math.isclose(delta_y1, 0,
                                      abs_tol=5e-5)
                         or math.isclose(delta_y2, 0,
                                         abs_tol=5e-5)):
            delta_y1 = delta_y1 % self.y_periodicity
            delta_y2 = delta_y2 % self.y_periodicity
            if math.isclose(delta_y1, self.y_periodicity,
                            abs_tol=1e-4):
                delta_y1 = 0.
            if math.isclose(delta_y2, self.y_periodicity,
                            abs_tol=1e-4):
                delta_y2 = 0.
            for prim in primitives:
                prim.start.y = abs(self.y_periodicity
                                   - prim.start.y)
                prim.end.y = abs(self.y_periodicity
                                 - prim.end.y)

        return primitives, delta_x1, delta_x2, delta_y1, delta_y2

    def contour3d_to_2d(self, contour3d):
        primitives2d = []
        last_primitive = None

        for primitive3d in contour3d.primitives:
            method_name = '{}_to_2d'.format(
                primitive3d.__class__.__name__.lower())
            if hasattr(self, method_name):
                primitives = getattr(self, method_name)(primitive3d)

                if primitives is None:
                    continue

                if last_primitive:
                    primitives, delta_x1, delta_x2, delta_y1, delta_y2 = \
                        self.repair_primitives_periodicity(primitives,
                                                           last_primitive)

                    dist1 = primitive3d.start.point_distance(
                        last_primitive3d.end)
                    dist2 = primitive3d.end.point_distance(
                        last_primitive3d.end)
                    if (math.isclose(delta_x1, 0., abs_tol=1e-3)
                            and math.isclose(delta_y1, 0., abs_tol=1e-3)
                            and math.isclose(dist1, 0, abs_tol=5e-5)):
                        pass
                    elif (math.isclose(delta_x2, 0., abs_tol=1e-3)
                          and math.isclose(delta_y2, 0., abs_tol=1e-3)
                          and math.isclose(dist2, 0, abs_tol=5e-5)):
                        primitives = [p.reverse() for p in primitives[::-1]]
                    else:
                        ax2 = contour3d.plot()
                        primitive3d.plot(ax=ax2, color='r')
                        last_primitive3d.plot(ax=ax2, color='b')
                        self.plot(ax=ax2)

                        ax = last_primitive.plot(color='b', plot_points=True)
                        # primitives[0].plot(ax=ax, color='r', plot_points=True)
                        # primitives[-1].plot(ax=ax, color='r', plot_points=True)
                        for p in primitives:
                            p.plot(ax=ax, color='r', plot_points=True)
                        if self.x_periodicity:
                            vme.Line2D(volmdlr.Point2D(self.x_periodicity, 0),
                                       volmdlr.Point2D(self.x_periodicity, 1)) \
                                .plot(ax=ax)
                        print('Surface 3D:', self)
                        print('3D primitive in red:', primitive3d)
                        print('Previous 3D primitive:', last_primitive3d)
                        raise ValueError(
                            'Primitives not following each other in contour:',
                            'delta1={}, {}, {} ; '
                            'delta2={}, {}, {}'.format(
                                delta_x1, delta_y1, dist1,
                                delta_x2, delta_y2, dist2))

                if primitives:
                    last_primitive = primitives[-1]
                    last_primitive3d = primitive3d
                    primitives2d.extend(primitives)
            else:
                raise NotImplementedError(
                    'Class {} does not implement {}'.format(
                        self.__class__.__name__,
                        method_name))

        return volmdlr.wires.Contour2D(primitives2d)

    def contour2d_to_3d(self, contour2d):
        primitives3d = []
        for primitive2d in contour2d.primitives:
            method_name = '{}_to_3d'.format(
                primitive2d.__class__.__name__.lower())
            if hasattr(self, method_name):
                try:
                    primitives3d.extend(getattr(self, method_name)(primitive2d))
                except NotImplementedError:
                    print('Error NotImplementedError')
            else:
                raise NotImplementedError(
                    'Class {} does not implement {}'.format(
                        self.__class__.__name__,
                        method_name))

        return volmdlr.wires.Contour3D(primitives3d)

    def linesegment3d_to_2d(self, linesegment3d):
        """
        a line segment on a surface will be in any case a line in 2D?
        """
        return [vme.LineSegment2D(self.point3d_to_2d(linesegment3d.start),
                                  self.point3d_to_2d(linesegment3d.end))]

    def bsplinecurve3d_to_2d(self, bspline_curve3d):
        """
        Is this right?
        """
        control_points = [self.point3d_to_2d(p)
                          for p in bspline_curve3d.control_points]
        return [vme.BSplineCurve2D(
            bspline_curve3d.degree,
            control_points=control_points,
            knot_multiplicities=bspline_curve3d.knot_multiplicities,
            knots=bspline_curve3d.knots,
            weights=bspline_curve3d.weights,
            periodic=bspline_curve3d.periodic)]

    def bsplinecurve2d_to_3d(self, bspline_curve2d):
        """
        Is this right?
        """
        control_points = [self.point2d_to_3d(p)
                          for p in bspline_curve2d.control_points]
        return [vme.BSplineCurve3D(
            bspline_curve2d.degree,
            control_points=control_points,
            knot_multiplicities=bspline_curve2d.knot_multiplicities,
            knots=bspline_curve2d.knots,
            weights=bspline_curve2d.weights,
            periodic=bspline_curve2d.periodic)]

    def normal_from_point2d(self, point2d):

        raise NotImplementedError('NotImplemented')

    def normal_from_point3d(self, point3d):
        """
        evaluates the normal vector of the bspline surface at this point3d.
        """

        return (self.normal_from_point2d(self.point3d_to_2d(point3d)))[1]

    def geodesic_distance_from_points2d(self, point1_2d: volmdlr.Point2D,
                                        point2_2d: volmdlr.Point2D, number_points: int = 50):
        """
        Approximation of geodesic distance via linesegments length sum in 3D
        """
        # points = [point1_2d]
        current_point3d = self.point2d_to_3d(point1_2d)
        distance = 0.
        for i in range(number_points):
            next_point3d = self.point2d_to_3d(point1_2d + (i + 1) / (number_points) * (point2_2d - point1_2d))
            distance += next_point3d.point_distance(current_point3d)
            current_point3d = next_point3d
        return distance

    def geodesic_distance(self, point1_3d: volmdlr.Point3D, point2_3d: volmdlr.Point3D):
        """
        Approximation of geodesic distance between 2 3D points supposed to be on the surface
        """
        point1_2d = self.point3d_to_2d(point1_3d)
        point2_2d = self.point3d_to_2d(point2_3d)
        return self.geodesic_distance_from_points2d(point1_2d, point2_2d)

    def frame_mapping_parameters(self, frame: volmdlr.Frame3D, side: str):
        basis = frame.basis()
        if side == 'new':
            new_origin = frame.new_coordinates(self.frame.origin)
            new_u = basis.new_coordinates(self.frame.u)
            new_v = basis.new_coordinates(self.frame.v)
            new_w = basis.new_coordinates(self.frame.w)
            new_frame = volmdlr.Frame3D(new_origin, new_u, new_v, new_w)
        elif side == 'old':
            new_origin = frame.old_coordinates(self.frame.origin)
            new_u = basis.old_coordinates(self.frame.u)
            new_v = basis.old_coordinates(self.frame.v)
            new_w = basis.old_coordinates(self.frame.w)
            new_frame = volmdlr.Frame3D(new_origin, new_u, new_v, new_w)
        else:
            raise ValueError(f'side value not valid, please specify'
                             f'a correct value: \'old\' or \'new\'')
        return new_frame


class Plane3D(Surface3D):
    face_class = 'PlaneFace3D'

    def __init__(self, frame: volmdlr.Frame3D, name: str = ''):
        """
        :param frame: u and v of frame describe the plane, w is the normal
        """
        self.frame = frame
        self.name = name
        Surface3D.__init__(self, name=name)

    def __hash__(self):
        return hash(self.frame)

    def __eq__(self, other_plane):
        if other_plane.__class__.__name__ != self.__class__.__name__:
            return False
        return self.frame == other_plane.frame
        # return (self.frame.origin == other_plane.frame.origin and
        #         self.frame.w.is_colinear_to(other_plane.frame.w))

    # def to_dict(self, use_pointers: bool = True, memo=None, path: str = '#'):
    #     # improve the object structure ?
    #     dict_ = dc.DessiaObject.base_dict(self)
    #     dict_['frame'] = self.frame.to_dict(use_pointers=use_pointers, memo=memo, path=path + '/frame')
    #     return dict_

    @classmethod
    def from_step(cls, arguments, object_dict):
        frame3d = object_dict[arguments[1]]
        frame3d.normalize()
        frame = volmdlr.Frame3D(frame3d.origin,
                                frame3d.v, frame3d.w, frame3d.u)
        return cls(frame, arguments[0][1:-1])

    def to_step(self, current_id):
        frame = volmdlr.Frame3D(self.frame.origin, self.frame.w, self.frame.u,
                                self.frame.v)
        content, frame_id = frame.to_step(current_id)
        plane_id = frame_id + 1
        content += "#{} = PLANE('{}',#{});\n".format(plane_id, self.name,
                                                     frame_id)
        return content, [plane_id]

    @classmethod
    def from_3_points(cls, point1, point2, point3):
        """
        Point 1 is used as origin of the plane
        """
        vector1 = point2 - point1
        vector2 = point3 - point1

        vector1.normalize()
        vector2.normalize()
        normal = vector1.cross(vector2)
        normal.normalize()
        frame = volmdlr.Frame3D(point1, vector1, normal.cross(vector1), normal)
        return cls(frame)

    @classmethod
    def from_normal(cls, point, normal):
        v1 = normal.deterministic_unit_normal_vector()
        v2 = v1.cross(normal)
        return cls(volmdlr.Frame3D(point, v1, v2, normal))

    @classmethod
    def from_plane_vectors(cls, plane_origin: volmdlr.Point3D,
                           plane_x: volmdlr.Vector3D,
                           plane_y: volmdlr.Vector3D):
        normal = plane_x.cross(plane_y)
        return cls(volmdlr.Frame3D(plane_origin, plane_x, plane_y, normal))

    @classmethod
    def from_points(cls, points):
        if len(points) < 3:
            raise ValueError
        elif len(points) == 3:
            return cls.from_3_points(volmdlr.Point3D(points[0].vector),
                                     volmdlr.Vector3D(points[1].vector),
                                     volmdlr.Vector3D(points[2].vector))
        else:
            points = [p.copy() for p in points]
            indexes_to_del = []
            for i, point in enumerate(points[1:]):
                if point == points[0]:
                    indexes_to_del.append(i)
            for index in indexes_to_del[::-1]:
                del points[index + 1]

            origin = points[0]
            vector1 = points[1] - origin
            vector1.normalize()
            vector2_min = points[2] - origin
            vector2_min.normalize()
            dot_min = abs(vector1.dot(vector2_min))
            for point in points[3:]:
                vector2 = point - origin
                vector2.normalize()
                dot = abs(vector1.dot(vector2))
                if dot < dot_min:
                    vector2_min = vector2
                    dot_min = dot
            return cls.from_3_points(origin, vector1 + origin,
                                     vector2_min + origin)

    def point_on_plane(self, point):
        if math.isclose(self.frame.w.dot(point - self.frame.origin), 0,
                        abs_tol=1e-6):
            return True
        return False

    def line_intersections(self, line):
        u = line.point2 - line.point1
        w = line.point1 - self.frame.origin
        if math.isclose(self.frame.w.dot(u), 0, abs_tol=1e-08):
            return []
        intersection_abscissea = - self.frame.w.dot(w) / self.frame.w.dot(u)
        return [line.point1 + intersection_abscissea * u]

    def linesegment_intersections(self, linesegment: vme.LineSegment3D) \
            -> List[volmdlr.Point3D]:
        u = linesegment.end - linesegment.start
        w = linesegment.start - self.frame.origin
        normaldotu = self.frame.w.dot(u)
        if math.isclose(normaldotu, 0, abs_tol=1e-08):
            return []
        intersection_abscissea = - self.frame.w.dot(w) / normaldotu
        if intersection_abscissea < 0 or intersection_abscissea > 1:
            return []
        return [linesegment.start + intersection_abscissea * u]

    def equation_coefficients(self):
        """
        returns the a,b,c,d coefficient from equation ax+by+cz+d = 0
        """
        a, b, c = self.frame.w
        d = -self.frame.origin.dot(self.frame.w)
        return (a, b, c, d)

    def plane_intersection(self, other_plane):
        line_direction = self.frame.w.cross(other_plane.frame.w)

        if line_direction.norm() < 1e-6:
            return None

        a1, b1, c1, d1 = self.equation_coefficients()
        a2, b2, c2, d2 = other_plane.equation_coefficients()

        if a1 * b2 - a2 * b1 != 0.:
            x0 = (b1 * d2 - b2 * d1) / (a1 * b2 - a2 * b1)
            y0 = (a2 * d1 - a1 * d2) / (a1 * b2 - a2 * b1)
            point1 = volmdlr.Point3D((x0, y0, 0))
        else:
            y0 = (b2 * d2 - c2 * d1) / (b1 * c2 - c1 * b2)
            z0 = (c1 * d1 - b1 * d2) / (b1 * c2 - c1 * b2)
            point1 = volmdlr.Point3D((0, y0, z0))

        # point2 = point1 + line_direction
        # return volmdlr.Line3D(point1, point2)
        return volmdlr.Line3D(point1, point1 + line_direction)

    def is_coincident(self, plane2):
        """
        Verifies if two planes are parallel and coincident
        """
        if self.frame.w.is_colinear_to(plane2.frame.w):
            if plane2.point_on_plane(self.frame.origin):
                return True
        return False

    def rotation(self, center: volmdlr.Point3D, axis: volmdlr.Vector3D, angle: float):
        """
        Plane3D rotation
        :param center: rotation center
        :param axis: rotation axis
        :param angle: angle rotation
        :return: a new rotated Plane3D
        """
        new_frame = self.frame.rotation(center=center, axis=axis, angle=angle)
        return Plane3D(new_frame)

    def rotation_inplace(self, center: volmdlr.Point3D, axis: volmdlr.Vector3D, angle: float):
        """
        Plane3D rotation. Object is updated inplace
        :param center: rotation center
        :param axis: rotation axis
        :param angle: rotation angle
        """
        self.frame.rotation_inplace(center=center, axis=axis, angle=angle)

    def translation(self, offset: volmdlr.Vector3D):
        """
        Plane3D translation
        :param offset: translation vector
        :return: A new translated Plane3D
        """
        new_frame = self.frame.translation(offset)
        return Plane3D(new_frame)

    def translation_inplace(self, offset: volmdlr.Vector3D):
        """
        Plane3D translation. Object is updated inplace
        :param offset: translation vector
        """
        self.frame.translation_inplace(offset)

    def frame_mapping(self, frame: volmdlr.Frame3D, side: str):
        """
        Changes frame_mapping and return a new Frame3D
        side = 'old' or 'new'
        """
        new_frame = self.frame_mapping_parameters(frame, side)
        return Plane3D(new_frame, self.name)

    def frame_mapping_inplace(self, frame: volmdlr.Frame3D, side: str):
        """
        Changes frame_mapping and the object is updated inplace
        side = 'old' or 'new'
        """
        new_frame = self.frame_mapping_parameters(frame, side)
        self.frame.origin = new_frame.origin
        self.frame.u = new_frame.u
        self.frame.v = new_frame.v
        self.frame.w = new_frame.w

    def copy(self, deep=True, memo=None):
        new_frame = self.frame.copy()
        return Plane3D(new_frame, self.name)

    def plot(self, ax=None):
        if ax is None:
            fig = plt.figure()
            ax = fig.add_subplot(111, projection='3d')
        else:
            fig = ax.figure

        self.frame.origin.plot(ax)
        self.frame.u.plot(ax, color='r')
        self.frame.v.plot(ax, color='g')
        return ax

    def babylon_script(self):
        s = 'var myPlane = BABYLON.MeshBuilder.CreatePlane("myPlane", {width: 0.5, height: 0.5, sideOrientation: BABYLON.Mesh.DOUBLESIDE}, scene);\n'
        s += 'myPlane.setPositionWithLocalVector(new BABYLON.Vector3({},{},{}));\n'.format(
            self.origin[0], self.origin[1], self.origin[2])

        s += 'var axis1 = new BABYLON.Vector3({}, {}, {});\n'.format(
            self.vectors[0][0], self.vectors[0][1], self.vectors[0][2])
        s += 'var axis2 = new BABYLON.Vector3({}, {}, {});\n'.format(
            self.vectors[1][0], self.vectors[1][1], self.vectors[1][2])
        s += 'var axis3 = new BABYLON.Vector3({}, {}, {});\n'.format(
            self.normal[0], self.normal[1], self.normal[2])
        s += 'var orientation = BABYLON.Vector3.rotationFromAxis(axis1, axis2, axis3);\n'
        s += 'myPlane.rotation = orientation;\n'

        s += 'var planemat = new BABYLON.StandardMaterial("planemat", scene);\n'
        s += 'planemat.alpha = 0.4;\n'
        s += 'myPlane.material = planemat;\n'

        return s

    def point2d_to_3d(self, point2d):
        return point2d.to_3d(self.frame.origin, self.frame.u, self.frame.v)

    def point3d_to_2d(self, point3d):
        return point3d.to_2d(self.frame.origin, self.frame.u, self.frame.v)

    def contour2d_to_3d(self, contour2d):
        return contour2d.to_3d(self.frame.origin, self.frame.u, self.frame.v)

    def contour3d_to_2d(self, contour3d):
        return contour3d.to_2d(self.frame.origin, self.frame.u, self.frame.v)

    def bsplinecurve3d_to_2d(self, bspline_curve3d):
        control_points = [self.point3d_to_2d(p)
                          for p in bspline_curve3d.control_points]
        return [vme.BSplineCurve2D(
            bspline_curve3d.degree,
            control_points=control_points,
            knot_multiplicities=bspline_curve3d.knot_multiplicities,
            knots=bspline_curve3d.knots,
            weights=bspline_curve3d.weights,
            periodic=bspline_curve3d.periodic)]

    def bsplinecurve2d_to_3d(self, bspline_curve2d):
        control_points = [self.point2d_to_3d(p)
                          for p in bspline_curve2d.control_points]
        return [vme.BSplineCurve3D(
            bspline_curve2d.degree,
            control_points=control_points,
            knot_multiplicities=bspline_curve2d.knot_multiplicities,
            knots=bspline_curve2d.knots,
            weights=bspline_curve2d.weights,
            periodic=bspline_curve2d.periodic)]

    def rectangular_cut(self, x1: float, x2: float,
                        y1: float, y2: float, name: str = ''):

        p1 = volmdlr.Point2D(x1, y1)
        p2 = volmdlr.Point2D(x2, y1)
        p3 = volmdlr.Point2D(x2, y2)
        p4 = volmdlr.Point2D(x1, y2)
        outer_contour = volmdlr.wires.ClosedPolygon2D([p1, p2, p3, p4])
        surface = Surface2D(outer_contour, [])
        return PlaneFace3D(self, surface, name)


PLANE3D_OXY = Plane3D(volmdlr.OXYZ)
PLANE3D_OYZ = Plane3D(volmdlr.OYZX)
PLANE3D_OZX = Plane3D(volmdlr.OZXY)


class CylindricalSurface3D(Surface3D):
    face_class = 'CylindricalFace3D'
    x_periodicity = volmdlr.TWO_PI
    """
    The local plane is defined by (theta, z)
    :param frame: frame.w is axis, frame.u is theta=0 frame.v theta=pi/2
    :param radius: Cylinder's radius
    """

    def __init__(self, frame, radius, name=''):
        self.frame = frame
        self.radius = radius
        self.name = name

    def point2d_to_3d(self, point2d: volmdlr.Point2D):
        p = volmdlr.Point3D(self.radius * math.cos(point2d.x),
                            self.radius * math.sin(point2d.x),
                            point2d.y)
        return self.frame.old_coordinates(p)

    def point3d_to_2d(self, point3d):
        x, y, z = self.frame.new_coordinates(point3d)
        u1 = x / self.radius
        u2 = y / self.radius
        # theta = volmdlr.core.sin_cos_angle(u1, u2)
        theta = math.atan2(u2, u1)
        return volmdlr.Point2D(theta, z)

    def arc3d_to_2d(self, arc3d):
        start = self.point3d_to_2d(arc3d.start)
        end = self.point3d_to_2d(arc3d.end)
        # angle = abs(start.x-end.x)
        # if arc3d.is_trigo:
        # end = start + volmdlr.Point2D(arc3d.angle, 0)
        # else:
        #     end = start + volmdlr.Point2D(-arc3d.angle, 0)
        # interior = self.point3d_to_2d(arc3d.interior)
        # if start.x < interior.x:
        #     end = start + volmdlr.Point2D(arc3d.angle, 0)
        # else:
        #     end = start - volmdlr.Point2D(arc3d.angle, 0)
        return [vme.LineSegment2D(start, end)]

    def linesegment2d_to_3d(self, linesegment2d):
        theta1, z1 = linesegment2d.start
        theta2, z2 = linesegment2d.end
        if math.isclose(theta1, theta2, abs_tol=1e-9):
            return [vme.LineSegment3D(
                self.point2d_to_3d(linesegment2d.start),
                self.point2d_to_3d(linesegment2d.end),
            )]
        elif math.isclose(z1, z2, abs_tol=1e-9):
            if abs(theta1 - theta2) == volmdlr.TWO_PI:
                return [vme.FullArc3D(center=self.frame.origin + z1 * self.frame.w,
                                      start_end=self.point2d_to_3d(linesegment2d.start),
                                      normal=self.frame.w)]
            else:
                interior = self.point2d_to_3d(linesegment2d.point_at_abscissa(linesegment2d.length() * 0.5))
                return [vme.Arc3D(
                    self.point2d_to_3d(linesegment2d.start),
                    self.point2d_to_3d(
                        volmdlr.Point2D(0.5 * (theta1 + theta2), z1)),
                    self.point2d_to_3d(linesegment2d.end),
                )]
        else:
            # TODO: this is a non exact method!
            return [vme.LineSegment3D(self.point2d_to_3d(linesegment2d.start), self.point2d_to_3d(linesegment2d.end))]
            # raise NotImplementedError('Ellipse? delta_theta={} delta_z={}'.format(abs(theta2-theta1), abs(z1-z2)))

    def fullarc3d_to_2d(self, fullarc3d):
        if self.frame.w.is_colinear_to(fullarc3d.normal):
            p1 = self.point3d_to_2d(fullarc3d.start)
            return [vme.LineSegment2D(p1, p1 + volmdlr.TWO_PI * volmdlr.X2D)]
        else:
            print(fullarc3d.normal, self.frame.w)
            raise ValueError('Impossible!')

    def circle3d_to_2d(self, circle3d):
        return []

    def bsplinecurve3d_to_2d(self, bspline_curve3d):
        # TODO: enhance this, this is a non exact method!
        l = bspline_curve3d.length()
        points = [self.point3d_to_2d(bspline_curve3d.point_at_abscissa(i / 10 * l))
                  for i in range(11)]
        return [vme.LineSegment2D(p1, p2)
                for p1, p2 in zip(points[:-1], points[1:])]

    @classmethod
    def from_step(cls, arguments, object_dict):
        frame3d = object_dict[arguments[1]]
        U, W = frame3d.v, -frame3d.u
        U.normalize()
        W.normalize()
        V = W.cross(U)
        frame_direct = volmdlr.Frame3D(frame3d.origin, U, V, W)
        radius = float(arguments[2]) / 1000
        return cls(frame_direct, radius, arguments[0][1:-1])

    def to_step(self, current_id):
        frame = volmdlr.Frame3D(self.frame.origin, self.frame.w, self.frame.u,
                                self.frame.v)
        content, frame_id = frame.to_step(current_id)
        current_id = frame_id + 1
        content += "#{} = CYLINDRICAL_SURFACE('{}',#{},{});\n" \
            .format(current_id, self.name, frame_id,
                    round(1000 * self.radius, 3))
        return content, [current_id]

    def frame_mapping(self, frame: volmdlr.Frame3D, side: str):
        """
        Changes frame_mapping and return a new CylindricalSurface3D
        side = 'old' or 'new'
        """
        new_frame = self.frame_mapping_parameters(frame, side)
        return CylindricalSurface3D(new_frame, self.radius,
                                    name=self.name)

    def frame_mapping_inplace(self, frame: volmdlr.Frame3D, side: str):
        """
        Changes frame_mapping and the object is updated inplace
        side = 'old' or 'new'
        """
        new_frame = self.frame_mapping_parameters(frame, side)
        self.frame = new_frame

    def rectangular_cut(self, theta1: float, theta2: float,
                        z1: float, z2: float, name: str = ''):

        if theta1 == theta2:
            theta2 += volmdlr.TWO_PI

        p1 = volmdlr.Point2D(theta1, z1)
        p2 = volmdlr.Point2D(theta2, z1)
        p3 = volmdlr.Point2D(theta2, z2)
        p4 = volmdlr.Point2D(theta1, z2)
        outer_contour = volmdlr.wires.ClosedPolygon2D([p1, p2, p3, p4])
        surface2d = Surface2D(outer_contour, [])
        return volmdlr.faces.CylindricalFace3D(self, surface2d, name)

    def rotation(self, center: volmdlr.Point3D, axis: volmdlr.Vector3D, angle: float):
        """
        CylindricalFace3D rotation
        :param center: rotation center
        :param axis: rotation axis
        :param angle: angle rotation
        :return: a new rotated Plane3D
        """
        new_frame = self.frame.rotation(center=center, axis=axis,
                                        angle=angle)
        return CylindricalFace3D(new_frame, self.radius)

    def rotation_inplace(self, center: volmdlr.Point3D, axis: volmdlr.Vector3D, angle: float):
        """
        CylindricalFace3D rotation. Object is updated inplace
        :param center: rotation center
        :param axis: rotation axis
        :param angle: rotation angle
        """
        self.frame.rotation_inplace(center, axis, angle)

    def translation(self, offset: volmdlr.Vector3D):
        """
        CylindricalFace3D translation
        :param offset: translation vector
        :return: A new translated CylindricalFace3D
        """
        return CylindricalFace3D(self.frame.translation(offset), self.radius)

    def translation_inplace(self, offset: volmdlr.Vector3D):
        """
        CylindricalFace3D translation. Object is updated inplace
        :param offset: translation vector
        """
        self.frame.translation_inplace(offset)

    def grid3d(self, grid2d: volmdlr.grid.Grid2D):
        '''
        generate 3d grid points of a Cylindrical surface, based on a Grid2D
        '''

        points_2d = grid2d.points
        points_3d = [self.point2d_to_3d(point2d) for point2d in points_2d]

        return points_3d


class ToroidalSurface3D(Surface3D):
    face_class = 'ToroidalFace3D'
    x_periodicity = volmdlr.TWO_PI
    y_periodicity = volmdlr.TWO_PI
    """
    The local plane is defined by (theta, phi)
    theta is the angle around the big (R) circle and phi around the small(r)

    :param frame: Tore's frame: origin is the center, u is pointing at
                    theta=0
    :param R: Tore's radius
    :param r: Circle to revolute radius
    Definitions of R and r according to https://en.wikipedia.org/wiki/Torus
    """

    def __init__(self, frame: volmdlr.Frame3D,
                 R: float, r: float, name: str = ''):
        self.frame = frame
        self.R = R
        self.r = r
        self.name = name

    def _bounding_box(self):
        d = self.R + self.r
        p1 = self.frame.origin + self.frame.u * d + self.frame.v * d + self.frame.w * self.r
        p2 = self.frame.origin + self.frame.u * d + self.frame.v * d - self.frame.w * self.r
        p3 = self.frame.origin + self.frame.u * d - self.frame.v * d + self.frame.w * self.r
        p4 = self.frame.origin + self.frame.u * d - self.frame.v * d - self.frame.w * self.r
        p5 = self.frame.origin - self.frame.u * d + self.frame.v * d + self.frame.w * self.r
        p6 = self.frame.origin - self.frame.u * d + self.frame.v * d - self.frame.w * self.r
        p7 = self.frame.origin - self.frame.u * d - self.frame.v * d + self.frame.w * self.r
        p8 = self.frame.origin - self.frame.u * d - self.frame.v * d - self.frame.w * self.r

        return volmdlr.core.BoundingBox.from_points(
            [p1, p2, p3, p4, p5, p6, p7, p8])

    def point2d_to_3d(self, point2d: volmdlr.Point2D):
        theta, phi = point2d
        x = (self.R + self.r * math.cos(phi)) * math.cos(theta)
        y = (self.R + self.r * math.cos(phi)) * math.sin(theta)
        z = self.r * math.sin(phi)
        return self.frame.old_coordinates(volmdlr.Point3D(x, y, z))

    def point3d_to_2d(self, point3d):
        # points_2D = []
        x, y, z = self.frame.new_coordinates(point3d)
        if z < -self.r:
            z = -self.r
        elif z > self.r:
            z = self.r

        zr = z / self.r
        phi = math.asin(zr)

        u = self.R + math.sqrt((self.r ** 2) - (z ** 2))
        u1, u2 = round(x / u, 5), round(y / u, 5)
        theta = volmdlr.core.sin_cos_angle(u1, u2)

        return volmdlr.Point2D(theta, phi)

    @classmethod
    def from_step(cls, arguments, object_dict):
        frame3d = object_dict[arguments[1]]
        U, W = frame3d.v, -frame3d.u
        U.normalize()
        W.normalize()
        V = W.cross(U)
        frame_direct = volmdlr.Frame3D(frame3d.origin, U, V, W)
        rcenter = float(arguments[2]) / 1000
        rcircle = float(arguments[3]) / 1000
        return cls(frame_direct, rcenter, rcircle, arguments[0][1:-1])

    def to_step(self, current_id):
        frame = volmdlr.Frame3D(self.frame.origin, self.frame.w, self.frame.u,
                                self.frame.v)
        content, frame_id = frame.to_step(current_id)
        current_id = frame_id + 1
        content += "#{} = TOROIDAL_SURFACE('{}',#{},{},{});\n" \
            .format(current_id, self.name, frame_id,
                    round(1000 * self.R, 3),
                    round(1000 * self.r, 3))
        return content, [current_id]

    def frame_mapping(self, frame: volmdlr.Frame3D, side: str):
        """
        Changes frame_mapping and return a new ToroidalSurface3D
        side = 'old' or 'new'
        """
        new_frame = self.frame_mapping_parameters(frame, side)
        return ToroidalSurface3D(new_frame, self.R, self.r, name=self.name)

    def frame_mapping_inplace(self, frame: volmdlr.Frame3D, side: str):
        """
        Changes frame_mapping and the object is updated inplace
        side = 'old' or 'new'
        """
        new_frame = self.frame_mapping_parameters(frame, side)
        self.frame = new_frame

    def rectangular_cut(self, theta1, theta2, phi1, phi2, name=''):
        if phi1 == phi2:
            phi2 += volmdlr.TWO_PI
        elif phi2 < phi1:
            phi2 += volmdlr.TWO_PI
        if theta1 == theta2:
            theta2 += volmdlr.TWO_PI
        elif theta2 < theta1:
            theta2 += volmdlr.TWO_PI

        p1 = volmdlr.Point2D(theta1, phi1)
        p2 = volmdlr.Point2D(theta2, phi1)
        p3 = volmdlr.Point2D(theta2, phi2)
        p4 = volmdlr.Point2D(theta1, phi2)
        outer_contour = volmdlr.wires.ClosedPolygon2D([p1, p2, p3, p4])
        return ToroidalFace3D(self,
                              Surface2D(outer_contour, []),
                              name)

    def linesegment2d_to_3d(self, linesegment2d):
        theta1, phi1 = linesegment2d.start
        theta2, phi2 = linesegment2d.end
        if theta1 == theta2:
            if math.isclose(phi1 - phi2, volmdlr.TWO_PI, abs_tol=1e-9):
                u = self.frame.u.rotation(self.frame.origin, self.frame.w,
                                          angle=theta1)
                v = self.frame.u.rotation(self.frame.origin, self.frame.w,
                                          angle=theta1)
                center = self.frame.origin + self.R * u
                return [vme.FullArc3D(center=center,
                                      start_end=center + self.r * u,
                                      normal=v)]
            else:
                return [vme.Arc3D(
                    self.point2d_to_3d(linesegment2d.start),
                    self.point2d_to_3d(volmdlr.Point2D(theta1, 0.5 * (phi1 + phi2))),
                    self.point2d_to_3d(linesegment2d.end),
                )]
        elif math.isclose(phi1, phi2, abs_tol=1e-9):
            if abs(theta1 - theta2) == volmdlr.TWO_PI:
                center = self.frame.origin + self.r * math.sin(phi1) * self.frame.w
                start_end = center + self.frame.u * (self.r + self.R)
                return [vme.FullArc3D(center=center,
                                      start_end=start_end,
                                      normal=self.frame.w)]
            else:
                return [vme.Arc3D(
                    self.point2d_to_3d(linesegment2d.start),
                    self.point2d_to_3d(volmdlr.Point2D(0.5 * (theta1 + theta2), phi1)),
                    self.point2d_to_3d(linesegment2d.end),
                )]
        else:
            raise NotImplementedError('Ellipse?')

    def fullarc3d_to_2d(self, fullarc3d):
        if self.frame.w.is_colinear_to(fullarc3d.normal):
            p1 = self.point3d_to_2d(fullarc3d.start)
            return [vme.LineSegment2D(p1, p1 + volmdlr.TWO_PI * volmdlr.X2D)]
        elif fullarc3d.normal.dot(self.frame.w):
            p1 = self.point3d_to_2d(fullarc3d.start)
            return [vme.LineSegment2D(p1, p1 + volmdlr.TWO_PI * volmdlr.Y2D)]
        else:
            raise ValueError('Impossible!')

    def circle3d_to_2d(self, circle3d):
        return []

    def triangulation(self):
        face = self.rectangular_cut(0, volmdlr.TWO_PI, 0, volmdlr.TWO_PI)
        return face.triangulation()

    def translation(self, offset: volmdlr.Vector3D):
        """
        ToroidalSurface3D translation
        :param offset: translation vector
        :return: A new translated ToroidalSurface3D
        """
        return ToroidalSurface3D(self.frame.translation(
            offset), self.R, self.r)

    def translation_inplace(self, offset: volmdlr.Vector3D):
        """
        ToroidalSurface3D translation. Object is updated inplace
        :param offset: translation vector
        """
        self.frame.translation_inplace(offset)

    def rotation(self, center: volmdlr.Point3D, axis: volmdlr.Vector3D, angle: float):
        """
        ToroidalSurface3D rotation
        :param center: rotation center
        :param axis: rotation axis
        :param angle: angle rotation
        :return: a new rotated ToroidalSurface3D
        """
        new_frame = self.frame.rotation(center=center, axis=axis,
                                        angle=angle)
        return self.__class__(new_frame, self.R, self.r)

    def rotation_inplace(self, center: volmdlr.Point3D, axis: volmdlr.Vector3D, angle: float):
        """
        ToroidalSurface3D rotation. Object is updated inplace
        :param center: rotation center
        :param axis: rotation axis
        :param angle: rotation angle
        """
        self.frame.rotation_inplace(center, axis, angle)


class ConicalSurface3D(Surface3D):
    face_class = 'ConicalFace3D'
    x_periodicity = volmdlr.TWO_PI
    """
    The local plane is defined by (theta, z)
    :param frame: Cone's frame to position it: frame.w is axis of cone
                    frame.origin is at the angle of the cone
    :param semi_angle: Cone's semi-angle
    """

    def __init__(self, frame: volmdlr.Frame3D, semi_angle: float,
                 name: str = ''):
        self.frame = frame
        self.semi_angle = semi_angle
        self.name = name

    @classmethod
    def from_step(cls, arguments, object_dict):
        frame3d = object_dict[arguments[1]]
        U, W = frame3d.v, frame3d.u
        U.normalize()
        W.normalize()
        V = W.cross(U)
        radius = float(arguments[2]) / 1000
        semi_angle = float(arguments[3])
        origin = frame3d.origin - radius / math.tan(semi_angle) * W
        frame_direct = volmdlr.Frame3D(origin, U, V, W)
        return cls(frame_direct, semi_angle, arguments[0][1:-1])

    def to_step(self, current_id):
        frame = volmdlr.Frame3D(self.frame.origin, self.frame.w, self.frame.u,
                                self.frame.v)
        content, frame_id = frame.to_step(current_id)
        current_id = frame_id + 1
        content += "#{} = CONICAL_SURFACE('{}',#{},{},{});\n" \
            .format(current_id, self.name, frame_id,
                    0.,
                    round(self.semi_angle, 3))
        return content, [current_id]

    def frame_mapping(self, frame: volmdlr.Frame3D, side: str):
        """
        Changes frame_mapping and return a new ConicalSurface3D
        side = 'old' or 'new'
        """
        new_frame = self.frame_mapping_parameters(frame, side)
        return ConicalSurface3D(new_frame, self.semi_angle, name=self.name)

    def frame_mapping_inplace(self, frame: volmdlr.Frame3D, side: str):
        """
        Changes frame_mapping and the object is updated inplace
        side = 'old' or 'new'
        """
        new_frame = self.frame_mapping_parameters(frame, side)
        self.frame = new_frame

    def point2d_to_3d(self, point2d: volmdlr.Point2D):
        theta, z = point2d
        r = math.tan(self.semi_angle) * z
        new_point = volmdlr.Point3D(r * math.cos(theta),
                                    r * math.sin(theta),
                                    z)
        return self.frame.old_coordinates(new_point)

    # def point3d_to_2d(self, point3d: volmdlr.Point3D):
    #     z = self.frame.w.dot(point3d)
    #     x, y = point3d.plane_projection2d(self.frame.origin, self.frame.u,
    #                                       self.frame.v)
    #     theta = math.atan2(y, x)
    #     return volmdlr.Point2D(theta, z+0.003)

    def point3d_to_2d(self, point3d: volmdlr.Point3D):
        x, y, z = self.frame.new_coordinates(point3d)
        # x, y = point3d.plane_projection2d(self.frame.origin, self.frame.u,
        #                                   self.frame.v)
        theta = math.atan2(y, x)
        return volmdlr.Point2D(theta, z)

    def rectangular_cut(self, theta1: float, theta2: float,
                        z1: float, z2: float, name: str = ''):
        # theta1 = angle_principal_measure(theta1)
        # theta2 = angle_principal_measure(theta2)
        if theta1 == theta2:
            theta2 += volmdlr.TWO_PI

        p1 = volmdlr.Point2D(theta1, z1)
        p2 = volmdlr.Point2D(theta2, z1)
        p3 = volmdlr.Point2D(theta2, z2)
        p4 = volmdlr.Point2D(theta1, z2)
        outer_contour = volmdlr.wires.ClosedPolygon2D([p1, p2, p3, p4])
        return ConicalFace3D(self, Surface2D(outer_contour, []), name)

    def fullarc3d_to_2d(self, fullarc3d):
        if self.frame.w.is_colinear_to(fullarc3d.normal):
            p1 = self.point3d_to_2d(fullarc3d.start)
            return [vme.LineSegment2D(p1, p1 + volmdlr.TWO_PI * volmdlr.X2D)]
        else:
            raise ValueError('Impossible!')

    def circle3d_to_2d(self, circle3d):
        return []

    def linesegment2d_to_3d(self, linesegment2d):
        theta1, z1 = linesegment2d.start
        theta2, z2 = linesegment2d.end
        if math.isclose(z1, z2, abs_tol=1e-9) and math.isclose(z1, 0.,
                                                               abs_tol=1e-9):
            return []
        elif math.isclose(abs(theta1 - theta2) % volmdlr.TWO_PI, 0., abs_tol=1e-9):
            return [vme.LineSegment3D(
                self.point2d_to_3d(linesegment2d.start),
                self.point2d_to_3d(linesegment2d.end),
            )]
        elif math.isclose(z1, z2, abs_tol=1e-9):

            if abs(theta1 - theta2) % volmdlr.TWO_PI == 0.:
                return [vme.FullArc3D(center=self.frame.origin + z1 * self.frame.w,
                                      start_end=self.point2d_to_3d(linesegment2d.start),
                                      normal=self.frame.w)]
            else:
                return [vme.Arc3D(
                    self.point2d_to_3d(linesegment2d.start),
                    self.point2d_to_3d(
                        volmdlr.Point2D(0.5 * (theta1 + theta2), z1)),
                    self.point2d_to_3d(linesegment2d.end))
                ]
        else:
            raise NotImplementedError('Ellipse?')

    def translation(self, offset: volmdlr.Vector3D):
        """
        ConicalSurface3D translation
        :param offset: translation vector
        :return: A new translated ConicalSurface3D
        """
        return self.__class__(self.frame.translation(offset),
                              self.semi_angle)

    def translation_inplace(self, offset: volmdlr.Vector3D):
        """
        ConicalSurface3D translation. Object is updated inplace
        :param offset: translation vector
        """
        self.frame.translation_inplace(offset)

    def rotation(self, center: volmdlr.Point3D,
                 axis: volmdlr.Vector3D, angle: float):
        """
        ConicalSurface3D rotation
        :param center: rotation center
        :param axis: rotation axis
        :param angle: angle rotation
        :return: a new rotated ConicalSurface3D
        """
        new_frame = self.frame.rotation(center=center, axis=axis, angle=angle)
        return self.__class__(new_frame, self.semi_angle)

    def rotation_inplace(self, center: volmdlr.Point3D,
                         axis: volmdlr.Vector3D, angle: float):
        """
        ConicalSurface3D rotation. Object is updated inplace
        :param center: rotation center
        :param axis: rotation axis
        :param angle: rotation angle
        """
        self.frame.rotation_inplace(center, axis, angle)


class SphericalSurface3D(Surface3D):
    face_class = 'SphericalFace3D'
    """
    :param frame: Sphere's frame to position it
    :type frame: volmdlr.Frame3D
    :param radius: Sphere's radius
    :type radius: float
    """

    def __init__(self, frame, radius, name=''):
        self.frame = frame
        self.radius = radius
        self.name = name
        # V = frame.v
        # V.normalize()
        # W = frame.w
        # W.normalize()
        # self.plane = Plane3D(frame.origin, V, W)

    def _bounding_box(self):
        points = [self.frame.origin + volmdlr.Point3D(-self.radius,
                                                      -self.radius,
                                                      -self.radius),
                  self.frame.origin + volmdlr.Point3D(self.radius,
                                                      self.radius,
                                                      self.radius),

                  ]
        return volmdlr.core.BoundingBox.from_points(points)

    @classmethod
    def from_step(cls, arguments, object_dict):
        frame3d = object_dict[arguments[1]]
        U, W = frame3d.v, frame3d.u
        U.normalize()
        W.normalize()
        V = W.cross(U)
        frame_direct = volmdlr.Frame3D(frame3d.origin, U, V, W)
        radius = float(arguments[2]) / 1000
        return cls(frame_direct, radius, arguments[0][1:-1])

    def point2d_to_3d(self, point2d):
        # source mathcurve.com/surfaces/sphere
        # -pi<theta<pi, -pi/2<phi<pi/2
        theta, phi = point2d
        x = self.radius * math.cos(phi) * math.cos(theta)
        y = self.radius * math.cos(phi) * math.sin(theta)
        z = self.radius * math.sin(phi)
        return self.frame.old_coordinates(volmdlr.Point3D(x, y, z))

    def point3d_to_2d(self, point3d):
        x, y, z = point3d
        if z < -self.radius:
            z = -self.radius
        elif z > self.radius:
            z = self.radius

        zr = z / self.radius
        phi = math.asin(zr)

        u = math.sqrt((self.radius ** 2) - (z ** 2))
        if u == 0:
            u1, u2 = x, y
        else:
            u1, u2 = round(x / u, 5), round(y / u, 5)
        theta = volmdlr.sin_cos_angle(u1, u2)
        return volmdlr.Point2D(theta, phi)

    def linesegment2d_to_3d(self, linesegment2d):
        start = self.point2d_to_3d(linesegment2d.start)
        interior = self.point2d_to_3d(0.5 * (linesegment2d.start + linesegment2d.end))
        end = self.point2d_to_3d(linesegment2d.end)
        if start == end:
            u = start - self.frame.origin
            u.normalize()
            v = interior - self.frame.origin
            v.normalize()
            normal = u.cross(v)
            return [vme.FullArc3D(self.frame.origin, start, normal)]
        return [vme.Arc3D(start, interior, end)]

    def plot(self, ax=None, color='grey', alpha=0.5):
        # points = []
        for i in range(20):
            theta = i / 20. * volmdlr.TWO_PI
            t_points = []
            for j in range(20):
                phi = j / 20. * volmdlr.TWO_PI
                t_points.append(self.point2d_to_3d(volmdlr.Point2D(theta, phi)))
            ax = volmdlr.wires.ClosedPolygon3D(t_points).plot(ax=ax, color=color, alpha=alpha)

        return ax

    def rectangular_cut(self, theta1, theta2, phi1, phi2, name=''):
        if phi1 == phi2:
            phi2 += volmdlr.TWO_PI
        elif phi2 < phi1:
            phi2 += volmdlr.TWO_PI
        if theta1 == theta2:
            theta2 += volmdlr.TWO_PI
        elif theta2 < theta1:
            theta2 += volmdlr.TWO_PI

        p1 = volmdlr.Point2D(theta1, phi1)
        p2 = volmdlr.Point2D(theta2, phi1)
        p3 = volmdlr.Point2D(theta2, phi2)
        p4 = volmdlr.Point2D(theta1, phi2)
        outer_contour = volmdlr.wires.ClosedPolygon2D([p1, p2, p3, p4])
        return SphericalFace3D(self,
                               Surface2D(outer_contour, []),
                               name=name)


class RuledSurface3D(Surface3D):
    face_class = 'RuledFace3D'
    """
    :param frame: frame.w is axis, frame.u is theta=0 frame.v theta=pi/2
    :type frame: volmdlr.Frame3D
    :param radius: Cylinder's radius
    :type radius: float
    """

    def __init__(self,
                 wire1: volmdlr.wires.Wire3D,
                 wire2: volmdlr.wires.Wire3D,
                 name: str = ''):
        self.wire1 = wire1
        self.wire2 = wire2
        self.length1 = wire1.length()
        self.length2 = wire2.length()
        self.name = name

    def point2d_to_3d(self, point2d: volmdlr.Point2D):
        x, y = point2d
        point1 = self.wire1.point_at_abscissa(x * self.length1)
        point2 = self.wire2.point_at_abscissa(x * self.length2)
        joining_line = vme.LineSegment3D(point1, point2)
        point = joining_line.point_at_abscissa(y * joining_line.length())
        return point

    def point3d_to_2d(self, point3d):
        raise NotImplementedError

    def rectangular_cut(self, x1: float, x2: float,
                        y1: float, y2: float, name: str = ''):
        p1 = volmdlr.Point2D(x1, y1)
        p2 = volmdlr.Point2D(x2, y1)
        p3 = volmdlr.Point2D(x2, y2)
        p4 = volmdlr.Point2D(x1, y2)
        outer_contour = volmdlr.wires.ClosedPolygon2D([p1, p2, p3, p4])
        surface2d = Surface2D(outer_contour, [])
        return volmdlr.faces.RuledFace3D(self, surface2d, name)


class BSplineSurface3D(Surface3D):
    face_class = 'BSplineFace3D'
    _non_serializable_attributes = ['surface']

    def __init__(self, degree_u, degree_v, control_points, nb_u, nb_v,
                 u_multiplicities, v_multiplicities, u_knots, v_knots,
                 weights=None, name=''):
        self.control_points = control_points
        self.degree_u = degree_u
        self.degree_v = degree_v
        self.nb_u = nb_u
        self.nb_v = nb_v

        u_knots = vme.standardize_knot_vector(u_knots)
        v_knots = vme.standardize_knot_vector(v_knots)
        self.u_knots = u_knots
        self.v_knots = v_knots
        self.u_multiplicities = u_multiplicities
        self.v_multiplicities = v_multiplicities
        self.weights = weights

        self.control_points_table = []
        points_row = []
        i = 1
        for pt in control_points:
            points_row.append(pt)
            if i == nb_v:
                self.control_points_table.append(points_row)
                points_row = []
                i = 1
            else:
                i += 1
        surface = BSpline.Surface()
        surface.degree_u = degree_u
        surface.degree_v = degree_v
        if weights is None:
            P = [(control_points[i][0], control_points[i][1],
                  control_points[i][2]) for i in range(len(control_points))]
            surface.set_ctrlpts(P, nb_u, nb_v)
        else:
            Pw = [(control_points[i][0] * weights[i],
                   control_points[i][1] * weights[i],
                   control_points[i][2] * weights[i],
                   weights[i]) for i in range(len(control_points))]
            surface.set_ctrlpts(Pw, nb_u, nb_v)
        knot_vector_u = []
        for i, u_knot in enumerate(u_knots):
            knot_vector_u.extend([u_knot] * u_multiplicities[i])
        knot_vector_v = []
        for i, v_knot in enumerate(v_knots):
            knot_vector_v.extend([v_knot] * v_multiplicities[i])
        surface.knotvector_u = knot_vector_u
        surface.knotvector_v = knot_vector_v
        surface.delta = 0.05
        # surface_points = surface.evalpts

        self.surface = surface
        # self.points = [volmdlr.Point3D(*p) for p in surface_points]
        volmdlr.core.Primitive3D.__init__(self, name=name)

        # Hidden Attributes
        self._displacements = None
        self._grids2d = None
        self._grids2d_deformed = None

    @property
    def x_periodicity(self):
        p3d_x1 = self.point2d_to_3d(volmdlr.Point2D(1., 0.5))
        p2d_x0 = self.point3d_to_2d(p3d_x1, 0., 0.5)
        if self.point2d_to_3d(p2d_x0) == p3d_x1 and \
                not math.isclose(p2d_x0.x, 1, abs_tol=1e-3):
            return 1 - p2d_x0.x
        else:
            return None

    @property
    def y_periodicity(self):
        p3d_y1 = self.point2d_to_3d(volmdlr.Point2D(0.5, 1))
        p2d_y0 = self.point3d_to_2d(p3d_y1, 0., 0.5)
        if self.point2d_to_3d(p2d_y0) == p3d_y1 and \
                not math.isclose(p2d_y0.y, 1, abs_tol=1e-3):
            return 1 - p2d_y0.y
        else:
            return None

    def control_points_matrix(self, coordinates):
        '''
        define control points like a matrix, for each coordinate: x:0, y:1, z:2
        '''

        P = npy.empty((self.nb_u, self.nb_v))
        for i in range(0, self.nb_u):
            for j in range(0, self.nb_v):
                P[i][j] = self.control_points_table[i][j][coordinates]
        return P

    # Knots_vector
    def knots_vector_u(self):
        '''
        compute the global knot vector (u direction) based on knot elements and multiplicities
        '''

        knots = self.u_knots
        multiplicities = self.u_multiplicities

        knots_vec = []
        for i in range(0, len(knots)):
            for j in range(0, multiplicities[i]):
                knots_vec.append(knots[i])
        return knots_vec

    def knots_vector_v(self):
        '''
        compute the global knot vector (v direction) based on knot elements and multiplicities
        '''

        knots = self.v_knots
        multiplicities = self.v_multiplicities

        knots_vec = []
        for i in range(0, len(knots)):
            for j in range(0, multiplicities[i]):
                knots_vec.append(knots[i])
        return knots_vec

    def basis_functions_u(self, u, k, i):
        '''
        compute basis functions Bi in u direction for u=u and degree=k
        '''

        # k = self.degree_u
        t = self.knots_vector_u()

        if k == 0:
            return 1.0 if t[i] <= u < t[i + 1] else 0.0
        if t[i + k] == t[i]:
            c1 = 0.0
        else:
            c1 = (u - t[i]) / (t[i + k] - t[i]) * self.basis_functions_u(u, k - 1, i)
        if t[i + k + 1] == t[i + 1]:
            c2 = 0.0
        else:
            c2 = (t[i + k + 1] - u) / (t[i + k + 1] - t[i + 1]) * self.basis_functions_u(u, k - 1, i + 1)
        return c1 + c2

    def basis_functions_v(self, v, k, i):
        '''
        compute basis functions Bi in v direction for v=v and degree=k
        '''

        # k = self.degree_u
        t = self.knots_vector_v()

        if k == 0:
            return 1.0 if t[i] <= v < t[i + 1] else 0.0
        if t[i + k] == t[i]:
            c1 = 0.0
        else:
            c1 = (v - t[i]) / (t[i + k] - t[i]) * self.basis_functions_v(v, k - 1, i)
        if t[i + k + 1] == t[i + 1]:
            c2 = 0.0
        else:
            c2 = (t[i + k + 1] - v) / (t[i + k + 1] - t[i + 1]) * self.basis_functions_v(v, k - 1, i + 1)
        return c1 + c2

    def blending_vector_u(self, u):
        '''
        compute a vector of basis_functions in u direction for u=u
        '''

        blending_vect = npy.empty((1, self.nb_u))
        for j in range(0, self.nb_u):
            blending_vect[0][j] = self.basis_functions_u(u, self.degree_u, j)

        return blending_vect

    def blending_vector_v(self, v):
        '''
        compute a vector of basis_functions in v direction for v=v
        '''

        blending_vect = npy.empty((1, self.nb_v))
        for j in range(0, self.nb_v):
            blending_vect[0][j] = self.basis_functions_v(v, self.degree_v, j)

        return blending_vect

    def blending_matrix_u(self, u):
        '''
        compute a matrix of basis_functions in u direction for a vector u like [0,1]
        '''

        blending_mat = npy.empty((len(u), self.nb_u))
        for i in range(0, len(u)):
            for j in range(0, self.nb_u):
                blending_mat[i][j] = self.basis_functions_u(u[i], self.degree_u, j)
        return blending_mat

    def blending_matrix_v(self, v):
        '''
        compute a matrix of basis_functions in v direction for a vector v like [0,1]
        '''

        blending_mat = npy.empty((len(v), self.nb_v))
        for i in range(0, len(v)):
            for j in range(0, self.nb_v):
                blending_mat[i][j] = self.basis_functions_v(v[i], self.degree_v, j)
        return blending_mat

    def point2d_to_3d(self, point2d: volmdlr.Point2D):
        x, y = point2d
        if -1e-3 < x < 0:
            x = 0.
        elif 1 < x < 1 + 1e-3:
            x = 1
        if -1e-3 < y < 0:
            y = 0
        elif 1 < y < 1 + 1e-3:
            y = 1
        return volmdlr.Point3D(*self.surface.evaluate_single((x, y)))

    def point3d_to_2d(self, point3d: volmdlr.Point3D, min_bound_x: float = 0.,
                      max_bound_x: float = 1., min_bound_y: float = 0.,
                      max_bound_y: float = 1., tol=1e-9):
        def f(x):
            p3d = self.point2d_to_3d(volmdlr.Point2D(x[0], x[1]))
            return point3d.point_distance(p3d)

        results = []

        delta_bound_x = max_bound_x - min_bound_x
        delta_bound_y = max_bound_y - min_bound_y
        x0s = [((min_bound_x + max_bound_x) / 2, (min_bound_y + max_bound_y) / 2),
               (min_bound_x + delta_bound_x / 10, min_bound_y + delta_bound_y / 10),
               (min_bound_x + delta_bound_x / 10, max_bound_y - delta_bound_y / 10),
               (max_bound_x - delta_bound_x / 10, min_bound_y + delta_bound_y / 10),
               (max_bound_x - delta_bound_x / 10, max_bound_y - delta_bound_y / 10)]

        for x0 in x0s:
            z = scp.optimize.least_squares(f, x0=x0, bounds=([min_bound_x,
                                                              min_bound_y],
                                                             [max_bound_x,
                                                              max_bound_y]),
                                           ftol=tol / 10,
                                           xtol=tol / 10,
                                           # loss='soft_l1'
                                           )
            # z.cost represent the value of the cost function at the solution
            if z.fun < tol:
                return volmdlr.Point2D(*z.x)

            res = scp.optimize.minimize(f, x0=npy.array(x0),
                                        bounds=[(min_bound_x, max_bound_x),
                                                (min_bound_y, max_bound_y)],
                                        tol=tol)
            # res.fun represent the value of the objective function
            if res.fun < tol:
                return volmdlr.Point2D(*res.x)

            results.append((z.x, z.fun))
            results.append((res.x, res.fun))
        return volmdlr.Point2D(*min(results, key=lambda r: r[1])[0])

    def linesegment2d_to_3d(self, linesegment2d):
        # TODO: this is a non exact method!
        lth = linesegment2d.length()
        points = [self.point2d_to_3d(
            linesegment2d.point_at_abscissa(i * lth / 10.)) for i in range(11)]

        linesegment = vme.LineSegment3D(points[0], points[-1])
        flag = True
        for pt in points:
            if not linesegment.point_belongs(pt):
                flag = False
                break

        periodic = False
        if self.x_periodicity is not None and \
                math.isclose(lth, self.x_periodicity, abs_tol=1e-6) and \
                math.isclose(linesegment2d.start.y, linesegment2d.end.y,
                             abs_tol=1e-6):
            periodic = True
        elif self.y_periodicity is not None and \
                math.isclose(lth, self.y_periodicity, abs_tol=1e-6) and \
                math.isclose(linesegment2d.start.x, linesegment2d.end.x,
                             abs_tol=1e-6):
            periodic = True

        if flag:
            # All the points are on the same LineSegment3D
            linesegments = [linesegment]
        else:
            linesegments = [vme.BSplineCurve3D.from_points_interpolation(
                points, max(self.degree_u, self.degree_v), periodic=periodic)]
            # linesegments = [vme.LineSegment3D(p1, p2)
            #                 for p1, p2 in zip(points[:-1], points[1:])]
        return linesegments

    def linesegment3d_to_2d(self, linesegment3d):
        """
        a line segment on a BSplineSurface3D will be in any case a line in 2D?
        """
        x_perio = self.x_periodicity if self.x_periodicity is not None else 1.
        y_perio = self.y_periodicity if self.y_periodicity is not None else 1.
        return [vme.LineSegment2D(self.point3d_to_2d(linesegment3d.start,
                                                     max_bound_x=x_perio,
                                                     max_bound_y=y_perio),
                                  self.point3d_to_2d(linesegment3d.end,
                                                     max_bound_x=x_perio,
                                                     max_bound_y=y_perio))]

    def bsplinecurve3d_to_2d(self, bspline_curve3d):
        # TODO: enhance this, it is a non exact method!
        # TODO: bsplinecurve can be periodic but not around the bsplinesurface
        bsc_linesegment = vme.LineSegment3D(bspline_curve3d.points[0],
                                            bspline_curve3d.points[-1])
        flag = True
        for pt in bspline_curve3d.points:
            if not bsc_linesegment.point_belongs(pt):
                flag = False
                break

        if self.x_periodicity and not self.y_periodicity \
                and bspline_curve3d.periodic:
            p1 = self.point3d_to_2d(bspline_curve3d.points[0], min_bound_x=0.,
                                    max_bound_x=self.x_periodicity)
            p1_sup = self.point3d_to_2d(bspline_curve3d.points[0],
                                        min_bound_x=1 - self.x_periodicity)
            new_x = p1.x - p1_sup.x + self.x_periodicity
            new_x = new_x if 0 <= new_x else 0
            reverse = False
            if new_x < 0:
                new_x = 0
            elif math.isclose(new_x, self.x_periodicity, abs_tol=1e-5):
                new_x = 0
                reverse = True

            linesegments = [
                vme.LineSegment2D(
                    volmdlr.Point2D(new_x, p1.y),
                    volmdlr.Point2D(self.x_periodicity, p1.y))]
            if reverse:
                linesegments[0] = linesegments[0].reverse()

        elif self.y_periodicity and not self.x_periodicity \
                and bspline_curve3d.periodic:
            p1 = self.point3d_to_2d(bspline_curve3d.points[0], min_bound_y=0.,
                                    max_bound_y=self.y_periodicity)
            p1_sup = self.point3d_to_2d(bspline_curve3d.points[0],
                                        min_bound_y=1 - self.y_periodicity)
            new_y = p1.y - p1_sup.y + self.y_periodicity
            new_y = new_y if 0 <= new_y else 0
            reverse = False
            if new_y < 0:
                new_y = 0
            elif math.isclose(new_y, self.y_periodicity, abs_tol=1e-5):
                new_y = 0
                reverse = True

            linesegments = [
                vme.LineSegment2D(
                    volmdlr.Point2D(p1.x, new_y),
                    volmdlr.Point2D(p1.x, self.y_periodicity))]
            if reverse:
                linesegments[0] = linesegments[0].reverse()

        elif self.x_periodicity and self.y_periodicity \
                and bspline_curve3d.periodic:
            raise NotImplementedError

        elif flag:
            x_perio = self.x_periodicity if self.x_periodicity is not None \
                else 1.
            y_perio = self.y_periodicity if self.y_periodicity is not None \
                else 1.
            p1 = self.point3d_to_2d(bspline_curve3d.points[0],
                                    max_bound_x=x_perio,
                                    max_bound_y=y_perio)
            p2 = self.point3d_to_2d(bspline_curve3d.points[-1],
                                    max_bound_x=x_perio,
                                    max_bound_y=y_perio)

            if p1 == p2:
                print('BSplineCruve3D skipped because it is too small')
                linesegments = None
            else:
                p1_sup = self.point3d_to_2d(bspline_curve3d.points[0],
                                            min_bound_x=1 - x_perio,
                                            min_bound_y=1 - y_perio)
                p2_sup = self.point3d_to_2d(bspline_curve3d.points[-1],
                                            min_bound_x=1 - x_perio,
                                            min_bound_y=1 - y_perio)
                if self.x_periodicity and p1.point_distance(p1_sup) > 1e-5:
                    p1.x -= p1_sup.x - x_perio
                    p2.x -= p2_sup.x - x_perio
                if self.y_periodicity and p1.point_distance(p1_sup) > 1e-5:
                    p1.y -= p1_sup.y - y_perio
                    p2.y -= p2_sup.y - y_perio
                linesegments = [vme.LineSegment2D(p1, p2)]
            # How to check if end of surface overlaps start or the opposite ?
        else:
            lth = bspline_curve3d.length()
            if lth > 1e-5:
                points = [self.point3d_to_2d(
                    bspline_curve3d.point_at_abscissa(i / 10 * lth)
                    # max_bound_x=self.x_periodicity,
                    # max_bound_y=self.y_periodicity
                ) for i in range(11)]
                # linesegments = [vme.LineSegment2D(p1, p2)
                #                 for p1, p2 in zip(points[:-1], points[1:])]
                linesegments = [vme.BSplineCurve2D.from_points_interpolation(
                    points, max(self.degree_u, self.degree_v))]
            elif 1e-6 < lth <= 1e-5:
                linesegments = [vme.LineSegment2D(
                    self.point3d_to_2d(bspline_curve3d.start),
                    self.point3d_to_2d(bspline_curve3d.end))]
            else:
                print('BSplineCruve3D skipped because it is too small')
                linesegments = None

        # print(bspline_curve3d.start, bspline_curve3d.end)
        # print([(l.start, l.end) for l in linesegments])
        # print()
        return linesegments

    def arc3d_to_2d(self, arc3d):
        number_points = math.ceil(arc3d.angle * 10) + 1  # 10 points per radian
        l = arc3d.length()
        points = [self.point3d_to_2d(arc3d.point_at_abscissa(
            i * l / (number_points - 1))) for i in range(number_points)]
        # return [vme.LineSegment2D(p1, p2)
        #         for p1, p2 in zip(points[:-1], points[1:])]
        return [vme.BSplineCurve2D.from_points_interpolation(
            points, max(self.degree_u, self.degree_v))]

    def arc2d_to_3d(self, arc2d):
        number_points = math.ceil(arc2d.angle * 7) + 1  # 7 points per radian
        l = arc2d.length()
        points = [self.point2d_to_3d(arc2d.point_at_abscissa(
            i * l / (number_points - 1))) for i in range(number_points)]
        return [vme.BSplineCurve3D.from_points_interpolation(
            points, max(self.degree_u, self.degree_v))]

    def _bounding_box(self):
        return volmdlr.core.BoundingBox.from_points(self.control_points)

    def rectangular_cut(self, u1: float, u2: float,
                        v1: float, v2: float, name: str = ''):
        p1 = volmdlr.Point2D(u1, v1)
        p2 = volmdlr.Point2D(u2, v1)
        p3 = volmdlr.Point2D(u2, v2)
        p4 = volmdlr.Point2D(u1, v2)
        outer_contour = volmdlr.wires.ClosedPolygon2D([p1, p2, p3, p4])
        surface = Surface2D(outer_contour, [])
        return BSplineFace3D(self, surface, name)  # PlaneFace3D

    def FreeCADExport(self, ip, ndigits=3):
        name = 'primitive{}'.format(ip)
        script = ""
        points = '['
        for i, pts_row in enumerate(self.control_points_table):
            pts = '['
            for j, pt in enumerate(pts_row):
                point = 'fc.Vector({},{},{}),'.format(pt[0], pt[1], pt[2])
                pts += point
            pts = pts[:-1] + '],'
            points += pts
        points = points[:-1] + ']'

        script += '{} = Part.BSplineSurface()\n'.format(name)
        if self.weights is None:
            script += '{}.buildFromPolesMultsKnots({},{},{},udegree={},vdegree={},uknots={},vknots={})\n'.format(
                name, points, self.u_multiplicities, self.v_multiplicities,
                self.degree_u, self.degree_v, self.u_knots, self.v_knots)
        else:
            script += '{}.buildFromPolesMultsKnots({},{},{},udegree={},vdegree={},uknots={},vknots={},weights={})\n'.format(
                name, points, self.u_multiplicities, self.v_multiplicities,
                self.degree_u, self.degree_v, self.u_knots, self.v_knots,
                self.weights)

        return script

    def rotation(self, center: volmdlr.Vector3D,
                 axis: volmdlr.Vector3D, angle: float):
        """
        BSplineSurface3D rotation
        :param center: rotation center
        :param axis: rotation axis
        :param angle: angle rotation
        :return: a new rotated BSplineSurface3D
        """
        new_control_points = [p.rotation(center, axis, angle)
                              for p in self.control_points]
        new_bsplinesurface3d = BSplineSurface3D(self.degree_u, self.degree_v,
                                                new_control_points, self.nb_u,
                                                self.nb_v,
                                                self.u_multiplicities,
                                                self.v_multiplicities,
                                                self.u_knots, self.v_knots,
                                                self.weights, self.name)
        return new_bsplinesurface3d

    def rotation_inplace(self, center: volmdlr.Vector3D,
                         axis: volmdlr.Vector3D, angle: float):
        """
        BSplineSurface3D rotation. Object is updated inplace
        :param center: rotation center
        :param axis: rotation axis
        :param angle: rotation angle
        """
        new_bsplinesurface3d = self.rotation(center, axis, angle)
        self.control_points = new_bsplinesurface3d.control_points
        self.surface = new_bsplinesurface3d.surface

    def translation(self, offset: volmdlr.Vector3D):
        """
        BSplineSurface3D translation
        :param offset: translation vector
        :return: A new translated BSplineSurface3D
        """
        new_control_points = [p.translation(offset) for p in
                              self.control_points]
        new_bsplinesurface3d = BSplineSurface3D(self.degree_u, self.degree_v,
                                                new_control_points, self.nb_u,
                                                self.nb_v,
                                                self.u_multiplicities,
                                                self.v_multiplicities,
                                                self.u_knots, self.v_knots,
                                                self.weights, self.name)

        return new_bsplinesurface3d

    def translation_inplace(self, offset: volmdlr.Vector3D):
        """
        BSplineSurface3D translation. Object is updated inplace
        :param offset: translation vector
        """
        new_bsplinesurface3d = self.translation(offset)
        self.control_points = new_bsplinesurface3d.control_points
        self.surface = new_bsplinesurface3d.surface

    def frame_mapping(self, frame: volmdlr.Frame3D, side: str):
        """
        Changes frame_mapping and return a new BSplineSurface3D
        side = 'old' or 'new'
        """
        new_control_points = [p.frame_mapping(frame, side) for p in
                              self.control_points]
        new_bsplinesurface3d = BSplineSurface3D(self.degree_u, self.degree_v,
                                                new_control_points, self.nb_u,
                                                self.nb_v,
                                                self.u_multiplicities,
                                                self.v_multiplicities,
                                                self.u_knots, self.v_knots,
                                                self.weights, self.name)
        return new_bsplinesurface3d

    def frame_mapping_inplace(self, frame: volmdlr.Frame3D, side: str):
        """
        Changes frame_mapping and the object is updated inplace
        side = 'old' or 'new'
        """
        new_bsplinesurface3d = self.frame_mapping(frame, side)
        self.control_points = new_bsplinesurface3d.control_points
        self.surface = new_bsplinesurface3d.surface

    def plot(self, ax=None):
        for p in self.control_points:
            ax = p.plot(ax=ax)
        return ax

    @classmethod
    def from_step(cls, arguments, object_dict):
        name = arguments[0][1:-1]
        degree_u = int(arguments[1])
        degree_v = int(arguments[2])
        points_sets = arguments[3][1:-1].split("),")
        points_sets = [elem + ")" for elem in points_sets[:-1]] + [
            points_sets[-1]]
        control_points = []
        for points_set in points_sets:
            points = [object_dict[int(i[1:])] for i in
                      points_set[1:-1].split(",")]
            nb_v = len(points)
            control_points.extend(points)
        nb_u = int(len(control_points) / nb_v)
        surface_form = arguments[4]
        if arguments[5] == '.F.':
            u_closed = False
        elif arguments[5] == '.T.':
            u_closed = True
        else:
            raise ValueError
        if arguments[6] == '.F.':
            v_closed = False
        elif arguments[6] == '.T.':
            v_closed = True
        else:
            raise ValueError
        self_intersect = arguments[7]
        u_multiplicities = [int(i) for i in arguments[8][1:-1].split(",")]
        v_multiplicities = [int(i) for i in arguments[9][1:-1].split(",")]
        u_knots = [float(i) for i in arguments[10][1:-1].split(",")]
        v_knots = [float(i) for i in arguments[11][1:-1].split(",")]
        knot_spec = arguments[12]

        if 13 in range(len(arguments)):
            weight_data = [
                float(i) for i in
                arguments[13][1:-1].replace("(", "").replace(")", "").split(",")
            ]
        else:
            weight_data = None

        bsplinesurface = cls(degree_u, degree_v, control_points, nb_u, nb_v,
                             u_multiplicities, v_multiplicities, u_knots,
                             v_knots, weight_data, name)
        # if u_closed:
        #     bsplinesurface.x_periodicity = bsplinesurface.get_x_periodicity()
        # if v_closed:
        #     bsplinesurface.y_periodicity = bsplinesurface.get_y_periodicity()
        return bsplinesurface

    def to_step(self, current_id):
        content = ''
        point_matrix_ids = '('
        for points in self.control_points_table:
            point_ids = '('
            for point in points:
                point_content, point_id = point.to_step(current_id)
                content += point_content
                point_ids += '#{},'.format(point_id)
                current_id = point_id + 1
            point_ids = point_ids[:-1]
            point_ids += '),'
            point_matrix_ids += point_ids
        point_matrix_ids = point_matrix_ids[:-1]
        point_matrix_ids += ')'

        u_close = '.T.' if self.x_periodicity else '.F.'
        v_close = '.T.' if self.y_periodicity else '.F.'

        content += "#{} = B_SPLINE_SURFACE_WITH_KNOTS('{}',{},{},{},.UNSPECIFIED.,{},{},.F.,{},{},{},{},.UNSPECIFIED.);\n" \
            .format(current_id, self.name, self.degree_u, self.degree_v,
                    point_matrix_ids, u_close, v_close,
                    tuple(self.u_multiplicities), tuple(self.v_multiplicities),
                    tuple(self.u_knots), tuple(self.v_knots))
        return content, [current_id]

    def grid3d(self, grid2d: volmdlr.grid.Grid2D):
        '''
        generate 3d grid points of a Bspline surface, based on a Grid2D
        '''

        if not self._grids2d:
            self._grids2d = grid2d

        points_2d = grid2d.points
        points_3d = [self.point2d_to_3d(point2d) for point2d in points_2d]

        return points_3d

    def grid2d_deformed(self, grid2d: volmdlr.grid.Grid2D):
        '''
        dimension and deform a Grid2D points based on a Bspline surface
        '''

        points_2d = grid2d.points
        points_3d = self.grid3d(grid2d)

        (xmin, xmax), (ymin, ymax) = grid2d.limits_xy
        points_x, points_y = grid2d.points_xy

        # Parameters
        index_x = {}  # grid point position(i,j), x coordinates position in X(unknown variable)
        index_y = {}  # grid point position(i,j), y coordinates position in X(unknown variable)
        index_points = {}  # grid point position(j,i), point position in points_2d (or points_3d)
        k, p = 0, 0
        for i in range(0, points_x):
            for j in range(0, points_y):
                index_x.update({(j, i): k})
                index_y.update({(j, i): k + 1})
                index_points.update({(j, i): p})
                k = k + 2
                p = p + 1

        equation_points = []  # points combination to compute distances between 2D and 3D grid points
        for i in range(0, points_y):  # row from (0,i)
            for j in range(1, points_x):
                equation_points.append(((0, i), (j, i)))
        for i in range(0, points_x):  # column from (i,0)
            for j in range(1, points_y):
                equation_points.append(((i, 0), (i, j)))
        for i in range(0, points_y):  # row
            for j in range(0, points_x - 1):
                equation_points.append(((j, i), (j + 1, i)))
        for i in range(0, points_x):  # column
            for j in range(0, points_x - 1):
                equation_points.append(((i, j), (i, j + 1)))
        for i in range(0, points_y - 1):  # diagonal
            for j in range(0, points_x - 1):
                equation_points.append(((j, i), (j + 1, i + 1)))

        for i in range(0, points_y):  # row 2segments (before.point.after)
            for j in range(1, points_x - 1):
                equation_points.append(((j - 1, i), (j + 1, i)))

        for i in range(0, points_x):  # column 2segments (before.point.after)
            for j in range(1, points_y - 1):
                equation_points.append(((i, j - 1), (i, j + 1)))

        # Euclidean distance
        # D=[] # distances between 3D grid points (based on points combination [equation_points])
        # for i in range(0, len(equation_points)):
        #     D.append((points_3d[index_points[equation_points[i][0]]].point_distance(points_3d[index_points[equation_points[i][1]]]))**2)

        # Geodesic distance
        # xx=[]
        # for p in points_2d:
        #     xx.append(p.x)
        # yy=[]
        # for p in points_2d:
        #     yy.append(p.y)

        # triang = plt_tri.Triangulation(xx, yy)
        # faces = triang.triangles
        # points = npy.empty([len(points_3d),3])
        # for i in range(0,len(points_3d)):
        #     points[i] = npy.array([points_3d[i].x,points_3d[i].y,points_3d[i].z])

        # geoalg = geodesic.PyGeodesicAlgorithmExact(points, faces)
        D = []  # geodesic distances between 3D grid points (based on points combination [equation_points])
        for i in range(0, len(equation_points)):
            D.append((self.geodesic_distance(
                points_3d[index_points[equation_points[i][0]]], points_3d[index_points[equation_points[i][1]]])) ** 2)

        # System of nonlinear equations
        def non_linear_equations(X):
            F = npy.empty(len(equation_points) + 2)
            for i in range(0, len(equation_points)):
                F[i] = abs((X[index_x[equation_points[i][0]]] ** 2 +
                            X[index_x[equation_points[i][1]]] ** 2 +
                            X[index_y[equation_points[i][0]]] ** 2 +
                            X[index_y[equation_points[i][1]]] ** 2 -
                            2 *
                            X[index_x[equation_points[i][0]]] *
                            X[index_x[equation_points[i][1]]] -
                            2 *
                            X[index_y[equation_points[i][0]]] *
                            X[index_y[equation_points[i][1]]] -
                            D[i]) /
                           D[i])

            F[i + 1] = X[0] * 1000
            F[i + 2] = X[1] * 1000
            # i=i+2
            # # F[i+3] = X[(len(points_2d)-points_x)*2]
            # l= 3
            # for f in range(1, points_x):
            #     F[i+f] = X[l]*1000
            #     l = l+2
            ## F[i+3] = X[3]*1000
            ## F[i+4] = X[5]*1000
            ## F[i+4] = X[points_x*2]*1000

            return F

        # Solution with "least_squares"
        x_init = []  # initial guess (2D grid points)
        for i in range(0, len(points_2d)):
            x_init.append(points_2d[i][0])
            x_init.append(points_2d[i][1])
        z = opt.least_squares(non_linear_equations, x_init)

        points_2d_deformed = []  # deformed 2d grid points
        for i in range(0, len(z.x), 2):
            points_2d_deformed.append(volmdlr.Point2D(z.x[i], z.x[i + 1]))

        grid2d_deformed = volmdlr.grid.Grid2D.from_points(points=points_2d_deformed,
                                                          points_dim_1=points_x,
                                                          direction=grid2d.direction)

        self._grids2d_deformed = grid2d_deformed

        return points_2d_deformed

    def grid2d_deformation(self, grid2d: volmdlr.grid.Grid2D):
        '''
        compute the deformation/displacement (dx/dy) of a Grid2D based on a Bspline surface
        '''

        if not self._grids2d_deformed:
            self.grid2d_deformed(grid2d)

        displacement = self._grids2d_deformed.displacement_compared_to(grid2d)
        self._displacements = displacement

        return displacement

    def point2d_parametric_to_dimension(self, point2d: volmdlr.Point3D, grid2d: volmdlr.grid.Grid2D):
        '''
        convert a point2d from the parametric to the dimensioned frame
        '''

        # Check if the 0<point2d.x<1 and 0<point2d.y<1
        if point2d.x < 0:
            point2d.x = 0
        elif point2d.x > 1:
            point2d.x = 1
        if point2d.y < 0:
            point2d.y = 0
        elif point2d.y > 1:
            point2d.y = 1

        if self._grids2d == grid2d:
            points_2d = self._grids2d.points
        else:
            points_2d = grid2d.points
            self._grids2d = grid2d

        if self._displacements is not None:
            displacement = self._displacements
        else:
            displacement = self.grid2d_deformation(grid2d)

        points_x, points_y = grid2d.points_xy

        # Parameters
        index_points = {}  # grid point position(j,i), point position in points_2d (or points_3d)
        p = 0
        for i in range(0, points_x):
            for j in range(0, points_y):
                index_points.update({(j, i): p})
                p = p + 1

        # Form function "Finite Elements"
        def form_function(s, t):
            N = npy.empty(4)
            N[0] = (1 - s) * (1 - t) / 4
            N[1] = (1 + s) * (1 - t) / 4
            N[2] = (1 + s) * (1 + t) / 4
            N[3] = (1 - s) * (1 + t) / 4
            return N

        finite_elements_points = []  # 2D grid points index that define one element
        for j in range(0, points_y - 1):
            for i in range(0, points_x - 1):
                finite_elements_points.append(((i, j), (i + 1, j), (i + 1, j + 1), (i, j + 1)))
        finite_elements = []  # finite elements defined with closed polygon
        for i in range(0, len(finite_elements_points)):
            finite_elements.append(
                volmdlr.wires.ClosedPolygon2D((points_2d[index_points[finite_elements_points[i][0]]],
                                               points_2d[index_points[finite_elements_points[i][1]]],
                                               points_2d[index_points[finite_elements_points[i][2]]],
                                               points_2d[index_points[finite_elements_points[i][3]]])))

        for k in range(0, len(finite_elements_points)):
            if (volmdlr.wires.Contour2D(finite_elements[k].primitives).point_belongs(
                    point2d)  # finite_elements[k].point_belongs(point2d)
                    or volmdlr.wires.Contour2D(finite_elements[k].primitives).point_over_contour(point2d)
                    or ((points_2d[index_points[finite_elements_points[k][0]]][0] < point2d.x <
                         points_2d[index_points[finite_elements_points[k][1]]][0])
                        and point2d.y == points_2d[index_points[finite_elements_points[k][0]]][1])
                    or ((points_2d[index_points[finite_elements_points[k][1]]][1] < point2d.y <
                         points_2d[index_points[finite_elements_points[k][2]]][1])
                        and point2d.x == points_2d[index_points[finite_elements_points[k][1]]][0])
                    or ((points_2d[index_points[finite_elements_points[k][3]]][0] < point2d.x <
                         points_2d[index_points[finite_elements_points[k][2]]][0])
                        and point2d.y == points_2d[index_points[finite_elements_points[k][1]]][1])
                    or ((points_2d[index_points[finite_elements_points[k][0]]][1] < point2d.y <
                         points_2d[index_points[finite_elements_points[k][3]]][1])
                        and point2d.x == points_2d[index_points[finite_elements_points[k][0]]][0])):
                break

        x0 = points_2d[index_points[finite_elements_points[k][0]]][0]
        y0 = points_2d[index_points[finite_elements_points[k][0]]][1]
        x1 = points_2d[index_points[finite_elements_points[k][1]]][0]
        y2 = points_2d[index_points[finite_elements_points[k][2]]][1]
        x = point2d.x
        y = point2d.y
        s = 2 * ((x - x0) / (x1 - x0)) - 1
        t = 2 * ((y - y0) / (y2 - y0)) - 1

        N = form_function(s, t)
        dx = npy.array([displacement[index_points[finite_elements_points[k][0]]][0],
                        displacement[index_points[finite_elements_points[k][1]]][0],
                        displacement[index_points[finite_elements_points[k][2]]][0],
                        displacement[index_points[finite_elements_points[k][3]]][0]])
        dy = npy.array([displacement[index_points[finite_elements_points[k][0]]][1],
                        displacement[index_points[finite_elements_points[k][1]]][1],
                        displacement[index_points[finite_elements_points[k][2]]][1],
                        displacement[index_points[finite_elements_points[k][3]]][1]])

        return volmdlr.Point2D(point2d.x + npy.transpose(N).dot(dx), point2d.y + npy.transpose(N).dot(dy))

    def point3d_to_2d_with_dimension(self, point3d: volmdlr.Point3D, grid2d: volmdlr.grid.Grid2D):
        '''
        compute the point2d of a point3d, on a Bspline surface, in the dimensioned frame
        '''

        point2d = self.point3d_to_2d(point3d)

        point2d_with_dimension = self.point2d_parametric_to_dimension(point2d, grid2d)

        return point2d_with_dimension

    def point2d_with_dimension_to_parametric_frame(self, point2d, grid2d: volmdlr.grid.Grid2D):
        '''
        convert a point2d from the dimensioned to the parametric frame
        '''

        if self._grids2d != grid2d:
            self._grids2d = grid2d
        if not self._grids2d_deformed:
            self.grid2d_deformed(grid2d)

        points_2d = grid2d.points
        points_2d_deformed = self._grids2d_deformed.points
        points_x, points_y = grid2d.points_xy

        # Parameters
        index_points = {}  # grid point position(j,i), point position in points_2d (or points_3d)
        p = 0
        for i in range(0, points_x):
            for j in range(0, points_y):
                index_points.update({(j, i): p})
                p = p + 1

        finite_elements_points = []  # 2D grid points index that define one element
        for j in range(0, points_y - 1):
            for i in range(0, points_x - 1):
                finite_elements_points.append(((i, j), (i + 1, j), (i + 1, j + 1), (i, j + 1)))
        finite_elements = []  # finite elements defined with closed polygon  DEFORMED
        for i in range(0, len(finite_elements_points)):
            finite_elements.append(
                volmdlr.wires.ClosedPolygon2D((points_2d_deformed[index_points[finite_elements_points[i][0]]],
                                               points_2d_deformed[index_points[finite_elements_points[i][1]]],
                                               points_2d_deformed[index_points[finite_elements_points[i][2]]],
                                               points_2d_deformed[index_points[finite_elements_points[i][3]]])))

        finite_elements_initial = []  # finite elements defined with closed polygon  INITIAL
        for i in range(0, len(finite_elements_points)):
            finite_elements_initial.append(
                volmdlr.wires.ClosedPolygon2D((points_2d[index_points[finite_elements_points[i][0]]],
                                               points_2d[index_points[finite_elements_points[i][1]]],
                                               points_2d[index_points[finite_elements_points[i][2]]],
                                               points_2d[index_points[finite_elements_points[i][3]]])))

        for k in range(0, len(finite_elements_points)):
            if (finite_elements[k].point_belongs(point2d)
                    or ((points_2d_deformed[index_points[finite_elements_points[k][0]]][0] < point2d.x <
                         points_2d_deformed[index_points[finite_elements_points[k][1]]][0])
                        and point2d.y == points_2d_deformed[index_points[finite_elements_points[k][0]]][1])
                    or ((points_2d_deformed[index_points[finite_elements_points[k][1]]][1] < point2d.y <
                         points_2d_deformed[index_points[finite_elements_points[k][2]]][1])
                        and point2d.x == points_2d_deformed[index_points[finite_elements_points[k][1]]][0])
                    or ((points_2d_deformed[index_points[finite_elements_points[k][3]]][0] < point2d.x <
                         points_2d_deformed[index_points[finite_elements_points[k][2]]][0])
                        and point2d.y == points_2d_deformed[index_points[finite_elements_points[k][1]]][1])
                    or ((points_2d_deformed[index_points[finite_elements_points[k][0]]][1] < point2d.y <
                         points_2d_deformed[index_points[finite_elements_points[k][3]]][1])
                        and point2d.x == points_2d_deformed[index_points[finite_elements_points[k][0]]][0])
                    or finite_elements[k].primitives[0].point_belongs(point2d) or finite_elements[k].primitives[
                        1].point_belongs(point2d)
                    or finite_elements[k].primitives[2].point_belongs(point2d) or finite_elements[k].primitives[
                        3].point_belongs(point2d)):
                break

        frame_deformed = volmdlr.Frame2D(finite_elements[k].center_of_mass(),
                                         volmdlr.Vector2D(finite_elements[k].primitives[1].middle_point()[0] -
                                                          finite_elements[k].center_of_mass()[0],
                                                          finite_elements[k].primitives[1].middle_point()[1] -
                                                          finite_elements[k].center_of_mass()[1]),
                                         volmdlr.Vector2D(finite_elements[k].primitives[0].middle_point()[0] -
                                                          finite_elements[k].center_of_mass()[0],
                                                          finite_elements[k].primitives[0].middle_point()[1] -
                                                          finite_elements[k].center_of_mass()[1]))

        point2d_frame_deformed = volmdlr.Point2D(point2d.frame_mapping(frame_deformed, 'new')[0],
                                                 point2d.frame_mapping(frame_deformed, 'new')[1])

        frame_inital = volmdlr.Frame2D(finite_elements_initial[k].center_of_mass(),
                                       volmdlr.Vector2D(finite_elements_initial[k].primitives[1].middle_point()[0] -
                                                        finite_elements_initial[k].center_of_mass()[0],
                                                        finite_elements_initial[k].primitives[1].middle_point()[1] -
                                                        finite_elements_initial[k].center_of_mass()[1]),
                                       volmdlr.Vector2D(finite_elements_initial[k].primitives[0].middle_point()[0] -
                                                        finite_elements_initial[k].center_of_mass()[0],
                                                        finite_elements_initial[k].primitives[0].middle_point()[1] -
                                                        finite_elements_initial[k].center_of_mass()[1]))

        X = point2d_frame_deformed.frame_mapping(frame_inital, 'old')[0]
        if X < 0:
            X = 0
        elif X > 1:
            X = 1
        Y = point2d_frame_deformed.frame_mapping(frame_inital, 'old')[1]
        if Y < 0:
            Y = 0
        elif Y > 1:
            Y = 1

        return volmdlr.Point2D(X, Y)

    def point2d_with_dimension_to_3d(self, point2d, grid2d: volmdlr.grid.Grid2D):
        '''
        compute the point3d, on a Bspline surface, of a point2d define in the dimensioned frame
        '''

        point2d_01 = self.point2d_with_dimension_to_parametric_frame(point2d, grid2d)

        return self.point2d_to_3d(point2d_01)

    def linesegment2d_parametric_to_dimension(self, linesegment2d, grid2d: volmdlr.grid.Grid2D):
        '''
        convert a linesegment2d from the parametric to the dimensioned frame
        '''

        points = linesegment2d.discretization_points(20)
        points_dim = [
            self.point2d_parametric_to_dimension(
                p, grid2d) for p in points]

        return vme.BSplineCurve2D.from_points_interpolation(
            points_dim, max(self.degree_u, self.degree_v))

    def linesegment3d_to_2d_with_dimension(self, linesegment3d, grid2d: volmdlr.grid.Grid2D):
        '''
        compute the linesegment2d of a linesegment3d, on a Bspline surface, in the dimensioned frame
        '''

        linesegment2d = self.linesegment3d_to_2d(linesegment3d)
        bsplinecurve2d_with_dimension = self.linesegment2d_parametric_to_dimension(linesegment2d, grid2d)

        return bsplinecurve2d_with_dimension

    def linesegment2d_with_dimension_to_parametric_frame(self, linesegment2d):
        '''
        convert a linesegment2d from the dimensioned to the parametric frame
        '''

        try:
            linesegment2d = volmdlr.edges.LineSegment2D(
                self.point2d_with_dimension_to_parametric_frame(linesegment2d.start, self._grids2d),
                self.point2d_with_dimension_to_parametric_frame(linesegment2d.end, self._grids2d))
        except NotImplementedError:
            return None

        return linesegment2d

    def linesegment2d_with_dimension_to_3d(self, linesegment2d):
        '''
        compute the linesegment3d, on a Bspline surface, of a linesegment2d defined in the dimensioned frame
        '''

        linesegment2d_01 = self.linesegment2d_with_dimension_to_parametric_frame(linesegment2d)
        linesegment3d = self.linesegment2d_to_3d(linesegment2d_01)

        return linesegment3d

    def bsplinecurve2d_parametric_to_dimension(self, bsplinecurve2d, grid2d: volmdlr.grid.Grid2D):
        '''
        convert a bsplinecurve2d from the parametric to the dimensioned frame
        '''

        # check if bsplinecurve2d is in a list
        if isinstance(bsplinecurve2d, list):
            bsplinecurve2d = bsplinecurve2d[0]
        points = bsplinecurve2d.control_points
        points_dim = []

        for p in points:
            points_dim.append(self.point2d_parametric_to_dimension(p, grid2d))

        bsplinecurve2d_with_dimension = volmdlr.edges.BSplineCurve2D(bsplinecurve2d.degree, points_dim,
                                                                     bsplinecurve2d.knot_multiplicities,
                                                                     bsplinecurve2d.knots,
                                                                     bsplinecurve2d.weights,
                                                                     bsplinecurve2d.periodic)

        return bsplinecurve2d_with_dimension

    def bsplinecurve3d_to_2d_with_dimension(self, bsplinecurve3d, grid2d: volmdlr.grid.Grid2D):
        '''
        compute the bsplinecurve2d of a bsplinecurve3d, on a Bspline surface, in the dimensioned frame
        '''

        bsplinecurve2d_01 = self.bsplinecurve3d_to_2d(bsplinecurve3d)
        bsplinecurve2d_with_dimension = self.bsplinecurve2d_parametric_to_dimension(
            bsplinecurve2d_01, grid2d)

        return bsplinecurve2d_with_dimension

    def bsplinecurve2d_with_dimension_to_parametric_frame(self, bsplinecurve2d):
        '''
        convert a bsplinecurve2d from the dimensioned to the parametric frame
        '''

        points_dim = bsplinecurve2d.control_points
        points = []
        for p in points_dim:
            points.append(
                self.point2d_with_dimension_to_parametric_frame(p, self._grids2d))

        bsplinecurve2d = volmdlr.edges.BSplineCurve2D(bsplinecurve2d.degree, points,
                                                      bsplinecurve2d.knot_multiplicities,
                                                      bsplinecurve2d.knots,
                                                      bsplinecurve2d.weights,
                                                      bsplinecurve2d.periodic)
        return bsplinecurve2d

    def bsplinecurve2d_with_dimension_to_3d(self, bsplinecurve2d):
        '''
        compute the bsplinecurve3d, on a Bspline surface, of a bsplinecurve2d defined in the dimensioned frame
        '''

        bsplinecurve2d_01 = self.bsplinecurve2d_with_dimension_to_parametric_frame(bsplinecurve2d)
        bsplinecurve3d = self.bsplinecurve2d_to_3d(bsplinecurve2d_01)

        return bsplinecurve3d

    def arc2d_parametric_to_dimension(self, arc2d, grid2d: volmdlr.grid.Grid2D):
        '''
        convert a arc2d from the parametric to the dimensioned frame
        '''

        number_points = math.ceil(arc2d.angle * 7) + 1
        l = arc2d.length()
        points = [self.point2d_parametric_to_dimension(arc2d.point_at_abscissa(
            i * l / (number_points - 1)), grid2d) for i in range(number_points)]

        return vme.BSplineCurve2D.from_points_interpolation(
            points, max(self.degree_u, self.degree_v))

    def arc3d_to_2d_with_dimension(self, arc3d, grid2d: volmdlr.grid.Grid2D):
        '''
        compute the arc2d of a arc3d, on a Bspline surface, in the dimensioned frame
        '''

        bsplinecurve2d = self.arc3d_to_2d(arc3d)[0]  # it's a bsplinecurve2d
        arc2d_with_dimension = self.bsplinecurve2d_parametric_to_dimension(bsplinecurve2d, grid2d)

        return arc2d_with_dimension  # it's a bsplinecurve2d-dimension

    def arc2d_with_dimension_to_parametric_frame(self, arc2d):
        '''
        convert a arc2d from the dimensioned to the parametric frame
        '''

        number_points = math.ceil(arc2d.angle * 7) + 1
        l = arc2d.length()

        points = [self.point2d_with_dimension_to_parametric_frame(arc2d.point_at_abscissa(
            i * l / (number_points - 1)), self._grids2d) for i in range(number_points)]

        return vme.BSplineCurve2D.from_points_interpolation(
            points, max(self.degree_u, self.degree_v))

    def arc2d_with_dimension_to_3d(self, arc2d):
        '''
        compute the  arc3d, on a Bspline surface, of a arc2d in the dimensioned frame
        '''

        arc2d_01 = self.arc2d_with_dimension_to_parametric_frame(arc2d)
        arc3d = self.arc2d_to_3d(arc2d_01)

        return arc3d  # it's a bsplinecurve3d

    def contour2d_parametric_to_dimension(self, contour2d: volmdlr.wires.Contour2D,
                                          grid2d: volmdlr.grid.Grid2D):
        '''
        convert a contour2d from the parametric to the dimensioned frame
        '''

        primitives2d_dim = []

        for primitive2d in contour2d.primitives:
            # method_name = '{}_parametric_to_dimension'.format(
            #     primitive2d.__class__.__name__.lower())
            method_name = f'{primitive2d.__class__.__name__.lower()}_parametric_to_dimension'

            if hasattr(self, method_name):
                primitives = getattr(self, method_name)(primitive2d, grid2d)
                if primitives:
                    primitives2d_dim.append(primitives)

            else:
                raise NotImplementedError(
                    f'Class {self.__class__.__name__} does not implement {method_name}')

        return volmdlr.wires.Contour2D(primitives2d_dim)

    def contour3d_to_2d_with_dimension(self, contour3d: volmdlr.wires.Contour3D,
                                       grid2d: volmdlr.grid.Grid2D):
        '''
        compute the contou2d of a contour3d, on a Bspline surface, in the dimensioned frame
        '''

        contour2d_01 = self.contour3d_to_2d(contour3d)

        return self.contour2d_parametric_to_dimension(contour2d_01, grid2d)

    def contour2d_with_dimension_to_parametric_frame(self, contour2d):
        '''
        convert a contour2d from the dimensioned to the parametric frame
        '''

        # TODO: check and avoid primitives with start=end
        primitives2d = []

        for primitive2d in contour2d.primitives:
            method_name = f'{primitive2d.__class__.__name__.lower()}_with_dimension_to_parametric_frame'

            if hasattr(self, method_name):
                primitives = getattr(self, method_name)(primitive2d)
                if primitives:
                    primitives2d.append(primitives)

            else:
                raise NotImplementedError(
                    # 'Class {} does not implement {}'.format(self.__class__.__name__,
                    #                                         method_name))
                    f'Class {self.__class__.__name__} does not implement {method_name}')

        # #Avoid to have primitives with start=end
        # start_points = list(set(new_start_points))

        return volmdlr.wires.Contour2D(primitives2d)

    def contour2d_with_dimension_to_3d(self, contour2d):
        '''
        compute the contour3d, on a Bspline surface, of a contour2d define in the dimensioned frame
        '''

        contour01 = self.contour2d_with_dimension_to_parametric_frame(contour2d)

        return self.contour2d_to_3d(contour01)

    @classmethod
    def from_geomdl_surface(cls, surface):
        '''
        create a volmdlr's BSpline_Surface3D from a geomdl's one
        '''

        control_points = []
        for i in range(0, len(surface.ctrlpts)):
            control_points.append(volmdlr.Point3D(surface.ctrlpts[i][0], surface.ctrlpts[i][1], surface.ctrlpts[i][2]))

        (u_knots, u_multiplicities) = knots_vector_inv((surface.knotvector_u))
        (v_knots, v_multiplicities) = knots_vector_inv((surface.knotvector_v))

        bspline_surface = cls(degree_u=surface.degree_u,
                              degree_v=surface.degree_v,
                              control_points=control_points,
                              nb_u=surface.ctrlpts_size_u,
                              nb_v=surface.ctrlpts_size_v,
                              u_multiplicities=u_multiplicities,
                              v_multiplicities=v_multiplicities,
                              u_knots=u_knots,
                              v_knots=v_knots)

        return bspline_surface

    @classmethod
    def points_fitting_into_bspline_surface(cls, points_3d, size_u, size_v, degree_u, degree_v):
        '''
        Bspline Surface interpolation through 3d points

        Parameters
        ----------
        points_3d : volmdlr.Point3D
            data points
        size_u : int
            number of data points on the u-direction.
        size_v : int
            number of data points on the v-direction.
        degree_u : int
            degree of the output surface for the u-direction.
        degree_v : int
            degree of the output surface for the v-direction.

        Returns
        -------
        B-spline surface

        '''

        points = []
        for i in range(0, len(points_3d)):
            points.append((points_3d[i].x, points_3d[i].y, points_3d[i].z))

        surface = interpolate_surface(points, size_u, size_v, degree_u, degree_v)

        return cls.from_geomdl_surface(surface)

    @classmethod
    def points_approximate_into_bspline_surface(cls, points_3d, size_u, size_v, degree_u, degree_v, **kwargs):
        '''
        Bspline Surface approximate through 3d points

        Parameters
        ----------
        points_3d : volmdlr.Point3D
            data points
        size_u : int
            number of data points on the u-direction.
        size_v : int
            number of data points on the v-direction.
        degree_u : int
            degree of the output surface for the u-direction.
        degree_v : int
            degree of the output surface for the v-direction.

        Keyword Arguments:
            * ``ctrlpts_size_u``: number of control points on the u-direction. *Default: size_u - 1*
            * ``ctrlpts_size_v``: number of control points on the v-direction. *Default: size_v - 1*

        Returns
        -------
        B-spline surface: volmdlr.faces.BSplineSurface3D

        '''

        # Keyword arguments
        num_cpts_u = kwargs.get('ctrlpts_size_u', size_u - 1)  # number of datapts, r + 1 > number of ctrlpts, n + 1
        num_cpts_v = kwargs.get('ctrlpts_size_v', size_v - 1)  # number of datapts, s + 1 > number of ctrlpts, m + 1

        points = [tuple([*pt]) for pt in points_3d]

        surface = approximate_surface(points, size_u, size_v, degree_u, degree_v,
                                      ctrlpts_size_u=num_cpts_u, num_cpts_v=num_cpts_v)

        return cls.from_geomdl_surface(surface)

    @classmethod
    def from_cylindrical_faces(cls, cylindrical_faces, degree_u, degree_v,
                               points_x: int = 10, points_y: int = 10):
        '''
        define a bspline surface from a list of cylindrical faces

        Parameters
        ----------
        cylindrical_faces : List[volmdlr.faces.CylindricalFace3D]
            faces 3d
        degree_u : int
            degree of the output surface for the u-direction
        degree_v : int
            degree of the output surface for the v-direction
        points_x : int
            number of points in x-direction
        points_y : int
            number of points in y-direction

        Returns
        -------
        B-spline surface

        '''

        if len(cylindrical_faces) == 1:
            return cls.from_cylindrical_face(cylindrical_faces[0], degree_u, degree_v, 50, 50)

        if len(cylindrical_faces) > 1:
            bspline_surfaces = []
            direction = cylindrical_faces[0].adjacent_direction(cylindrical_faces[1])

            if direction == 'x':
                bounding_rectangle_0 = cylindrical_faces[0].surface2d.outer_contour.bounding_rectangle()
                ymin = bounding_rectangle_0[2]
                ymax = bounding_rectangle_0[3]
                for face in cylindrical_faces:
                    bounding_rectangle = face.surface2d.outer_contour.bounding_rectangle()
                    ymin = min(ymin, bounding_rectangle[2])
                    ymax = max(ymax, bounding_rectangle[3])
                for face in cylindrical_faces:
                    bounding_rectangle = face.surface2d.outer_contour.bounding_rectangle()

                    points_3d = face.surface3d.grid3d(
                        volmdlr.grid.Grid2D.from_properties(
                            x_limits=(bounding_rectangle[0], bounding_rectangle[1]),
                            y_limits=(ymin, ymax),
                            points_nbr=(points_x, points_y)))

                    bspline_surfaces.append(
                        cls.points_fitting_into_bspline_surface(
                            points_3d, points_x, points_y, degree_u, degree_v))

            elif direction == 'y':
                bounding_rectangle_0 = cylindrical_faces[0].surface2d.outer_contour.bounding_rectangle()
                xmin = bounding_rectangle_0[0]
                xmax = bounding_rectangle_0[1]
                for face in cylindrical_faces:
                    bounding_rectangle = face.surface2d.outer_contour.bounding_rectangle()
                    xmin = min(xmin, bounding_rectangle[0])
                    xmax = max(xmax, bounding_rectangle[1])
                for face in cylindrical_faces:
                    bounding_rectangle = face.surface2d.outer_contour.bounding_rectangle()

                    points_3d = face.surface3d.grid3d(
                        volmdlr.grid.Grid2D.from_properties(
                            x_limits=(xmin, xmax),
                            y_limits=(bounding_rectangle[2], bounding_rectangle[3]),
                            points_nbr=(points_x, points_y)))

                    bspline_surfaces.append(
                        cls.points_fitting_into_bspline_surface(
                            points_3d, points_x, points_y, degree_u, degree_v))

            to_be_merged = bspline_surfaces[0]
            for i in range(0, len(bspline_surfaces) - 1):
                merged = to_be_merged.merge_with(bspline_surfaces[i + 1])
                to_be_merged = merged

            bspline_surface = to_be_merged

            return bspline_surface

    @classmethod
    def from_cylindrical_face(cls, cylindrical_face, degree_u, degree_v,
                              **kwargs):  # points_x: int = 50, points_y: int = 50
        '''
        define a bspline surface from a cylindrical face

        Parameters
        ----------
        cylindrical_face : volmdlr.faces.CylindricalFace3D
            face 3d
        degree_u : int
            degree of the output surface for the u-direction.
        degree_v : int
            degree of the output surface for the v-direction.
        points_x : int
            number of points in x-direction
        points_y : int
            number of points in y-direction

        Returns
        -------
        B-spline surface

        '''

        points_x = kwargs['points_x']
        points_y = kwargs['points_y']
        bounding_rectangle = cylindrical_face.surface2d.outer_contour.bounding_rectangle()
        points_3d = cylindrical_face.surface3d.grid3d(
            volmdlr.grid.Grid2D.from_properties(x_limits=(bounding_rectangle[0],
                                                          bounding_rectangle[1]),
                                                y_limits=(bounding_rectangle[2],
                                                          bounding_rectangle[3]),
                                                points_nbr=(points_x, points_y)))

        return cls.points_fitting_into_bspline_surface(points_3d, points_x, points_x, degree_u, degree_v)

    def intersection_with(self, other_bspline_surface3d):
        '''
        compute intersection points between two Bspline surfaces
        return u,v parameters for intersection points for both surfaces
        '''

        def f(X):
            return (self.point2d_to_3d(volmdlr.Point2D(X[0], X[1])) -
                    other_bspline_surface3d.point2d_to_3d(volmdlr.Point2D(X[2], X[3]))).norm()

        x = npy.linspace(0, 1, 10)
        x_init = []
        for xi in x:
            for yi in x:
                x_init.append((xi, yi, xi, yi))

        u1, v1, u2, v2 = [], [], [], []
        solutions = []
        for x0 in x_init:
            z = scp.optimize.least_squares(f, x0=x0, bounds=([0, 1]))
            # print(z.cost)
            if z.fun < 1e-5:
                solution = z.x
                if solution not in solutions:
                    solutions.append(solution)
                    u1.append(solution[0])
                    v1.append(solution[1])
                    u2.append(solution[2])
                    v2.append(solution[3])

        # uv1 = [[min(u1),max(u1)],[min(v1),max(v1)]]
        # uv2 = [[min(u2),max(u2)],[min(v2),max(v2)]]

        return ((u1, v1), (u2, v2))  # (uv1, uv2)

    def plane_intersection(self, plane3d):
        '''
        compute intersection points between a Bspline surface and a plane3d
        '''

        def f(X):
            return ((self.surface.evaluate_single((X[0], X[1]))[0]) * plane3d.equation_coefficients()[0] +
                    (self.surface.evaluate_single((X[0], X[1]))[1]) * plane3d.equation_coefficients()[1] +
                    (self.surface.evaluate_single((X[0], X[1]))[2]) * plane3d.equation_coefficients()[2] +
                    plane3d.equation_coefficients()[3])

        x = npy.linspace(0, 1, 20)
        x_init = []
        for xi in x:
            for yi in x:
                x_init.append((xi, yi))

        # x_init = volmdlr.Point2D.grid2d(20, 20, 0, 1, 0, 1)

        intersection_points = []
        # solutions = []
        # u, v =[],  []

        for x0 in x_init:
            z = scp.optimize.least_squares(f, x0=x0, bounds=([0, 1]))
            if z.fun < 1e-20:
                #     cost.append(z.cost)
                # # print(z.cost)
                # if z.cost<1e-20:
                solution = z.x
                intersection_points.append(volmdlr.Point3D(self.surface.evaluate_single((solution[0], solution[1]))[0],
                                                           self.surface.evaluate_single((solution[0], solution[1]))[1],
                                                           self.surface.evaluate_single((solution[0], solution[1]))[
                                                               2]))
        # intersection_points.sort()
        # u.append(solution[0])
        # v.append(solution[1])
        # solutions.append(solution)

        # return (u,v)
        return intersection_points

    def error_with_point3d(self, point3d):
        '''
        compute the error/distance between the Bspline surface and a point3d
        '''

        def f(x):
            return (point3d - self.point2d_to_3d(volmdlr.Point2D(x[0], x[1]))).norm()

        cost = []

        for x0 in [(0, 0), (0, 1), (1, 0), (1, 1), (0.5, 0.5)]:
            z = scp.optimize.least_squares(f, x0=x0, bounds=([0, 1]))
            cost.append(z.fun)

        return min(cost)

    def error_with_edge3d(self, edge3d):
        '''
        compute the error/distance between the Bspline surface and an edge3d
        it's the mean of the start and end points errors'
        '''

        return (self.error_with_point3d(edge3d.start) + self.error_with_point3d(edge3d.end)) / 2

    def nearest_edges3d(self, contour3d, threshold: float):
        '''
        compute the nearest edges of a contour3d to a Bspline_surface3d based on a threshold
        '''

        nearest = []
        for primitive in contour3d.primitives:
            if self.error_with_edge3d(primitive) <= threshold:
                nearest.append(primitive)
        nearest_primitives = volmdlr.wires.Wire3D(nearest)

        return nearest_primitives

    def edge3d_to_2d_with_dimension(self, edge3d, grid2d: volmdlr.grid.Grid2D):
        '''
        compute the edge2d of a edge3d, on a Bspline surface, in the dimensioned frame
        '''

        # method_name = '{}_to_2d_with_dimension'.format(edge3d.__class__.__name__.lower())
        method_name = f'{edge3d.__class__.__name__.lower()}_to_2d_with_dimension'

        if hasattr(self, method_name):
            edge2d_dim = getattr(self, method_name)(edge3d, grid2d)
            if edge2d_dim:
                return edge2d_dim
            else:
                raise NotImplementedError
        else:
            raise NotImplementedError(
                # 'Class {} does not implement {}'.format(self.__class__.__name__,
                #                                         method_name))
                f'Class {self.__class__.__name__} does not implement {method_name}')

    def wire3d_to_2d(self, wire3d):
        '''
        compute the 2d of a wire3d, on a Bspline surface
        '''

        contour = self.contour3d_to_2d(wire3d)

        return volmdlr.wires.Wire2D(contour.primitives)

    def wire3d_to_2d_with_dimension(self, wire3d):
        '''
        compute the 2d of a wire3d, on a Bspline surface, in the dimensioned frame
        '''

        contour = self.contour3d_to_2d_with_dimension(wire3d, self._grids2d)

        return volmdlr.wires.Wire2D(contour.primitives)

    def split_surface_u(self, u: float):
        '''
        split the surface at the input parametric coordinate on the u-direction

        Parameters
        ----------
        u : float
            Parametric coordinate u choosen between 0 and 1

        Returns
        -------
        surfaces : list
            Two splitted surfaces

        '''

        surfaces_geo = split_surface_u(self.surface, u)
        surfaces = []
        for s in surfaces_geo:
            surfaces.append(volmdlr.faces.BSplineSurface3D.from_geomdl_surface(s))

        return surfaces

    def split_surface_v(self, v: float):
        '''
        split the surface at the input parametric coordinate on the v-direction

        Parameters
        ----------
        v : float
            Parametric coordinate v choosen between 0 and 1

        Returns
        -------
        surfaces : list
            Two splitted surfaces

        '''

        surfaces_geo = split_surface_v(self.surface, v)
        surfaces = []
        for s in surfaces_geo:
            surfaces.append(volmdlr.faces.BSplineSurface3D.from_geomdl_surface(s))

        return surfaces

    def split_surface_with_bspline_curve(self, bspline_curve3d: volmdlr.edges.BSplineCurve3D):
        '''
        cuts the surface into two pieces with a bspline curve

        Parameters
        ----------
        bspline_curve3d : volmdlr.edges.BSplineCurve3D


        Returns
        -------
        surfaces : list
            Two splitted surfaces

        '''

        surfaces = []
        bspline_curve2d = self.bsplinecurve3d_to_2d(bspline_curve3d)[0]
        # if type(bspline_curve2d) == list:
        #     points = [bspline_curve2d[0].start]
        #     for edge in bspline_curve2d:
        #         points.append(edge.end)
        #     bspline_curve2d = vme.BSplineCurve2D.from_points_approximation(points, 2, ctrlpts_size = 5)
        contour = self.rectangular_cut(0, 1, 0, 1).surface2d.outer_contour
        contours = contour.cut_by_bspline_curve(bspline_curve2d)

        du, dv = bspline_curve2d.end - bspline_curve2d.start
        resolution = 8

        for contour in contours:
            u_min, u_max, v_min, v_max = contour.bounding_rectangle()
            if du > dv:
                delta_u = u_max - u_min
                nlines_x = int(delta_u * resolution)
                lines_x = [vme.Line2D(volmdlr.Point2D(u_min, v_min),
                                      volmdlr.Point2D(u_min, v_max))]
                for i in range(nlines_x):
                    u = u_min + (i + 1) / (nlines_x + 1) * delta_u
                    lines_x.append(vme.Line2D(volmdlr.Point2D(u, v_min),
                                              volmdlr.Point2D(u, v_max)))
                lines_x.append(vme.Line2D(volmdlr.Point2D(u_max, v_min),
                                          volmdlr.Point2D(u_max, v_max)))
                lines = lines_x

            else:
                delta_v = v_max - v_min
                nlines_y = int(delta_v * resolution)
                lines_y = [vme.Line2D(volmdlr.Point2D(v_min, v_min),
                                      volmdlr.Point2D(v_max, v_min))]
                for i in range(nlines_y):
                    v = v_min + (i + 1) / (nlines_y + 1) * delta_v
                    lines_y.append(vme.Line2D(volmdlr.Point2D(v_min, v),
                                              volmdlr.Point2D(v_max, v)))
                lines_y.append(vme.Line2D(volmdlr.Point2D(v_min, v_max),
                                          volmdlr.Point2D(v_max, v_max)))
                lines = lines_y

            pt0 = volmdlr.O2D
            points = []

            for l in lines:
                inter = contour.line_intersections(l)
                if inter:
                    pt = [inter[0][0], inter[1][0]]
                else:
                    raise NotImplementedError

                pt = sorted(pt, key=lambda p: pt0.point_distance(p))
                pt0 = pt[0]
                edge = volmdlr.edges.LineSegment2D(pt[0], pt[1])

                points.extend(edge.discretization_points(10))

            points3d = []
            for p in points:
                points3d.append(self.point2d_to_3d(p))

            size_u, size_v, degree_u, degree_v = 10, 10, self.degree_u, self.degree_v
            surfaces.append(
                volmdlr.faces.BSplineSurface3D.points_fitting_into_bspline_surface(
                    points3d, size_u, size_v, degree_u, degree_v))

        return surfaces

    def point_belongs(self, point3d):
        '''
        check if a point3d belongs to the bspline_surface or not
        '''

        def f(x):
            p3d = self.point2d_to_3d(volmdlr.Point2D(x[0], x[1]))
            return point3d.point_distance(p3d)

        x = npy.linspace(0, 1, 5)
        x_init = []
        for xi in x:
            for yi in x:
                x_init.append((xi, yi))

        for x0 in x_init:
            z = scp.optimize.least_squares(f, x0=x0, bounds=([0, 1]))
            if z.fun < 1e-10:
                return True
        return False

    def is_intersected_with(self, other_bspline_surface3d):
        '''
        check if the two surfaces are intersected or not
        return True, when there are more 50points on the intersection zone
        '''

        # intersection_results = self.intersection_with(other_bspline_surface3d)
        # if len(intersection_results[0][0]) >= 50:
        #     return True
        # else:
        #     return False

        def f(X):
            return (self.point2d_to_3d(volmdlr.Point2D(X[0], X[1])) -
                    other_bspline_surface3d.point2d_to_3d(volmdlr.Point2D(X[2], X[3]))).norm()

        x = npy.linspace(0, 1, 10)
        x_init = []
        for xi in x:
            for yi in x:
                x_init.append((xi, yi, xi, yi))

        i = 0
        for x0 in x_init:
            z = scp.optimize.least_squares(f, x0=x0, bounds=([0, 1]))
            if z.fun < 1e-5:
                i += 1
                if i >= 50:
                    return True
        return False

    def merge_with(self, other_bspline_surface3d):
        '''
        merge two adjacent surfaces based on their faces

        Parameters
        ----------
        other_bspline_face3d : volmdlr.faces.BSplineSurface3D

        Returns
        -------
        merged_surface : volmdlr.faces.BSplineSurface3D

        '''

        bspline_face3d = self.rectangular_cut(0, 1, 0, 1)
        other_bspline_face3d = other_bspline_surface3d.rectangular_cut(0, 1, 0, 1)

        bsplines = [self, other_bspline_surface3d]
        bsplines_new = bsplines

        center = [bspline_face3d.surface2d.outer_contour.center_of_mass(),
                  other_bspline_face3d.surface2d.outer_contour.center_of_mass()]
        grid2d_direction = (bspline_face3d.pair_with(other_bspline_face3d))[1]

        if self.is_intersected_with(other_bspline_surface3d):
            # find pimitives to split with
            contour1 = bspline_face3d.outer_contour3d
            contour2 = other_bspline_face3d.outer_contour3d

            distances = []
            for p1 in contour1.primitives:
                dis = []
                for p2 in contour2.primitives:
                    point1 = (p1.start + p1.end) / 2
                    point2 = (p2.start + p2.end) / 2
                    dis.append(point1.point_distance(point2))
                distances.append(dis)

            i = distances.index((min(distances)))
            j = distances[i].index(min(distances[i]))

            curves = [contour2.primitives[j], contour1.primitives[i]]

            # split surface
            for i, bspline in enumerate(bsplines):
                surfaces = bspline.split_surface_with_bspline_curve(curves[i])

                errors = []
                for s in surfaces:
                    errors.append(s.error_with_point3d(bsplines[i].point2d_to_3d(center[i])))

                bsplines_new[i] = surfaces[errors.index(min(errors))]

            grid2d_direction = (
                bsplines_new[0].rectangular_cut(
                    0, 1, 0, 1).pair_with(
                    bsplines_new[1].rectangular_cut(
                        0, 1, 0, 1)))[1]

        # grid3d
        nb = 10
        points3d = []
        for i, bspline in enumerate(bsplines_new):
            grid3d = bspline.grid3d(volmdlr.grid.Grid2D.from_properties(x_limits=(0, 1),
                                                                        y_limits=(0, 1),
                                                                        points_nbr=(nb, nb),
                                                                        direction=grid2d_direction[i]))

            if (bspline_face3d.outer_contour3d.is_sharing_primitives_with(other_bspline_face3d.outer_contour3d)
                    or self.is_intersected_with(other_bspline_surface3d)):
                if i == 0:
                    points3d.extend(grid3d[0:nb * nb - nb])
                else:
                    points3d.extend(grid3d)
            else:
                points3d.extend(grid3d)

        # fitting
        size_u, size_v, degree_u, degree_v = (nb * 2) - 1, nb, 3, 3

        merged_surface = volmdlr.faces.BSplineSurface3D.points_fitting_into_bspline_surface(
            points3d, size_u, size_v, degree_u, degree_v)

        return merged_surface

    def xy_limits(self, other_bspline_surface3d):
        '''
        compute x, y limits to define grid2d
        '''

        grid2d_direction = (
            self.rectangular_cut(
                0, 1, 0, 1).pair_with(
                other_bspline_surface3d.rectangular_cut(
                    0, 1, 0, 1)))[1]

        xmin, xmax, ymin, ymax = [], [], [], []
        if grid2d_direction[0][1] == '+y':
            xmin.append(0)
            xmax.append(1)
            ymin.append(0)
            ymax.append(0.99)
        elif grid2d_direction[0][1] == '+x':
            xmin.append(0)
            xmax.append(0.99)
            ymin.append(0)
            ymax.append(1)
        elif grid2d_direction[0][1] == '-x':
            xmin.append(0.01)
            xmax.append(1)
            ymin.append(0)
            ymax.append(1)
        elif grid2d_direction[0][1] == '-y':
            xmin.append(0)
            xmax.append(1)
            ymin.append(0.01)
            ymax.append(1)

        xmin.append(0)
        xmax.append(1)
        ymin.append(0)
        ymax.append(1)

        return xmin, xmax, ymin, ymax


class BezierSurface3D(BSplineSurface3D):

    def __init__(self, degree_u: int, degree_v: int,
                 control_points: List[List[volmdlr.Point3D]],
                 nb_u: int, nb_v: int, name=''):
        u_knots = utilities.generate_knot_vector(degree_u, nb_u)
        v_knots = utilities.generate_knot_vector(degree_v, nb_v)

        u_multiplicities = [1] * len(u_knots)
        v_multiplicities = [1] * len(v_knots)

        BSplineSurface3D.__init__(self, degree_u, degree_v,
                                  control_points, nb_u, nb_v,
                                  u_multiplicities, v_multiplicities,
                                  u_knots, v_knots, None, name)


class Face3D(volmdlr.core.Primitive3D):
    min_x_density = 1
    min_y_density = 1

    def __init__(self, surface3d, surface2d: Surface2D,
                 name: str = ''):
        self.surface3d = surface3d
        self.surface2d = surface2d
        # self.bounding_box = self._bounding_box()

        volmdlr.core.Primitive3D.__init__(self, name=name)

    def __hash__(self):
        return hash(self.surface3d) + hash(self.surface2d)

    def __eq__(self, other_):
        if other_.__class__.__name__ != self.__class__.__name__:
            return False
        equal = (self.surface3d == other_.surface3d
                 and self.surface2d == other_.surface2d)
        return equal

    def point_belongs(self, point3d: volmdlr.Point3D):
        """
        Tells you if a point is on the 3D face and inside its contour
        """
        point2d = self.surface3d.point3d_to_2d(point3d)
        check_point3d = self.surface3d.point2d_to_3d(point2d)
        if check_point3d.point_distance(point3d) > 1e-6:
            return False

        return self.surface2d.point_belongs(point2d)

    @property
    def outer_contour3d(self):
        """

        """
        return self.surface3d.contour2d_to_3d(self.surface2d.outer_contour)

    @property
    def inner_contours3d(self):
        """

        """
        return [self.surface3d.contour2d_to_3d(c) for c in
                self.surface2d.inner_contours]

    @property
    def bounding_box(self):
        """
        this error is raised to enforce overloading of this method
        """
        raise NotImplementedError(
            f"bounding_box method must be"
            f"overloaded by {self.__class__.__name__}")

    @bounding_box.setter
    def bounding_box(self, new_bounding_box):
        """Sets the bounding box to a new value"""
        raise NotImplementedError(
            f"bounding_box setter method must be"
            f"overloaded by {self.__class__.__name__}")

    def get_bounding_box(self):
        raise NotImplementedError(
            f"self.__class__.__name__"
            f"overloaded by {self.__class__.__name__}")

    @classmethod
    def from_step(cls, arguments, object_dict):
        contours = [object_dict[int(arguments[1][0][1:])]]

        # Detecting inner and outer contours
        name = arguments[0][1:-1]
        surface = object_dict[int(arguments[2])]

        if hasattr(surface, 'face_from_contours3d'):
            if (len(contours) == 1) and isinstance(contours[0],
                                                   volmdlr.Point3D):
                return surface

            return surface.face_from_contours3d(contours, name)
        else:
            raise NotImplementedError(
                'Not implemented :face_from_contours3d in {}'.format(surface))

    # def area(self):
    #     """
    #     Calculates the face's area
    #     :return: face's area
    #     """
    #     raise NotImplementedError(
    #         f'area method must be overloaded by {self.__class__.__name__}')

    def to_step(self, current_id):
        xmin, xmax, ymin, ymax = self.surface2d.bounding_rectangle()
        subsurfaces2d = [self.surface2d]
        line_x = None
        if self.surface3d.x_periodicity and (xmax - xmin) >= 0.45 * self.surface3d.x_periodicity:
            line_x = vme.Line2D(volmdlr.Point2D(0.5 * (xmin + xmax), 0),
                                volmdlr.Point2D(
                                    0.5 * (xmin + xmax), 1))
        line_y = None
        if self.surface3d.y_periodicity and (
                ymax - ymin) >= 0.45 * self.surface3d.y_periodicity:
            line_y = vme.Line2D(
                volmdlr.Point2D(0., 0.5 * (ymin + ymax)),
                volmdlr.Point2D(1, 0.5 * (ymin + ymax)))

        if line_x:
            subsurfaces2 = []
            for subsurface2d in subsurfaces2d:
                subsurfaces2.extend(subsurface2d.cut_by_line(line_x))
            subsurfaces2d = subsurfaces2

        if line_y:
            subsurfaces2 = []
            for subsurface2d in subsurfaces2d:
                subsurfaces2.extend(subsurface2d.cut_by_line(line_y))
            subsurfaces2d = subsurfaces2

        if len(subsurfaces2d) > 1:
            content = ''
            face_ids = []
            for i, subsurface2d in enumerate(subsurfaces2d):
                face = self.__class__(self.surface3d, subsurface2d)
                face_content, face_id = face.to_step_without_splitting(
                    current_id)
                face_ids.append(face_id[0])
                content += face_content
                current_id = face_id[0] + 1
            return content, face_ids
        else:
            return self.to_step_without_splitting(current_id)

    def to_step_without_splitting(self, current_id):
        content, surface3d_ids = self.surface3d.to_step(current_id)
        current_id = max(surface3d_ids) + 1

        outer_contour_content, outer_contour_id = self.outer_contour3d.to_step(
            current_id)
        # surface_id=surface3d_id)
        content += outer_contour_content
        content += "#{} = FACE_BOUND('{}',#{},.T.);\n".format(
            outer_contour_id + 1, self.name, outer_contour_id)
        contours_ids = [outer_contour_id + 1]
        current_id = outer_contour_id + 2
        for inner_contour3d in self.inner_contours3d:
            inner_contour_content, inner_contour_id = inner_contour3d.to_step(
                current_id)
            # surface_id=surface3d_id)
            content += inner_contour_content
            face_bound_id = inner_contour_id + 1
            content += "#{} = FACE_BOUND('',#{},.T.);\n".format(
                face_bound_id, inner_contour_id)
            contours_ids.append(face_bound_id)
            current_id = face_bound_id + 1

        content += "#{} = ADVANCED_FACE('{}',({}),#{},.T.);\n".format(
            current_id,
            self.name,
            volmdlr.core.step_ids_to_str(contours_ids),
            surface3d_ids[0])
        # TODO: create an ADVANCED_FACE for each surface3d_ids ?
        return content, [current_id]

    def triangulation_lines(self):
        return [], []

    def triangulation(self):

        lines_x, lines_y = self.triangulation_lines()
        if lines_x and lines_y:
            surfaces = []
            for surface in self.surface2d.split_by_lines(lines_x):
                surfaces.extend(surface.split_by_lines(lines_y))

        elif lines_x:
            # try:
            surfaces = self.surface2d.split_by_lines(lines_x)
            # except:
            #     self.plot()
            #     raise NotImplementedError
        elif lines_y:
            surfaces = self.surface2d.split_by_lines(lines_y)
        else:
            surfaces = [self.surface2d]

        # mesh2d = surfaces[0].triangulation()
        # print('ls', len(surfaces))
        # for subsurface in surfaces[1:]:
        #     # mesh2d += subsurface.triangulation()
        #     mesh2d.merge_mesh(subsurface.triangulation())

        meshes = [s.triangulation() for s in surfaces]
        mesh2d = vmd.DisplayMesh2D.merge_meshes(meshes)
        return vmd.DisplayMesh3D(
            [vmd.Node3D(*self.surface3d.point2d_to_3d(p)) for p in
             mesh2d.points],
            mesh2d.triangles)

    def plot2d(self, ax=None, color='k', alpha=1):
        if ax is None:
            _, ax = plt.subplots()

        self.outer_contour.plot()

    def rotation(self, center: volmdlr.Point3D,
                 axis: volmdlr.Vector3D, angle: float):
        """
        Face3D rotation
        :param center: rotation center
        :param axis: rotation axis
        :param angle: angle rotation
        :return: a new rotated Face3D
        """
        new_surface = self.surface3d.rotation(center=center, axis=axis,
                                              angle=angle)
        return self.__class__(new_surface, self.surface2d)

    def rotation_inplace(self, center: volmdlr.Point3D,
                         axis: volmdlr.Vector3D, angle: float):
        """
        Face3D rotation. Object is updated inplace
        :param center: rotation center
        :param axis: rotation axis
        :param angle: rotation angle
        """
        self.surface3d.rotation_inplace(center=center, axis=axis, angle=angle)
        new_bounding_box = self.get_bounding_box()
        self.bounding_box = new_bounding_box

    def translation(self, offset: volmdlr.Vector3D):
        """
        Face3D translation
        :param offset: translation vector
        :return: A new translated Face3D
        """
        new_surface3d = self.surface3d.translation(offset=offset)
        return self.__class__(new_surface3d, self.surface2d)

    def translation_inplace(self, offset: volmdlr.Vector3D):
        """
        Face3D translation. Object is updated inplace
        :param offset: translation vector
        """
        self.surface3d.translation_inplace(offset=offset)
        new_bounding_box = self.get_bounding_box()
        self.bounding_box = new_bounding_box

    def frame_mapping(self, frame: volmdlr.Frame3D, side: str):
        """
        Changes frame_mapping and return a new Face3D
        side = 'old' or 'new'
        """
        new_surface3d = self.surface3d.frame_mapping(frame, side)
        return self.__class__(new_surface3d, self.surface2d.copy(),
                              self.name)

    def frame_mapping_inplace(self, frame: volmdlr.Frame3D, side: str):
        """
        Changes frame_mapping and the object is updated inplace
        side = 'old' or 'new'
        """
        self.surface3d.frame_mapping_inplace(frame, side)
        new_bounding_box = self.get_bounding_box()
        self.bounding_box = new_bounding_box

    def copy(self, deep=True, memo=None):
        return self.__class__(self.surface3d.copy(), self.surface2d.copy(),
                              self.name)

    def line_intersections(self,
                           line: vme.Line3D,
                           ) -> List[volmdlr.Point3D]:
        intersections = []
        for intersection in self.surface3d.line_intersections(line):
            if self.point_belongs(intersection):
                intersections.append(intersection)

        return intersections

    def linesegment_intersections(self,
                                  linesegment: vme.LineSegment3D,
                                  ) -> List[volmdlr.Point3D]:
        intersections = []
        for intersection in self.surface3d.linesegment_intersections(
                linesegment):
            if self.point_belongs(intersection):
                intersections.append(intersection)

        return intersections

    def plot(self, ax=None, color='k', alpha=1, edge_details=False):
        if not ax:
            ax = plt.figure().add_subplot(111, projection='3d')
        self.outer_contour3d.plot(ax=ax, color=color, alpha=alpha,
                                  edge_details=edge_details)
        [contour3d.plot(ax=ax, color=color, alpha=alpha,
                        edge_details=edge_details)
         for contour3d in self.inner_contours3d]
        return ax

    def random_point_inside(self):
        point_inside2d = self.surface2d.random_point_inside()
        return self.surface3d.point2d_to_3d(point_inside2d)


class PlaneFace3D(Face3D):
    """
    :param contours: The face's contour2D
    :type contours: volmdlr.Contour2D
    :param plane: Plane used to place your face
    :type plane: Plane3D
    """
    _standalone_in_db = False
    _generic_eq = True
    _non_serializable_attributes = ['bounding_box', 'polygon2D']
    _non_data_eq_attributes = ['name', 'bounding_box', 'outer_contour3d',
                               'inner_contours3d']
    _non_data_hash_attributes = []

    def __init__(self, surface3d: Plane3D, surface2d: Surface2D,
                 name: str = ''):
        # if not isinstance(outer_contour2d, volmdlr.Contour2D):
        #     raise ValueError('Not a contour2D: {}'.format(outer_contour2d))
        self._bbox = None
        Face3D.__init__(self,
                        surface3d=surface3d,
                        surface2d=surface2d,
                        name=name)

    # @classmethod
    # def _repair_points_and_polygon2d(cls, points, plane):
    #     if points[0] == points[-1]:
    #         points = points[:-1]
    #     polygon_points = [
    #         p.to_2d(plane.origin, plane.vectors[0], plane.vectors[1]) for p in
    #         points]
    #     repaired_points = [p.copy() for p in points]
    #     polygon2D = volmdlr.ClosedPolygon2D(polygon_points)
    #     if polygon2D.SelfIntersect()[0]:
    #         repaired_points = [repaired_points[1]] + [
    #             repaired_points[0]] + repaired_points[2:]
    #         polygon_points = [polygon_points[1]] + [
    #             polygon_points[0]] + polygon_points[2:]
    #         if polygon_points[0] == polygon_points[-1]:
    #             repaired_points = repaired_points[:-1]
    #             polygon_points = polygon_points[:-1]
    #         polygon2D = volmdlr.ClosedPolygon2D(polygon_points)
    #     return repaired_points, polygon2D

    # @classmethod
    # def dict_to_object(cls, dict_, global_dict=None, pointers_memo: Dict[str, Any] = None, path: str = '#'):
    #     plane3d = Plane3D.dict_to_object(dict_['surface3d'],
    #                                      global_dict=global_dict,
    #                                      pointers_memo=pointers_memo,
    #                                      path=f'{path}/surface3d')
    #     surface2d = Surface2D.dict_to_object(dict_['surface2d'],
    #                                          global_dict=global_dict,
    #                                          pointers_memo=pointers_memo,
    #                                          path=f'{path}/surface2d')
    #     return cls(plane3d, surface2d, dict_['name'])

    def area(self):
        return self.surface2d.outer_contour.area()

    def copy(self, deep=True, memo=None):
        return PlaneFace3D(self.surface3d.copy(), self.surface2d.copy(),
                           self.name)

    @property
    def bounding_box(self):
        """
        """
        if not self._bbox:
            self._bbox = self.get_bounding_box()
        return self._bbox

    @bounding_box.setter
    def bounding_box(self, new_bounding_box):
        self._bbox = new_bounding_box

    def get_bounding_box(self):
        return self.outer_contour3d._bounding_box()

    def face_inside(self, face2):
        """
        verifies if a face is inside another face.
        It returns True if face2 is inside or False if the opposite
        """

        if self.surface3d.is_coincident(face2.surface3d):
            self_contour2d = self.outer_contour3d.to_2d(
                self.surface3d.frame.origin, self.surface3d.frame.u, self.surface3d.frame.v)
            face2_contour2d = face2.outer_contour3d.to_2d(
                self.surface3d.frame.origin, self.surface3d.frame.u, self.surface3d.frame.v)
            if self_contour2d.is_inside(face2_contour2d):
                return True
        return False

    def linesegment3d_inside(self, linesegement3d: volmdlr.edges.LineSegment3D):
        length = linesegement3d.length()
        points = [linesegement3d.point_at_abscissa(length * n / 20) for n in range(1, 19)]
        for point in points:
            if not self.point_belongs(point):
                return False

        return True

    # def average_center_point(self):
    #     """
    #     excluding holes
    #     """
    #     points = self.points
    #     nb = len(points)
    #     x = npy.sum([p[0] for p in points]) / nb
    #     y = npy.sum([p[1] for p in points]) / nb
    #     z = npy.sum([p[2] for p in points]) / nb
    #     return volmdlr.Point3D((x, y, z))

    def distance_to_point(self, point, return_other_point=False):
        # """
        # Only works if the surface is planar
        # TODO : this function does not take into account if Face has holes
        # """
        # On projette le point sur la surface plane
        # Si le point est à l'intérieur de la face,
        # on retourne la distance de projection
        # Si le point est à l'extérieur, on projette le point sur le plan
        # On calcule en 2D la distance entre la projection
        # et le polygone contour
        # On utilise le theroeme de Pythagore pour calculer
        # la distance minimale entre le point et le contour

        projected_pt = point.plane_projection3d(self.surface3d.frame.origin,
                                                self.surface3d.frame.u,
                                                self.surface3d.frame.v)
        projection_distance = point.point_distance(projected_pt)

        if self.point_belongs(projected_pt):
            if return_other_point:
                return projection_distance, projected_pt
            return projection_distance

        point_2D = point.to_2d(self.surface3d.frame.origin, self.surface3d.frame.u,
                               self.surface3d.frame.v)

        polygon2D = self.surface2d.outer_contour.to_polygon(angle_resolution=10)
        border_distance, other_point = polygon2D.point_border_distance(point_2D, return_other_point=True)

        other_point = self.surface3d.point2d_to_3d(volmdlr.Point2D(*other_point))

        if return_other_point:
            return (projection_distance ** 2 + border_distance ** 2) ** 0.5, \
                   other_point
        return (projection_distance ** 2 + border_distance ** 2) ** 0.5

    def minimum_distance_points_plane(self, other_plane_face,
                                      return_points=False):
        # """
        # Only works if the surface is planar
        # TODO : this function does not take into account if Face has holes
        # TODO : TRAITER LE CAS OU LA DISTANCE LA PLUS COURTE N'EST PAS D'UN SOMMET
        # """
        # On calcule la distance entre la face 1 et chaque point de la face 2
        # On calcule la distance entre la face 2 et chaque point de la face 1

        # if self.face_intersection(other_plane_face) is not None:
        #     return 0, None, None
        #
        # polygon1_points_3D = [volmdlr.Point3D(p.vector) for p in
        #                       self.contours3d[0].tessel_points]
        # polygon2_points_3D = [volmdlr.Point3D(p.vector) for p in
        #                       other_plane_face.contours3d[0].tessel_points]
        #
        # distances = []
        # if not return_points:
        #     d_min = other_plane_face.distance_to_point(polygon1_points_3D[0])
        #     for point1 in polygon1_points_3D[1:]:
        #         d = other_plane_face.distance_to_point(point1)
        #         if d < d_min:
        #             d_min = d
        #     for point2 in polygon2_points_3D:
        #         d = self.distance_to_point(point2)
        #         if d < d_min:
        #             d_min = d
        #     return d_min
        #
        # else:
        #     for point1 in polygon1_points_3D:
        #         d, other_point = other_plane_face.distance_to_point(
        #             point1,
        #             return_other_point=True)
        #         distances.append((d, point1, other_point))
        #     for point2 in polygon2_points_3D:
        #         d, other_point = self.distance_to_point(
        #             point2,
        #             return_other_point=True
        #         )
        #         distances.append((d, point2, other_point))
        #
        # d_min, point_min, other_point_min = distances[0]
        # for distance in distances[1:]:
        #     if distance[0] < d_min:
        #         d_min = distance[0]
        #         point_min = distance[1]
        #         other_point_min = distance[2]
        #
        # return point_min, other_point_min

        min_distance = math.inf
        for edge1 in self.outer_contour3d.primitives:
            for edge2 in other_plane_face.outer_contour3d.primitives:
                dist = edge1.minimum_distance(edge2,
                                              return_points=return_points)
                if return_points:
                    if dist[0] < min_distance:
                        min_distance = dist[0]
                        p1, p2 = dist[1], dist[2]
                else:
                    if dist < min_distance:
                        min_distance = dist
        if return_points:
            return min_distance, p1, p2
        else:
            return min_distance

    def edge_intersections(self, edge):
        intersections = []
        linesegment = vme.LineSegment3D(edge.start, edge.end)
        for surface3d_inter in self.surface3d.linesegment_intersections(linesegment):
            point2d = self.surface3d.point3d_to_2d(surface3d_inter)
            if self.surface2d.point_belongs(point2d):
                if surface3d_inter not in intersections:
                    intersections.append(surface3d_inter)
        if not intersections:
            for point in [edge.start, edge.end]:
                if self.point_belongs(point):

                    if point not in intersections:
                        intersections.append(point)
            for prim in self.outer_contour3d.primitives:
                intersection = prim.linesegment_intersection(edge)
                if intersection is not None:
                    if intersection not in intersections:
                        intersections.append(intersection)
        return intersections

    def face_intersections_outer_contour(self, face2):
        intersections = []
        for edge1 in self.outer_contour3d.primitives:
            intersection_points = face2.edge_intersections(edge1)
            if intersection_points:
                for point in intersection_points:
                    if point not in intersections:
                        intersections.append(point)

        return intersections

    def face_intersections_inner_contours(self, face2):
        intersections = []
        for inner_contour2d in face2.surface2d.inner_contours:
            inner_contour3d = face2.surface3d.contour2d_to_3d(inner_contour2d)
            for inner_edge2 in inner_contour3d.primitives:
                intersection_points = self.edge_intersections(inner_edge2)
                if intersection_points:
                    for point in intersection_points:
                        if point not in intersections:
                            intersections.append(point)

        return intersections

    def validate_inner_contour_intersections(self, intersections):
        intersection_primitives = []
        for point1, point2 in combinations(intersections, 2):
            if point1 != point2:

                line_segment3d = volmdlr.edges.LineSegment3D(point1, point2)
                if self.linesegment3d_inside(line_segment3d) and line_segment3d not in intersection_primitives:
                    intersection_primitives.append(line_segment3d)
        return intersection_primitives

    def get_face_intersections(self, face2):
        intersections = []
        if face2.surface2d.inner_contours:
            intersections.extend(self.face_intersections_inner_contours(face2))
        elif self.surface2d.inner_contours:
            intersections.extend(face2.face_intersections_inner_contours(self))
        face2_intersections = face2.face_intersections_outer_contour(self)
        self_face_intersections = self.face_intersections_outer_contour(face2)
        for point in self_face_intersections + face2_intersections:
            if point not in intersections:
                intersections.append(point)
        return intersections

    def validate_face_intersections(self, face2, intersections: List[volmdlr.Point3D]):
        if len(intersections) > 1:
            if intersections[0] == intersections[1]:
                return []
            if self.surface2d.inner_contours:
                intersection_primitives = self.validate_inner_contour_intersections(intersections)
            elif face2.surface2d.inner_contours:
                intersection_primitives = face2.validate_inner_contour_intersections(intersections)
            else:
                intersection_primitives = [volmdlr.edges.LineSegment3D(
                    intersections[0], intersections[1])]
            intersection_wires = [volmdlr.wires.Wire3D([primitive])
                                  for primitive in intersection_primitives]
            return intersection_wires
        return []

    def face_intersections(self, face2, tol=1e-8) -> List[volmdlr.wires.Wire3D]:
        # """
        # Only works if the surface is planar
        # TODO : this function does not take into account if Face has more than one hole
        # """

        bbox1 = self.bounding_box
        bbox2 = face2.bounding_box
        if not bbox1.bbox_intersection(bbox2) and \
                bbox1.distance_to_bbox(bbox2) >= tol:
            return []
        intersections = self.get_face_intersections(face2)
        valid_intersections = self.validate_face_intersections(face2, intersections)
        return valid_intersections

    def minimum_distance(self, other_face, return_points=False):
        if other_face.__class__ is CylindricalFace3D:
            p1, p2 = other_face.minimum_distance_points_cyl(self)
            if return_points:
                return p1.point_distance(p2), p1, p2
            else:
                return p1.point_distance(p2)

        if other_face.__class__ is PlaneFace3D:
            if return_points:
                dist, p1, p2 = self.minimum_distance_points_plane(other_face,
                                                                  return_points=return_points)
                return dist, p1, p2
            else:
                dist = self.minimum_distance_points_plane(other_face,
                                                          return_points=return_points)
                return dist

        if other_face.__class__ is ToroidalFace3D:
            p1, p2 = other_face.minimum_distance_points_plane(self)
            if return_points:
                return p1.point_distance(p2), p1, p2
            else:
                return p1.point_distance(p2)

        else:
            return NotImplementedError

    def get_face_cutting_contours(self, dict_intersecting_combinations):
        """
        :param dict_intersecting_combinations: dictionary containing as keys the combination of intersecting faces
         and as the values the resulting primitive from the intersection of these two faces
        return a list all contours cutting one particular face
        """
        face_intersecting_primitives2d = []
        for intersecting_combination in dict_intersecting_combinations.keys():
            if self in intersecting_combination:
                for intersection_wire in dict_intersecting_combinations[
                        intersecting_combination]:
                    primitive2 = intersection_wire.primitives[0]
                    primitive2_2d = volmdlr.edges.LineSegment2D(
                        self.surface3d.point3d_to_2d(
                            primitive2.start), self.surface3d.point3d_to_2d(
                            primitive2.end))
                    if not self.surface2d.outer_contour.primitive_over_contour(
                            primitive2_2d, tol=1e-7):
                        face_intersecting_primitives2d.append(primitive2_2d)

        if not face_intersecting_primitives2d:
            return []

        list_cutting_contours = volmdlr.wires.Contour2D.contours_from_edges(
            face_intersecting_primitives2d[:])
        if self.surface2d.inner_contours:
            cutting_contours = []
            for cutting_contour in list_cutting_contours:
                if self.surface2d.outer_contour.point_over_contour(cutting_contour.primitives[0].start) and \
                        self.surface2d.outer_contour.point_over_contour(cutting_contour.primitives[-1].end):
                    cutting_contours.append(cutting_contour)
            if len(cutting_contours) == len(list_cutting_contours):
                return cutting_contours
            for cutting_contour in cutting_contours:
                list_cutting_contours.remove(cutting_contour)

            lists_primitives1 = []
            lists_primitives2 = []

            for inner_contour in self.surface2d.inner_contours:
                primitives1 = []
                primitives2 = []
                inner_contour_spliting_points = []
                for cutting_contour in list_cutting_contours:
                    inner_contour_intersections = inner_contour.contour_intersections(cutting_contour)
                    if inner_contour_intersections:
                        inner_contour_spliting_points.extend(inner_contour_intersections)
                        if cutting_contour not in primitives1:
                            primitives1.extend(cutting_contour.primitives)
                        if cutting_contour not in primitives2:
                            primitives2.extend(cutting_contour.primitives)

                primitives1.extend(inner_contour.extract_with_points(inner_contour_spliting_points[0],
                                                                     inner_contour_spliting_points[1], True))
                primitives2.extend(inner_contour.extract_with_points(inner_contour_spliting_points[0],
                                                                     inner_contour_spliting_points[1], False))

                if not lists_primitives1:
                    lists_primitives1.append(primitives1)
                else:
                    for i, list_prim in enumerate(lists_primitives1):
                        if any(prim in list_prim for prim in primitives1):
                            new_primitives1 = list_prim + [prim for prim in primitives1 if prim not in list_prim]
                            lists_primitives1[i] = new_primitives1
                            break

                if not lists_primitives2:
                    lists_primitives2.append(primitives2)
                else:
                    for i, list_prim in enumerate(lists_primitives2):
                        if any(prim in list_prim for prim in primitives2):
                            new_primitives2 = list_prim + [prim for prim in primitives2 if prim not in list_prim]
                            lists_primitives2[i] = new_primitives2
                            break
            for list_primitives in lists_primitives1 + lists_primitives2:
                cutting_contours.append(volmdlr.wires.Contour2D(list_primitives).order_contour())
            return cutting_contours

        return list_cutting_contours

    def divide_face(self, list_cutting_contours, inside, intersection_method=True):
        '''
            :param list_cutting_contours: list of contours cutting the face
            :param inside: when extracting a contour from another contour. It defines the extracted contour as being between the two points if True and outside these points if False
            return a list new faces resulting from face division
        '''
        list_faces = []
        list_open_cutting_contours = []
        list_closed_cutting_contours = []
        for cutting_contour in list_cutting_contours:
            if cutting_contour.primitives[0].start != cutting_contour.primitives[-1].end:
                list_open_cutting_contours.append(cutting_contour)
            else:
                list_closed_cutting_contours.append(cutting_contour)
        if list_open_cutting_contours:
            new_faces_contours = self.surface2d.outer_contour.divide(
                list_open_cutting_contours, inside)
            if self.surface2d.inner_contours:
                valid_new_faces_contours = []
                for new_face_contour in new_faces_contours:
                    for inner_contour in self.surface2d.inner_contours:
                        if not new_face_contour.is_superposing(inner_contour) and \
                                new_face_contour not in valid_new_faces_contours:
                            valid_new_faces_contours.append(new_face_contour)
                new_faces_contours = valid_new_faces_contours
            for contour in new_faces_contours:
                list_faces.append(
                    PlaneFace3D(self.surface3d, Surface2D(contour, [])))

        if list_closed_cutting_contours:
            new_contour = list_closed_cutting_contours[0]
            if len(new_contour.primitives) >= 3 and new_contour.primitives[0].start == new_contour.primitives[-1].end:
                surf3d = self.surface3d
                surf2d = Surface2D(self.surface2d.outer_contour, [new_contour])
                new_plane = PlaneFace3D(surf3d, surf2d)
                list_faces.append(new_plane)
                list_faces.append(PlaneFace3D(surf3d, Surface2D(new_contour, [])))
            else:
                surf3d = self.surface3d
                surf2d = Surface2D(self.surface2d.outer_contour, [])
                new_plane = PlaneFace3D(surf3d, surf2d)
                list_faces.append(new_plane)

        return list_faces

    def is_adjacent(self, face2: Face3D):
        contour1 = self.outer_contour3d.to_2d(
            self.surface3d.frame.origin,
            self.surface3d.frame.u,
            self.surface3d.frame.v)
        contour2 = face2.outer_contour3d.to_2d(
            self.surface3d.frame.origin,
            self.surface3d.frame.u,
            self.surface3d.frame.v)
        if contour1.is_sharing_primitives_with(contour2):
            return True
        return False

    @staticmethod
    def merge_faces(list_coincident_faces: List[Face3D]):
        valid_coicident_faces = list_coincident_faces[:]
        list_new_faces = []
        list_inner_contours = []
        merge_finished = False
        face0 = valid_coicident_faces[0]
        merged_contour = face0.outer_contour3d.to_2d(face0.surface3d.frame.origin,
                                                     face0.surface3d.frame.u,
                                                     face0.surface3d.frame.v)
        valid_coicident_faces.remove(face0)
        while not merge_finished:
            adjacent_faces = False
            list_inner_contours = []
            for face in valid_coicident_faces:
                adjacent_faces = False
                face_inside = False
                contour = face.outer_contour3d.to_2d(face0.surface3d.frame.origin,
                                                     face0.surface3d.frame.u,
                                                     face0.surface3d.frame.v)
                if contour.is_sharing_primitives_with(merged_contour):
                    merged_contour_results = merged_contour.union(contour)
                    merged_contour = merged_contour_results[0]
                    merged_inner_contours = merged_contour_results[1:]
                    list_inner_contours.extend(merged_inner_contours)
                    list_inner_contours.extend(face.surface2d.inner_contours)
                    valid_coicident_faces.remove(face)
                    adjacent_faces = True
                    break
                if merged_contour.is_inside(contour):
                    valid_coicident_faces.remove(face)
                    face_inside = True
                    break
            if not adjacent_faces and not face_inside and valid_coicident_faces:
                list_new_faces.append(
                    PlaneFace3D(face0.surface3d,
                                Surface2D(merged_contour.copy(),
                                          face0.surface2d.inner_contours +
                                          list_inner_contours)))
                merged_contour = \
                    valid_coicident_faces[0].outer_contour3d.to_2d(
                        face0.surface3d.frame.origin,
                        face0.surface3d.frame.u,
                        face0.surface3d.frame.v)
                valid_coicident_faces.remove(valid_coicident_faces[0])

            if not valid_coicident_faces:
                merge_finished = True
        list_new_faces.append(
            PlaneFace3D(face0.surface3d,
                        Surface2D(merged_contour,
                                  face0.surface2d.inner_contours +
                                  list_inner_contours)))
        return list_new_faces

    def set_operations_new_faces(self, intersecting_combinations,
                                 contour_extract_inside):
        list_cutting_contours = self.get_face_cutting_contours(
            intersecting_combinations)
        if not list_cutting_contours:
            return [self]
        return self.divide_face(list_cutting_contours, contour_extract_inside)


class Triangle3D(PlaneFace3D):
    """
    :param point1: The first point
    :type point1: volmdlr.Point3D
    :param point2: The second point
    :type point2: volmdlr.Point3D
    :param point3: The third point
    :type point3: volmdlr.Point3D
    """
    _standalone_in_db = False

    # _generic_eq = True
    # _non_serializable_attributes = ['bounding_box', 'polygon2D']
    # _non_data_eq_attributes = ['name', 'bounding_box', 'outer_contour3d',
    #                       'inner_contours3d']
    # _non_data_hash_attributes = []

    def __init__(self, point1: volmdlr.Point3D, point2: volmdlr.Point3D,
                 point3: volmdlr.Point3D, alpha=1, color=None, name: str = ''):
        self.point1 = point1
        self.point2 = point2
        self.point3 = point3
        self.points = [self.point1, self.point2, self.point3]
        self.color = color
        self.alpha = alpha
        self.name = name

        self._utd_surface3d = False
        self._utd_surface2d = False
        self._bbox = None
        # self.bounding_box = self._bounding_box()

        dc.DessiaObject.__init__(self, name=name)

        # Don't use inheritence for performance: class method fakes face3D behavior
        # Face3D.__init__(self,
        #                 surface3d=plane3d,
        #                 surface2d=surface2d,
        #                 name=name)

    def _data_hash(self):
        """
        Using point approx hash to speed up
        """
        return self.point1.approx_hash() + self.point2.approx_hash() + self.point3.approx_hash()

    def _data_eq(self, other_):
        if other_.__class__.__name__ != self.__class__.__name__:
            return False
        self_set = set([self.point1, self.point2, self.point3])
        other_set = set([other_.point1, other_.point2, other_.point3])
        if self_set != other_set:
            return False
        return True

    @property
    def bounding_box(self):
        if not self._bbox:
            self._bbox = self.get_bounding_box()
        return self._bbox

    @bounding_box.setter
    def bounding_box(self, new_bouding_box):
        self._bbox = new_bouding_box

    def get_bounding_box(self):
        return volmdlr.core.BoundingBox.from_points([self.point1,
                                                     self.point2,
                                                     self.point3])

    @property
    def surface3d(self):
        if not self._utd_surface3d:
            self._surface3d = Plane3D.from_3_points(self.point1, self.point2, self.point3)
            self._utd_surface3d = True
        return self._surface3d

    @property
    def surface2d(self):
        if not self._utd_surface2d:
            plane3d = self.surface3d
            contour3d = volmdlr.wires.Contour3D([vme.LineSegment3D(self.point1, self.point2),
                                                 vme.LineSegment3D(self.point2, self.point3),
                                                 vme.LineSegment3D(self.point3, self.point1)])

            contour2d = contour3d.to_2d(plane3d.frame.origin,
                                        plane3d.frame.u, plane3d.frame.v)

            self._surface2d = Surface2D(outer_contour=contour2d, inner_contours=[])

            self._utd_surface2d = True
        return self._surface2d

    def to_dict(self, use_pointers: bool = False, memo=None, path: str = '#'):
        dict_ = dc.DessiaObject.base_dict(self)
        dict_['point1'] = self.point1.to_dict()
        dict_['point2'] = self.point2.to_dict()
        dict_['point3'] = self.point3.to_dict()
        dict_['name'] = self.name

        return dict_

    @classmethod
    def dict_to_object(cls, dict_, global_dict=None, pointers_memo: Dict[str, Any] = None, path: str = '#'):
        point1 = volmdlr.Point3D.dict_to_object(dict_['point1'])
        point2 = volmdlr.Point3D.dict_to_object(dict_['point2'])
        point3 = volmdlr.Point3D.dict_to_object(dict_['point3'])
        return cls(point1, point2, point3, dict_['name'])

    def area(self) -> float:
        """

        :return: area triangle
        :rtype: float

        Formula explained here: https://www.triangle-calculator.com/?what=vc

        """
        a = self.point1.point_distance(self.point2)
        b = self.point2.point_distance(self.point3)
        c = self.point3.point_distance(self.point1)

        semi_perimeter = (a + b + c) / 2

        try:
            # Area with Heron's formula
            area = math.sqrt(semi_perimeter * (semi_perimeter - a) * (semi_perimeter - b) * (semi_perimeter - c))
        except ValueError:
            area = 0

        return area

    def height(self):
        # Formula explained here: https://www.triangle-calculator.com/?what=vc
        # Basis = vector point1 to point2d
        return 2 * self.area() / self.point1.point_distance(self.point2)

    def frame_mapping(self, frame: volmdlr.Frame3D, side: str):
        """
        Changes frame_mapping and return a new Triangle3D
        side = 'old' or 'new'
        """
        np1 = self.point1.frame_mapping(frame, side)
        np2 = self.point2.frame_mapping(frame, side)
        np3 = self.point3.frame_mapping(frame, side)
        return self.__class__(np1, np2, np3, self.name)

    def frame_mapping_inplace(self, frame: volmdlr.Frame3D, side: str):
        """
        Changes frame_mapping and the object is updated inplace
        side = 'old' or 'new'
        """
        self.point1.frame_mapping_inplace(frame, side)
        self.point2.frame_mapping_inplace(frame, side)
        self.point3.frame_mapping_inplace(frame, side)
        new_bounding_box = self.get_bounding_box()
        self.bounding_box = new_bounding_box

    def copy(self, deep=True, memo=None):
        return Triangle3D(self.point1.copy(), self.point2.copy(), self.point3.copy(),
                          self.name)

    def triangulation(self):
        return vmd.DisplayMesh3D([vmd.Node3D.from_point(self.point1),
                                  vmd.Node3D.from_point(self.point2),
                                  vmd.Node3D.from_point(self.point3)],
                                 [(0, 1, 2)])

    def translation(self, offset: volmdlr.Vector3D):
        """
        Plane3D translation
        :param offset: translation vector
        :return: A new translated Plane3D
        """
        new_point1 = self.point1.translation(offset)
        new_point2 = self.point2.translation(offset)
        new_point3 = self.point3.translation(offset)

        new_triangle = Triangle3D(new_point1, new_point2, new_point3,
                                  self.alpha, self.color, self.name)
        return new_triangle

    def translation_inplace(self, offset: volmdlr.Vector3D):
        """
        Plane3D translation. Object is updated inplace
        :param offset: translation vector
        """
        self.point1.translation_inplace(offset)
        self.point2.translation_inplace(offset)
        self.point3.translation_inplace(offset)
        new_bounding_box = self.get_bounding_box()
        self.bounding_box = new_bounding_box

    def rotation(self, center: volmdlr.Point3D, axis: volmdlr.Vector3D,
                 angle: float):
        """
        Triangle3D rotation
        :param center: rotation center
        :param axis: rotation axis
        :param angle: angle rotation
        :return: a new rotated Triangle3D
        """
        new_point1 = self.point1.rotation(center, axis, angle)
        new_point2 = self.point2.rotation(center, axis, angle)
        new_point3 = self.point3.rotation(center, axis, angle)
        new_triangle = Triangle3D(new_point1, new_point2, new_point3,
                                  self.alpha, self.color, self.name)
        return new_triangle

    def rotation_inplace(self, center: volmdlr.Point3D, axis: volmdlr.Vector3D,
                         angle: float):
        """
        Triangle3D rotation. Object is updated inplace
        :param center: rotation center
        :param axis: rotation axis
        :param angle: rotation angle
        """
        self.point1.rotation_inplace(center, axis, angle)
        self.point2.rotation_inplace(center, axis, angle)
        self.point3.rotation_inplace(center, axis, angle)
        new_bounding_box = self.get_bounding_box()
        self.bounding_box = new_bounding_box

    def subdescription(self, resolution=0.01):
        frame = self.surface3d.frame
        pts2d = [pt.to_2d(frame.origin, frame.u, frame.v) for pt in self.points]

        t_poly2d = volmdlr.wires.ClosedPolygon2D(pts2d)

        xmin, xmax = min(pt.x for pt in pts2d), max(pt.x for pt in pts2d)
        ymin, ymax = min(pt.y for pt in pts2d), max(pt.y for pt in pts2d)

        nbx, nby = int(((xmax - xmin) / resolution) + 2), int(((ymax - ymin) / resolution) + 2)
        points_box = []
        for i in range(nbx):
            x = min(xmin + i * resolution, xmax)
            if x == xmin:
                x = xmin + 0.01 * resolution
            for j in range(nby):
                y = min(ymin + j * resolution, ymax)
                if y == ymin:
                    y = ymin + 0.01 * resolution
                points_box.append(volmdlr.Point2D(x, y))

        points = [pt.copy() for pt in self.points]
        for pt in points_box:
            if t_poly2d.point_belongs(pt):
                points.append(pt.to_3d(frame.origin, frame.u, frame.v))
            elif t_poly2d.point_over_contour(pt):
                points.append(pt.to_3d(frame.origin, frame.u, frame.v))

        return volmdlr.Vector3D.remove_duplicate(points)

    def subdescription_to_triangles(self, resolution=0.01):
        """
        This function will return a list of Triangle3D with resolution as max
        length of subtriangles side
        """

        frame = self.surface3d.frame
        pts2d = [pt.to_2d(frame.origin, frame.u, frame.v) for pt in self.points]

        t_poly2d = volmdlr.wires.ClosedPolygon2D(pts2d)

        sub_triangles2d = [t_poly2d]
        done = False
        while not done:
            triangles2d = []
            for t, subtri in enumerate(sub_triangles2d):
                ls_length = [ls.length() for ls in subtri.line_segments]
                ls_max = max(ls_length)

                if ls_max > resolution:
                    pos_ls_max = ls_length.index(ls_max)
                    taller = subtri.line_segments[pos_ls_max]
                    p1, p2 = taller.start, taller.end
                    p3 = list(set(subtri.points) - set([p1, p2]))[0]

                    pt_mid = (p1 + p2) / 2
                    new_triangles2d = [volmdlr.wires.ClosedPolygon2D([p1, pt_mid, p3]),
                                       volmdlr.wires.ClosedPolygon2D([p2, pt_mid, p3])]

                    triangles2d.extend(new_triangles2d)
                else:
                    triangles2d.append(subtri)

            if len(sub_triangles2d) == len(triangles2d):
                done = True
                break
            sub_triangles2d = triangles2d

        triangles3d = [Triangle3D(tri.points[0].to_3d(frame.origin, frame.u, frame.v),
                                  tri.points[1].to_3d(frame.origin, frame.u, frame.v),
                                  tri.points[2].to_3d(frame.origin, frame.u, frame.v)) for tri in sub_triangles2d]

        return triangles3d

    def middle(self):
        return (self.point1 + self.point2 + self.point3) / 3

    def normal(self):
        '''

        Returns
        -------
        normal to the face

        '''
        normal = self.surface3d.frame.w
        # vec12 = self.point2 - self.point1
        # vec13 = self.point3 - self.point1
        # normal  = vec12.cross(vec13)
        normal.normalize()
        return normal


class CylindricalFace3D(Face3D):
    """
    :param contours2d: The cylinder's contour2D
    :type contours2d: volmdlr.Contour2D
    :param cylindricalsurface3d: Information about the Cylinder
    :type cylindricalsurface3d: CylindricalSurface3D
    :param points: contours2d's point
    :type points: List of volmdlr.Point2D

    :Example:
        >>> contours2d is rectangular and will create a classic cylinder with x= 2*pi*radius, y=h
    """
    min_x_density = 5
    min_y_density = 1

    def __init__(self,
                 surface3d: CylindricalSurface3D,
                 surface2d: Surface2D,
                 name: str = ''):

        self.radius = surface3d.radius
        self.center = surface3d.frame.origin
        self.normal = surface3d.frame.w
        Face3D.__init__(self, surface3d=surface3d,
                        surface2d=surface2d,
                        name=name)
        self._bbox = None

    def copy(self, deep=True, memo=None):
        return CylindricalFace3D(self.surface3d.copy(), self.surface2d.copy(),
                                 self.name)

    @property
    def bounding_box(self):
        if not self._bbox:
            self._bbox = self.get_bounding_box()
        return self._bbox

    @bounding_box.setter
    def bounding_box(self, new_bouding_box):
        self._bbox = new_bouding_box

    def get_bounding_box(self):
        theta_min, theta_max, zmin, zmax = self.surface2d.outer_contour.bounding_rectangle()

        lower_center = self.surface3d.frame.origin + zmin * self.surface3d.frame.w
        upper_center = self.surface3d.frame.origin + zmax * self.surface3d.frame.w

        xmin, xmax = volmdlr.geometry.cos_image(theta_min, theta_max)
        ymin, ymax = volmdlr.geometry.sin_image(theta_min, theta_max)

        points = [(lower_center
                   + xmin * self.surface3d.radius * self.surface3d.frame.u
                   + ymin * self.surface3d.radius * self.surface3d.frame.v),
                  (lower_center
                   + xmax * self.surface3d.radius * self.surface3d.frame.u
                   + ymin * self.surface3d.radius * self.surface3d.frame.v),
                  (lower_center
                   + xmin * self.surface3d.radius * self.surface3d.frame.u
                   + ymax * self.surface3d.radius * self.surface3d.frame.v),
                  (lower_center
                   + xmax * self.surface3d.radius * self.surface3d.frame.u
                   + ymax * self.surface3d.radius * self.surface3d.frame.v),
                  (upper_center
                   + xmin * self.surface3d.radius * self.surface3d.frame.u
                   + ymin * self.surface3d.radius * self.surface3d.frame.v),
                  (upper_center
                   + xmax * self.surface3d.radius * self.surface3d.frame.u
                   + ymin * self.surface3d.radius * self.surface3d.frame.v),
                  (upper_center
                   + xmin * self.surface3d.radius * self.surface3d.frame.u
                   + ymax * self.surface3d.radius * self.surface3d.frame.v),
                  (upper_center
                   + xmax * self.surface3d.radius * self.surface3d.frame.u
                   + ymax * self.surface3d.radius * self.surface3d.frame.v)]

        return volmdlr.core.BoundingBox.from_points(points)

    def triangulation_lines(self, angle_resolution=5):
        theta_min, theta_max, zmin, zmax = self.surface2d.bounding_rectangle()
        delta_theta = theta_max - theta_min
        nlines = math.ceil(delta_theta * angle_resolution)
        lines = []
        for i in range(nlines):
            theta = theta_min + (i + 1) / (nlines + 1) * delta_theta
            lines.append(vme.Line2D(volmdlr.Point2D(theta, zmin),
                                    volmdlr.Point2D(theta, zmax)))
        return lines, []

    def range_closest(self, list_points):
        """
        This method has be edited as it was really bad coded:
            * parameter removed, use of self data instead
        """
        points_set = volmdlr.delete_double_point(list_points)
        points_set3D = CylindricalFace3D.points2d_to3d(None, [points_set],
                                                       self.radius, self.surface3d.frame)

        points_3dint = [points_set3D[0]]
        points_2dint = [points_set[0]]
        s = 1
        for k in range(1, len(points_set)):
            closest = points_set3D[s]
            while closest is None:
                s += 1
                closest = points_set3D[s]
            dist_min = (points_3dint[-1] - closest).norm()
            pos = s
            for i in range(s + 1, len(points_set3D)):
                close_test = points_set3D[i]
                if close_test is None:
                    continue
                else:
                    dist_test = (points_3dint[-1] - close_test).norm()
                    if dist_test <= dist_min:
                        dist_min = dist_test
                        closest = close_test
                        pos = i
            points_2dint.append(points_set[pos])
            points_set3D[pos] = None

        return points_2dint

    def minimum_maximum(self, contour2d, radius):
        points = contour2d.tessel_points
        min_h, min_theta = min(pt[1] for pt in points), min(pt[0] for pt in points)
        max_h, max_theta = max(pt[1] for pt in points), max(pt[0] for pt in points)

        return min_h, min_theta, max_h, max_theta

    def minimum_distance_points_cyl(self, other_cyl):
        r1, r2 = self.radius, other_cyl.radius
        min_h1, min_theta1, max_h1, max_theta1 = self.minimum_maximum(
            self.contours2d[0], r1)

        n1 = self.normal
        u1 = self.cylindricalsurface3d.frame.u
        v1 = self.cylindricalsurface3d.frame.v
        frame1 = volmdlr.Frame3D(self.center, u1, v1, n1)

        min_h2, min_theta2, max_h2, max_theta2 = self.minimum_maximum(
            other_cyl.contours2d[0], r2)

        n2 = other_cyl.normal
        u2 = other_cyl.cylindricalsurface3d.frame.u
        v2 = other_cyl.cylindricalsurface3d.frame.v
        frame2 = volmdlr.Frame3D(other_cyl.center, u2, v2, n2)
        # st2 = volmdlr.Point3D((r2*math.cos(min_theta2), r2*math.sin(min_theta2), min_h2))
        # start2 = frame2.old_coordinates(st2)

        w = other_cyl.center - self.center

        n1n1, n1u1, n1v1, n1n2, n1u2, n1v2 = n1.dot(n1), n1.dot(u1), n1.dot(
            v1), n1.dot(n2), n1.dot(u2), n1.dot(v2)
        u1u1, u1v1, u1n2, u1u2, u1v2 = u1.dot(u1), u1.dot(v1), u1.dot(
            n2), u1.dot(u2), u1.dot(v2)
        v1v1, v1n2, v1u2, v1v2 = v1.dot(v1), v1.dot(n2), v1.dot(u2), v1.dot(v2)
        n2n2, n2u2, n2v2 = n2.dot(n2), n2.dot(u2), n2.dot(v2)
        u2u2, u2v2, v2v2 = u2.dot(u2), u2.dot(v2), v2.dot(v2)

        w2, wn1, wu1, wv1, wn2, wu2, wv2 = w.dot(w), w.dot(n1), w.dot(
            u1), w.dot(v1), w.dot(n2), w.dot(u2), w.dot(v2)

        # x = (theta1, h1, theta2, h2)
        def distance_squared(x):
            return (n1n1 * (x[1] ** 2) + u1u1 * ((math.cos(x[0])) ** 2) * (
                    r1 ** 2) + v1v1 * ((math.sin(x[0])) ** 2) * (r1 ** 2)
                    + w2 + n2n2 * (x[3] ** 2) + u2u2 * (
                            (math.cos(x[2])) ** 2) * (r2 ** 2) + v2v2 * (
                            (math.sin(x[2])) ** 2) * (r2 ** 2)
                    + 2 * x[1] * r1 * math.cos(x[0]) * n1u1 + 2 * x[
                        1] * r1 * math.sin(x[0]) * n1v1 - 2 * x[1] * wn1
                    - 2 * x[1] * x[3] * n1n2 - 2 * x[1] * r2 * math.cos(
                        x[2]) * n1u2 - 2 * x[1] * r2 * math.sin(x[2]) * n1v2
                    + 2 * math.cos(x[0]) * math.sin(x[0]) * u1v1 * (
                            r1 ** 2) - 2 * r1 * math.cos(x[0]) * wu1
                    - 2 * r1 * x[3] * math.cos(
                        x[0]) * u1n2 - 2 * r1 * r2 * math.cos(x[0]) * math.cos(
                        x[2]) * u1u2
                    - 2 * r1 * r2 * math.cos(x[0]) * math.sin(
                        x[2]) * u1v2 - 2 * r1 * math.sin(x[0]) * wv1
                    - 2 * r1 * x[3] * math.sin(
                        x[0]) * v1n2 - 2 * r1 * r2 * math.sin(x[0]) * math.cos(
                        x[2]) * v1u2
                    - 2 * r1 * r2 * math.sin(x[0]) * math.sin(
                        x[2]) * v1v2 + 2 * x[3] * wn2 + 2 * r2 * math.cos(
                        x[2]) * wu2
                    + 2 * r2 * math.sin(x[2]) * wv2 + 2 * x[3] * r2 * math.cos(
                        x[2]) * n2u2 + 2 * x[3] * r2 * math.sin(x[2]) * n2v2
                    + 2 * math.cos(x[2]) * math.sin(x[2]) * u2v2 * (r2 ** 2))

        x01 = npy.array([(min_theta1 + max_theta1) / 2, (min_h1 + max_h1) / 2,
                         (min_theta2 + max_theta2) / 2, (min_h2 + max_h2) / 2])
        x02 = npy.array([min_theta1, (min_h1 + max_h1) / 2,
                         min_theta2, (min_h2 + max_h2) / 2])
        x03 = npy.array([max_theta1, (min_h1 + max_h1) / 2,
                         max_theta2, (min_h2 + max_h2) / 2])

        minimax = [(min_theta1, min_h1, min_theta2, min_h2),
                   (max_theta1, max_h1, max_theta2, max_h2)]

        res1 = scp.optimize.least_squares(distance_squared, x01,
                                          bounds=minimax)
        res2 = scp.optimize.least_squares(distance_squared, x02,
                                          bounds=minimax)
        res3 = scp.optimize.least_squares(distance_squared, x03,
                                          bounds=minimax)

        pt1 = volmdlr.Point3D(
            (r1 * math.cos(res1.x[0]), r1 * math.sin(res1.x[0]), res1.x[1]))
        p1 = frame1.old_coordinates(pt1)
        pt2 = volmdlr.Point3D(
            (r2 * math.cos(res1.x[2]), r2 * math.sin(res1.x[2]), res1.x[3]))
        p2 = frame2.old_coordinates(pt2)
        d = p1.point_distance(p2)
        result = res1

        res = [res2, res3]
        for couple in res:
            pttest1 = volmdlr.Point3D((r1 * math.cos(couple.x[0]),
                                       r1 * math.sin(couple.x[0]),
                                       couple.x[1]))
            pttest2 = volmdlr.Point3D((r2 * math.cos(couple.x[2]),
                                       r2 * math.sin(couple.x[2]),
                                       couple.x[3]))
            ptest1 = frame1.old_coordinates(pttest1)
            ptest2 = frame2.old_coordinates(pttest2)
            dtest = ptest1.point_distance(ptest2)
            if dtest < d:
                result = couple
                p1, p2 = ptest1, ptest2

        pt1_2d, pt2_2d = volmdlr.Point2D(
            (result.x[0], result.x[1])), volmdlr.Point2D(
            (result.x[2], result.x[3]))

        if not self.contours2d[0].point_belongs(pt1_2d):
            # Find the closest one
            points_contours1 = self.contours2d[0].tessel_points

            poly1 = volmdlr.ClosedPolygon2D(points_contours1)
            d1, new_pt1_2d = poly1.PointBorderDistance(pt1_2d,
                                                       return_other_point=True)
            pt1 = volmdlr.Point3D((r1 * math.cos(new_pt1_2d.vector[0]),
                                   r1 * math.sin(new_pt1_2d.vector[0]),
                                   new_pt1_2d.vector[1]))
            p1 = frame1.old_coordinates(pt1)

        if not other_cyl.contours2d[0].point_belongs(pt2_2d):
            # Find the closest one
            points_contours2 = other_cyl.contours2d[0].tessel_points

            poly2 = volmdlr.ClosedPolygon2D(points_contours2)
            d2, new_pt2_2d = poly2.PointBorderDistance(pt2_2d,
                                                       return_other_point=True)
            pt2 = volmdlr.Point3D((r2 * math.cos(new_pt2_2d.vector[0]),
                                   r2 * math.sin(new_pt2_2d.vector[0]),
                                   new_pt2_2d.vector[1]))
            p2 = frame2.old_coordinates(pt2)

        return p1, p2

    def minimum_distance_points_plane(self,
                                      planeface):  # Planeface with contour2D
        # ADD THE FACT THAT PLANEFACE.CONTOURS : [0] = contours totale, le reste = trous
        r = self.radius
        min_h1, min_theta1, max_h1, max_theta1 = self.minimum_maximum(
            self.contours2d[0], r)

        n1 = self.normal
        u1 = self.cylindricalsurface3d.frame.u
        v1 = self.cylindricalsurface3d.frame.v
        frame1 = volmdlr.Frame3D(self.center, u1, v1, n1)
        # st1 = volmdlr.Point3D((r*math.cos(min_theta1), r*math.sin(min_theta1), min_h1))
        # start1 = frame1.old_coordinates(st1)

        poly2d = planeface.polygon2D
        pfpoints = poly2d.points
        xmin, ymin = min(pt[0] for pt in pfpoints), min(pt[1] for pt in pfpoints)
        xmax, ymax = max(pt[0] for pt in pfpoints), max(pt[1] for pt in pfpoints)

        origin, vx, vy = planeface.plane.origin, planeface.plane.vectors[0], \
            planeface.plane.vectors[1]
        pf1_2d, pf2_2d = volmdlr.Point2D((xmin, ymin)), volmdlr.Point2D(
            (xmin, ymax))
        pf3_2d, pf4_2d = volmdlr.Point2D((xmax, ymin)), volmdlr.Point2D(
            (xmax, ymax))
        pf1, pf2 = pf1_2d.to_3d(origin, vx, vy), pf2_2d.to_3d(origin, vx, vy)
        pf3, _ = pf3_2d.to_3d(origin, vx, vy), pf4_2d.to_3d(origin, vx, vy)

        u, v = (pf3 - pf1), (pf2 - pf1)
        u.normalize()
        v.normalize()

        w = pf1 - self.center

        n1n1, n1u1, n1v1, n1u, n1v = n1.dot(n1), n1.dot(u1), n1.dot(
            v1), n1.dot(u), n1.dot(v)
        u1u1, u1v1, u1u, u1v = u1.dot(u1), u1.dot(v1), u1.dot(u), u1.dot(v)
        v1v1, v1u, v1v = v1.dot(v1), v1.dot(u), v1.dot(v)
        uu, uv, vv = u.dot(u), u.dot(v), v.dot(v)

        w2, wn1, wu1, wv1, wu, wv = w.dot(w), w.dot(n1), w.dot(u1), w.dot(
            v1), w.dot(u), w.dot(v)

        # x = (h, theta, x, y)
        def distance_squared(x):
            return (n1n1 * (x[0] ** 2) + ((math.cos(x[1])) ** 2) * u1u1 * (
                    r ** 2) + ((math.sin(x[1])) ** 2) * v1v1 * (r ** 2)
                    + w2 + uu * (x[2] ** 2) + vv * (x[3] ** 2) + 2 * x[
                        0] * math.cos(x[1]) * r * n1u1
                    + 2 * x[0] * math.sin(x[1]) * r * n1v1 - 2 * x[
                        0] * wn1 - 2 * x[0] * x[2] * n1u
                    - 2 * x[0] * x[3] * n1v + 2 * math.sin(x[1]) * math.cos(
                        x[1]) * u1v1 * (r ** 2)
                    - 2 * r * math.cos(x[1]) * wu1 - 2 * r * x[2] * math.cos(
                        x[1]) * u1u
                    - 2 * r * x[3] * math.sin(x[1]) * u1v - 2 * r * math.sin(
                        x[1]) * wv1
                    - 2 * r * x[2] * math.sin(x[1]) * v1u - 2 * r * x[
                        3] * math.sin(x[1]) * v1v
                    + 2 * x[2] * wu + 2 * x[3] * wv + 2 * x[2] * x[3] * uv)

        x01 = npy.array([(min_h1 + max_h1) / 2, (min_theta1 + max_theta1) / 2,
                         (xmax - xmin) / 2, (ymax - ymin) / 2])

        minimax = [(min_h1, min_theta1, 0, 0),
                   (max_h1, max_theta1, xmax - xmin, ymax - ymin)]

        res1 = scp.optimize.least_squares(distance_squared, x01,
                                          bounds=minimax)

        pt1 = volmdlr.Point3D(
            (r * math.cos(res1.x[1]), r * math.sin(res1.x[1]), res1.x[0]))
        p1 = frame1.old_coordinates(pt1)
        p2 = pf1 + res1.x[2] * u + res1.x[3] * v
        pt1_2d = volmdlr.Point2D((res1.x[1], res1.x[0]))
        pt2_2d = p2.to_2d(pf1, u, v)

        if not self.contours2d[0].point_belongs(pt1_2d):
            # Find the closest one
            points_contours1 = self.contours2d[0].tessel_points

            poly1 = volmdlr.ClosedPolygon2D(points_contours1)
            d1, new_pt1_2d = poly1.PointBorderDistance(pt1_2d,
                                                       return_other_point=True)
            pt1 = volmdlr.Point3D((r * math.cos(new_pt1_2d.vector[0]),
                                   r * math.sin(new_pt1_2d.vector[0]),
                                   new_pt1_2d.vector[1]))
            p1 = frame1.old_coordinates(pt1)

        if not planeface.contours[0].point_belongs(pt2_2d):
            # Find the closest one
            d2, new_pt2_2d = planeface.polygon2D.PointBorderDistance(pt2_2d,
                                                                     return_other_point=True)

            p2 = new_pt2_2d.to_3d(pf1, u, v)

        return p1, p2

    def minimum_distance(self, other_face, return_points=False):
        if other_face.__class__ is CylindricalFace3D:
            p1, p2 = self.minimum_distance_points_cyl(other_face)
            if return_points:
                return p1.point_distance(p2), p1, p2
            else:
                return p1.point_distance(p2)

        if other_face.__class__ is PlaneFace3D:
            p1, p2 = self.minimum_distance_points_plane(other_face)
            if return_points:
                return p1.point_distance(p2), p1, p2
            else:
                return p1.point_distance(p2)

        if other_face.__class__ is ToroidalFace3D:
            p1, p2 = other_face.minimum_distance_points_cyl(self)
            if return_points:
                return p1.point_distance(p2), p1, p2
            else:
                return p1.point_distance(p2)

        else:
            return NotImplementedError

    def adjacent_direction(self, other_face3d):
        '''
        find out in which direction the faces are adjacent
        Parameters
        ----------
        other_face3d : volmdlr.faces.CylindricalFace3D
        Returns
        -------
        adjacent_direction
        '''

        contour1 = self.outer_contour3d
        contour2 = other_face3d.outer_contour3d
        point1, point2 = contour1.shared_primitives_extremities(contour2)

        coord = point1 - point2
        coord = [abs(coord.x), abs(coord.y)]

        if coord.index(max(coord)) == 0:
            return 'x'
        else:
            return 'y'


class ToroidalFace3D(Face3D):
    """
    :param contours2d: The Tore's contour2D
    :type contours2d: volmdlr.Contour2D
    :param toroidalsurface3d: Information about the Tore
    :type toroidalsurface3d: ToroidalSurface3D
    :param theta: angle of cut in main circle direction
    :param phi: angle of cut in secondary circle direction
    :type points: List of float

    Example
        contours2d is rectangular and will create a classic tore with x:2*pi, y:2*pi
        x is for exterior, and y for the circle to revolute
        points = [pi, 2*pi] for an half tore
    """
    min_x_density = 5
    min_y_density = 1

    def __init__(self, surface3d: ToroidalSurface3D,
                 surface2d: Surface2D,
                 name: str = ''):

        # self.toroidalsurface3d = toroidalsurface3d

        self.center = surface3d.frame.origin
        self.normal = surface3d.frame.w

        theta_min, theta_max, phi_min, phi_max = surface2d.outer_contour.bounding_rectangle()

        self.theta_min = theta_min
        self.theta_max = theta_max
        self.phi_min = phi_min
        self.phi_max = phi_max

        # contours3d = [self.toroidalsurface3d.contour2d_to_3d(c)\
        #               for c in [outer_contour2d]+inners_contours2d]

        Face3D.__init__(self,
                        surface3d=surface3d,
                        surface2d=surface2d,
                        name=name)
        self._bbox = None

    def copy(self, deep=True, memo=None):
        return ToroidalFace3D(self.surface3d.copy(), self.surface2d.copy(),
                              self.name)

    def points_resolution(self, line, pos,
                          resolution):  # With a resolution wished
        points = []
        points.append(line.points[0])
        limit = line.points[1].vector[pos]
        start = line.points[0].vector[pos]
        vec = [0, 0]
        vec[pos] = start
        echelon = [line.points[0].vector[0] - vec[0],
                   line.points[0].vector[1] - vec[1]]
        flag = start + resolution
        while flag < limit:
            echelon[pos] = flag
            flag += resolution
            points.append(volmdlr.Point2D(echelon))
        points.append(line.points[1])
        return points

    @property
    def bounding_box(self):
        if not self._bbox:
            self._bbox = self.get_bounding_box()
        return self._bbox

    @bounding_box.setter
    def bounding_box(self, new_bouding_box):
        self._bbox = new_bouding_box

    def get_bounding_box(self):
        return self.surface3d._bounding_box()

    def triangulation_lines(self, angle_resolution=5):
        theta_min, theta_max, phi_min, phi_max = self.surface2d.bounding_rectangle()

        delta_theta = theta_max - theta_min
        nlines_x = int(delta_theta * angle_resolution)
        lines_x = []
        for i in range(nlines_x):
            theta = theta_min + (i + 1) / (nlines_x + 1) * delta_theta
            lines_x.append(vme.Line2D(volmdlr.Point2D(theta, phi_min),
                                      volmdlr.Point2D(theta, phi_max)))
        delta_phi = phi_max - phi_min
        nlines_y = int(delta_phi * angle_resolution)
        lines_y = []
        for i in range(nlines_y):
            phi = phi_min + (i + 1) / (nlines_y + 1) * delta_phi
            lines_y.append(vme.Line2D(volmdlr.Point2D(theta_min, phi),
                                      volmdlr.Point2D(theta_max, phi)))
        return lines_x, lines_y


# =============================================================================
#  This code seems buggy...
# =============================================================================

# def minimum_maximum_tore(self, contour2d):
#     points = contour2d.tessel_points

#     min_phi, min_theta = min([pt[1] for pt in points]), min(
#         [pt[0] for pt in points])
#     max_phi, max_theta = max([pt[1] for pt in points]), max(
#         [pt[0] for pt in points])
#     return min_phi, min_theta, max_phi, max_theta

# def minimum_distance_points_tore(self, other_tore):
#     raise NotImplementedError('This method seems unused, its code has been commented')
#     R1, r1, R2, r2 = self.rcenter, self.rcircle, other_tore.rcenter, other_tore.rcircle

#     min_phi1, min_theta1, max_phi1, max_theta1 = self.minimum_maximum_tore(
#         self.contours2d[0])

#     # start1 = self.start
#     n1 = self.normal
#     u1 = self.toroidalsurface3d.frame.u
#     v1 = self.toroidalsurface3d.frame.v
#     frame1 = volmdlr.Frame3D(self.center, u1, v1, n1)
#     # start1 = self.points2d_to3d([[min_theta1, min_phi1]], R1, r1, frame1)

#     min_phi2, min_theta2, max_phi2, max_theta2 = self.minimum_maximum_tore(
#         other_tore.contours2d[0])

#     # start2 = other_tore.start
#     n2 = other_tore.normal
#     u2 = other_tore.toroidalsurface3d.frame.u
#     v2 = other_tore.toroidalsurface3d.frame.v
#     frame2 = volmdlr.Frame3D(other_tore.center, u2, v2, n2)
#     # start2 = other_tore.points2d_to3d([[min_theta2, min_phi2]], R2, r2, frame2)

#     w = other_tore.center - self.center

#     n1n1, n1u1, n1v1, n1n2, n1u2, n1v2 = n1.dot(n1), n1.dot(u1), n1.dot(
#         v1), n1.dot(n2), n1.dot(u2), n1.dot(v2)
#     u1u1, u1v1, u1n2, u1u2, u1v2 = u1.dot(u1), u1.dot(v1), u1.dot(
#         n2), u1.dot(u2), u1.dot(v2)
#     v1v1, v1n2, v1u2, v1v2 = v1.dot(v1), v1.dot(n2), v1.dot(u2), v1.dot(v2)
#     n2n2, n2u2, n2v2 = n2.dot(n2), n2.dot(u2), n2.dot(v2)
#     u2u2, u2v2, v2v2 = u2.dot(u2), u2.dot(v2), v2.dot(v2)

#     w2, wn1, wu1, wv1, wn2, wu2, wv2 = w.dot(w), w.dot(n1), w.dot(
#         u1), w.dot(v1), w.dot(n2), w.dot(u2), w.dot(v2)

#     # x = (phi1, theta1, phi2, theta2)
#     def distance_squared(x):
#         return (u1u1 * (((R1 + r1 * math.cos(x[0])) * math.cos(x[1])) ** 2)
#                 + v1v1 * (((R1 + r1 * math.cos(x[0])) * math.sin(
#                     x[1])) ** 2)
#                 + n1n1 * ((math.sin(x[0])) ** 2) * (r1 ** 2) + w2
#                 + u2u2 * (((R2 + r2 * math.cos(x[2])) * math.cos(
#                     x[3])) ** 2)
#                 + v2v2 * (((R2 + r2 * math.cos(x[2])) * math.sin(
#                     x[3])) ** 2)
#                 + n2n2 * ((math.sin(x[2])) ** 2) * (r2 ** 2)
#                 + 2 * u1v1 * math.cos(x[1]) * math.sin(x[1]) * (
#                         (R1 + r1 * math.cos(x[0])) ** 2)
#                 + 2 * (R1 + r1 * math.cos(x[0])) * math.cos(
#                     x[1]) * r1 * math.sin(x[0]) * n1u1
#                 - 2 * (R1 + r1 * math.cos(x[0])) * math.cos(x[1]) * wu1
#                 - 2 * (R1 + r1 * math.cos(x[0])) * (
#                         R2 + r2 * math.cos(x[2])) * math.cos(
#                     x[1]) * math.cos(x[3]) * u1u2
#                 - 2 * (R1 + r1 * math.cos(x[0])) * (
#                         R2 + r2 * math.cos(x[2])) * math.cos(
#                     x[1]) * math.sin(x[3]) * u1v2
#                 - 2 * (R1 + r1 * math.cos(x[0])) * math.cos(
#                     x[1]) * r2 * math.sin(x[2]) * u1n2
#                 + 2 * (R1 + r1 * math.cos(x[0])) * math.sin(
#                     x[1]) * r1 * math.sin(x[0]) * n1v1
#                 - 2 * (R1 + r1 * math.cos(x[0])) * math.sin(x[1]) * wv1
#                 - 2 * (R1 + r1 * math.cos(x[0])) * (
#                         R2 + r2 * math.cos(x[2])) * math.sin(
#                     x[1]) * math.cos(x[3]) * v1u2
#                 - 2 * (R1 + r1 * math.cos(x[0])) * (
#                         R2 + r2 * math.cos(x[2])) * math.sin(
#                     x[1]) * math.sin(x[3]) * v1v2
#                 - 2 * (R1 + r1 * math.cos(x[0])) * math.sin(
#                     x[1]) * r2 * math.sin(x[2]) * v1n2
#                 - 2 * r1 * math.sin(x[0]) * wn1
#                 - 2 * r1 * math.sin(x[0]) * (
#                         R2 + r2 * math.cos(x[2])) * math.cos(
#                     x[3]) * n1u2
#                 - 2 * r1 * math.sin(x[0]) * (
#                         R2 + r2 * math.cos(x[2])) * math.sin(
#                     x[3]) * n1v2
#                 - 2 * r1 * r2 * math.sin(x[0]) * math.sin(x[2]) * n1n2
#                 + 2 * (R2 + r2 * math.cos(x[2])) * math.cos(x[3]) * wu2
#                 + 2 * (R2 + r2 * math.cos(x[2])) * math.sin(x[3]) * wv2
#                 + 2 * r2 * math.sin(x[2]) * wn2
#                 + 2 * u2v2 * math.cos(x[3]) * math.sin(x[3]) * (
#                         (R2 + r2 * math.cos(x[2])) ** 2)
#                 + 2 * math.cos(x[3]) * (
#                         R2 + r2 * math.cos(x[2])) * r2 * math.sin(
#                     x[2]) * n2u2
#                 + 2 * math.sin(x[3]) * (
#                         R2 + r2 * math.cos(x[2])) * r2 * math.sin(
#                     x[2]) * n2v2)

#     x01 = npy.array(
#         [(min_phi1 + max_phi1) / 2, (min_theta1 + max_theta1) / 2,
#          (min_phi2 + max_phi2) / 2, (min_theta2 + max_theta2) / 2])
#     x02 = npy.array([min_phi1, min_theta1,
#                      min_phi2, min_theta2])
#     x03 = npy.array([max_phi1, max_theta1,
#                      max_phi2, max_theta2])

#     minimax = [(min_phi1, min_theta1, min_phi2, min_theta2),
#                (max_phi1, max_theta1, max_phi2, max_theta2)]

#     res1 = scp.optimize.least_squares(distance_squared, x01,
#                                       bounds=minimax)
#     res2 = scp.optimize.least_squares(distance_squared, x02,
#                                       bounds=minimax)
#     res3 = scp.optimize.least_squares(distance_squared, x03,
#                                       bounds=minimax)

#     # frame1, frame2 = volmdlr.Frame3D(self.center, u1, v1, n1), volmdlr.Frame3D(other_tore.center, u2, v2, n2)
#     pt1 = self.points2d_to3d([[res1.x[1], res1.x[0]]], R1, r1, frame1)
#     pt2 = self.points2d_to3d([[res1.x[3], res1.x[2]]], R2, r2, frame2)
#     p1, p2 = pt1[0], pt2[0]
#     d = p1.point_distance(p2)
#     result = res1

#     res = [res2, res3]
#     for couple in res:
#         ptest1 = self.points2d_to3d([[couple.x[1], couple.x[0]]], R1, r1,
#                                     frame1)
#         ptest2 = self.points2d_to3d([[couple.x[3], couple.x[2]]], R2, r2,
#                                     frame2)
#         dtest = ptest1[0].point_distance(ptest2[0])
#         if dtest < d:
#             result = couple
#             p1, p2 = ptest1[0], ptest2[0]

#     pt1_2d, pt2_2d = volmdlr.Point2D(
#         (result.x[1], result.x[0])), volmdlr.Point2D(
#         (result.x[3], result.x[2]))

#     if not self.contours2d[0].point_belongs(pt1_2d):
#         # Find the closest one
#         points_contours1 = self.contours2d[0].tessel_points

#         poly1 = volmdlr.ClosedPolygon2D(points_contours1)
#         d1, new_pt1_2d = poly1.PointBorderDistance(pt1_2d,
#                                                    return_other_point=True)

#         pt1 = self.points2d_to3d([new_pt1_2d], R1, r1, frame1)
#         p1 = pt1[0]

#     if not other_tore.contours2d[0].point_belongs(pt2_2d):
#         # Find the closest one
#         points_contours2 = other_tore.contours2d[0].tessel_points

#         poly2 = volmdlr.ClosedPolygon2D(points_contours2)
#         d2, new_pt2_2d = poly2.PointBorderDistance(pt2_2d,
#                                                    return_other_point=True)

#         pt2 = self.points2d_to3d([new_pt2_2d], R2, r2, frame2)
#         p2 = pt2[0]

#     return p1, p2

# def minimum_distance_points_cyl(self, cyl):
#     R2, r2, r = self.rcenter, self.rcircle, cyl.radius

#     min_h, min_theta, max_h, max_theta = cyl.minimum_maximum(
#         cyl.contours2d[0], r)

#     n1 = cyl.normal
#     u1 = cyl.cylindricalsurface3d.frame.u
#     v1 = cyl.cylindricalsurface3d.frame.v
#     frame1 = volmdlr.Frame3D(cyl.center, u1, v1, n1)
#     # st1 = volmdlr.Point3D((r*math.cos(min_theta), r*math.sin(min_theta), min_h))
#     # start1 = frame1.old_coordinates(st1)

#     min_phi2, min_theta2, max_phi2, max_theta2 = self.minimum_maximum_tore(
#         self.contours2d[0])

#     n2 = self.normal
#     u2 = self.toroidalsurface3d.frame.u
#     v2 = self.toroidalsurface3d.frame.v
#     frame2 = volmdlr.Frame3D(self.center, u2, v2, n2)
#     # start2 = self.points2d_to3d([[min_theta2, min_phi2]], R2, r2, frame2)

#     w = self.center - cyl.center

#     n1n1, n1u1, n1v1, n1n2, n1u2, n1v2 = n1.dot(n1), n1.dot(u1), n1.dot(
#         v1), n1.dot(n2), n1.dot(u2), n1.dot(v2)
#     u1u1, u1v1, u1n2, u1u2, u1v2 = u1.dot(u1), u1.dot(v1), u1.dot(
#         n2), u1.dot(u2), u1.dot(v2)
#     v1v1, v1n2, v1u2, v1v2 = v1.dot(v1), v1.dot(n2), v1.dot(u2), v1.dot(v2)
#     n2n2, n2u2, n2v2 = n2.dot(n2), n2.dot(u2), n2.dot(v2)
#     u2u2, u2v2, v2v2 = u2.dot(u2), u2.dot(v2), v2.dot(v2)

#     w2, wn1, wu1, wv1, wn2, wu2, wv2 = w.dot(w), w.dot(n1), w.dot(
#         u1), w.dot(v1), w.dot(n2), w.dot(u2), w.dot(v2)

#     # x = (theta, h, phi2, theta2)
#     def distance_squared(x):
#         return (u1u1 * ((math.cos(x[0]) * r) ** 2) + v1v1 * (
#                 (math.sin(x[0]) * r) ** 2)
#                 + n1n1 * (x[1] ** 2) + w2
#                 + u2u2 * (((R2 + r2 * math.cos(x[2])) * math.cos(
#                     x[3])) ** 2)
#                 + v2v2 * (((R2 + r2 * math.cos(x[2])) * math.sin(
#                     x[3])) ** 2)
#                 + n2n2 * ((math.sin(x[2])) ** 2) * (r2 ** 2)
#                 + 2 * u1v1 * math.cos(x[0]) * math.sin(x[0]) * (r ** 2)
#                 + 2 * r * math.cos(x[0]) * x[1] * n1u1 - 2 * r * math.cos(
#                     x[0]) * wu1
#                 - 2 * r * math.cos(x[0]) * (
#                         R2 + r2 * math.cos(x[2])) * math.cos(
#                     x[3]) * u1u2
#                 - 2 * r * math.cos(x[0]) * (
#                         R2 + r2 * math.cos(x[2])) * math.sin(
#                     x[3]) * u1v2
#                 - 2 * r * math.cos(x[0]) * r2 * math.sin(x[2]) * u1n2
#                 + 2 * r * math.sin(x[0]) * x[1] * n1v1 - 2 * r * math.sin(
#                     x[0]) * wv1
#                 - 2 * r * math.sin(x[0]) * (
#                         R2 + r2 * math.cos(x[2])) * math.cos(
#                     x[3]) * v1u2
#                 - 2 * r * math.sin(x[0]) * (
#                         R2 + r2 * math.cos(x[2])) * math.sin(
#                     x[3]) * v1v2
#                 - 2 * r * math.sin(x[0]) * r2 * math.sin(x[2]) * v1n2 - 2 *
#                 x[1] * wn1
#                 - 2 * x[1] * (R2 + r2 * math.cos(x[2])) * math.cos(
#                     x[3]) * n1u2
#                 - 2 * x[1] * (R2 + r2 * math.cos(x[2])) * math.sin(
#                     x[3]) * n1v2
#                 - 2 * x[1] * r2 * math.sin(x[2]) * n1n2
#                 + 2 * (R2 + r2 * math.cos(x[2])) * math.cos(x[3]) * wu2
#                 + 2 * (R2 + r2 * math.cos(x[2])) * math.sin(x[3]) * wv2
#                 + 2 * r2 * math.sin(x[2]) * wn2
#                 + 2 * u2v2 * math.cos(x[3]) * math.sin(x[3]) * (
#                         (R2 + r2 * math.cos(x[2])) ** 2)
#                 + 2 * math.cos(x[3]) * (
#                         R2 + r2 * math.cos(x[2])) * r2 * math.sin(
#                     x[2]) * n2u2
#                 + 2 * math.sin(x[3]) * (
#                         R2 + r2 * math.cos(x[2])) * r2 * math.sin(
#                     x[2]) * n2v2)

#     x01 = npy.array([(min_theta + max_theta) / 2, (min_h + max_h) / 2,
#                      (min_phi2 + max_phi2) / 2,
#                      (min_theta2 + max_theta2) / 2])
#     x02 = npy.array([min_theta, min_h,
#                      min_phi2, min_theta2])
#     x03 = npy.array([max_theta, max_h,
#                      max_phi2, max_theta2])

#     minimax = [(min_theta, min_h, min_phi2, min_theta2),
#                (max_theta, max_h, max_phi2, max_theta2)]

#     res1 = scp.optimize.least_squares(distance_squared, x01,
#                                       bounds=minimax)
#     res2 = scp.optimize.least_squares(distance_squared, x02,
#                                       bounds=minimax)
#     res3 = scp.optimize.least_squares(distance_squared, x03,
#                                       bounds=minimax)

#     pt1 = volmdlr.Point3D(
#         (r * math.cos(res1.x[0]), r * math.sin(res1.x[0]), res1.x[1]))
#     p1 = frame1.old_coordinates(pt1)
#     pt2 = self.points2d_to3d([[res1.x[3], res1.x[2]]], R2, r2, frame2)
#     p2 = pt2[0]
#     d = p1.point_distance(p2)
#     result = res1

#     res = [res2, res3]
#     for couple in res:
#         pttest1 = volmdlr.Point3D((r * math.cos(couple.x[0]),
#                                    r * math.sin(couple.x[0]), couple.x[1]))
#         ptest1 = frame1.old_coordinates(pttest1)
#         ptest2 = self.points2d_to3d([[couple.x[3], couple.x[2]]], R2, r2,
#                                     frame2)
#         dtest = ptest1.point_distance(ptest2[0])
#         if dtest < d:
#             result = couple
#             p1, p2 = ptest1, ptest2[0]

#     pt1_2d, pt2_2d = volmdlr.Point2D(
#         (result.x[0], result.x[1])), volmdlr.Point2D(
#         (result.x[3], result.x[2]))

#     if not self.contours2d[0].point_belongs(pt2_2d):
#         # Find the closest one
#         points_contours2 = self.contours2d[0].tessel_points

#         poly2 = volmdlr.ClosedPolygon2D(points_contours2)
#         d2, new_pt2_2d = poly2.PointBorderDistance(pt2_2d,
#                                                    return_other_point=True)

#         pt2 = self.points2d_to3d([new_pt2_2d], R2, r2, frame2)
#         p2 = pt2[0]

#     if not cyl.contours2d[0].point_belongs(pt1_2d):
#         # Find the closest one
#         points_contours1 = cyl.contours2d[0].tessel_points

#         poly1 = volmdlr.ClosedPolygon2D(points_contours1)
#         d1, new_pt1_2d = poly1.PointBorderDistance(pt1_2d,
#                                                    return_other_point=True)

#         pt1 = volmdlr.Point3D((r * math.cos(new_pt1_2d.vector[0]),
#                                r * math.sin(new_pt1_2d.vector[0]),
#                                new_pt1_2d.vector[1]))
#         p1 = frame1.old_coordinates(pt1)

#     return p1, p2

# def minimum_distance_points_plane(self,
#                                   planeface):  # Planeface with contour2D
#     # TODO: check that it takes into account holes

#     poly2d = planeface.polygon2D
#     pfpoints = poly2d.points
#     xmin, ymin = min([pt[0] for pt in pfpoints]), min(
#         [pt[1] for pt in pfpoints])
#     xmax, ymax = max([pt[0] for pt in pfpoints]), max(
#         [pt[1] for pt in pfpoints])
#     origin, vx, vy = planeface.plane.origin, planeface.plane.vectors[0], \
#                      planeface.plane.vectors[1]
#     pf1_2d, pf2_2d = volmdlr.Point2D((xmin, ymin)), volmdlr.Point2D(
#         (xmin, ymax))
#     pf3_2d, pf4_2d = volmdlr.Point2D((xmax, ymin)), volmdlr.Point2D(
#         (xmax, ymax))
#     pf1, pf2 = pf1_2d.to_3d(origin, vx, vy), pf2_2d.to_3d(origin, vx, vy)
#     pf3, _ = pf3_2d.to_3d(origin, vx, vy), pf4_2d.to_3d(origin, vx, vy)

#     u, v = (pf3 - pf1), (pf2 - pf1)
#     u.normalize()
#     v.normalize()

#     R1, r1 = self.rcenter, self.rcircle
#     min_phi1, min_theta1, max_phi1, max_theta1 = self.minimum_maximum_tore(
#         self.contours2d[0])

#     n1 = self.normal
#     u1 = self.toroidalsurface3d.frame.u
#     v1 = self.toroidalsurface3d.frame.v
#     frame1 = volmdlr.Frame3D(self.center, u1, v1, n1)
#     # start1 = self.points2d_to3d([[min_theta1, min_phi1]], R1, r1, frame1)

#     w = self.center - pf1

#     n1n1, n1u1, n1v1, n1u, n1v = n1.dot(n1), n1.dot(u1), n1.dot(
#         v1), n1.dot(u), n1.dot(v)
#     u1u1, u1v1, u1u, u1v = u1.dot(u1), u1.dot(v1), u1.dot(u), u1.dot(v)
#     v1v1, v1u, v1v = v1.dot(v1), v1.dot(u), v1.dot(v)
#     uu, uv, vv = u.dot(u), u.dot(v), v.dot(v)

#     w2, wn1, wu1, wv1, wu, wv = w.dot(w), w.dot(n1), w.dot(u1), w.dot(
#         v1), w.dot(u), w.dot(v)

#     # x = (x, y, phi1, theta1)
#     def distance_squared(x):
#         return (uu * (x[0] ** 2) + vv * (x[1] ** 2) + w2
#                 + u1u1 * (((R1 + r1 * math.cos(x[2])) * math.cos(
#                     x[3])) ** 2)
#                 + v1v1 * (((R1 + r1 * math.cos(x[2])) * math.sin(
#                     x[3])) ** 2)
#                 + n1n1 * ((math.sin(x[2])) ** 2) * (r1 ** 2)
#                 + 2 * x[0] * x[1] * uv - 2 * x[0] * wu
#                 - 2 * x[0] * (R1 + r1 * math.cos(x[2])) * math.cos(
#                     x[3]) * u1u
#                 - 2 * x[0] * (R1 + r1 * math.cos(x[2])) * math.sin(
#                     x[3]) * v1u
#                 - 2 * x[0] * math.sin(x[2]) * r1 * n1u - 2 * x[1] * wv
#                 - 2 * x[1] * (R1 + r1 * math.cos(x[2])) * math.cos(
#                     x[3]) * u1v
#                 - 2 * x[1] * (R1 + r1 * math.cos(x[2])) * math.sin(
#                     x[3]) * v1v
#                 - 2 * x[1] * math.sin(x[2]) * r1 * n1v
#                 + 2 * (R1 + r1 * math.cos(x[2])) * math.cos(x[3]) * wu1
#                 + 2 * (R1 + r1 * math.cos(x[2])) * math.sin(x[3]) * wv1
#                 + 2 * math.sin(x[2]) * r1 * wn1
#                 + 2 * u1v1 * math.cos(x[3]) * math.sin(x[3]) * (
#                         (R1 + r1 * math.cos(x[2])) ** 2)
#                 + 2 * (R1 + r1 * math.cos(x[2])) * math.cos(
#                     x[3]) * r1 * math.sin(x[2]) * n1u1
#                 + 2 * (R1 + r1 * math.cos(x[2])) * math.sin(
#                     x[3]) * r1 * math.sin(x[2]) * n1v1)

#     x01 = npy.array([(xmax - xmin) / 2, (ymax - ymin) / 2,
#                      (min_phi1 + max_phi1) / 2,
#                      (min_theta1 + max_theta1) / 2])

#     minimax = [(0, 0, min_phi1, min_theta1),
#                (xmax - xmin, ymax - ymin, max_phi1, max_theta1)]

#     res1 = scp.optimize.least_squares(distance_squared, x01,
#                                       bounds=minimax)

#     # frame1 = volmdlr.Frame3D(self.center, u1, v1, n1)
#     pt1 = self.points2d_to3d([[res1.x[3], res1.x[2]]], R1, r1, frame1)
#     p1 = pt1[0]
#     p2 = pf1 + res1.x[2] * u + res1.x[3] * v

#     pt1_2d = volmdlr.Point2D((res1.x[3], res1.x[2]))
#     pt2_2d = p2.to_2d(pf1, u, v)

#     if not self.contours2d[0].point_belongs(pt1_2d):
#         # Find the closest one
#         points_contours1 = self.contours2d[0].tessel_points

#         poly1 = volmdlr.ClosedPolygon2D(points_contours1)
#         d1, new_pt1_2d = poly1.PointBorderDistance(pt1_2d,
#                                                    return_other_point=True)

#         pt1 = self.points2d_to3d([new_pt1_2d], R1, r1, frame1)
#         p1 = pt1[0]

#     if not planeface.contours[0].point_belongs(pt2_2d):
#         # Find the closest one
#         d2, new_pt2_2d = planeface.polygon2D.PointBorderDistance(pt2_2d,
#                                                                  return_other_point=True)

#         p2 = new_pt2_2d.to_3d(pf1, u, v)

#     return p1, p2

# def minimum_distance(self, other_face, return_points=False):
#     if other_face.__class__ is ToroidalFace3D:
#         p1, p2 = self.minimum_distance_points_tore(other_face)
#         if return_points:
#             return p1.point_distance(p2), p1, p2
#         else:
#             return p1.point_distance(p2)

#     if other_face.__class__ is CylindricalFace3D:
#         p1, p2 = self.minimum_distance_points_cyl(other_face)
#         if return_points:
#             return p1.point_distance(p2), p1, p2
#         else:
#             return p1.point_distance(p2)

#     if other_face.__class__ is PlaneFace3D:
#         p1, p2 = self.minimum_distance_points_plane(other_face)
#         if return_points:
#             return p1.point_distance(p2), p1, p2
#         else:
#             return p1.point_distance(p2)
#     else:
#         return NotImplementedError


class ConicalFace3D(Face3D):
    """
    :param contours2d: The Cone's contour2D
    :type contours2d: volmdlr.Contour2D
    :param conicalsurface3d: Information about the Cone
    :type conicalsurface3d: ConicalSurface3D
    :param points: Contour2d's parameter Cone
    :type points: List of float

    """
    min_x_density = 5
    min_y_density = 1

    def __init__(self, surface3d: ConicalSurface3D,
                 surface2d: Surface2D,
                 name: str = ''):

        Face3D.__init__(self,
                        surface3d=surface3d,
                        surface2d=surface2d,
                        name=name)
        self._bbox = None

    @property
    def bounding_box(self):
        if not self._bbox:
            self._bbox = self.get_bounding_box()
        return self._bbox

    @bounding_box.setter
    def bounding_box(self, new_bouding_box):
        self._bbox = new_bouding_box

    def get_bounding_box(self):
        theta_min, theta_max, zmin, zmax = self.surface2d.outer_contour.bounding_rectangle()

        xp = (volmdlr.X3D.dot(self.surface3d.frame.u) * self.surface3d.frame.u
              + volmdlr.X3D.dot(
                    self.surface3d.frame.v) * self.surface3d.frame.v)
        try:
            xp.normalize()
        except ZeroDivisionError:
            pass
        yp = (volmdlr.Y3D.dot(self.surface3d.frame.u) * self.surface3d.frame.u
              + volmdlr.Y3D.dot(
                    self.surface3d.frame.v) * self.surface3d.frame.v)

        try:
            yp.normalize()
        except ZeroDivisionError:
            pass

        zp = (volmdlr.Z3D.dot(self.surface3d.frame.u) * self.surface3d.frame.u
              + volmdlr.Z3D.dot(
                    self.surface3d.frame.v) * self.surface3d.frame.v)
        try:
            zp.normalize()
        except ZeroDivisionError:
            pass

        lower_center = self.surface3d.frame.origin + zmin * self.surface3d.frame.w
        upper_center = self.surface3d.frame.origin + zmax * self.surface3d.frame.w
        lower_radius = math.tan(self.surface3d.semi_angle) * zmin
        upper_radius = math.tan(self.surface3d.semi_angle) * zmax

        points = [lower_center - lower_radius * xp,
                  lower_center + lower_radius * xp,
                  lower_center - lower_radius * yp,
                  lower_center + lower_radius * yp,
                  lower_center - lower_radius * zp,
                  lower_center + lower_radius * zp,
                  upper_center - upper_radius * xp,
                  upper_center + upper_radius * xp,
                  upper_center - upper_radius * yp,
                  upper_center + upper_radius * yp,
                  upper_center - upper_radius * zp,
                  upper_center + upper_radius * zp,
                  ]

        return volmdlr.core.BoundingBox.from_points(points)

    def triangulation_lines(self, angle_resolution=5):
        theta_min, theta_max, zmin, zmax = self.surface2d.bounding_rectangle()
        delta_theta = theta_max - theta_min
        nlines = int(delta_theta * angle_resolution)
        lines_x = []
        for i in range(nlines):
            theta = theta_min + (i + 1) / (nlines + 1) * delta_theta
            lines_x.append(vme.Line2D(volmdlr.Point2D(theta, zmin),
                                      volmdlr.Point2D(theta, zmax)))

        if zmin < 1e-9:
            delta_z = zmax - zmin
            lines_y = [vme.Line2D(volmdlr.Point2D(theta_min, zmin + 0.1 * delta_z),
                                  volmdlr.Point2D(theta_max, zmin + 0.1 * delta_z))]
        else:
            lines_y = []
        return lines_x, lines_y

    # def create_triangle(self, all_contours_points, part):
    #     Triangles, ts = [], []
    #     pts, h_list = [], []
    #     for listpt in all_contours_points:
    #         for pt in listpt:
    #             pts.append(pt)
    #             h_list.append(pt[1])
    #     if part == 'bot':
    #         h_concerned = min(h_list)
    #     else:
    #         h_concerned = max(h_list)
    #     peak_list, other = [], []
    #     for pt in pts:
    #         if pt[1] == h_concerned:
    #             peak_list.append(pt)
    #         else:
    #             other.append(pt)
    #     points = [peak_list[0]] + other
    #
    #     for i in range(1, len(points)):
    #         if i == len(points) - 1:
    #             vertices = [points[i].vector, points[0].vector,
    #                         points[1].vector]
    #             segments = [[0, 1], [1, 2], [2, 0]]
    #             listindice = [i, 0, 1]
    #         else:
    #             vertices = [points[i].vector, points[0].vector,
    #                         points[i + 1].vector]
    #             segments = [[0, 1], [1, 2], [2, 0]]
    #             listindice = [i, 0, i + 1]
    #         tri = {'vertices': vertices, 'segments': segments}
    #         t = triangle.triangulate(tri, 'p')
    #         if 'triangles' in t:
    #             triangles = t['triangles'].tolist()
    #             triangles[0] = listindice
    #             Triangles.append(triangles)
    #         else:
    #             Triangles.append(None)
    #         ts.append(t)
    #
    #     return points, Triangles


class SphericalFace3D(Face3D):
    """
    :param contours2d: The Sphere's contour2D
    :type contours2d: volmdlr.Contour2D
    :param sphericalsurface3d: Information about the Sphere
    :type sphericalsurface3d: SphericalSurface3D
    :param points: Angle's Sphere
    :type points: List of float

    """
    min_x_density = 5
    min_y_density = 5

    def __init__(self, surface3d: SphericalSurface3D,
                 surface2d: Surface2D,
                 name: str = ''):
        Face3D.__init__(self,
                        surface3d=surface3d,
                        surface2d=surface2d,
                        name=name)
        self._bbox = None

    @property
    def bounding_box(self):
        if not self._bbox:
            self._bbox = self.get_bounding_box()
        return self._bbox

    @bounding_box.setter
    def bounding_box(self, new_bouding_box):
        self._bbox = new_bouding_box

    def get_bounding_box(self):
        # To be enhanced
        return self.surface3d._bounding_box()

    def triangulation_lines(self, angle_resolution=7):
        theta_min, theta_max, phi_min, phi_max = self.surface2d.bounding_rectangle()

        delta_theta = theta_max - theta_min
        nlines_x = int(delta_theta * angle_resolution)
        lines_x = []
        for i in range(nlines_x):
            theta = theta_min + (i + 1) / (nlines_x + 1) * delta_theta
            lines_x.append(vme.Line2D(volmdlr.Point2D(theta, phi_min),
                                      volmdlr.Point2D(theta, phi_max)))
        delta_phi = phi_max - phi_min
        nlines_y = int(delta_phi * angle_resolution)
        lines_y = []
        for i in range(nlines_y):
            phi = phi_min + (i + 1) / (nlines_y + 1) * delta_phi
            lines_y.append(vme.Line2D(volmdlr.Point2D(theta_min, phi),
                                      volmdlr.Point2D(theta_max, phi)))
        return lines_x, lines_y


class RuledFace3D(Face3D):
    """

    """
    min_x_density = 50
    min_y_density = 1

    def __init__(self,
                 surface3d: RuledSurface3D,
                 surface2d: Surface2D,
                 name: str = '',
                 color=None):
        Face3D.__init__(self, surface3d=surface3d,
                        surface2d=surface2d,
                        name=name)
        self._bbox = None

    @property
    def bounding_box(self):
        if not self._bbox:
            self._bbox = self.get_bounding_box()
        return self._bbox

    @bounding_box.setter
    def bounding_box(self, new_bouding_box):
        self._bbox = new_bouding_box

    def get_bounding_box(self):
        # To be enhance by restricting wires to cut
        # xmin, xmax, ymin, ymax = self.surface2d.outer_contour.bounding_rectangle()
        points = [self.surface3d.point2d_to_3d(volmdlr.Point2D(i / 30, 0.)) for
                  i in range(31)]
        points.extend(
            [self.surface3d.point2d_to_3d(volmdlr.Point2D(i / 30, 1.)) for i
             in range(31)])

        return volmdlr.core.BoundingBox.from_points(points)

    def triangulation_lines(self, angle_resolution=10):
        xmin, xmax, ymin, ymax = self.surface2d.bounding_rectangle()
        delta_x = xmax - xmin
        nlines = int(delta_x * angle_resolution)
        lines = []
        for i in range(nlines):
            x = xmin + (i + 1) / (nlines + 1) * delta_x
            lines.append(vme.Line2D(volmdlr.Point2D(x, ymin),
                                    volmdlr.Point2D(x, ymax)))
        return lines, []


class BSplineFace3D(Face3D):
    def __init__(self, surface3d: BSplineSurface3D,
                 surface2d: Surface2D,
                 name: str = ''):
        Face3D.__init__(self,
                        surface3d=surface3d,
                        surface2d=surface2d,
                        name=name)
        self._bbox = None

    @property
    def bounding_box(self):
        if not self._bbox:
            self._bbox = self.get_bounding_box()
        return self._bbox

    @bounding_box.setter
    def bounding_box(self, new_bounding_box):
        self._bbox = new_bounding_box

    def get_bounding_box(self):
        return self.surface3d._bounding_box()

    def triangulation_lines(self, resolution=25):
        u_min, u_max, v_min, v_max = self.surface2d.bounding_rectangle()

        delta_u = u_max - u_min
        nlines_x = int(delta_u * resolution)
        lines_x = []
        for i in range(nlines_x):
            u = u_min + (i + 1) / (nlines_x + 1) * delta_u
            lines_x.append(vme.Line2D(volmdlr.Point2D(u, v_min),
                                      volmdlr.Point2D(u, v_max)))
        delta_v = v_max - v_min
        nlines_y = int(delta_v * resolution)
        lines_y = []
        for i in range(nlines_y):
            v = v_min + (i + 1) / (nlines_y + 1) * delta_v
            lines_y.append(vme.Line2D(volmdlr.Point2D(v_min, v),
                                      volmdlr.Point2D(v_max, v)))
        return lines_x, lines_y

    def pair_with(self, other_bspline_face3d):
        '''
        find out how the uv parametric frames are located compared to each other, and also how grid3d can be defined respected to these directions

        Parameters
        ----------
        other_bspline_face3d : volmdlr.faces.BSplineFace3D

        Returns
        -------
        corresponding_direction
        grid2d_direction
        '''

        adjacent_direction1, diff1, adjacent_direction2, diff2 = self.adjacent_direction(other_bspline_face3d)
        corresponding_directions = []
        if (diff1 > 0 and diff2 > 0) or (diff1 < 0 and diff2 < 0):
            corresponding_directions.append(('+' + adjacent_direction1, '+' + adjacent_direction2))
        else:
            corresponding_directions.append(('+' + adjacent_direction1, '-' + adjacent_direction2))

        if adjacent_direction1 == 'u' and adjacent_direction2 == 'u':
            corresponding_directions, grid2d_direction = self.adjacent_direction_uu(
                other_bspline_face3d, corresponding_directions)
        elif adjacent_direction1 == 'v' and adjacent_direction2 == 'v':
            corresponding_directions, grid2d_direction = self.adjacent_direction_vv(
                other_bspline_face3d, corresponding_directions)
        elif adjacent_direction1 == 'u' and adjacent_direction2 == 'v':
            corresponding_directions, grid2d_direction = self.adjacent_direction_uv(
                other_bspline_face3d, corresponding_directions)
        elif adjacent_direction1 == 'v' and adjacent_direction2 == 'u':
            corresponding_directions, grid2d_direction = self.adjacent_direction_vu(
                other_bspline_face3d, corresponding_directions)

        return corresponding_directions, grid2d_direction

    def adjacent_direction_uu(self, other_bspline_face3d, corresponding_directions):

        extremities = self.extremities(other_bspline_face3d)
        start1, start2 = extremities[0], extremities[2]
        borders_points = [volmdlr.Point2D(0, 0), volmdlr.Point2D(1, 0),
                          volmdlr.Point2D(1, 1), volmdlr.Point2D(0, 1)]

        # TODO: compute nearest_point in 'bounding_box points' instead of borders_points
        nearest_start1 = start1.nearest_point(borders_points)
        # nearest_end1 = end1.nearest_point(borders_points)
        nearest_start2 = start2.nearest_point(borders_points)
        # nearest_end2 = end2.nearest_point(borders_points)

        v1 = nearest_start1[1]
        v2 = nearest_start2[1]

        if (v1 == 0 and v2 == 0):
            corresponding_directions.append(('+v', '-v'))
            grid2d_direction = [['+x', '-y'], ['+x', '+y']]

        elif (v1 == 1 and v2 == 1):
            if corresponding_directions == [('+u', '-u')]:
                grid2d_direction = [['+x', '+y'], ['-x', '-y']]
            else:
                grid2d_direction = [['+x', '+y'], ['+x', '-y']]
            corresponding_directions.append(('+v', '-v'))

        elif (v1 == 1 and v2 == 0):
            corresponding_directions.append(('+v', '+v'))
            grid2d_direction = [['+x', '+y'], ['+x', '+y']]

        elif (v1 == 0 and v2 == 1):
            corresponding_directions.append(('+v', '+v'))
            grid2d_direction = [['+x', '-y'], ['+x', '-y']]

        return corresponding_directions, grid2d_direction

    def adjacent_direction_vv(self, other_bspline_face3d, corresponding_directions):

        extremities = self.extremities(other_bspline_face3d)
        start1, start2 = extremities[0], extremities[2]
        borders_points = [volmdlr.Point2D(0, 0), volmdlr.Point2D(1, 0),
                          volmdlr.Point2D(1, 1), volmdlr.Point2D(0, 1)]

        # TODO: compute nearest_point in 'bounding_box points' instead of borders_points
        nearest_start1 = start1.nearest_point(borders_points)
        # nearest_end1 = end1.nearest_point(borders_points)
        nearest_start2 = start2.nearest_point(borders_points)
        # nearest_end2 = end2.nearest_point(borders_points)

        u1 = nearest_start1[0]
        u2 = nearest_start2[0]

        if (u1 == 0 and u2 == 0):
            corresponding_directions.append(('+u', '-v'))
            grid2d_direction = [['-y', '-x'], ['-y', '+x']]

        elif (u1 == 1 and u2 == 1):
            corresponding_directions.append(('+u', '-v'))
            grid2d_direction = [['+y', '+x'], ['+y', '-x']]

        elif (u1 == 0 and u2 == 1):
            corresponding_directions.append(('+u', '+u'))
            grid2d_direction = [['+y', '-x'], ['+y', '-x']]

        elif (u1 == 1 and u2 == 0):
            corresponding_directions.append(('+u', '+u'))
            grid2d_direction = [['+y', '+x'], ['+y', '+x']]

        return corresponding_directions, grid2d_direction

    def adjacent_direction_uv(self, other_bspline_face3d, corresponding_directions):

        extremities = self.extremities(other_bspline_face3d)
        start1, start2 = extremities[0], extremities[2]
        borders_points = [volmdlr.Point2D(0, 0), volmdlr.Point2D(1, 0),
                          volmdlr.Point2D(1, 1), volmdlr.Point2D(0, 1)]

        # TODO: compute nearest_point in 'bounding_box points' instead of borders_points
        nearest_start1 = start1.nearest_point(borders_points)
        # nearest_end1 = end1.nearest_point(borders_points)
        nearest_start2 = start2.nearest_point(borders_points)
        # nearest_end2 = end2.nearest_point(borders_points)

        v1 = nearest_start1[1]
        u2 = nearest_start2[0]

        if (v1 == 1 and u2 == 0):
            corresponding_directions.append(('+v', '+u'))
            grid2d_direction = [['+x', '+y'], ['+y', '+x']]

        elif (v1 == 0 and u2 == 1):
            corresponding_directions.append(('+v', '+u'))
            grid2d_direction = [['-x', '-y'], ['-y', '-x']]

        elif (v1 == 1 and u2 == 1):
            corresponding_directions.append(('+v', '-u'))
            grid2d_direction = [['+x', '+y'], ['-y', '-x']]

        elif (v1 == 0 and u2 == 0):
            corresponding_directions.append(('+v', '-u'))
            grid2d_direction = [['-x', '-y'], ['-y', '+x']]

        return corresponding_directions, grid2d_direction

    def adjacent_direction_vu(self, other_bspline_face3d, corresponding_directions):

        extremities = self.extremities(other_bspline_face3d)
        start1, start2 = extremities[0], extremities[2]
        borders_points = [volmdlr.Point2D(0, 0), volmdlr.Point2D(1, 0),
                          volmdlr.Point2D(1, 1), volmdlr.Point2D(0, 1)]

        # TODO: compute nearest_point in 'bounding_box points' instead of borders_points
        nearest_start1 = start1.nearest_point(borders_points)
        # nearest_end1 = end1.nearest_point(borders_points)
        nearest_start2 = start2.nearest_point(borders_points)
        # nearest_end2 = end2.nearest_point(borders_points)

        u1 = nearest_start1[0]
        v2 = nearest_start2[1]

        if (u1 == 1 and v2 == 0):
            corresponding_directions.append(('+u', '+v'))
            grid2d_direction = [['+y', '+x'], ['+x', '+y']]

        elif (u1 == 0 and v2 == 1):
            corresponding_directions.append(('+u', '+v'))
            grid2d_direction = [['-y', '-x'], ['+x', '-y']]

        elif (u1 == 0 and v2 == 0):
            corresponding_directions.append(('+u', '-v'))
            grid2d_direction = [['+y', '-x'], ['+x', '+y']]

        elif (u1 == 1 and v2 == 1):
            if corresponding_directions == [('+v', '-u')]:
                grid2d_direction = [['+y', '+x'], ['-x', '-y']]
            else:
                grid2d_direction = [['+y', '+x'], ['+x', '-y']]
            corresponding_directions.append(('+u', '-v'))

        return corresponding_directions, grid2d_direction

    def extremities(self, other_bspline_face3d):
        '''
        find points extremities for nearest edges of two faces
        '''

        contour1 = self.outer_contour3d
        contour2 = other_bspline_face3d.outer_contour3d

        contour1_2d = self.surface2d.outer_contour
        contour2_2d = other_bspline_face3d.surface2d.outer_contour

        points1 = [p.start for p in contour1.primitives]
        points2 = [p.start for p in contour2.primitives]

        dis, ind = [], []
        for p in points1:
            pt = p.nearest_point(points2)
            ind.append(points2.index(pt))
            dis.append(p.point_distance(pt))

        dis_sorted = sorted(dis)

        shared = []
        for k, p1 in enumerate(contour1.primitives):
            if dis_sorted[0] == dis_sorted[1]:
                indices = npy.where(npy.array(dis) == dis_sorted[0])[0]
                index1 = indices[0]
                index2 = indices[1]
            else:
                index1 = dis.index(dis_sorted[0])
                index2 = dis.index(dis_sorted[1])
            if ((p1.start == points1[index1] and p1.end == points1[index2])
                    or
                    (p1.end == points1[index1] and p1.start == points1[index2])):
                shared.append(p1)
                i = k

        for k, p2 in enumerate(contour2.primitives):
            if ((p2.start == points2[ind[index1]] and p2.end == points2[ind[index2]])
                    or
                    (p2.end == points2[ind[index1]] and p2.start == points2[ind[index2]])):
                shared.append(p2)
                j = k

        points = [contour2.primitives[j].start, contour2.primitives[j].end]

        if points.index(contour1.primitives[i].start.nearest_point(points)) == 1:
            start1 = contour1_2d.primitives[i].start
            end1 = contour1_2d.primitives[i].end

            start2 = contour2_2d.primitives[j].end
            end2 = contour2_2d.primitives[j].start

        else:
            start1 = contour1_2d.primitives[i].start
            end1 = contour1_2d.primitives[i].end

            start2 = contour2_2d.primitives[j].start
            end2 = contour2_2d.primitives[j].end

        return start1, end1, start2, end2

    def adjacent_direction(self, other_bspline_face3d):
        '''
        find directions (u or v) between two faces, in the nearest edges between them
        '''

        start1, end1, start2, end2 = self.extremities(other_bspline_face3d)

        du1 = abs((end1 - start1)[0])
        dv1 = abs((end1 - start1)[1])

        if du1 < dv1:
            adjacent_direction1 = 'v'
            diff1 = (end1 - start1)[1]
        else:
            adjacent_direction1 = 'u'
            diff1 = (end1 - start1)[0]

        du2 = abs((end2 - start2)[0])
        dv2 = abs((end2 - start2)[1])

        if du2 < dv2:
            adjacent_direction2 = 'v'
            diff2 = (end2 - start2)[1]
        else:
            adjacent_direction2 = 'u'
            diff2 = (end2 - start2)[0]

        return adjacent_direction1, diff1, adjacent_direction2, diff2

    def adjacent_direction_xy(self, other_face3d):
        '''
        find out in which direction the faces are adjacent

        Parameters
        ----------
        other_face3d : volmdlr.faces.BSplineFace3D

        Returns
        -------
        adjacent_direction
        '''

        contour1 = self.outer_contour3d
        contour2 = other_face3d.outer_contour3d
        point1, point2 = contour1.shared_primitives_extremities(contour2)

        coord = point1 - point2
        coord = [abs(coord.x), abs(coord.y)]

        if coord.index(max(coord)) == 0:
            return 'x'
        else:
            return 'y'

    def merge_with(self, other_bspline_face3d):
        '''
        merge two adjacent faces

        Parameters
        ----------
        other_bspline_face3d : volmdlr.faces.BSplineFace3D

        Returns
        -------
        merged_face : volmdlr.faces.BSplineFace3D
        '''

        merged_surface = self.surface3d.merge_with(other_bspline_face3d.surface3d)
        contours = self.outer_contour3d.merge_with(other_bspline_face3d.outer_contour3d)
        contours.extend(self.inner_contours3d)
        contours.extend(other_bspline_face3d.inner_contours3d)
        merged_face = merged_surface.face_from_contours3d(contours)

        return merged_face


class OpenShell3D(volmdlr.core.CompositePrimitive3D):
    _standalone_in_db = True
    _non_serializable_attributes = ['bounding_box']
    _non_data_eq_attributes = ['name', 'color', 'alpha', 'bounding_box']
    _non_data_hash_attributes = []
    STEP_FUNCTION = 'OPEN_SHELL'

    def __init__(self, faces: List[Face3D],
                 color: Tuple[float, float, float] = None,
                 alpha: float = 1., name: str = ''):
        self.faces = faces
        if not color:
            self.color = (0.8, 0.8, 0.8)
        else:
            self.color = color
        self.alpha = alpha
        self._bbox = None
        # self.bounding_box = self._bounding_box()
<<<<<<< HEAD
        volmdlr.core.CompositePrimitive3D.__init__(self,
                                                   primitives=faces,
=======
        volmdlr.core.CompositePrimitive3D.__init__(self, primitives=faces,
>>>>>>> e14d0616
                                                   name=name)

    def _data_hash(self):
        return sum(face._data_hash() for face in self.faces)

    def _data_eq(self, other_):
        if other_.__class__.__name__ != self.__class__.__name__:
            return False
        for face1, face2 in zip(self.faces, other_.faces):
            if not face1._data_eq(face2):
                return False

        return True

    @classmethod
    def from_step(cls, arguments, object_dict):
        faces = []
        for face in arguments[1]:
            faces.append(object_dict[int(face[1:])])
        return cls(faces, name=arguments[0][1:-1])

    def to_step(self, current_id):
        step_content = ''
        face_ids = []
        for face in self.faces:
            face_content, face_sub_ids = face.to_step(current_id)
            step_content += face_content
            face_ids.extend(face_sub_ids)
            current_id = max(face_sub_ids) + 1

        shell_id = current_id
        step_content += "#{} = {}('{}',({}));\n".format(current_id,
                                                        self.STEP_FUNCTION,
                                                        self.name,
                                                        volmdlr.core.step_ids_to_str(
                                                            face_ids))
        manifold_id = shell_id + 1
        step_content += "#{} = MANIFOLD_SOLID_BREP('{}',#{});\n".format(
            manifold_id,
            self.name,
            shell_id)

        frame_content, frame_id = volmdlr.OXYZ.to_step(manifold_id + 1)
        step_content += frame_content
        brep_id = frame_id + 1
        step_content += "#{} = ADVANCED_BREP_SHAPE_REPRESENTATION('',(#{},#{}),#7);\n".format(
            brep_id, frame_id, manifold_id)

        return step_content, brep_id

    def rotation(self, center: volmdlr.Point3D, axis: volmdlr.Vector3D,
                 angle: float):
        """
        OpenShell3D rotation
        :param center: rotation center
        :param axis: rotation axis
        :param angle: angle rotation
        :return: a new rotated OpenShell3D
        """
        new_faces = [face.rotation(center, axis, angle) for face
                     in self.faces]
        return OpenShell3D(new_faces, color=self.color, alpha=self.alpha,
                           name=self.name)

    def rotation_inplace(self, center: volmdlr.Point3D, axis: volmdlr.Vector3D,
                         angle: float):
        """
        OpenShell3D rotation. Object is updated inplace
        :param center: rotation center
        :param axis: rotation axis
        :param angle: rotation angle
        """
        for face in self.faces:
            face.rotation_inplace(center, axis, angle)
        new_bounding_box = self.get_bounding_box()
        self.bounding_box = new_bounding_box

    def translation(self, offset: volmdlr.Vector3D):
        """
        OpenShell3D translation
        :param offset: translation vector
        :return: A new translated OpenShell3D
        """
        new_faces = [face.translation(offset) for face in
                     self.faces]
        return OpenShell3D(new_faces, color=self.color, alpha=self.alpha,
                           name=self.name)

    def translation_inplace(self, offset: volmdlr.Vector3D):
        """
        OpenShell3D translation. Object is updated inplace
        :param offset: translation vector
        """
        for face in self.faces:
            face.translation_inplace(offset)
        new_bounding_box = self.get_bounding_box()
        self.bounding_box = new_bounding_box

    def frame_mapping(self, frame: volmdlr.Frame3D, side: str):
        """
        Changes frame_mapping and return a new OpenShell3D
        side = 'old' or 'new'
        """
        new_faces = [face.frame_mapping(frame, side) for face in
                     self.faces]
        return self.__class__(new_faces, name=self.name)

    def frame_mapping_inplace(self, frame: volmdlr.Frame3D, side: str):
        """
        Changes frame_mapping and the object is updated inplace
        side = 'old' or 'new'
        """
        for face in self.faces:
            face.frame_mapping_inplace(frame, side)
        new_bounding_box = self.get_bounding_box()
        self.bounding_box = new_bounding_box

    def copy(self, deep=True, memo=None):
        new_faces = [face.copy() for face in self.faces]
        return self.__class__(new_faces, color=self.color, alpha=self.alpha,
                              name=self.name)

    def union(self, shell2):
        new_faces = self.faces + shell2.faces
        new_name = self.name + ' union ' + shell2.name
        new_color = self.color
        return self.__class__(new_faces, name=new_name, color=new_color)

    def volume(self):
        """
        Does not consider holes
        """
        volume = 0
        for face in self.faces:
            display3d = face.triangulation()
            for triangle_index in display3d.triangles:
                point1 = display3d.points[triangle_index[0]]
                point2 = display3d.points[triangle_index[1]]
                point3 = display3d.points[triangle_index[2]]

                v321 = point3[0] * point2[1] * point1[2]
                v231 = point2[0] * point3[1] * point1[2]
                v312 = point3[0] * point1[1] * point2[2]
                v132 = point1[0] * point3[1] * point2[2]
                v213 = point2[0] * point1[1] * point3[2]
                v123 = point1[0] * point2[1] * point3[2]
                volume_tetraedre = 1 / 6 * (-v321 + v231 + v312 - v132 - v213 + v123)

                volume += volume_tetraedre

        return abs(volume)

    @property
    def bounding_box(self):
        """
        Returns the boundary box
        """
        if not self._bbox:
            self._bbox = self.get_bounding_box()
        return self._bbox

    @bounding_box.setter
    def bounding_box(self, new_bounding_box):
        self._bbox = new_bounding_box

    def get_bounding_box(self):
        bbox = self.faces[0].bounding_box
        for face in self.faces[1:]:
            bbox += face.bounding_box
        return bbox

    def cut_by_plane(self, plane_3d: Plane3D):
        frame_block = self.bounding_box.to_frame()
        frame_block.u = 1.1 * frame_block.u
        frame_block.v = 1.1 * frame_block.v
        frame_block.w = 1.1 * frame_block.w
        block = volmdlr.primitives3d.Block(frame_block,
                                           color=(0.1, 0.2, 0.2),
                                           alpha=0.6)
        face_3d = block.cut_by_orthogonal_plane(plane_3d)
        intersection_primitives = []
        for face in self.faces:
            intersection_wires = face.face_intersections(face_3d)
            if intersection_wires:
                for intersection_wire in intersection_wires:
                    intersection_primitives.extend(intersection_wire.primitives)
        contours3d = volmdlr.wires.Contour3D.contours_from_edges(
            intersection_primitives[:])
        if not contours3d:
            return []
        contours2d = [contour.to_2d(plane_3d.frame.origin,
                                    plane_3d.frame.u,
                                    plane_3d.frame.v) for contour in contours3d]
        resulting_faces = []
        for contour2d in contours2d:
            if contour2d.area() > 1e-7:
                surface2d = Surface2D(contour2d, [])
                resulting_faces.append(PlaneFace3D(plane_3d, surface2d))
        return resulting_faces

    def linesegment_intersections(self,
                                  linesegment3d: vme.LineSegment3D) \
            -> List[Tuple[Face3D, List[volmdlr.Point3D]]]:
        intersections = []
        for face in self.faces:
            face_intersections = face.linesegment_intersections(linesegment3d)
            if face_intersections:
                intersections.append((face, face_intersections))
        return intersections

    def line_intersections(self,
                           line3d: vme.Line3D) \
            -> List[Tuple[Face3D, List[volmdlr.Point3D]]]:
        intersections = []
        for face in self.faces:
            face_intersections = face.line_intersections(line3d)
            if face_intersections:
                intersections.append((face, face_intersections))
        return intersections

    def minimum_distance_points(self, shell2, resolution):
        """
        Returns a Mesure object if the distance is not zero, otherwise returns None
        """
        shell2_inter = self.shell_intersection(shell2, resolution)
        if shell2_inter is not None and shell2_inter != 1:
            return None

        # distance_min, point1_min, point2_min = self.faces[0].distance_to_face(shell2.faces[0], return_points=True)
        distance_min, point1_min, point2_min = self.faces[0].minimum_distance(
            shell2.faces[0], return_points=True)
        for face1 in self.faces:
            bbox1 = face1.bounding_box
            for face2 in shell2.faces:
                bbox2 = face2.bounding_box
                bbox_distance = bbox1.distance_to_bbox(bbox2)

                if bbox_distance < distance_min:
                    # distance, point1, point2 = face1.distance_to_face(face2, return_points=True)
                    distance, point1, point2 = face1.minimum_distance(face2,
                                                                      return_points=True)
                    if distance == 0:
                        return None
                    elif distance < distance_min:
                        distance_min, point1_min, point2_min = distance, point1, point2

        return point1_min, point2_min

    def distance_to_shell(self, other_shell: 'OpenShell3D', resolution: float):
        min_dist = self.minimum_distance_points(other_shell, resolution)
        if min_dist is not None:
            p1, p2 = min_dist
            return p1.point_distance(p2)
        else:
            return None

    def minimum_distance_point(self,
                               point: volmdlr.Point3D) -> volmdlr.Point3D:
        """
        Computes the distance of a point to a Shell3D, whether it is inside or outside the Shell3D
        """
        distance_min, point1_min = self.faces[0].distance_to_point(point,
                                                                   return_other_point=True)
        for face in self.faces[1:]:
            bbox_distance = self.bounding_box.distance_to_point(point)
            if bbox_distance < distance_min:
                distance, point1 = face.distance_to_point(point,
                                                          return_other_point=True)
                if distance < distance_min:
                    distance_min, point1_min = distance, point1

        return point1_min

    def intersection_internal_aabb_volume(self, shell2: 'OpenShell3D',
                                          resolution: float):
        """
        aabb made of the intersection points and the points of self internal to shell2
        """
        intersections_points = []
        for face1 in self.faces:
            for face2 in shell2.faces:
                intersection_points = face1.face_intersections(face2)
                if intersection_points:
                    intersection_points = [
                        intersection_points[0].primitives[0].start,
                        intersection_points[0].primitives[0].end]
                    intersections_points.extend(intersection_points)

        shell1_points_inside_shell2 = []
        for face in self.faces:
            for point in face.outer_contour3d.discretization_points(
                    resolution):
                if shell2.point_belongs(point):
                    shell1_points_inside_shell2.append(point)

        if len(intersections_points + shell1_points_inside_shell2) == 0:
            return 0
        bbox = volmdlr.core.BoundingBox.from_points(
            intersections_points + shell1_points_inside_shell2)
        return bbox.volume()

    def intersection_external_aabb_volume(self, shell2: 'OpenShell3D',
                                          resolution: float):
        """
        aabb made of the intersection points and the points of self external to shell2
        """
        intersections_points = []
        for face1 in self.faces:
            for face2 in shell2.faces:
                intersection_points = face1.face_intersections(face2)
                if intersection_points:
                    intersection_points = [
                        intersection_points[0].primitives[0].start,
                        intersection_points[0].primitives[0].end]
                    intersections_points.extend(intersection_points)

        shell1_points_outside_shell2 = []
        for face in self.faces:
            for point in face.outer_contour3d.discretization_points(
                    resolution):
                if not shell2.point_belongs(point):
                    shell1_points_outside_shell2.append(point)

        if len(intersections_points + shell1_points_outside_shell2) == 0:
            return 0
        bbox = volmdlr.core.BoundingBox.from_points(
            intersections_points + shell1_points_outside_shell2)
        return bbox.volume()

    def primitive_inside_bbox(self, bounding_box: volmdlr.core.BoundingBox):
        for primitive in self.primitives:
            bbox = primitive.bounding_box

    def triangulation(self):
        # mesh = vmd.DisplayMesh3D([], [])
        meshes = []
        for i, face in enumerate(self.faces):
            try:
                face_mesh = face.triangulation()
                meshes.append(face_mesh)
                # mesh.merge_mesh(face_mesh)
            except NotImplementedError:
                print('Warning: a face has been skipped in rendering')
        return vmd.DisplayMesh3D.merge_meshes(meshes)

    def babylon_script(self, name='primitive_mesh'):
        s = f'var {name} = new BABYLON.Mesh("{name}", scene);\n'

        mesh = self.babylon_meshes()[0]

        s += 'var positions = {};\n'.format(mesh['positions'])
        s += 'var indices = {};\n'.format(mesh['indices'])
        s += 'var normals = [];\n'
        s += 'var vertexData = new BABYLON.VertexData();\n'
        s += 'BABYLON.VertexData.ComputeNormals(positions, indices, normals);\n'
        s += 'vertexData.positions = positions;\n'
        s += 'vertexData.indices = indices;\n'
        s += 'vertexData.normals = normals;\n'
        s += 'vertexData.applyToMesh({});\n'.format(name)
        s += '{}.enableEdgesRendering(0.9);\n'.format(name)
        s += '{}.edgesWidth = 0.1;\n'.format(name)
        s += '{}.edgesColor = new BABYLON.Color4(0, 0, 0, 0.6);\n'.format(name)
        s += 'var mat = new BABYLON.StandardMaterial("mat", scene);\n'
        #        s += 'mat.diffuseColor = BABYLON.Color3.Green();\n'
        #        s += 'mat.specularColor = new BABYLON.Color3(0.5, 0.6, 0.87);\n'
        #        s += 'mat.emissiveColor = new BABYLON.Color3(1, 1, 1);\n'
        #        s += 'mat.ambientColor = new BABYLON.Color3(0.23, 0.98, 0.53);\n'
        s += 'mat.backFaceCulling = false;\n'
        s += 'mat.alpha = {};\n'.format(self.alpha)
        s += '{}.material = mat;\n'.format(name)
        if self.color is not None:
            s += 'mat.diffuseColor = new BABYLON.Color3({}, {}, {});\n'.format(
                *self.color)
        return s

    def plot(self, ax=None, color: str = 'k', alpha: float = 1):
        if ax is None:
            ax = plt.figure().add_subplot(111, projection='3d')

        for face in self.faces:
            face.plot(ax=ax, color=color, alpha=alpha)

        return ax


class ClosedShell3D(OpenShell3D):
    _standalone_in_db = True
    _non_serializable_attributes = ['bounding_box']
    _non_data_eq_attributes = ['name', 'color', 'alpha', 'bounding_box']
    STEP_FUNCTION = 'CLOSED_SHELL'

    def rotation(self, center: volmdlr.Point3D, axis: volmdlr.Vector3D,
                 angle: float):
        """
        ClosedShell3D rotation
        :param center: rotation center
        :param axis: rotation axis
        :param angle: angle rotation
        :return: a new rotated ClosedShell3D
        """
        new_faces = [face.rotation(center, axis, angle) for face
                     in self.faces]
        return ClosedShell3D(new_faces, color=self.color,
                             alpha=self.alpha, name=self.name)

    def rotation_inplace(self, center: volmdlr.Point3D, axis: volmdlr.Vector3D,
                         angle: float):
        """
        ClosedShell3D rotation. Object is updated inplace
        :param center: rotation center
        :param axis: rotation axis
        :param angle: rotation angle
        """
        for face in self.faces:
            face.rotation_inplace(center, axis, angle)
        new_bounding_box = self.get_bounding_box()
        self.bounding_box = new_bounding_box

    def translation(self, offset: volmdlr.Vector3D):
        """
        ClosedShell3D translation
        :param offset: translation vector
        :return: A new translated ClosedShell3D
        """
        new_faces = [face.translation(offset) for face in
                     self.faces]
        return ClosedShell3D(new_faces, color=self.color, alpha=self.alpha,
                             name=self.name)

    def translation_inplace(self, offset: volmdlr.Vector3D):
        """
        ClosedShell3D translation. Object is updated inplace
        :param offset: translation vector
        """
        for face in self.faces:
            face.translation_inplace(offset)
        new_bounding_box = self.get_bounding_box()
        self.bounding_box = new_bounding_box

    def frame_mapping(self, frame: volmdlr.Frame3D, side: str):
        """
        Changes frame_mapping and return a new ClosedShell3D
        side = 'old' or 'new'
        """
        new_faces = [face.frame_mapping(frame, side) for face in
                     self.faces]
        return ClosedShell3D(new_faces, name=self.name)

    def frame_mapping_inplace(self, frame: volmdlr.Frame3D, side: str):
        """
        Changes frame_mapping and the object is updated inplace
        side = 'old' or 'new'
        """
        for face in self.faces:
            face.frame_mapping_inplace(frame, side)
        new_bounding_box = self.get_bounding_box()
        self.bounding_box = new_bounding_box

    def copy(self, deep=True, memo=None):
        new_faces = [face.copy() for face in self.faces]
        return self.__class__(new_faces, color=self.color, alpha=self.alpha,
                              name=self.name)

    def face_on_shell(self, face):
        """
        Verifies if a face lies on the shell's surface
        """
        for fc in self.faces:
            if fc.face_inside(face):
                return True
        return False

    def is_face_inside(self, face: Face3D):
        for point in face.outer_contour3d.discretization_points(0.01):
            point_inside_shell = self.point_belongs(point)
            point_in_shells_faces = self.point_in_shell_face(point)
            if (not point_inside_shell) and (not point_in_shells_faces):
                return False
        return True

    def shell_intersection(self, shell2: 'OpenShell3D', resolution: float):
        """
        Return None if disjointed
        Return (1, 0) or (0, 1) if one is inside the other
        Return (n1, n2) if intersection

        4 cases :
            (n1, n2) with face intersection             => (n1, n2)
            (0, 0) with face intersection               => (0, 0)
            (0, 0) with no face intersection            => None
            (1, 0) or (0, 1) with no face intersection  => 1
        """
        # Check if boundary boxes don't intersect
        bbox1 = self.bounding_box
        bbox2 = shell2.bounding_box
        if not bbox1.bbox_intersection(bbox2):
            # print("No intersection of shells' BBox")
            return None

        # Check if any point of the first shell is in the second shell
        points1 = []
        for face in self.faces:
            points1.extend(
                face.outer_contour3d.discretization_points(resolution))
        points2 = []
        for face in shell2.faces:
            points2.extend(
                face.outer_contour3d.discretization_points(resolution))

        nb_pts1 = len(points1)
        nb_pts2 = len(points2)
        compteur1 = 0
        compteur2 = 0
        for point1 in points1:
            if shell2.point_belongs(point1):
                compteur1 += 1
        for point2 in points2:
            if self.point_belongs(point2):
                compteur2 += 1

        inter1 = compteur1 / nb_pts1
        inter2 = compteur2 / nb_pts2

        for face1 in self.faces:
            for face2 in shell2.faces:
                intersection_points = face1.face_intersections(face2)
                if intersection_points:
                    return inter1, inter2

        if inter1 == 0. and inter2 == 0.:
            return None
        return 1

    def point_belongs(self, point3d: volmdlr.Point3D, nb_rays: int = 1):
        """
        Ray Casting algorithm
        Returns True if the point is inside the Shell, False otherwise
        """

        bbox = self.bounding_box
        if not bbox.point_belongs(point3d):
            return False

        min_ray_length = 2 * max((bbox.xmax - bbox.xmin,
                                  bbox.ymax - bbox.ymin,
                                  bbox.zmax - bbox.zmin))
        two_min_ray_length = 2 * min_ray_length

        rays = []
        for k in range(0, nb_rays):
            rays.append(vme.LineSegment3D(
                point3d,
                point3d + volmdlr.Point3D.random(min_ray_length,
                                                 two_min_ray_length,
                                                 min_ray_length,
                                                 two_min_ray_length,
                                                 min_ray_length,
                                                 two_min_ray_length)))
        rays = sorted(rays, key=lambda ray: ray.length())

        rays_intersections = []
        tests = []

        # for ray in rays[:3]:
        for ray in rays[:nb_rays]:
            #
            count = 0
            ray_intersection = []
            is_inside = True
            for face, point_inters in self.linesegment_intersections(ray):
                count += len(point_inters)

            if count % 2 == 0:
                is_inside = False
            tests.append(is_inside)
            rays_intersections.append(ray_intersection)

        for test1, test2 in zip(tests[:-1], tests[1:]):
            if test1 != test2:
                raise ValueError
        return tests[0]

    def point_in_shell_face(self, point: volmdlr.Point3D):

        for face in self.faces:
            point2d = face.surface3d.point3d_to_2d(point)
            if (face.surface3d.point_on_plane(point) and face.point_belongs(point)) or \
                    face.surface2d.outer_contour.point_over_contour(
                        point2d, abs_tol=1e-7):
                return True
        return False

    def is_inside_shell(self, shell2, resolution: float):
        """
        Returns True if all the points of self are inside shell2 and no face \
        are intersecting
        This method is not exact
        """
        bbox1 = self.bounding_box
        bbox2 = shell2.bounding_box
        if not bbox1.is_inside_bbox(bbox2):
            return False
        for face in self.faces:
            if not shell2.is_face_inside(face):
                return False
        return True

    def is_disjoint_from(self, shell2, tol=1e-8):
        '''
             verifies and rerturns a bool if two shells are disjointed or not.
        '''
        disjoint = True
        if self.bounding_box.bbox_intersection(shell2.bounding_box) or \
                self.bounding_box.distance_to_bbox(shell2.bounding_box) <= tol:
            return False
        return disjoint

    def intersecting_faces_combinations(self, shell2,
                                        list_coincident_faces, tol=1e-8):
        '''
            :param shell2: ClosedShell3D
            for two closed shells, it calculates and return a list of face
            combinations (list = [(face_shell1, face_shell2),...])
            for intersecting faces. if two faces can not be intersected,
            there is no combination for those
            :param tol: Corresponde to the tolerance to consider two faces as intersecting faces
        '''
        # list_coicident_faces = self.get_coincident_faces(shell2)
        face_combinations = []
        for face1 in self.faces:
            for face2 in shell2.faces:
                if (face1.bounding_box.bbox_intersection(
                        face2.bounding_box) or
                    face1.bounding_box.distance_to_bbox(
                        face2.bounding_box) <= tol) and \
                        (face1, face2) not in list_coincident_faces:
                    edge_intersections = []
                    for prim1 in face1.outer_contour3d.primitives:
                        edge_intersections = face2.edge_intersections(prim1)
                        if edge_intersections:
                            break
                    if not edge_intersections:
                        for prim2 in face2.outer_contour3d.primitives:
                            edge_intersections = face1.edge_intersections(prim2)
                            if edge_intersections:
                                break
                    if edge_intersections:
                        face_combinations.append((face1, face2))
                    # face_combinations.append((face1, face2))

        return face_combinations

    @staticmethod
    def dict_intersecting_combinations(intersecting_faces_combinations, tol=1e-8):
        '''
            :param intersecting_faces_combinations: list of face combinations (list = [(face_shell1, face_shell2),...]) for intersecting faces.
            :type intersecting_faces_combinations: list of face objects combinaitons
            returns a dictionary containing as keys the combination of intersecting faces
            and as the values the resulting primitive from the two intersecting faces.
            It is done so it is not needed to calculate the same intersecting primitive twice.
        '''
        intersecting_combinations = {}
        for k, combination in enumerate(intersecting_faces_combinations):
            face_intersections = combination[0].face_intersections(combination[1], tol)
            if face_intersections:
                intersecting_combinations[combination] = face_intersections

        return intersecting_combinations

    @staticmethod
    def get_intersecting_faces(dict_intersecting_combinations):
        '''
            :param dict_intersecting_combinations: dictionary containing as keys the combination of intersecting faces
            and as the values the resulting primitive from the two intersecting faces

            returns two lists. One for the intersecting faces in shell1 and the other for the shell2
        '''
        intersecting_faces_shell1 = []
        intersecting_faces_shell2 = []
        for face in list(dict_intersecting_combinations.keys()):
            if face[0] not in intersecting_faces_shell1:
                intersecting_faces_shell1.append(face[0])
            if face[1] not in intersecting_faces_shell2:
                intersecting_faces_shell2.append(face[1])
        return intersecting_faces_shell1, intersecting_faces_shell2

    def get_non_intersecting_faces(self, shell2, intersecting_faces,
                                   intersection_method=False):
        '''
            :param shell2: ClosedShell3D
            :param intersecting_faces:
            returns a list of all the faces that never intersect any
            face of the other shell
        '''
        non_intersecting_faces = []

        for face in self.faces:
            if (face not in intersecting_faces) and (face not in non_intersecting_faces):
                if not intersection_method:
                    if not face.bounding_box.is_inside_bbox(
                            shell2.bounding_box) or \
                            not shell2.is_face_inside(face):
                        coincident_plane = False
                        for face2 in shell2.faces:
                            if face.surface3d.is_coincident(face2.surface3d) and \
                                    face.bounding_box.is_inside_bbox(
                                        face2.bounding_box):
                                coincident_plane = True
                                break
                        if not coincident_plane:
                            non_intersecting_faces.append(face)
                else:
                    if face.bounding_box.is_inside_bbox(
                            shell2.bounding_box) and \
                            shell2.is_face_inside(face):
                        non_intersecting_faces.append(face)

        return non_intersecting_faces

    def get_coincident_and_adjacent_faces(self, shell2):
        coincident_and_adjacent_faces = []
        for face1 in self.faces:
            for face2 in shell2.faces:
                if face1.surface3d.is_coincident(face2.surface3d) and \
                        face1.is_adjacent(face2):
                    coincident_and_adjacent_faces.append((face1, face2))

        return coincident_and_adjacent_faces

    def get_coincident_faces(self, shell2):
        """
        Finds all pairs of faces that are coincidents faces, that is,
        faces lying on the same plane

        returns a List of tuples with the face pairs
        """
        list_coincident_faces = []
        for face1 in self.faces:
            for face2 in shell2.faces:
                if face1.surface3d.is_coincident(face2.surface3d):
                    contour1 = face1.outer_contour3d.to_2d(
                        face1.surface3d.frame.origin,
                        face1.surface3d.frame.u,
                        face1.surface3d.frame.v)
                    contour2 = face2.outer_contour3d.to_2d(
                        face1.surface3d.frame.origin,
                        face1.surface3d.frame.u,
                        face1.surface3d.frame.v)
                    inters = contour1.contour_intersections(contour2)
                    if len(inters) >= 2:
                        list_coincident_faces.append((face1, face2))

        return list_coincident_faces

    def two_shells_intersecting_contour(self, shell2,
                                        list_coincident_faces: List[Face3D],
                                        dict_intersecting_combinations=None):
        '''
            :param shell2: ClosedShell3D
            :param dict_intersecting_combinations: dictionary containing as keys the combination of intersecting faces
             and as the values the resulting primitive from the two intersecting faces

            :returns: intersecting contour for two intersecting shells
        '''
        if dict_intersecting_combinations is None:
            face_combinations = self.intersecting_faces_combinations(
                shell2, list_coincident_faces)
            dict_intersecting_combinations = \
                self.dict_intersecting_combinations(face_combinations)
        intersecting_lines = list(dict_intersecting_combinations.values())
        intersecting_contour = \
            volmdlr.wires.Contour3D([wire.primitives[0] for
                                     wire in intersecting_lines])
        return intersecting_contour

    def reference_shell(self, shell2, face):
        if face in shell2.faces:
            contour_extract_inside = True
            reference_shell = self
        else:
            contour_extract_inside = False
            reference_shell = shell2
        return contour_extract_inside, reference_shell

    def set_operations_valid_exterior_faces(self, new_faces: List[Face3D],
                                            valid_faces: List[Face3D],
                                            list_coincident_faces: List[Face3D],
                                            shell2, reference_shell):
        for new_face in new_faces:
            inside_reference_shell = reference_shell.point_belongs(
                new_face.random_point_inside())
            if self.set_operations_exterior_face(new_face, valid_faces,
                                                 inside_reference_shell,
                                                 list_coincident_faces,
                                                 shell2):
                valid_faces.append(new_face)
        return valid_faces

    def union_faces(self, shell2, intersecting_faces,
                    intersecting_combinations,
                    list_coincident_faces):
        faces = []
        for face in intersecting_faces:
            contour_extract_inside, reference_shell = \
                self.reference_shell(shell2, face)
            new_faces = face.set_operations_new_faces(
                intersecting_combinations, contour_extract_inside)
            faces = self.set_operations_valid_exterior_faces(
                new_faces, faces,
                list_coincident_faces,
                shell2, reference_shell)
        return faces

    def get_subtraction_valid_faces(self, new_faces, valid_faces,
                                    reference_shell,
                                    # list_coincident_faces,
                                    shell2, keep_interior_faces):
        faces = []
        for new_face in new_faces:
            inside_reference_shell = reference_shell.point_belongs(new_face.random_point_inside())
            if keep_interior_faces:
                if self.set_operations_interior_face(new_face, valid_faces,
                                                     inside_reference_shell,
                                                     # list_coincident_faces
                                                     ):
                    faces.append(new_face)
            elif self.set_operations_exterior_face(new_face, faces,
                                                   inside_reference_shell,
                                                   [],
                                                   shell2):
                faces.append(new_face)
        return faces

    def subtraction_faces(self, shell2, intersecting_faces,
                          intersecting_combinations,
                          # list_coincident_faces
                          ):
        faces = []
        for k, face in enumerate(intersecting_faces):
            keep_interior_faces = False
            if face in shell2.faces:
                keep_interior_faces = True
            contour_extract_inside, reference_shell = \
                self.reference_shell(shell2, face)
            new_faces = face.set_operations_new_faces(
                intersecting_combinations, contour_extract_inside)
            faces.extend(self.get_subtraction_valid_faces(
                new_faces, faces, reference_shell,
                # list_coincident_faces,
                shell2, keep_interior_faces))

        return faces

    def valid_intersection_faces(self, new_faces, valid_faces,
                                 reference_shell,
                                 # list_coincident_faces
                                 ):
        faces = []
        for new_face in new_faces:
            inside_reference_shell = reference_shell.point_belongs(
                new_face.random_point_inside())
            if self.set_operations_interior_face(new_face, valid_faces,
                                                 inside_reference_shell,
                                                 # list_coincident_faces
                                                 ):
                faces.append(new_face)

        return faces

    def intersection_faces(self, shell2, intersecting_faces,
                           intersecting_combinations,
                           # list_coincident_faces
                           ):
        faces = []
        for face in intersecting_faces:
            contour_extract_inside, reference_shell = \
                self.reference_shell(shell2, face)
            new_faces = face.set_operations_new_faces(
                intersecting_combinations, contour_extract_inside)
            faces.extend(self.valid_intersection_faces(
                new_faces, faces, reference_shell,
                # list_coincident_faces
            ))

        valid_faces = []
        for i, fc1 in enumerate(faces):
            valid_face = True
            for j, fc2 in enumerate(faces):
                if i != j:
                    if fc2.face_inside(fc1):
                        valid_face = False
            if valid_face and fc1 not in valid_faces:
                valid_faces.append(fc1)
        return valid_faces

    @staticmethod
    def set_operations_interior_face(new_face, faces, inside_reference_shell,
                                     # list_coincident_faces
                                     ):
        if inside_reference_shell and new_face not in faces:
            return True
        return False

    def is_face_between_shells(self, shell2, face):
        if face.surface2d.inner_contours:
            normal_0 = face.surface2d.outer_contour.primitives[0].normal_vector()
            middle_point_0 = face.surface2d.outer_contour.primitives[0].middle_point()
            point1 = middle_point_0 + 0.0001 * normal_0
            point2 = middle_point_0 - 0.0001 * normal_0
            points = [point1, point2]
        else:
            points = [face.surface2d.outer_contour.center_of_mass()]

        for point in points:
            point3d = face.surface3d.point2d_to_3d(point)
            if face.point_belongs(point3d):
                normal1 = point3d - 0.00001 * face.surface3d.frame.w
                normal2 = point3d + 0.00001 * face.surface3d.frame.w
                if (self.point_belongs(normal1) and
                    shell2.point_belongs(normal2)) or \
                        (shell2.point_belongs(normal1) and
                         self.point_belongs(normal2)):
                    return True
        return False

    def set_operations_exterior_face(self, new_face, valid_faces,
                                     inside_reference_shell,
                                     list_coincident_faces,
                                     shell2):
        if new_face.area() < 1e-8:
            return False
        if new_face not in valid_faces and not inside_reference_shell:
            if list_coincident_faces:
                if self.is_face_between_shells(shell2, new_face):
                    return False
            return True
        return False

    def validate_set_operation(self, shell2, tol):
        '''
        Verifies if two shells are valid for union or subtractions operations,
        that is, if they are disjointed or if one is totaly inside the other
        If it returns an empty list, it means the two shells are valid to continue the
        operation.
        '''
        if self.is_disjoint_from(shell2, tol):
            return [self, shell2]
        if self.is_inside_shell(shell2, resolution=0.01):
            return [shell2]
        if shell2.is_inside_shell(self, resolution=0.01):
            return [self]
        return []

    def is_clean(self):
        """
        Verifies if closed shell\'s faces are clean or
        if it is needed to be cleaned
        :return: True if clean and False Otherwise
        """
        for face1, face2 in product(self.faces, repeat=2):
            if face1 != face2 and \
                    face1.surface3d.is_coincident(face2.surface3d) and \
                    face1.is_adjacent(face2):
                return False
        return True

    def union(self, shell2: 'ClosedShell3D', tol: float = 1e-8):
        '''
            Given Two closed shells, it returns
            a new united ClosedShell3D object
        '''

        validate_set_operation = \
            self.validate_set_operation(shell2, tol)
        if validate_set_operation:
            return validate_set_operation
        list_coincident_faces = self.get_coincident_faces(shell2)
        face_combinations = self.intersecting_faces_combinations(shell2, list_coincident_faces, tol)
        intersecting_combinations = self.dict_intersecting_combinations(face_combinations, tol)
        intersecting_faces1, intersecting_faces2 = self.get_intersecting_faces(intersecting_combinations)
        intersecting_faces = intersecting_faces1 + intersecting_faces2
        faces = self.get_non_intersecting_faces(shell2, intersecting_faces) + \
            shell2.get_non_intersecting_faces(self, intersecting_faces)
        if len(faces) == len(self.faces + shell2.faces) and not intersecting_faces:
            return [self, shell2]
        new_valid_faces = self.union_faces(shell2, intersecting_faces,
                                           intersecting_combinations,
                                           list_coincident_faces
                                           )
        faces += new_valid_faces
        new_shell = ClosedShell3D(faces)
        return [new_shell]

    @staticmethod
    def get_faces_to_be_merged(union_faces):
        coincident_planes_faces = []
        for i, face1 in enumerate(union_faces):
            for j, face2 in enumerate(union_faces):
                if j != i and face1.surface3d.is_coincident(face2.surface3d):
                    if face1 not in coincident_planes_faces:
                        coincident_planes_faces.append(face1)
                    coincident_planes_faces.append(face2)
            if coincident_planes_faces:
                break
        return coincident_planes_faces

    @staticmethod
    def clean_faces(union_faces, list_new_faces):
        list_remove_faces = []
        if union_faces:
            for face1 in union_faces:
                for face2 in list_new_faces:
                    if face1.face_inside(face2):
                        list_remove_faces.append(face2)
                    elif face2.face_inside(face1):
                        list_remove_faces.append(face1)
        list_new_faces += union_faces
        for face in list_remove_faces:
            list_new_faces.remove(face)
        return list_new_faces

    def merge_faces(self):
        union_faces = self.faces
        finished = False
        list_new_faces = []
        count = 0
        while not finished:
            valid_coicident_faces = \
                ClosedShell3D.get_faces_to_be_merged(union_faces)
            list_valid_coincident_faces = valid_coicident_faces[:]
            if valid_coicident_faces:
                list_new_faces += PlaneFace3D.merge_faces(valid_coicident_faces)
            for face in list_valid_coincident_faces:
                union_faces.remove(face)
            count += 1
            if (count >= len(self.faces) and not list_valid_coincident_faces):
                finished = True

        list_new_faces = self.clean_faces(union_faces, list_new_faces)

        self.faces = list_new_faces

    def subtract(self, shell2, tol=1e-8):
        '''
            Given Two closed shells, it returns a new subtracted OpenShell3D object
        '''
        validate_set_operation = self.validate_set_operation(shell2, tol)
        if validate_set_operation:
            return validate_set_operation

        list_coincident_faces = self.get_coincident_faces(shell2)
        face_combinations = self.intersecting_faces_combinations(
            shell2, list_coincident_faces, tol)

        intersecting_combinations = self.dict_intersecting_combinations(face_combinations, tol)

        if len(intersecting_combinations) == 0:
            return [self, shell2]

        intersecting_faces, _ = self.get_intersecting_faces(intersecting_combinations)

        faces = self.get_non_intersecting_faces(shell2, intersecting_faces)
        new_valid_faces = self.union_faces(shell2, intersecting_faces,
                                           intersecting_combinations,
                                           list_coincident_faces
                                           )
        faces += new_valid_faces
        return [OpenShell3D(faces)]

    def subtract_to_closed_shell(self, shell2, tol=1e-8):
        """
        Given Two closed shells, it returns a new subtracted ClosedShell3D object
        :param shell2:
        :param tol:
        :return:
        """

        validate_set_operation = self.validate_set_operation(shell2, tol)
        if validate_set_operation:
            return validate_set_operation

        list_coincident_faces = self.get_coincident_faces(shell2)
        face_combinations = self.intersecting_faces_combinations(
            shell2, list_coincident_faces, tol)
        intersecting_combinations = self.dict_intersecting_combinations(face_combinations, tol)

        if len(intersecting_combinations) == 0:
            return [self, shell2]

        intersecting_faces1, intersecting_faces2 = self.get_intersecting_faces(
            intersecting_combinations)
        intersecting_faces = intersecting_faces1 + intersecting_faces2

        faces = self.get_non_intersecting_faces(shell2, intersecting_faces)
        faces += shell2.get_non_intersecting_faces(self, intersecting_faces,
                                                   intersection_method=True)

        new_valid_faces = self.subtraction_faces(shell2, intersecting_faces,
                                                 intersecting_combinations,
                                                 # list_coincident_faces
                                                 )
        # coincident_and_adjacent_faces =\
        #     self.get_coincident_and_adjacent_faces(shell2)
        # print('coincident_and_adjacent_faces:', len(coincident_and_adjacent_faces))
        faces += new_valid_faces
        new_shell = ClosedShell3D(faces)
        # if coincident_and_adjacent_faces:
        #     new_shell.merge_union_faces()
        #     print('passing hereeeee -- subtraction')
        return [new_shell]

    def intersection(self, shell2, tol=1e-8):
        """
        Given two ClosedShell3D, it returns the new objet resulting
        from the intersection of the two
        """
        validate_set_operation = self.validate_set_operation(
            shell2, tol)
        if validate_set_operation:
            return validate_set_operation

        list_coincident_faces = self.get_coincident_faces(shell2)
        face_combinations = self.intersecting_faces_combinations(
            shell2, list_coincident_faces, tol)

        intersecting_combinations = self.dict_intersecting_combinations(
            face_combinations, tol)

        if len(intersecting_combinations) == 0:
            return [self, shell2]

        intersecting_faces1, intersecting_faces2 = self.get_intersecting_faces(
            intersecting_combinations)
        intersecting_faces = intersecting_faces1 + intersecting_faces2
        faces = self.intersection_faces(shell2, intersecting_faces,
                                        intersecting_combinations,
                                        # list_coincident_faces
                                        )
        faces += self.get_non_intersecting_faces(shell2,
                                                 intersecting_faces,
                                                 intersection_method=True) + shell2.get_non_intersecting_faces(self,
                                                                                                               intersecting_faces,
                                                                                                               intersection_method=True)

        new_shell = ClosedShell3D(faces)
        return [new_shell]<|MERGE_RESOLUTION|>--- conflicted
+++ resolved
@@ -6533,12 +6533,8 @@
         self.alpha = alpha
         self._bbox = None
         # self.bounding_box = self._bounding_box()
-<<<<<<< HEAD
         volmdlr.core.CompositePrimitive3D.__init__(self,
                                                    primitives=faces,
-=======
-        volmdlr.core.CompositePrimitive3D.__init__(self, primitives=faces,
->>>>>>> e14d0616
                                                    name=name)
 
     def _data_hash(self):
