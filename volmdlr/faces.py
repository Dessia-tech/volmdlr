--- conflicted
+++ resolved
@@ -4903,7 +4903,7 @@
         list_faces = self.divide_face_with_closed_cutting_contours(list_closed_cutting_contours, list_faces)
         return list_faces
 
-<<<<<<< HEAD
+
     def is_adjacent(self, face2: Face3D):
         contour1 = self.outer_contour3d.to_2d(
             self.surface3d.frame.origin,
@@ -4915,7 +4915,7 @@
             self.surface3d.frame.v)
         if contour1.is_sharing_primitives_with(contour2, False):
             return True
-=======
+            
     def is_intersecting(self, face2, list_coincident_faces=None, tol: float = 1e-6):
         """
         Verifies if two face are intersecting
@@ -4940,7 +4940,7 @@
                     edge_intersections = self.edge_intersections(prim2)
                     if edge_intersections:
                         return True
->>>>>>> 76d04c8f
+
         return False
 
     @staticmethod
