--- conflicted
+++ resolved
@@ -163,11 +163,7 @@
         if area == 0.:
             return vmd.DisplayMesh2D([], triangles=[])
 
-<<<<<<< HEAD
-        outer_polygon = self.outer_contour.to_polygon()
-=======
         triangulates_with_grid = number_points_x > 0 or number_points_y > 0
->>>>>>> e28183bb
 
         outer_polygon = self.outer_contour.to_polygon(angle_resolution=10, discretize_line=triangulates_with_grid)
 
@@ -197,15 +193,9 @@
         point_index = {p: i for i, p in enumerate(points)}
         holes = []
         for inner_contour in self.inner_contours:
-<<<<<<< HEAD
-            inner_polygon = inner_contour.to_polygon()
-
-            for point in inner_polygon.points:
-=======
             inner_polygon = inner_contour.to_polygon(angle_resolution=10)
             inner_polygon_nodes = [vmd.Node2D.from_point(p) for p in inner_polygon.points]
             for point in inner_polygon_nodes:
->>>>>>> e28183bb
                 if point not in point_index:
                     points.append(point)
                     vertices.append((point.x, point.y))
@@ -1381,17 +1371,10 @@
     def linesegment2d_to_3d(self, linesegment2d):
         theta1, z1 = linesegment2d.start
         theta2, z2 = linesegment2d.end
-<<<<<<< HEAD
-        if math.isclose(theta1, theta2, abs_tol=1e-9):
-            return [vme.LineSegment3D(self.point2d_to_3d(linesegment2d.start),
-                                      self.point2d_to_3d(linesegment2d.end),)]
-        elif math.isclose(z1, z2, abs_tol=1e-9):
-=======
         if math.isclose(theta1, theta2, abs_tol=1e-4):
             return [vme.LineSegment3D(self.point2d_to_3d(linesegment2d.start),
                                       self.point2d_to_3d(linesegment2d.end))]
         if math.isclose(z1, z2, abs_tol=1e-4):
->>>>>>> e28183bb
             if abs(theta1 - theta2) == volmdlr.TWO_PI:
                 return [vme.FullArc3D(center=self.frame.origin + z1 * self.frame.w,
                                       start_end=self.point2d_to_3d(linesegment2d.start),
@@ -6608,18 +6591,8 @@
 
         return points_2dint
 
-<<<<<<< HEAD
-    # def frame_mapping(self, frame, side, copy=True):
-    #     if copy:
-    #         new_cylindricalsurface3d = CylindricalSurface3D.frame_mapping(
-    #             frame, side, copy)
-    #         return CylindricalFace3D(self.contours2d, new_cylindricalsurface3d,
-    #                                  points=self.points, name=self.name)
-    #     else:
-    #         self.cylindricalsurface3d.frame_mapping(frame, side, copy=False)
-
     def minimum_maximum(self):
-        poly = self.surface2d.outer_contour.to_polygon() 
+        poly = self.surface2d.outer_contour.to_polygon(angle_resolution=10) 
         points = poly.points
         min_h, min_theta = min([pt.y for pt in points]), min(
             [pt.x for pt in points])
@@ -6846,241 +6819,6 @@
             p2 = pt2.to_3d(pf1, u, v)
 
         return p1, p2
-=======
-    def minimum_maximum(self, contour2d, radius):
-        points = contour2d.tessel_points
-        min_h, min_theta = min(pt[1] for pt in points), min(pt[0] for pt in points)
-        max_h, max_theta = max(pt[1] for pt in points), max(pt[0] for pt in points)
-
-        return min_h, min_theta, max_h, max_theta
-
-    # Seems buggy
-    # def minimum_distance_points_cyl(self, other_cyl):
-    #     r1, r2 = self.radius, other_cyl.radius
-    #     min_h1, min_theta1, max_h1, max_theta1 = self.minimum_maximum(
-    #         self.contours2d[0], r1)
-
-    #     n1 = self.normal
-    #     u1 = self.cylindricalsurface3d.frame.u
-    #     v1 = self.cylindricalsurface3d.frame.v
-    #     frame1 = volmdlr.Frame3D(self.center, u1, v1, n1)
-
-    #     min_h2, min_theta2, max_h2, max_theta2 = self.minimum_maximum(
-    #         other_cyl.contours2d[0], r2)
-
-    #     n2 = other_cyl.normal
-    #     u2 = other_cyl.cylindricalsurface3d.frame.u
-    #     v2 = other_cyl.cylindricalsurface3d.frame.v
-    #     frame2 = volmdlr.Frame3D(other_cyl.center, u2, v2, n2)
-    #     # st2 = volmdlr.Point3D((r2*math.cos(min_theta2), r2*math.sin(min_theta2), min_h2))
-    #     # start2 = frame2.old_coordinates(st2)
-
-    #     w = other_cyl.center - self.center
-
-    #     n1n1, n1u1, n1v1, n1n2, n1u2, n1v2 = n1.dot(n1), n1.dot(u1), n1.dot(
-    #         v1), n1.dot(n2), n1.dot(u2), n1.dot(v2)
-    #     u1u1, u1v1, u1n2, u1u2, u1v2 = u1.dot(u1), u1.dot(v1), u1.dot(
-    #         n2), u1.dot(u2), u1.dot(v2)
-    #     v1v1, v1n2, v1u2, v1v2 = v1.dot(v1), v1.dot(n2), v1.dot(u2), v1.dot(v2)
-    #     n2n2, n2u2, n2v2 = n2.dot(n2), n2.dot(u2), n2.dot(v2)
-    #     u2u2, u2v2, v2v2 = u2.dot(u2), u2.dot(v2), v2.dot(v2)
-
-    #     w2, wn1, wu1, wv1, wn2, wu2, wv2 = w.dot(w), w.dot(n1), w.dot(
-    #         u1), w.dot(v1), w.dot(n2), w.dot(u2), w.dot(v2)
-
-    #     # x = (theta1, h1, theta2, h2)
-    #     def distance_squared(x):
-    #         return (n1n1 * (x[1] ** 2) + u1u1 * ((math.cos(x[0])) ** 2) * (
-    #                 r1 ** 2) + v1v1 * ((math.sin(x[0])) ** 2) * (r1 ** 2)
-    #                 + w2 + n2n2 * (x[3] ** 2) + u2u2 * (
-    #                         (math.cos(x[2])) ** 2) * (r2 ** 2) + v2v2 * (
-    #                         (math.sin(x[2])) ** 2) * (r2 ** 2)
-    #                 + 2 * x[1] * r1 * math.cos(x[0]) * n1u1 + 2 * x[
-    #                     1] * r1 * math.sin(x[0]) * n1v1 - 2 * x[1] * wn1
-    #                 - 2 * x[1] * x[3] * n1n2 - 2 * x[1] * r2 * math.cos(
-    #                     x[2]) * n1u2 - 2 * x[1] * r2 * math.sin(x[2]) * n1v2
-    #                 + 2 * math.cos(x[0]) * math.sin(x[0]) * u1v1 * (
-    #                         r1 ** 2) - 2 * r1 * math.cos(x[0]) * wu1
-    #                 - 2 * r1 * x[3] * math.cos(
-    #                     x[0]) * u1n2 - 2 * r1 * r2 * math.cos(x[0]) * math.cos(
-    #                     x[2]) * u1u2
-    #                 - 2 * r1 * r2 * math.cos(x[0]) * math.sin(
-    #                     x[2]) * u1v2 - 2 * r1 * math.sin(x[0]) * wv1
-    #                 - 2 * r1 * x[3] * math.sin(
-    #                     x[0]) * v1n2 - 2 * r1 * r2 * math.sin(x[0]) * math.cos(
-    #                     x[2]) * v1u2
-    #                 - 2 * r1 * r2 * math.sin(x[0]) * math.sin(
-    #                     x[2]) * v1v2 + 2 * x[3] * wn2 + 2 * r2 * math.cos(
-    #                     x[2]) * wu2
-    #                 + 2 * r2 * math.sin(x[2]) * wv2 + 2 * x[3] * r2 * math.cos(
-    #                     x[2]) * n2u2 + 2 * x[3] * r2 * math.sin(x[2]) * n2v2
-    #                 + 2 * math.cos(x[2]) * math.sin(x[2]) * u2v2 * (r2 ** 2))
-
-    #     x01 = npy.array([(min_theta1 + max_theta1) / 2, (min_h1 + max_h1) / 2,
-    #                      (min_theta2 + max_theta2) / 2, (min_h2 + max_h2) / 2])
-    #     x02 = npy.array([min_theta1, (min_h1 + max_h1) / 2,
-    #                      min_theta2, (min_h2 + max_h2) / 2])
-    #     x03 = npy.array([max_theta1, (min_h1 + max_h1) / 2,
-    #                      max_theta2, (min_h2 + max_h2) / 2])
-
-    #     minimax = [(min_theta1, min_h1, min_theta2, min_h2),
-    #                (max_theta1, max_h1, max_theta2, max_h2)]
-
-    #     res1 = scp.optimize.least_squares(distance_squared, x01,
-    #                                       bounds=minimax)
-    #     res2 = scp.optimize.least_squares(distance_squared, x02,
-    #                                       bounds=minimax)
-    #     res3 = scp.optimize.least_squares(distance_squared, x03,
-    #                                       bounds=minimax)
-
-    #     pt1 = volmdlr.Point3D(
-    #         (r1 * math.cos(res1.x[0]), r1 * math.sin(res1.x[0]), res1.x[1]))
-    #     p1 = frame1.old_coordinates(pt1)
-    #     pt2 = volmdlr.Point3D(
-    #         (r2 * math.cos(res1.x[2]), r2 * math.sin(res1.x[2]), res1.x[3]))
-    #     p2 = frame2.old_coordinates(pt2)
-    #     d = p1.point_distance(p2)
-    #     result = res1
-
-    #     res = [res2, res3]
-    #     for couple in res:
-    #         pttest1 = volmdlr.Point3D((r1 * math.cos(couple.x[0]),
-    #                                    r1 * math.sin(couple.x[0]),
-    #                                    couple.x[1]))
-    #         pttest2 = volmdlr.Point3D((r2 * math.cos(couple.x[2]),
-    #                                    r2 * math.sin(couple.x[2]),
-    #                                    couple.x[3]))
-    #         ptest1 = frame1.old_coordinates(pttest1)
-    #         ptest2 = frame2.old_coordinates(pttest2)
-    #         dtest = ptest1.point_distance(ptest2)
-    #         if dtest < d:
-    #             result = couple
-    #             p1, p2 = ptest1, ptest2
-
-    #     pt1_2d, pt2_2d = volmdlr.Point2D(
-    #         (result.x[0], result.x[1])), volmdlr.Point2D(
-    #         (result.x[2], result.x[3]))
-
-    #     if not self.contours2d[0].point_belongs(pt1_2d):
-    #         # Find the closest one
-    #         points_contours1 = self.contours2d[0].tessel_points
-
-    #         poly1 = volmdlr.wires.ClosedPolygon2D(points_contours1)
-    #         d1, new_pt1_2d = poly1.point_border_distance(pt1_2d, return_other_point=True)
-    #         pt1 = volmdlr.Point3D((r1 * math.cos(new_pt1_2d.vector[0]),
-    #                                r1 * math.sin(new_pt1_2d.vector[0]),
-    #                                new_pt1_2d.vector[1]))
-    #         p1 = frame1.old_coordinates(pt1)
-
-    #     if not other_cyl.contours2d[0].point_belongs(pt2_2d):
-    #         # Find the closest one
-    #         points_contours2 = other_cyl.contours2d[0].tessel_points
-
-    #         poly2 = volmdlr.wires.ClosedPolygon2D(points_contours2)
-    #         d2, new_pt2_2d = poly2.point_border_distance(pt2_2d, return_other_point=True)
-    #         pt2 = volmdlr.Point3D((r2 * math.cos(new_pt2_2d.vector[0]),
-    #                                r2 * math.sin(new_pt2_2d.vector[0]),
-    #                                new_pt2_2d.vector[1]))
-    #         p2 = frame2.old_coordinates(pt2)
-
-    #     return p1, p2
-
-    # Seems buggy
-    # def minimum_distance_points_plane(self,
-    #                                   planeface):  # Planeface with contour2D
-    #     # ADD THE FACT THAT PLANEFACE.CONTOURS : [0] = contours totale, le reste = trous
-    #     r = self.radius
-    #     min_h1, min_theta1, max_h1, max_theta1 = self.minimum_maximum(
-    #         self.contours2d[0], r)
-
-    #     n1 = self.normal
-    #     u1 = self.cylindricalsurface3d.frame.u
-    #     v1 = self.cylindricalsurface3d.frame.v
-    #     frame1 = volmdlr.Frame3D(self.center, u1, v1, n1)
-    #     # st1 = volmdlr.Point3D((r*math.cos(min_theta1), r*math.sin(min_theta1), min_h1))
-    #     # start1 = frame1.old_coordinates(st1)
-
-    #     poly2d = planeface.polygon2D
-    #     pfpoints = poly2d.points
-    #     xmin, ymin = min(pt[0] for pt in pfpoints), min(pt[1] for pt in pfpoints)
-    #     xmax, ymax = max(pt[0] for pt in pfpoints), max(pt[1] for pt in pfpoints)
-    #     origin, vx, vy = planeface.plane.origin, planeface.plane.vectors[0], \
-    #         planeface.plane.vectors[1]
-    #     pf1_2d, pf2_2d = volmdlr.Point2D((xmin, ymin)), volmdlr.Point2D(
-    #         (xmin, ymax))
-    #     pf3_2d, pf4_2d = volmdlr.Point2D((xmax, ymin)), volmdlr.Point2D(
-    #         (xmax, ymax))
-    #     pf1, pf2 = pf1_2d.to_3d(origin, vx, vy), pf2_2d.to_3d(origin, vx, vy)
-    #     pf3, _ = pf3_2d.to_3d(origin, vx, vy), pf4_2d.to_3d(origin, vx, vy)
-
-    #     u, v = (pf3 - pf1), (pf2 - pf1)
-    #     u.normalize()
-    #     v.normalize()
-
-    #     w = pf1 - self.center
-
-    #     n1n1, n1u1, n1v1, n1u, n1v = n1.dot(n1), n1.dot(u1), n1.dot(
-    #         v1), n1.dot(u), n1.dot(v)
-    #     u1u1, u1v1, u1u, u1v = u1.dot(u1), u1.dot(v1), u1.dot(u), u1.dot(v)
-    #     v1v1, v1u, v1v = v1.dot(v1), v1.dot(u), v1.dot(v)
-    #     uu, uv, vv = u.dot(u), u.dot(v), v.dot(v)
-
-    #     w2, wn1, wu1, wv1, wu, wv = w.dot(w), w.dot(n1), w.dot(u1), w.dot(
-    #         v1), w.dot(u), w.dot(v)
-
-    #     # x = (h, theta, x, y)
-    #     def distance_squared(x):
-    #         return (n1n1 * (x[0] ** 2) + ((math.cos(x[1])) ** 2) * u1u1 * (
-    #                 r ** 2) + ((math.sin(x[1])) ** 2) * v1v1 * (r ** 2)
-    #                 + w2 + uu * (x[2] ** 2) + vv * (x[3] ** 2) + 2 * x[
-    #                     0] * math.cos(x[1]) * r * n1u1
-    #                 + 2 * x[0] * math.sin(x[1]) * r * n1v1 - 2 * x[
-    #                     0] * wn1 - 2 * x[0] * x[2] * n1u
-    #                 - 2 * x[0] * x[3] * n1v + 2 * math.sin(x[1]) * math.cos(
-    #                     x[1]) * u1v1 * (r ** 2)
-    #                 - 2 * r * math.cos(x[1]) * wu1 - 2 * r * x[2] * math.cos(
-    #                     x[1]) * u1u
-    #                 - 2 * r * x[3] * math.sin(x[1]) * u1v - 2 * r * math.sin(
-    #                     x[1]) * wv1
-    #                 - 2 * r * x[2] * math.sin(x[1]) * v1u - 2 * r * x[
-    #                     3] * math.sin(x[1]) * v1v
-    #                 + 2 * x[2] * wu + 2 * x[3] * wv + 2 * x[2] * x[3] * uv)
-
-    #     x01 = npy.array([(min_h1 + max_h1) / 2, (min_theta1 + max_theta1) / 2,
-    #                      (xmax - xmin) / 2, (ymax - ymin) / 2])
-
-    #     minimax = [(min_h1, min_theta1, 0, 0),
-    #                (max_h1, max_theta1, xmax - xmin, ymax - ymin)]
-
-    #     res1 = scp.optimize.least_squares(distance_squared, x01,
-    #                                       bounds=minimax)
-
-    #     pt1 = volmdlr.Point3D(
-    #         (r * math.cos(res1.x[1]), r * math.sin(res1.x[1]), res1.x[0]))
-    #     p1 = frame1.old_coordinates(pt1)
-    #     p2 = pf1 + res1.x[2] * u + res1.x[3] * v
-    #     pt1_2d = volmdlr.Point2D((res1.x[1], res1.x[0]))
-    #     pt2_2d = p2.to_2d(pf1, u, v)
-
-    #     if not self.contours2d[0].point_belongs(pt1_2d):
-    #         # Find the closest one
-    #         points_contours1 = self.contours2d[0].tessel_points
-
-    #         poly1 = volmdlr.wires.ClosedPolygon2D(points_contours1)
-    #         _, new_pt1_2d = poly1.point_border_distance(pt1_2d, return_other_point=True)
-    #         pt1 = volmdlr.Point3D((r * math.cos(new_pt1_2d.vector[0]),
-    #                                r * math.sin(new_pt1_2d.vector[0]),
-    #                                new_pt1_2d.vector[1]))
-    #         p1 = frame1.old_coordinates(pt1)
-
-    #     if not planeface.contours[0].point_belongs(pt2_2d):
-    #         # Find the closest one
-    #         _, new_pt2_2d = planeface.polygon2D.point_border_distance(pt2_2d, return_other_point=True)
-
-    #         p2 = new_pt2_2d.to_3d(pf1, u, v)
-
-    #     return p1, p2
->>>>>>> e28183bb
 
     def minimum_distance(self, other_face, return_points=False):
         if other_face.__class__ is CylindricalFace3D:
@@ -7254,7 +6992,6 @@
                                       volmdlr.Point2D(theta_max, phi)))
         return lines_x, lines_y
 
-<<<<<<< HEAD
 # =============================================================================
 #  This code seems buggy...
 # =============================================================================
@@ -7687,7 +7424,6 @@
 # =============================================================================
 # End code buggy... 
 # =============================================================================
-=======
     def grid_size(self):
         """
         Specifies an adapted size of the discretization grid used in face triangulation.
@@ -7702,7 +7438,6 @@
         number_points_y = int(delta_phi * angle_resolution)
 
         return number_points_x, number_points_y
->>>>>>> e28183bb
 
 
 class ConicalFace3D(Face3D):
