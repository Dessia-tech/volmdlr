--- conflicted
+++ resolved
@@ -23,8 +23,7 @@
 import volmdlr.grid
 from volmdlr import surfaces
 import volmdlr.wires
-import os
-c = 0
+
 
 class Face3D(volmdlr.core.Primitive3D):
     """
@@ -173,11 +172,7 @@
         outer_contour2d = None
         outer_contour3d, inner_contours3d = None, None
         if lc3d == 1:
-            try:
-                outer_contour2d = surface.contour3d_to_2d(contours3d[0])
-            except Exception:
-                surface.save_to_file("contour3d_to_2d_surface.json")
-                contours3d[0].save_to_file("contour3d_to_2d_contour.json")
+            outer_contour2d = surface.contour3d_to_2d(contours3d[0])
             outer_contour3d = contours3d[0]
             inner_contours2d = []
 
@@ -210,21 +205,7 @@
 
         # if outer_contour3d and not outer_contour3d.is_ordered():
         #     outer_contour2d = vm_parametric.contour2d_healing(outer_contour2d)
-<<<<<<< HEAD
-            # if len(outer_contour3d.primitives) == 2:
-            #     if any(primitive is None for primitive in outer_contour2d.primitives):
-            #         surface.save_to_file("contour2d_healing_bug_surface.json")
-            #         outer_contour3d.save_to_file("contour2d_healing_bug_contour.json")
-            #     ax = outer_contour2d.plot()
-            #     ax.set_aspect("auto")
         if (not outer_contour2d) or (not outer_contour2d.primitives):
-            # onlyfiles = next(os.walk("none/surfaces"))[2]  # directory is your directory path as string
-            # i = len(onlyfiles)
-            # surface.save_to_file(f"none/surfaces/none_contour3d_to_2d_surface_{i}.json")
-            # contours3d[0].save_to_file(f"none/contours/none_contour3d_to_2d_contour{i}.json")
-=======
-        if (not outer_contour2d) or (not outer_contour2d.primitives):
->>>>>>> 9afdd1ca
             return None
         surface2d = surfaces.Surface2D(outer_contour=outer_contour2d,
                                        inner_contours=inner_contours2d)
