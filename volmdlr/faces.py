--- conflicted
+++ resolved
@@ -1160,19 +1160,12 @@
 
     def plane_intersections(self, plane3d: surfaces.Plane3D):
         """
-<<<<<<< HEAD
         Gets intersections with a 3D plane surface.
 
         :param plane3d: The Plane3D instance to find intersections with.
         :type plane3d: Plane3D
         :return: List of Wire3D instances representing the intersections with the plane.
         :rtype: List[wires.Wire3D]
-=======
-        Gets intersections between Face 3D and a plane.
-
-        :param plane3d: other plane3D.
-        :return: List containing the intersection curves.
->>>>>>> 735ff114
         """
         surfaces_intersections = self.surface3d.plane_intersections(plane3d)
         outer_contour_intersections_with_plane = plane3d.contour_intersections(self.outer_contour3d)
@@ -1574,7 +1567,6 @@
 
     def planeface_minimum_distance(self, planeface: 'PlaneFace3D', return_points: bool = False):
         """
-<<<<<<< HEAD
         Gets the minimal distance from another PlaneFace3D.
 
         :param planeface: Another PlaneFace3D instance to calculate the minimum distance.
@@ -1584,13 +1576,6 @@
         :return: If return_points is False, returns the minimum distance between the two plane faces.
                  If return_points is True, returns a tuple containing the two points that give the minimum distance.
         :rtype: float or tuple(float, Tuple3D, Tuple3D)
-=======
-        Gets the minimum distance between two plane faces 3D.
-
-        :param planeface: other plane face.
-        :param return_points: weather to return corresponding minimum distance points or not.
-        :return: minimum distance or minimum distance, point1 and point2.
->>>>>>> 735ff114
         """
         dist, point1, point2 = self.minimum_distance_points_plane(planeface, return_points=True)
         if not return_points:
