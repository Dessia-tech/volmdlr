--- conflicted
+++ resolved
@@ -910,14 +910,9 @@
             z0 = (c1 * d1 - b1 * d2) / (b1 * c2 - c1 * b2)
             point1 = volmdlr.Point3D((0, y0, z0))
 
-<<<<<<< HEAD
         # point2 = point1 + line_direction
         # return volmdlr.Line3D(point1, point2)
         return volmdlr.Line3D(point1, point1 + line_direction)
-=======
-        point2 = point1 + line_direction
-        return volmdlr.edges.Line3D(point1, point2)
->>>>>>> d6edd68c
 
     def is_coincident(self, plane2):
         """
@@ -2287,181 +2282,6 @@
             ax = p.plot(ax=ax)
         return ax
 
-
-<<<<<<< HEAD
-=======
-
-    # def merge_with(self, other_bspline_surface3d, merging_direction):
-    #     '''
-    #     merge two Bspline surfaces along a merging direction (u ou v)
-    #     Based on: Pungotra et al. Merging multiple B-spline surface patches in a virtual reality environment. 2010
-    #     Link: http://dx.doi.org/10.1016/j.cad.2010.05.006
-    #     '''
-        
-        # #Bspline surface parameters
-        # u=[] #knot vector u direction 
-        # v=[] #knot vector v direction
-        # degree=[] #degree u & v directions
-        # r=[] #nbr points u direction 
-        # s=[] #nbr points v direction 
-        # A=[] #blending matrix
-        
-        # P=[] #control points
-        # M=[] #discretized points (x,y,z)
-        # M_point3d=[] #discretized points vlmdlr Point3D
-
-
-        # steps=1000 
-        # surfaces_to_be_merged=[self,other_bspline_surface3d]
-        # n=0
-        # for surface in surfaces_to_be_merged:
-            
-        #     u.append(surface.knots_vector_u())
-        #     v.append(surface.knots_vector_v())
-        #     degree.append([surface.degree_u,surface.degree_v])
-        #     r.append(surface.nb_u)
-        #     s.append(surface.nb_v)
-            
-        #     # if surface == self:
-        #     #     # find u,v parameters for supperposition points for the 1st surface 
-        #     #     uv_supperposition_parameters = self.intersection_with(other_bspline_surface3d)
-        #     #     if (uv_supperposition_parameters[0][0][1]-uv_supperposition_parameters[0][0][0]) < (uv_supperposition_parameters[0][1][1]-uv_supperposition_parameters[0][1][0]):
-        #     #         if uv_supperposition_parameters[0][1][0] < (1-uv_supperposition_parameters[0][1][0]):
-        #     #             ux = npy.linspace(uv_supperposition_parameters[0][1][0] ,0.99,steps)
-        #     #         else:
-        #     #             ux = npy.linspace(0,uv_supperposition_parameters[0][1][0],steps)
-        #     #         vx = npy.linspace(0,0.99,steps)
-        #     #     else: 
-        #     #         ux = npy.linspace(0,0.99,steps)
-        #     #         if uv_supperposition_parameters[0][1][1] < (1-uv_supperposition_parameters[0][1][1]):
-        #     #             vx = npy.linspace(uv_supperposition_parameters[0][1][1] ,0.99,steps)
-        #     #         else:
-        #     #             vx = npy.linspace(0,uv_supperposition_parameters[0][1][0],steps)
-        #     # else: 
-        #     #     ux = npy.linspace(0,0.99,steps)
-        #     #     vx = npy.linspace(0,0.99,steps)
-
-        #     ux = npy.linspace(0,0.99,steps)
-        #     vx = npy.linspace(0,0.99,steps)
-
-        #     A.append([surface.blending_matrix_u(ux), surface.blending_matrix_v(vx)])
-        #     P.append([surface.control_points_matrix(0), 
-        #               surface.control_points_matrix(1),
-        #               surface.control_points_matrix(2)])
-    
-        #     #Discretize the Bspline surface
-        #     M.append([(A[n][0].dot(P[n][0])).dot(A[n][1].transpose()),
-        #               (A[n][0].dot(P[n][1])).dot(A[n][1].transpose()),
-        #               (A[n][0].dot(P[n][2])).dot(A[n][1].transpose())])
-        #     M_points =[]
-        #     for i in range(0, len(M[n][0])):
-        #         M_0 = []
-        #         for j in range(0, len(M[n][0][0])):
-        #             M_0.append(volmdlr.Point3D(M[n][0][i][j], M[n][1][i][j], M[n][2][i][j]))
-        #         M_points.append(M_0)
-        #     M_point3d.append(M_points)
-        #     n=n+1
-    
-        # #Concatenate discretized points of the two surfaces
-        # M_merge = []
-        # if merging_direction == 'u':
-        #     M_merge.append(npy.concatenate((M[0][0],M[1][0]),axis=1))
-        #     M_merge.append(npy.concatenate((M[0][1],M[1][1]),axis=1))
-        #     M_merge.append(npy.concatenate((M[0][2],M[1][2]),axis=1))        
-            
-        #     #Determine the revised number of control points in u,v (r,s) directions  
-        #     r_merged=max(r[0],r[1]) 
-        #     d=max(degree[0][0],degree[1][0]) - min(degree[0][0],degree[1][0])
-        #     s_merged=s[0]+s[1]-1 +d #d is added here to ajust the nbr of ctrl points if the degree of the two intial surfaces is not equal. here the maximum degree is kept
-    
-        # elif merging_direction == 'v':
-        #     M_merge.append(npy.concatenate((M[0][0],M[1][0]),axis=0))
-        #     M_merge.append(npy.concatenate((M[0][1],M[1][1]),axis=0))
-        #     M_merge.append(npy.concatenate((M[0][2],M[1][2]),axis=0))
-            
-        #     M_merge[0]=M_merge[0].transpose()
-        #     M_merge[1]=M_merge[1].transpose()
-        #     M_merge[2]=M_merge[2].transpose()
-            
-        #     #Determine the revised number of control points in u,v (r,s) directions 
-        #     s_merged=max(s[0],s[1]) 
-        #     d=max(degree[0][1],degree[1][1]) - min(degree[0][1],degree[1][1])
-        #     r_merged=r[0]+r[1]-1 +d #d is added here to ajust the nbr of ctrl points if the degree of the two intial surfaces is not equal. here the maximum degree is kept
-            
-        # degree_merge_u = max(degree[0][0],degree[1][0])
-        # degree_merge_v = max(degree[0][1],degree[1][1])
-            
-        # #Determine the new knot vectors 
-        # u_merged = geomdl.knotvector.generate(degree_merge_u, r_merged)
-        # v_merged = geomdl.knotvector.generate(degree_merge_v, s_merged)
-        
-        # m=len(M_merge[0])
-        # n=len(M_merge[0][0]) #M_merge = m*n
-        
-        
-        # (u_knots,u_multiplicities) = knots_vector_inv(u_merged)
-        # (v_knots,v_multiplicities) = knots_vector_inv(v_merged)
-    
-        # control_points=[volmdlr.Point3D(0,0,0)] * (s_merged*r_merged)
-        # merged_surface = volmdlr.faces.BSplineSurface3D(degree_merge_u, 
-        #                                                 degree_merge_v, 
-        #                                                 control_points,
-        #                                                 r_merged, 
-        #                                                 s_merged, 
-        #                                                 u_multiplicities, 
-        #                                                 v_multiplicities, 
-        #                                                 u_knots, 
-        #                                                 v_knots)
-        
-        # #Revise the blending matrices     
-        # ux = npy.linspace(0,0.99,m)    
-        # Au_merged = merged_surface.blending_matrix_u(ux)
-        
-        # vx = npy.linspace(0,0.99,n)
-        # Av_merged = merged_surface.blending_matrix_v(vx)
-    
-        # #Determine the new control points
-        # mat_u = npy.linalg.pinv((Au_merged.transpose()).dot(Au_merged))
-        # mat_v = npy.linalg.pinv((Av_merged.transpose()).dot(Av_merged))
-        
-        # P_merged=[]
-        
-        # P_merged.append([(mat_u.dot((((Au_merged.transpose()).dot(M_merge[0])).dot(Av_merged)))).dot(mat_v)])
-        # P_merged.append([(mat_u.dot((((Au_merged.transpose()).dot(M_merge[1])).dot(Av_merged)))).dot(mat_v)])
-        # P_merged.append([(mat_u.dot((((Au_merged.transpose()).dot(M_merge[2])).dot(Av_merged)))).dot(mat_v)])
-        
-        # P_points =[] #new control points (x,y,z)
-        # for i in range(0, len(P_merged[0][0])):
-        #     P_0 = []
-        #     for j in range(0, len(P_merged[0][0][1])):
-        #         P_0.append(volmdlr.Point3D(P_merged[0][0][i][j], P_merged[1][0][i][j], P_merged[2][0][i][j]))
-        #     P_points.append(P_0) #new control points vlmdlr Point3D
-    
-        # #Compute the merged surface
-        # control_points = []
-        # for i in range(0,len(P_points)):
-        #     for j in range(0,len(P_points[0])):
-        #         control_points.append(P_points[i][j])
-    
-        # knots_u, multiplicities_u = knots_vector_inv(u_merged)
-        # knots_v, multiplicities_v = knots_vector_inv(v_merged)
-        
-        
-        # merged_surface = volmdlr.faces.BSplineSurface3D(degree_u=degree_merge_u,
-        #                                 degree_v=degree_merge_v,
-        #                                 control_points=control_points,
-        #                                 nb_u=r_merged,
-        #                                 nb_v=s_merged,
-        #                                 u_multiplicities=multiplicities_u,
-        #                                 v_multiplicities=multiplicities_v,
-        #                                 u_knots=knots_u,
-        #                                 v_knots=knots_v)
-    
-        # return merged_surface     
-
-        # return merged_surface
-
->>>>>>> d6edd68c
     @classmethod
     def from_step(cls, arguments, object_dict):
         name = arguments[0][1:-1]
@@ -5764,17 +5584,11 @@
         # nearest_end1 = end1.nearest_point(borders_points)
         nearest_start2 = start2.nearest_point(borders_points)
         # nearest_end2 = end2.nearest_point(borders_points)
-<<<<<<< HEAD
 
         # =============================================================================
 
         def adjacent_direction_uu(nearest_start1, nearest_start2):
         # if adjacent_direction1 == 'u' and adjacent_direction2 == 'u':
-=======
-        
-        def adjacent_direction_uu(nearest_start1, nearest_start2):
-            # if adjacent_direction1 == 'u' and adjacent_direction2 == 'u':
->>>>>>> d6edd68c
             v1 = nearest_start1[1] 
             v2 = nearest_start2[1]
 
@@ -5800,15 +5614,9 @@
                grid2d_direction = [['+x','-y'], ['+x','-y']]
 
             return corresponding_directions, grid2d_direction
-<<<<<<< HEAD
 
         def adjacent_direction_vv(nearest_start1, nearest_start2):
         # elif adjacent_direction1 == 'v' and adjacent_direction2 == 'v':
-=======
-                             
-        def adjacent_direction_vv(nearest_start1, nearest_start2):
-            # elif adjacent_direction1 == 'v' and adjacent_direction2 == 'v':
->>>>>>> d6edd68c
             u1 = nearest_start1[0]
             u2 = nearest_start2[0]
 
@@ -5829,15 +5637,9 @@
                grid2d_direction = [['+y','+x'], ['+y','+x']]
 
             return corresponding_directions, grid2d_direction
-<<<<<<< HEAD
 
         def adjacent_direction_uv(nearest_start1, nearest_start2):
         # elif adjacent_direction1 == 'u' and adjacent_direction2 == 'v':
-=======
-    
-        def adjacent_direction_uv(nearest_start1, nearest_start2):
-            # elif adjacent_direction1 == 'u' and adjacent_direction2 == 'v':
->>>>>>> d6edd68c
             v1 = nearest_start1[1]
             u2 = nearest_start2[0]
             
@@ -5859,15 +5661,9 @@
                grid2d_direction = [['-x','-y'], ['-y','+x']]
             
             return corresponding_directions, grid2d_direction
-<<<<<<< HEAD
 
         def adjacent_direction_vu(nearest_start1, nearest_start2):
         # elif adjacent_direction1 == 'v' and adjacent_direction2 == 'u':
-=======
-    
-        def adjacent_direction_vu(nearest_start1, nearest_start2):
-            # elif adjacent_direction1 == 'v' and adjacent_direction2 == 'u':
->>>>>>> d6edd68c
             u1 = nearest_start1[0]
             v2 = nearest_start2[1]
 
@@ -5898,21 +5694,13 @@
 
         if adjacent_direction1 == 'u' and adjacent_direction2 == 'u':
             corresponding_directions, grid2d_direction = adjacent_direction_uu(nearest_start1, nearest_start2)
-<<<<<<< HEAD
-=======
-
->>>>>>> d6edd68c
         elif adjacent_direction1 == 'v' and adjacent_direction2 == 'v':
             corresponding_directions, grid2d_direction = adjacent_direction_vv(nearest_start1, nearest_start2)
         elif adjacent_direction1 == 'u' and adjacent_direction2 == 'v':  
             corresponding_directions, grid2d_direction = adjacent_direction_uv(nearest_start1, nearest_start2)
         elif adjacent_direction1 == 'v' and adjacent_direction2 == 'u':  
             corresponding_directions, grid2d_direction = adjacent_direction_vu(nearest_start1, nearest_start2)
-<<<<<<< HEAD
-
-=======
-        
->>>>>>> d6edd68c
+
         return corresponding_directions, grid2d_direction
 
     def extremities(self, other_bspline_face3d):
