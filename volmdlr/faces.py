--- conflicted
+++ resolved
@@ -233,14 +233,9 @@
                     inner_contours2d.remove(outer_contour2d)
                     inner_contours3d.remove(outer_contour3d)
         else:
-<<<<<<< HEAD
-            raise ValueError("Must have at least one contour")
-        if (not outer_contour2d) or (not all(outer_contour2d.primitives)) or (not outer_contour2d.is_ordered(1e-2)):
-=======
             raise ValueError('Must have at least one contour')
         if ((not outer_contour2d) or (not all(outer_contour2d.primitives)) or
                 (not surface.brep_connectivity_check(outer_contour2d, tol=5e-5))):
->>>>>>> 735ff114
             return None
         # if outer_contour3d and outer_contour3d.primitives and not outer_contour3d.is_ordered(1e-5):
         #     outer_contour2d = contour2d_healing(outer_contour2d)
