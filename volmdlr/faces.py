--- conflicted
+++ resolved
@@ -6060,7 +6060,6 @@
 
         return [OpenShell3D(faces)]
 
-<<<<<<< HEAD
     def subtract_to_closed_shell(self, shell2, tol=1e-8):
         '''
             Given Two closed shells, it returns a new subtracted ClosedShell3D object
@@ -6101,8 +6100,6 @@
         #     faces.remove(fc)
 
         return [ClosedShell3D(faces)]
-=======
->>>>>>> cffe6642
 
     def intersection(self, shell2, tol=1e-8):
         """
