--- conflicted
+++ resolved
@@ -1111,12 +1111,8 @@
                     print(f'Class {self.__class__.__name__} does not implement {method_name}'
                           f'with {primitive2d.__class__.__name__}')
             else:
-<<<<<<< HEAD
-                raise NotImplementedError(f"Class {self.__class__.__name__} does not implement {method_name}")
-=======
                 raise NotImplementedError(
                     f'Class {self.__class__.__name__} does not implement {method_name}')
->>>>>>> a1e254f8
 
         return volmdlr.wires.Contour3D(primitives3d)
 
@@ -2704,11 +2700,7 @@
                                 self.frame.v)
         content, frame_id = frame.to_step(current_id)
         current_id = frame_id + 1
-<<<<<<< HEAD
-        content += f"#{current_id} = CONICAL_SURFACE('{self.name}',#{frame_id},{0.0},{round(self.semi_angle, 3)});\n"
-=======
         content += f"#{current_id} = CONICAL_SURFACE('{self.name}',#{frame_id},{0.},{round(self.semi_angle, 3)});\n"
->>>>>>> a1e254f8
         return content, [current_id]
 
     def frame_mapping(self, frame: volmdlr.Frame3D, side: str):
