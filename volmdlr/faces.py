--- conflicted
+++ resolved
@@ -2914,24 +2914,14 @@
         return number_points_x, number_points_y
 
     @classmethod
-<<<<<<< HEAD
-    def from_surface_rectangular_cut(cls, extrusion_surface3d, x1: float = 0.0, x2: float = 1.0,
-                                     y1: float = 0.0, y2: float = 0.0, name: str = ''):
-=======
     def from_surface_rectangular_cut(cls, extrusion_surface3d: surfaces.ExtrusionSurface3D, x1: float = 0.0,
                                      x2: float = 0.0, y1: float = 0.0, y2: float = 1.0, name: str = ''):
->>>>>>> 4c1eda80
         """
         Cut a rectangular piece of the ExtrusionSurface3D object and return a ExtrusionFace3D object.
 
         """
-<<<<<<< HEAD
-        if not y2:
-            y2 = extrusion_surface3d.edge.length()
-=======
         if not x2:
             x2 = extrusion_surface3d.edge.length()
->>>>>>> 4c1eda80
         p1 = volmdlr.Point2D(x1, y1)
         p2 = volmdlr.Point2D(x2, y1)
         p3 = volmdlr.Point2D(x2, y2)
