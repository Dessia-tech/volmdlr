"""
Surfaces & faces
"""

from typing import List, Tuple, Dict, Any
import math

from itertools import product, combinations

import triangle
import numpy as npy

import scipy as scp
import scipy.optimize as opt

import matplotlib.pyplot as plt
# import matplotlib.tri as plt_tri
# from pygeodesic import geodesic

from geomdl import BSpline
from geomdl import utilities
from geomdl.fitting import interpolate_surface, approximate_surface
from geomdl.operations import split_surface_u, split_surface_v

# import dessia_common
from dessia_common.core import DessiaObject
import volmdlr.core
import volmdlr.core_compiled
import volmdlr.edges as vme
import volmdlr.wires
import volmdlr.display as vmd
import volmdlr.geometry
import volmdlr.grid


def knots_vector_inv(knots_vector):
    '''
    compute knot elements and multiplicities based on the global knot vector
    '''

    knots = sorted(set(knots_vector))
    multiplicities = []
    for knot in knots:
        multiplicities.append(knots_vector.count(knot))

    return (knots, multiplicities)


class Surface2D(volmdlr.core.Primitive2D):
    """
    A surface bounded by an outer contour
    """

    def __init__(self, outer_contour: volmdlr.wires.Contour2D,
                 inner_contours: List[volmdlr.wires.Contour2D],
                 name: str = 'name'):
        self.outer_contour = outer_contour
        self.inner_contours = inner_contours

        volmdlr.core.Primitive2D.__init__(self, name=name)

    def copy(self):
        return self.__class__(outer_contour=self.outer_contour.copy(),
                              inner_contours=[c.copy() for c in self.inner_contours],
                              name=self.name)

    def area(self):
        return self.outer_contour.area() - sum(contour.area() for contour in self.inner_contours)

    def second_moment_area(self, point: volmdlr.Point2D):
        Ix, Iy, Ixy = self.outer_contour.second_moment_area(point)
        for contour in self.inner_contours:
            Ixc, Iyc, Ixyc = contour.second_moment_area(point)
            Ix -= Ixc
            Iy -= Iyc
            Ixy -= Ixyc
        return Ix, Iy, Ixy

    def center_of_mass(self):
        center = self.outer_contour.area() * self.outer_contour.center_of_mass()
        for contour in self.inner_contours:
            center -= contour.area() * contour.center_of_mass()
        return center / self.area()

    def point_belongs(self, point2d: volmdlr.Point2D):
        if not self.outer_contour.point_belongs(point2d):
            return False

        for inner_contour in self.inner_contours:
            if inner_contour.point_belongs(point2d):
                return False
        return True

    def random_point_inside(self):
        '''
             returns a random point inside surface2d. Considers if it has holes
        '''
        valid_point = False
        point_inside_outer_contour = None
        while not valid_point:
            point_inside_outer_contour = self.outer_contour.random_point_inside()
            inside_inner_contour = False
            for inner_contour in self.inner_contours:
                if inner_contour.point_belongs(point_inside_outer_contour):
                    inside_inner_contour = True
            if not inside_inner_contour and \
                    point_inside_outer_contour is not None:
                valid_point = True

        return point_inside_outer_contour

    def triangulation(self, min_x_density=None, min_y_density=None):

        if self.area() == 0.:
            return vmd.DisplayMesh2D([], triangles=[])

        outer_polygon = self.outer_contour.to_polygon(angle_resolution=10)

        if not self.inner_contours:  # No holes
            return outer_polygon.triangulation()
        points = [vmd.Node2D(*p) for p in outer_polygon.points]
        vertices = [(p.x, p.y) for p in points]
        n = len(outer_polygon.points)
        segments = [(i, i + 1) for i in range(n - 1)]
        segments.append((n - 1, 0))
        point_index = {p: i for i, p in enumerate(points)}
        holes = []

        for inner_contour in self.inner_contours:
            inner_polygon = inner_contour.to_polygon(angle_resolution=10)

            for point in inner_polygon.points:
                if point not in point_index:
                    points.append(point)
                    vertices.append((point.x, point.y))
                    point_index[point] = n
                    n += 1
            for point1, point2 in zip(inner_polygon.points[:-1],
                                      inner_polygon.points[1:]):
                segments.append((point_index[point1],
                                 point_index[point2]))
            segments.append((point_index[inner_polygon.points[-1]],
                             point_index[inner_polygon.points[0]]))
            rpi = inner_contour.random_point_inside()
            holes.append((rpi.x, rpi.y))

        tri = {'vertices': npy.array(vertices).reshape((-1, 2)),
               'segments': npy.array(segments).reshape((-1, 2)),
               }
        if holes:
            tri['holes'] = npy.array(holes).reshape((-1, 2))
        t = triangle.triangulate(tri, 'p')
        triangles = t['triangles'].tolist()
        np = t['vertices'].shape[0]
        points = [vmd.Node2D(*t['vertices'][i, :]) for i in
                  range(np)]

        return vmd.DisplayMesh2D(points, triangles=triangles, edges=None)

    def split_by_lines(self, lines):
        cutted_surfaces = []
        iteration_surfaces = self.cut_by_line(lines[0])

        for line in lines[1:]:
            iteration_surfaces2 = []
            for surface in iteration_surfaces:
                line_cutted_surfaces = surface.cut_by_line(line)

                llcs = len(line_cutted_surfaces)

                if llcs == 1:
                    cutted_surfaces.append(line_cutted_surfaces[0])
                else:
                    iteration_surfaces2.extend(line_cutted_surfaces)

            iteration_surfaces = iteration_surfaces2[:]

        cutted_surfaces.extend(iteration_surfaces)
        return cutted_surfaces

    def split_regularly(self, n):
        """
        Split in n slices
        """
        bounding_rectangle = self.outer_contour.bounding_rectangle()
        lines = []
        for i in range(n - 1):
            xi = bounding_rectangle[0] + (i + 1) * (bounding_rectangle[1] - bounding_rectangle[0]) / n
            lines.append(vme.Line2D(volmdlr.Point2D(xi, 0),
                                    volmdlr.Point2D(xi, 1)))
        return self.split_by_lines(lines)

    def cut_by_line(self, line: vme.Line2D):
        """
        This method makes inner contour disappear for now
        """
        splitted_outer_contours = self.outer_contour.cut_by_line(line)

        return [Surface2D(oc, []) for oc in splitted_outer_contours]

    def split_at_centers(self):
        """
        Split in n slices
        """
        # xmin, xmax, ymin, ymax = self.outer_contour.bounding_rectangle()

        cutted_contours = []
        iteration_contours = []
        c1 = self.inner_contours[0].center_of_mass()
        c2 = self.inner_contours[1].center_of_mass()
        cut_line = vme.Line2D(c1, c2)

        iteration_contours2 = []

        sc = self.cut_by_line2(cut_line)

        iteration_contours2.extend(sc)

        iteration_contours = iteration_contours2[:]
        cutted_contours.extend(iteration_contours)

        return cutted_contours

    def cut_by_line2(self, line):
        all_contours = []
        inner_1 = self.inner_contours[0]
        inner_2 = self.inner_contours[1]

        inner_intersections_1 = inner_1.line_intersections(line)
        inner_intersections_2 = inner_2.line_intersections(line)

        Arc1, Arc2 = inner_1.split(inner_intersections_1[1],
                                   inner_intersections_1[0])
        Arc3, Arc4 = inner_2.split(inner_intersections_2[1],
                                   inner_intersections_2[0])
        new_inner_1 = volmdlr.wires.Contour2D([Arc1, Arc2])
        new_inner_2 = volmdlr.wires.Contour2D([Arc3, Arc4])

        intersections = []
        intersections.append((inner_intersections_1[0], Arc1))
        intersections.append((inner_intersections_1[1], Arc2))
        intersections += self.outer_contour.line_intersections(line)
        intersections.append((inner_intersections_2[0], Arc3))
        intersections.append((inner_intersections_2[1], Arc4))
        intersections += self.outer_contour.line_intersections(line)

        if not intersections:
            all_contours.extend([self])
        if len(intersections) < 4:
            return [self]
        if len(intersections) >= 4:
            if isinstance(intersections[0][0], volmdlr.Point2D) and \
                    isinstance(intersections[1][0], volmdlr.Point2D):
                ip1, ip2 = sorted(
                    [new_inner_1.primitives.index(intersections[0][1]),
                     new_inner_1.primitives.index(intersections[1][1])])
                ip5, ip6 = sorted(
                    [new_inner_2.primitives.index(intersections[4][1]),
                     new_inner_2.primitives.index(intersections[5][1])])
                ip3, ip4 = sorted(
                    [self.outer_contour.primitives.index(intersections[2][1]),
                     self.outer_contour.primitives.index(intersections[3][1])])

                # sp11, sp12 = intersections[2][1].split(intersections[2][0])
                # sp21, sp22 = intersections[3][1].split(intersections[3][0])
                sp33, sp34 = intersections[6][1].split(intersections[6][0])
                sp44, sp43 = intersections[7][1].split(intersections[7][0])

                primitives1 = []
                primitives1.append(
                    volmdlr.edges.LineSegment2D(intersections[6][0],
                                                intersections[1][0]))
                primitives1.append(new_inner_1.primitives[ip1])
                primitives1.append(
                    volmdlr.edges.LineSegment2D(intersections[0][0],
                                                intersections[5][0]))
                primitives1.append(new_inner_2.primitives[ip5])
                primitives1.append(
                    volmdlr.edges.LineSegment2D(intersections[4][0],
                                                intersections[7][0]))
                primitives1.append(sp44)
                primitives1.extend(self.outer_contour.primitives[ip3 + 1:ip4])
                primitives1.append(sp34)

                primitives2 = []
                primitives2.append(
                    volmdlr.edges.LineSegment2D(intersections[7][0],
                                                intersections[4][0]))
                primitives2.append(new_inner_2.primitives[ip6])
                primitives2.append(
                    volmdlr.edges.LineSegment2D(intersections[5][0],
                                                intersections[0][0]))
                primitives2.append(new_inner_1.primitives[ip2])
                primitives2.append(
                    volmdlr.edges.LineSegment2D(intersections[1][0],
                                                intersections[6][0]))
                primitives2.append(sp33)
                a = self.outer_contour.primitives[:ip3]
                a.reverse()
                primitives2.extend(a)
                primitives2.append(sp43)

                all_contours.extend([volmdlr.wires.Contour2D(primitives1),
                                     volmdlr.wires.Contour2D(primitives2)])

            else:
                raise NotImplementedError(
                    'Non convex contour not supported yet')
                # raise NotImplementedError(
                #     '{} intersections not supported yet'.format(
                #         len(intersections)))

        return all_contours

    def cut_by_line3(self, line):
        # ax=self.outer_contour.plot()
        all_contours = []
        inner = self.inner_contours[0]
        inner_2 = self.inner_contours[1]
        inner_3 = self.inner_contours[2]

        c = inner.center_of_mass()
        c_2 = inner_2.center_of_mass()
        c_3 = inner_3.center_of_mass()
        direction_vector = line.normal_vector()
        direction_line = volmdlr.edges.Line2D(c, volmdlr.Point2D(
            (direction_vector.y * c.x - direction_vector.x * c.y) / (
                direction_vector.y), 0))
        direction_line_2 = volmdlr.edges.Line2D(c_2, volmdlr.Point2D(
            (direction_vector.y * c_2.x - direction_vector.x * c_2.y) / (
                direction_vector.y), 0))

        direction_line_3 = volmdlr.edges.Line2D(c_3, volmdlr.Point2D(
            (direction_vector.y * c_3.x - direction_vector.x * c_3.y) / (
                direction_vector.y), 0))
        inner_intersections = inner.line_intersections(direction_line)
        inner_intersections_2 = inner_2.line_intersections(direction_line_2)
        inner_intersections_3 = inner_3.line_intersections(direction_line_3)
        Arc1, Arc2 = inner.split(inner_intersections[1],
                                 inner_intersections[0])
        Arc3, Arc4 = inner_2.split(inner_intersections_2[1],
                                   inner_intersections_2[0])
        Arc5, Arc6 = inner_3.split(inner_intersections_3[1],
                                   inner_intersections_3[0])
        new_inner = volmdlr.wires.Contour2D([Arc1, Arc2])
        new_inner_2 = volmdlr.wires.Contour2D([Arc3, Arc4])
        new_inner_3 = volmdlr.wires.Contour2D([Arc5, Arc6])
        intersections = []

        intersections.append((inner_intersections[0], Arc1))
        intersections.append((inner_intersections[1], Arc2))
        if len(self.outer_contour.line_intersections(direction_line)) > 2:

            intersections.append(
                self.outer_contour.line_intersections(direction_line)[0])
            intersections.append(
                self.outer_contour.line_intersections(direction_line)[2])
        else:
            intersections.append(
                self.outer_contour.line_intersections(direction_line)[0])
            intersections.append(
                self.outer_contour.line_intersections(direction_line)[1])
        intersections.append((inner_intersections_2[0], Arc3))
        intersections.append((inner_intersections_2[1], Arc4))
        if len(self.outer_contour.line_intersections(direction_line_2)) > 2:
            intersections.append(
                self.outer_contour.line_intersections(direction_line_2)[0])
            intersections.append(
                self.outer_contour.line_intersections(direction_line_2)[2])
        else:
            intersections.append(
                self.outer_contour.line_intersections(direction_line_2)[0])
            intersections.append(
                self.outer_contour.line_intersections(direction_line_2)[1])
        intersections.append((inner_intersections_3[0], Arc5))
        intersections.append((inner_intersections_3[1], Arc6))
        if len(self.outer_contour.line_intersections(direction_line_3)) > 2:

            intersections.append(
                self.outer_contour.line_intersections(direction_line_3)[0])
            intersections.append(
                self.outer_contour.line_intersections(direction_line_3)[2])
        else:
            intersections.append(
                self.outer_contour.line_intersections(direction_line_3)[0])
            intersections.append(
                self.outer_contour.line_intersections(direction_line_3)[1])

        if isinstance(intersections[0][0], volmdlr.Point2D) and \
                isinstance(intersections[1][0], volmdlr.Point2D):
            ip1, ip2 = sorted([new_inner.primitives.index(intersections[0][1]),
                               new_inner.primitives.index(
                                   intersections[1][1])])
            ip5, ip6 = sorted(
                [new_inner_2.primitives.index(intersections[4][1]),
                 new_inner_2.primitives.index(intersections[5][1])])
            ip7, ip8 = sorted(
                [new_inner_3.primitives.index(intersections[8][1]),
                 new_inner_3.primitives.index(intersections[9][1])])
            ip3, ip4 = sorted(
                [self.outer_contour.primitives.index(intersections[2][1]),
                 self.outer_contour.primitives.index(intersections[3][1])])

            sp11, sp12 = intersections[2][1].split(intersections[2][0])
            sp21, sp22 = intersections[3][1].split(intersections[3][0])
            sp33, sp34 = intersections[6][1].split(intersections[6][0])
            sp44, sp43 = intersections[7][1].split(intersections[7][0])
            sp55, sp56 = intersections[10][1].split(intersections[10][0])
            sp66, sp65 = intersections[11][1].split(intersections[11][0])

            primitives1 = []
            primitives1.append(volmdlr.edges.LineSegment2D(intersections[7][0],
                                                           intersections[5][
                                                               0]))
            primitives1.append(new_inner_2.primitives[ip5])
            primitives1.append(volmdlr.edges.LineSegment2D(intersections[6][0],
                                                           intersections[4][
                                                               0]))
            primitives1.append(sp33)
            primitives1.append(sp43)

            primitives2 = []
            primitives2.append(volmdlr.edges.LineSegment2D(intersections[6][0],
                                                           intersections[4][
                                                               0]))
            primitives2.append(new_inner_2.primitives[ip6])
            primitives2.append(volmdlr.edges.LineSegment2D(intersections[5][0],
                                                           intersections[7][
                                                               0]))
            primitives2.append(volmdlr.edges.LineSegment2D(intersections[7][0],
                                                           intersections[11][
                                                               0]))
            primitives2.append(
                volmdlr.edges.LineSegment2D(intersections[11][0],
                                            intersections[9][0]))
            primitives2.append(new_inner_3.primitives[ip7])
            primitives2.append(volmdlr.edges.LineSegment2D(intersections[8][0],
                                                           intersections[10][
                                                               0]))
            primitives2.append(sp34)

            primitives3 = []
            primitives3.append(
                volmdlr.edges.LineSegment2D(intersections[10][0],
                                            intersections[8][0]))
            primitives3.append(new_inner_3.primitives[ip8])
            primitives3.append(volmdlr.edges.LineSegment2D(intersections[9][0],
                                                           intersections[11][
                                                               0]))
            primitives3.append(sp22)
            primitives3.append(volmdlr.edges.LineSegment2D(intersections[3][0],
                                                           intersections[1][
                                                               0]))
            primitives3.append(new_inner.primitives[ip1])
            primitives3.append(volmdlr.edges.LineSegment2D(intersections[0][0],
                                                           intersections[2][
                                                               0]))
            primitives3.append(volmdlr.edges.LineSegment2D(intersections[2][0],
                                                           intersections[10][
                                                               0]))

            primitives4 = []
            primitives4.append(volmdlr.edges.LineSegment2D(intersections[3][0],
                                                           intersections[1][
                                                               0]))
            a = volmdlr.edges.Arc2D(new_inner.primitives[ip2].end,
                                    new_inner.primitives[ip2].interior,
                                    new_inner.primitives[ip2].start)
            primitives4.append(a)
            primitives4.append(volmdlr.edges.LineSegment2D(intersections[0][0],
                                                           intersections[2][
                                                               0]))
            primitives4.append(sp12)
            primitives4.append(sp21)

            # Contour2D(primitives1),Contour2D(primitives2),
            #                      Contour2D(primitives3),
            all_contours.extend([volmdlr.wires.Contour2D(primitives4)])

        else:
            raise NotImplementedError(
                '{} intersections not supported yet'.format(
                    len(intersections)))

        return all_contours

    def bounding_rectangle(self):
        return self.outer_contour.bounding_rectangle()

    def plot(self, ax=None, color='k', alpha=1, equal_aspect=False):

        if ax is None:
            fig, ax = plt.subplots()
        self.outer_contour.plot(ax=ax, color=color, alpha=alpha,
                                equal_aspect=equal_aspect)
        for inner_contour in self.inner_contours:
            inner_contour.plot(ax=ax, color=color, alpha=alpha,
                               equal_aspect=equal_aspect)

        if equal_aspect:
            ax.set_aspect('equal')

        ax.margins(0.1)
        return ax

    def axial_symmetry(self, line):
        '''
        finds out the symmetric surface2d according to a line
        '''

        outer_contour = self.outer_contour.axial_symmetry(line)
        inner_contours = []
        if self.inner_contours != []:
            inner_contours = [contour.axial_symmetry(line) for contour in self.inner_contours]

        return self.__class__(outer_contour=outer_contour,
                              inner_contours=inner_contours)

    def rotation(self, center, angle):

        outer_contour = self.outer_contour.rotation(center, angle)
        if self.inner_contours != []:
            inner_contours = [contour.rotation(center, angle) for contour in self.inner_contours]
        else:
            inner_contours = []

        return self.__class__(outer_contour, inner_contours)

    def rotation_inplace(self, center, angle):

        new_surface2d = self.rotation(center, angle)
        self.outer_contour = new_surface2d.outer_contour
        self.inner_contours = new_surface2d.inner_contours

    def translation(self, offset: volmdlr.Vector2D):
        outer_contour = self.outer_contour.translation(offset)
        inner_contours = [contour.translation(offset) for contour in self.inner_contours]
        return self.__class__(outer_contour, inner_contours)

    def translation_inplace(self, offset: volmdlr.Vector2D):
        new_contour = self.translation(offset)
        self.outer_contour = new_contour.outer_contour
        self.inner_contours = new_contour.inner_contours

    def frame_mapping(self, frame: volmdlr.Frame2D, side: str):
        outer_contour = self.outer_contour.frame_mapping(frame, side)
        inner_contours = [contour.frame_mapping(frame, side) for contour in self.inner_contours]
        return self.__class__(outer_contour, inner_contours)

    def frame_mapping_inplace(self, frame: volmdlr.Frame2D, side: str):
        new_contour = self.frame_mapping(frame, side)
        self.outer_contour = new_contour.outer_contour
        self.inner_contours = new_contour.inner_contours


class Surface3D(DessiaObject):
    x_periodicity = None
    y_periodicity = None
    """
    Abstract class
    """

    def face_from_contours3d(self,
                             contours3d: List[volmdlr.wires.Contour3D],
                             name: str = ''):
        """
        """

        lc3d = len(contours3d)

        if lc3d == 1:
            outer_contour2d = self.contour3d_to_2d(contours3d[0])
            inner_contours2d = []
        elif lc3d > 1:
            area = -1
            inner_contours2d = []
            for contour3d in contours3d:
                contour2d = self.contour3d_to_2d(contour3d)
                inner_contours2d.append(contour2d)
                contour_area = contour2d.area()
                if contour_area > area:
                    area = contour_area
                    outer_contour2d = contour2d
            inner_contours2d.remove(outer_contour2d)
        else:
            raise ValueError('Must have at least one contour')

        if isinstance(self.face_class, str):
            class_ = globals()[self.face_class]
        else:
            class_ = self.face_class

        surface2d = Surface2D(outer_contour=outer_contour2d,
                              inner_contours=inner_contours2d)
        return class_(self,
                      surface2d=surface2d,
                      name=name)

    def repair_primitives_periodicity(self, primitives, last_primitive):
        delta_x1 = abs(primitives[0].start.x
                       - last_primitive.end.x)
        delta_x2 = abs(primitives[-1].end.x
                       - last_primitive.end.x)
        delta_y1 = abs(primitives[0].start.y
                       - last_primitive.end.y)
        delta_y2 = abs(primitives[-1].end.y
                       - last_primitive.end.y)

        if self.x_periodicity \
                and not (math.isclose(delta_x1, 0,
                                      abs_tol=5e-5)
                         or math.isclose(delta_x2, 0,
                                         abs_tol=5e-5)):
            delta_x1 = delta_x1 % self.x_periodicity
            delta_x2 = delta_x2 % self.x_periodicity
            if math.isclose(delta_x1, self.x_periodicity,
                            abs_tol=1e-4):
                delta_x1 = 0.
            if math.isclose(delta_x2, self.x_periodicity,
                            abs_tol=1e-4):
                delta_x2 = 0.
            for prim in primitives:
                prim.start.x = abs(self.x_periodicity
                                   - prim.start.x)
                prim.end.x = abs(self.x_periodicity
                                 - prim.end.x)

        if self.y_periodicity \
                and not (math.isclose(delta_y1, 0,
                                      abs_tol=5e-5)
                         or math.isclose(delta_y2, 0,
                                         abs_tol=5e-5)):
            delta_y1 = delta_y1 % self.y_periodicity
            delta_y2 = delta_y2 % self.y_periodicity
            if math.isclose(delta_y1, self.y_periodicity,
                            abs_tol=1e-4):
                delta_y1 = 0.
            if math.isclose(delta_y2, self.y_periodicity,
                            abs_tol=1e-4):
                delta_y2 = 0.
            for prim in primitives:
                prim.start.y = abs(self.y_periodicity
                                   - prim.start.y)
                prim.end.y = abs(self.y_periodicity
                                 - prim.end.y)

        return primitives, delta_x1, delta_x2, delta_y1, delta_y2

    def contour3d_to_2d(self, contour3d):
        primitives2d = []
        last_primitive = None

        for primitive3d in contour3d.primitives:
            method_name = '{}_to_2d'.format(
                primitive3d.__class__.__name__.lower())
            if hasattr(self, method_name):
                primitives = getattr(self, method_name)(primitive3d)

                if primitives is None:
                    continue

                if last_primitive:
                    primitives, delta_x1, delta_x2, delta_y1, delta_y2 = \
                        self.repair_primitives_periodicity(primitives,
                                                           last_primitive)

                    dist1 = primitive3d.start.point_distance(
                        last_primitive3d.end)
                    dist2 = primitive3d.end.point_distance(
                        last_primitive3d.end)
                    if (math.isclose(delta_x1, 0., abs_tol=1e-3)
                            and math.isclose(delta_y1, 0., abs_tol=1e-3)
                            and math.isclose(dist1, 0, abs_tol=5e-5)):
                        pass
                    elif (math.isclose(delta_x2, 0., abs_tol=1e-3)
                          and math.isclose(delta_y2, 0., abs_tol=1e-3)
                          and math.isclose(dist2, 0, abs_tol=5e-5)):
                        primitives = [p.reverse() for p in primitives[::-1]]
                    else:
                        ax2 = contour3d.plot()
                        primitive3d.plot(ax=ax2, color='r')
                        last_primitive3d.plot(ax=ax2, color='b')
                        self.plot(ax=ax2)

                        ax = last_primitive.plot(color='b', plot_points=True)
                        # primitives[0].plot(ax=ax, color='r', plot_points=True)
                        # primitives[-1].plot(ax=ax, color='r', plot_points=True)
                        for p in primitives:
                            p.plot(ax=ax, color='r', plot_points=True)
                        if self.x_periodicity:
                            vme.Line2D(volmdlr.Point2D(self.x_periodicity, 0),
                                       volmdlr.Point2D(self.x_periodicity, 1)) \
                                .plot(ax=ax)
                        print('Surface 3D:', self)
                        print('3D primitive in red:', primitive3d)
                        print('Previous 3D primitive:', last_primitive3d)
                        raise ValueError(
                            'Primitives not following each other in contour:',
                            'delta1={}, {}, {} ; '
                            'delta2={}, {}, {}'.format(
                                delta_x1, delta_y1, dist1,
                                delta_x2, delta_y2, dist2))

                if primitives:
                    last_primitive = primitives[-1]
                    last_primitive3d = primitive3d
                    primitives2d.extend(primitives)
            else:
                raise NotImplementedError(
                    'Class {} does not implement {}'.format(
                        self.__class__.__name__,
                        method_name))

        return volmdlr.wires.Contour2D(primitives2d)

    def contour2d_to_3d(self, contour2d):
        primitives3d = []
        for primitive2d in contour2d.primitives:
            method_name = '{}_to_3d'.format(
                primitive2d.__class__.__name__.lower())
            if hasattr(self, method_name):
                try:
                    primitives3d.extend(getattr(self, method_name)(primitive2d))
                except NotImplementedError:
                    print('Error NotImplementedError')
            else:
                raise NotImplementedError(
                    'Class {} does not implement {}'.format(
                        self.__class__.__name__,
                        method_name))

        return volmdlr.wires.Contour3D(primitives3d)

    def linesegment3d_to_2d(self, linesegment3d):
        """
        a line segment on a surface will be in any case a line in 2D?
        """
        return [vme.LineSegment2D(self.point3d_to_2d(linesegment3d.start),
                                  self.point3d_to_2d(linesegment3d.end))]

    def bsplinecurve3d_to_2d(self, bspline_curve3d):
        """
        Is this right?
        """
        control_points = [self.point3d_to_2d(p)
                          for p in bspline_curve3d.control_points]
        return [vme.BSplineCurve2D(
            bspline_curve3d.degree,
            control_points=control_points,
            knot_multiplicities=bspline_curve3d.knot_multiplicities,
            knots=bspline_curve3d.knots,
            weights=bspline_curve3d.weights,
            periodic=bspline_curve3d.periodic)]

    def bsplinecurve2d_to_3d(self, bspline_curve2d):
        """
        Is this right?
        """
        control_points = [self.point2d_to_3d(p)
                          for p in bspline_curve2d.control_points]
        return [vme.BSplineCurve3D(
            bspline_curve2d.degree,
            control_points=control_points,
            knot_multiplicities=bspline_curve2d.knot_multiplicities,
            knots=bspline_curve2d.knots,
            weights=bspline_curve2d.weights,
            periodic=bspline_curve2d.periodic)]

    def normal_from_point2d(self, point2d):

        raise NotImplementedError('NotImplemented')

    def normal_from_point3d(self, point3d):
        """
        evaluates the normal vector of the bspline surface at this point3d.
        """

        return (self.normal_from_point2d(self.point3d_to_2d(point3d)))[1]

    def geodesic_distance_from_points2d(self, point1_2d: volmdlr.Point2D,
                                        point2_2d: volmdlr.Point2D, number_points: int = 50):
        """
        Approximation of geodesic distance via linesegments length sum in 3D
        """
        # points = [point1_2d]
        current_point3d = self.point2d_to_3d(point1_2d)
        distance = 0.
        for i in range(number_points):
            next_point3d = self.point2d_to_3d(point1_2d + (i + 1) / (number_points) * (point2_2d - point1_2d))
            distance += next_point3d.point_distance(current_point3d)
            current_point3d = next_point3d
        return distance

    def geodesic_distance(self, point1_3d: volmdlr.Point3D, point2_3d: volmdlr.Point3D):
        """
        Approximation of geodesic distance between 2 3D points supposed to be on the surface
        """
        point1_2d = self.point3d_to_2d(point1_3d)
        point2_2d = self.point3d_to_2d(point2_3d)
        return self.geodesic_distance_from_points2d(point1_2d, point2_2d)

    def frame_mapping_parameters(self, frame: volmdlr.Frame3D, side: str):
        basis = frame.basis()
        if side == 'new':
            new_origin = frame.new_coordinates(self.frame.origin)
            new_u = basis.new_coordinates(self.frame.u)
            new_v = basis.new_coordinates(self.frame.v)
            new_w = basis.new_coordinates(self.frame.w)
            new_frame = volmdlr.Frame3D(new_origin, new_u, new_v, new_w)
        elif side == 'old':
            new_origin = frame.old_coordinates(self.frame.origin)
            new_u = basis.old_coordinates(self.frame.u)
            new_v = basis.old_coordinates(self.frame.v)
            new_w = basis.old_coordinates(self.frame.w)
            new_frame = volmdlr.Frame3D(new_origin, new_u, new_v, new_w)
        else:
            raise ValueError('side value not valid, please specify'
                             'a correct value: \'old\' or \'new\'')
        return new_frame


class Plane3D(Surface3D):
    face_class = 'PlaneFace3D'

    def __init__(self, frame: volmdlr.Frame3D, name: str = ''):
        """
        :param frame: u and v of frame describe the plane, w is the normal
        """
        self.frame = frame
        self.name = name
        Surface3D.__init__(self, name=name)

    def __hash__(self):
        return hash(self.frame)

    def __eq__(self, other_plane):
        if other_plane.__class__.__name__ != self.__class__.__name__:
            return False
        return self.frame == other_plane.frame
        # return (self.frame.origin == other_plane.frame.origin and
        #         self.frame.w.is_colinear_to(other_plane.frame.w))

    # def to_dict(self, use_pointers: bool = True, memo=None, path: str = '#'):
    #     # improve the object structure ?
    #     dict_ = dc.DessiaObject.base_dict(self)
    #     dict_['frame'] = self.frame.to_dict(use_pointers=use_pointers, memo=memo, path=path + '/frame')
    #     return dict_

    @classmethod
    def from_step(cls, arguments, object_dict):
        frame3d = object_dict[arguments[1]]
        frame3d.normalize()
        frame = volmdlr.Frame3D(frame3d.origin,
                                frame3d.v, frame3d.w, frame3d.u)
        return cls(frame, arguments[0][1:-1])

    def to_step(self, current_id):
        frame = volmdlr.Frame3D(self.frame.origin, self.frame.w, self.frame.u,
                                self.frame.v)
        content, frame_id = frame.to_step(current_id)
        plane_id = frame_id + 1
        content += "#{} = PLANE('{}',#{});\n".format(plane_id, self.name,
                                                     frame_id)
        return content, [plane_id]

    @classmethod
    def from_3_points(cls, point1, point2, point3):
        """
        Point 1 is used as origin of the plane
        """
        vector1 = point2 - point1
        vector2 = point3 - point1

        vector1.normalize()
        vector2.normalize()
        normal = vector1.cross(vector2)
        normal.normalize()
        frame = volmdlr.Frame3D(point1, vector1, normal.cross(vector1), normal)
        return cls(frame)

    @classmethod
    def from_normal(cls, point, normal):
        v1 = normal.deterministic_unit_normal_vector()
        v2 = v1.cross(normal)
        return cls(volmdlr.Frame3D(point, v1, v2, normal))

    @classmethod
    def from_plane_vectors(cls, plane_origin: volmdlr.Point3D,
                           plane_x: volmdlr.Vector3D,
                           plane_y: volmdlr.Vector3D):
        normal = plane_x.cross(plane_y)
        return cls(volmdlr.Frame3D(plane_origin, plane_x, plane_y, normal))

    @classmethod
    def from_points(cls, points):
        if len(points) < 3:
            raise ValueError
        elif len(points) == 3:
            return cls.from_3_points(volmdlr.Point3D(points[0].vector),
                                     volmdlr.Vector3D(points[1].vector),
                                     volmdlr.Vector3D(points[2].vector))
        else:
            points = [p.copy() for p in points]
            indexes_to_del = []
            for i, point in enumerate(points[1:]):
                if point == points[0]:
                    indexes_to_del.append(i)
            for index in indexes_to_del[::-1]:
                del points[index + 1]

            origin = points[0]
            vector1 = points[1] - origin
            vector1.normalize()
            vector2_min = points[2] - origin
            vector2_min.normalize()
            dot_min = abs(vector1.dot(vector2_min))
            for point in points[3:]:
                vector2 = point - origin
                vector2.normalize()
                dot = abs(vector1.dot(vector2))
                if dot < dot_min:
                    vector2_min = vector2
                    dot_min = dot
            return cls.from_3_points(origin, vector1 + origin,
                                     vector2_min + origin)

    def point_on_plane(self, point):
        if math.isclose(self.frame.w.dot(point - self.frame.origin), 0,
                        abs_tol=1e-6):
            return True
        return False

    def point_distance(self, point3d):
        """
        Calculates the distance of a point to plane
        :param point3d: point to verify distance
        :return: a float, point distance to plane
        """
        coefficient_a, coefficient_b, coefficient_c, coefficient_d = self.equation_coefficients()
        return abs(self.frame.w.dot(point3d) + coefficient_d) / math.sqrt(coefficient_a**2 +
                                                                        coefficient_b**2 + coefficient_c**2)

    def line_intersections(self, line):
        u = line.point2 - line.point1
        w = line.point1 - self.frame.origin
        if math.isclose(self.frame.w.dot(u), 0, abs_tol=1e-08):
            return []
        intersection_abscissea = - self.frame.w.dot(w) / self.frame.w.dot(u)
        return [line.point1 + intersection_abscissea * u]

    def linesegment_intersections(self, linesegment: vme.LineSegment3D) \
            -> List[volmdlr.Point3D]:
        u = linesegment.end - linesegment.start
        w = linesegment.start - self.frame.origin
        normaldotu = self.frame.w.dot(u)
        if math.isclose(normaldotu, 0, abs_tol=1e-08):
            return []
        intersection_abscissea = - self.frame.w.dot(w) / normaldotu
        if intersection_abscissea < 0 or intersection_abscissea > 1:
            return []
        return [linesegment.start + intersection_abscissea * u]

    def equation_coefficients(self):
        """
        returns the a,b,c,d coefficient from equation ax+by+cz+d = 0
        """
        a, b, c = self.frame.w
        d = -self.frame.origin.dot(self.frame.w)
        return (a, b, c, d)

    def plane_intersection(self, other_plane):
        line_direction = self.frame.w.cross(other_plane.frame.w)

        if line_direction.norm() < 1e-6:
            return None

        a1, b1, c1, d1 = self.equation_coefficients()
        a2, b2, c2, d2 = other_plane.equation_coefficients()

        if a1 * b2 - a2 * b1 != 0.:
            x0 = (b1 * d2 - b2 * d1) / (a1 * b2 - a2 * b1)
            y0 = (a2 * d1 - a1 * d2) / (a1 * b2 - a2 * b1)
            point1 = volmdlr.Point3D((x0, y0, 0))
        else:
            y0 = (b2 * d2 - c2 * d1) / (b1 * c2 - c1 * b2)
            z0 = (c1 * d1 - b1 * d2) / (b1 * c2 - c1 * b2)
            point1 = volmdlr.Point3D((0, y0, z0))

        # point2 = point1 + line_direction
        # return volmdlr.Line3D(point1, point2)
        return volmdlr.Line3D(point1, point1 + line_direction)

    def is_coincident(self, plane2):
        """
        Verifies if two planes are parallel and coincident
        """
        if self.frame.w.is_colinear_to(plane2.frame.w):
            if plane2.point_on_plane(self.frame.origin):
                return True
        return False

    def rotation(self, center: volmdlr.Point3D, axis: volmdlr.Vector3D, angle: float):
        """
        Plane3D rotation
        :param center: rotation center
        :param axis: rotation axis
        :param angle: angle rotation
        :return: a new rotated Plane3D
        """
        new_frame = self.frame.rotation(center=center, axis=axis, angle=angle)
        return Plane3D(new_frame)

    def rotation_inplace(self, center: volmdlr.Point3D, axis: volmdlr.Vector3D, angle: float):
        """
        Plane3D rotation. Object is updated inplace
        :param center: rotation center
        :param axis: rotation axis
        :param angle: rotation angle
        """
        self.frame.rotation_inplace(center=center, axis=axis, angle=angle)

    def translation(self, offset: volmdlr.Vector3D):
        """
        Plane3D translation
        :param offset: translation vector
        :return: A new translated Plane3D
        """
        new_frame = self.frame.translation(offset)
        return Plane3D(new_frame)

    def translation_inplace(self, offset: volmdlr.Vector3D):
        """
        Plane3D translation. Object is updated inplace
        :param offset: translation vector
        """
        self.frame.translation_inplace(offset)

    def frame_mapping(self, frame: volmdlr.Frame3D, side: str):
        """
        Changes frame_mapping and return a new Frame3D
        side = 'old' or 'new'
        """
        new_frame = self.frame_mapping_parameters(frame, side)
        return Plane3D(new_frame, self.name)

    def frame_mapping_inplace(self, frame: volmdlr.Frame3D, side: str):
        """
        Changes frame_mapping and the object is updated inplace
        side = 'old' or 'new'
        """
        new_frame = self.frame_mapping_parameters(frame, side)
        self.frame.origin = new_frame.origin
        self.frame.u = new_frame.u
        self.frame.v = new_frame.v
        self.frame.w = new_frame.w

    def copy(self, deep=True, memo=None):
        new_frame = self.frame.copy()
        return Plane3D(new_frame, self.name)

    def plot(self, ax=None):
        if ax is None:
            fig = plt.figure()
            ax = fig.add_subplot(111, projection='3d')
        else:
            fig = ax.figure

        self.frame.origin.plot(ax)
        self.frame.u.plot(ax, color='r')
        self.frame.v.plot(ax, color='g')
        return ax

    def babylon_script(self):
        s = 'var myPlane = BABYLON.MeshBuilder.CreatePlane("myPlane", {width: 0.5, height: 0.5, sideOrientation: BABYLON.Mesh.DOUBLESIDE}, scene);\n'
        s += 'myPlane.setPositionWithLocalVector(new BABYLON.Vector3({},{},{}));\n'.format(
            self.origin[0], self.origin[1], self.origin[2])

        s += 'var axis1 = new BABYLON.Vector3({}, {}, {});\n'.format(
            self.vectors[0][0], self.vectors[0][1], self.vectors[0][2])
        s += 'var axis2 = new BABYLON.Vector3({}, {}, {});\n'.format(
            self.vectors[1][0], self.vectors[1][1], self.vectors[1][2])
        s += 'var axis3 = new BABYLON.Vector3({}, {}, {});\n'.format(
            self.normal[0], self.normal[1], self.normal[2])
        s += 'var orientation = BABYLON.Vector3.rotationFromAxis(axis1, axis2, axis3);\n'
        s += 'myPlane.rotation = orientation;\n'

        s += 'var planemat = new BABYLON.StandardMaterial("planemat", scene);\n'
        s += 'planemat.alpha = 0.4;\n'
        s += 'myPlane.material = planemat;\n'

        return s

    def point2d_to_3d(self, point2d):
        return point2d.to_3d(self.frame.origin, self.frame.u, self.frame.v)

    def point3d_to_2d(self, point3d):
        return point3d.to_2d(self.frame.origin, self.frame.u, self.frame.v)

    def contour2d_to_3d(self, contour2d):
        return contour2d.to_3d(self.frame.origin, self.frame.u, self.frame.v)

    def contour3d_to_2d(self, contour3d):
        return contour3d.to_2d(self.frame.origin, self.frame.u, self.frame.v)

    def bsplinecurve3d_to_2d(self, bspline_curve3d):
        control_points = [self.point3d_to_2d(p)
                          for p in bspline_curve3d.control_points]
        return [vme.BSplineCurve2D(
            bspline_curve3d.degree,
            control_points=control_points,
            knot_multiplicities=bspline_curve3d.knot_multiplicities,
            knots=bspline_curve3d.knots,
            weights=bspline_curve3d.weights,
            periodic=bspline_curve3d.periodic)]

    def bsplinecurve2d_to_3d(self, bspline_curve2d):
        control_points = [self.point2d_to_3d(p)
                          for p in bspline_curve2d.control_points]
        return [vme.BSplineCurve3D(
            bspline_curve2d.degree,
            control_points=control_points,
            knot_multiplicities=bspline_curve2d.knot_multiplicities,
            knots=bspline_curve2d.knots,
            weights=bspline_curve2d.weights,
            periodic=bspline_curve2d.periodic)]

    def rectangular_cut(self, x1: float, x2: float,
                        y1: float, y2: float, name: str = ''):

        p1 = volmdlr.Point2D(x1, y1)
        p2 = volmdlr.Point2D(x2, y1)
        p3 = volmdlr.Point2D(x2, y2)
        p4 = volmdlr.Point2D(x1, y2)
        outer_contour = volmdlr.wires.ClosedPolygon2D([p1, p2, p3, p4])
        surface = Surface2D(outer_contour, [])
        return PlaneFace3D(self, surface, name)


PLANE3D_OXY = Plane3D(volmdlr.OXYZ)
PLANE3D_OYZ = Plane3D(volmdlr.OYZX)
PLANE3D_OZX = Plane3D(volmdlr.OZXY)


class CylindricalSurface3D(Surface3D):
    face_class = 'CylindricalFace3D'
    x_periodicity = volmdlr.TWO_PI
    """
    The local plane is defined by (theta, z)
    :param frame: frame.w is axis, frame.u is theta=0 frame.v theta=pi/2
    :param radius: Cylinder's radius
    """

    def __init__(self, frame, radius, name=''):
        self.frame = frame
        self.radius = radius
        self.name = name

    def point2d_to_3d(self, point2d: volmdlr.Point2D):
        p = volmdlr.Point3D(self.radius * math.cos(point2d.x),
                            self.radius * math.sin(point2d.x),
                            point2d.y)
        return self.frame.old_coordinates(p)

    def point3d_to_2d(self, point3d):
        x, y, z = self.frame.new_coordinates(point3d)
        u1 = x / self.radius
        u2 = y / self.radius
        # theta = volmdlr.core.sin_cos_angle(u1, u2)
        theta = math.atan2(u2, u1)
        return volmdlr.Point2D(theta, z)

    def arc3d_to_2d(self, arc3d):
        start = self.point3d_to_2d(arc3d.start)
        end = self.point3d_to_2d(arc3d.end)
        # angle = abs(start.x-end.x)
        # if arc3d.is_trigo:
        # end = start + volmdlr.Point2D(arc3d.angle, 0)
        # else:
        #     end = start + volmdlr.Point2D(-arc3d.angle, 0)
        # interior = self.point3d_to_2d(arc3d.interior)
        # if start.x < interior.x:
        #     end = start + volmdlr.Point2D(arc3d.angle, 0)
        # else:
        #     end = start - volmdlr.Point2D(arc3d.angle, 0)
        return [vme.LineSegment2D(start, end)]

    def linesegment2d_to_3d(self, linesegment2d):
        theta1, z1 = linesegment2d.start
        theta2, z2 = linesegment2d.end
        if math.isclose(theta1, theta2, abs_tol=1e-9):
            return [vme.LineSegment3D(
                self.point2d_to_3d(linesegment2d.start),
                self.point2d_to_3d(linesegment2d.end),
            )]
        elif math.isclose(z1, z2, abs_tol=1e-9):
            if abs(theta1 - theta2) == volmdlr.TWO_PI:
                return [vme.FullArc3D(center=self.frame.origin + z1 * self.frame.w,
                                      start_end=self.point2d_to_3d(linesegment2d.start),
                                      normal=self.frame.w)]
            else:
                interior = self.point2d_to_3d(linesegment2d.point_at_abscissa(linesegment2d.length() * 0.5))
                return [vme.Arc3D(
                    self.point2d_to_3d(linesegment2d.start),
                    self.point2d_to_3d(
                        volmdlr.Point2D(0.5 * (theta1 + theta2), z1)),
                    self.point2d_to_3d(linesegment2d.end),
                )]
        else:
            # TODO: this is a non exact method!
            return [vme.LineSegment3D(self.point2d_to_3d(linesegment2d.start), self.point2d_to_3d(linesegment2d.end))]
            # raise NotImplementedError('Ellipse? delta_theta={} delta_z={}'.format(abs(theta2-theta1), abs(z1-z2)))

    def fullarc3d_to_2d(self, fullarc3d):
        if self.frame.w.is_colinear_to(fullarc3d.normal):
            p1 = self.point3d_to_2d(fullarc3d.start)
            return [vme.LineSegment2D(p1, p1 + volmdlr.TWO_PI * volmdlr.X2D)]
        else:
            print(fullarc3d.normal, self.frame.w)
            raise ValueError('Impossible!')

    def circle3d_to_2d(self, circle3d):
        return []

    def bsplinecurve3d_to_2d(self, bspline_curve3d):
        # TODO: enhance this, this is a non exact method!
        l = bspline_curve3d.length()
        points = [self.point3d_to_2d(bspline_curve3d.point_at_abscissa(i / 10 * l))
                  for i in range(11)]
        return [vme.LineSegment2D(p1, p2)
                for p1, p2 in zip(points[:-1], points[1:])]

    @classmethod
    def from_step(cls, arguments, object_dict):
        frame3d = object_dict[arguments[1]]
        U, W = frame3d.v, -frame3d.u
        U.normalize()
        W.normalize()
        V = W.cross(U)
        frame_direct = volmdlr.Frame3D(frame3d.origin, U, V, W)
        radius = float(arguments[2]) / 1000
        return cls(frame_direct, radius, arguments[0][1:-1])

    def to_step(self, current_id):
        frame = volmdlr.Frame3D(self.frame.origin, self.frame.w, self.frame.u,
                                self.frame.v)
        content, frame_id = frame.to_step(current_id)
        current_id = frame_id + 1
        content += "#{} = CYLINDRICAL_SURFACE('{}',#{},{});\n" \
            .format(current_id, self.name, frame_id,
                    round(1000 * self.radius, 3))
        return content, [current_id]

    def frame_mapping(self, frame: volmdlr.Frame3D, side: str):
        """
        Changes frame_mapping and return a new CylindricalSurface3D
        side = 'old' or 'new'
        """
        new_frame = self.frame_mapping_parameters(frame, side)
        return CylindricalSurface3D(new_frame, self.radius,
                                    name=self.name)

    def frame_mapping_inplace(self, frame: volmdlr.Frame3D, side: str):
        """
        Changes frame_mapping and the object is updated inplace
        side = 'old' or 'new'
        """
        new_frame = self.frame_mapping_parameters(frame, side)
        self.frame = new_frame

    def rectangular_cut(self, theta1: float, theta2: float,
                        z1: float, z2: float, name: str = ''):

        if theta1 == theta2:
            theta2 += volmdlr.TWO_PI

        p1 = volmdlr.Point2D(theta1, z1)
        p2 = volmdlr.Point2D(theta2, z1)
        p3 = volmdlr.Point2D(theta2, z2)
        p4 = volmdlr.Point2D(theta1, z2)
        outer_contour = volmdlr.wires.ClosedPolygon2D([p1, p2, p3, p4])
        surface2d = Surface2D(outer_contour, [])
        return volmdlr.faces.CylindricalFace3D(self, surface2d, name)

    def rotation(self, center: volmdlr.Point3D, axis: volmdlr.Vector3D, angle: float):
        """
        CylindricalFace3D rotation
        :param center: rotation center
        :param axis: rotation axis
        :param angle: angle rotation
        :return: a new rotated Plane3D
        """
        new_frame = self.frame.rotation(center=center, axis=axis,
                                        angle=angle)
        return CylindricalFace3D(new_frame, self.radius)

    def rotation_inplace(self, center: volmdlr.Point3D, axis: volmdlr.Vector3D, angle: float):
        """
        CylindricalFace3D rotation. Object is updated inplace
        :param center: rotation center
        :param axis: rotation axis
        :param angle: rotation angle
        """
        self.frame.rotation_inplace(center, axis, angle)

    def translation(self, offset: volmdlr.Vector3D):
        """
        CylindricalFace3D translation
        :param offset: translation vector
        :return: A new translated CylindricalFace3D
        """
        return CylindricalFace3D(self.frame.translation(offset), self.radius)

    def translation_inplace(self, offset: volmdlr.Vector3D):
        """
        CylindricalFace3D translation. Object is updated inplace
        :param offset: translation vector
        """
        self.frame.translation_inplace(offset)

    def grid3d(self, grid2d: volmdlr.grid.Grid2D):
        '''
        generate 3d grid points of a Cylindrical surface, based on a Grid2D
        '''

        points_2d = grid2d.points
        points_3d = [self.point2d_to_3d(point2d) for point2d in points_2d]

        return points_3d

<<<<<<< HEAD
    def perpendicular_plane_intersection(self, plane3d):
        """
        Cylinder plane intersections when plane's normal is perpendicular with the cylinder axis
        :param plane3d: intersecting plane
        :return: list of intersecting curves
        """
        origin2d = self.frame.origin.to_2d(self.frame.origin, self.frame.u, self.frame.v)
        distance_plane_cylinder_axis = plane3d.point_distance(self.frame.origin)
        if distance_plane_cylinder_axis > self.radius:
            return []
        cylinder_circle2d = volmdlr.wires.Circle2D(origin2d, self.radius)
        if math.isclose(self.frame.w.dot(plane3d.frame.u), 0, abs_tol=1e-6):
            line = volmdlr.edges.Line3D(plane3d.frame.origin, plane3d.frame.origin + plane3d.frame.u)
        else:
            line = volmdlr.edges.Line3D(plane3d.frame.origin, plane3d.frame.origin + plane3d.frame.v)
        line2d = line.to_2d(self.frame.origin, self.frame.u, self.frame.v)
        circle_line_intersections = cylinder_circle2d.line_intersections(line2d)
        lines = []
        for intersection in circle_line_intersections:
            intersections3d = self.point2d_to_3d(intersection)
            lines.append(volmdlr.edges.Line3D(intersections3d, intersections3d + self.frame.w))
        return lines

    def parallel_plane_intersection(self, plane3d):
        """
        Cylinder plane intersections when plane's normal is parallel with the cylinder axis
        :param plane3d: intersecting plane
        :return: list of intersecting curves
        """
        center2d = volmdlr.Point2D(self.frame.origin.x, self.frame.origin.y)
        center3d_plane = plane3d.point2d_to_3d(center2d)
        circle3d = volmdlr.wires.Circle3D(volmdlr.Frame3D(center3d_plane, plane3d.frame.u,
                                                          plane3d.frame.v, plane3d.frame.w), self.radius)
        return [circle3d]

    def concurent_plane_intersection(self, plane3d):
        """
        Cylinder plane intersections when plane's normal is concurent with the cylinder axis, but not orthogonal
        :param plane3d: intersecting plane
        :return: list of intersecting curves
        """
        #Ellipse vector equation : < rcos(t), rsin(t), -(1 / c)*(d + arcos(t) + brsint(t)); d = - (ax_0 + by_0 + cz_0)
        center2d = volmdlr.Point2D(self.frame.origin.x, self.frame.origin.y)
        center3d_plane = plane3d.point2d_to_3d(center2d)
        plane_coefficient_a, plane_coefficient_b, plane_coefficient_c, plane_coefficient_d =\
            plane3d.equation_coefficients()
        ellipse_0 = volmdlr.Point3D(
            self.radius * math.cos(0),
            self.radius * math.sin(0),
            - (1 / plane_coefficient_c)*(plane_coefficient_d + plane_coefficient_a * self.radius * math.cos(0) +
                                         plane_coefficient_b * self.radius * math.sin(0)))
        ellipse_pi_by_4 = volmdlr.Point3D(
            self.radius * math.cos(math.pi/2),
            self.radius * math.sin(math.pi/2),
            - (1 / plane_coefficient_c)*(plane_coefficient_d + plane_coefficient_a * self.radius * math.cos(math.pi/2)
                                         + plane_coefficient_b * self.radius * math.sin(math.pi/2)))
        axis_1 = center3d_plane.point_distance(ellipse_0)
        axis_2 = center3d_plane.point_distance(ellipse_pi_by_4)
        if axis_1 > axis_2:
            major_axis = axis_1
            minor_axis = axis_2
            major_dir = ellipse_0 - center3d_plane
        else:
            major_axis = axis_2
            minor_axis = axis_1
            major_dir = ellipse_pi_by_4 - center3d_plane
        ellipse = volmdlr.wires.Ellipse3D(major_axis, minor_axis, center3d_plane, plane3d.frame.w, major_dir)
        return [ellipse]

    def plane_intersection(self, plane3d):
        """
        Cylinder intersections with a plane
        :param plane3d: intersecting plane
        :return: list of intersecting curves
        """
        if abs(plane3d.frame.w.dot(self.frame.w)) == 0:
            return self.perpendicular_plane_intersection(plane3d)
        elif math.isclose(plane3d.frame.w.dot(self.frame.w), 1, abs_tol=1e-6):
            return self.parallel_plane_intersection(plane3d)
        return self.concurent_plane_intersection(plane3d)
=======
    def linesegment_intersections(self, linesegment: vme.LineSegment3D):
        linesegment_2d = linesegment.to_2d(self.frame.origin, self.frame.u, self.frame.v)
        origin2d = self.frame.origin.to_2d(self.frame.origin, self.frame.u, self.frame.v)
        distance_lineseg2d_to_origin = linesegment_2d.point_distance(origin2d)
        if distance_lineseg2d_to_origin > self.radius:
            return []
        a_prime = linesegment_2d.start
        b_prime = linesegment_2d.end
        a_prime_minus_b_prime = a_prime - b_prime
        t_param = a_prime.dot(a_prime_minus_b_prime) / a_prime_minus_b_prime.dot(a_prime_minus_b_prime)
        k_param = math.sqrt(
            (self.radius ** 2 - distance_lineseg2d_to_origin ** 2) / a_prime_minus_b_prime.dot(a_prime_minus_b_prime))
        intersection1 = linesegment.start + (t_param + k_param) * (linesegment.direction_vector())
        intersection2 = linesegment.start + (t_param - k_param) * (linesegment.direction_vector())
        return [intersection1, intersection2]

>>>>>>> e9241355

class ToroidalSurface3D(Surface3D):
    face_class = 'ToroidalFace3D'
    x_periodicity = volmdlr.TWO_PI
    y_periodicity = volmdlr.TWO_PI
    """
    The local plane is defined by (theta, phi)
    theta is the angle around the big (R) circle and phi around the small(r)

    :param frame: Tore's frame: origin is the center, u is pointing at
                    theta=0
    :param R: Tore's radius
    :param r: Circle to revolute radius
    Definitions of R and r according to https://en.wikipedia.org/wiki/Torus
    """

    def __init__(self, frame: volmdlr.Frame3D,
                 R: float, r: float, name: str = ''):
        self.frame = frame
        self.R = R
        self.r = r
        self.name = name

    @property
    def bounding_box(self):
        if not self._bbox:
            self._bbox = self.get_bounding_box()
        return self._bbox

    def _bounding_box(self):
        d = self.R + self.r
        p1 = self.frame.origin + self.frame.u * d + self.frame.v * d + self.frame.w * self.r
        p2 = self.frame.origin + self.frame.u * d + self.frame.v * d - self.frame.w * self.r
        p3 = self.frame.origin + self.frame.u * d - self.frame.v * d + self.frame.w * self.r
        p4 = self.frame.origin + self.frame.u * d - self.frame.v * d - self.frame.w * self.r
        p5 = self.frame.origin - self.frame.u * d + self.frame.v * d + self.frame.w * self.r
        p6 = self.frame.origin - self.frame.u * d + self.frame.v * d - self.frame.w * self.r
        p7 = self.frame.origin - self.frame.u * d - self.frame.v * d + self.frame.w * self.r
        p8 = self.frame.origin - self.frame.u * d - self.frame.v * d - self.frame.w * self.r

        return volmdlr.core.BoundingBox.from_points(
            [p1, p2, p3, p4, p5, p6, p7, p8])

    def point2d_to_3d(self, point2d: volmdlr.Point2D):
        theta, phi = point2d
        x = (self.R + self.r * math.cos(phi)) * math.cos(theta)
        y = (self.R + self.r * math.cos(phi)) * math.sin(theta)
        z = self.r * math.sin(phi)
        return self.frame.old_coordinates(volmdlr.Point3D(x, y, z))

    def point3d_to_2d(self, point3d):
        # points_2D = []
        x, y, z = self.frame.new_coordinates(point3d)
        if z < -self.r:
            z = -self.r
        elif z > self.r:
            z = self.r

        zr = z / self.r
        phi = math.asin(zr)

        u = self.R + math.sqrt((self.r ** 2) - (z ** 2))
        u1, u2 = round(x / u, 5), round(y / u, 5)
        theta = volmdlr.core.sin_cos_angle(u1, u2)

        return volmdlr.Point2D(theta, phi)

    @classmethod
    def from_step(cls, arguments, object_dict):
        frame3d = object_dict[arguments[1]]
        U, W = frame3d.v, -frame3d.u
        U.normalize()
        W.normalize()
        V = W.cross(U)
        frame_direct = volmdlr.Frame3D(frame3d.origin, U, V, W)
        rcenter = float(arguments[2]) / 1000
        rcircle = float(arguments[3]) / 1000
        return cls(frame_direct, rcenter, rcircle, arguments[0][1:-1])

    def to_step(self, current_id):
        frame = volmdlr.Frame3D(self.frame.origin, self.frame.w, self.frame.u,
                                self.frame.v)
        content, frame_id = frame.to_step(current_id)
        current_id = frame_id + 1
        content += "#{} = TOROIDAL_SURFACE('{}',#{},{},{});\n" \
            .format(current_id, self.name, frame_id,
                    round(1000 * self.R, 3),
                    round(1000 * self.r, 3))
        return content, [current_id]

    def frame_mapping(self, frame: volmdlr.Frame3D, side: str):
        """
        Changes frame_mapping and return a new ToroidalSurface3D
        side = 'old' or 'new'
        """
        new_frame = self.frame_mapping_parameters(frame, side)
        return ToroidalSurface3D(new_frame, self.R, self.r, name=self.name)

    def frame_mapping_inplace(self, frame: volmdlr.Frame3D, side: str):
        """
        Changes frame_mapping and the object is updated inplace
        side = 'old' or 'new'
        """
        new_frame = self.frame_mapping_parameters(frame, side)
        self.frame = new_frame

    def rectangular_cut(self, theta1, theta2, phi1, phi2, name=''):
        if phi1 == phi2:
            phi2 += volmdlr.TWO_PI
        elif phi2 < phi1:
            phi2 += volmdlr.TWO_PI
        if theta1 == theta2:
            theta2 += volmdlr.TWO_PI
        elif theta2 < theta1:
            theta2 += volmdlr.TWO_PI

        p1 = volmdlr.Point2D(theta1, phi1)
        p2 = volmdlr.Point2D(theta2, phi1)
        p3 = volmdlr.Point2D(theta2, phi2)
        p4 = volmdlr.Point2D(theta1, phi2)
        outer_contour = volmdlr.wires.ClosedPolygon2D([p1, p2, p3, p4])
        return ToroidalFace3D(self,
                              Surface2D(outer_contour, []),
                              name)

    def linesegment2d_to_3d(self, linesegment2d):
        theta1, phi1 = linesegment2d.start
        theta2, phi2 = linesegment2d.end
        if theta1 == theta2:
            if math.isclose(phi1 - phi2, volmdlr.TWO_PI, abs_tol=1e-9):
                u = self.frame.u.rotation(self.frame.origin, self.frame.w,
                                          angle=theta1)
                v = self.frame.u.rotation(self.frame.origin, self.frame.w,
                                          angle=theta1)
                center = self.frame.origin + self.R * u
                return [vme.FullArc3D(center=center,
                                      start_end=center + self.r * u,
                                      normal=v)]
            else:
                return [vme.Arc3D(
                    self.point2d_to_3d(linesegment2d.start),
                    self.point2d_to_3d(volmdlr.Point2D(theta1, 0.5 * (phi1 + phi2))),
                    self.point2d_to_3d(linesegment2d.end),
                )]
        elif math.isclose(phi1, phi2, abs_tol=1e-9):
            if abs(theta1 - theta2) == volmdlr.TWO_PI:
                center = self.frame.origin + self.r * math.sin(phi1) * self.frame.w
                start_end = center + self.frame.u * (self.r + self.R)
                return [vme.FullArc3D(center=center,
                                      start_end=start_end,
                                      normal=self.frame.w)]
            else:
                return [vme.Arc3D(
                    self.point2d_to_3d(linesegment2d.start),
                    self.point2d_to_3d(volmdlr.Point2D(0.5 * (theta1 + theta2), phi1)),
                    self.point2d_to_3d(linesegment2d.end),
                )]
        else:
            raise NotImplementedError('Ellipse?')

    def fullarc3d_to_2d(self, fullarc3d):
        if self.frame.w.is_colinear_to(fullarc3d.normal):
            p1 = self.point3d_to_2d(fullarc3d.start)
            return [vme.LineSegment2D(p1, p1 + volmdlr.TWO_PI * volmdlr.X2D)]
        elif fullarc3d.normal.dot(self.frame.w):
            p1 = self.point3d_to_2d(fullarc3d.start)
            return [vme.LineSegment2D(p1, p1 + volmdlr.TWO_PI * volmdlr.Y2D)]
        else:
            raise ValueError('Impossible!')

    def circle3d_to_2d(self, circle3d):
        return []

    def triangulation(self):
        face = self.rectangular_cut(0, volmdlr.TWO_PI, 0, volmdlr.TWO_PI)
        return face.triangulation()

    def translation(self, offset: volmdlr.Vector3D):
        """
        ToroidalSurface3D translation
        :param offset: translation vector
        :return: A new translated ToroidalSurface3D
        """
        return ToroidalSurface3D(self.frame.translation(
            offset), self.R, self.r)

    def translation_inplace(self, offset: volmdlr.Vector3D):
        """
        ToroidalSurface3D translation. Object is updated inplace
        :param offset: translation vector
        """
        self.frame.translation_inplace(offset)

    def rotation(self, center: volmdlr.Point3D, axis: volmdlr.Vector3D, angle: float):
        """
        ToroidalSurface3D rotation
        :param center: rotation center
        :param axis: rotation axis
        :param angle: angle rotation
        :return: a new rotated ToroidalSurface3D
        """
        new_frame = self.frame.rotation(center=center, axis=axis,
                                        angle=angle)
        return self.__class__(new_frame, self.R, self.r)

    def rotation_inplace(self, center: volmdlr.Point3D, axis: volmdlr.Vector3D, angle: float):
        """
        ToroidalSurface3D rotation. Object is updated inplace
        :param center: rotation center
        :param axis: rotation axis
        :param angle: rotation angle
        """
        self.frame.rotation_inplace(center, axis, angle)


class ConicalSurface3D(Surface3D):
    face_class = 'ConicalFace3D'
    x_periodicity = volmdlr.TWO_PI
    """
    The local plane is defined by (theta, z)
    :param frame: Cone's frame to position it: frame.w is axis of cone
                    frame.origin is at the angle of the cone
    :param semi_angle: Cone's semi-angle
    """

    def __init__(self, frame: volmdlr.Frame3D, semi_angle: float,
                 name: str = ''):
        self.frame = frame
        self.semi_angle = semi_angle
        self.name = name

    @classmethod
    def from_step(cls, arguments, object_dict):
        frame3d = object_dict[arguments[1]]
        U, W = frame3d.v, frame3d.u
        U.normalize()
        W.normalize()
        V = W.cross(U)
        radius = float(arguments[2]) / 1000
        semi_angle = float(arguments[3])
        origin = frame3d.origin - radius / math.tan(semi_angle) * W
        frame_direct = volmdlr.Frame3D(origin, U, V, W)
        return cls(frame_direct, semi_angle, arguments[0][1:-1])

    def to_step(self, current_id):
        frame = volmdlr.Frame3D(self.frame.origin, self.frame.w, self.frame.u,
                                self.frame.v)
        content, frame_id = frame.to_step(current_id)
        current_id = frame_id + 1
        content += "#{} = CONICAL_SURFACE('{}',#{},{},{});\n" \
            .format(current_id, self.name, frame_id,
                    0.,
                    round(self.semi_angle, 3))
        return content, [current_id]

    def frame_mapping(self, frame: volmdlr.Frame3D, side: str):
        """
        Changes frame_mapping and return a new ConicalSurface3D
        side = 'old' or 'new'
        """
        new_frame = self.frame_mapping_parameters(frame, side)
        return ConicalSurface3D(new_frame, self.semi_angle, name=self.name)

    def frame_mapping_inplace(self, frame: volmdlr.Frame3D, side: str):
        """
        Changes frame_mapping and the object is updated inplace
        side = 'old' or 'new'
        """
        new_frame = self.frame_mapping_parameters(frame, side)
        self.frame = new_frame

    def point2d_to_3d(self, point2d: volmdlr.Point2D):
        theta, z = point2d
        r = math.tan(self.semi_angle) * z
        new_point = volmdlr.Point3D(r * math.cos(theta),
                                    r * math.sin(theta),
                                    z)
        return self.frame.old_coordinates(new_point)

    # def point3d_to_2d(self, point3d: volmdlr.Point3D):
    #     z = self.frame.w.dot(point3d)
    #     x, y = point3d.plane_projection2d(self.frame.origin, self.frame.u,
    #                                       self.frame.v)
    #     theta = math.atan2(y, x)
    #     return volmdlr.Point2D(theta, z+0.003)

    def point3d_to_2d(self, point3d: volmdlr.Point3D):
        x, y, z = self.frame.new_coordinates(point3d)
        # x, y = point3d.plane_projection2d(self.frame.origin, self.frame.u,
        #                                   self.frame.v)
        theta = math.atan2(y, x)
        return volmdlr.Point2D(theta, z)

    def rectangular_cut(self, theta1: float, theta2: float,
                        z1: float, z2: float, name: str = ''):
        # theta1 = angle_principal_measure(theta1)
        # theta2 = angle_principal_measure(theta2)
        if theta1 == theta2:
            theta2 += volmdlr.TWO_PI

        p1 = volmdlr.Point2D(theta1, z1)
        p2 = volmdlr.Point2D(theta2, z1)
        p3 = volmdlr.Point2D(theta2, z2)
        p4 = volmdlr.Point2D(theta1, z2)
        outer_contour = volmdlr.wires.ClosedPolygon2D([p1, p2, p3, p4])
        return ConicalFace3D(self, Surface2D(outer_contour, []), name)

    def fullarc3d_to_2d(self, fullarc3d):
        if self.frame.w.is_colinear_to(fullarc3d.normal):
            p1 = self.point3d_to_2d(fullarc3d.start)
            return [vme.LineSegment2D(p1, p1 + volmdlr.TWO_PI * volmdlr.X2D)]
        else:
            raise ValueError('Impossible!')

    def circle3d_to_2d(self, circle3d):
        return []

    def linesegment2d_to_3d(self, linesegment2d):
        theta1, z1 = linesegment2d.start
        theta2, z2 = linesegment2d.end
        if math.isclose(z1, z2, abs_tol=1e-9) and math.isclose(z1, 0.,
                                                               abs_tol=1e-9):
            return []
        elif math.isclose(abs(theta1 - theta2) % volmdlr.TWO_PI, 0., abs_tol=1e-9):
            return [vme.LineSegment3D(
                self.point2d_to_3d(linesegment2d.start),
                self.point2d_to_3d(linesegment2d.end),
            )]
        elif math.isclose(z1, z2, abs_tol=1e-9):

            if abs(theta1 - theta2) % volmdlr.TWO_PI == 0.:
                return [vme.FullArc3D(center=self.frame.origin + z1 * self.frame.w,
                                      start_end=self.point2d_to_3d(linesegment2d.start),
                                      normal=self.frame.w)]
            else:
                return [vme.Arc3D(
                    self.point2d_to_3d(linesegment2d.start),
                    self.point2d_to_3d(
                        volmdlr.Point2D(0.5 * (theta1 + theta2), z1)),
                    self.point2d_to_3d(linesegment2d.end))
                ]
        else:
            raise NotImplementedError('Ellipse?')

    def translation(self, offset: volmdlr.Vector3D):
        """
        ConicalSurface3D translation
        :param offset: translation vector
        :return: A new translated ConicalSurface3D
        """
        return self.__class__(self.frame.translation(offset),
                              self.semi_angle)

    def translation_inplace(self, offset: volmdlr.Vector3D):
        """
        ConicalSurface3D translation. Object is updated inplace
        :param offset: translation vector
        """
        self.frame.translation_inplace(offset)

    def rotation(self, center: volmdlr.Point3D,
                 axis: volmdlr.Vector3D, angle: float):
        """
        ConicalSurface3D rotation
        :param center: rotation center
        :param axis: rotation axis
        :param angle: angle rotation
        :return: a new rotated ConicalSurface3D
        """
        new_frame = self.frame.rotation(center=center, axis=axis, angle=angle)
        return self.__class__(new_frame, self.semi_angle)

    def rotation_inplace(self, center: volmdlr.Point3D,
                         axis: volmdlr.Vector3D, angle: float):
        """
        ConicalSurface3D rotation. Object is updated inplace
        :param center: rotation center
        :param axis: rotation axis
        :param angle: rotation angle
        """
        self.frame.rotation_inplace(center, axis, angle)


class SphericalSurface3D(Surface3D):
    face_class = 'SphericalFace3D'
    """
    :param frame: Sphere's frame to position it
    :type frame: volmdlr.Frame3D
    :param radius: Sphere's radius
    :type radius: float
    """

    def __init__(self, frame, radius, name=''):
        self.frame = frame
        self.radius = radius
        self.name = name
        # V = frame.v
        # V.normalize()
        # W = frame.w
        # W.normalize()
        # self.plane = Plane3D(frame.origin, V, W)

    def _bounding_box(self):
        points = [self.frame.origin + volmdlr.Point3D(-self.radius,
                                                      -self.radius,
                                                      -self.radius),
                  self.frame.origin + volmdlr.Point3D(self.radius,
                                                      self.radius,
                                                      self.radius),

                  ]
        return volmdlr.core.BoundingBox.from_points(points)

    @classmethod
    def from_step(cls, arguments, object_dict):
        frame3d = object_dict[arguments[1]]
        U, W = frame3d.v, frame3d.u
        U.normalize()
        W.normalize()
        V = W.cross(U)
        frame_direct = volmdlr.Frame3D(frame3d.origin, U, V, W)
        radius = float(arguments[2]) / 1000
        return cls(frame_direct, radius, arguments[0][1:-1])

    def point2d_to_3d(self, point2d):
        # source mathcurve.com/surfaces/sphere
        # -pi<theta<pi, -pi/2<phi<pi/2
        theta, phi = point2d
        x = self.radius * math.cos(phi) * math.cos(theta)
        y = self.radius * math.cos(phi) * math.sin(theta)
        z = self.radius * math.sin(phi)
        return self.frame.old_coordinates(volmdlr.Point3D(x, y, z))

    def point3d_to_2d(self, point3d):
        x, y, z = point3d
        if z < -self.radius:
            z = -self.radius
        elif z > self.radius:
            z = self.radius

        zr = z / self.radius
        phi = math.asin(zr)

        u = math.sqrt((self.radius ** 2) - (z ** 2))
        if u == 0:
            u1, u2 = x, y
        else:
            u1, u2 = round(x / u, 5), round(y / u, 5)
        theta = volmdlr.sin_cos_angle(u1, u2)
        return volmdlr.Point2D(theta, phi)

    def linesegment2d_to_3d(self, linesegment2d):
        start = self.point2d_to_3d(linesegment2d.start)
        interior = self.point2d_to_3d(0.5 * (linesegment2d.start + linesegment2d.end))
        end = self.point2d_to_3d(linesegment2d.end)
        if start == end:
            u = start - self.frame.origin
            u.normalize()
            v = interior - self.frame.origin
            v.normalize()
            normal = u.cross(v)
            return [vme.FullArc3D(self.frame.origin, start, normal)]
        return [vme.Arc3D(start, interior, end)]

    def plot(self, ax=None, color='grey', alpha=0.5):
        # points = []
        for i in range(20):
            theta = i / 20. * volmdlr.TWO_PI
            t_points = []
            for j in range(20):
                phi = j / 20. * volmdlr.TWO_PI
                t_points.append(self.point2d_to_3d(volmdlr.Point2D(theta, phi)))
            ax = volmdlr.wires.ClosedPolygon3D(t_points).plot(ax=ax, color=color, alpha=alpha)

        return ax

    def rectangular_cut(self, theta1, theta2, phi1, phi2, name=''):
        if phi1 == phi2:
            phi2 += volmdlr.TWO_PI
        elif phi2 < phi1:
            phi2 += volmdlr.TWO_PI
        if theta1 == theta2:
            theta2 += volmdlr.TWO_PI
        elif theta2 < theta1:
            theta2 += volmdlr.TWO_PI

        p1 = volmdlr.Point2D(theta1, phi1)
        p2 = volmdlr.Point2D(theta2, phi1)
        p3 = volmdlr.Point2D(theta2, phi2)
        p4 = volmdlr.Point2D(theta1, phi2)
        outer_contour = volmdlr.wires.ClosedPolygon2D([p1, p2, p3, p4])
        return SphericalFace3D(self,
                               Surface2D(outer_contour, []),
                               name=name)


class RuledSurface3D(Surface3D):
    face_class = 'RuledFace3D'
    """
    :param frame: frame.w is axis, frame.u is theta=0 frame.v theta=pi/2
    :type frame: volmdlr.Frame3D
    :param radius: Cylinder's radius
    :type radius: float
    """

    def __init__(self,
                 wire1: volmdlr.wires.Wire3D,
                 wire2: volmdlr.wires.Wire3D,
                 name: str = ''):
        self.wire1 = wire1
        self.wire2 = wire2
        self.length1 = wire1.length()
        self.length2 = wire2.length()
        self.name = name

    def point2d_to_3d(self, point2d: volmdlr.Point2D):
        x, y = point2d
        point1 = self.wire1.point_at_abscissa(x * self.length1)
        point2 = self.wire2.point_at_abscissa(x * self.length2)
        joining_line = vme.LineSegment3D(point1, point2)
        point = joining_line.point_at_abscissa(y * joining_line.length())
        return point

    def point3d_to_2d(self, point3d):
        raise NotImplementedError

    def rectangular_cut(self, x1: float, x2: float,
                        y1: float, y2: float, name: str = ''):
        p1 = volmdlr.Point2D(x1, y1)
        p2 = volmdlr.Point2D(x2, y1)
        p3 = volmdlr.Point2D(x2, y2)
        p4 = volmdlr.Point2D(x1, y2)
        outer_contour = volmdlr.wires.ClosedPolygon2D([p1, p2, p3, p4])
        surface2d = Surface2D(outer_contour, [])
        return volmdlr.faces.RuledFace3D(self, surface2d, name)


class BSplineSurface3D(Surface3D):
    face_class = 'BSplineFace3D'
    _non_serializable_attributes = ['surface']

    def __init__(self, degree_u, degree_v, control_points, nb_u, nb_v,
                 u_multiplicities, v_multiplicities, u_knots, v_knots,
                 weights=None, name=''):
        self.control_points = control_points
        self.degree_u = degree_u
        self.degree_v = degree_v
        self.nb_u = nb_u
        self.nb_v = nb_v

        u_knots = vme.standardize_knot_vector(u_knots)
        v_knots = vme.standardize_knot_vector(v_knots)
        self.u_knots = u_knots
        self.v_knots = v_knots
        self.u_multiplicities = u_multiplicities
        self.v_multiplicities = v_multiplicities
        self.weights = weights

        self.control_points_table = []
        points_row = []
        i = 1
        for pt in control_points:
            points_row.append(pt)
            if i == nb_v:
                self.control_points_table.append(points_row)
                points_row = []
                i = 1
            else:
                i += 1
        surface = BSpline.Surface()
        surface.degree_u = degree_u
        surface.degree_v = degree_v
        if weights is None:
            P = [(control_points[i][0], control_points[i][1],
                  control_points[i][2]) for i in range(len(control_points))]
            surface.set_ctrlpts(P, nb_u, nb_v)
        else:
            Pw = [(control_points[i][0] * weights[i],
                   control_points[i][1] * weights[i],
                   control_points[i][2] * weights[i],
                   weights[i]) for i in range(len(control_points))]
            surface.set_ctrlpts(Pw, nb_u, nb_v)
        knot_vector_u = []
        for i, u_knot in enumerate(u_knots):
            knot_vector_u.extend([u_knot] * u_multiplicities[i])
        knot_vector_v = []
        for i, v_knot in enumerate(v_knots):
            knot_vector_v.extend([v_knot] * v_multiplicities[i])
        surface.knotvector_u = knot_vector_u
        surface.knotvector_v = knot_vector_v
        surface.delta = 0.05
        # surface_points = surface.evalpts

        self.surface = surface
        # self.points = [volmdlr.Point3D(*p) for p in surface_points]
        Surface3D.__init__(self, name=name)

        # Hidden Attributes
        self._displacements = None
        self._grids2d = None
        self._grids2d_deformed = None

    @property
    def x_periodicity(self):
        p3d_x1 = self.point2d_to_3d(volmdlr.Point2D(1., 0.5))
        p2d_x0 = self.point3d_to_2d(p3d_x1, 0., 0.5)
        if self.point2d_to_3d(p2d_x0) == p3d_x1 and \
                not math.isclose(p2d_x0.x, 1, abs_tol=1e-3):
            return 1 - p2d_x0.x
        else:
            return None

    @property
    def y_periodicity(self):
        p3d_y1 = self.point2d_to_3d(volmdlr.Point2D(0.5, 1))
        p2d_y0 = self.point3d_to_2d(p3d_y1, 0., 0.5)
        if self.point2d_to_3d(p2d_y0) == p3d_y1 and \
                not math.isclose(p2d_y0.y, 1, abs_tol=1e-3):
            return 1 - p2d_y0.y
        else:
            return None

    def control_points_matrix(self, coordinates):
        '''
        define control points like a matrix, for each coordinate: x:0, y:1, z:2
        '''

        P = npy.empty((self.nb_u, self.nb_v))
        for i in range(0, self.nb_u):
            for j in range(0, self.nb_v):
                P[i][j] = self.control_points_table[i][j][coordinates]
        return P

    # Knots_vector
    def knots_vector_u(self):
        '''
        compute the global knot vector (u direction) based on knot elements and multiplicities
        '''

        knots = self.u_knots
        multiplicities = self.u_multiplicities

        knots_vec = []
        for i in range(0, len(knots)):
            for j in range(0, multiplicities[i]):
                knots_vec.append(knots[i])
        return knots_vec

    def knots_vector_v(self):
        '''
        compute the global knot vector (v direction) based on knot elements and multiplicities
        '''

        knots = self.v_knots
        multiplicities = self.v_multiplicities

        knots_vec = []
        for i in range(0, len(knots)):
            for j in range(0, multiplicities[i]):
                knots_vec.append(knots[i])
        return knots_vec

    def basis_functions_u(self, u, k, i):
        '''
        compute basis functions Bi in u direction for u=u and degree=k
        '''

        # k = self.degree_u
        t = self.knots_vector_u()

        if k == 0:
            return 1.0 if t[i] <= u < t[i + 1] else 0.0
        if t[i + k] == t[i]:
            c1 = 0.0
        else:
            c1 = (u - t[i]) / (t[i + k] - t[i]) * self.basis_functions_u(u, k - 1, i)
        if t[i + k + 1] == t[i + 1]:
            c2 = 0.0
        else:
            c2 = (t[i + k + 1] - u) / (t[i + k + 1] - t[i + 1]) * self.basis_functions_u(u, k - 1, i + 1)
        return c1 + c2

    def basis_functions_v(self, v, k, i):
        '''
        compute basis functions Bi in v direction for v=v and degree=k
        '''

        # k = self.degree_u
        t = self.knots_vector_v()

        if k == 0:
            return 1.0 if t[i] <= v < t[i + 1] else 0.0
        if t[i + k] == t[i]:
            c1 = 0.0
        else:
            c1 = (v - t[i]) / (t[i + k] - t[i]) * self.basis_functions_v(v, k - 1, i)
        if t[i + k + 1] == t[i + 1]:
            c2 = 0.0
        else:
            c2 = (t[i + k + 1] - v) / (t[i + k + 1] - t[i + 1]) * self.basis_functions_v(v, k - 1, i + 1)
        return c1 + c2

    def blending_vector_u(self, u):
        '''
        compute a vector of basis_functions in u direction for u=u
        '''

        blending_vect = npy.empty((1, self.nb_u))
        for j in range(0, self.nb_u):
            blending_vect[0][j] = self.basis_functions_u(u, self.degree_u, j)

        return blending_vect

    def blending_vector_v(self, v):
        '''
        compute a vector of basis_functions in v direction for v=v
        '''

        blending_vect = npy.empty((1, self.nb_v))
        for j in range(0, self.nb_v):
            blending_vect[0][j] = self.basis_functions_v(v, self.degree_v, j)

        return blending_vect

    def blending_matrix_u(self, u):
        '''
        compute a matrix of basis_functions in u direction for a vector u like [0,1]
        '''

        blending_mat = npy.empty((len(u), self.nb_u))
        for i in range(0, len(u)):
            for j in range(0, self.nb_u):
                blending_mat[i][j] = self.basis_functions_u(u[i], self.degree_u, j)
        return blending_mat

    def blending_matrix_v(self, v):
        '''
        compute a matrix of basis_functions in v direction for a vector v like [0,1]
        '''

        blending_mat = npy.empty((len(v), self.nb_v))
        for i in range(0, len(v)):
            for j in range(0, self.nb_v):
                blending_mat[i][j] = self.basis_functions_v(v[i], self.degree_v, j)
        return blending_mat

    def point2d_to_3d(self, point2d: volmdlr.Point2D):
        x, y = point2d
        if x < 0:
            x = 0.
        elif 1 < x:
            x = 1
        if y < 0:
            y = 0
        elif y > 1:
            y = 1

        return volmdlr.Point3D(*self.surface.evaluate_single((x, y)))

    def point3d_to_2d(self, point3d: volmdlr.Point3D, min_bound_x: float = 0.,
                      max_bound_x: float = 1., min_bound_y: float = 0.,
                      max_bound_y: float = 1., tol=1e-9):
        def f(x):
            p3d = self.point2d_to_3d(volmdlr.Point2D(x[0], x[1]))
            return point3d.point_distance(p3d)

        results = []

        delta_bound_x = max_bound_x - min_bound_x
        delta_bound_y = max_bound_y - min_bound_y
        x0s = [((min_bound_x + max_bound_x) / 2, (min_bound_y + max_bound_y) / 2),
               (min_bound_x + delta_bound_x / 10, min_bound_y + delta_bound_y / 10),
               (min_bound_x + delta_bound_x / 10, max_bound_y - delta_bound_y / 10),
               (max_bound_x - delta_bound_x / 10, min_bound_y + delta_bound_y / 10),
               (max_bound_x - delta_bound_x / 10, max_bound_y - delta_bound_y / 10)]

        for x0 in x0s:
            z = scp.optimize.least_squares(f, x0=x0, bounds=([min_bound_x,
                                                              min_bound_y],
                                                             [max_bound_x,
                                                              max_bound_y]),
                                           ftol=tol / 10,
                                           xtol=tol / 10,
                                           # loss='soft_l1'
                                           )
            # z.cost represent the value of the cost function at the solution
            if z.fun < tol:
                return volmdlr.Point2D(*z.x)

            res = scp.optimize.minimize(f, x0=npy.array(x0),
                                        bounds=[(min_bound_x, max_bound_x),
                                                (min_bound_y, max_bound_y)],
                                        tol=tol)
            # res.fun represent the value of the objective function
            if res.fun < tol:
                return volmdlr.Point2D(*res.x)

            results.append((z.x, z.fun))
            results.append((res.x, res.fun))
        return (volmdlr.Point2D(*min(results, key=lambda r: r[1])[0]))

    def linesegment2d_to_3d(self, linesegment2d):
        # TODO: this is a non exact method!
        lth = linesegment2d.length()
        points = [self.point2d_to_3d(
            linesegment2d.point_at_abscissa(i * lth / 10.)) for i in range(11)]

        linesegment = vme.LineSegment3D(points[0], points[-1])
        flag = True
        for pt in points:
            if not linesegment.point_belongs(pt):
                flag = False
                break

        periodic = False
        if self.x_periodicity is not None and \
                math.isclose(lth, self.x_periodicity, abs_tol=1e-6) and \
                math.isclose(linesegment2d.start.y, linesegment2d.end.y,
                             abs_tol=1e-6):
            periodic = True
        elif self.y_periodicity is not None and \
                math.isclose(lth, self.y_periodicity, abs_tol=1e-6) and \
                math.isclose(linesegment2d.start.x, linesegment2d.end.x,
                             abs_tol=1e-6):
            periodic = True

        if flag:
            # All the points are on the same LineSegment3D
            linesegments = [linesegment]
        else:
            linesegments = [vme.BSplineCurve3D.from_points_interpolation(
                points, max(self.degree_u, self.degree_v), periodic=periodic)]
            # linesegments = [vme.LineSegment3D(p1, p2)
            #                 for p1, p2 in zip(points[:-1], points[1:])]
        return linesegments

    def linesegment3d_to_2d(self, linesegment3d):
        """
        a line segment on a BSplineSurface3D will be in any case a line in 2D?
        """
        x_perio = self.x_periodicity if self.x_periodicity is not None else 1.
        y_perio = self.y_periodicity if self.y_periodicity is not None else 1.
        return [vme.LineSegment2D(self.point3d_to_2d(linesegment3d.start,
                                                     max_bound_x=x_perio,
                                                     max_bound_y=y_perio),
                                  self.point3d_to_2d(linesegment3d.end,
                                                     max_bound_x=x_perio,
                                                     max_bound_y=y_perio))]

    def bsplinecurve3d_to_2d(self, bspline_curve3d):
        # TODO: enhance this, it is a non exact method!
        # TODO: bsplinecurve can be periodic but not around the bsplinesurface
        bsc_linesegment = vme.LineSegment3D(bspline_curve3d.points[0],
                                            bspline_curve3d.points[-1])
        flag = True
        for pt in bspline_curve3d.points:
            if not bsc_linesegment.point_belongs(pt):
                flag = False
                break

        if self.x_periodicity and not self.y_periodicity \
                and bspline_curve3d.periodic:
            p1 = self.point3d_to_2d(bspline_curve3d.points[0], min_bound_x=0.,
                                    max_bound_x=self.x_periodicity)
            p1_sup = self.point3d_to_2d(bspline_curve3d.points[0],
                                        min_bound_x=1 - self.x_periodicity)
            new_x = p1.x - p1_sup.x + self.x_periodicity
            new_x = new_x if 0 <= new_x else 0
            reverse = False
            if new_x < 0:
                new_x = 0
            elif math.isclose(new_x, self.x_periodicity, abs_tol=1e-5):
                new_x = 0
                reverse = True

            linesegments = [
                vme.LineSegment2D(
                    volmdlr.Point2D(new_x, p1.y),
                    volmdlr.Point2D(self.x_periodicity, p1.y))]
            if reverse:
                linesegments[0] = linesegments[0].reverse()

        elif self.y_periodicity and not self.x_periodicity \
                and bspline_curve3d.periodic:
            p1 = self.point3d_to_2d(bspline_curve3d.points[0], min_bound_y=0.,
                                    max_bound_y=self.y_periodicity)
            p1_sup = self.point3d_to_2d(bspline_curve3d.points[0],
                                        min_bound_y=1 - self.y_periodicity)
            new_y = p1.y - p1_sup.y + self.y_periodicity
            new_y = new_y if 0 <= new_y else 0
            reverse = False
            if new_y < 0:
                new_y = 0
            elif math.isclose(new_y, self.y_periodicity, abs_tol=1e-5):
                new_y = 0
                reverse = True

            linesegments = [
                vme.LineSegment2D(
                    volmdlr.Point2D(p1.x, new_y),
                    volmdlr.Point2D(p1.x, self.y_periodicity))]
            if reverse:
                linesegments[0] = linesegments[0].reverse()

        elif self.x_periodicity and self.y_periodicity \
                and bspline_curve3d.periodic:
            raise NotImplementedError

        elif flag:
            x_perio = self.x_periodicity if self.x_periodicity is not None \
                else 1.
            y_perio = self.y_periodicity if self.y_periodicity is not None \
                else 1.
            p1 = self.point3d_to_2d(bspline_curve3d.points[0],
                                    max_bound_x=x_perio,
                                    max_bound_y=y_perio)
            p2 = self.point3d_to_2d(bspline_curve3d.points[-1],
                                    max_bound_x=x_perio,
                                    max_bound_y=y_perio)

            if p1 == p2:
                print('BSplineCruve3D skipped because it is too small')
                linesegments = None
            else:
                p1_sup = self.point3d_to_2d(bspline_curve3d.points[0],
                                            min_bound_x=1 - x_perio,
                                            min_bound_y=1 - y_perio)
                p2_sup = self.point3d_to_2d(bspline_curve3d.points[-1],
                                            min_bound_x=1 - x_perio,
                                            min_bound_y=1 - y_perio)
                if self.x_periodicity and p1.point_distance(p1_sup) > 1e-5:
                    p1.x -= p1_sup.x - x_perio
                    p2.x -= p2_sup.x - x_perio
                if self.y_periodicity and p1.point_distance(p1_sup) > 1e-5:
                    p1.y -= p1_sup.y - y_perio
                    p2.y -= p2_sup.y - y_perio
                linesegments = [vme.LineSegment2D(p1, p2)]
            # How to check if end of surface overlaps start or the opposite ?
        else:
            lth = bspline_curve3d.length()
            if lth > 1e-5:
                points = [self.point3d_to_2d(
                    bspline_curve3d.point_at_abscissa(i / 10 * lth)
                    # max_bound_x=self.x_periodicity,
                    # max_bound_y=self.y_periodicity
                ) for i in range(11)]
                # linesegments = [vme.LineSegment2D(p1, p2)
                #                 for p1, p2 in zip(points[:-1], points[1:])]
                linesegments = [vme.BSplineCurve2D.from_points_interpolation(
                    points, max(self.degree_u, self.degree_v))]
            elif 1e-6 < lth <= 1e-5:
                linesegments = [vme.LineSegment2D(
                    self.point3d_to_2d(bspline_curve3d.start),
                    self.point3d_to_2d(bspline_curve3d.end))]
            else:
                print('BSplineCruve3D skipped because it is too small')
                linesegments = None

        # print(bspline_curve3d.start, bspline_curve3d.end)
        # print([(l.start, l.end) for l in linesegments])
        # print()
        return linesegments

    def arc3d_to_2d(self, arc3d):
        number_points = math.ceil(arc3d.angle * 10) + 1  # 10 points per radian
        l = arc3d.length()
        points = [self.point3d_to_2d(arc3d.point_at_abscissa(
            i * l / (number_points - 1))) for i in range(number_points)]
        # return [vme.LineSegment2D(p1, p2)
        #         for p1, p2 in zip(points[:-1], points[1:])]
        return [vme.BSplineCurve2D.from_points_interpolation(
            points, max(self.degree_u, self.degree_v))]

    def arc2d_to_3d(self, arc2d):
        number_points = math.ceil(arc2d.angle * 7) + 1  # 7 points per radian
        l = arc2d.length()
        points = [self.point2d_to_3d(arc2d.point_at_abscissa(
            i * l / (number_points - 1))) for i in range(number_points)]
        return [vme.BSplineCurve3D.from_points_interpolation(
            points, max(self.degree_u, self.degree_v))]

    def _bounding_box(self):
        return volmdlr.core.BoundingBox.from_points(self.control_points)

    def rectangular_cut(self, u1: float, u2: float,
                        v1: float, v2: float, name: str = ''):
        p1 = volmdlr.Point2D(u1, v1)
        p2 = volmdlr.Point2D(u2, v1)
        p3 = volmdlr.Point2D(u2, v2)
        p4 = volmdlr.Point2D(u1, v2)
        outer_contour = volmdlr.wires.ClosedPolygon2D([p1, p2, p3, p4])
        surface = Surface2D(outer_contour, [])
        return BSplineFace3D(self, surface, name)  # PlaneFace3D

    def FreeCADExport(self, ip, ndigits=3):
        name = 'primitive{}'.format(ip)
        script = ""
        points = '['
        for i, pts_row in enumerate(self.control_points_table):
            pts = '['
            for j, pt in enumerate(pts_row):
                point = 'fc.Vector({},{},{}),'.format(pt[0], pt[1], pt[2])
                pts += point
            pts = pts[:-1] + '],'
            points += pts
        points = points[:-1] + ']'

        script += '{} = Part.BSplineSurface()\n'.format(name)
        if self.weights is None:
            script += '{}.buildFromPolesMultsKnots({},{},{},udegree={},vdegree={},uknots={},vknots={})\n'.format(
                name, points, self.u_multiplicities, self.v_multiplicities,
                self.degree_u, self.degree_v, self.u_knots, self.v_knots)
        else:
            script += '{}.buildFromPolesMultsKnots({},{},{},udegree={},vdegree={},uknots={},vknots={},weights={})\n'.format(
                name, points, self.u_multiplicities, self.v_multiplicities,
                self.degree_u, self.degree_v, self.u_knots, self.v_knots,
                self.weights)

        return script

    def rotation(self, center: volmdlr.Vector3D,
                 axis: volmdlr.Vector3D, angle: float):
        """
        BSplineSurface3D rotation
        :param center: rotation center
        :param axis: rotation axis
        :param angle: angle rotation
        :return: a new rotated BSplineSurface3D
        """
        new_control_points = [p.rotation(center, axis, angle)
                              for p in self.control_points]
        new_bsplinesurface3d = BSplineSurface3D(self.degree_u, self.degree_v,
                                                new_control_points, self.nb_u,
                                                self.nb_v,
                                                self.u_multiplicities,
                                                self.v_multiplicities,
                                                self.u_knots, self.v_knots,
                                                self.weights, self.name)
        return new_bsplinesurface3d

    def rotation_inplace(self, center: volmdlr.Vector3D,
                         axis: volmdlr.Vector3D, angle: float):
        """
        BSplineSurface3D rotation. Object is updated inplace
        :param center: rotation center
        :param axis: rotation axis
        :param angle: rotation angle
        """
        new_bsplinesurface3d = self.rotation(center, axis, angle)
        self.control_points = new_bsplinesurface3d.control_points
        self.surface = new_bsplinesurface3d.surface

    def translation(self, offset: volmdlr.Vector3D):
        """
        BSplineSurface3D translation
        :param offset: translation vector
        :return: A new translated BSplineSurface3D
        """
        new_control_points = [p.translation(offset) for p in
                              self.control_points]
        new_bsplinesurface3d = BSplineSurface3D(self.degree_u, self.degree_v,
                                                new_control_points, self.nb_u,
                                                self.nb_v,
                                                self.u_multiplicities,
                                                self.v_multiplicities,
                                                self.u_knots, self.v_knots,
                                                self.weights, self.name)

        return new_bsplinesurface3d

    def translation_inplace(self, offset: volmdlr.Vector3D):
        """
        BSplineSurface3D translation. Object is updated inplace
        :param offset: translation vector
        """
        new_bsplinesurface3d = self.translation(offset)
        self.control_points = new_bsplinesurface3d.control_points
        self.surface = new_bsplinesurface3d.surface

    def frame_mapping(self, frame: volmdlr.Frame3D, side: str):
        """
        Changes frame_mapping and return a new BSplineSurface3D
        side = 'old' or 'new'
        """
        new_control_points = [p.frame_mapping(frame, side) for p in
                              self.control_points]
        new_bsplinesurface3d = BSplineSurface3D(self.degree_u, self.degree_v,
                                                new_control_points, self.nb_u,
                                                self.nb_v,
                                                self.u_multiplicities,
                                                self.v_multiplicities,
                                                self.u_knots, self.v_knots,
                                                self.weights, self.name)
        return new_bsplinesurface3d

    def frame_mapping_inplace(self, frame: volmdlr.Frame3D, side: str):
        """
        Changes frame_mapping and the object is updated inplace
        side = 'old' or 'new'
        """
        new_bsplinesurface3d = self.frame_mapping(frame, side)
        self.control_points = new_bsplinesurface3d.control_points
        self.surface = new_bsplinesurface3d.surface

    def plot(self, ax=None):
        for p in self.control_points:
            ax = p.plot(ax=ax)
        return ax

    @classmethod
    def from_step(cls, arguments, object_dict):
        name = arguments[0][1:-1]
        degree_u = int(arguments[1])
        degree_v = int(arguments[2])
        points_sets = arguments[3][1:-1].split("),")
        points_sets = [elem + ")" for elem in points_sets[:-1]] + [
            points_sets[-1]]
        control_points = []
        for points_set in points_sets:
            points = [object_dict[int(i[1:])] for i in
                      points_set[1:-1].split(",")]
            nb_v = len(points)
            control_points.extend(points)
        nb_u = int(len(control_points) / nb_v)
        surface_form = arguments[4]
        if arguments[5] == '.F.':
            u_closed = False
        elif arguments[5] == '.T.':
            u_closed = True
        else:
            raise ValueError
        if arguments[6] == '.F.':
            v_closed = False
        elif arguments[6] == '.T.':
            v_closed = True
        else:
            raise ValueError
        self_intersect = arguments[7]
        u_multiplicities = [int(i) for i in arguments[8][1:-1].split(",")]
        v_multiplicities = [int(i) for i in arguments[9][1:-1].split(",")]
        u_knots = [float(i) for i in arguments[10][1:-1].split(",")]
        v_knots = [float(i) for i in arguments[11][1:-1].split(",")]
        knot_spec = arguments[12]

        if 13 in range(len(arguments)):
            weight_data = [
                float(i) for i in
                arguments[13][1:-1].replace("(", "").replace(")", "").split(",")
            ]
        else:
            weight_data = None

        bsplinesurface = cls(degree_u, degree_v, control_points, nb_u, nb_v,
                             u_multiplicities, v_multiplicities, u_knots,
                             v_knots, weight_data, name)
        # if u_closed:
        #     bsplinesurface.x_periodicity = bsplinesurface.get_x_periodicity()
        # if v_closed:
        #     bsplinesurface.y_periodicity = bsplinesurface.get_y_periodicity()
        return bsplinesurface

    def to_step(self, current_id):
        content = ''
        point_matrix_ids = '('
        for points in self.control_points_table:
            point_ids = '('
            for point in points:
                point_content, point_id = point.to_step(current_id)
                content += point_content
                point_ids += '#{},'.format(point_id)
                current_id = point_id + 1
            point_ids = point_ids[:-1]
            point_ids += '),'
            point_matrix_ids += point_ids
        point_matrix_ids = point_matrix_ids[:-1]
        point_matrix_ids += ')'

        u_close = '.T.' if self.x_periodicity else '.F.'
        v_close = '.T.' if self.y_periodicity else '.F.'

        content += "#{} = B_SPLINE_SURFACE_WITH_KNOTS('{}',{},{},{},.UNSPECIFIED.,{},{},.F.,{},{},{},{},.UNSPECIFIED.);\n" \
            .format(current_id, self.name, self.degree_u, self.degree_v,
                    point_matrix_ids, u_close, v_close,
                    tuple(self.u_multiplicities), tuple(self.v_multiplicities),
                    tuple(self.u_knots), tuple(self.v_knots))
        return content, [current_id]

    def grid3d(self, grid2d: volmdlr.grid.Grid2D):
        '''
        generate 3d grid points of a Bspline surface, based on a Grid2D
        '''

        if not self._grids2d:
            self._grids2d = grid2d

        points_2d = grid2d.points
        points_3d = [self.point2d_to_3d(point2d) for point2d in points_2d]

        return points_3d

    def grid2d_deformed(self, grid2d: volmdlr.grid.Grid2D):
        '''
        dimension and deform a Grid2D points based on a Bspline surface
        '''

        points_2d = grid2d.points
        points_3d = self.grid3d(grid2d)

        (xmin, xmax), (ymin, ymax) = grid2d.limits_xy
        points_x, points_y = grid2d.points_xy

        # Parameters
        index_x = {}  # grid point position(i,j), x coordinates position in X(unknown variable)
        index_y = {}  # grid point position(i,j), y coordinates position in X(unknown variable)
        index_points = {}  # grid point position(j,i), point position in points_2d (or points_3d)
        k, p = 0, 0
        for i in range(0, points_x):
            for j in range(0, points_y):
                index_x.update({(j, i): k})
                index_y.update({(j, i): k + 1})
                index_points.update({(j, i): p})
                k = k + 2
                p = p + 1

        equation_points = []  # points combination to compute distances between 2D and 3D grid points
        for i in range(0, points_y):  # row from (0,i)
            for j in range(1, points_x):
                equation_points.append(((0, i), (j, i)))
        for i in range(0, points_x):  # column from (i,0)
            for j in range(1, points_y):
                equation_points.append(((i, 0), (i, j)))
        for i in range(0, points_y):  # row
            for j in range(0, points_x - 1):
                equation_points.append(((j, i), (j + 1, i)))
        for i in range(0, points_x):  # column
            for j in range(0, points_x - 1):
                equation_points.append(((i, j), (i, j + 1)))
        for i in range(0, points_y - 1):  # diagonal
            for j in range(0, points_x - 1):
                equation_points.append(((j, i), (j + 1, i + 1)))

        for i in range(0, points_y):  # row 2segments (before.point.after)
            for j in range(1, points_x - 1):
                equation_points.append(((j - 1, i), (j + 1, i)))

        for i in range(0, points_x):  # column 2segments (before.point.after)
            for j in range(1, points_y - 1):
                equation_points.append(((i, j - 1), (i, j + 1)))

        # Euclidean distance
        # D=[] # distances between 3D grid points (based on points combination [equation_points])
        # for i in range(0, len(equation_points)):
        #     D.append((points_3d[index_points[equation_points[i][0]]].point_distance(points_3d[index_points[equation_points[i][1]]]))**2)

        # Geodesic distance
        # xx=[]
        # for p in points_2d:
        #     xx.append(p.x)
        # yy=[]
        # for p in points_2d:
        #     yy.append(p.y)

        # triang = plt_tri.Triangulation(xx, yy)
        # faces = triang.triangles
        # points = npy.empty([len(points_3d),3])
        # for i in range(0,len(points_3d)):
        #     points[i] = npy.array([points_3d[i].x,points_3d[i].y,points_3d[i].z])

        # geoalg = geodesic.PyGeodesicAlgorithmExact(points, faces)
        D = []  # geodesic distances between 3D grid points (based on points combination [equation_points])
        for i in range(0, len(equation_points)):
            D.append((self.geodesic_distance(
                points_3d[index_points[equation_points[i][0]]], points_3d[index_points[equation_points[i][1]]])) ** 2)

        # System of nonlinear equations
        def non_linear_equations(X):
            F = npy.empty(len(equation_points) + 2)
            for i in range(0, len(equation_points)):
                F[i] = abs((X[index_x[equation_points[i][0]]] ** 2 +
                            X[index_x[equation_points[i][1]]] ** 2 +
                            X[index_y[equation_points[i][0]]] ** 2 +
                            X[index_y[equation_points[i][1]]] ** 2 -
                            2 *
                            X[index_x[equation_points[i][0]]] *
                            X[index_x[equation_points[i][1]]] -
                            2 *
                            X[index_y[equation_points[i][0]]] *
                            X[index_y[equation_points[i][1]]] -
                            D[i]) /
                           D[i])

            F[i + 1] = X[0] * 1000
            F[i + 2] = X[1] * 1000
            # i=i+2
            # # F[i+3] = X[(len(points_2d)-points_x)*2]
            # l= 3
            # for f in range(1, points_x):
            #     F[i+f] = X[l]*1000
            #     l = l+2
            ## F[i+3] = X[3]*1000
            ## F[i+4] = X[5]*1000
            ## F[i+4] = X[points_x*2]*1000

            return F

        # Solution with "least_squares"
        x_init = []  # initial guess (2D grid points)
        for i in range(0, len(points_2d)):
            x_init.append(points_2d[i][0])
            x_init.append(points_2d[i][1])
        z = opt.least_squares(non_linear_equations, x_init)

        points_2d_deformed = []  # deformed 2d grid points
        for i in range(0, len(z.x), 2):
            points_2d_deformed.append(volmdlr.Point2D(z.x[i], z.x[i + 1]))

        grid2d_deformed = volmdlr.grid.Grid2D.from_points(points=points_2d_deformed,
                                                          points_dim_1=points_x,
                                                          direction=grid2d.direction)

        self._grids2d_deformed = grid2d_deformed

        return points_2d_deformed

    def grid2d_deformation(self, grid2d: volmdlr.grid.Grid2D):
        '''
        compute the deformation/displacement (dx/dy) of a Grid2D based on a Bspline surface
        '''

        if not self._grids2d_deformed:
            self.grid2d_deformed(grid2d)

        displacement = self._grids2d_deformed.displacement_compared_to(grid2d)
        self._displacements = displacement

        return displacement

    def point2d_parametric_to_dimension(self, point2d: volmdlr.Point3D, grid2d: volmdlr.grid.Grid2D):
        '''
        convert a point2d from the parametric to the dimensioned frame
        '''

        # Check if the 0<point2d.x<1 and 0<point2d.y<1
        if point2d.x < 0:
            point2d.x = 0
        elif point2d.x > 1:
            point2d.x = 1
        if point2d.y < 0:
            point2d.y = 0
        elif point2d.y > 1:
            point2d.y = 1

        if self._grids2d == grid2d:
            points_2d = self._grids2d.points
        else:
            points_2d = grid2d.points
            self._grids2d = grid2d

        if self._displacements is not None:
            displacement = self._displacements
        else:
            displacement = self.grid2d_deformation(grid2d)

        points_x, points_y = grid2d.points_xy

        # Parameters
        index_points = {}  # grid point position(j,i), point position in points_2d (or points_3d)
        p = 0
        for i in range(0, points_x):
            for j in range(0, points_y):
                index_points.update({(j, i): p})
                p = p + 1

        # Form function "Finite Elements"
        def form_function(s, t):
            N = npy.empty(4)
            N[0] = (1 - s) * (1 - t) / 4
            N[1] = (1 + s) * (1 - t) / 4
            N[2] = (1 + s) * (1 + t) / 4
            N[3] = (1 - s) * (1 + t) / 4
            return N

        finite_elements_points = []  # 2D grid points index that define one element
        for j in range(0, points_y - 1):
            for i in range(0, points_x - 1):
                finite_elements_points.append(((i, j), (i + 1, j), (i + 1, j + 1), (i, j + 1)))
        finite_elements = []  # finite elements defined with closed polygon
        for i in range(0, len(finite_elements_points)):
            finite_elements.append(
                volmdlr.wires.ClosedPolygon2D((points_2d[index_points[finite_elements_points[i][0]]],
                                               points_2d[index_points[finite_elements_points[i][1]]],
                                               points_2d[index_points[finite_elements_points[i][2]]],
                                               points_2d[index_points[finite_elements_points[i][3]]])))

        for k in range(0, len(finite_elements_points)):
            if (volmdlr.wires.Contour2D(finite_elements[k].primitives).point_belongs(
                    point2d)  # finite_elements[k].point_belongs(point2d)
                    or volmdlr.wires.Contour2D(finite_elements[k].primitives).point_over_contour(point2d)
                    or ((points_2d[index_points[finite_elements_points[k][0]]][0] < point2d.x <
                         points_2d[index_points[finite_elements_points[k][1]]][0])
                        and point2d.y == points_2d[index_points[finite_elements_points[k][0]]][1])
                    or ((points_2d[index_points[finite_elements_points[k][1]]][1] < point2d.y <
                         points_2d[index_points[finite_elements_points[k][2]]][1])
                        and point2d.x == points_2d[index_points[finite_elements_points[k][1]]][0])
                    or ((points_2d[index_points[finite_elements_points[k][3]]][0] < point2d.x <
                         points_2d[index_points[finite_elements_points[k][2]]][0])
                        and point2d.y == points_2d[index_points[finite_elements_points[k][1]]][1])
                    or ((points_2d[index_points[finite_elements_points[k][0]]][1] < point2d.y <
                         points_2d[index_points[finite_elements_points[k][3]]][1])
                        and point2d.x == points_2d[index_points[finite_elements_points[k][0]]][0])):
                break

        x0 = points_2d[index_points[finite_elements_points[k][0]]][0]
        y0 = points_2d[index_points[finite_elements_points[k][0]]][1]
        x1 = points_2d[index_points[finite_elements_points[k][1]]][0]
        y2 = points_2d[index_points[finite_elements_points[k][2]]][1]
        x = point2d.x
        y = point2d.y
        s = 2 * ((x - x0) / (x1 - x0)) - 1
        t = 2 * ((y - y0) / (y2 - y0)) - 1

        N = form_function(s, t)
        dx = npy.array([displacement[index_points[finite_elements_points[k][0]]][0],
                        displacement[index_points[finite_elements_points[k][1]]][0],
                        displacement[index_points[finite_elements_points[k][2]]][0],
                        displacement[index_points[finite_elements_points[k][3]]][0]])
        dy = npy.array([displacement[index_points[finite_elements_points[k][0]]][1],
                        displacement[index_points[finite_elements_points[k][1]]][1],
                        displacement[index_points[finite_elements_points[k][2]]][1],
                        displacement[index_points[finite_elements_points[k][3]]][1]])

        return volmdlr.Point2D(point2d.x + npy.transpose(N).dot(dx), point2d.y + npy.transpose(N).dot(dy))

    def point3d_to_2d_with_dimension(self, point3d: volmdlr.Point3D, grid2d: volmdlr.grid.Grid2D):
        '''
        compute the point2d of a point3d, on a Bspline surface, in the dimensioned frame
        '''

        point2d = self.point3d_to_2d(point3d)

        point2d_with_dimension = self.point2d_parametric_to_dimension(point2d, grid2d)

        return point2d_with_dimension

    def point2d_with_dimension_to_parametric_frame(self, point2d, grid2d: volmdlr.grid.Grid2D):
        '''
        convert a point2d from the dimensioned to the parametric frame
        '''

        if self._grids2d != grid2d:
            self._grids2d = grid2d
        if not self._grids2d_deformed:
            self.grid2d_deformed(grid2d)

        points_2d = grid2d.points
        points_2d_deformed = self._grids2d_deformed.points
        points_x, points_y = grid2d.points_xy

        # Parameters
        index_points = {}  # grid point position(j,i), point position in points_2d (or points_3d)
        p = 0
        for i in range(0, points_x):
            for j in range(0, points_y):
                index_points.update({(j, i): p})
                p = p + 1

        finite_elements_points = []  # 2D grid points index that define one element
        for j in range(0, points_y - 1):
            for i in range(0, points_x - 1):
                finite_elements_points.append(((i, j), (i + 1, j), (i + 1, j + 1), (i, j + 1)))
        finite_elements = []  # finite elements defined with closed polygon  DEFORMED
        for i in range(0, len(finite_elements_points)):
            finite_elements.append(
                volmdlr.wires.ClosedPolygon2D((points_2d_deformed[index_points[finite_elements_points[i][0]]],
                                               points_2d_deformed[index_points[finite_elements_points[i][1]]],
                                               points_2d_deformed[index_points[finite_elements_points[i][2]]],
                                               points_2d_deformed[index_points[finite_elements_points[i][3]]])))

        finite_elements_initial = []  # finite elements defined with closed polygon  INITIAL
        for i in range(0, len(finite_elements_points)):
            finite_elements_initial.append(
                volmdlr.wires.ClosedPolygon2D((points_2d[index_points[finite_elements_points[i][0]]],
                                               points_2d[index_points[finite_elements_points[i][1]]],
                                               points_2d[index_points[finite_elements_points[i][2]]],
                                               points_2d[index_points[finite_elements_points[i][3]]])))

        for k in range(0, len(finite_elements_points)):
            if (finite_elements[k].point_belongs(point2d)
                    or ((points_2d_deformed[index_points[finite_elements_points[k][0]]][0] < point2d.x <
                         points_2d_deformed[index_points[finite_elements_points[k][1]]][0])
                        and point2d.y == points_2d_deformed[index_points[finite_elements_points[k][0]]][1])
                    or ((points_2d_deformed[index_points[finite_elements_points[k][1]]][1] < point2d.y <
                         points_2d_deformed[index_points[finite_elements_points[k][2]]][1])
                        and point2d.x == points_2d_deformed[index_points[finite_elements_points[k][1]]][0])
                    or ((points_2d_deformed[index_points[finite_elements_points[k][3]]][0] < point2d.x <
                         points_2d_deformed[index_points[finite_elements_points[k][2]]][0])
                        and point2d.y == points_2d_deformed[index_points[finite_elements_points[k][1]]][1])
                    or ((points_2d_deformed[index_points[finite_elements_points[k][0]]][1] < point2d.y <
                         points_2d_deformed[index_points[finite_elements_points[k][3]]][1])
                        and point2d.x == points_2d_deformed[index_points[finite_elements_points[k][0]]][0])
                    or finite_elements[k].primitives[0].point_belongs(point2d) or finite_elements[k].primitives[
                        1].point_belongs(point2d)
                    or finite_elements[k].primitives[2].point_belongs(point2d) or finite_elements[k].primitives[
                        3].point_belongs(point2d)):
                break

        frame_deformed = volmdlr.Frame2D(finite_elements[k].center_of_mass(),
                                         volmdlr.Vector2D(finite_elements[k].primitives[1].middle_point()[0] -
                                                          finite_elements[k].center_of_mass()[0],
                                                          finite_elements[k].primitives[1].middle_point()[1] -
                                                          finite_elements[k].center_of_mass()[1]),
                                         volmdlr.Vector2D(finite_elements[k].primitives[0].middle_point()[0] -
                                                          finite_elements[k].center_of_mass()[0],
                                                          finite_elements[k].primitives[0].middle_point()[1] -
                                                          finite_elements[k].center_of_mass()[1]))

        point2d_frame_deformed = volmdlr.Point2D(point2d.frame_mapping(frame_deformed, 'new')[0],
                                                 point2d.frame_mapping(frame_deformed, 'new')[1])

        frame_inital = volmdlr.Frame2D(finite_elements_initial[k].center_of_mass(),
                                       volmdlr.Vector2D(finite_elements_initial[k].primitives[1].middle_point()[0] -
                                                        finite_elements_initial[k].center_of_mass()[0],
                                                        finite_elements_initial[k].primitives[1].middle_point()[1] -
                                                        finite_elements_initial[k].center_of_mass()[1]),
                                       volmdlr.Vector2D(finite_elements_initial[k].primitives[0].middle_point()[0] -
                                                        finite_elements_initial[k].center_of_mass()[0],
                                                        finite_elements_initial[k].primitives[0].middle_point()[1] -
                                                        finite_elements_initial[k].center_of_mass()[1]))

        X = point2d_frame_deformed.frame_mapping(frame_inital, 'old')[0]
        if X < 0:
            X = 0
        elif X > 1:
            X = 1
        Y = point2d_frame_deformed.frame_mapping(frame_inital, 'old')[1]
        if Y < 0:
            Y = 0
        elif Y > 1:
            Y = 1

        return volmdlr.Point2D(X, Y)

    def point2d_with_dimension_to_3d(self, point2d, grid2d: volmdlr.grid.Grid2D):
        '''
        compute the point3d, on a Bspline surface, of a point2d define in the dimensioned frame
        '''

        point2d_01 = self.point2d_with_dimension_to_parametric_frame(point2d, grid2d)

        return self.point2d_to_3d(point2d_01)

    def linesegment2d_parametric_to_dimension(self, linesegment2d, grid2d: volmdlr.grid.Grid2D):
        '''
        convert a linesegment2d from the parametric to the dimensioned frame
        '''

        points = linesegment2d.discretization_points(20)
        points_dim = [
            self.point2d_parametric_to_dimension(
                p, grid2d) for p in points]

        return vme.BSplineCurve2D.from_points_interpolation(
            points_dim, max(self.degree_u, self.degree_v))

    def linesegment3d_to_2d_with_dimension(self, linesegment3d, grid2d: volmdlr.grid.Grid2D):
        '''
        compute the linesegment2d of a linesegment3d, on a Bspline surface, in the dimensioned frame
        '''

        linesegment2d = self.linesegment3d_to_2d(linesegment3d)
        bsplinecurve2d_with_dimension = self.linesegment2d_parametric_to_dimension(linesegment2d, grid2d)

        return bsplinecurve2d_with_dimension

    def linesegment2d_with_dimension_to_parametric_frame(self, linesegment2d):
        '''
        convert a linesegment2d from the dimensioned to the parametric frame
        '''

        try:
            linesegment2d = volmdlr.edges.LineSegment2D(
                self.point2d_with_dimension_to_parametric_frame(linesegment2d.start, self._grids2d),
                self.point2d_with_dimension_to_parametric_frame(linesegment2d.end, self._grids2d))
        except NotImplementedError:
            return None

        return linesegment2d

    def linesegment2d_with_dimension_to_3d(self, linesegment2d):
        '''
        compute the linesegment3d, on a Bspline surface, of a linesegment2d defined in the dimensioned frame
        '''

        linesegment2d_01 = self.linesegment2d_with_dimension_to_parametric_frame(linesegment2d)
        linesegment3d = self.linesegment2d_to_3d(linesegment2d_01)

        return linesegment3d

    def bsplinecurve2d_parametric_to_dimension(self, bsplinecurve2d, grid2d: volmdlr.grid.Grid2D):
        '''
        convert a bsplinecurve2d from the parametric to the dimensioned frame
        '''

        # check if bsplinecurve2d is in a list
        if isinstance(bsplinecurve2d, list):
            bsplinecurve2d = bsplinecurve2d[0]
        points = bsplinecurve2d.control_points
        points_dim = []

        for p in points:
            points_dim.append(self.point2d_parametric_to_dimension(p, grid2d))

        bsplinecurve2d_with_dimension = volmdlr.edges.BSplineCurve2D(bsplinecurve2d.degree, points_dim,
                                                                     bsplinecurve2d.knot_multiplicities,
                                                                     bsplinecurve2d.knots,
                                                                     bsplinecurve2d.weights,
                                                                     bsplinecurve2d.periodic)

        return bsplinecurve2d_with_dimension

    def bsplinecurve3d_to_2d_with_dimension(self, bsplinecurve3d, grid2d: volmdlr.grid.Grid2D):
        '''
        compute the bsplinecurve2d of a bsplinecurve3d, on a Bspline surface, in the dimensioned frame
        '''

        bsplinecurve2d_01 = self.bsplinecurve3d_to_2d(bsplinecurve3d)
        bsplinecurve2d_with_dimension = self.bsplinecurve2d_parametric_to_dimension(
            bsplinecurve2d_01, grid2d)

        return bsplinecurve2d_with_dimension

    def bsplinecurve2d_with_dimension_to_parametric_frame(self, bsplinecurve2d):
        '''
        convert a bsplinecurve2d from the dimensioned to the parametric frame
        '''

        points_dim = bsplinecurve2d.control_points
        points = []
        for p in points_dim:
            points.append(
                self.point2d_with_dimension_to_parametric_frame(p, self._grids2d))

        bsplinecurve2d = volmdlr.edges.BSplineCurve2D(bsplinecurve2d.degree, points,
                                                      bsplinecurve2d.knot_multiplicities,
                                                      bsplinecurve2d.knots,
                                                      bsplinecurve2d.weights,
                                                      bsplinecurve2d.periodic)
        return bsplinecurve2d

    def bsplinecurve2d_with_dimension_to_3d(self, bsplinecurve2d):
        '''
        compute the bsplinecurve3d, on a Bspline surface, of a bsplinecurve2d defined in the dimensioned frame
        '''

        bsplinecurve2d_01 = self.bsplinecurve2d_with_dimension_to_parametric_frame(bsplinecurve2d)
        bsplinecurve3d = self.bsplinecurve2d_to_3d(bsplinecurve2d_01)

        return bsplinecurve3d

    def arc2d_parametric_to_dimension(self, arc2d, grid2d: volmdlr.grid.Grid2D):
        '''
        convert a arc2d from the parametric to the dimensioned frame
        '''

        number_points = math.ceil(arc2d.angle * 7) + 1
        l = arc2d.length()
        points = [self.point2d_parametric_to_dimension(arc2d.point_at_abscissa(
            i * l / (number_points - 1)), grid2d) for i in range(number_points)]

        return vme.BSplineCurve2D.from_points_interpolation(
            points, max(self.degree_u, self.degree_v))

    def arc3d_to_2d_with_dimension(self, arc3d, grid2d: volmdlr.grid.Grid2D):
        '''
        compute the arc2d of a arc3d, on a Bspline surface, in the dimensioned frame
        '''

        bsplinecurve2d = self.arc3d_to_2d(arc3d)[0]  # it's a bsplinecurve2d
        arc2d_with_dimension = self.bsplinecurve2d_parametric_to_dimension(bsplinecurve2d, grid2d)

        return arc2d_with_dimension  # it's a bsplinecurve2d-dimension

    def arc2d_with_dimension_to_parametric_frame(self, arc2d):
        '''
        convert a arc2d from the dimensioned to the parametric frame
        '''

        number_points = math.ceil(arc2d.angle * 7) + 1
        l = arc2d.length()

        points = [self.point2d_with_dimension_to_parametric_frame(arc2d.point_at_abscissa(
            i * l / (number_points - 1)), self._grids2d) for i in range(number_points)]

        return vme.BSplineCurve2D.from_points_interpolation(
            points, max(self.degree_u, self.degree_v))

    def arc2d_with_dimension_to_3d(self, arc2d):
        '''
        compute the  arc3d, on a Bspline surface, of a arc2d in the dimensioned frame
        '''

        arc2d_01 = self.arc2d_with_dimension_to_parametric_frame(arc2d)
        arc3d = self.arc2d_to_3d(arc2d_01)

        return arc3d  # it's a bsplinecurve3d

    def contour2d_parametric_to_dimension(self, contour2d: volmdlr.wires.Contour2D,
                                          grid2d: volmdlr.grid.Grid2D):
        '''
        convert a contour2d from the parametric to the dimensioned frame
        '''

        primitives2d_dim = []

        for primitive2d in contour2d.primitives:
            # method_name = '{}_parametric_to_dimension'.format(
            #     primitive2d.__class__.__name__.lower())
            method_name = f'{primitive2d.__class__.__name__.lower()}_parametric_to_dimension'

            if hasattr(self, method_name):
                primitives = getattr(self, method_name)(primitive2d, grid2d)
                if primitives:
                    primitives2d_dim.append(primitives)

            else:
                raise NotImplementedError(
                    f'Class {self.__class__.__name__} does not implement {method_name}')

        return volmdlr.wires.Contour2D(primitives2d_dim)

    def contour3d_to_2d_with_dimension(self, contour3d: volmdlr.wires.Contour3D,
                                       grid2d: volmdlr.grid.Grid2D):
        '''
        compute the contou2d of a contour3d, on a Bspline surface, in the dimensioned frame
        '''

        contour2d_01 = self.contour3d_to_2d(contour3d)

        return self.contour2d_parametric_to_dimension(contour2d_01, grid2d)

    def contour2d_with_dimension_to_parametric_frame(self, contour2d):
        '''
        convert a contour2d from the dimensioned to the parametric frame
        '''

        # TODO: check and avoid primitives with start=end
        primitives2d = []

        for primitive2d in contour2d.primitives:
            method_name = f'{primitive2d.__class__.__name__.lower()}_with_dimension_to_parametric_frame'

            if hasattr(self, method_name):
                primitives = getattr(self, method_name)(primitive2d)
                if primitives:
                    primitives2d.append(primitives)

            else:
                raise NotImplementedError(
                    # 'Class {} does not implement {}'.format(self.__class__.__name__,
                    #                                         method_name))
                    f'Class {self.__class__.__name__} does not implement {method_name}')

        # #Avoid to have primitives with start=end
        # start_points = []
        # for i in range(0, len(new_start_points)-1):
        #     if new_start_points[i] != new_start_points[i+1]:
        #         start_points.append(new_start_points[i])
        # if new_start_points[-1] != new_start_points[0]:
        #     start_points.append(new_start_points[-1])

        return volmdlr.wires.Contour2D(primitives2d)

    def contour2d_with_dimension_to_3d(self, contour2d):
        '''
        compute the contour3d, on a Bspline surface, of a contour2d define in the dimensioned frame
        '''

        contour01 = self.contour2d_with_dimension_to_parametric_frame(contour2d)

        return self.contour2d_to_3d(contour01)

    @classmethod
    def from_geomdl_surface(cls, surface):
        '''
        create a volmdlr's BSpline_Surface3D from a geomdl's one
        '''

        control_points = []
        for i in range(0, len(surface.ctrlpts)):
            control_points.append(volmdlr.Point3D(surface.ctrlpts[i][0], surface.ctrlpts[i][1], surface.ctrlpts[i][2]))

        (u_knots, u_multiplicities) = knots_vector_inv((surface.knotvector_u))
        (v_knots, v_multiplicities) = knots_vector_inv((surface.knotvector_v))

        bspline_surface = cls(degree_u=surface.degree_u,
                              degree_v=surface.degree_v,
                              control_points=control_points,
                              nb_u=surface.ctrlpts_size_u,
                              nb_v=surface.ctrlpts_size_v,
                              u_multiplicities=u_multiplicities,
                              v_multiplicities=v_multiplicities,
                              u_knots=u_knots,
                              v_knots=v_knots)

        return bspline_surface

    @classmethod
    def points_fitting_into_bspline_surface(cls, points_3d, size_u, size_v, degree_u, degree_v):
        '''
        Bspline Surface interpolation through 3d points

        Parameters
        ----------
        points_3d : volmdlr.Point3D
            data points
        size_u : int
            number of data points on the u-direction.
        size_v : int
            number of data points on the v-direction.
        degree_u : int
            degree of the output surface for the u-direction.
        degree_v : int
            degree of the output surface for the v-direction.

        Returns
        -------
        B-spline surface

        '''

        points = []
        for i in range(0, len(points_3d)):
            points.append((points_3d[i].x, points_3d[i].y, points_3d[i].z))

        surface = interpolate_surface(points, size_u, size_v, degree_u, degree_v)

        return cls.from_geomdl_surface(surface)

    @classmethod
    def points_approximate_into_bspline_surface(cls, points_3d, size_u, size_v, degree_u, degree_v, **kwargs):
        '''
        Bspline Surface approximate through 3d points

        Parameters
        ----------
        points_3d : volmdlr.Point3D
            data points
        size_u : int
            number of data points on the u-direction.
        size_v : int
            number of data points on the v-direction.
        degree_u : int
            degree of the output surface for the u-direction.
        degree_v : int
            degree of the output surface for the v-direction.

        Keyword Arguments:
            * ``ctrlpts_size_u``: number of control points on the u-direction. *Default: size_u - 1*
            * ``ctrlpts_size_v``: number of control points on the v-direction. *Default: size_v - 1*

        Returns
        -------
        B-spline surface: volmdlr.faces.BSplineSurface3D

        '''

        # Keyword arguments
        num_cpts_u = kwargs.get('ctrlpts_size_u', size_u - 1)  # number of datapts, r + 1 > number of ctrlpts, n + 1
        num_cpts_v = kwargs.get('ctrlpts_size_v', size_v - 1)  # number of datapts, s + 1 > number of ctrlpts, m + 1

        points = [tuple([*pt]) for pt in points_3d]

        surface = approximate_surface(points, size_u, size_v, degree_u, degree_v,
                                      ctrlpts_size_u=num_cpts_u, num_cpts_v=num_cpts_v)

        return cls.from_geomdl_surface(surface)

    @classmethod
    def from_cylindrical_faces(cls, cylindrical_faces, degree_u, degree_v,
                               points_x: int = 10, points_y: int = 10):
        '''
        define a bspline surface from a list of cylindrical faces

        Parameters
        ----------
        cylindrical_faces : List[volmdlr.faces.CylindricalFace3D]
            faces 3d
        degree_u : int
            degree of the output surface for the u-direction
        degree_v : int
            degree of the output surface for the v-direction
        points_x : int
            number of points in x-direction
        points_y : int
            number of points in y-direction

        Returns
        -------
        B-spline surface

        '''

        if len(cylindrical_faces) == 1:
            return cls.from_cylindrical_face(cylindrical_faces[0], degree_u, degree_v, points_x=50, points_y=50)

        if len(cylindrical_faces) > 1:
            bspline_surfaces = []
            direction = cylindrical_faces[0].adjacent_direction(cylindrical_faces[1])

            if direction == 'x':
                bounding_rectangle_0 = cylindrical_faces[0].surface2d.outer_contour.bounding_rectangle()
                ymin = bounding_rectangle_0[2]
                ymax = bounding_rectangle_0[3]
                for face in cylindrical_faces:
                    bounding_rectangle = face.surface2d.outer_contour.bounding_rectangle()
                    ymin = min(ymin, bounding_rectangle[2])
                    ymax = max(ymax, bounding_rectangle[3])
                for face in cylindrical_faces:
                    bounding_rectangle = face.surface2d.outer_contour.bounding_rectangle()

                    points_3d = face.surface3d.grid3d(
                        volmdlr.grid.Grid2D.from_properties(
                            x_limits=(bounding_rectangle[0], bounding_rectangle[1]),
                            y_limits=(ymin, ymax),
                            points_nbr=(points_x, points_y)))

                    bspline_surfaces.append(
                        cls.points_fitting_into_bspline_surface(
                            points_3d, points_x, points_y, degree_u, degree_v))

            elif direction == 'y':
                bounding_rectangle_0 = cylindrical_faces[0].surface2d.outer_contour.bounding_rectangle()
                xmin = bounding_rectangle_0[0]
                xmax = bounding_rectangle_0[1]
                for face in cylindrical_faces:
                    bounding_rectangle = face.surface2d.outer_contour.bounding_rectangle()
                    xmin = min(xmin, bounding_rectangle[0])
                    xmax = max(xmax, bounding_rectangle[1])
                for face in cylindrical_faces:
                    bounding_rectangle = face.surface2d.outer_contour.bounding_rectangle()

                    points_3d = face.surface3d.grid3d(
                        volmdlr.grid.Grid2D.from_properties(
                            x_limits=(xmin, xmax),
                            y_limits=(bounding_rectangle[2], bounding_rectangle[3]),
                            points_nbr=(points_x, points_y)))

                    bspline_surfaces.append(
                        cls.points_fitting_into_bspline_surface(
                            points_3d, points_x, points_y, degree_u, degree_v))

            to_be_merged = bspline_surfaces[0]
            for i in range(0, len(bspline_surfaces) - 1):
                merged = to_be_merged.merge_with(bspline_surfaces[i + 1])
                to_be_merged = merged

            bspline_surface = to_be_merged

            return bspline_surface

    @classmethod
    def from_cylindrical_face(cls, cylindrical_face, degree_u, degree_v,
                              **kwargs):  # points_x: int = 50, points_y: int = 50
        '''
        define a bspline surface from a cylindrical face

        Parameters
        ----------
        cylindrical_face : volmdlr.faces.CylindricalFace3D
            face 3d
        degree_u : int
            degree of the output surface for the u-direction.
        degree_v : int
            degree of the output surface for the v-direction.
        points_x : int
            number of points in x-direction
        points_y : int
            number of points in y-direction

        Returns
        -------
        B-spline surface

        '''

        points_x = kwargs['points_x']
        points_y = kwargs['points_y']
        bounding_rectangle = cylindrical_face.surface2d.outer_contour.bounding_rectangle()
        points_3d = cylindrical_face.surface3d.grid3d(
            volmdlr.grid.Grid2D.from_properties(x_limits=(bounding_rectangle[0],
                                                          bounding_rectangle[1]),
                                                y_limits=(bounding_rectangle[2],
                                                          bounding_rectangle[3]),
                                                points_nbr=(points_x, points_y)))

        return cls.points_fitting_into_bspline_surface(points_3d, points_x, points_x, degree_u, degree_v)

    def intersection_with(self, other_bspline_surface3d):
        '''
        compute intersection points between two Bspline surfaces
        return u,v parameters for intersection points for both surfaces
        '''

        def f(X):
            return (self.point2d_to_3d(volmdlr.Point2D(X[0], X[1])) -
                    other_bspline_surface3d.point2d_to_3d(volmdlr.Point2D(X[2], X[3]))).norm()

        x = npy.linspace(0, 1, 10)
        x_init = []
        for xi in x:
            for yi in x:
                x_init.append((xi, yi, xi, yi))

        u1, v1, u2, v2 = [], [], [], []
        solutions = []
        for x0 in x_init:
            z = scp.optimize.least_squares(f, x0=x0, bounds=([0, 1]))
            # print(z.cost)
            if z.fun < 1e-5:
                solution = z.x
                if solution not in solutions:
                    solutions.append(solution)
                    u1.append(solution[0])
                    v1.append(solution[1])
                    u2.append(solution[2])
                    v2.append(solution[3])

        # uv1 = [[min(u1),max(u1)],[min(v1),max(v1)]]
        # uv2 = [[min(u2),max(u2)],[min(v2),max(v2)]]

        return ((u1, v1), (u2, v2))  # (uv1, uv2)

    def plane_intersection(self, plane3d):
        '''
        compute intersection points between a Bspline surface and a plane3d
        '''

        def f(X):
            return ((self.surface.evaluate_single((X[0], X[1]))[0]) * plane3d.equation_coefficients()[0] +
                    (self.surface.evaluate_single((X[0], X[1]))[1]) * plane3d.equation_coefficients()[1] +
                    (self.surface.evaluate_single((X[0], X[1]))[2]) * plane3d.equation_coefficients()[2] +
                    plane3d.equation_coefficients()[3])

        x = npy.linspace(0, 1, 20)
        x_init = []
        for xi in x:
            for yi in x:
                x_init.append((xi, yi))

        # x_init = volmdlr.Point2D.grid2d(20, 20, 0, 1, 0, 1)

        intersection_points = []
        # solutions = []
        # u, v =[],  []

        for x0 in x_init:
            z = scp.optimize.least_squares(f, x0=x0, bounds=([0, 1]))
            if z.fun < 1e-20:
                #     cost.append(z.cost)
                # # print(z.cost)
                # if z.cost<1e-20:
                solution = z.x
                intersection_points.append(volmdlr.Point3D(self.surface.evaluate_single((solution[0], solution[1]))[0],
                                                           self.surface.evaluate_single((solution[0], solution[1]))[1],
                                                           self.surface.evaluate_single((solution[0], solution[1]))[
                                                               2]))
        # intersection_points.sort()
        # u.append(solution[0])
        # v.append(solution[1])
        # solutions.append(solution)

        # return (u,v)
        return intersection_points

    def error_with_point3d(self, point3d):
        '''
        compute the error/distance between the Bspline surface and a point3d
        '''

        def f(x):
            return (point3d - self.point2d_to_3d(volmdlr.Point2D(x[0], x[1]))).norm()

        cost = []

        for x0 in [(0, 0), (0, 1), (1, 0), (1, 1), (0.5, 0.5)]:
            z = scp.optimize.least_squares(f, x0=x0, bounds=([0, 1]))
            cost.append(z.fun)

        return min(cost)

    def error_with_edge3d(self, edge3d):
        '''
        compute the error/distance between the Bspline surface and an edge3d
        it's the mean of the start and end points errors'
        '''

        return (self.error_with_point3d(edge3d.start) + self.error_with_point3d(edge3d.end)) / 2

    def nearest_edges3d(self, contour3d, threshold: float):
        '''
        compute the nearest edges of a contour3d to a Bspline_surface3d based on a threshold
        '''

        nearest = []
        for primitive in contour3d.primitives:
            if self.error_with_edge3d(primitive) <= threshold:
                nearest.append(primitive)
        nearest_primitives = volmdlr.wires.Wire3D(nearest)

        return nearest_primitives

    def edge3d_to_2d_with_dimension(self, edge3d, grid2d: volmdlr.grid.Grid2D):
        '''
        compute the edge2d of a edge3d, on a Bspline surface, in the dimensioned frame
        '''

        # method_name = '{}_to_2d_with_dimension'.format(edge3d.__class__.__name__.lower())
        method_name = f'{edge3d.__class__.__name__.lower()}_to_2d_with_dimension'

        if hasattr(self, method_name):
            edge2d_dim = getattr(self, method_name)(edge3d, grid2d)
            if edge2d_dim:
                return edge2d_dim
            else:
                raise NotImplementedError
        else:
            raise NotImplementedError(
                # 'Class {} does not implement {}'.format(self.__class__.__name__,
                #                                         method_name))
                f'Class {self.__class__.__name__} does not implement {method_name}')

    def wire3d_to_2d(self, wire3d):
        '''
        compute the 2d of a wire3d, on a Bspline surface
        '''

        contour = self.contour3d_to_2d(wire3d)

        return volmdlr.wires.Wire2D(contour.primitives)

    def wire3d_to_2d_with_dimension(self, wire3d):
        '''
        compute the 2d of a wire3d, on a Bspline surface, in the dimensioned frame
        '''

        contour = self.contour3d_to_2d_with_dimension(wire3d, self._grids2d)

        return volmdlr.wires.Wire2D(contour.primitives)

    def split_surface_u(self, u: float):
        '''
        split the surface at the input parametric coordinate on the u-direction

        Parameters
        ----------
        u : float
            Parametric coordinate u choosen between 0 and 1

        Returns
        -------
        surfaces : list
            Two splitted surfaces

        '''

        surfaces_geo = split_surface_u(self.surface, u)
        surfaces = []
        for s in surfaces_geo:
            surfaces.append(volmdlr.faces.BSplineSurface3D.from_geomdl_surface(s))

        return surfaces

    def split_surface_v(self, v: float):
        '''
        split the surface at the input parametric coordinate on the v-direction

        Parameters
        ----------
        v : float
            Parametric coordinate v choosen between 0 and 1

        Returns
        -------
        surfaces : list
            Two splitted surfaces

        '''

        surfaces_geo = split_surface_v(self.surface, v)
        surfaces = []
        for s in surfaces_geo:
            surfaces.append(volmdlr.faces.BSplineSurface3D.from_geomdl_surface(s))

        return surfaces

    def split_surface_with_bspline_curve(self, bspline_curve3d: volmdlr.edges.BSplineCurve3D):
        '''
        cuts the surface into two pieces with a bspline curve

        Parameters
        ----------
        bspline_curve3d : volmdlr.edges.BSplineCurve3D


        Returns
        -------
        surfaces : list
            Two splitted surfaces

        '''

        surfaces = []
        bspline_curve2d = self.bsplinecurve3d_to_2d(bspline_curve3d)[0]
        # if type(bspline_curve2d) == list:
        #     points = [bspline_curve2d[0].start]
        #     for edge in bspline_curve2d:
        #         points.append(edge.end)
        #     bspline_curve2d = vme.BSplineCurve2D.from_points_approximation(points, 2, ctrlpts_size = 5)
        contour = self.rectangular_cut(0, 1, 0, 1).surface2d.outer_contour
        contours = contour.cut_by_bspline_curve(bspline_curve2d)

        du, dv = bspline_curve2d.end - bspline_curve2d.start
        resolution = 8

        for contour in contours:
            u_min, u_max, v_min, v_max = contour.bounding_rectangle().bounds()
            if du > dv:
                delta_u = u_max - u_min
                nlines_x = int(delta_u * resolution)
                lines_x = [vme.Line2D(volmdlr.Point2D(u_min, v_min),
                                      volmdlr.Point2D(u_min, v_max))]
                for i in range(nlines_x):
                    u = u_min + (i + 1) / (nlines_x + 1) * delta_u
                    lines_x.append(vme.Line2D(volmdlr.Point2D(u, v_min),
                                              volmdlr.Point2D(u, v_max)))
                lines_x.append(vme.Line2D(volmdlr.Point2D(u_max, v_min),
                                          volmdlr.Point2D(u_max, v_max)))
                lines = lines_x

            else:
                delta_v = v_max - v_min
                nlines_y = int(delta_v * resolution)
                lines_y = [vme.Line2D(volmdlr.Point2D(v_min, v_min),
                                      volmdlr.Point2D(v_max, v_min))]
                for i in range(nlines_y):
                    v = v_min + (i + 1) / (nlines_y + 1) * delta_v
                    lines_y.append(vme.Line2D(volmdlr.Point2D(v_min, v),
                                              volmdlr.Point2D(v_max, v)))
                lines_y.append(vme.Line2D(volmdlr.Point2D(v_min, v_max),
                                          volmdlr.Point2D(v_max, v_max)))
                lines = lines_y

            pt0 = volmdlr.O2D
            points = []

            for line in lines:
                inter = contour.line_intersections(line)
                if inter:
                    pt = set()
                    for p in inter:
                        pt.add(p[0])
                else:
                    raise NotImplementedError

                pt = sorted(pt, key=lambda p: pt0.point_distance(p))
                pt0 = pt[0]
                edge = volmdlr.edges.LineSegment2D(pt[0], pt[1])

                points.extend(edge.discretization_points(number_points=10))

            points3d = []
            for p in points:
                points3d.append(self.point2d_to_3d(p))

            size_u, size_v, degree_u, degree_v = 10, 10, self.degree_u, self.degree_v
            surfaces.append(
                volmdlr.faces.BSplineSurface3D.points_fitting_into_bspline_surface(
                    points3d, size_u, size_v, degree_u, degree_v))

        return surfaces

    def point_belongs(self, point3d):
        '''
        check if a point3d belongs to the bspline_surface or not
        '''

        def f(x):
            p3d = self.point2d_to_3d(volmdlr.Point2D(x[0], x[1]))
            return point3d.point_distance(p3d)

        x = npy.linspace(0, 1, 5)
        x_init = []
        for xi in x:
            for yi in x:
                x_init.append((xi, yi))

        for x0 in x_init:
            z = scp.optimize.least_squares(f, x0=x0, bounds=([0, 1]))
            if z.fun < 1e-10:
                return True
        return False

    def is_intersected_with(self, other_bspline_surface3d):
        '''
        check if the two surfaces are intersected or not
        return True, when there are more 50points on the intersection zone
        '''

        # intersection_results = self.intersection_with(other_bspline_surface3d)
        # if len(intersection_results[0][0]) >= 50:
        #     return True
        # else:
        #     return False

        def f(X):
            return (self.point2d_to_3d(volmdlr.Point2D(X[0], X[1])) -
                    other_bspline_surface3d.point2d_to_3d(volmdlr.Point2D(X[2], X[3]))).norm()

        x = npy.linspace(0, 1, 10)
        x_init = []
        for xi in x:
            for yi in x:
                x_init.append((xi, yi, xi, yi))

        i = 0
        for x0 in x_init:
            z = scp.optimize.least_squares(f, x0=x0, bounds=([0, 1]))
            if z.fun < 1e-5:
                i += 1
                if i >= 50:
                    return True
        return False

    def merge_with(self, other_bspline_surface3d):
        '''
        merge two adjacent surfaces based on their faces

        Parameters
        ----------
        other_bspline_face3d : volmdlr.faces.BSplineSurface3D

        Returns
        -------
        merged_surface : volmdlr.faces.BSplineSurface3D

        '''

        bspline_face3d = self.rectangular_cut(0, 1, 0, 1)
        other_bspline_face3d = other_bspline_surface3d.rectangular_cut(0, 1, 0, 1)

        bsplines = [self, other_bspline_surface3d]
        bsplines_new = bsplines

        center = [bspline_face3d.surface2d.outer_contour.center_of_mass(),
                  other_bspline_face3d.surface2d.outer_contour.center_of_mass()]
        grid2d_direction = (bspline_face3d.pair_with(other_bspline_face3d))[1]

        if bspline_face3d.outer_contour3d.is_sharing_primitives_with(other_bspline_face3d.outer_contour3d):

            xmin, xmax, ymin, ymax = self.xy_limits(other_bspline_surface3d)

        elif self.is_intersected_with(other_bspline_surface3d):
            # find pimitives to split with
            contour1 = bspline_face3d.outer_contour3d
            contour2 = other_bspline_face3d.outer_contour3d

            distances = []
            for p1 in contour1.primitives:
                dis = []
                for p2 in contour2.primitives:
                    point1 = (p1.start + p1.end) / 2
                    point2 = (p2.start + p2.end) / 2
                    dis.append(point1.point_distance(point2))
                distances.append(dis)

            i = distances.index((min(distances)))
            j = distances[i].index(min(distances[i]))

            curves = [contour2.primitives[j], contour1.primitives[i]]

            # split surface
            for i, bspline in enumerate(bsplines):
                surfaces = bspline.split_surface_with_bspline_curve(curves[i])

                errors = []
                for s in surfaces:
                    errors.append(s.error_with_point3d(bsplines[i].point2d_to_3d(center[i])))

                bsplines_new[i] = surfaces[errors.index(min(errors))]

            xmin, xmax, ymin, ymax = [0] * len(bsplines_new), [1] * len(bsplines_new), [0] * \
                len(bsplines_new), [1] * len(bsplines_new)

            grid2d_direction = (
                bsplines_new[0].rectangular_cut(
                    0, 1, 0, 1).pair_with(
                    bsplines_new[1].rectangular_cut(
                        0, 1, 0, 1)))[1]

        else:
            xmin, xmax, ymin, ymax = [0] * len(bsplines_new), [1] * len(bsplines_new), [0] * \
                                               len(bsplines_new), [1] * len(bsplines_new)

        # grid3d
        points3d = []
        for i, bspline in enumerate(bsplines_new):
            grid3d = bspline.grid3d(volmdlr.grid.Grid2D.from_properties(x_limits=(0, 1),
                                                                        y_limits=(0, 1),
                                                                        points_nbr=(50, 50),
                                                                        direction=grid2d_direction[i]))

            points3d.extend(grid3d)

            # fitting
        size_u, size_v, degree_u, degree_v = 100, 50, max(
            bsplines[0].degree_u, bsplines[1].degree_u), max(
            bsplines[0].degree_v, bsplines[1].degree_v)

        merged_surface = volmdlr.faces.BSplineSurface3D.points_fitting_into_bspline_surface(
            points3d, size_u, size_v, degree_u, degree_v)

        return merged_surface

    def xy_limits(self, other_bspline_surface3d):
        '''
        compute x, y limits to define grid2d
        '''

        grid2d_direction = (
            self.rectangular_cut(
                0, 1, 0, 1).pair_with(
                other_bspline_surface3d.rectangular_cut(
                    0, 1, 0, 1)))[1]

        xmin, xmax, ymin, ymax = [], [], [], []
        if grid2d_direction[0][1] == '+y':
            xmin.append(0)
            xmax.append(1)
            ymin.append(0)
            ymax.append(0.99)
        elif grid2d_direction[0][1] == '+x':
            xmin.append(0)
            xmax.append(0.99)
            ymin.append(0)
            ymax.append(1)
        elif grid2d_direction[0][1] == '-x':
            xmin.append(0.01)
            xmax.append(1)
            ymin.append(0)
            ymax.append(1)
        elif grid2d_direction[0][1] == '-y':
            xmin.append(0)
            xmax.append(1)
            ymin.append(0.01)
            ymax.append(1)

        xmin.append(0)
        xmax.append(1)
        ymin.append(0)
        ymax.append(1)

        return xmin, xmax, ymin, ymax


class BezierSurface3D(BSplineSurface3D):

    def __init__(self, degree_u: int, degree_v: int,
                 control_points: List[List[volmdlr.Point3D]],
                 nb_u: int, nb_v: int, name=''):
        u_knots = utilities.generate_knot_vector(degree_u, nb_u)
        v_knots = utilities.generate_knot_vector(degree_v, nb_v)

        u_multiplicities = [1] * len(u_knots)
        v_multiplicities = [1] * len(v_knots)

        BSplineSurface3D.__init__(self, degree_u, degree_v,
                                  control_points, nb_u, nb_v,
                                  u_multiplicities, v_multiplicities,
                                  u_knots, v_knots, None, name)


class Face3D(volmdlr.core.Primitive3D):
    min_x_density = 1
    min_y_density = 1

    def __init__(self, surface3d, surface2d: Surface2D,
                 name: str = ''):
        self.surface3d = surface3d
        self.surface2d = surface2d
        # self.bounding_box = self._bounding_box()

        volmdlr.core.Primitive3D.__init__(self, name=name)

    def __hash__(self):
        return hash(self.surface3d) + hash(self.surface2d)

    def __eq__(self, other_):
        if other_.__class__.__name__ != self.__class__.__name__:
            return False
        equal = (self.surface3d == other_.surface3d
                 and self.surface2d == other_.surface2d)
        return equal

    def point_belongs(self, point3d: volmdlr.Point3D):
        """
        Tells you if a point is on the 3D face and inside its contour
        """
        point2d = self.surface3d.point3d_to_2d(point3d)
        check_point3d = self.surface3d.point2d_to_3d(point2d)
        if check_point3d.point_distance(point3d) > 1e-6:
            return False

        return self.surface2d.point_belongs(point2d)

    @property
    def outer_contour3d(self):
        """

        """
        return self.surface3d.contour2d_to_3d(self.surface2d.outer_contour)

    @property
    def inner_contours3d(self):
        """

        """
        return [self.surface3d.contour2d_to_3d(c) for c in
                self.surface2d.inner_contours]

    @property
    def bounding_box(self):
        """
        this error is raised to enforce overloading of this method
        """
        raise NotImplementedError(
            f"bounding_box method must be"
            f"overloaded by {self.__class__.__name__}")

    @bounding_box.setter
    def bounding_box(self, new_bounding_box):
        """Sets the bounding box to a new value"""
        raise NotImplementedError(
            f"bounding_box setter method must be"
            f"overloaded by {self.__class__.__name__}")

    def get_bounding_box(self):
        raise NotImplementedError(
            f"self.__class__.__name__"
            f"overloaded by {self.__class__.__name__}")

    @classmethod
    def from_step(cls, arguments, object_dict):
        contours = [object_dict[int(arguments[1][0][1:])]]

        # Detecting inner and outer contours
        name = arguments[0][1:-1]
        surface = object_dict[int(arguments[2])]

        if hasattr(surface, 'face_from_contours3d'):
            if (len(contours) == 1) and isinstance(contours[0],
                                                   volmdlr.Point3D):
                return surface

            return surface.face_from_contours3d(contours, name)
        else:
            raise NotImplementedError(
                'Not implemented :face_from_contours3d in {}'.format(surface))

    # def area(self):
    #     """
    #     Calculates the face's area
    #     :return: face's area
    #     """
    #     raise NotImplementedError(
    #         f'area method must be overloaded by {self.__class__.__name__}')

    def to_step(self, current_id):
        xmin, xmax, ymin, ymax = self.surface2d.bounding_rectangle().bounds()
        subsurfaces2d = [self.surface2d]
        line_x = None
        if self.surface3d.x_periodicity and (xmax - xmin) >= 0.45 * self.surface3d.x_periodicity:
            line_x = vme.Line2D(volmdlr.Point2D(0.5 * (xmin + xmax), 0),
                                volmdlr.Point2D(
                                    0.5 * (xmin + xmax), 1))
        line_y = None
        if self.surface3d.y_periodicity and (
                ymax - ymin) >= 0.45 * self.surface3d.y_periodicity:
            line_y = vme.Line2D(
                volmdlr.Point2D(0., 0.5 * (ymin + ymax)),
                volmdlr.Point2D(1, 0.5 * (ymin + ymax)))

        if line_x:
            subsurfaces2 = []
            for subsurface2d in subsurfaces2d:
                subsurfaces2.extend(subsurface2d.cut_by_line(line_x))
            subsurfaces2d = subsurfaces2

        if line_y:
            subsurfaces2 = []
            for subsurface2d in subsurfaces2d:
                subsurfaces2.extend(subsurface2d.cut_by_line(line_y))
            subsurfaces2d = subsurfaces2

        if len(subsurfaces2d) > 1:
            content = ''
            face_ids = []
            for i, subsurface2d in enumerate(subsurfaces2d):
                face = self.__class__(self.surface3d, subsurface2d)
                face_content, face_id = face.to_step_without_splitting(
                    current_id)
                face_ids.append(face_id[0])
                content += face_content
                current_id = face_id[0] + 1
            return content, face_ids
        else:
            return self.to_step_without_splitting(current_id)

    def to_step_without_splitting(self, current_id):
        content, surface3d_ids = self.surface3d.to_step(current_id)
        current_id = max(surface3d_ids) + 1

        outer_contour_content, outer_contour_id = self.outer_contour3d.to_step(
            current_id)
        # surface_id=surface3d_id)
        content += outer_contour_content
        content += "#{} = FACE_BOUND('{}',#{},.T.);\n".format(
            outer_contour_id + 1, self.name, outer_contour_id)
        contours_ids = [outer_contour_id + 1]
        current_id = outer_contour_id + 2
        for inner_contour3d in self.inner_contours3d:
            inner_contour_content, inner_contour_id = inner_contour3d.to_step(
                current_id)
            # surface_id=surface3d_id)
            content += inner_contour_content
            face_bound_id = inner_contour_id + 1
            content += "#{} = FACE_BOUND('',#{},.T.);\n".format(
                face_bound_id, inner_contour_id)
            contours_ids.append(face_bound_id)
            current_id = face_bound_id + 1

        content += "#{} = ADVANCED_FACE('{}',({}),#{},.T.);\n".format(
            current_id,
            self.name,
            volmdlr.core.step_ids_to_str(contours_ids),
            surface3d_ids[0])
        # TODO: create an ADVANCED_FACE for each surface3d_ids ?
        return content, [current_id]

    def triangulation_lines(self):
        return [], []

    def triangulation(self):

        lines_x, lines_y = self.triangulation_lines()
        if lines_x and lines_y:
            surfaces = []
            for surface in self.surface2d.split_by_lines(lines_x):
                surfaces.extend(surface.split_by_lines(lines_y))

        elif lines_x:
            # try:
            surfaces = self.surface2d.split_by_lines(lines_x)
            # except:
            #     self.plot()
            #     raise NotImplementedError
        elif lines_y:
            surfaces = self.surface2d.split_by_lines(lines_y)
        else:
            surfaces = [self.surface2d]

        # mesh2d = surfaces[0].triangulation()
        # print('ls', len(surfaces))
        # for subsurface in surfaces[1:]:
        #     # mesh2d += subsurface.triangulation()
        #     mesh2d.merge_mesh(subsurface.triangulation())

        meshes = [s.triangulation() for s in surfaces]
        mesh2d = vmd.DisplayMesh2D.merge_meshes(meshes)
        return vmd.DisplayMesh3D(
            [vmd.Node3D(*self.surface3d.point2d_to_3d(p)) for p in
             mesh2d.points],
            mesh2d.triangles)

    def plot2d(self, ax=None, color='k', alpha=1):
        if ax is None:
            _, ax = plt.subplots()

        self.outer_contour.plot()

    def rotation(self, center: volmdlr.Point3D,
                 axis: volmdlr.Vector3D, angle: float):
        """
        Face3D rotation
        :param center: rotation center
        :param axis: rotation axis
        :param angle: angle rotation
        :return: a new rotated Face3D
        """
        new_surface = self.surface3d.rotation(center=center, axis=axis,
                                              angle=angle)
        return self.__class__(new_surface, self.surface2d)

    def rotation_inplace(self, center: volmdlr.Point3D,
                         axis: volmdlr.Vector3D, angle: float):
        """
        Face3D rotation. Object is updated inplace
        :param center: rotation center
        :param axis: rotation axis
        :param angle: rotation angle
        """
        self.surface3d.rotation_inplace(center=center, axis=axis, angle=angle)
        new_bounding_box = self.get_bounding_box()
        self.bounding_box = new_bounding_box

    def translation(self, offset: volmdlr.Vector3D):
        """
        Face3D translation
        :param offset: translation vector
        :return: A new translated Face3D
        """
        new_surface3d = self.surface3d.translation(offset=offset)
        return self.__class__(new_surface3d, self.surface2d)

    def translation_inplace(self, offset: volmdlr.Vector3D):
        """
        Face3D translation. Object is updated inplace
        :param offset: translation vector
        """
        self.surface3d.translation_inplace(offset=offset)
        new_bounding_box = self.get_bounding_box()
        self.bounding_box = new_bounding_box

    def frame_mapping(self, frame: volmdlr.Frame3D, side: str):
        """
        Changes frame_mapping and return a new Face3D
        side = 'old' or 'new'
        """
        new_surface3d = self.surface3d.frame_mapping(frame, side)
        return self.__class__(new_surface3d, self.surface2d.copy(),
                              self.name)

    def frame_mapping_inplace(self, frame: volmdlr.Frame3D, side: str):
        """
        Changes frame_mapping and the object is updated inplace
        side = 'old' or 'new'
        """
        self.surface3d.frame_mapping_inplace(frame, side)
        new_bounding_box = self.get_bounding_box()
        self.bounding_box = new_bounding_box

    def copy(self, deep=True, memo=None):
        return self.__class__(self.surface3d.copy(), self.surface2d.copy(),
                              self.name)

    def line_intersections(self,
                           line: vme.Line3D,
                           ) -> List[volmdlr.Point3D]:
        intersections = []
        for intersection in self.surface3d.line_intersections(line):
            if self.point_belongs(intersection):
                intersections.append(intersection)

        return intersections

    def linesegment_intersections(self,
                                  linesegment: vme.LineSegment3D,
                                  ) -> List[volmdlr.Point3D]:
        intersections = []
        for intersection in self.surface3d.linesegment_intersections(
                linesegment):
            if self.point_belongs(intersection):
                intersections.append(intersection)

        return intersections

    def plot(self, ax=None, color='k', alpha=1, edge_details=False):
        if not ax:
            ax = plt.figure().add_subplot(111, projection='3d')
        self.outer_contour3d.plot(ax=ax, color=color, alpha=alpha,
                                  edge_details=edge_details)
        [contour3d.plot(ax=ax, color=color, alpha=alpha,
                        edge_details=edge_details)
         for contour3d in self.inner_contours3d]
        return ax

    def random_point_inside(self):
        point_inside2d = self.surface2d.random_point_inside()
        return self.surface3d.point2d_to_3d(point_inside2d)

    def is_adjacent(self, face2: 'Face3D'):
        contour1 = self.outer_contour3d.to_2d(
            self.surface3d.frame.origin,
            self.surface3d.frame.u,
            self.surface3d.frame.v)
        contour2 = face2.outer_contour3d.to_2d(
            self.surface3d.frame.origin,
            self.surface3d.frame.u,
            self.surface3d.frame.v)
        if contour1.is_sharing_primitives_with(contour2):
            return True
        return False


class PlaneFace3D(Face3D):
    """
    :param contours: The face's contour2D
    :type contours: volmdlr.Contour2D
    :param plane: Plane used to place your face
    :type plane: Plane3D
    """
    _standalone_in_db = False
    _generic_eq = True
    _non_serializable_attributes = ['bounding_box', 'polygon2D']
    _non_data_eq_attributes = ['name', 'bounding_box', 'outer_contour3d',
                               'inner_contours3d']
    _non_data_hash_attributes = []

    def __init__(self, surface3d: Plane3D, surface2d: Surface2D,
                 name: str = ''):
        # if not isinstance(outer_contour2d, volmdlr.Contour2D):
        #     raise ValueError('Not a contour2D: {}'.format(outer_contour2d))
        self._bbox = None
        Face3D.__init__(self,
                        surface3d=surface3d,
                        surface2d=surface2d,
                        name=name)

    # @classmethod
    # def _repair_points_and_polygon2d(cls, points, plane):
    #     if points[0] == points[-1]:
    #         points = points[:-1]
    #     polygon_points = [
    #         p.to_2d(plane.origin, plane.vectors[0], plane.vectors[1]) for p in
    #         points]
    #     repaired_points = [p.copy() for p in points]
    #     polygon2D = volmdlr.ClosedPolygon2D(polygon_points)
    #     if polygon2D.SelfIntersect()[0]:
    #         repaired_points = [repaired_points[1]] + [
    #             repaired_points[0]] + repaired_points[2:]
    #         polygon_points = [polygon_points[1]] + [
    #             polygon_points[0]] + polygon_points[2:]
    #         if polygon_points[0] == polygon_points[-1]:
    #             repaired_points = repaired_points[:-1]
    #             polygon_points = polygon_points[:-1]
    #         polygon2D = volmdlr.ClosedPolygon2D(polygon_points)
    #     return repaired_points, polygon2D

    # @classmethod
    # def dict_to_object(cls, dict_, global_dict=None, pointers_memo: Dict[str, Any] = None, path: str = '#'):
    #     plane3d = Plane3D.dict_to_object(dict_['surface3d'],
    #                                      global_dict=global_dict,
    #                                      pointers_memo=pointers_memo,
    #                                      path=f'{path}/surface3d')
    #     surface2d = Surface2D.dict_to_object(dict_['surface2d'],
    #                                          global_dict=global_dict,
    #                                          pointers_memo=pointers_memo,
    #                                          path=f'{path}/surface2d')
    #     return cls(plane3d, surface2d, dict_['name'])

    def area(self):
        return self.surface2d.area()

    def copy(self, deep=True, memo=None):
        return PlaneFace3D(self.surface3d.copy(), self.surface2d.copy(),
                           self.name)

    @property
    def bounding_box(self):
        """
        """
        if not self._bbox:
            self._bbox = self.get_bounding_box()
        return self._bbox

    @bounding_box.setter
    def bounding_box(self, new_bounding_box):
        self._bbox = new_bounding_box

    def get_bounding_box(self):
        return self.outer_contour3d._bounding_box()

    def face_inside(self, face2):
        """
        verifies if a face is inside another face.
        It returns True if face2 is inside or False if the opposite
        """

        if self.surface3d.is_coincident(face2.surface3d):
            self_contour2d = self.outer_contour3d.to_2d(
                self.surface3d.frame.origin, self.surface3d.frame.u, self.surface3d.frame.v)
            face2_contour2d = face2.outer_contour3d.to_2d(
                self.surface3d.frame.origin, self.surface3d.frame.u, self.surface3d.frame.v)
            if self_contour2d.is_inside(face2_contour2d):
                return True
        return False

    def linesegment3d_inside(self, linesegement3d: volmdlr.edges.LineSegment3D):
        length = linesegement3d.length()
        points = [linesegement3d.point_at_abscissa(length * n / 200) for n in range(1, 199)]
        for point in points:
            if not self.point_belongs(point):
                return False

        return True

    # def average_center_point(self):
    #     """
    #     excluding holes
    #     """
    #     points = self.points
    #     nb = len(points)
    #     x = npy.sum([p[0] for p in points]) / nb
    #     y = npy.sum([p[1] for p in points]) / nb
    #     z = npy.sum([p[2] for p in points]) / nb
    #     return volmdlr.Point3D((x, y, z))

    def distance_to_point(self, point, return_other_point=False):
        # """
        # Only works if the surface is planar
        # TODO : this function does not take into account if Face has holes
        # """
        # On projette le point sur la surface plane
        # Si le point est à l'intérieur de la face,
        # on retourne la distance de projection
        # Si le point est à l'extérieur, on projette le point sur le plan
        # On calcule en 2D la distance entre la projection
        # et le polygone contour
        # On utilise le theroeme de Pythagore pour calculer
        # la distance minimale entre le point et le contour

        projected_pt = point.plane_projection3d(self.surface3d.frame.origin,
                                                self.surface3d.frame.u,
                                                self.surface3d.frame.v)
        projection_distance = point.point_distance(projected_pt)

        if self.point_belongs(projected_pt):
            if return_other_point:
                return projection_distance, projected_pt
            return projection_distance

        point_2D = point.to_2d(self.surface3d.frame.origin, self.surface3d.frame.u,
                               self.surface3d.frame.v)

        polygon2D = self.surface2d.outer_contour.to_polygon(angle_resolution=10)
        border_distance, other_point = polygon2D.point_border_distance(point_2D, return_other_point=True)

        other_point = self.surface3d.point2d_to_3d(volmdlr.Point2D(*other_point))

        if return_other_point:
            return (projection_distance ** 2 + border_distance ** 2) ** 0.5, \
                   other_point
        return (projection_distance ** 2 + border_distance ** 2) ** 0.5

    def minimum_distance_points_plane(self, other_plane_face,
                                      return_points=False):
        # """
        # Only works if the surface is planar
        # TODO : this function does not take into account if Face has holes
        # TODO : TRAITER LE CAS OU LA DISTANCE LA PLUS COURTE N'EST PAS D'UN SOMMET
        # """
        # On calcule la distance entre la face 1 et chaque point de la face 2
        # On calcule la distance entre la face 2 et chaque point de la face 1

        # if self.face_intersection(other_plane_face) is not None:
        #     return 0, None, None
        #
        # polygon1_points_3D = [volmdlr.Point3D(p.vector) for p in
        #                       self.contours3d[0].tessel_points]
        # polygon2_points_3D = [volmdlr.Point3D(p.vector) for p in
        #                       other_plane_face.contours3d[0].tessel_points]
        #
        # distances = []
        # if not return_points:
        #     d_min = other_plane_face.distance_to_point(polygon1_points_3D[0])
        #     for point1 in polygon1_points_3D[1:]:
        #         d = other_plane_face.distance_to_point(point1)
        #         if d < d_min:
        #             d_min = d
        #     for point2 in polygon2_points_3D:
        #         d = self.distance_to_point(point2)
        #         if d < d_min:
        #             d_min = d
        #     return d_min
        #
        # else:
        #     for point1 in polygon1_points_3D:
        #         d, other_point = other_plane_face.distance_to_point(
        #             point1,
        #             return_other_point=True)
        #         distances.append((d, point1, other_point))
        #     for point2 in polygon2_points_3D:
        #         d, other_point = self.distance_to_point(
        #             point2,
        #             return_other_point=True
        #         )
        #         distances.append((d, point2, other_point))
        #
        # d_min, point_min, other_point_min = distances[0]
        # for distance in distances[1:]:
        #     if distance[0] < d_min:
        #         d_min = distance[0]
        #         point_min = distance[1]
        #         other_point_min = distance[2]
        #
        # return point_min, other_point_min

        min_distance = math.inf
        for edge1 in self.outer_contour3d.primitives:
            for edge2 in other_plane_face.outer_contour3d.primitives:
                dist = edge1.minimum_distance(edge2,
                                              return_points=return_points)
                if return_points:
                    if dist[0] < min_distance:
                        min_distance = dist[0]
                        p1, p2 = dist[1], dist[2]
                else:
                    if dist < min_distance:
                        min_distance = dist
        if return_points:
            return min_distance, p1, p2
        else:
            return min_distance

    def edge_intersections(self, edge):
        intersections = []
        linesegment = vme.LineSegment3D(edge.start, edge.end)
        for surface3d_inter in self.surface3d.linesegment_intersections(linesegment):
            point2d = self.surface3d.point3d_to_2d(surface3d_inter)
            if self.surface2d.point_belongs(point2d):
                if surface3d_inter not in intersections:
                    intersections.append(surface3d_inter)
        if not intersections:
            for point in [edge.start, edge.end]:
                if self.point_belongs(point):

                    if point not in intersections:
                        intersections.append(point)
            for prim in self.outer_contour3d.primitives:
                intersection = prim.linesegment_intersection(edge)
                if intersection is not None:
                    if intersection not in intersections:
                        intersections.append(intersection)
        return intersections

    def face_intersections_outer_contour(self, face2):
        intersections = []
        for edge1 in self.outer_contour3d.primitives:
            intersection_points = face2.edge_intersections(edge1)
            if intersection_points:
                for point in intersection_points:
                    if point not in intersections:
                        intersections.append(point)

        return intersections

    def face_intersections_inner_contours(self, face2):
        intersections = []
        for inner_contour2d in face2.surface2d.inner_contours:
            inner_contour3d = face2.surface3d.contour2d_to_3d(inner_contour2d)
            for inner_edge2 in inner_contour3d.primitives:
                intersection_points = self.edge_intersections(inner_edge2)
                if intersection_points:
                    for point in intersection_points:
                        if point not in intersections:
                            intersections.append(point)

        return intersections

    def validate_inner_contour_intersections(self, intersections, face2=None):
        intersection_primitives = []
        for point1, point2 in combinations(intersections, 2):
            if point1 != point2:
                line_segment3d = volmdlr.edges.LineSegment3D(point1, point2)
                if self.linesegment3d_inside(line_segment3d) and line_segment3d not in intersection_primitives:
                    if face2 is not None:
                        if face2.linesegment3d_inside(line_segment3d):
                            intersection_primitives.append(line_segment3d)
                    else:
                        intersection_primitives.append(line_segment3d)
        return intersection_primitives

    def get_face_intersections(self, face2):
        intersections = []
        if face2.surface2d.inner_contours:
            intersections.extend(self.face_intersections_inner_contours(face2))
        if self.surface2d.inner_contours:
            intersections.extend(face2.face_intersections_inner_contours(self))
        face2_intersections = face2.face_intersections_outer_contour(self)
        self_face_intersections = self.face_intersections_outer_contour(face2)
        for point in self_face_intersections + face2_intersections:
            if point not in intersections:
                intersections.append(point)
        return intersections

    def validate_face_intersections(self, face2, intersections: List[volmdlr.Point3D]):
        if len(intersections) > 1:
            if intersections[0] == intersections[1]:
                return []
            if self.surface2d.inner_contours:
                intersection_primitives = self.validate_inner_contour_intersections(intersections, face2)
            elif face2.surface2d.inner_contours:
                intersection_primitives = face2.validate_inner_contour_intersections(intersections, self)
            elif len(intersections) > 2:
                intersection_primitives = self.validate_inner_contour_intersections(intersections, face2)
                if not intersections:
                    raise NotImplementedError
            else:
                intersection_primitives = [volmdlr.edges.LineSegment3D(
                    intersections[0], intersections[1])]
            intersection_wires = [volmdlr.wires.Wire3D([primitive])
                                  for primitive in intersection_primitives]
            return intersection_wires
        return []

    def face_intersections(self, face2, tol=1e-6) -> List[volmdlr.wires.Wire3D]:
        # """
        # Only works if the surface is planar
        # TODO : this function does not take into account if Face has more than one hole
        # """

        bbox1 = self.bounding_box
        bbox2 = face2.bounding_box
        if not bbox1.bbox_intersection(bbox2) and \
                bbox1.distance_to_bbox(bbox2) >= tol:
            return []
        if self.face_inside(face2) or face2.face_inside(self):
            return []
        intersections = self.get_face_intersections(face2)
        valid_intersections = self.validate_face_intersections(face2, intersections)
        return valid_intersections

    def minimum_distance(self, other_face, return_points=False):
        if other_face.__class__ is CylindricalFace3D:
            p1, p2 = other_face.minimum_distance_points_cyl(self)
            if return_points:
                return p1.point_distance(p2), p1, p2
            else:
                return p1.point_distance(p2)

        if other_face.__class__ is PlaneFace3D:
            if return_points:
                dist, p1, p2 = self.minimum_distance_points_plane(other_face,
                                                                  return_points=return_points)
                return dist, p1, p2
            else:
                dist = self.minimum_distance_points_plane(other_face,
                                                          return_points=return_points)
                return dist

        if other_face.__class__ is ToroidalFace3D:
            p1, p2 = other_face.minimum_distance_points_plane(self)
            if return_points:
                return p1.point_distance(p2), p1, p2
            else:
                return p1.point_distance(p2)

        else:
            return NotImplementedError

    def inner_contours_recalculation(self, inner_contour, spliting_points, spliting_points_and_cutting_contour,
                                     connectig_to_outer_contour):
        """
        Verifies if there is a cutting contours from face intersections connected to an inner contour at the two ends,
        if true this inner contour is updated with this cutting contour
        :param inner_contour: inner contour
        :param spliting_points: current inner contour spliting points
        :param spliting_points_and_cutting_contour: dictionnary containing all spliting points and
        the corresponding cutting contour
        :param connectig_to_outer_contour: list of the cutting contours connected to the outer contour
        :return: spliting points to be removed from list of spliting points and current inner contour updated
        """
        j = self.surface2d.inner_contours.index(inner_contour)
        remove_spliting_points = []
        remove_cutting_contour = []
        for point1, point2 in zip(spliting_points[:-1], spliting_points[1:]):
            if spliting_points_and_cutting_contour[point1] not in connectig_to_outer_contour and \
                    spliting_points_and_cutting_contour[point2] not in connectig_to_outer_contour and \
                    spliting_points_and_cutting_contour[point1] == spliting_points_and_cutting_contour[point2]:
                remove_cutting_contour.append(spliting_points_and_cutting_contour[point1])
                remove_spliting_points.extend([point1, point2])
                primitives1 = inner_contour.extract_with_points(point1, point2, True) + \
                    spliting_points_and_cutting_contour[point1].primitives
                primitives2 = inner_contour.extract_with_points(point1, point2, False) + \
                    spliting_points_and_cutting_contour[point1].primitives
                contour1 = volmdlr.wires.Contour2D(primitives1).order_contour()
                contour2 = volmdlr.wires.Contour2D(primitives2).order_contour()
                if contour1.is_inside(inner_contour):
                    self.surface2d.inner_contours[j] = contour1
                    inner_contour = self.surface2d.inner_contours[j]
                    remove_spliting_points.extend([point1, point2])
                elif contour2.is_inside(inner_contour):
                    self.surface2d.inner_contours[j] = contour2
                    inner_contour = self.surface2d.inner_contours[j]
                    remove_spliting_points.extend([point1, point2])
        return remove_spliting_points, inner_contour, remove_cutting_contour

    @staticmethod
    def get_connecting_contour(lists_primitives, inner_primitives):
        """
        Find which contour from resulting inner contour spliting is connected to saved cutting_contours
        :param lists_primitives: saved cutting contours
        :param inner_primitives: splited inner contour
        :return: updated saved cutting contours
        """
        if not lists_primitives:
            lists_primitives.extend(inner_primitives)
            return lists_primitives
        new_list_primitives = lists_primitives[:]
        for i, list_prim in enumerate(lists_primitives):
            if any(prim in list_prim for prim in inner_primitives):
                new_primitives = list_prim + [prim for prim in inner_primitives if prim not in list_prim]
                new_list_primitives[i] = new_primitives
                break
        lists_primitives = new_list_primitives[:]
        return lists_primitives

    def select_face_intersecting_primitives(self, dict_intersecting_combinations):
        """
        Select face intersecting primitives from a dictionary containing all intersection combinations
        :param dict_intersecting_combinations: dictionary containing all intersection combinations
        :return: list of intersecting primitives for current face
        """
        face_intersecting_primitives2d = []
        for intersecting_combination in dict_intersecting_combinations.keys():
            if self in intersecting_combination:
                for intersection_wire in dict_intersecting_combinations[intersecting_combination]:
                    if len(intersection_wire.primitives) != 1:
                        raise NotImplementedError
                    primitive2 = intersection_wire.primitives[0]
                    primitive2_2d = self.surface3d.contour3d_to_2d(primitive2)
                    if not self.surface2d.outer_contour.primitive_over_contour(primitive2_2d, tol=1e-7):
                        face_intersecting_primitives2d.append(primitive2_2d)
        return face_intersecting_primitives2d

    @staticmethod
    def updated_dictionnaries_cutting_contours(remove_spliting_points, remove_cutting_contour, spliting_points,
                                               dict_cutting_contour_intersections, old_inner_contour,
                                               new_inner_contour, list_cutting_contours,
                                               dict_inner_contour_intersections,
                                               inner_contours_connected_cutting_contour):
        for remove_point in remove_spliting_points:
            if remove_point in spliting_points:
                spliting_points.remove(remove_point)
            if remove_point in dict_cutting_contour_intersections:
                del dict_cutting_contour_intersections[remove_point]
        del dict_inner_contour_intersections[old_inner_contour]
        dict_inner_contour_intersections[new_inner_contour] = spliting_points
        for contour in remove_cutting_contour:
            if contour in list_cutting_contours:
                list_cutting_contours.remove(contour)
            if contour in inner_contours_connected_cutting_contour:
                del inner_contours_connected_cutting_contour[contour]
        for cutting_contour, innr_cntrs in inner_contours_connected_cutting_contour.items():
            if old_inner_contour in innr_cntrs:
                inner_contours_connected_cutting_contour[cutting_contour].remove(old_inner_contour)
                inner_contours_connected_cutting_contour[cutting_contour].append(new_inner_contour)
        return (dict_cutting_contour_intersections, dict_inner_contour_intersections,
                inner_contours_connected_cutting_contour, list_cutting_contours)

    def dictionnaries_cutting_contours(self, list_cutting_contours, connectig_to_outer_contour):
        inner_contours_connected_cutting_contour = {}
        dict_inner_contour_intersections = {}
        dict_cutting_contour_intersections = {}
        for inner_contour in self.surface2d.inner_contours:
            if not inner_contour.edge_polygon.is_trigo():
                inner_contour.invert_inplace()
            dict_inner_contour_intersections[inner_contour] = []
            for cutting_contour in list_cutting_contours:
                inner_contour_intersections = inner_contour.contour_intersections(cutting_contour)
                if inner_contour_intersections:
                    dict_inner_contour_intersections[inner_contour].extend(inner_contour_intersections)
                    if cutting_contour not in inner_contours_connected_cutting_contour:
                        inner_contours_connected_cutting_contour[cutting_contour] = [inner_contour]
                    else:
                        inner_contours_connected_cutting_contour[cutting_contour].append(inner_contour)
                for intersection in inner_contour_intersections:
                    dict_cutting_contour_intersections[intersection] = cutting_contour
            spliting_points = dict_inner_contour_intersections[inner_contour]
            spliting_points = list(sorted(
                spliting_points, key=lambda point, ic=inner_contour: ic.abscissa(point)))
            remove_spliting_points, new_inner_contour, remove_cutting_contour = self.inner_contours_recalculation(
                inner_contour, spliting_points, dict_cutting_contour_intersections, connectig_to_outer_contour)
            (dict_cutting_contour_intersections, dict_inner_contour_intersections,
             inner_contours_connected_cutting_contour, list_cutting_contours) = \
                self.updated_dictionnaries_cutting_contours(remove_spliting_points, remove_cutting_contour,
                                                            spliting_points, dict_cutting_contour_intersections,
                                                            inner_contour, new_inner_contour, list_cutting_contours,
                                                            dict_inner_contour_intersections,
                                                            inner_contours_connected_cutting_contour)
            inner_contour = new_inner_contour
        return (inner_contours_connected_cutting_contour, dict_inner_contour_intersections,
                dict_cutting_contour_intersections, list_cutting_contours)

    @staticmethod
    def inner_contour_cutting_points(inner_contour_spliting_points, cutting_contour):
        """
        Searches the inner contour points where it must be cutted
        :param inner_contour_spliting_points: all points os intersection with this inner contour
        :param cutting_contour: first cutting contour being used to cut inner contour
        :return: point1, point2
        """
        if cutting_contour.primitives[0].start in inner_contour_spliting_points:
            index_point1 = inner_contour_spliting_points.index(cutting_contour.primitives[0].start)
        else:
            index_point1 = inner_contour_spliting_points.index(cutting_contour.primitives[-1].end)
        if index_point1 != len(inner_contour_spliting_points) - 1:
            index_point2 = index_point1 + 1
        else:
            index_point2 = 0
        point1 = inner_contour_spliting_points[index_point1]
        point2 = inner_contour_spliting_points[index_point2]
        return point1, point2

    @staticmethod
    def is_inside_portion(cutting_contour, inner_contour_spliting_points1, inner_contour_spliting_points2):
        """
        For multiple inner contour intersections with cutting contours, defines if we get the inside or outside portion
        of the inner contour pair
        :param cutting_contour: cutting_contour cutting the two inner contours
        :param inner_contour_spliting_points1: spliting points for contour1
        :param inner_contour_spliting_points2: spliting points for contour1
        :return:
        """
        if (cutting_contour.primitives[0].start != inner_contour_spliting_points1[-1] and
            cutting_contour.primitives[-1].end != inner_contour_spliting_points2[-1]) or \
                (cutting_contour.primitives[0].start != inner_contour_spliting_points2[-1] and
                 cutting_contour.primitives[-1].end != inner_contour_spliting_points2[-1]):
            is_inside1 = True
            is_inside2 = False
        elif (cutting_contour.primitives[0].start == inner_contour_spliting_points1[-1] and
              cutting_contour.primitives[-1].end == inner_contour_spliting_points2[-1]):
            is_inside1 = True
            is_inside2 = False
        elif (cutting_contour.primitives[0].start != inner_contour_spliting_points1[-1] and
              cutting_contour.primitives[-1].end == inner_contour_spliting_points2[-1]) or \
                (cutting_contour.primitives[0].start == inner_contour_spliting_points1[-1] and
                 cutting_contour.primitives[-1].end != inner_contour_spliting_points2[-1]):
            is_inside1 = True
            is_inside2 = True
        else:
            raise NotImplementedError
        return is_inside1, is_inside2

    def get_inner_contours_cutting_primitives(self, list_cutting_contours, connectig_to_outer_contour):
        """
        Gets cutting primitives connected to face inner_contours
        :param list_cutting_contours: list of contours for resulting from intersection with other faces
        :param connectig_to_outer_contour: list of contours from list_cutting_contours connected to the outer contour
        and not to any outer contour
        :return: lists for final face cutting primitives
        """
        (inner_contours_connected_cutting_contour, dict_inner_contour_intersections,
         dict_cutting_contour_intersections, list_cutting_contours) = self.dictionnaries_cutting_contours(
            list_cutting_contours, connectig_to_outer_contour)
        valid_cutting_contours = []
        list_primitives1 = []
        list_primitives2 = []
        used_cutting_contours = []
        used_inner_contour = []
        for cutting_contour, inner_contours in inner_contours_connected_cutting_contour.items():
            primitives1 = []
            primitives2 = []
            if len(inner_contours) == 1:
                if all(dict_cutting_contour_intersections[inters] in connectig_to_outer_contour for inters in
                       dict_inner_contour_intersections[inner_contours[0]]) and cutting_contour not in \
                        used_cutting_contours and inner_contours[0] not in used_inner_contour:
                    inner_contour_spliting_points = dict_inner_contour_intersections[inner_contours[0]]
                    inner_contour_spliting_points = list(sorted(
                        inner_contour_spliting_points, key=lambda point, ic=inner_contours[0]: ic.abscissa(point)))

                    point1, point2 = self.inner_contour_cutting_points(inner_contour_spliting_points, cutting_contour)
                    primitives1.extend(inner_contours[0].extract_with_points(point1, point2, True))
                    primitives2.extend(inner_contours[0].extract_with_points(point1, point2, False))
                    if sum(prim.length() for prim in primitives2) > sum(prim.length() for prim in primitives1):
                        primitives1, primitives2 = primitives2, primitives1
                    primitives1.extend(dict_cutting_contour_intersections[point2].primitives +
                                       cutting_contour.primitives[:])
                    used_cutting_contours.extend([cutting_contour,
                                                  dict_cutting_contour_intersections[point2]])
                    used_inner_contour.append(inner_contours[0])
                    list_primitives1.append(primitives1)
                    list_primitives2.append(primitives2)
                elif cutting_contour not in valid_cutting_contours:
                    valid_cutting_contours.append(cutting_contour)
            elif len(inner_contours) == 2:
                inner_contour_spliting_points1 = dict_inner_contour_intersections[inner_contours[0]]
                inner_contour_spliting_points2 = dict_inner_contour_intersections[inner_contours[1]]
                inner_contour_spliting_points1 = list(sorted(
                    inner_contour_spliting_points1, key=lambda point, ic=inner_contours[0]: ic.abscissa(point)))
                inner_contour_spliting_points2 = list(sorted(
                    inner_contour_spliting_points2, key=lambda point, ic=inner_contours[1]: ic.abscissa(point)))
                inside1, inside2 = self.is_inside_portion(cutting_contour, inner_contour_spliting_points1,
                                                          inner_contour_spliting_points2)
                primitives1.extend(cutting_contour.primitives[:])
                contour_used = False
                for inner_contour, inner_contour_spliting_points, inside in zip(
                        inner_contours, [inner_contour_spliting_points1, inner_contour_spliting_points2],
                        [inside1, inside2]):
                    if inner_contour in used_inner_contour:
                        contour_used = True
                        continue
                    point1, point2 = self.inner_contour_cutting_points(inner_contour_spliting_points, cutting_contour)
                    primitives1.extend(inner_contour.extract_with_points(point1, point2, inside))
                    primitives1.extend(dict_cutting_contour_intersections[point2].primitives)
                    primitives2.extend(inner_contour.extract_with_points(point1, point2, not inside))
                    used_cutting_contours.extend([cutting_contour, dict_cutting_contour_intersections[point2]])
                if contour_used:
                    list_primitives1 = self.get_connecting_contour(list_primitives1, primitives1)
                else:
                    list_primitives1.append(primitives1)
                list_primitives2.append(primitives2)
                used_inner_contour.extend(inner_contours)
            else:
                raise NotImplementedError
        valid_cutting_contours = [contour for contour in valid_cutting_contours
                                  if contour not in used_cutting_contours]
        new_cutting_contours = [volmdlr.wires.Contour2D(list_prim).order_contour()
                                for list_prim in list_primitives1]
        for list_prim in list_primitives2:
            new_cutting_contours.extend(volmdlr.wires.Contour2D.contours_from_edges(list_prim))
        return new_cutting_contours, valid_cutting_contours

    def get_face_cutting_contours(self, dict_intersecting_combinations):
        """
        get all contours cutting the face, resultig from multiple faces intersections
        :param dict_intersecting_combinations: dictionary containing as keys the combination of intersecting faces
        and as the values the resulting primitive from the intersection of these two faces
        return a list all contours cutting one particular face
        """
        face_intersecting_primitives2d = self.select_face_intersecting_primitives(dict_intersecting_combinations)
        if not face_intersecting_primitives2d:
            return []
        list_cutting_contours = volmdlr.wires.Contour2D.contours_from_edges(face_intersecting_primitives2d[:])
        if self.surface2d.inner_contours:
            valid_cutting_contours = []
            connectig_to_outer_contour = []
            for cutting_contour in list_cutting_contours:
                if (self.surface2d.outer_contour.point_over_contour(cutting_contour.primitives[0].start) and
                    self.surface2d.outer_contour.point_over_contour(cutting_contour.primitives[-1].end)) or \
                        cutting_contour.primitives[0].start == cutting_contour.primitives[-1].end:
                    valid_cutting_contours.append(cutting_contour)
                if self.surface2d.outer_contour.contour_intersections(cutting_contour):
                    connectig_to_outer_contour.append(cutting_contour)
            if len(valid_cutting_contours) == len(list_cutting_contours):
                return valid_cutting_contours
            for cutting_contour in valid_cutting_contours:
                list_cutting_contours.remove(cutting_contour)
            new_cutting_contours, cutting_contours = self.get_inner_contours_cutting_primitives(
                list_cutting_contours, connectig_to_outer_contour)
            return valid_cutting_contours + new_cutting_contours + cutting_contours

        return list_cutting_contours

    def get_open_contour_divided_faces_inner_contours(self, new_faces_contours):
        """
        If there is any inner contour, verifies which ones belong to the new divided faces from
        an open cutting contour
        :param new_faces_contours: new faces outer contour
        :return: valid_new_faces_contours, valid_new_faces_contours
        """
        valid_new_faces_contours = []
        valid_inner_contours = []
        for new_face_contour in new_faces_contours:
            for inner_contour in self.surface2d.inner_contours:
                if new_face_contour.is_superposing(inner_contour):
                    break
            else:
                if new_face_contour not in valid_new_faces_contours:
                    inner_contours = []
                    for inner_contour in self.surface2d.inner_contours:
                        if new_face_contour.is_inside(inner_contour):
                            inner_contours.append(inner_contour)
                    valid_new_faces_contours.append(new_face_contour)
                    valid_inner_contours.append(inner_contours)
        return valid_new_faces_contours, valid_inner_contours

    @staticmethod
    def get_closed_contour_divided_faces_inner_contours(list_faces, new_contour):
        """
        If there is any inner contour, verifies which ones belong to the new divided faces from
        a closed cutting contour
        :param list_faces: list of new faces
        :param new_contour: current new face outer contour
        :return: a list of new faces with its inner contours
        """
        new_list_faces = []
        for new_face in list_faces:
            if new_face.surface2d.outer_contour.is_inside(new_contour):
                inner_contours1 = []
                inner_contours2 = []
                if not new_face.surface2d.inner_contours:
                    new_face.surface2d.inner_contours = [new_contour]
                    break
                new_contour_not_sharing_primitives = True
                for i, inner_contour in enumerate(new_face.surface2d.inner_contours):
                    if new_contour.is_inside(inner_contour):
                        if any(inner_contour.primitive_over_contour(prim)
                               for prim in new_contour.primitives):
                            new_face.surface2d.inner_contours[i] = new_contour
                            break
                        inner_contours2.append(inner_contour)
                    elif not any(inner_contour.primitive_over_contour(prim) for prim in
                                 new_contour.primitives):
                        inner_contours1.append(inner_contour)
                    else:
                        new_contour_not_sharing_primitives = False
                else:
                    surf3d = new_face.surface3d
                    if inner_contours1:
                        if new_contour_not_sharing_primitives:
                            inner_contours1.append(new_contour)
                            new_face.surface2d.inner_contours = inner_contours1
                            break
                        surf2d = Surface2D(new_face.surface2d.outer_contour, inner_contours1)
                        new_plane = PlaneFace3D(surf3d, surf2d)
                        new_list_faces.append(new_plane)
                    if inner_contours2:
                        new_list_faces.append(
                            PlaneFace3D(surf3d, Surface2D(new_contour, inner_contours2)))
        return new_list_faces

    def divide_face_with_open_cutting_contours(self, list_open_cutting_contours, inside):
        """
        :param list_open_cutting_contours: list containing the open cutting contours
        :param inside: inside portion
        :type inside: bool
        :return: list divided faces
        """
        list_faces = []
        if not self.surface2d.outer_contour.edge_polygon.is_trigo():
            self.surface2d.outer_contour.invert_inplace()
        new_faces_contours = self.surface2d.outer_contour.divide(list_open_cutting_contours, inside)
        new_inner_contours = len(new_faces_contours) * [[]]
        if self.surface2d.inner_contours:
            new_faces_contours, new_inner_contours = self.get_open_contour_divided_faces_inner_contours(
                new_faces_contours)
        for contour, inner_contours in zip(new_faces_contours, new_inner_contours):
            new_face = PlaneFace3D(self.surface3d, Surface2D(contour, inner_contours))
            list_faces.append(new_face)
        return list_faces

    def divide_face_with_closed_cutting_contours(self, list_closed_cutting_contours, list_faces):
        """
        :param list_closed_cutting_contours: list containing the closed cutting contours
        :param list_faces: list of already divided faces
        :return: list divided faces
        """
        for new_contour in list_closed_cutting_contours:
            if len(new_contour.primitives) >= 3 and \
                    new_contour.primitives[0].start == new_contour.primitives[-1].end:
                inner_contours1 = [new_contour]
                inner_contours2 = []
                if list_faces:
                    new_list_faces = self.get_closed_contour_divided_faces_inner_contours(list_faces, new_contour)
                    list_faces = list_faces + new_list_faces
                    continue
                for inner_contour in self.surface2d.inner_contours:
                    if new_contour.is_inside(inner_contour):
                        inner_contours2.append(inner_contour)
                        continue
                    inner_contours1.append(inner_contour)
                surf3d = self.surface3d
                surf2d = Surface2D(self.surface2d.outer_contour, inner_contours1)
                new_plane = PlaneFace3D(surf3d, surf2d)
                list_faces.append(new_plane)
                list_faces.append(PlaneFace3D(surf3d, Surface2D(new_contour, inner_contours2)))
                continue
            surf3d = self.surface3d
            surf2d = Surface2D(self.surface2d.outer_contour, [])
            new_plane = PlaneFace3D(surf3d, surf2d)
            list_faces.append(new_plane)
        return list_faces

    def divide_face(self, list_cutting_contours: List[volmdlr.wires.Contour2D], inside):
        """
        :param list_cutting_contours: list of contours cutting the face
        :param inside: when extracting a contour from another contour. It defines the extracted
        contour as being between the two points if True and outside these points if False
        return a list new faces resulting from face division
        """
        list_faces = []
        list_open_cutting_contours = []
        list_closed_cutting_contours = []
        for cutting_contour in list_cutting_contours:
            if cutting_contour.primitives[0].start != cutting_contour.primitives[-1].end:
                list_open_cutting_contours.append(cutting_contour)
                continue
            list_closed_cutting_contours.append(cutting_contour)
        if list_open_cutting_contours:
            list_faces = self.divide_face_with_open_cutting_contours(list_open_cutting_contours, inside)
        list_faces = self.divide_face_with_closed_cutting_contours(list_closed_cutting_contours, list_faces)
        return list_faces

    def is_adjacent(self, face2: Face3D):
        contour1 = self.outer_contour3d.to_2d(
            self.surface3d.frame.origin,
            self.surface3d.frame.u,
            self.surface3d.frame.v)
        contour2 = face2.outer_contour3d.to_2d(
            self.surface3d.frame.origin,
            self.surface3d.frame.u,
            self.surface3d.frame.v)
        if contour1.is_sharing_primitives_with(contour2, False):
            return True

    def is_intersecting(self, face2, list_coincident_faces=None, tol: float = 1e-6):
        """
        Verifies if two face are intersecting
        :param face2: face 2
        :param list_coincident_faces: list of coincident faces, if existent
        :param tol: tolerance for calculations
        :return: True if faces intersect, False otherwise
        """
        if list_coincident_faces is None:
            list_coincident_faces = []
        if (self.bounding_box.bbox_intersection(face2.bounding_box) or
            self.bounding_box.distance_to_bbox(face2.bounding_box) <= tol) and \
                (self, face2) not in list_coincident_faces:

            edge_intersections = []
            for prim1 in self.outer_contour3d.primitives + [prim for inner_contour in self.inner_contours3d
                                                            for prim in inner_contour.primitives]:
                edge_intersections = face2.edge_intersections(prim1)
                if edge_intersections:
                    return True
            if not edge_intersections:
                for prim2 in face2.outer_contour3d.primitives + [prim for inner_contour in face2.inner_contours3d
                                                                 for prim in inner_contour.primitives]:
                    edge_intersections = self.edge_intersections(prim2)
                    if edge_intersections:
                        return True

        return False

    @staticmethod
    def merge_faces(list_coincident_faces: List[Face3D]):
        valid_coicident_faces = list_coincident_faces[:]
        list_new_faces = []
        list_inner_contours = []
        merge_finished = False
        face0 = valid_coicident_faces[0]
        merged_contour = face0.outer_contour3d.to_2d(face0.surface3d.frame.origin,
                                                     face0.surface3d.frame.u,
                                                     face0.surface3d.frame.v)
        valid_coicident_faces.remove(face0)
        while not merge_finished:
            adjacent_faces = False
            list_inner_contours = []
            for face in valid_coicident_faces:
                adjacent_faces = False
                face_inside = False
                contour = face.outer_contour3d.to_2d(face0.surface3d.frame.origin,
                                                     face0.surface3d.frame.u,
                                                     face0.surface3d.frame.v)
                if contour.is_sharing_primitives_with(merged_contour):
                    merged_contour_results = merged_contour.union(contour)
                    merged_contour = merged_contour_results[0]
                    merged_inner_contours = merged_contour_results[1:]
                    list_inner_contours.extend(merged_inner_contours)
                    list_inner_contours.extend(face.surface2d.inner_contours)
                    valid_coicident_faces.remove(face)
                    adjacent_faces = True
                    break
                if merged_contour.is_inside(contour):
                    valid_coicident_faces.remove(face)
                    face_inside = True
                    break
            if not adjacent_faces and not face_inside and valid_coicident_faces:
                list_new_faces.append(
                    PlaneFace3D(face0.surface3d,
                                Surface2D(merged_contour.copy(),
                                          face0.surface2d.inner_contours +
                                          list_inner_contours)))
                merged_contour = \
                    valid_coicident_faces[0].outer_contour3d.to_2d(
                        face0.surface3d.frame.origin,
                        face0.surface3d.frame.u,
                        face0.surface3d.frame.v)
                valid_coicident_faces.remove(valid_coicident_faces[0])

            if not valid_coicident_faces:
                merge_finished = True
        list_new_faces.append(
            PlaneFace3D(face0.surface3d,
                        Surface2D(merged_contour,
                                  face0.surface2d.inner_contours +
                                  list_inner_contours)))
        return list_new_faces

    def set_operations_new_faces(self, intersecting_combinations,
                                 contour_extract_inside):
        self_copy = self.copy(deep=True)
        list_cutting_contours = self_copy.get_face_cutting_contours(
            intersecting_combinations)
        if not list_cutting_contours:
            return [self_copy]
        return self_copy.divide_face(list_cutting_contours, contour_extract_inside)

    def cut_by_coincident_face(self, face):
        """
        Cuts face1 with another coincident face2

        :param face: a face3d
        :type face: Face3D
        :return: a list of faces3d
        :rtype: List[Face3D]
        """

        if not self.surface3d.is_coincident(face.surface3d):
            raise ValueError('The faces are not coincident')

        if self.face_inside(face):
            return self.divide_face([face.surface2d.outer_contour], True)
        if face.is_inside(self):
            return face.divide_face([self.surface2d.outer_contour], True)

        outer_contour_1 = self.surface2d.outer_contour
        outer_contour_2 = self.surface3d.contour3d_to_2d(face.outer_contour3d)

        inner_contours = self.surface2d.inner_contours
        inner_contours.extend([self.surface3d.contour3d_to_2d(
            contour) for contour in face.inner_contours3d])

        contours = outer_contour_1.cut_by_wire(outer_contour_2)

        surfaces = []
        for contour in contours:
            inners = []
            for inner_c in inner_contours:
                if contour.is_inside(inner_c):
                    inners.append(inner_c)
            surfaces.append(Surface2D(contour, inners))

        return [self.__class__(self.surface3d, surface2d) for surface2d in surfaces]


class Triangle3D(PlaneFace3D):
    """
    :param point1: The first point
    :type point1: volmdlr.Point3D
    :param point2: The second point
    :type point2: volmdlr.Point3D
    :param point3: The third point
    :type point3: volmdlr.Point3D
    """
    _standalone_in_db = False

    # _generic_eq = True
    # _non_serializable_attributes = ['bounding_box', 'polygon2D']
    # _non_data_eq_attributes = ['name', 'bounding_box', 'outer_contour3d',
    #                       'inner_contours3d']
    # _non_data_hash_attributes = []

    def __init__(self, point1: volmdlr.Point3D, point2: volmdlr.Point3D,
                 point3: volmdlr.Point3D, alpha=1, color=None, name: str = ''):
        self.point1 = point1
        self.point2 = point2
        self.point3 = point3
        self.points = [self.point1, self.point2, self.point3]
        self.color = color
        self.alpha = alpha
        self.name = name

        self._utd_surface3d = False
        self._utd_surface2d = False
        self._bbox = None
        # self.bounding_box = self._bounding_box()

        DessiaObject.__init__(self, name=name)

        # Don't use inheritence for performance: class method fakes face3D behavior
        # Face3D.__init__(self,
        #                 surface3d=plane3d,
        #                 surface2d=surface2d,
        #                 name=name)

    def _data_hash(self):
        """
        Using point approx hash to speed up
        """
        return self.point1.approx_hash() + self.point2.approx_hash() + self.point3.approx_hash()

    def _data_eq(self, other_object):
        if other_object.__class__.__name__ != self.__class__.__name__:
            return False
        self_set = set([self.point1, self.point2, self.point3])
        other_set = set([other_object.point1, other_object.point2, other_object.point3])
        if self_set != other_set:
            return False
        return True

    @property
    def bounding_box(self):
        if not self._bbox:
            self._bbox = self.get_bounding_box()
        return self._bbox

    @bounding_box.setter
    def bounding_box(self, new_bouding_box):
        self._bbox = new_bouding_box

    def get_bounding_box(self):
        return volmdlr.core.BoundingBox.from_points([self.point1,
                                                     self.point2,
                                                     self.point3])

    @property
    def surface3d(self):
        if not self._utd_surface3d:
            self._surface3d = Plane3D.from_3_points(self.point1, self.point2, self.point3)
            self._utd_surface3d = True
        return self._surface3d

    @property
    def surface2d(self):
        if not self._utd_surface2d:
            plane3d = self.surface3d
            contour3d = volmdlr.wires.Contour3D([vme.LineSegment3D(self.point1, self.point2),
                                                 vme.LineSegment3D(self.point2, self.point3),
                                                 vme.LineSegment3D(self.point3, self.point1)])

            contour2d = contour3d.to_2d(plane3d.frame.origin,
                                        plane3d.frame.u, plane3d.frame.v)

            self._surface2d = Surface2D(outer_contour=contour2d, inner_contours=[])

            self._utd_surface2d = True
        return self._surface2d

    def to_dict(self, use_pointers: bool = False, memo=None, path: str = '#'):
        dict_ = DessiaObject.base_dict(self)
        dict_['point1'] = self.point1.to_dict()
        dict_['point2'] = self.point2.to_dict()
        dict_['point3'] = self.point3.to_dict()
        dict_['name'] = self.name

        return dict_

    @classmethod
    def dict_to_object(cls, dict_, global_dict=None, pointers_memo: Dict[str, Any] = None, path: str = '#'):
        point1 = volmdlr.Point3D.dict_to_object(dict_['point1'])
        point2 = volmdlr.Point3D.dict_to_object(dict_['point2'])
        point3 = volmdlr.Point3D.dict_to_object(dict_['point3'])
        return cls(point1, point2, point3, dict_['name'])

    def area(self) -> float:
        """

        :return: area triangle
        :rtype: float

        Formula explained here: https://www.triangle-calculator.com/?what=vc

        """
        a = self.point1.point_distance(self.point2)
        b = self.point2.point_distance(self.point3)
        c = self.point3.point_distance(self.point1)

        semi_perimeter = (a + b + c) / 2

        try:
            # Area with Heron's formula
            area = math.sqrt(semi_perimeter * (semi_perimeter - a) * (semi_perimeter - b) * (semi_perimeter - c))
        except ValueError:
            area = 0

        return area

    def height(self):
        # Formula explained here: https://www.triangle-calculator.com/?what=vc
        # Basis = vector point1 to point2d
        return 2 * self.area() / self.point1.point_distance(self.point2)

    def frame_mapping(self, frame: volmdlr.Frame3D, side: str):
        """
        Changes frame_mapping and return a new Triangle3D
        side = 'old' or 'new'
        """
        np1 = self.point1.frame_mapping(frame, side)
        np2 = self.point2.frame_mapping(frame, side)
        np3 = self.point3.frame_mapping(frame, side)
        return self.__class__(np1, np2, np3, self.name)

    def frame_mapping_inplace(self, frame: volmdlr.Frame3D, side: str):
        """
        Changes frame_mapping and the object is updated inplace
        side = 'old' or 'new'
        """
        self.point1.frame_mapping_inplace(frame, side)
        self.point2.frame_mapping_inplace(frame, side)
        self.point3.frame_mapping_inplace(frame, side)
        new_bounding_box = self.get_bounding_box()
        self.bounding_box = new_bounding_box

    def copy(self, deep=True, memo=None):
        return Triangle3D(self.point1.copy(), self.point2.copy(), self.point3.copy(),
                          self.name)

    def triangulation(self):
        return vmd.DisplayMesh3D([vmd.Node3D.from_point(self.point1),
                                  vmd.Node3D.from_point(self.point2),
                                  vmd.Node3D.from_point(self.point3)],
                                 [(0, 1, 2)])

    def translation(self, offset: volmdlr.Vector3D):
        """
        Plane3D translation
        :param offset: translation vector
        :return: A new translated Plane3D
        """
        new_point1 = self.point1.translation(offset)
        new_point2 = self.point2.translation(offset)
        new_point3 = self.point3.translation(offset)

        new_triangle = Triangle3D(new_point1, new_point2, new_point3,
                                  self.alpha, self.color, self.name)
        return new_triangle

    def translation_inplace(self, offset: volmdlr.Vector3D):
        """
        Plane3D translation. Object is updated inplace
        :param offset: translation vector
        """
        self.point1.translation_inplace(offset)
        self.point2.translation_inplace(offset)
        self.point3.translation_inplace(offset)
        new_bounding_box = self.get_bounding_box()
        self.bounding_box = new_bounding_box

    def rotation(self, center: volmdlr.Point3D, axis: volmdlr.Vector3D,
                 angle: float):
        """
        Triangle3D rotation
        :param center: rotation center
        :param axis: rotation axis
        :param angle: angle rotation
        :return: a new rotated Triangle3D
        """
        new_point1 = self.point1.rotation(center, axis, angle)
        new_point2 = self.point2.rotation(center, axis, angle)
        new_point3 = self.point3.rotation(center, axis, angle)
        new_triangle = Triangle3D(new_point1, new_point2, new_point3,
                                  self.alpha, self.color, self.name)
        return new_triangle

    def rotation_inplace(self, center: volmdlr.Point3D, axis: volmdlr.Vector3D,
                         angle: float):
        """
        Triangle3D rotation. Object is updated inplace
        :param center: rotation center
        :param axis: rotation axis
        :param angle: rotation angle
        """
        self.point1.rotation_inplace(center, axis, angle)
        self.point2.rotation_inplace(center, axis, angle)
        self.point3.rotation_inplace(center, axis, angle)
        new_bounding_box = self.get_bounding_box()
        self.bounding_box = new_bounding_box

    def subdescription(self, resolution=0.01):
        frame = self.surface3d.frame
        pts2d = [pt.to_2d(frame.origin, frame.u, frame.v) for pt in self.points]

        t_poly2d = volmdlr.wires.ClosedPolygon2D(pts2d)

        xmin, xmax = min(pt.x for pt in pts2d), max(pt.x for pt in pts2d)
        ymin, ymax = min(pt.y for pt in pts2d), max(pt.y for pt in pts2d)

        nbx, nby = int(((xmax - xmin) / resolution) + 2), int(((ymax - ymin) / resolution) + 2)
        points_box = []
        for i in range(nbx):
            x = min(xmin + i * resolution, xmax)
            if x == xmin:
                x = xmin + 0.01 * resolution
            for j in range(nby):
                y = min(ymin + j * resolution, ymax)
                if y == ymin:
                    y = ymin + 0.01 * resolution
                points_box.append(volmdlr.Point2D(x, y))

        points = [pt.copy() for pt in self.points]
        for pt in points_box:
            if t_poly2d.point_belongs(pt):
                points.append(pt.to_3d(frame.origin, frame.u, frame.v))
            elif t_poly2d.point_over_contour(pt):
                points.append(pt.to_3d(frame.origin, frame.u, frame.v))

        return volmdlr.Vector3D.remove_duplicate(points)

    def subdescription_to_triangles(self, resolution=0.01):
        """
        This function will return a list of Triangle3D with resolution as max
        length of subtriangles side
        """

        frame = self.surface3d.frame
        pts2d = [pt.to_2d(frame.origin, frame.u, frame.v) for pt in self.points]

        t_poly2d = volmdlr.wires.ClosedPolygon2D(pts2d)

        sub_triangles2d = [t_poly2d]
        done = False
        while not done:
            triangles2d = []
            for t, subtri in enumerate(sub_triangles2d):
                ls_length = [ls.length() for ls in subtri.line_segments]
                ls_max = max(ls_length)

                if ls_max > resolution:
                    pos_ls_max = ls_length.index(ls_max)
                    taller = subtri.line_segments[pos_ls_max]
                    p1, p2 = taller.start, taller.end
                    p3 = list(set(subtri.points) - set([p1, p2]))[0]

                    pt_mid = (p1 + p2) / 2
                    new_triangles2d = [volmdlr.wires.ClosedPolygon2D([p1, pt_mid, p3]),
                                       volmdlr.wires.ClosedPolygon2D([p2, pt_mid, p3])]

                    triangles2d.extend(new_triangles2d)
                else:
                    triangles2d.append(subtri)

            if len(sub_triangles2d) == len(triangles2d):
                done = True
                break
            sub_triangles2d = triangles2d

        triangles3d = [Triangle3D(tri.points[0].to_3d(frame.origin, frame.u, frame.v),
                                  tri.points[1].to_3d(frame.origin, frame.u, frame.v),
                                  tri.points[2].to_3d(frame.origin, frame.u, frame.v)) for tri in sub_triangles2d]

        return triangles3d

    def middle(self):
        return (self.point1 + self.point2 + self.point3) / 3

    def normal(self):
        '''

        Returns
        -------
        normal to the face

        '''
        normal = self.surface3d.frame.w
        # vec12 = self.point2 - self.point1
        # vec13 = self.point3 - self.point1
        # normal  = vec12.cross(vec13)
        normal.normalize()
        return normal


class CylindricalFace3D(Face3D):
    """
    :param contours2d: The cylinder's contour2D
    :type contours2d: volmdlr.Contour2D
    :param cylindricalsurface3d: Information about the Cylinder
    :type cylindricalsurface3d: CylindricalSurface3D
    :param points: contours2d's point
    :type points: List of volmdlr.Point2D

    :Example:
        >>> contours2d is rectangular and will create a classic cylinder with x= 2*pi*radius, y=h
    """
    min_x_density = 5
    min_y_density = 1

    def __init__(self,
                 surface3d: CylindricalSurface3D,
                 surface2d: Surface2D,
                 name: str = ''):

        self.radius = surface3d.radius
        self.center = surface3d.frame.origin
        self.normal = surface3d.frame.w
        Face3D.__init__(self, surface3d=surface3d,
                        surface2d=surface2d,
                        name=name)
        self._bbox = None

    def copy(self, deep=True, memo=None):
        return CylindricalFace3D(self.surface3d.copy(), self.surface2d.copy(),
                                 self.name)

    @property
    def bounding_box(self):
        if not self._bbox:
            self._bbox = self.get_bounding_box()
        return self._bbox

    @bounding_box.setter
    def bounding_box(self, new_bouding_box):
        self._bbox = new_bouding_box

    def get_bounding_box(self):
        theta_min, theta_max, zmin, zmax = self.surface2d.outer_contour.bounding_rectangle().bounds()

        lower_center = self.surface3d.frame.origin + zmin * self.surface3d.frame.w
        upper_center = self.surface3d.frame.origin + zmax * self.surface3d.frame.w

        xmin, xmax = volmdlr.geometry.cos_image(theta_min, theta_max)
        ymin, ymax = volmdlr.geometry.sin_image(theta_min, theta_max)

        points = [(lower_center
                   + xmin * self.surface3d.radius * self.surface3d.frame.u
                   + ymin * self.surface3d.radius * self.surface3d.frame.v),
                  (lower_center
                   + xmax * self.surface3d.radius * self.surface3d.frame.u
                   + ymin * self.surface3d.radius * self.surface3d.frame.v),
                  (lower_center
                   + xmin * self.surface3d.radius * self.surface3d.frame.u
                   + ymax * self.surface3d.radius * self.surface3d.frame.v),
                  (lower_center
                   + xmax * self.surface3d.radius * self.surface3d.frame.u
                   + ymax * self.surface3d.radius * self.surface3d.frame.v),
                  (upper_center
                   + xmin * self.surface3d.radius * self.surface3d.frame.u
                   + ymin * self.surface3d.radius * self.surface3d.frame.v),
                  (upper_center
                   + xmax * self.surface3d.radius * self.surface3d.frame.u
                   + ymin * self.surface3d.radius * self.surface3d.frame.v),
                  (upper_center
                   + xmin * self.surface3d.radius * self.surface3d.frame.u
                   + ymax * self.surface3d.radius * self.surface3d.frame.v),
                  (upper_center
                   + xmax * self.surface3d.radius * self.surface3d.frame.u
                   + ymax * self.surface3d.radius * self.surface3d.frame.v)]

        return volmdlr.core.BoundingBox.from_points(points)

    def triangulation_lines(self, angle_resolution=5):
        theta_min, theta_max, zmin, zmax = self.surface2d.bounding_rectangle().bounds()
        delta_theta = theta_max - theta_min
        nlines = math.ceil(delta_theta * angle_resolution)
        lines = []
        for i in range(nlines):
            theta = theta_min + (i + 1) / (nlines + 1) * delta_theta
            lines.append(vme.Line2D(volmdlr.Point2D(theta, zmin),
                                    volmdlr.Point2D(theta, zmax)))
        return lines, []

    def range_closest(self, list_points):
        """
        This method has be edited as it was really bad coded:
            * parameter removed, use of self data instead
        """
        points_set = volmdlr.delete_double_point(list_points)
        points_set3D = CylindricalFace3D.points2d_to3d(None, [points_set],
                                                       self.radius, self.surface3d.frame)

        points_3dint = [points_set3D[0]]
        points_2dint = [points_set[0]]
        s = 1
        for k in range(1, len(points_set)):
            closest = points_set3D[s]
            while closest is None:
                s += 1
                closest = points_set3D[s]
            dist_min = (points_3dint[-1] - closest).norm()
            pos = s
            for i in range(s + 1, len(points_set3D)):
                close_test = points_set3D[i]
                if close_test is None:
                    continue
                else:
                    dist_test = (points_3dint[-1] - close_test).norm()
                    if dist_test <= dist_min:
                        dist_min = dist_test
                        closest = close_test
                        pos = i
            points_2dint.append(points_set[pos])
            points_set3D[pos] = None

        return points_2dint

    def minimum_maximum(self, contour2d, radius):
        points = contour2d.tessel_points
        min_h, min_theta = min(pt[1] for pt in points), min(pt[0] for pt in points)
        max_h, max_theta = max(pt[1] for pt in points), max(pt[0] for pt in points)

        return min_h, min_theta, max_h, max_theta

    def minimum_distance_points_cyl(self, other_cyl):
        r1, r2 = self.radius, other_cyl.radius
        min_h1, min_theta1, max_h1, max_theta1 = self.minimum_maximum(
            self.contours2d[0], r1)

        n1 = self.normal
        u1 = self.cylindricalsurface3d.frame.u
        v1 = self.cylindricalsurface3d.frame.v
        frame1 = volmdlr.Frame3D(self.center, u1, v1, n1)

        min_h2, min_theta2, max_h2, max_theta2 = self.minimum_maximum(
            other_cyl.contours2d[0], r2)

        n2 = other_cyl.normal
        u2 = other_cyl.cylindricalsurface3d.frame.u
        v2 = other_cyl.cylindricalsurface3d.frame.v
        frame2 = volmdlr.Frame3D(other_cyl.center, u2, v2, n2)
        # st2 = volmdlr.Point3D((r2*math.cos(min_theta2), r2*math.sin(min_theta2), min_h2))
        # start2 = frame2.old_coordinates(st2)

        w = other_cyl.center - self.center

        n1n1, n1u1, n1v1, n1n2, n1u2, n1v2 = n1.dot(n1), n1.dot(u1), n1.dot(
            v1), n1.dot(n2), n1.dot(u2), n1.dot(v2)
        u1u1, u1v1, u1n2, u1u2, u1v2 = u1.dot(u1), u1.dot(v1), u1.dot(
            n2), u1.dot(u2), u1.dot(v2)
        v1v1, v1n2, v1u2, v1v2 = v1.dot(v1), v1.dot(n2), v1.dot(u2), v1.dot(v2)
        n2n2, n2u2, n2v2 = n2.dot(n2), n2.dot(u2), n2.dot(v2)
        u2u2, u2v2, v2v2 = u2.dot(u2), u2.dot(v2), v2.dot(v2)

        w2, wn1, wu1, wv1, wn2, wu2, wv2 = w.dot(w), w.dot(n1), w.dot(
            u1), w.dot(v1), w.dot(n2), w.dot(u2), w.dot(v2)

        # x = (theta1, h1, theta2, h2)
        def distance_squared(x):
            return (n1n1 * (x[1] ** 2) + u1u1 * ((math.cos(x[0])) ** 2) * (
                    r1 ** 2) + v1v1 * ((math.sin(x[0])) ** 2) * (r1 ** 2)
                    + w2 + n2n2 * (x[3] ** 2) + u2u2 * (
                            (math.cos(x[2])) ** 2) * (r2 ** 2) + v2v2 * (
                            (math.sin(x[2])) ** 2) * (r2 ** 2)
                    + 2 * x[1] * r1 * math.cos(x[0]) * n1u1 + 2 * x[
                        1] * r1 * math.sin(x[0]) * n1v1 - 2 * x[1] * wn1
                    - 2 * x[1] * x[3] * n1n2 - 2 * x[1] * r2 * math.cos(
                        x[2]) * n1u2 - 2 * x[1] * r2 * math.sin(x[2]) * n1v2
                    + 2 * math.cos(x[0]) * math.sin(x[0]) * u1v1 * (
                            r1 ** 2) - 2 * r1 * math.cos(x[0]) * wu1
                    - 2 * r1 * x[3] * math.cos(
                        x[0]) * u1n2 - 2 * r1 * r2 * math.cos(x[0]) * math.cos(
                        x[2]) * u1u2
                    - 2 * r1 * r2 * math.cos(x[0]) * math.sin(
                        x[2]) * u1v2 - 2 * r1 * math.sin(x[0]) * wv1
                    - 2 * r1 * x[3] * math.sin(
                        x[0]) * v1n2 - 2 * r1 * r2 * math.sin(x[0]) * math.cos(
                        x[2]) * v1u2
                    - 2 * r1 * r2 * math.sin(x[0]) * math.sin(
                        x[2]) * v1v2 + 2 * x[3] * wn2 + 2 * r2 * math.cos(
                        x[2]) * wu2
                    + 2 * r2 * math.sin(x[2]) * wv2 + 2 * x[3] * r2 * math.cos(
                        x[2]) * n2u2 + 2 * x[3] * r2 * math.sin(x[2]) * n2v2
                    + 2 * math.cos(x[2]) * math.sin(x[2]) * u2v2 * (r2 ** 2))

        x01 = npy.array([(min_theta1 + max_theta1) / 2, (min_h1 + max_h1) / 2,
                         (min_theta2 + max_theta2) / 2, (min_h2 + max_h2) / 2])
        x02 = npy.array([min_theta1, (min_h1 + max_h1) / 2,
                         min_theta2, (min_h2 + max_h2) / 2])
        x03 = npy.array([max_theta1, (min_h1 + max_h1) / 2,
                         max_theta2, (min_h2 + max_h2) / 2])

        minimax = [(min_theta1, min_h1, min_theta2, min_h2),
                   (max_theta1, max_h1, max_theta2, max_h2)]

        res1 = scp.optimize.least_squares(distance_squared, x01,
                                          bounds=minimax)
        res2 = scp.optimize.least_squares(distance_squared, x02,
                                          bounds=minimax)
        res3 = scp.optimize.least_squares(distance_squared, x03,
                                          bounds=minimax)

        pt1 = volmdlr.Point3D(
            (r1 * math.cos(res1.x[0]), r1 * math.sin(res1.x[0]), res1.x[1]))
        p1 = frame1.old_coordinates(pt1)
        pt2 = volmdlr.Point3D(
            (r2 * math.cos(res1.x[2]), r2 * math.sin(res1.x[2]), res1.x[3]))
        p2 = frame2.old_coordinates(pt2)
        d = p1.point_distance(p2)
        result = res1

        res = [res2, res3]
        for couple in res:
            pttest1 = volmdlr.Point3D((r1 * math.cos(couple.x[0]),
                                       r1 * math.sin(couple.x[0]),
                                       couple.x[1]))
            pttest2 = volmdlr.Point3D((r2 * math.cos(couple.x[2]),
                                       r2 * math.sin(couple.x[2]),
                                       couple.x[3]))
            ptest1 = frame1.old_coordinates(pttest1)
            ptest2 = frame2.old_coordinates(pttest2)
            dtest = ptest1.point_distance(ptest2)
            if dtest < d:
                result = couple
                p1, p2 = ptest1, ptest2

        pt1_2d, pt2_2d = volmdlr.Point2D(
            (result.x[0], result.x[1])), volmdlr.Point2D(
            (result.x[2], result.x[3]))

        if not self.contours2d[0].point_belongs(pt1_2d):
            # Find the closest one
            points_contours1 = self.contours2d[0].tessel_points

            poly1 = volmdlr.ClosedPolygon2D(points_contours1)
            d1, new_pt1_2d = poly1.PointBorderDistance(pt1_2d,
                                                       return_other_point=True)
            pt1 = volmdlr.Point3D((r1 * math.cos(new_pt1_2d.vector[0]),
                                   r1 * math.sin(new_pt1_2d.vector[0]),
                                   new_pt1_2d.vector[1]))
            p1 = frame1.old_coordinates(pt1)

        if not other_cyl.contours2d[0].point_belongs(pt2_2d):
            # Find the closest one
            points_contours2 = other_cyl.contours2d[0].tessel_points

            poly2 = volmdlr.ClosedPolygon2D(points_contours2)
            d2, new_pt2_2d = poly2.PointBorderDistance(pt2_2d,
                                                       return_other_point=True)
            pt2 = volmdlr.Point3D((r2 * math.cos(new_pt2_2d.vector[0]),
                                   r2 * math.sin(new_pt2_2d.vector[0]),
                                   new_pt2_2d.vector[1]))
            p2 = frame2.old_coordinates(pt2)

        return p1, p2

    def minimum_distance_points_plane(self,
                                      planeface):  # Planeface with contour2D
        # ADD THE FACT THAT PLANEFACE.CONTOURS : [0] = contours totale, le reste = trous
        r = self.radius
        min_h1, min_theta1, max_h1, max_theta1 = self.minimum_maximum(
            self.contours2d[0], r)

        n1 = self.normal
        u1 = self.cylindricalsurface3d.frame.u
        v1 = self.cylindricalsurface3d.frame.v
        frame1 = volmdlr.Frame3D(self.center, u1, v1, n1)
        # st1 = volmdlr.Point3D((r*math.cos(min_theta1), r*math.sin(min_theta1), min_h1))
        # start1 = frame1.old_coordinates(st1)

        poly2d = planeface.polygon2D
        pfpoints = poly2d.points
        xmin, ymin = min(pt[0] for pt in pfpoints), min(pt[1] for pt in pfpoints)
        xmax, ymax = max(pt[0] for pt in pfpoints), max(pt[1] for pt in pfpoints)
        origin, vx, vy = planeface.plane.origin, planeface.plane.vectors[0], \
            planeface.plane.vectors[1]
        pf1_2d, pf2_2d = volmdlr.Point2D((xmin, ymin)), volmdlr.Point2D(
            (xmin, ymax))
        pf3_2d, pf4_2d = volmdlr.Point2D((xmax, ymin)), volmdlr.Point2D(
            (xmax, ymax))
        pf1, pf2 = pf1_2d.to_3d(origin, vx, vy), pf2_2d.to_3d(origin, vx, vy)
        pf3, _ = pf3_2d.to_3d(origin, vx, vy), pf4_2d.to_3d(origin, vx, vy)

        u, v = (pf3 - pf1), (pf2 - pf1)
        u.normalize()
        v.normalize()

        w = pf1 - self.center

        n1n1, n1u1, n1v1, n1u, n1v = n1.dot(n1), n1.dot(u1), n1.dot(
            v1), n1.dot(u), n1.dot(v)
        u1u1, u1v1, u1u, u1v = u1.dot(u1), u1.dot(v1), u1.dot(u), u1.dot(v)
        v1v1, v1u, v1v = v1.dot(v1), v1.dot(u), v1.dot(v)
        uu, uv, vv = u.dot(u), u.dot(v), v.dot(v)

        w2, wn1, wu1, wv1, wu, wv = w.dot(w), w.dot(n1), w.dot(u1), w.dot(
            v1), w.dot(u), w.dot(v)

        # x = (h, theta, x, y)
        def distance_squared(x):
            return (n1n1 * (x[0] ** 2) + ((math.cos(x[1])) ** 2) * u1u1 * (
                    r ** 2) + ((math.sin(x[1])) ** 2) * v1v1 * (r ** 2)
                    + w2 + uu * (x[2] ** 2) + vv * (x[3] ** 2) + 2 * x[
                        0] * math.cos(x[1]) * r * n1u1
                    + 2 * x[0] * math.sin(x[1]) * r * n1v1 - 2 * x[
                        0] * wn1 - 2 * x[0] * x[2] * n1u
                    - 2 * x[0] * x[3] * n1v + 2 * math.sin(x[1]) * math.cos(
                        x[1]) * u1v1 * (r ** 2)
                    - 2 * r * math.cos(x[1]) * wu1 - 2 * r * x[2] * math.cos(
                        x[1]) * u1u
                    - 2 * r * x[3] * math.sin(x[1]) * u1v - 2 * r * math.sin(
                        x[1]) * wv1
                    - 2 * r * x[2] * math.sin(x[1]) * v1u - 2 * r * x[
                        3] * math.sin(x[1]) * v1v
                    + 2 * x[2] * wu + 2 * x[3] * wv + 2 * x[2] * x[3] * uv)

        x01 = npy.array([(min_h1 + max_h1) / 2, (min_theta1 + max_theta1) / 2,
                         (xmax - xmin) / 2, (ymax - ymin) / 2])

        minimax = [(min_h1, min_theta1, 0, 0),
                   (max_h1, max_theta1, xmax - xmin, ymax - ymin)]

        res1 = scp.optimize.least_squares(distance_squared, x01,
                                          bounds=minimax)

        pt1 = volmdlr.Point3D(
            (r * math.cos(res1.x[1]), r * math.sin(res1.x[1]), res1.x[0]))
        p1 = frame1.old_coordinates(pt1)
        p2 = pf1 + res1.x[2] * u + res1.x[3] * v
        pt1_2d = volmdlr.Point2D((res1.x[1], res1.x[0]))
        pt2_2d = p2.to_2d(pf1, u, v)

        if not self.contours2d[0].point_belongs(pt1_2d):
            # Find the closest one
            points_contours1 = self.contours2d[0].tessel_points

            poly1 = volmdlr.ClosedPolygon2D(points_contours1)
            d1, new_pt1_2d = poly1.PointBorderDistance(pt1_2d,
                                                       return_other_point=True)
            pt1 = volmdlr.Point3D((r * math.cos(new_pt1_2d.vector[0]),
                                   r * math.sin(new_pt1_2d.vector[0]),
                                   new_pt1_2d.vector[1]))
            p1 = frame1.old_coordinates(pt1)

        if not planeface.contours[0].point_belongs(pt2_2d):
            # Find the closest one
            d2, new_pt2_2d = planeface.polygon2D.PointBorderDistance(pt2_2d,
                                                                     return_other_point=True)

            p2 = new_pt2_2d.to_3d(pf1, u, v)

        return p1, p2

    def minimum_distance(self, other_face, return_points=False):
        if other_face.__class__ is CylindricalFace3D:
            p1, p2 = self.minimum_distance_points_cyl(other_face)
            if return_points:
                return p1.point_distance(p2), p1, p2
            else:
                return p1.point_distance(p2)

        if other_face.__class__ is PlaneFace3D:
            p1, p2 = self.minimum_distance_points_plane(other_face)
            if return_points:
                return p1.point_distance(p2), p1, p2
            else:
                return p1.point_distance(p2)

        if other_face.__class__ is ToroidalFace3D:
            p1, p2 = other_face.minimum_distance_points_cyl(self)
            if return_points:
                return p1.point_distance(p2), p1, p2
            else:
                return p1.point_distance(p2)

        else:
            return NotImplementedError

    def adjacent_direction(self, other_face3d):
        '''
        find out in which direction the faces are adjacent
        Parameters
        ----------
        other_face3d : volmdlr.faces.CylindricalFace3D
        Returns
        -------
        adjacent_direction
        '''

        contour1 = self.outer_contour3d
        contour2 = other_face3d.outer_contour3d
        point1, point2 = contour1.shared_primitives_extremities(contour2)

        coord = point1 - point2
        coord = [abs(coord.x), abs(coord.y)]

        if coord.index(max(coord)) == 0:
            return 'x'
        return 'y'


class ToroidalFace3D(Face3D):
    """
    :param contours2d: The Tore's contour2D
    :type contours2d: volmdlr.Contour2D
    :param toroidalsurface3d: Information about the Tore
    :type toroidalsurface3d: ToroidalSurface3D
    :param theta: angle of cut in main circle direction
    :param phi: angle of cut in secondary circle direction
    :type points: List of float

    Example
        contours2d is rectangular and will create a classic tore with x:2*pi, y:2*pi
        x is for exterior, and y for the circle to revolute
        points = [pi, 2*pi] for an half tore
    """
    min_x_density = 5
    min_y_density = 1

    def __init__(self, surface3d: ToroidalSurface3D,
                 surface2d: Surface2D,
                 name: str = ''):

        # self.toroidalsurface3d = toroidalsurface3d

        self.center = surface3d.frame.origin
        self.normal = surface3d.frame.w

        theta_min, theta_max, phi_min, phi_max = surface2d.outer_contour.bounding_rectangle().bounds()

        self.theta_min = theta_min
        self.theta_max = theta_max
        self.phi_min = phi_min
        self.phi_max = phi_max

        # contours3d = [self.toroidalsurface3d.contour2d_to_3d(c)\
        #               for c in [outer_contour2d]+inners_contours2d]

        Face3D.__init__(self,
                        surface3d=surface3d,
                        surface2d=surface2d,
                        name=name)
        self._bbox = None

    def copy(self, deep=True, memo=None):
        return ToroidalFace3D(self.surface3d.copy(), self.surface2d.copy(),
                              self.name)

    def points_resolution(self, line, pos,
                          resolution):  # With a resolution wished
        points = []
        points.append(line.points[0])
        limit = line.points[1].vector[pos]
        start = line.points[0].vector[pos]
        vec = [0, 0]
        vec[pos] = start
        echelon = [line.points[0].vector[0] - vec[0],
                   line.points[0].vector[1] - vec[1]]
        flag = start + resolution
        while flag < limit:
            echelon[pos] = flag
            flag += resolution
            points.append(volmdlr.Point2D(echelon))
        points.append(line.points[1])
        return points

    @property
    def bounding_box(self):
        if not self._bbox:
            self._bbox = self.get_bounding_box()
        return self._bbox

    @bounding_box.setter
    def bounding_box(self, new_bounding_box):
        self._bbox = new_bounding_box

    def get_bounding_box(self):
        return self.surface3d._bounding_box()

    def triangulation_lines(self, angle_resolution=5):
        theta_min, theta_max, phi_min, phi_max = self.surface2d.bounding_rectangle().bounds()

        delta_theta = theta_max - theta_min
        nlines_x = int(delta_theta * angle_resolution)
        lines_x = []
        for i in range(nlines_x):
            theta = theta_min + (i + 1) / (nlines_x + 1) * delta_theta
            lines_x.append(vme.Line2D(volmdlr.Point2D(theta, phi_min),
                                      volmdlr.Point2D(theta, phi_max)))
        delta_phi = phi_max - phi_min
        nlines_y = int(delta_phi * angle_resolution)
        lines_y = []
        for i in range(nlines_y):
            phi = phi_min + (i + 1) / (nlines_y + 1) * delta_phi
            lines_y.append(vme.Line2D(volmdlr.Point2D(theta_min, phi),
                                      volmdlr.Point2D(theta_max, phi)))
        return lines_x, lines_y


# =============================================================================
#  This code seems buggy...
# =============================================================================

# def minimum_maximum_tore(self, contour2d):
#     points = contour2d.tessel_points

#     min_phi, min_theta = min([pt[1] for pt in points]), min(
#         [pt[0] for pt in points])
#     max_phi, max_theta = max([pt[1] for pt in points]), max(
#         [pt[0] for pt in points])
#     return min_phi, min_theta, max_phi, max_theta

# def minimum_distance_points_tore(self, other_tore):
#     raise NotImplementedError('This method seems unused, its code has been commented')
#     R1, r1, R2, r2 = self.rcenter, self.rcircle, other_tore.rcenter, other_tore.rcircle

#     min_phi1, min_theta1, max_phi1, max_theta1 = self.minimum_maximum_tore(
#         self.contours2d[0])

#     # start1 = self.start
#     n1 = self.normal
#     u1 = self.toroidalsurface3d.frame.u
#     v1 = self.toroidalsurface3d.frame.v
#     frame1 = volmdlr.Frame3D(self.center, u1, v1, n1)
#     # start1 = self.points2d_to3d([[min_theta1, min_phi1]], R1, r1, frame1)

#     min_phi2, min_theta2, max_phi2, max_theta2 = self.minimum_maximum_tore(
#         other_tore.contours2d[0])

#     # start2 = other_tore.start
#     n2 = other_tore.normal
#     u2 = other_tore.toroidalsurface3d.frame.u
#     v2 = other_tore.toroidalsurface3d.frame.v
#     frame2 = volmdlr.Frame3D(other_tore.center, u2, v2, n2)
#     # start2 = other_tore.points2d_to3d([[min_theta2, min_phi2]], R2, r2, frame2)

#     w = other_tore.center - self.center

#     n1n1, n1u1, n1v1, n1n2, n1u2, n1v2 = n1.dot(n1), n1.dot(u1), n1.dot(
#         v1), n1.dot(n2), n1.dot(u2), n1.dot(v2)
#     u1u1, u1v1, u1n2, u1u2, u1v2 = u1.dot(u1), u1.dot(v1), u1.dot(
#         n2), u1.dot(u2), u1.dot(v2)
#     v1v1, v1n2, v1u2, v1v2 = v1.dot(v1), v1.dot(n2), v1.dot(u2), v1.dot(v2)
#     n2n2, n2u2, n2v2 = n2.dot(n2), n2.dot(u2), n2.dot(v2)
#     u2u2, u2v2, v2v2 = u2.dot(u2), u2.dot(v2), v2.dot(v2)

#     w2, wn1, wu1, wv1, wn2, wu2, wv2 = w.dot(w), w.dot(n1), w.dot(
#         u1), w.dot(v1), w.dot(n2), w.dot(u2), w.dot(v2)

#     # x = (phi1, theta1, phi2, theta2)
#     def distance_squared(x):
#         return (u1u1 * (((R1 + r1 * math.cos(x[0])) * math.cos(x[1])) ** 2)
#                 + v1v1 * (((R1 + r1 * math.cos(x[0])) * math.sin(
#                     x[1])) ** 2)
#                 + n1n1 * ((math.sin(x[0])) ** 2) * (r1 ** 2) + w2
#                 + u2u2 * (((R2 + r2 * math.cos(x[2])) * math.cos(
#                     x[3])) ** 2)
#                 + v2v2 * (((R2 + r2 * math.cos(x[2])) * math.sin(
#                     x[3])) ** 2)
#                 + n2n2 * ((math.sin(x[2])) ** 2) * (r2 ** 2)
#                 + 2 * u1v1 * math.cos(x[1]) * math.sin(x[1]) * (
#                         (R1 + r1 * math.cos(x[0])) ** 2)
#                 + 2 * (R1 + r1 * math.cos(x[0])) * math.cos(
#                     x[1]) * r1 * math.sin(x[0]) * n1u1
#                 - 2 * (R1 + r1 * math.cos(x[0])) * math.cos(x[1]) * wu1
#                 - 2 * (R1 + r1 * math.cos(x[0])) * (
#                         R2 + r2 * math.cos(x[2])) * math.cos(
#                     x[1]) * math.cos(x[3]) * u1u2
#                 - 2 * (R1 + r1 * math.cos(x[0])) * (
#                         R2 + r2 * math.cos(x[2])) * math.cos(
#                     x[1]) * math.sin(x[3]) * u1v2
#                 - 2 * (R1 + r1 * math.cos(x[0])) * math.cos(
#                     x[1]) * r2 * math.sin(x[2]) * u1n2
#                 + 2 * (R1 + r1 * math.cos(x[0])) * math.sin(
#                     x[1]) * r1 * math.sin(x[0]) * n1v1
#                 - 2 * (R1 + r1 * math.cos(x[0])) * math.sin(x[1]) * wv1
#                 - 2 * (R1 + r1 * math.cos(x[0])) * (
#                         R2 + r2 * math.cos(x[2])) * math.sin(
#                     x[1]) * math.cos(x[3]) * v1u2
#                 - 2 * (R1 + r1 * math.cos(x[0])) * (
#                         R2 + r2 * math.cos(x[2])) * math.sin(
#                     x[1]) * math.sin(x[3]) * v1v2
#                 - 2 * (R1 + r1 * math.cos(x[0])) * math.sin(
#                     x[1]) * r2 * math.sin(x[2]) * v1n2
#                 - 2 * r1 * math.sin(x[0]) * wn1
#                 - 2 * r1 * math.sin(x[0]) * (
#                         R2 + r2 * math.cos(x[2])) * math.cos(
#                     x[3]) * n1u2
#                 - 2 * r1 * math.sin(x[0]) * (
#                         R2 + r2 * math.cos(x[2])) * math.sin(
#                     x[3]) * n1v2
#                 - 2 * r1 * r2 * math.sin(x[0]) * math.sin(x[2]) * n1n2
#                 + 2 * (R2 + r2 * math.cos(x[2])) * math.cos(x[3]) * wu2
#                 + 2 * (R2 + r2 * math.cos(x[2])) * math.sin(x[3]) * wv2
#                 + 2 * r2 * math.sin(x[2]) * wn2
#                 + 2 * u2v2 * math.cos(x[3]) * math.sin(x[3]) * (
#                         (R2 + r2 * math.cos(x[2])) ** 2)
#                 + 2 * math.cos(x[3]) * (
#                         R2 + r2 * math.cos(x[2])) * r2 * math.sin(
#                     x[2]) * n2u2
#                 + 2 * math.sin(x[3]) * (
#                         R2 + r2 * math.cos(x[2])) * r2 * math.sin(
#                     x[2]) * n2v2)

#     x01 = npy.array(
#         [(min_phi1 + max_phi1) / 2, (min_theta1 + max_theta1) / 2,
#          (min_phi2 + max_phi2) / 2, (min_theta2 + max_theta2) / 2])
#     x02 = npy.array([min_phi1, min_theta1,
#                      min_phi2, min_theta2])
#     x03 = npy.array([max_phi1, max_theta1,
#                      max_phi2, max_theta2])

#     minimax = [(min_phi1, min_theta1, min_phi2, min_theta2),
#                (max_phi1, max_theta1, max_phi2, max_theta2)]

#     res1 = scp.optimize.least_squares(distance_squared, x01,
#                                       bounds=minimax)
#     res2 = scp.optimize.least_squares(distance_squared, x02,
#                                       bounds=minimax)
#     res3 = scp.optimize.least_squares(distance_squared, x03,
#                                       bounds=minimax)

#     # frame1, frame2 = volmdlr.Frame3D(self.center, u1, v1, n1), volmdlr.Frame3D(other_tore.center, u2, v2, n2)
#     pt1 = self.points2d_to3d([[res1.x[1], res1.x[0]]], R1, r1, frame1)
#     pt2 = self.points2d_to3d([[res1.x[3], res1.x[2]]], R2, r2, frame2)
#     p1, p2 = pt1[0], pt2[0]
#     d = p1.point_distance(p2)
#     result = res1

#     res = [res2, res3]
#     for couple in res:
#         ptest1 = self.points2d_to3d([[couple.x[1], couple.x[0]]], R1, r1,
#                                     frame1)
#         ptest2 = self.points2d_to3d([[couple.x[3], couple.x[2]]], R2, r2,
#                                     frame2)
#         dtest = ptest1[0].point_distance(ptest2[0])
#         if dtest < d:
#             result = couple
#             p1, p2 = ptest1[0], ptest2[0]

#     pt1_2d, pt2_2d = volmdlr.Point2D(
#         (result.x[1], result.x[0])), volmdlr.Point2D(
#         (result.x[3], result.x[2]))

#     if not self.contours2d[0].point_belongs(pt1_2d):
#         # Find the closest one
#         points_contours1 = self.contours2d[0].tessel_points

#         poly1 = volmdlr.ClosedPolygon2D(points_contours1)
#         d1, new_pt1_2d = poly1.PointBorderDistance(pt1_2d,
#                                                    return_other_point=True)

#         pt1 = self.points2d_to3d([new_pt1_2d], R1, r1, frame1)
#         p1 = pt1[0]

#     if not other_tore.contours2d[0].point_belongs(pt2_2d):
#         # Find the closest one
#         points_contours2 = other_tore.contours2d[0].tessel_points

#         poly2 = volmdlr.ClosedPolygon2D(points_contours2)
#         d2, new_pt2_2d = poly2.PointBorderDistance(pt2_2d,
#                                                    return_other_point=True)

#         pt2 = self.points2d_to3d([new_pt2_2d], R2, r2, frame2)
#         p2 = pt2[0]

#     return p1, p2

# def minimum_distance_points_cyl(self, cyl):
#     R2, r2, r = self.rcenter, self.rcircle, cyl.radius

#     min_h, min_theta, max_h, max_theta = cyl.minimum_maximum(
#         cyl.contours2d[0], r)

#     n1 = cyl.normal
#     u1 = cyl.cylindricalsurface3d.frame.u
#     v1 = cyl.cylindricalsurface3d.frame.v
#     frame1 = volmdlr.Frame3D(cyl.center, u1, v1, n1)
#     # st1 = volmdlr.Point3D((r*math.cos(min_theta), r*math.sin(min_theta), min_h))
#     # start1 = frame1.old_coordinates(st1)

#     min_phi2, min_theta2, max_phi2, max_theta2 = self.minimum_maximum_tore(
#         self.contours2d[0])

#     n2 = self.normal
#     u2 = self.toroidalsurface3d.frame.u
#     v2 = self.toroidalsurface3d.frame.v
#     frame2 = volmdlr.Frame3D(self.center, u2, v2, n2)
#     # start2 = self.points2d_to3d([[min_theta2, min_phi2]], R2, r2, frame2)

#     w = self.center - cyl.center

#     n1n1, n1u1, n1v1, n1n2, n1u2, n1v2 = n1.dot(n1), n1.dot(u1), n1.dot(
#         v1), n1.dot(n2), n1.dot(u2), n1.dot(v2)
#     u1u1, u1v1, u1n2, u1u2, u1v2 = u1.dot(u1), u1.dot(v1), u1.dot(
#         n2), u1.dot(u2), u1.dot(v2)
#     v1v1, v1n2, v1u2, v1v2 = v1.dot(v1), v1.dot(n2), v1.dot(u2), v1.dot(v2)
#     n2n2, n2u2, n2v2 = n2.dot(n2), n2.dot(u2), n2.dot(v2)
#     u2u2, u2v2, v2v2 = u2.dot(u2), u2.dot(v2), v2.dot(v2)

#     w2, wn1, wu1, wv1, wn2, wu2, wv2 = w.dot(w), w.dot(n1), w.dot(
#         u1), w.dot(v1), w.dot(n2), w.dot(u2), w.dot(v2)

#     # x = (theta, h, phi2, theta2)
#     def distance_squared(x):
#         return (u1u1 * ((math.cos(x[0]) * r) ** 2) + v1v1 * (
#                 (math.sin(x[0]) * r) ** 2)
#                 + n1n1 * (x[1] ** 2) + w2
#                 + u2u2 * (((R2 + r2 * math.cos(x[2])) * math.cos(
#                     x[3])) ** 2)
#                 + v2v2 * (((R2 + r2 * math.cos(x[2])) * math.sin(
#                     x[3])) ** 2)
#                 + n2n2 * ((math.sin(x[2])) ** 2) * (r2 ** 2)
#                 + 2 * u1v1 * math.cos(x[0]) * math.sin(x[0]) * (r ** 2)
#                 + 2 * r * math.cos(x[0]) * x[1] * n1u1 - 2 * r * math.cos(
#                     x[0]) * wu1
#                 - 2 * r * math.cos(x[0]) * (
#                         R2 + r2 * math.cos(x[2])) * math.cos(
#                     x[3]) * u1u2
#                 - 2 * r * math.cos(x[0]) * (
#                         R2 + r2 * math.cos(x[2])) * math.sin(
#                     x[3]) * u1v2
#                 - 2 * r * math.cos(x[0]) * r2 * math.sin(x[2]) * u1n2
#                 + 2 * r * math.sin(x[0]) * x[1] * n1v1 - 2 * r * math.sin(
#                     x[0]) * wv1
#                 - 2 * r * math.sin(x[0]) * (
#                         R2 + r2 * math.cos(x[2])) * math.cos(
#                     x[3]) * v1u2
#                 - 2 * r * math.sin(x[0]) * (
#                         R2 + r2 * math.cos(x[2])) * math.sin(
#                     x[3]) * v1v2
#                 - 2 * r * math.sin(x[0]) * r2 * math.sin(x[2]) * v1n2 - 2 *
#                 x[1] * wn1
#                 - 2 * x[1] * (R2 + r2 * math.cos(x[2])) * math.cos(
#                     x[3]) * n1u2
#                 - 2 * x[1] * (R2 + r2 * math.cos(x[2])) * math.sin(
#                     x[3]) * n1v2
#                 - 2 * x[1] * r2 * math.sin(x[2]) * n1n2
#                 + 2 * (R2 + r2 * math.cos(x[2])) * math.cos(x[3]) * wu2
#                 + 2 * (R2 + r2 * math.cos(x[2])) * math.sin(x[3]) * wv2
#                 + 2 * r2 * math.sin(x[2]) * wn2
#                 + 2 * u2v2 * math.cos(x[3]) * math.sin(x[3]) * (
#                         (R2 + r2 * math.cos(x[2])) ** 2)
#                 + 2 * math.cos(x[3]) * (
#                         R2 + r2 * math.cos(x[2])) * r2 * math.sin(
#                     x[2]) * n2u2
#                 + 2 * math.sin(x[3]) * (
#                         R2 + r2 * math.cos(x[2])) * r2 * math.sin(
#                     x[2]) * n2v2)

#     x01 = npy.array([(min_theta + max_theta) / 2, (min_h + max_h) / 2,
#                      (min_phi2 + max_phi2) / 2,
#                      (min_theta2 + max_theta2) / 2])
#     x02 = npy.array([min_theta, min_h,
#                      min_phi2, min_theta2])
#     x03 = npy.array([max_theta, max_h,
#                      max_phi2, max_theta2])

#     minimax = [(min_theta, min_h, min_phi2, min_theta2),
#                (max_theta, max_h, max_phi2, max_theta2)]

#     res1 = scp.optimize.least_squares(distance_squared, x01,
#                                       bounds=minimax)
#     res2 = scp.optimize.least_squares(distance_squared, x02,
#                                       bounds=minimax)
#     res3 = scp.optimize.least_squares(distance_squared, x03,
#                                       bounds=minimax)

#     pt1 = volmdlr.Point3D(
#         (r * math.cos(res1.x[0]), r * math.sin(res1.x[0]), res1.x[1]))
#     p1 = frame1.old_coordinates(pt1)
#     pt2 = self.points2d_to3d([[res1.x[3], res1.x[2]]], R2, r2, frame2)
#     p2 = pt2[0]
#     d = p1.point_distance(p2)
#     result = res1

#     res = [res2, res3]
#     for couple in res:
#         pttest1 = volmdlr.Point3D((r * math.cos(couple.x[0]),
#                                    r * math.sin(couple.x[0]), couple.x[1]))
#         ptest1 = frame1.old_coordinates(pttest1)
#         ptest2 = self.points2d_to3d([[couple.x[3], couple.x[2]]], R2, r2,
#                                     frame2)
#         dtest = ptest1.point_distance(ptest2[0])
#         if dtest < d:
#             result = couple
#             p1, p2 = ptest1, ptest2[0]

#     pt1_2d, pt2_2d = volmdlr.Point2D(
#         (result.x[0], result.x[1])), volmdlr.Point2D(
#         (result.x[3], result.x[2]))

#     if not self.contours2d[0].point_belongs(pt2_2d):
#         # Find the closest one
#         points_contours2 = self.contours2d[0].tessel_points

#         poly2 = volmdlr.ClosedPolygon2D(points_contours2)
#         d2, new_pt2_2d = poly2.PointBorderDistance(pt2_2d,
#                                                    return_other_point=True)

#         pt2 = self.points2d_to3d([new_pt2_2d], R2, r2, frame2)
#         p2 = pt2[0]

#     if not cyl.contours2d[0].point_belongs(pt1_2d):
#         # Find the closest one
#         points_contours1 = cyl.contours2d[0].tessel_points

#         poly1 = volmdlr.ClosedPolygon2D(points_contours1)
#         d1, new_pt1_2d = poly1.PointBorderDistance(pt1_2d,
#                                                    return_other_point=True)

#         pt1 = volmdlr.Point3D((r * math.cos(new_pt1_2d.vector[0]),
#                                r * math.sin(new_pt1_2d.vector[0]),
#                                new_pt1_2d.vector[1]))
#         p1 = frame1.old_coordinates(pt1)

#     return p1, p2

# def minimum_distance_points_plane(self,
#                                   planeface):  # Planeface with contour2D
#     # TODO: check that it takes into account holes

#     poly2d = planeface.polygon2D
#     pfpoints = poly2d.points
#     xmin, ymin = min([pt[0] for pt in pfpoints]), min(
#         [pt[1] for pt in pfpoints])
#     xmax, ymax = max([pt[0] for pt in pfpoints]), max(
#         [pt[1] for pt in pfpoints])
#     origin, vx, vy = planeface.plane.origin, planeface.plane.vectors[0], \
#                      planeface.plane.vectors[1]
#     pf1_2d, pf2_2d = volmdlr.Point2D((xmin, ymin)), volmdlr.Point2D(
#         (xmin, ymax))
#     pf3_2d, pf4_2d = volmdlr.Point2D((xmax, ymin)), volmdlr.Point2D(
#         (xmax, ymax))
#     pf1, pf2 = pf1_2d.to_3d(origin, vx, vy), pf2_2d.to_3d(origin, vx, vy)
#     pf3, _ = pf3_2d.to_3d(origin, vx, vy), pf4_2d.to_3d(origin, vx, vy)

#     u, v = (pf3 - pf1), (pf2 - pf1)
#     u.normalize()
#     v.normalize()

#     R1, r1 = self.rcenter, self.rcircle
#     min_phi1, min_theta1, max_phi1, max_theta1 = self.minimum_maximum_tore(
#         self.contours2d[0])

#     n1 = self.normal
#     u1 = self.toroidalsurface3d.frame.u
#     v1 = self.toroidalsurface3d.frame.v
#     frame1 = volmdlr.Frame3D(self.center, u1, v1, n1)
#     # start1 = self.points2d_to3d([[min_theta1, min_phi1]], R1, r1, frame1)

#     w = self.center - pf1

#     n1n1, n1u1, n1v1, n1u, n1v = n1.dot(n1), n1.dot(u1), n1.dot(
#         v1), n1.dot(u), n1.dot(v)
#     u1u1, u1v1, u1u, u1v = u1.dot(u1), u1.dot(v1), u1.dot(u), u1.dot(v)
#     v1v1, v1u, v1v = v1.dot(v1), v1.dot(u), v1.dot(v)
#     uu, uv, vv = u.dot(u), u.dot(v), v.dot(v)

#     w2, wn1, wu1, wv1, wu, wv = w.dot(w), w.dot(n1), w.dot(u1), w.dot(
#         v1), w.dot(u), w.dot(v)

#     # x = (x, y, phi1, theta1)
#     def distance_squared(x):
#         return (uu * (x[0] ** 2) + vv * (x[1] ** 2) + w2
#                 + u1u1 * (((R1 + r1 * math.cos(x[2])) * math.cos(
#                     x[3])) ** 2)
#                 + v1v1 * (((R1 + r1 * math.cos(x[2])) * math.sin(
#                     x[3])) ** 2)
#                 + n1n1 * ((math.sin(x[2])) ** 2) * (r1 ** 2)
#                 + 2 * x[0] * x[1] * uv - 2 * x[0] * wu
#                 - 2 * x[0] * (R1 + r1 * math.cos(x[2])) * math.cos(
#                     x[3]) * u1u
#                 - 2 * x[0] * (R1 + r1 * math.cos(x[2])) * math.sin(
#                     x[3]) * v1u
#                 - 2 * x[0] * math.sin(x[2]) * r1 * n1u - 2 * x[1] * wv
#                 - 2 * x[1] * (R1 + r1 * math.cos(x[2])) * math.cos(
#                     x[3]) * u1v
#                 - 2 * x[1] * (R1 + r1 * math.cos(x[2])) * math.sin(
#                     x[3]) * v1v
#                 - 2 * x[1] * math.sin(x[2]) * r1 * n1v
#                 + 2 * (R1 + r1 * math.cos(x[2])) * math.cos(x[3]) * wu1
#                 + 2 * (R1 + r1 * math.cos(x[2])) * math.sin(x[3]) * wv1
#                 + 2 * math.sin(x[2]) * r1 * wn1
#                 + 2 * u1v1 * math.cos(x[3]) * math.sin(x[3]) * (
#                         (R1 + r1 * math.cos(x[2])) ** 2)
#                 + 2 * (R1 + r1 * math.cos(x[2])) * math.cos(
#                     x[3]) * r1 * math.sin(x[2]) * n1u1
#                 + 2 * (R1 + r1 * math.cos(x[2])) * math.sin(
#                     x[3]) * r1 * math.sin(x[2]) * n1v1)

#     x01 = npy.array([(xmax - xmin) / 2, (ymax - ymin) / 2,
#                      (min_phi1 + max_phi1) / 2,
#                      (min_theta1 + max_theta1) / 2])

#     minimax = [(0, 0, min_phi1, min_theta1),
#                (xmax - xmin, ymax - ymin, max_phi1, max_theta1)]

#     res1 = scp.optimize.least_squares(distance_squared, x01,
#                                       bounds=minimax)

#     # frame1 = volmdlr.Frame3D(self.center, u1, v1, n1)
#     pt1 = self.points2d_to3d([[res1.x[3], res1.x[2]]], R1, r1, frame1)
#     p1 = pt1[0]
#     p2 = pf1 + res1.x[2] * u + res1.x[3] * v

#     pt1_2d = volmdlr.Point2D((res1.x[3], res1.x[2]))
#     pt2_2d = p2.to_2d(pf1, u, v)

#     if not self.contours2d[0].point_belongs(pt1_2d):
#         # Find the closest one
#         points_contours1 = self.contours2d[0].tessel_points

#         poly1 = volmdlr.ClosedPolygon2D(points_contours1)
#         d1, new_pt1_2d = poly1.PointBorderDistance(pt1_2d,
#                                                    return_other_point=True)

#         pt1 = self.points2d_to3d([new_pt1_2d], R1, r1, frame1)
#         p1 = pt1[0]

#     if not planeface.contours[0].point_belongs(pt2_2d):
#         # Find the closest one
#         d2, new_pt2_2d = planeface.polygon2D.PointBorderDistance(pt2_2d,
#                                                                  return_other_point=True)

#         p2 = new_pt2_2d.to_3d(pf1, u, v)

#     return p1, p2

# def minimum_distance(self, other_face, return_points=False):
#     if other_face.__class__ is ToroidalFace3D:
#         p1, p2 = self.minimum_distance_points_tore(other_face)
#         if return_points:
#             return p1.point_distance(p2), p1, p2
#         else:
#             return p1.point_distance(p2)

#     if other_face.__class__ is CylindricalFace3D:
#         p1, p2 = self.minimum_distance_points_cyl(other_face)
#         if return_points:
#             return p1.point_distance(p2), p1, p2
#         else:
#             return p1.point_distance(p2)

#     if other_face.__class__ is PlaneFace3D:
#         p1, p2 = self.minimum_distance_points_plane(other_face)
#         if return_points:
#             return p1.point_distance(p2), p1, p2
#         else:
#             return p1.point_distance(p2)
#     else:
#         return NotImplementedError


class ConicalFace3D(Face3D):
    """
    :param contours2d: The Cone's contour2D
    :type contours2d: volmdlr.Contour2D
    :param conicalsurface3d: Information about the Cone
    :type conicalsurface3d: ConicalSurface3D
    :param points: Contour2d's parameter Cone
    :type points: List of float

    """
    min_x_density = 5
    min_y_density = 1

    def __init__(self, surface3d: ConicalSurface3D,
                 surface2d: Surface2D,
                 name: str = ''):

        Face3D.__init__(self,
                        surface3d=surface3d,
                        surface2d=surface2d,
                        name=name)
        self._bbox = None

    @property
    def bounding_box(self):
        if not self._bbox:
            self._bbox = self.get_bounding_box()
        return self._bbox

    @bounding_box.setter
    def bounding_box(self, new_bouding_box):
        self._bbox = new_bouding_box

    def get_bounding_box(self):
        theta_min, theta_max, zmin, zmax = self.surface2d.outer_contour.bounding_rectangle().bounds()

        xp = (volmdlr.X3D.dot(self.surface3d.frame.u) * self.surface3d.frame.u
              + volmdlr.X3D.dot(
                    self.surface3d.frame.v) * self.surface3d.frame.v)
        try:
            xp.normalize()
        except ZeroDivisionError:
            pass
        yp = (volmdlr.Y3D.dot(self.surface3d.frame.u) * self.surface3d.frame.u
              + volmdlr.Y3D.dot(
                    self.surface3d.frame.v) * self.surface3d.frame.v)

        try:
            yp.normalize()
        except ZeroDivisionError:
            pass

        zp = (volmdlr.Z3D.dot(self.surface3d.frame.u) * self.surface3d.frame.u
              + volmdlr.Z3D.dot(
                    self.surface3d.frame.v) * self.surface3d.frame.v)
        try:
            zp.normalize()
        except ZeroDivisionError:
            pass

        lower_center = self.surface3d.frame.origin + zmin * self.surface3d.frame.w
        upper_center = self.surface3d.frame.origin + zmax * self.surface3d.frame.w
        lower_radius = math.tan(self.surface3d.semi_angle) * zmin
        upper_radius = math.tan(self.surface3d.semi_angle) * zmax

        points = [lower_center - lower_radius * xp,
                  lower_center + lower_radius * xp,
                  lower_center - lower_radius * yp,
                  lower_center + lower_radius * yp,
                  lower_center - lower_radius * zp,
                  lower_center + lower_radius * zp,
                  upper_center - upper_radius * xp,
                  upper_center + upper_radius * xp,
                  upper_center - upper_radius * yp,
                  upper_center + upper_radius * yp,
                  upper_center - upper_radius * zp,
                  upper_center + upper_radius * zp,
                  ]

        return volmdlr.core.BoundingBox.from_points(points)

    def triangulation_lines(self, angle_resolution=5):
        theta_min, theta_max, zmin, zmax = self.surface2d.bounding_rectangle().bounds()
        delta_theta = theta_max - theta_min
        nlines = int(delta_theta * angle_resolution)
        lines_x = []
        for i in range(nlines):
            theta = theta_min + (i + 1) / (nlines + 1) * delta_theta
            lines_x.append(vme.Line2D(volmdlr.Point2D(theta, zmin),
                                      volmdlr.Point2D(theta, zmax)))

        if zmin < 1e-9:
            delta_z = zmax - zmin
            lines_y = [vme.Line2D(volmdlr.Point2D(theta_min, zmin + 0.1 * delta_z),
                                  volmdlr.Point2D(theta_max, zmin + 0.1 * delta_z))]
        else:
            lines_y = []
        return lines_x, lines_y

    # def create_triangle(self, all_contours_points, part):
    #     Triangles, ts = [], []
    #     pts, h_list = [], []
    #     for listpt in all_contours_points:
    #         for pt in listpt:
    #             pts.append(pt)
    #             h_list.append(pt[1])
    #     if part == 'bot':
    #         h_concerned = min(h_list)
    #     else:
    #         h_concerned = max(h_list)
    #     peak_list, other = [], []
    #     for pt in pts:
    #         if pt[1] == h_concerned:
    #             peak_list.append(pt)
    #         else:
    #             other.append(pt)
    #     points = [peak_list[0]] + other
    #
    #     for i in range(1, len(points)):
    #         if i == len(points) - 1:
    #             vertices = [points[i].vector, points[0].vector,
    #                         points[1].vector]
    #             segments = [[0, 1], [1, 2], [2, 0]]
    #             listindice = [i, 0, 1]
    #         else:
    #             vertices = [points[i].vector, points[0].vector,
    #                         points[i + 1].vector]
    #             segments = [[0, 1], [1, 2], [2, 0]]
    #             listindice = [i, 0, i + 1]
    #         tri = {'vertices': vertices, 'segments': segments}
    #         t = triangle.triangulate(tri, 'p')
    #         if 'triangles' in t:
    #             triangles = t['triangles'].tolist()
    #             triangles[0] = listindice
    #             Triangles.append(triangles)
    #         else:
    #             Triangles.append(None)
    #         ts.append(t)
    #
    #     return points, Triangles


class SphericalFace3D(Face3D):
    """
    :param contours2d: The Sphere's contour2D
    :type contours2d: volmdlr.Contour2D
    :param sphericalsurface3d: Information about the Sphere
    :type sphericalsurface3d: SphericalSurface3D
    :param points: Angle's Sphere
    :type points: List of float

    """
    min_x_density = 5
    min_y_density = 5

    def __init__(self, surface3d: SphericalSurface3D,
                 surface2d: Surface2D,
                 name: str = ''):
        Face3D.__init__(self,
                        surface3d=surface3d,
                        surface2d=surface2d,
                        name=name)
        self._bbox = None

    @property
    def bounding_box(self):
        if not self._bbox:
            self._bbox = self.get_bounding_box()
        return self._bbox

    @bounding_box.setter
    def bounding_box(self, new_bouding_box):
        self._bbox = new_bouding_box

    def get_bounding_box(self):
        # To be enhanced
        return self.surface3d._bounding_box()

    def triangulation_lines(self, angle_resolution=7):
        theta_min, theta_max, phi_min, phi_max = self.surface2d.bounding_rectangle().bounds()

        delta_theta = theta_max - theta_min
        nlines_x = int(delta_theta * angle_resolution)
        lines_x = []
        for i in range(nlines_x):
            theta = theta_min + (i + 1) / (nlines_x + 1) * delta_theta
            lines_x.append(vme.Line2D(volmdlr.Point2D(theta, phi_min),
                                      volmdlr.Point2D(theta, phi_max)))
        delta_phi = phi_max - phi_min
        nlines_y = int(delta_phi * angle_resolution)
        lines_y = []
        for i in range(nlines_y):
            phi = phi_min + (i + 1) / (nlines_y + 1) * delta_phi
            lines_y.append(vme.Line2D(volmdlr.Point2D(theta_min, phi),
                                      volmdlr.Point2D(theta_max, phi)))
        return lines_x, lines_y


class RuledFace3D(Face3D):
    """

    """
    min_x_density = 50
    min_y_density = 1

    def __init__(self,
                 surface3d: RuledSurface3D,
                 surface2d: Surface2D,
                 name: str = '',
                 color=None):
        Face3D.__init__(self, surface3d=surface3d,
                        surface2d=surface2d,
                        name=name)
        self._bbox = None

    @property
    def bounding_box(self):
        if not self._bbox:
            self._bbox = self.get_bounding_box()
        return self._bbox

    @bounding_box.setter
    def bounding_box(self, new_bouding_box):
        self._bbox = new_bouding_box

    def get_bounding_box(self):
        # To be enhance by restricting wires to cut
        # xmin, xmax, ymin, ymax = self.surface2d.outer_contour.bounding_rectangle()
        points = [self.surface3d.point2d_to_3d(volmdlr.Point2D(i / 30, 0.)) for
                  i in range(31)]
        points.extend(
            [self.surface3d.point2d_to_3d(volmdlr.Point2D(i / 30, 1.)) for i
             in range(31)])

        return volmdlr.core.BoundingBox.from_points(points)

    def triangulation_lines(self, angle_resolution=10):
        xmin, xmax, ymin, ymax = self.surface2d.bounding_rectangle().bounds()
        delta_x = xmax - xmin
        nlines = int(delta_x * angle_resolution)
        lines = []
        for i in range(nlines):
            x = xmin + (i + 1) / (nlines + 1) * delta_x
            lines.append(vme.Line2D(volmdlr.Point2D(x, ymin),
                                    volmdlr.Point2D(x, ymax)))
        return lines, []


class BSplineFace3D(Face3D):
    def __init__(self, surface3d: BSplineSurface3D,
                 surface2d: Surface2D,
                 name: str = ''):
        Face3D.__init__(self,
                        surface3d=surface3d,
                        surface2d=surface2d,
                        name=name)
        self._bbox = None

    @property
    def bounding_box(self):
        if not self._bbox:
            self._bbox = self.get_bounding_box()
        return self._bbox

    @bounding_box.setter
    def bounding_box(self, new_bounding_box):
        self._bbox = new_bounding_box

    def get_bounding_box(self):
        return self.surface3d._bounding_box()

    def triangulation_lines(self, resolution=25):
        u_min, u_max, v_min, v_max = self.surface2d.bounding_rectangle().bounds()

        delta_u = u_max - u_min
        nlines_x = int(delta_u * resolution)
        lines_x = []
        for i in range(nlines_x):
            u = u_min + (i + 1) / (nlines_x + 1) * delta_u
            lines_x.append(vme.Line2D(volmdlr.Point2D(u, v_min),
                                      volmdlr.Point2D(u, v_max)))
        delta_v = v_max - v_min
        nlines_y = int(delta_v * resolution)
        lines_y = []
        for i in range(nlines_y):
            v = v_min + (i + 1) / (nlines_y + 1) * delta_v
            lines_y.append(vme.Line2D(volmdlr.Point2D(v_min, v),
                                      volmdlr.Point2D(v_max, v)))
        return lines_x, lines_y

    def pair_with(self, other_bspline_face3d):
        '''
        find out how the uv parametric frames are located compared to each other, and also how grid3d can be defined respected to these directions

        Parameters
        ----------
        other_bspline_face3d : volmdlr.faces.BSplineFace3D
        Returns
        -------
        corresponding_direction
        grid2d_direction
        '''

        adjacent_direction1, diff1, adjacent_direction2, diff2 = self.adjacent_direction(other_bspline_face3d)
        corresponding_directions = []
        if (diff1 > 0 and diff2 > 0) or (diff1 < 0 and diff2 < 0):
            corresponding_directions.append(('+' + adjacent_direction1, '+' + adjacent_direction2))
        else:
            corresponding_directions.append(('+' + adjacent_direction1, '-' + adjacent_direction2))

        if adjacent_direction1 == 'u' and adjacent_direction2 == 'u':
            corresponding_directions, grid2d_direction = self.adjacent_direction_uu(
                other_bspline_face3d, corresponding_directions)
        elif adjacent_direction1 == 'v' and adjacent_direction2 == 'v':
            corresponding_directions, grid2d_direction = self.adjacent_direction_vv(
                other_bspline_face3d, corresponding_directions)
        elif adjacent_direction1 == 'u' and adjacent_direction2 == 'v':
            corresponding_directions, grid2d_direction = self.adjacent_direction_uv(
                other_bspline_face3d, corresponding_directions)
        elif adjacent_direction1 == 'v' and adjacent_direction2 == 'u':
            corresponding_directions, grid2d_direction = self.adjacent_direction_vu(
                other_bspline_face3d, corresponding_directions)

        return corresponding_directions, grid2d_direction

    def adjacent_direction_uu(self, other_bspline_face3d, corresponding_directions):

        extremities = self.extremities(other_bspline_face3d)
        start1, start2 = extremities[0], extremities[2]
        borders_points = [volmdlr.Point2D(0, 0), volmdlr.Point2D(1, 0),
                          volmdlr.Point2D(1, 1), volmdlr.Point2D(0, 1)]

        # TODO: compute nearest_point in 'bounding_box points' instead of borders_points
        nearest_start1 = start1.nearest_point(borders_points)
        # nearest_end1 = end1.nearest_point(borders_points)
        nearest_start2 = start2.nearest_point(borders_points)
        # nearest_end2 = end2.nearest_point(borders_points)

        v1 = nearest_start1[1]
        v2 = nearest_start2[1]

        if (v1 == 0 and v2 == 0):
            corresponding_directions.append(('+v', '-v'))
            grid2d_direction = [['+x', '-y'], ['+x', '+y']]

        elif (v1 == 1 and v2 == 1):
            if corresponding_directions == [('+u', '-u')]:
                grid2d_direction = [['+x', '+y'], ['-x', '-y']]
            else:
                grid2d_direction = [['+x', '+y'], ['+x', '-y']]
            corresponding_directions.append(('+v', '-v'))

        elif (v1 == 1 and v2 == 0):
            corresponding_directions.append(('+v', '+v'))
            grid2d_direction = [['+x', '+y'], ['+x', '+y']]

        elif (v1 == 0 and v2 == 1):
            corresponding_directions.append(('+v', '+v'))
            grid2d_direction = [['+x', '-y'], ['+x', '-y']]

        return corresponding_directions, grid2d_direction

    def adjacent_direction_vv(self, other_bspline_face3d, corresponding_directions):

        extremities = self.extremities(other_bspline_face3d)
        start1, start2 = extremities[0], extremities[2]
        borders_points = [volmdlr.Point2D(0, 0), volmdlr.Point2D(1, 0),
                          volmdlr.Point2D(1, 1), volmdlr.Point2D(0, 1)]

        # TODO: compute nearest_point in 'bounding_box points' instead of borders_points
        nearest_start1 = start1.nearest_point(borders_points)
        # nearest_end1 = end1.nearest_point(borders_points)
        nearest_start2 = start2.nearest_point(borders_points)
        # nearest_end2 = end2.nearest_point(borders_points)

        u1 = nearest_start1[0]
        u2 = nearest_start2[0]

        if (u1 == 0 and u2 == 0):
            corresponding_directions.append(('+u', '-v'))
            grid2d_direction = [['-y', '-x'], ['-y', '+x']]

        elif (u1 == 1 and u2 == 1):
            corresponding_directions.append(('+u', '-v'))
            grid2d_direction = [['+y', '+x'], ['+y', '-x']]

        elif (u1 == 0 and u2 == 1):
            corresponding_directions.append(('+u', '+u'))
            grid2d_direction = [['+y', '-x'], ['+y', '-x']]

        elif (u1 == 1 and u2 == 0):
            corresponding_directions.append(('+u', '+u'))
            grid2d_direction = [['+y', '+x'], ['+y', '+x']]

        return corresponding_directions, grid2d_direction

    def adjacent_direction_uv(self, other_bspline_face3d, corresponding_directions):

        extremities = self.extremities(other_bspline_face3d)
        start1, start2 = extremities[0], extremities[2]
        borders_points = [volmdlr.Point2D(0, 0), volmdlr.Point2D(1, 0),
                          volmdlr.Point2D(1, 1), volmdlr.Point2D(0, 1)]

        # TODO: compute nearest_point in 'bounding_box points' instead of borders_points
        nearest_start1 = start1.nearest_point(borders_points)
        # nearest_end1 = end1.nearest_point(borders_points)
        nearest_start2 = start2.nearest_point(borders_points)
        # nearest_end2 = end2.nearest_point(borders_points)

        v1 = nearest_start1[1]
        u2 = nearest_start2[0]

        if (v1 == 1 and u2 == 0):
            corresponding_directions.append(('+v', '+u'))
            grid2d_direction = [['+x', '+y'], ['+y', '+x']]

        elif (v1 == 0 and u2 == 1):
            corresponding_directions.append(('+v', '+u'))
            grid2d_direction = [['-x', '-y'], ['-y', '-x']]

        elif (v1 == 1 and u2 == 1):
            corresponding_directions.append(('+v', '-u'))
            grid2d_direction = [['+x', '+y'], ['-y', '-x']]

        elif (v1 == 0 and u2 == 0):
            corresponding_directions.append(('+v', '-u'))
            grid2d_direction = [['-x', '-y'], ['-y', '+x']]

        return corresponding_directions, grid2d_direction

    def adjacent_direction_vu(self, other_bspline_face3d, corresponding_directions):

        extremities = self.extremities(other_bspline_face3d)
        start1, start2 = extremities[0], extremities[2]
        borders_points = [volmdlr.Point2D(0, 0), volmdlr.Point2D(1, 0),
                          volmdlr.Point2D(1, 1), volmdlr.Point2D(0, 1)]

        # TODO: compute nearest_point in 'bounding_box points' instead of borders_points
        nearest_start1 = start1.nearest_point(borders_points)
        # nearest_end1 = end1.nearest_point(borders_points)
        nearest_start2 = start2.nearest_point(borders_points)
        # nearest_end2 = end2.nearest_point(borders_points)

        u1 = nearest_start1[0]
        v2 = nearest_start2[1]

        if (u1 == 1 and v2 == 0):
            corresponding_directions.append(('+u', '+v'))
            grid2d_direction = [['+y', '+x'], ['+x', '+y']]

        elif (u1 == 0 and v2 == 1):
            corresponding_directions.append(('+u', '+v'))
            grid2d_direction = [['-y', '-x'], ['+x', '-y']]

        elif (u1 == 0 and v2 == 0):
            corresponding_directions.append(('+u', '-v'))
            grid2d_direction = [['+y', '-x'], ['+x', '+y']]

        elif (u1 == 1 and v2 == 1):
            if corresponding_directions == [('+v', '-u')]:
                grid2d_direction = [['+y', '+x'], ['-x', '-y']]
            else:
                grid2d_direction = [['+y', '+x'], ['+x', '-y']]
            corresponding_directions.append(('+u', '-v'))

        return corresponding_directions, grid2d_direction

    def extremities(self, other_bspline_face3d):
        '''
        find points extremities for nearest edges of two faces
        '''
        contour1 = self.outer_contour3d
        contour2 = other_bspline_face3d.outer_contour3d

        contour1_2d = self.surface2d.outer_contour
        contour2_2d = other_bspline_face3d.surface2d.outer_contour

        points1 = [p.start for p in contour1.primitives]
        points2 = [p.start for p in contour2.primitives]

        dis, ind = [], []
        for p in points1:
            pt = p.nearest_point(points2)
            ind.append(points2.index(pt))
            dis.append(p.point_distance(pt))

        dis_sorted = sorted(dis)

        shared = []
        for k, p1 in enumerate(contour1.primitives):
            if dis_sorted[0] == dis_sorted[1]:
                indices = npy.where(npy.array(dis) == dis_sorted[0])[0]
                index1 = indices[0]
                index2 = indices[1]
            else:
                index1 = dis.index(dis_sorted[0])
                index2 = dis.index(dis_sorted[1])
            if ((p1.start == points1[index1] and p1.end == points1[index2])
                    or
                    (p1.end == points1[index1] and p1.start == points1[index2])):
                shared.append(p1)
                i = k

        for k, p2 in enumerate(contour2.primitives):
            if ((p2.start == points2[ind[index1]] and p2.end == points2[ind[index2]])
                    or
                    (p2.end == points2[ind[index1]] and p2.start == points2[ind[index2]])):
                shared.append(p2)
                j = k

        points = [contour2.primitives[j].start, contour2.primitives[j].end]

        if points.index(contour1.primitives[i].start.nearest_point(points)) == 1:
            start1 = contour1_2d.primitives[i].start
            end1 = contour1_2d.primitives[i].end

            start2 = contour2_2d.primitives[j].end
            end2 = contour2_2d.primitives[j].start

        else:
            start1 = contour1_2d.primitives[i].start
            end1 = contour1_2d.primitives[i].end

            start2 = contour2_2d.primitives[j].start
            end2 = contour2_2d.primitives[j].end

        return start1, end1, start2, end2

    def adjacent_direction(self, other_bspline_face3d):
        '''
        find directions (u or v) between two faces, in the nearest edges between them
        '''

        start1, end1, start2, end2 = self.extremities(other_bspline_face3d)

        du1 = abs((end1 - start1)[0])
        dv1 = abs((end1 - start1)[1])

        if du1 < dv1:
            adjacent_direction1 = 'v'
            diff1 = (end1 - start1)[1]
        else:
            adjacent_direction1 = 'u'
            diff1 = (end1 - start1)[0]

        du2 = abs((end2 - start2)[0])
        dv2 = abs((end2 - start2)[1])

        if du2 < dv2:
            adjacent_direction2 = 'v'
            diff2 = (end2 - start2)[1]
        else:
            adjacent_direction2 = 'u'
            diff2 = (end2 - start2)[0]

        return adjacent_direction1, diff1, adjacent_direction2, diff2

    def adjacent_direction_xy(self, other_face3d):
        '''
        find out in which direction the faces are adjacent
        Parameters
        ----------
        other_face3d : volmdlr.faces.BSplineFace3D
        Returns
        -------
        adjacent_direction
        '''

        contour1 = self.outer_contour3d
        contour2 = other_face3d.outer_contour3d
        point1, point2 = contour1.shared_primitives_extremities(contour2)

        coord = point1 - point2
        coord = [abs(coord.x), abs(coord.y)]

        if coord.index(max(coord)) == 0:
            return 'x'
        else:
            return 'y'

    def merge_with(self, other_bspline_face3d):
        '''
        merge two adjacent faces
        Parameters
        ----------
        other_bspline_face3d : volmdlr.faces.BSplineFace3D
        Returns
        -------
        merged_face : volmdlr.faces.BSplineFace3D
        '''

        merged_surface = self.surface3d.merge_with(other_bspline_face3d.surface3d)
        contours = self.outer_contour3d.merge_with(other_bspline_face3d.outer_contour3d)
        contours.extend(self.inner_contours3d)
        contours.extend(other_bspline_face3d.inner_contours3d)
        merged_face = merged_surface.face_from_contours3d(contours)

        return merged_face


class OpenShell3D(volmdlr.core.CompositePrimitive3D):
    _standalone_in_db = True
    _non_serializable_attributes = ['bounding_box', 'primitives']
    _non_data_eq_attributes = ['name', 'color', 'alpha', 'bounding_box', 'primitives']
    _non_data_hash_attributes = []
    STEP_FUNCTION = 'OPEN_SHELL'

    def __init__(self, faces: List[Face3D],
                 color: Tuple[float, float, float] = None,
                 alpha: float = 1., name: str = ''):
        self.faces = faces
        if not color:
            self.color = (0.8, 0.8, 0.8)
        else:
            self.color = color
        self.alpha = alpha
        self._bbox = None
        volmdlr.core.CompositePrimitive3D.__init__(self,
                                                   primitives=faces, color=color, alpha=alpha,
                                                   name=name)

    def _data_hash(self):
        return sum(face._data_hash() for face in self.faces)

    def _data_eq(self, other_object):
        if other_object.__class__.__name__ != self.__class__.__name__:
            return False
        for face1, face2 in zip(self.faces, other_object.faces):
            if not face1._data_eq(face2):
                return False

        return True

    def to_dict(self, use_pointers: bool = False, memo=None, path: str = '#'):
        """
        This method does not use pointers for faces as it has no sense to have duplicate faces
        """
        dict_ = DessiaObject.base_dict(self)
        dict_.update({'color': self.color,
                      'alpha': self.alpha,
                      'faces': [f.to_dict(use_pointers=False) for f in self.faces]})

        return dict_

    @classmethod
    def from_step(cls, arguments, object_dict):
        faces = []
        for face in arguments[1]:
            faces.append(object_dict[int(face[1:])])
        return cls(faces, name=arguments[0][1:-1])

    def to_step(self, current_id):
        step_content = ''
        face_ids = []
        for face in self.faces:
            face_content, face_sub_ids = face.to_step(current_id)
            step_content += face_content
            face_ids.extend(face_sub_ids)
            current_id = max(face_sub_ids) + 1

        shell_id = current_id
        step_content += "#{} = {}('{}',({}));\n".format(current_id,
                                                        self.STEP_FUNCTION,
                                                        self.name,
                                                        volmdlr.core.step_ids_to_str(
                                                            face_ids))
        manifold_id = shell_id + 1
        step_content += "#{} = MANIFOLD_SOLID_BREP('{}',#{});\n".format(
            manifold_id,
            self.name,
            shell_id)

        frame_content, frame_id = volmdlr.OXYZ.to_step(manifold_id + 1)
        step_content += frame_content
        brep_id = frame_id + 1
        step_content += "#{} = ADVANCED_BREP_SHAPE_REPRESENTATION('',(#{},#{}),#7);\n".format(
            brep_id, frame_id, manifold_id)

        return step_content, brep_id

    def rotation(self, center: volmdlr.Point3D, axis: volmdlr.Vector3D,
                 angle: float):
        """
        OpenShell3D rotation
        :param center: rotation center
        :param axis: rotation axis
        :param angle: angle rotation
        :return: a new rotated OpenShell3D
        """
        new_faces = [face.rotation(center, axis, angle) for face
                     in self.faces]
        return OpenShell3D(new_faces, color=self.color, alpha=self.alpha,
                           name=self.name)

    def rotation_inplace(self, center: volmdlr.Point3D, axis: volmdlr.Vector3D,
                         angle: float):
        """
        OpenShell3D rotation. Object is updated inplace
        :param center: rotation center
        :param axis: rotation axis
        :param angle: rotation angle
        """
        for face in self.faces:
            face.rotation_inplace(center, axis, angle)
        new_bounding_box = self.get_bounding_box()
        self.bounding_box = new_bounding_box

    def translation(self, offset: volmdlr.Vector3D):
        """
        OpenShell3D translation
        :param offset: translation vector
        :return: A new translated OpenShell3D
        """
        new_faces = [face.translation(offset) for face in
                     self.faces]
        return OpenShell3D(new_faces, color=self.color, alpha=self.alpha,
                           name=self.name)

    def translation_inplace(self, offset: volmdlr.Vector3D):
        """
        OpenShell3D translation. Object is updated inplace
        :param offset: translation vector
        """
        for face in self.faces:
            face.translation_inplace(offset)
        new_bounding_box = self.get_bounding_box()
        self.bounding_box = new_bounding_box

    def frame_mapping(self, frame: volmdlr.Frame3D, side: str):
        """
        Changes frame_mapping and return a new OpenShell3D
        side = 'old' or 'new'
        """
        new_faces = [face.frame_mapping(frame, side) for face in
                     self.faces]
        return self.__class__(new_faces, name=self.name)

    def frame_mapping_inplace(self, frame: volmdlr.Frame3D, side: str):
        """
        Changes frame_mapping and the object is updated inplace
        side = 'old' or 'new'
        """
        for face in self.faces:
            face.frame_mapping_inplace(frame, side)
        new_bounding_box = self.get_bounding_box()
        self.bounding_box = new_bounding_box

    def copy(self, deep=True, memo=None):
        new_faces = [face.copy() for face in self.faces]
        return self.__class__(new_faces, color=self.color, alpha=self.alpha,
                              name=self.name)

    def union(self, shell2):
        new_faces = self.faces + shell2.faces
        new_name = self.name + ' union ' + shell2.name
        new_color = self.color
        return self.__class__(new_faces, name=new_name, color=new_color)

    def volume(self):
        """
        Does not consider holes
        """
        volume = 0
        for face in self.faces:
            display3d = face.triangulation()
            for triangle_index in display3d.triangles:
                point1 = display3d.points[triangle_index[0]]
                point2 = display3d.points[triangle_index[1]]
                point3 = display3d.points[triangle_index[2]]

                v321 = point3[0] * point2[1] * point1[2]
                v231 = point2[0] * point3[1] * point1[2]
                v312 = point3[0] * point1[1] * point2[2]
                v132 = point1[0] * point3[1] * point2[2]
                v213 = point2[0] * point1[1] * point3[2]
                v123 = point1[0] * point2[1] * point3[2]
                volume_tetraedre = 1 / 6 * (-v321 + v231 + v312 - v132 - v213 + v123)

                volume += volume_tetraedre

        return abs(volume)

    @property
    def bounding_box(self):
        """
        Returns the boundary box
        """
        if not self._bbox:
            self._bbox = self.get_bounding_box()
        return self._bbox

    @bounding_box.setter
    def bounding_box(self, new_bounding_box):
        self._bbox = new_bounding_box

    def get_bounding_box(self):
        bbox = self.faces[0].bounding_box
        for face in self.faces[1:]:
            bbox += face.bounding_box
        return bbox

    def cut_by_plane(self, plane_3d: Plane3D):
        frame_block = self.bounding_box.to_frame()
        frame_block.u = 1.1 * frame_block.u
        frame_block.v = 1.1 * frame_block.v
        frame_block.w = 1.1 * frame_block.w
        block = volmdlr.primitives3d.Block(frame_block,
                                           color=(0.1, 0.2, 0.2),
                                           alpha=0.6)
        face_3d = block.cut_by_orthogonal_plane(plane_3d)
        intersection_primitives = []
        for face in self.faces:
            intersection_wires = face.face_intersections(face_3d)
            if intersection_wires:
                for intersection_wire in intersection_wires:
                    intersection_primitives.extend(intersection_wire.primitives)
        contours3d = volmdlr.wires.Contour3D.contours_from_edges(
            intersection_primitives[:])
        if not contours3d:
            return []
        contours2d = [contour.to_2d(plane_3d.frame.origin,
                                    plane_3d.frame.u,
                                    plane_3d.frame.v) for contour in contours3d]
        resulting_faces = []
        for contour2d in contours2d:
            if contour2d.area() > 1e-7:
                surface2d = Surface2D(contour2d, [])
                resulting_faces.append(PlaneFace3D(plane_3d, surface2d))
        return resulting_faces

    def linesegment_intersections(self,
                                  linesegment3d: vme.LineSegment3D) \
            -> List[Tuple[Face3D, List[volmdlr.Point3D]]]:
        intersections = []
        for face in self.faces:
            face_intersections = face.linesegment_intersections(linesegment3d)
            if face_intersections:
                intersections.append((face, face_intersections))
        return intersections

    def line_intersections(self,
                           line3d: vme.Line3D) \
            -> List[Tuple[Face3D, List[volmdlr.Point3D]]]:
        intersections = []
        for face in self.faces:
            face_intersections = face.line_intersections(line3d)
            if face_intersections:
                intersections.append((face, face_intersections))
        return intersections

    def minimum_distance_points(self, shell2, resolution):
        """
        Returns a Mesure object if the distance is not zero, otherwise returns None
        """
        shell2_inter = self.shell_intersection(shell2, resolution)
        if shell2_inter is not None and shell2_inter != 1:
            return None

        # distance_min, point1_min, point2_min = self.faces[0].distance_to_face(shell2.faces[0], return_points=True)
        distance_min, point1_min, point2_min = self.faces[0].minimum_distance(
            shell2.faces[0], return_points=True)
        for face1 in self.faces:
            bbox1 = face1.bounding_box
            for face2 in shell2.faces:
                bbox2 = face2.bounding_box
                bbox_distance = bbox1.distance_to_bbox(bbox2)

                if bbox_distance < distance_min:
                    # distance, point1, point2 = face1.distance_to_face(face2, return_points=True)
                    distance, point1, point2 = face1.minimum_distance(face2,
                                                                      return_points=True)
                    if distance == 0:
                        return None
                    elif distance < distance_min:
                        distance_min, point1_min, point2_min = distance, point1, point2

        return point1_min, point2_min

    def distance_to_shell(self, other_shell: 'OpenShell3D', resolution: float):
        min_dist = self.minimum_distance_points(other_shell, resolution)
        if min_dist is not None:
            p1, p2 = min_dist
            return p1.point_distance(p2)
        return 0

    def minimum_distance_point(self,
                               point: volmdlr.Point3D) -> volmdlr.Point3D:
        """
        Computes the distance of a point to a Shell3D, whether it is inside or outside the Shell3D
        """
        distance_min, point1_min = self.faces[0].distance_to_point(point,
                                                                   return_other_point=True)
        for face in self.faces[1:]:
            bbox_distance = self.bounding_box.distance_to_point(point)
            if bbox_distance < distance_min:
                distance, point1 = face.distance_to_point(point,
                                                          return_other_point=True)
                if distance < distance_min:
                    distance_min, point1_min = distance, point1

        return point1_min

    def intersection_internal_aabb_volume(self, shell2: 'OpenShell3D',
                                          resolution: float):
        """
        aabb made of the intersection points and the points of self internal to shell2
        """
        intersections_points = []
        for face1 in self.faces:
            for face2 in shell2.faces:
                intersection_points = face1.face_intersections(face2)
                if intersection_points:
                    intersection_points = [
                        intersection_points[0].primitives[0].start,
                        intersection_points[0].primitives[0].end]
                    intersections_points.extend(intersection_points)

        shell1_points_inside_shell2 = []
        for face in self.faces:
            for point in face.outer_contour3d.discretization_points(
                    resolution):
                if shell2.point_belongs(point):
                    shell1_points_inside_shell2.append(point)

        if len(intersections_points + shell1_points_inside_shell2) == 0:
            return 0
        bbox = volmdlr.core.BoundingBox.from_points(
            intersections_points + shell1_points_inside_shell2)
        return bbox.volume()

    def intersection_external_aabb_volume(self, shell2: 'OpenShell3D',
                                          resolution: float):
        """
        aabb made of the intersection points and the points of self external to shell2
        """
        intersections_points = []
        for face1 in self.faces:
            for face2 in shell2.faces:
                intersection_points = face1.face_intersections(face2)
                if intersection_points:
                    intersection_points = [
                        intersection_points[0].primitives[0].start,
                        intersection_points[0].primitives[0].end]
                    intersections_points.extend(intersection_points)

        shell1_points_outside_shell2 = []
        for face in self.faces:
            for point in face.outer_contour3d.discretization_points(
                    resolution):
                if not shell2.point_belongs(point):
                    shell1_points_outside_shell2.append(point)

        if len(intersections_points + shell1_points_outside_shell2) == 0:
            return 0
        bbox = volmdlr.core.BoundingBox.from_points(
            intersections_points + shell1_points_outside_shell2)
        return bbox.volume()

    def primitive_inside_bbox(self, bounding_box: volmdlr.core.BoundingBox):
        for primitive in self.primitives:
            bbox = primitive.bounding_box

    def triangulation(self):
        # mesh = vmd.DisplayMesh3D([], [])
        meshes = []
        for i, face in enumerate(self.faces):
            try:
                face_mesh = face.triangulation()
                meshes.append(face_mesh)
                # mesh.merge_mesh(face_mesh)
            except NotImplementedError:
                print('Warning: a face has been skipped in rendering')
        return vmd.DisplayMesh3D.merge_meshes(meshes)

    def babylon_script(self, name='primitive_mesh'):
        s = f'var {name} = new BABYLON.Mesh("{name}", scene);\n'

        mesh = self.babylon_meshes()[0]

        s += 'var positions = {};\n'.format(mesh['positions'])
        s += 'var indices = {};\n'.format(mesh['indices'])
        s += 'var normals = [];\n'
        s += 'var vertexData = new BABYLON.VertexData();\n'
        s += 'BABYLON.VertexData.ComputeNormals(positions, indices, normals);\n'
        s += 'vertexData.positions = positions;\n'
        s += 'vertexData.indices = indices;\n'
        s += 'vertexData.normals = normals;\n'
        s += 'vertexData.applyToMesh({});\n'.format(name)
        s += '{}.enableEdgesRendering(0.9);\n'.format(name)
        s += '{}.edgesWidth = 0.1;\n'.format(name)
        s += '{}.edgesColor = new BABYLON.Color4(0, 0, 0, 0.6);\n'.format(name)
        s += 'var mat = new BABYLON.StandardMaterial("mat", scene);\n'
        #        s += 'mat.diffuseColor = BABYLON.Color3.Green();\n'
        #        s += 'mat.specularColor = new BABYLON.Color3(0.5, 0.6, 0.87);\n'
        #        s += 'mat.emissiveColor = new BABYLON.Color3(1, 1, 1);\n'
        #        s += 'mat.ambientColor = new BABYLON.Color3(0.23, 0.98, 0.53);\n'
        s += 'mat.backFaceCulling = false;\n'
        s += 'mat.alpha = {};\n'.format(self.alpha)
        s += '{}.material = mat;\n'.format(name)
        if self.color is not None:
            s += 'mat.diffuseColor = new BABYLON.Color3({}, {}, {});\n'.format(
                *self.color)
        return s

    def plot(self, ax=None, color: str = 'k', alpha: float = 1):
        if ax is None:
            ax = plt.figure().add_subplot(111, projection='3d')

        for face in self.faces:
            face.plot(ax=ax, color=color, alpha=alpha)

        return ax


class ClosedShell3D(OpenShell3D):
    STEP_FUNCTION = 'CLOSED_SHELL'

    def rotation(self, center: volmdlr.Point3D, axis: volmdlr.Vector3D,
                 angle: float):
        """
        ClosedShell3D rotation
        :param center: rotation center
        :param axis: rotation axis
        :param angle: angle rotation
        :return: a new rotated ClosedShell3D
        """
        new_faces = [face.rotation(center, axis, angle) for face
                     in self.faces]
        return ClosedShell3D(new_faces, color=self.color,
                             alpha=self.alpha, name=self.name)

    def rotation_inplace(self, center: volmdlr.Point3D, axis: volmdlr.Vector3D,
                         angle: float):
        """
        ClosedShell3D rotation. Object is updated inplace
        :param center: rotation center
        :param axis: rotation axis
        :param angle: rotation angle
        """
        for face in self.faces:
            face.rotation_inplace(center, axis, angle)
        new_bounding_box = self.get_bounding_box()
        self.bounding_box = new_bounding_box

    def translation(self, offset: volmdlr.Vector3D):
        """
        ClosedShell3D translation
        :param offset: translation vector
        :return: A new translated ClosedShell3D
        """
        new_faces = [face.translation(offset) for face in
                     self.faces]
        return ClosedShell3D(new_faces, color=self.color, alpha=self.alpha,
                             name=self.name)

    def translation_inplace(self, offset: volmdlr.Vector3D):
        """
        ClosedShell3D translation. Object is updated inplace
        :param offset: translation vector
        """
        for face in self.faces:
            face.translation_inplace(offset)
        new_bounding_box = self.get_bounding_box()
        self.bounding_box = new_bounding_box

    def frame_mapping(self, frame: volmdlr.Frame3D, side: str):
        """
        Changes frame_mapping and return a new ClosedShell3D
        side = 'old' or 'new'
        """
        new_faces = [face.frame_mapping(frame, side) for face in
                     self.faces]
        return ClosedShell3D(new_faces, name=self.name)

    def frame_mapping_inplace(self, frame: volmdlr.Frame3D, side: str):
        """
        Changes frame_mapping and the object is updated inplace
        side = 'old' or 'new'
        """
        for face in self.faces:
            face.frame_mapping_inplace(frame, side)
        new_bounding_box = self.get_bounding_box()
        self.bounding_box = new_bounding_box

    def copy(self, deep=True, memo=None):
        new_faces = [face.copy() for face in self.faces]
        return self.__class__(new_faces, color=self.color, alpha=self.alpha,
                              name=self.name)

    def face_on_shell(self, face):
        """
        Verifies if a face lies on the shell's surface
        """
        for fc in self.faces:
            if fc.face_inside(face):
                return True
        return False

    def is_face_inside(self, face: Face3D):
        for point in face.outer_contour3d.discretization_points(0.01):
            point_inside_shell = self.point_belongs(point)
            point_in_shells_faces = self.point_in_shell_face(point)
            if (not point_inside_shell) and (not point_in_shells_faces):
                return False
        return True

    def shell_intersection(self, shell2: 'OpenShell3D', resolution: float):
        """
        Return None if disjointed
        Return (1, 0) or (0, 1) if one is inside the other
        Return (n1, n2) if intersection

        4 cases :
            (n1, n2) with face intersection             => (n1, n2)
            (0, 0) with face intersection               => (0, 0)
            (0, 0) with no face intersection            => None
            (1, 0) or (0, 1) with no face intersection  => 1
        """
        # Check if boundary boxes don't intersect
        bbox1 = self.bounding_box
        bbox2 = shell2.bounding_box
        if not bbox1.bbox_intersection(bbox2):
            # print("No intersection of shells' BBox")
            return None

        # Check if any point of the first shell is in the second shell
        points1 = []
        for face in self.faces:
            points1.extend(
                face.outer_contour3d.discretization_points(resolution))
        points2 = []
        for face in shell2.faces:
            points2.extend(
                face.outer_contour3d.discretization_points(resolution))

        nb_pts1 = len(points1)
        nb_pts2 = len(points2)
        compteur1 = 0
        compteur2 = 0
        for point1 in points1:
            if shell2.point_belongs(point1):
                compteur1 += 1
        for point2 in points2:
            if self.point_belongs(point2):
                compteur2 += 1

        inter1 = compteur1 / nb_pts1
        inter2 = compteur2 / nb_pts2

        for face1 in self.faces:
            for face2 in shell2.faces:
                intersection_points = face1.face_intersections(face2)
                if intersection_points:
                    return inter1, inter2

        if inter1 == 0. and inter2 == 0.:
            return None
        return 1

    def point_belongs(self, point3d: volmdlr.Point3D, nb_rays: int = 1):
        """
        Ray Casting algorithm
        Returns True if the point is inside the Shell, False otherwise
        """

        bbox = self.bounding_box
        if not bbox.point_belongs(point3d):
            return False

        min_ray_length = 2 * max((bbox.xmax - bbox.xmin,
                                  bbox.ymax - bbox.ymin,
                                  bbox.zmax - bbox.zmin))
        two_min_ray_length = 2 * min_ray_length

        rays = []
        for _ in range(0, nb_rays):
            rays.append(vme.LineSegment3D(
                point3d,
                point3d + volmdlr.Point3D.random(min_ray_length,
                                                 two_min_ray_length,
                                                 min_ray_length,
                                                 two_min_ray_length,
                                                 min_ray_length,
                                                 two_min_ray_length)))
        rays = sorted(rays, key=lambda ray: ray.length())
        rays_intersections = []
        tests = []

        # for ray in rays[:3]:
        for ray in rays[:nb_rays]:
            #
            count = 0
            ray_intersection = []
            is_inside = True
            for face, point_inters in self.linesegment_intersections(ray):
                count += len(point_inters)
            if count % 2 == 0:
                is_inside = False
            tests.append(is_inside)
            rays_intersections.append(ray_intersection)
        for test1, test2 in zip(tests[:-1], tests[1:]):
            if test1 != test2:
                raise ValueError
        return tests[0]

    def point_in_shell_face(self, point: volmdlr.Point3D):

        for face in self.faces:
            if (face.surface3d.point_on_plane(point) and face.point_belongs(point)) or \
                    face.outer_contour3d.point_over_contour(point, abs_tol=1e-7):
                return True
        return False

    def is_inside_shell(self, shell2, resolution: float):
        """
        Returns True if all the points of self are inside shell2 and no face \
        are intersecting
        This method is not exact
        """
        bbox1 = self.bounding_box
        bbox2 = shell2.bounding_box
        if not bbox1.is_inside_bbox(bbox2):
            return False
        for face in self.faces:
            if not shell2.is_face_inside(face):
                return False
        return True

    def is_disjoint_from(self, shell2, tol=1e-8):
        '''
             verifies and rerturns a bool if two shells are disjointed or not.
        '''
        disjoint = True
        if self.bounding_box.bbox_intersection(shell2.bounding_box) or \
                self.bounding_box.distance_to_bbox(shell2.bounding_box) <= tol:
            return False
        return disjoint

    def intersecting_faces_combinations(self, shell2, list_coincident_faces, tol=1e-8):
        """
        :param shell2: ClosedShell3D
            for two closed shells, it calculates and return a list of face
            combinations (list = [(face_shell1, face_shell2),...])
            for intersecting faces. if two faces can not be intersected,
            there is no combination for those
        :param tol: Corresponde to the tolerance to consider two faces as intersecting faces
        :param shell2:
        :param list_coincident_faces:
        :param tol:
        :return:
        """
        face_combinations = []
        for face1 in self.faces:
            for face2 in shell2.faces:
                if face1.is_intersecting(face2, list_coincident_faces, tol):
                    face_combinations.append((face1, face2))
        return face_combinations

    @staticmethod
    def dict_intersecting_combinations(intersecting_faces_combinations, tol=1e-8):
        '''
            :param intersecting_faces_combinations: list of face combinations (list = [(face_shell1, face_shell2),...]) for intersecting faces.
            :type intersecting_faces_combinations: list of face objects combinaitons
            returns a dictionary containing as keys the combination of intersecting faces
            and as the values the resulting primitive from the two intersecting faces.
            It is done so it is not needed to calculate the same intersecting primitive twice.
        '''
        intersecting_combinations = {}
        for combination in intersecting_faces_combinations:
            face_intersections = combination[0].face_intersections(combination[1], tol)
            if face_intersections:
                intersecting_combinations[combination] = face_intersections

        return intersecting_combinations

    @staticmethod
    def get_intersecting_faces(dict_intersecting_combinations):
        '''
            :param dict_intersecting_combinations: dictionary containing as keys the combination of intersecting faces
            and as the values the resulting primitive from the two intersecting faces

            returns two lists. One for the intersecting faces in shell1 and the other for the shell2
        '''
        intersecting_faces_shell1 = []
        intersecting_faces_shell2 = []
        for face in list(dict_intersecting_combinations.keys()):
            if face[0] not in intersecting_faces_shell1:
                intersecting_faces_shell1.append(face[0])
            if face[1] not in intersecting_faces_shell2:
                intersecting_faces_shell2.append(face[1])
        return intersecting_faces_shell1, intersecting_faces_shell2

    def get_non_intersecting_faces(self, shell2, intersecting_faces, intersection_method=False):
        """
        :param shell2: ClosedShell3D
        :param intersecting_faces:
        :param intersection_method: determines if running for intersection operation
        returns a list of all the faces that never intersect any
        face of the other shell
        """
        non_intersecting_faces = []

        for face in self.faces:
            if (face not in intersecting_faces) and (face not in non_intersecting_faces):
                if not intersection_method:
                    if not face.bounding_box.is_inside_bbox(shell2.bounding_box) or not shell2.is_face_inside(face):
                        coincident_plane = False
                        for face2 in shell2.faces:
                            if face.surface3d.is_coincident(face2.surface3d) and \
                                    face.bounding_box.is_inside_bbox(face2.bounding_box):
                                coincident_plane = True
                                break
                        if not coincident_plane:
                            non_intersecting_faces.append(face)
                else:
                    if face.bounding_box.is_inside_bbox(shell2.bounding_box) and shell2.is_face_inside(face):
                        non_intersecting_faces.append(face)

        return non_intersecting_faces

    def get_coincident_and_adjacent_faces(self, shell2):
        coincident_and_adjacent_faces = []
        for face1 in self.faces:
            for face2 in shell2.faces:
                if face1.surface3d.is_coincident(face2.surface3d) and \
                        face1.is_adjacent(face2):
                    coincident_and_adjacent_faces.append((face1, face2))

        return coincident_and_adjacent_faces

    def get_coincident_faces(self, shell2):
        """
        Finds all pairs of faces that are coincidents faces, that is,
        faces lying on the same plane

        returns a List of tuples with the face pairs
        """
        list_coincident_faces = []
        for face1 in self.faces:
            for face2 in shell2.faces:
                if face1.surface3d.is_coincident(face2.surface3d):
                    contour1 = face1.outer_contour3d.to_2d(
                        face1.surface3d.frame.origin,
                        face1.surface3d.frame.u,
                        face1.surface3d.frame.v)
                    contour2 = face2.outer_contour3d.to_2d(
                        face1.surface3d.frame.origin,
                        face1.surface3d.frame.u,
                        face1.surface3d.frame.v)
                    inters = contour1.contour_intersections(contour2)
                    if len(inters) >= 2:
                        list_coincident_faces.append((face1, face2))

        return list_coincident_faces

    def two_shells_intersecting_contour(self, shell2,
                                        list_coincident_faces: List[Face3D],
                                        dict_intersecting_combinations=None):
        '''
            :param shell2: ClosedShell3D
            :param dict_intersecting_combinations: dictionary containing as keys the combination of intersecting faces
             and as the values the resulting primitive from the two intersecting faces

            :returns: intersecting contour for two intersecting shells
        '''
        if dict_intersecting_combinations is None:
            face_combinations = self.intersecting_faces_combinations(
                shell2, list_coincident_faces)
            dict_intersecting_combinations = \
                self.dict_intersecting_combinations(face_combinations)
        intersecting_lines = list(dict_intersecting_combinations.values())
        intersecting_contour = \
            volmdlr.wires.Contour3D([wire.primitives[0] for
                                     wire in intersecting_lines])
        return intersecting_contour

    def reference_shell(self, shell2, face):
        if face in shell2.faces:
            contour_extract_inside = True
            reference_shell = self
        else:
            contour_extract_inside = False
            reference_shell = shell2
        return contour_extract_inside, reference_shell

    def set_operations_valid_exterior_faces(self, new_faces: List[Face3D],
                                            valid_faces: List[Face3D],
                                            list_coincident_faces: List[Face3D],
                                            shell2, reference_shell):
        for new_face in new_faces:
            inside_reference_shell = reference_shell.point_belongs(
                new_face.random_point_inside())
            if self.set_operations_exterior_face(new_face, valid_faces,
                                                 inside_reference_shell,
                                                 list_coincident_faces,
                                                 shell2):
                valid_faces.append(new_face)
        return valid_faces

    def union_faces(self, shell2, intersecting_faces,
                    intersecting_combinations,
                    list_coincident_faces):
        faces = []
        for face in intersecting_faces:
            contour_extract_inside, reference_shell = \
                self.reference_shell(shell2, face)
            new_faces = face.set_operations_new_faces(
                intersecting_combinations, contour_extract_inside)
            faces = self.set_operations_valid_exterior_faces(
                new_faces, faces,
                list_coincident_faces,
                shell2, reference_shell)
        return faces

    def get_subtraction_valid_faces(self, new_faces, valid_faces, reference_shell, shell2, keep_interior_faces):
        faces = []
        for new_face in new_faces:
            inside_reference_shell = reference_shell.point_belongs(new_face.random_point_inside())
            if keep_interior_faces:
                if self.set_operations_interior_face(new_face, valid_faces, inside_reference_shell):
                    faces.append(new_face)
            elif self.set_operations_exterior_face(new_face, faces, inside_reference_shell, [], shell2):
                faces.append(new_face)
        return faces

    def subtraction_faces(self, shell2, intersecting_faces, intersecting_combinations):
        faces = []
        for face in intersecting_faces:
            keep_interior_faces = False
            if face in shell2.faces:
                keep_interior_faces = True
            contour_extract_inside, reference_shell = self.reference_shell(shell2, face)
            new_faces = face.set_operations_new_faces(intersecting_combinations, contour_extract_inside)
            valid_faces = self.get_subtraction_valid_faces(new_faces, faces, reference_shell,
                                                           shell2, keep_interior_faces)
            faces.extend(valid_faces)

        return faces

    def valid_intersection_faces(self, new_faces, valid_faces,
                                 reference_shell):
        faces = []
        for new_face in new_faces:
            inside_reference_shell = reference_shell.point_belongs(
                new_face.random_point_inside())
            if self.set_operations_interior_face(new_face, valid_faces,
                                                 inside_reference_shell):
                faces.append(new_face)

        return faces

    def intersection_faces(self, shell2, intersecting_faces,
                           intersecting_combinations):
        faces = []
        for face in intersecting_faces:
            contour_extract_inside, reference_shell = \
                self.reference_shell(shell2, face)
            new_faces = face.set_operations_new_faces(
                intersecting_combinations, contour_extract_inside)
            faces.extend(self.valid_intersection_faces(
                new_faces, faces, reference_shell))

        valid_faces = []
        for i, fc1 in enumerate(faces):
            valid_face = True
            for j, fc2 in enumerate(faces):
                if i != j:
                    if fc2.face_inside(fc1):
                        valid_face = False
            if valid_face and fc1 not in valid_faces:
                valid_faces.append(fc1)
        return valid_faces

    @staticmethod
    def set_operations_interior_face(new_face, faces, inside_reference_shell):
        if inside_reference_shell and new_face not in faces:
            return True
        return False

    def is_face_between_shells(self, shell2, face):
        if face.surface2d.inner_contours:
            normal_0 = face.surface2d.outer_contour.primitives[0].normal_vector()
            middle_point_0 = face.surface2d.outer_contour.primitives[0].middle_point()
            point1 = middle_point_0 + 0.0001 * normal_0
            point2 = middle_point_0 - 0.0001 * normal_0
            points = [point1, point2]
        else:
            points = [face.surface2d.outer_contour.center_of_mass()]

        for point in points:
            point3d = face.surface3d.point2d_to_3d(point)
            if face.point_belongs(point3d):
                normal1 = point3d - 0.00001 * face.surface3d.frame.w
                normal2 = point3d + 0.00001 * face.surface3d.frame.w
                if (self.point_belongs(normal1) and
                    shell2.point_belongs(normal2)) or \
                        (shell2.point_belongs(normal1) and
                         self.point_belongs(normal2)):
                    return True
        return False

    def set_operations_exterior_face(self, new_face, valid_faces,
                                     inside_reference_shell,
                                     list_coincident_faces,
                                     shell2):
        if new_face.area() < 1e-8:
            return False
        if new_face not in valid_faces and not inside_reference_shell:
            if list_coincident_faces:
                if self.is_face_between_shells(shell2, new_face):
                    return False
            return True
        return False

    def validate_set_operation(self, shell2, tol):
        '''
        Verifies if two shells are valid for union or subtractions operations,
        that is, if they are disjointed or if one is totaly inside the other
        If it returns an empty list, it means the two shells are valid to continue the
        operation.
        '''
        if self.is_disjoint_from(shell2, tol):
            return [self, shell2]
        if self.is_inside_shell(shell2, resolution=0.01):
            return [shell2]
        if shell2.is_inside_shell(self, resolution=0.01):
            return [self]
        return []

    def is_clean(self):
        """
        Verifies if closed shell\'s faces are clean or
        if it is needed to be cleaned
        :return: True if clean and False Otherwise
        """
        for face1, face2 in product(self.faces, repeat=2):
            if face1 != face2 and \
                    face1.surface3d.is_coincident(face2.surface3d) and \
                    face1.is_adjacent(face2):
                return False
        return True

    def union(self, shell2: 'ClosedShell3D', tol: float = 1e-8):
        '''
            Given Two closed shells, it returns
            a new united ClosedShell3D object
        '''

        validate_set_operation = \
            self.validate_set_operation(shell2, tol)
        if validate_set_operation:
            return validate_set_operation
        list_coincident_faces = self.get_coincident_faces(shell2)
        face_combinations = self.intersecting_faces_combinations(shell2, list_coincident_faces, tol)
        intersecting_combinations = self.dict_intersecting_combinations(face_combinations, tol)
        intersecting_faces1, intersecting_faces2 = self.get_intersecting_faces(intersecting_combinations)
        intersecting_faces = intersecting_faces1 + intersecting_faces2
        faces = self.get_non_intersecting_faces(shell2, intersecting_faces) + \
            shell2.get_non_intersecting_faces(self, intersecting_faces)
        if len(faces) == len(self.faces + shell2.faces) and not intersecting_faces:
            return [self, shell2]
        new_valid_faces = self.union_faces(shell2, intersecting_faces,
                                           intersecting_combinations,
                                           list_coincident_faces
                                           )
        faces += new_valid_faces
        new_shell = ClosedShell3D(faces)
        return [new_shell]

    @staticmethod
    def get_faces_to_be_merged(union_faces):
        coincident_planes_faces = []
        for i, face1 in enumerate(union_faces):
            for j, face2 in enumerate(union_faces):
                if j != i and face1.surface3d.is_coincident(face2.surface3d):
                    if face1 not in coincident_planes_faces:
                        coincident_planes_faces.append(face1)
                    coincident_planes_faces.append(face2)
            if coincident_planes_faces:
                break
        return coincident_planes_faces

    @staticmethod
    def clean_faces(union_faces, list_new_faces):
        list_remove_faces = []
        if union_faces:
            for face1 in union_faces:
                for face2 in list_new_faces:
                    if face1.face_inside(face2):
                        list_remove_faces.append(face2)
                    elif face2.face_inside(face1):
                        list_remove_faces.append(face1)
        list_new_faces += union_faces
        for face in list_remove_faces:
            list_new_faces.remove(face)
        return list_new_faces

    def merge_faces(self):
        union_faces = self.faces
        finished = False
        list_new_faces = []
        count = 0
        while not finished:
            valid_coicident_faces = \
                ClosedShell3D.get_faces_to_be_merged(union_faces)
            list_valid_coincident_faces = valid_coicident_faces[:]
            if valid_coicident_faces:
                list_new_faces += PlaneFace3D.merge_faces(valid_coicident_faces)
            for face in list_valid_coincident_faces:
                union_faces.remove(face)
            count += 1
            if (count >= len(self.faces) and not list_valid_coincident_faces):
                finished = True

        list_new_faces = self.clean_faces(union_faces, list_new_faces)

        self.faces = list_new_faces

    def subtract(self, shell2, tol=1e-8):
        '''
            Given Two closed shells, it returns a new subtracted OpenShell3D object
        '''
        validate_set_operation = self.validate_set_operation(shell2, tol)
        if validate_set_operation:
            return validate_set_operation

        list_coincident_faces = self.get_coincident_faces(shell2)
        face_combinations = self.intersecting_faces_combinations(
            shell2, list_coincident_faces, tol)

        intersecting_combinations = self.dict_intersecting_combinations(face_combinations, tol)

        if len(intersecting_combinations) == 0:
            return [self, shell2]

        intersecting_faces, _ = self.get_intersecting_faces(intersecting_combinations)

        faces = self.get_non_intersecting_faces(shell2, intersecting_faces)
        new_valid_faces = self.union_faces(shell2, intersecting_faces,
                                           intersecting_combinations,
                                           list_coincident_faces
                                           )
        faces += new_valid_faces
        return [OpenShell3D(faces)]

    def subtract_to_closed_shell(self, shell2, tol=1e-8):
        """
        Given Two closed shells, it returns a new subtracted ClosedShell3D object
        :param shell2:
        :param tol:
        :return:
        """

        validate_set_operation = self.validate_set_operation(shell2, tol)
        if validate_set_operation:
            return validate_set_operation

        list_coincident_faces = self.get_coincident_faces(shell2)
        face_combinations = self.intersecting_faces_combinations(
            shell2, list_coincident_faces, tol)
        intersecting_combinations = self.dict_intersecting_combinations(face_combinations, tol)

        if len(intersecting_combinations) == 0:
            return [self, shell2]

        intersecting_faces1, intersecting_faces2 = self.get_intersecting_faces(intersecting_combinations)
        intersecting_faces = intersecting_faces1 + intersecting_faces2

        faces = self.get_non_intersecting_faces(shell2, intersecting_faces)
        faces += shell2.get_non_intersecting_faces(self, intersecting_faces, intersection_method=True)

        new_valid_faces = self.subtraction_faces(shell2, intersecting_faces, intersecting_combinations)
        faces += new_valid_faces
        new_shell = ClosedShell3D(faces)
        return [new_shell]

    def intersection(self, shell2, tol=1e-8):
        """
        Given two ClosedShell3D, it returns the new objet resulting
        from the intersection of the two
        """
        validate_set_operation = self.validate_set_operation(
            shell2, tol)
        if validate_set_operation:
            return validate_set_operation
        list_coincident_faces = self.get_coincident_faces(shell2)
        face_combinations = self.intersecting_faces_combinations(shell2, list_coincident_faces, tol)
        intersecting_combinations = self.dict_intersecting_combinations(face_combinations, tol)

        if len(intersecting_combinations) == 0:
            return [self, shell2]

        intersecting_faces1, intersecting_faces2 = self.get_intersecting_faces(intersecting_combinations)
        intersecting_faces = intersecting_faces1 + intersecting_faces2
        faces = self.intersection_faces(shell2, intersecting_faces, intersecting_combinations)
        faces += self.get_non_intersecting_faces(shell2, intersecting_faces, intersection_method=True) +\
            shell2.get_non_intersecting_faces(self, intersecting_faces, intersection_method=True)
        new_shell = ClosedShell3D(faces)
        return [new_shell]<|MERGE_RESOLUTION|>--- conflicted
+++ resolved
@@ -1327,7 +1327,22 @@
 
         return points_3d
 
-<<<<<<< HEAD
+    def linesegment_intersections(self, linesegment: vme.LineSegment3D):
+        linesegment_2d = linesegment.to_2d(self.frame.origin, self.frame.u, self.frame.v)
+        origin2d = self.frame.origin.to_2d(self.frame.origin, self.frame.u, self.frame.v)
+        distance_lineseg2d_to_origin = linesegment_2d.point_distance(origin2d)
+        if distance_lineseg2d_to_origin > self.radius:
+            return []
+        a_prime = linesegment_2d.start
+        b_prime = linesegment_2d.end
+        a_prime_minus_b_prime = a_prime - b_prime
+        t_param = a_prime.dot(a_prime_minus_b_prime) / a_prime_minus_b_prime.dot(a_prime_minus_b_prime)
+        k_param = math.sqrt(
+            (self.radius ** 2 - distance_lineseg2d_to_origin ** 2) / a_prime_minus_b_prime.dot(a_prime_minus_b_prime))
+        intersection1 = linesegment.start + (t_param + k_param) * (linesegment.direction_vector())
+        intersection2 = linesegment.start + (t_param - k_param) * (linesegment.direction_vector())
+        return [intersection1, intersection2]
+
     def perpendicular_plane_intersection(self, plane3d):
         """
         Cylinder plane intersections when plane's normal is perpendicular with the cylinder axis
@@ -1408,24 +1423,7 @@
         elif math.isclose(plane3d.frame.w.dot(self.frame.w), 1, abs_tol=1e-6):
             return self.parallel_plane_intersection(plane3d)
         return self.concurent_plane_intersection(plane3d)
-=======
-    def linesegment_intersections(self, linesegment: vme.LineSegment3D):
-        linesegment_2d = linesegment.to_2d(self.frame.origin, self.frame.u, self.frame.v)
-        origin2d = self.frame.origin.to_2d(self.frame.origin, self.frame.u, self.frame.v)
-        distance_lineseg2d_to_origin = linesegment_2d.point_distance(origin2d)
-        if distance_lineseg2d_to_origin > self.radius:
-            return []
-        a_prime = linesegment_2d.start
-        b_prime = linesegment_2d.end
-        a_prime_minus_b_prime = a_prime - b_prime
-        t_param = a_prime.dot(a_prime_minus_b_prime) / a_prime_minus_b_prime.dot(a_prime_minus_b_prime)
-        k_param = math.sqrt(
-            (self.radius ** 2 - distance_lineseg2d_to_origin ** 2) / a_prime_minus_b_prime.dot(a_prime_minus_b_prime))
-        intersection1 = linesegment.start + (t_param + k_param) * (linesegment.direction_vector())
-        intersection2 = linesegment.start + (t_param - k_param) * (linesegment.direction_vector())
-        return [intersection1, intersection2]
-
->>>>>>> e9241355
+
 
 class ToroidalSurface3D(Surface3D):
     face_class = 'ToroidalFace3D'
