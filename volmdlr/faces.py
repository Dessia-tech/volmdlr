--- conflicted
+++ resolved
@@ -145,7 +145,6 @@
                           "See Face3D.from_step method")
             return None
         surface = object_dict[int(arguments[2])]
-<<<<<<< HEAD
         face = globals()[surface.face_class]
         point_in_contours3d = any(isinstance(contour, volmdlr.Point3D) for contour in contours)
         if (len(contours) == 1) and isinstance(contours[0], volmdlr.Point3D):
@@ -156,17 +155,6 @@
             return face.from_base_and_vertex(base, vertex, name)
         if point_in_contours3d:
             raise NotImplementedError
-=======
-        if hasattr(surface, 'face_from_contours3d'):
-            if (len(contours) == 1) and isinstance(contours[0], volmdlr.Point3D):
-                return surface
-            if len(contours) == 2 and any(isinstance(contour, volmdlr.Point3D) for contour in contours):
-                vertex = next(contour for contour in contours if isinstance(contour, volmdlr.Point3D))
-                base = next(contour for contour in contours if contour is not vertex)
-                return surface.face_class.face_from_base_and_vertex(base, vertex, name)
-            if any(isinstance(contour, volmdlr.Point3D) for contour in contours):
-                raise NotImplementedError
->>>>>>> d4b0fdfd
 
         return face.from_contours3d(surface, contours, name)
 
