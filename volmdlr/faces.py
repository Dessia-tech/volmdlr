--- conflicted
+++ resolved
@@ -1900,24 +1900,15 @@
         points[-1] = volmdlr.Point2D(theta2, z2)
 
         if theta3 < theta1 < theta2:
-<<<<<<< HEAD
-            points = [p - volmdlr.Point2D(volmdlr.TWO_PI, 0) if p.x > 0 else p for p in points]
-            points.append(volmdlr.Point2D(points[0].x - volmdlr.TWO_PI, points[0].y))
-        elif theta3 > theta1 > theta2:
-            points = [p + volmdlr.Point2D(volmdlr.TWO_PI, 0) if p.x < 0 else p for p in points]
-=======
             points = [point - volmdlr.Point2D(volmdlr.TWO_PI, 0) if point.x > 0 else point for point in points]
             points.append(volmdlr.Point2D(points[0].x - volmdlr.TWO_PI, points[0].y))
         elif theta3 > theta1 > theta2:
             points = [point + volmdlr.Point2D(volmdlr.TWO_PI, 0) if point.x < 0 else point for point in points]
->>>>>>> a5321da6
             points.append(volmdlr.Point2D(points[0].x + volmdlr.TWO_PI, points[0].y))
 
         bsplinecurve2d = vme.BSplineCurve2D.from_points_interpolation(points, degree=2, periodic=True, name="ellipse")
         return [bsplinecurve2d]
 
-<<<<<<< HEAD
-=======
     def point2d_to_3d(self, point2d):
         """
         Abstract method. Convert a 2D parametric point into a 3D spatial point on the surface.
@@ -1938,7 +1929,6 @@
         """
         raise NotImplementedError(f'point3d_to_2d is abstract and should be implemented in {self.__class__.__name__}')
 
->>>>>>> a5321da6
 
 class CylindricalSurface3D(PeriodicalSurface):
     """
