"""
Surfaces & faces.

"""

import math
import warnings
from itertools import chain
from typing import List

import matplotlib.pyplot as plt
import numpy as npy

from dessia_common.core import DessiaObject

import volmdlr.bspline_compiled
import volmdlr.core
from volmdlr.core import EdgeStyle
import volmdlr.core_compiled
import volmdlr.display as vmd
import volmdlr.edges as vme
import volmdlr.geometry
import volmdlr.grid
import volmdlr.utils.parametric as vm_parametric
from volmdlr import surfaces
import volmdlr.wires


class Face3D(volmdlr.core.Primitive3D):
    """
    Abstract method to define 3D faces.
    """

    min_x_density = 1
    min_y_density = 1

    def __init__(self, surface3d, surface2d: surfaces.Surface2D,
                 name: str = ''):
        self.surface3d = surface3d
        self.surface2d = surface2d
        self._outer_contour3d = None
        self._inner_contours3d = None
        # self.bounding_box = self._bounding_box()

        volmdlr.core.Primitive3D.__init__(self, name=name)

    def to_dict(self, *args, **kwargs):
        """Avoids storing points in memo that makes serialization slow."""
        return DessiaObject.to_dict(self, use_pointers=False)

    def __hash__(self):
        return hash(self.surface3d) + hash(self.surface2d)

    def __eq__(self, other_):
        if other_.__class__.__name__ != self.__class__.__name__:
            return False
        equal = (self.surface3d == other_.surface3d
                 and self.surface2d == other_.surface2d)
        return equal

    def point_belongs(self, point3d: volmdlr.Point3D, tol: float = 1e-6):
        """
        Tells you if a point is on the 3D face and inside its contour.
        """
        point2d = self.surface3d.point3d_to_2d(point3d)
        check_point3d = self.surface3d.point2d_to_3d(point2d)
        if check_point3d.point_distance(point3d) > tol:
            return False

        return self.surface2d.point_belongs(point2d)

    @property
    def outer_contour3d(self):
        """
        Gives the 3d version of the outer contour of the face.
        """
        if not self._outer_contour3d:
            self._outer_contour3d = self.surface3d.contour2d_to_3d(self.surface2d.outer_contour)
        return self._outer_contour3d

    @outer_contour3d.setter
    def outer_contour3d(self, contour3d):
        self._outer_contour3d = contour3d

    @property
    def inner_contours3d(self):
        """
        Gives the 3d version of the inner contours of the face.
        """
        if not self._inner_contours3d:
            self._inner_contours3d = [self.surface3d.contour2d_to_3d(c) for c in
                                      self.surface2d.inner_contours]
        return self._inner_contours3d

    @inner_contours3d.setter
    def inner_contours3d(self, contours3d):
        self._inner_contours3d = contours3d

    @property
    def bounding_box(self):
        """
        Needs to be overridden if an error is raised.
        """
        raise NotImplementedError(
            f"bounding_box method must be"
            f"overloaded by {self.__class__.__name__}")

    @bounding_box.setter
    def bounding_box(self, new_bounding_box):
        """
        Sets the bounding box to a new value.
        """
        raise NotImplementedError(
            f"bounding_box setter method must be"
            f"overloaded by {self.__class__.__name__}")

    def get_bounding_box(self):
        """Abstract method."""
        raise NotImplementedError(
            f"self.__class__.__name__"
            f"overloaded by {self.__class__.__name__}")

    def area(self):
        return self.surface2d.area()

    @classmethod
    def from_step(cls, arguments, object_dict, **kwargs):
        """
        Converts a step primitive to a Face3D.

        :param arguments: The arguments of the step primitive.
        :type arguments: list
        :param object_dict: The dictionary containing all the step primitives
            that have already been instantiated.
        :type object_dict: dict
        :return: The corresponding Face3D object.
        :rtype: :class:`volmdlr.faces.Face3D`
        """
        step_id = kwargs.get("step_id", "#UNKNOW_ID")
        step_name = kwargs.get("name", "ADVANCED_FACE")
        name = arguments[0][1:-1]
        contours = [object_dict[int(arg[1:])] for arg in arguments[1]]
        if any(contour is None for contour in contours):
            warnings.warn(f"Could not instantiate #{step_id} = {step_name}({arguments})"
                          f" because some of the contours are NoneType."
                          "See Face3D.from_step method")
            return None
        surface = object_dict[int(arguments[2])]
        face = globals()[surface.face_class]
        point_in_contours3d = any(isinstance(contour, volmdlr.Point3D) for contour in contours)
        if (len(contours) == 1) and isinstance(contours[0], volmdlr.Point3D):
            return face.from_surface_rectangular_cut(surface)
        if len(contours) == 2 and point_in_contours3d:
            vertex = next(contour for contour in contours if isinstance(contour, volmdlr.Point3D))
            base = next(contour for contour in contours if contour is not vertex)
            return face.from_base_and_vertex(base, vertex, name)
        if point_in_contours3d:
            raise NotImplementedError

        return face.from_contours3d(surface, contours, name)

    @classmethod
    def from_contours3d(cls, surface, contours3d: List[volmdlr.wires.Contour3D], name: str = ''):
        """
        Returns the face generated by a list of contours. Finds out which are outer or inner contours.

        :param surface: Surface3D where the face is defined.
        :param contours3d: List of 3D contours representing the face's BREP.
        :param name: the name to inject in the new face
        """

        lc3d = len(contours3d)
        outer_contour2d = None
        outer_contour3d, inner_contours3d = None, None
        if lc3d == 1:
            outer_contour2d = surface.contour3d_to_2d(contours3d[0])
            outer_contour3d = contours3d[0]
            inner_contours2d = []

        elif lc3d > 1:
            area = -1
            inner_contours2d = []
            inner_contours3d = []

            contours2d = [surface.contour3d_to_2d(contour3d) for contour3d in contours3d]

            check_contours = [not contour2d.is_ordered(tol=1e-3) for contour2d in contours2d]
            if any(check_contours):
                # Not implemented yet, but repair_contours2d should also return outer_contour3d and inner_contours3d
                outer_contour2d, inner_contours2d = surface.repair_contours2d(contours2d[0], contours2d[1:])
            else:
                for contour2d, contour3d in zip(contours2d, contours3d):
                    # if not contour2d.is_ordered(1e-4):
                    #     contour2d = vm_parametric.contour2d_healing(contour2d)
                    inner_contours2d.append(contour2d)
                    inner_contours3d.append(contour3d)
                    contour_area = contour2d.area()
                    if contour_area > area:
                        area = contour_area
                        outer_contour2d = contour2d
                        outer_contour3d = contour3d
                inner_contours2d.remove(outer_contour2d)
                inner_contours3d.remove(outer_contour3d)
        else:
            raise ValueError('Must have at least one contour')

        if outer_contour3d:
            if not outer_contour3d.is_ordered():
                outer_contour2d = vm_parametric.contour2d_healing(outer_contour2d)
        surface2d = surfaces.Surface2D(outer_contour=outer_contour2d,
                                       inner_contours=inner_contours2d)
        face = cls(surface, surface2d=surface2d, name=name)
        # To improve performance while reading from step file
        face.outer_contour3d = outer_contour3d
        face.inner_contours3d = inner_contours3d
        return face

    def to_step(self, current_id):
        xmin, xmax, ymin, ymax = self.surface2d.bounding_rectangle().bounds()
        subsurfaces2d = [self.surface2d]
        line_x = None
        if self.surface3d.x_periodicity and (xmax - xmin) >= 0.45 * self.surface3d.x_periodicity:
            line_x = vme.Line2D(volmdlr.Point2D(0.5 * (xmin + xmax), 0),
                                volmdlr.Point2D(
                                    0.5 * (xmin + xmax), 1))
        line_y = None
        if self.surface3d.y_periodicity and (
                ymax - ymin) >= 0.45 * self.surface3d.y_periodicity:
            line_y = vme.Line2D(
                volmdlr.Point2D(0., 0.5 * (ymin + ymax)),
                volmdlr.Point2D(1, 0.5 * (ymin + ymax)))

        if line_x:
            subsurfaces2 = []
            for subsurface2d in subsurfaces2d:
                subsurfaces2.extend(subsurface2d.cut_by_line(line_x))
            subsurfaces2d = subsurfaces2

        if line_y:
            subsurfaces2 = []
            for subsurface2d in subsurfaces2d:
                subsurfaces2.extend(subsurface2d.cut_by_line(line_y))
            subsurfaces2d = subsurfaces2

        if len(subsurfaces2d) > 1:
            content = ''
            face_ids = []
            for subsurface2d in subsurfaces2d:
                face = self.__class__(self.surface3d, subsurface2d)
                face_content, face_id = face.to_step_without_splitting(
                    current_id)
                face_ids.append(face_id[0])
                content += face_content
                current_id = face_id[0] + 1
            return content, face_ids
        return self.to_step_without_splitting(current_id)

    def to_step_without_splitting(self, current_id):
        content, surface3d_ids = self.surface3d.to_step(current_id)
        current_id = max(surface3d_ids) + 1

        if len(surface3d_ids) != 1:
            raise NotImplementedError('What to do with more than 1 id ? with 0 id ?')
        outer_contour_content, outer_contour_id = self.outer_contour3d.to_step(
            current_id, surface_id=surface3d_ids[0], surface3d=self.surface3d)
        content += outer_contour_content
        content += f"#{outer_contour_id + 1} = FACE_BOUND('{self.name}',#{outer_contour_id},.T.);\n"
        contours_ids = [outer_contour_id + 1]
        current_id = outer_contour_id + 2
        for inner_contour3d in self.inner_contours3d:
            inner_contour_content, inner_contour_id = inner_contour3d.to_step(
                current_id)
            # surface_id=surface3d_id)
            content += inner_contour_content
            face_bound_id = inner_contour_id + 1
            content += f"#{face_bound_id} = FACE_BOUND('',#{inner_contour_id},.T.);\n"
            contours_ids.append(face_bound_id)
            current_id = face_bound_id + 1

        content += f"#{current_id} = ADVANCED_FACE('{self.name}',({volmdlr.core.step_ids_to_str(contours_ids)})" \
                   f",#{surface3d_ids[0]},.T.);\n"
        # TODO: create an ADVANCED_FACE for each surface3d_ids ?
        return content, [current_id]

    def triangulation_lines(self):
        return [], []

    def grid_size(self):
        """
        Specifies an adapted size of the discretization grid used in face triangulation.
        """
        return [0, 0]

    def triangulation(self):
        number_points_x, number_points_y = self.grid_size()
        mesh2d = self.surface2d.triangulation(number_points_x, number_points_y)
        return vmd.DisplayMesh3D([vmd.Node3D(*self.surface3d.point2d_to_3d(point)) for point in mesh2d.points],
                                 mesh2d.triangles)

    def plot2d(self, ax=None, color='k', alpha=1):
        if ax is None:
            _, ax = plt.subplots()
        self.surface2d.plot(ax=ax, color=color, alpha=alpha)

    def rotation(self, center: volmdlr.Point3D,
                 axis: volmdlr.Vector3D, angle: float):
        """
        Face3D rotation.

        :param center: rotation center
        :param axis: rotation axis
        :param angle: angle rotation
        :return: a new rotated Face3D
        """
        new_surface = self.surface3d.rotation(center=center, axis=axis,
                                              angle=angle)
        return self.__class__(new_surface, self.surface2d)

    def rotation_inplace(self, center: volmdlr.Point3D,
                         axis: volmdlr.Vector3D, angle: float):
        """
        Face3D rotation.

         Object is updated inplace.
        :param center: rotation center.
        :type center: `volmdlr.Point3D`
        :param axis: rotation axis.
        :type axis: `volmdlr.Vector3D`
        :param angle: rotation angle.
        :type angle: float
        """
        warnings.warn("'inplace' methods are deprecated. Use a not inplace method instead.", DeprecationWarning)

        self.surface3d.rotation_inplace(center=center, axis=axis, angle=angle)
        new_bounding_box = self.get_bounding_box()
        self.bounding_box = new_bounding_box

    def translation(self, offset: volmdlr.Vector3D):
        """
        Face3D translation.

        :param offset: Translation vector.
        :type offset: `volmdlr.Vector3D`
        :return: A new translated Face3D
        """
        new_surface3d = self.surface3d.translation(offset=offset)
        return self.__class__(new_surface3d, self.surface2d)

    def translation_inplace(self, offset: volmdlr.Vector3D):
        """
        Face3D translation. Object is updated inplace.

        :param offset: translation vector
        """
        warnings.warn("'inplace' methods are deprecated. Use a not inplace method instead.", DeprecationWarning)

        self.surface3d.translation_inplace(offset=offset)
        new_bounding_box = self.get_bounding_box()
        self.bounding_box = new_bounding_box

    def frame_mapping(self, frame: volmdlr.Frame3D, side: str):
        """
        Changes frame_mapping and return a new Face3D.

        side = 'old' or 'new'
        """
        new_surface3d = self.surface3d.frame_mapping(frame, side)
        return self.__class__(new_surface3d, self.surface2d.copy(),
                              self.name)

    def frame_mapping_inplace(self, frame: volmdlr.Frame3D, side: str):
        """
        Changes frame_mapping and the object is updated inplace.

        side = 'old' or 'new'
        """
        warnings.warn("'inplace' methods are deprecated. Use a not inplace method instead.", DeprecationWarning)

        self.surface3d.frame_mapping_inplace(frame, side)
        new_bounding_box = self.get_bounding_box()
        self.bounding_box = new_bounding_box

    def copy(self, deep=True, memo=None):
        """Returns a copy of the Face3D."""
        return self.__class__(self.surface3d.copy(deep, memo), self.surface2d.copy(),
                              self.name)

    def face_inside(self, face2):
        """
        Verifies if a face is inside another one.

        It returns True if face2 is inside or False if the opposite.
        """
        if self.surface3d.is_coincident(face2.surface3d):
            self_contour2d = self.outer_contour3d.to_2d(
                self.surface3d.frame.origin, self.surface3d.frame.u, self.surface3d.frame.v)
            face2_contour2d = face2.outer_contour3d.to_2d(
                self.surface3d.frame.origin, self.surface3d.frame.u, self.surface3d.frame.v)
            if self_contour2d.is_inside(face2_contour2d):
                return True
        return False

    def edge_intersections(self, edge):
        intersections = []
        method_name = f'{edge.__class__.__name__.lower()[:-2]}_intersections'
        if hasattr(self, method_name):
            intersections = getattr(self, method_name)(edge)
        if not intersections:
            for point in [edge.start, edge.end]:
                if self.point_belongs(point):
                    if point not in intersections:
                        intersections.append(point)
        return intersections

    def line_intersections(self,
                           line: vme.Line3D,
                           ) -> List[volmdlr.Point3D]:
        intersections = []
        for intersection in self.surface3d.line_intersections(line):
            if self.point_belongs(intersection):
                intersections.append(intersection)
        if not intersections:
            for prim in self.outer_contour3d.primitives:
                intersection = prim.line_intersections(line)
                if intersection:
                    if intersection not in intersections:
                        intersections.append(intersection)

        return intersections

    def linesegment_intersections(self, linesegment: vme.LineSegment3D) -> List[volmdlr.Point3D]:
        linesegment_intersections = []
        if not self.bounding_box.bbox_intersection(linesegment.bounding_box):
            return []
        if not hasattr(self.surface3d, 'linesegment_intersections'):
            return self.linesegment_intersections_approximation(linesegment)
        for intersection in self.surface3d.linesegment_intersections(linesegment):
            if self.point_belongs(intersection):
                linesegment_intersections.append(intersection)
        if not linesegment_intersections:
            for prim in self.outer_contour3d.primitives:
                intersections = prim.linesegment_intersections(linesegment)
                for intersection in intersections:
                    if intersection not in linesegment_intersections:
                        linesegment_intersections.append(intersection)
        return linesegment_intersections

    def fullarc_intersections(self, fullarc: vme.FullArc3D) -> List[volmdlr.Point3D]:
        intersections = []
        for intersection in self.surface3d.fullarc_intersections(fullarc):
            if self.point_belongs(intersection):
                intersections.append(intersection)
        return intersections

    def plot(self, ax=None, color='k', alpha=1, edge_details=False):
        if not ax:
            ax = plt.figure().add_subplot(111, projection='3d')

        self.outer_contour3d.plot(ax=ax, edge_style=EdgeStyle(color=color, alpha=alpha,
                                                              edge_ends=edge_details, edge_direction=edge_details))
        for contour3d in self.inner_contours3d:
            contour3d.plot(ax=ax, edge_style=EdgeStyle(color=color, alpha=alpha,
                                                       edge_ends=edge_details, edge_direction=edge_details))
        return ax

    def random_point_inside(self):
        point_inside2d = self.surface2d.random_point_inside()
        return self.surface3d.point2d_to_3d(point_inside2d)

    def is_adjacent(self, face2: 'Face3D'):
        contour1 = self.outer_contour3d.to_2d(
            self.surface3d.frame.origin,
            self.surface3d.frame.u,
            self.surface3d.frame.v)
        contour2 = face2.outer_contour3d.to_2d(
            self.surface3d.frame.origin,
            self.surface3d.frame.u,
            self.surface3d.frame.v)
        if contour1.is_sharing_primitives_with(contour2):
            return True
        return False

    def geo_lines(self):  # , mesh_size_list=None):
        """
        Gets the lines that define a Face3D in a .geo file.

        """

        i_index, p_index = None, None
        lines, line_surface, lines_tags = [], [], []
        point_account, line_account, line_loop_account = 0, 0, 1
        for c_index, contour in enumerate(list(chain(*[[self.outer_contour3d], self.inner_contours3d]))):

            if isinstance(contour, volmdlr.wires.Circle2D):
                # point=[contour.radius, contour.center.y, 0]
                # lines.append('Point('+str(point_account+1)+') = {'+str(point)[1:-1]+', '+str(mesh_size)+'};')

                # point = [*contour.center, 0]
                # lines.append('Point('+str(point_account+2)+') = {'+str(point)[1:-1]+', '+str(mesh_size)+'};')

                # point=[-contour.radius, contour.center.y, 0]
                # lines.append('Point('+str(point_account+3)+') = {'+str(point)[1:-1]+', '+str(mesh_size)+'};')

                # lines.append('Circle('+str(line_account+1)+') = {'+str(point_account+1)+','+str(point_account+2) \
                #              +','+str(point_account+3)+'};')
                # lines.append('Circle('+str(line_account+2)+') = {'+str(point_account+3)+','+str(point_account+2) \
                #              + ','+str(point_account+1)+'};')

                # lines_tags.extend([line_account+1, line_account+2])

                # lines.append('Line Loop('+str(line_loop_account+1)+') = {'+str(lines_tags)[1:-1]+'};')

                # line_surface.append(line_loop_account+1)

                # lines_tags = []
                # point_account, line_account, line_loop_account = point_account+3, line_account+2, line_loop_account+1

                pass

            elif isinstance(contour, (volmdlr.wires.Contour3D, volmdlr.wires.ClosedPolygon3D)):
                if not isinstance(contour, volmdlr.wires.ClosedPolygon3D):
                    contour = contour.to_polygon(1)
                for i_index, point in enumerate(contour.points):
                    lines.append(point.get_geo_lines(tag=point_account + i_index + 1,
                                                     point_mesh_size=None))

                for p_index, primitive in enumerate(contour.primitives):
                    if p_index != len(contour.primitives) - 1:
                        lines.append(primitive.get_geo_lines(tag=line_account + p_index + 1,
                                                             start_point_tag=point_account + p_index + 1,
                                                             end_point_tag=point_account + p_index + 2))
                    else:
                        lines.append(primitive.get_geo_lines(tag=line_account + p_index + 1,
                                                             start_point_tag=point_account + p_index + 1,
                                                             end_point_tag=point_account + 1))
                    lines_tags.append(line_account + p_index + 1)

                lines.append('Line Loop(' + str(c_index + 1) + ') = {' + str(lines_tags)[1:-1] + '};')
                line_surface.append(line_loop_account)
                point_account = point_account + i_index + 1
                line_account, line_loop_account = line_account + p_index + 1, line_loop_account + 1
                lines_tags = []

        lines.append('Plane Surface(' + str(1) + ') = {' + str(line_surface)[1:-1] + '};')

        return lines

    def to_geo(self, file_name: str):  # , mesh_size_list=None):
        """
        Gets the .geo file for the Face3D.

        """

        lines = self.geo_lines()

        with open(file_name + '.geo', 'w', encoding="utf-8") as f:
            for line in lines:
                f.write(line)
                f.write('\n')
        f.close()

    def get_geo_lines(self, tag: int, line_loop_tag: List[int]):
        """
        Gets the lines that define a PlaneFace3D in a .geo file.

        """

        return 'Plane Surface(' + str(tag) + ') = {' + str(line_loop_tag)[1:-1] + '};'

    def edge3d_inside(self, edge3d):
        """
        Returns True if edge 3d is coplanar to the face.
        """
        method_name = f'{edge3d.__class__.__name__.lower()[:-2]}_inside'
        if hasattr(self, method_name):
            return getattr(self, method_name)(edge3d)
        points = edge3d.discretization_points(number_points=5)
        for point in points[1:-1]:
            if not self.point_belongs(point):
                return False
        return True

    def is_intersecting(self, face2, list_coincident_faces=None, tol: float = 1e-6):
        """
        Verifies if two face are intersecting.

        :param face2: face 2
        :param list_coincident_faces: list of coincident faces, if existent
        :param tol: tolerance for calculations
        :return: True if faces intersect, False otherwise
        """
        if list_coincident_faces is None:
            list_coincident_faces = []
        if (self.bounding_box.bbox_intersection(face2.bounding_box) or
            self.bounding_box.distance_to_bbox(face2.bounding_box) <= tol) and \
                (self, face2) not in list_coincident_faces:

            edge_intersections = []
            for prim1 in self.outer_contour3d.primitives + [prim for inner_contour in self.inner_contours3d
                                                            for prim in inner_contour.primitives]:
                edge_intersections = face2.edge_intersections(prim1)
                if edge_intersections:
                    return True
            if not edge_intersections:
                for prim2 in face2.outer_contour3d.primitives + [prim for inner_contour in face2.inner_contours3d
                                                                 for prim in inner_contour.primitives]:
                    edge_intersections = self.edge_intersections(prim2)
                    if edge_intersections:
                        return True

        return False

    def face_intersections_outer_contour(self, face2):
        """
        Returns the intersections of the face outer contour with other given face.
        """
        intersections_points = []
        for edge1 in self.outer_contour3d.primitives:
            intersection_points = face2.edge_intersections(edge1)
            if intersection_points:
                for point in intersection_points:
                    if point not in intersections_points:
                        intersections_points.append(point)

        return intersections_points

    def face_intersections(self, face2, tol=1e-6) -> List[volmdlr.wires.Wire3D]:
        """
        Calculates the intersections between two Face3D.

        """

        bbox1 = self.bounding_box
        bbox2 = face2.bounding_box
        if not bbox1.bbox_intersection(bbox2) and \
                bbox1.distance_to_bbox(bbox2) >= tol:
            return []
        if self.face_inside(face2) or face2.face_inside(self):
            return []
        face_intersections = self.get_face_intersections(face2)
        return face_intersections

    def get_face_intersections(self, face2):
        """
        Gets the intersections between two faces.

        :param face2: second face.
        :return: intersections.
        """
        method_name = f'{face2.__class__.__name__.lower()[:-2]}_intersections'
        intersections = getattr(self, method_name)(face2)
        return intersections

    def set_operations_new_faces(self, intersecting_combinations, contour_extract_inside):
        self_copy = self.copy(deep=True)
        list_cutting_contours = self_copy.get_face_cutting_contours(intersecting_combinations)
        if not list_cutting_contours:
            return [self_copy]
        return self_copy.divide_face(list_cutting_contours, contour_extract_inside)

    def get_face_cutting_contours(self, dict_intersecting_combinations):
        """
        Get all contours cutting the face, resulting from multiple faces intersections.

        :param dict_intersecting_combinations: dictionary containing as keys the combination of intersecting faces
        and as the values the resulting primitive from the intersection of these two faces
        return a list all contours cutting one particular face.
        """
        face_intersecting_primitives2d = self.select_face_intersecting_primitives(dict_intersecting_combinations)
        if not face_intersecting_primitives2d:
            return []
        list_cutting_contours = volmdlr.wires.Contour2D.contours_from_edges(face_intersecting_primitives2d[:])
        if self.surface2d.inner_contours:
            valid_cutting_contours = []
            connectig_to_outer_contour = []
            for cutting_contour in list_cutting_contours:
                if (self.surface2d.outer_contour.point_over_contour(cutting_contour.primitives[0].start) and
                    self.surface2d.outer_contour.point_over_contour(cutting_contour.primitives[-1].end)) or \
                        cutting_contour.primitives[0].start == cutting_contour.primitives[-1].end:
                    valid_cutting_contours.append(cutting_contour)
                if self.surface2d.outer_contour.intersection_points(cutting_contour):
                    connectig_to_outer_contour.append(cutting_contour)
            if len(valid_cutting_contours) == len(list_cutting_contours):
                return valid_cutting_contours
            for cutting_contour in valid_cutting_contours:
                list_cutting_contours.remove(cutting_contour)
            new_cutting_contours, cutting_contours = self.get_inner_contours_cutting_primitives(
                list_cutting_contours, connectig_to_outer_contour)
            return valid_cutting_contours + new_cutting_contours + cutting_contours
        return list_cutting_contours

    def divide_face(self, list_cutting_contours: List[volmdlr.wires.Contour2D], inside):
        """
        Divides a Face 3D with a list of cutting contours.

        :param list_cutting_contours: list of contours cutting the face
        :param inside: when extracting a contour from another contour. It defines the extracted
        contour as being between the two points if True and outside these points if False
        return a list new faces resulting from face division
        """
        list_faces = []
        list_open_cutting_contours = []
        list_closed_cutting_contours = []
        for cutting_contour in list_cutting_contours:
            if not cutting_contour.primitives[0].start.is_close(cutting_contour.primitives[-1].end):
                list_open_cutting_contours.append(cutting_contour)
                continue
            list_closed_cutting_contours.append(cutting_contour)
        if list_open_cutting_contours:
            list_faces = self.divide_face_with_open_cutting_contours(list_open_cutting_contours, inside)
        list_faces = self.divide_face_with_closed_cutting_contours(list_closed_cutting_contours, list_faces)
        list_faces = [face for face in list_faces if not math.isclose(face.area(), 0.0, abs_tol=1e-6)]
        return list_faces

    def divide_face_with_open_cutting_contours(self, list_open_cutting_contours, inside):
        """
        Divides a face 3D with a list of closed cutting contour, that is, it will cut holes on the face.

        :param list_open_cutting_contours: list containing the open cutting contours.
        :param inside: inside portion.
        :type inside: bool.
        :return: list divided faces.
        """
        list_faces = []
        if not self.surface2d.outer_contour.edge_polygon.is_trigo:
            self.surface2d.outer_contour = self.surface2d.outer_contour.invert()
        new_faces_contours = self.surface2d.outer_contour.divide(list_open_cutting_contours, inside)
        new_inner_contours = len(new_faces_contours) * [[]]
        if self.surface2d.inner_contours:
            new_faces_contours, new_inner_contours = self.get_open_contour_divided_faces_inner_contours(
                new_faces_contours)
        if isinstance(self, Triangle3D):
            class_to_instanciate = PlaneFace3D
        else:
            class_to_instanciate = self.__class__
        for contour, inner_contours in zip(new_faces_contours, new_inner_contours):
            new_face = class_to_instanciate(self.surface3d, surfaces.Surface2D(contour, inner_contours))
            list_faces.append(new_face)
        return list_faces

    def divide_face_with_closed_cutting_contours(self, list_closed_cutting_contours, list_faces):
        """
        Divides a Face3D with a list of Open cutting contours.

        Contours going from one side to another of the Face, or from the outer contour to one inner contour.

        :param list_closed_cutting_contours: list containing the closed cutting contours
        :param list_faces: list of already divided faces
        :return: list divided faces
        """
        for new_contour in list_closed_cutting_contours:
            if len(new_contour.primitives) >= 3 and \
                    new_contour.primitives[0].start.is_close(new_contour.primitives[-1].end):
                inner_contours1 = [new_contour]
                inner_contours2 = []
                if list_faces:
                    new_list_faces = self.get_closed_contour_divided_faces_inner_contours(list_faces, new_contour)
                    list_faces = list_faces + new_list_faces
                    continue
                for inner_contour in self.surface2d.inner_contours:
                    if new_contour.is_inside(inner_contour):
                        inner_contours2.append(inner_contour)
                        continue
                    inner_contours1.append(inner_contour)
                if isinstance(self, Triangle3D):
                    class_to_instanciate = PlaneFace3D
                else:
                    class_to_instanciate = self.__class__
                surf3d = self.surface3d
                surf2d = surfaces.Surface2D(self.surface2d.outer_contour, inner_contours1)
                new_plane = class_to_instanciate(surf3d, surf2d)
                list_faces.append(new_plane)
                list_faces.append(class_to_instanciate(surf3d, surfaces.Surface2D(new_contour, inner_contours2)))
                continue
            surf3d = self.surface3d
            surf2d = surfaces.Surface2D(self.surface2d.outer_contour, [])
            if isinstance(self, Triangle3D):
                class_to_instanciate = PlaneFace3D
            else:
                class_to_instanciate = self.__class__
            new_plane = class_to_instanciate(surf3d, surf2d)
            list_faces.append(new_plane)
        return list_faces

    def get_open_contour_divided_faces_inner_contours(self, new_faces_contours):
        """
        If there is any inner contour, verifies which ones belong to the new divided faces.

        :param new_faces_contours: new faces outer contour.
        :return: valid_new_faces_contours, valid_new_faces_contours.
        """
        valid_new_faces_contours = []
        valid_inner_contours = []
        for new_face_contour in new_faces_contours:
            for inner_contour in self.surface2d.inner_contours:
                if new_face_contour.is_superposing(inner_contour):
                    break
            else:
                if new_face_contour not in valid_new_faces_contours:
                    inner_contours = []
                    for inner_contour in self.surface2d.inner_contours:
                        if new_face_contour.is_inside(inner_contour):
                            inner_contours.append(inner_contour)
                    valid_new_faces_contours.append(new_face_contour)
                    valid_inner_contours.append(inner_contours)
        return valid_new_faces_contours, valid_inner_contours

    def get_closed_contour_divided_faces_inner_contours(self, list_faces, new_contour):
        """
        If there is any inner contour, verifies which ones belong to the new divided faces.

        :param list_faces: list of new faces.
        :param new_contour: current new face outer contour.
        :return: a list of new faces with its inner contours.
        """
        new_list_faces = []
        for new_face in list_faces:
            if new_face.surface2d.outer_contour.is_inside(new_contour):
                inner_contours1 = []
                inner_contours2 = []
                if not new_face.surface2d.inner_contours:
                    new_face.surface2d.inner_contours = [new_contour]
                    break
                new_contour_not_sharing_primitives = True
                for i, inner_contour in enumerate(new_face.surface2d.inner_contours):
                    if new_contour.is_inside(inner_contour):
                        if any(inner_contour.primitive_over_contour(prim)
                               for prim in new_contour.primitives):
                            new_face.surface2d.inner_contours[i] = new_contour
                            break
                        inner_contours2.append(inner_contour)
                    elif not any(inner_contour.primitive_over_contour(prim) for prim in
                                 new_contour.primitives):
                        inner_contours1.append(inner_contour)
                    else:
                        new_contour_not_sharing_primitives = False
                else:
                    surf3d = new_face.surface3d
                    if inner_contours1:
                        if new_contour_not_sharing_primitives:
                            inner_contours1.append(new_contour)
                            new_face.surface2d.inner_contours = inner_contours1
                            break
                        surf2d = surfaces.Surface2D(new_face.surface2d.outer_contour, inner_contours1)
                        new_plane = self.__class__(surf3d, surf2d)
                        new_list_faces.append(new_plane)
                    if inner_contours2:
                        new_list_faces.append(
                            self.__class__(surf3d, surfaces.Surface2D(new_contour, inner_contours2)))
        return new_list_faces

    def select_face_intersecting_primitives(self, dict_intersecting_combinations):
        """
        Select face intersecting primitives from a dictionary containing all intersection combinations.

        :param dict_intersecting_combinations: dictionary containing all intersection combinations
        :return: list of intersecting primitives for current face
        """
        face_intersecting_primitives2d = []
        for intersecting_combination in dict_intersecting_combinations.keys():
            if self in (intersecting_combination[0], intersecting_combination[1]):
                for intersection_wire in dict_intersecting_combinations[intersecting_combination]:
                    if len(intersection_wire.primitives) != 1:
                        raise NotImplementedError
                    # primitive2 = intersection_wire
                    primitive2_2d = self.surface3d.contour3d_to_2d(intersection_wire)
                    if not self.surface2d.outer_contour.primitive_over_contour(primitive2_2d.primitives[0], tol=1e-7):
                        face_intersecting_primitives2d.append(primitive2_2d.primitives[0])
        return face_intersecting_primitives2d

    def get_inner_contours_cutting_primitives(self, list_cutting_contours, connectig_to_outer_contour):
        """
        Gets cutting primitives connected to face inner_contours.

        :param list_cutting_contours: list of contours for resulting from intersection with other faces.
        :param connectig_to_outer_contour: list of contours from list_cutting_contours connected to the outer contour
        and not to any outer contour.
        :return: lists for final face cutting primitives.
        """
        (inner_contours_connected_cutting_contour, dict_inner_contour_intersections,
         dict_cutting_contour_intersections, list_cutting_contours) = self.dictionnaries_cutting_contours(
            list_cutting_contours, connectig_to_outer_contour)
        valid_cutting_contours = []
        list_primitives1 = []
        list_primitives2 = []
        used_cutting_contours = []
        used_inner_contour = []
        for cutting_contour, inner_contours in inner_contours_connected_cutting_contour.items():
            primitives1 = []
            primitives2 = []
            if len(inner_contours) == 1:
                if all(dict_cutting_contour_intersections[inters] in connectig_to_outer_contour for inters in
                       dict_inner_contour_intersections[inner_contours[0]]) and cutting_contour not in \
                        used_cutting_contours and inner_contours[0] not in used_inner_contour:
                    inner_contour_splitting_points = dict_inner_contour_intersections[inner_contours[0]]
                    inner_contour_splitting_points = list(sorted(
                        inner_contour_splitting_points, key=lambda point, ic=inner_contours[0]: ic.abscissa(point)))

                    point1, point2 = self.inner_contour_cutting_points(inner_contour_splitting_points, cutting_contour)
                    primitives1.extend(inner_contours[0].extract_with_points(point1, point2, True))
                    primitives2.extend(inner_contours[0].extract_with_points(point1, point2, False))
                    if sum(prim.length() for prim in primitives2) > sum(prim.length() for prim in primitives1):
                        primitives1, primitives2 = primitives2, primitives1
                    primitives1.extend(dict_cutting_contour_intersections[point2].primitives +
                                       cutting_contour.primitives[:])
                    used_cutting_contours.extend([cutting_contour,
                                                  dict_cutting_contour_intersections[point2]])
                    used_inner_contour.append(inner_contours[0])
                    list_primitives1.append(primitives1)
                    list_primitives2.append(primitives2)
                elif cutting_contour not in valid_cutting_contours:
                    valid_cutting_contours.append(cutting_contour)
            elif len(inner_contours) == 2:
                inner_contour_splitting_points1 = dict_inner_contour_intersections[inner_contours[0]]
                inner_contour_splitting_points2 = dict_inner_contour_intersections[inner_contours[1]]
                inner_contour_splitting_points1 = list(sorted(
                    inner_contour_splitting_points1, key=lambda point, ic=inner_contours[0]: ic.abscissa(point)))
                inner_contour_splitting_points2 = list(sorted(
                    inner_contour_splitting_points2, key=lambda point, ic=inner_contours[1]: ic.abscissa(point)))
                inside1, inside2 = self.is_inside_portion(cutting_contour, inner_contour_splitting_points1,
                                                          inner_contour_splitting_points2)
                primitives1.extend(cutting_contour.primitives[:])
                contour_used = False
                for inner_contour, inner_contour_splitting_points, inside in zip(
                        inner_contours, [inner_contour_splitting_points1, inner_contour_splitting_points2],
                        [inside1, inside2]):
                    if inner_contour in used_inner_contour:
                        contour_used = True
                        continue
                    point1, point2 = self.inner_contour_cutting_points(inner_contour_splitting_points, cutting_contour)
                    primitives1.extend(inner_contour.extract_with_points(point1, point2, inside))
                    primitives1.extend(dict_cutting_contour_intersections[point2].primitives)
                    primitives2.extend(inner_contour.extract_with_points(point1, point2, not inside))
                    used_cutting_contours.extend([cutting_contour, dict_cutting_contour_intersections[point2]])
                if contour_used:
                    list_primitives1 = self.get_connecting_contour(list_primitives1, primitives1)
                else:
                    list_primitives1.append(primitives1)
                list_primitives2.append(primitives2)
                used_inner_contour.extend(inner_contours)
            else:
                raise NotImplementedError
        valid_cutting_contours = [contour for contour in valid_cutting_contours
                                  if contour not in used_cutting_contours]
        new_cutting_contours = [volmdlr.wires.Contour2D(list_prim).order_contour()
                                for list_prim in list_primitives1]
        for list_prim in list_primitives2:
            new_cutting_contours.extend(volmdlr.wires.Contour2D.contours_from_edges(list_prim))
        return new_cutting_contours, valid_cutting_contours

    def dictionnaries_cutting_contours(self, list_cutting_contours, connectig_to_outer_contour):
        inner_contours_connected_cutting_contour = {}
        dict_inner_contour_intersections = {}
        dict_cutting_contour_intersections = {}
        for inner_contour in self.surface2d.inner_contours:
            if not inner_contour.edge_polygon.is_trigo:
                inner_contour.invert_inplace()
            dict_inner_contour_intersections[inner_contour] = []
            for cutting_contour in list_cutting_contours:
                inner_contour_intersections = inner_contour.intersection_points(cutting_contour)
                if inner_contour_intersections:
                    dict_inner_contour_intersections[inner_contour].extend(inner_contour_intersections)
                    if cutting_contour not in inner_contours_connected_cutting_contour:
                        inner_contours_connected_cutting_contour[cutting_contour] = [inner_contour]
                    else:
                        inner_contours_connected_cutting_contour[cutting_contour].append(inner_contour)
                for intersection in inner_contour_intersections:
                    dict_cutting_contour_intersections[intersection] = cutting_contour
            splitting_points = dict_inner_contour_intersections[inner_contour]
            splitting_points = list(sorted(
                splitting_points, key=lambda point, ic=inner_contour: ic.abscissa(point)))
            remove_splitting_points, new_inner_contour, remove_cutting_contour = self.inner_contours_recalculation(
                inner_contour, splitting_points, dict_cutting_contour_intersections, connectig_to_outer_contour)
            (dict_cutting_contour_intersections, dict_inner_contour_intersections,
             inner_contours_connected_cutting_contour, list_cutting_contours) = \
                self.updated_dictionnaries_cutting_contours(remove_splitting_points, remove_cutting_contour,
                                                            splitting_points, dict_cutting_contour_intersections,
                                                            inner_contour, new_inner_contour, list_cutting_contours,
                                                            dict_inner_contour_intersections,
                                                            inner_contours_connected_cutting_contour)
            inner_contour = new_inner_contour
        return (inner_contours_connected_cutting_contour, dict_inner_contour_intersections,
                dict_cutting_contour_intersections, list_cutting_contours)

    @staticmethod
    def inner_contour_cutting_points(inner_contour_splitting_points, cutting_contour):
        """
        Searches the inner contour points where it must be cut.

        :param inner_contour_splitting_points: all points os intersection with this inner contour.
        :param cutting_contour: first cutting contour being used to cut inner contour.
        :return: point1, point2
        """
        if volmdlr.core.point_in_list(cutting_contour.primitives[0].start, inner_contour_splitting_points):
            index_point1 = volmdlr.core.get_point_index_in_list(cutting_contour.primitives[0].start,
                                                                inner_contour_splitting_points)
        else:
            index_point1 = volmdlr.core.get_point_index_in_list(cutting_contour.primitives[-1].end,
                                                                inner_contour_splitting_points)
        if index_point1 != len(inner_contour_splitting_points) - 1:
            index_point2 = index_point1 + 1
        else:
            index_point2 = 0
        point1 = inner_contour_splitting_points[index_point1]
        point2 = inner_contour_splitting_points[index_point2]
        return point1, point2

    @staticmethod
    def is_inside_portion(cutting_contour, inner_contour_splitting_points1, inner_contour_splitting_points2):
        """
        For multiple inner contour intersections with cutting contours, defines if we get the inside or outside portion.

        :param cutting_contour: cutting_contour cutting the two inner contours.
        :param inner_contour_splitting_points1: splitting points for contour1.
        :param inner_contour_splitting_points2: splitting points for contour1.
        :return:
        """
        if (not cutting_contour.primitives[0].start.is_close(inner_contour_splitting_points1[-1]) and
            not cutting_contour.primitives[-1].end.is_close(inner_contour_splitting_points2[-1])) or \
                (not cutting_contour.primitives[0].start.is_close(inner_contour_splitting_points2[-1]) and
                 not cutting_contour.primitives[-1].end.is_close(inner_contour_splitting_points2[-1])):
            is_inside1 = True
            is_inside2 = False
        elif (cutting_contour.primitives[0].start.is_close(inner_contour_splitting_points1[-1]) and
              cutting_contour.primitives[-1].end.is_close(inner_contour_splitting_points2[-1])):
            is_inside1 = True
            is_inside2 = False
        elif (not cutting_contour.primitives[0].start.is_close(inner_contour_splitting_points1[-1]) and
              cutting_contour.primitives[-1].end.is_close(inner_contour_splitting_points2[-1])) or \
                (cutting_contour.primitives[0].start.is_close(inner_contour_splitting_points1[-1]) and
                 not cutting_contour.primitives[-1].end.is_close(inner_contour_splitting_points2[-1])):
            is_inside1 = True
            is_inside2 = True
        else:
            raise NotImplementedError
        return is_inside1, is_inside2

    @staticmethod
    def get_connecting_contour(lists_primitives, inner_primitives):
        """
        Find which contour from resulting inner contour splitting is connected to saved cutting_contours.

        :param lists_primitives: saved cutting contours.
        :param inner_primitives: splited inner contour.
        :return: updated saved cutting contours.
        """
        if not lists_primitives:
            lists_primitives.extend(inner_primitives)
            return lists_primitives
        new_list_primitives = lists_primitives[:]
        for i, list_prim in enumerate(lists_primitives):
            if any(prim in list_prim for prim in inner_primitives):
                new_primitives = list_prim + [prim for prim in inner_primitives if prim not in list_prim]
                new_list_primitives[i] = new_primitives
                break
        lists_primitives = new_list_primitives[:]
        return lists_primitives

    def inner_contours_recalculation(self, inner_contour, splitting_points, splitting_points_and_cutting_contour,
                                     connectig_to_outer_contour):
        """
        Recalculates inner contours if a cutting contour is connected to an inner contour at two ends.

        Verifies if there is a cutting contours from face intersections connected to an inner contour at the two ends,
        if true this inner contour is updated with this cutting contour.

        :param inner_contour: inner contour.
        :param splitting_points: current inner contour splitting points.
        :param splitting_points_and_cutting_contour: dictionary containing all splitting points and
        the corresponding cutting contour.
        :param connectig_to_outer_contour: list of the cutting contours connected to the outer contour.
        :return: splitting points to be removed from list of splitting points and current inner contour updated.
        """
        j = self.surface2d.inner_contours.index(inner_contour)
        remove_splitting_points = []
        remove_cutting_contour = []
        for point1, point2 in zip(splitting_points[:-1], splitting_points[1:]):
            if splitting_points_and_cutting_contour[point1] not in connectig_to_outer_contour and \
                    splitting_points_and_cutting_contour[point2] not in connectig_to_outer_contour and \
                    splitting_points_and_cutting_contour[point1] == splitting_points_and_cutting_contour[point2]:
                remove_cutting_contour.append(splitting_points_and_cutting_contour[point1])
                remove_splitting_points.extend([point1, point2])
                primitives1 = inner_contour.extract_with_points(point1, point2, True) + \
                              splitting_points_and_cutting_contour[point1].primitives
                primitives2 = inner_contour.extract_with_points(point1, point2, False) + \
                              splitting_points_and_cutting_contour[point1].primitives
                contour1 = volmdlr.wires.Contour2D(primitives1).order_contour()
                contour2 = volmdlr.wires.Contour2D(primitives2).order_contour()
                if contour1.is_inside(inner_contour):
                    self.surface2d.inner_contours[j] = contour1
                    inner_contour = self.surface2d.inner_contours[j]
                    remove_splitting_points.extend([point1, point2])
                elif contour2.is_inside(inner_contour):
                    self.surface2d.inner_contours[j] = contour2
                    inner_contour = self.surface2d.inner_contours[j]
                    remove_splitting_points.extend([point1, point2])
        return remove_splitting_points, inner_contour, remove_cutting_contour

    @staticmethod
    def updated_dictionnaries_cutting_contours(remove_splitting_points, remove_cutting_contour, splitting_points,
                                               dict_cutting_contour_intersections, old_inner_contour,
                                               new_inner_contour, list_cutting_contours,
                                               dict_inner_contour_intersections,
                                               inner_contours_connected_cutting_contour):
        for remove_point in remove_splitting_points:
            if remove_point in splitting_points:
                splitting_points.remove(remove_point)
            if remove_point in dict_cutting_contour_intersections:
                del dict_cutting_contour_intersections[remove_point]
        del dict_inner_contour_intersections[old_inner_contour]
        dict_inner_contour_intersections[new_inner_contour] = splitting_points
        for contour in remove_cutting_contour:
            if contour in list_cutting_contours:
                list_cutting_contours.remove(contour)
            if contour in inner_contours_connected_cutting_contour:
                del inner_contours_connected_cutting_contour[contour]
        for cutting_contour, innr_cntrs in inner_contours_connected_cutting_contour.items():
            if old_inner_contour in innr_cntrs:
                inner_contours_connected_cutting_contour[cutting_contour].remove(old_inner_contour)
                inner_contours_connected_cutting_contour[cutting_contour].append(new_inner_contour)
        return (dict_cutting_contour_intersections, dict_inner_contour_intersections,
                inner_contours_connected_cutting_contour, list_cutting_contours)

    def is_linesegment_crossing(self, linesegment):
        """Verify if a face 3d is being crossed by a linesegment 3d. """
        if not self.bounding_box.bbox_intersection(linesegment.bounding_box):
            return False
        triangulation = self.triangulation()
        faces_triangulation = triangulation.triangular_faces()
        for face in faces_triangulation:
            inters = face.linesegment_intersections(linesegment)
            if inters:
                return True
        return False

    def linesegment_intersections_approximation(self, linesegment: vme.LineSegment3D) -> List[volmdlr.Point3D]:
        """Aproximation of intersections between a bspline face 3D and a line segment 3D."""
        triangulation = self.triangulation()
        faces_triangulation = triangulation.triangular_faces()
        linesegment_intersections = []
        for face in faces_triangulation:
            inters = face.linesegment_intersections(linesegment)
            for point in inters:
                if volmdlr.core.point_in_list(point, linesegment_intersections):
                    linesegment_intersections.append(point)
        return linesegment_intersections


class PlaneFace3D(Face3D):
    """
    Defines a PlaneFace3D class.

    :param surface3d: a plane 3d.
    :type surface3d: Plane3D.
    :param surface2d: a 2d surface to define the plane face.
    :type surface2d: Surface2D.
    """
    _standalone_in_db = False
    _generic_eq = True
    _non_serializable_attributes = ['bounding_box', 'polygon2D']
    _non_data_eq_attributes = ['name', 'bounding_box', 'outer_contour3d',
                               'inner_contours3d']
    _non_data_hash_attributes = []

    def __init__(self, surface3d: surfaces.Plane3D, surface2d: surfaces.Surface2D,
                 name: str = ''):
        self._bbox = None
        Face3D.__init__(self,
                        surface3d=surface3d,
                        surface2d=surface2d,
                        name=name)

    def copy(self, deep=True, memo=None):
        return PlaneFace3D(self.surface3d.copy(deep, memo), self.surface2d.copy(),
                           self.name)

    @property
    def bounding_box(self):
        """
        Returns the boundary box of a PlanFace3D.

        """
        if not self._bbox:
            self._bbox = self.get_bounding_box()
        return self._bbox

    @bounding_box.setter
    def bounding_box(self, new_bounding_box):
        self._bbox = new_bounding_box

    def get_bounding_box(self):
        return self.outer_contour3d.bounding_box

    def distance_to_point(self, point, return_other_point=False):
        """
        Calculates the distance from a plane face and a point.

        :param point: point to verify.
        :param return_other_point: bool to decide if corresponding point on face should be returned.
        :return: distance to planeface3D.
        """

        projected_pt = point.plane_projection3d(self.surface3d.frame.origin,
                                                self.surface3d.frame.u,
                                                self.surface3d.frame.v)
        projection_distance = point.point_distance(projected_pt)

        if self.point_belongs(projected_pt):
            if return_other_point:
                return projection_distance, projected_pt
            return projection_distance

        point_2d = point.to_2d(self.surface3d.frame.origin, self.surface3d.frame.u,
                               self.surface3d.frame.v)

        polygon2d = self.surface2d.outer_contour.to_polygon(angle_resolution=10)
        border_distance, other_point = polygon2d.point_border_distance(point_2d, return_other_point=True)

        other_point = self.surface3d.point2d_to_3d(volmdlr.Point2D(*other_point))

        if return_other_point:
            return (projection_distance ** 2 + border_distance ** 2) ** 0.5, \
                other_point
        return (projection_distance ** 2 + border_distance ** 2) ** 0.5

    def minimum_distance_points_plane(self, other_plane_face, return_points=False):
        """
        Given two plane faces, calculates the points which corresponds to the minimal distance between these two faces.

        :param other_plane_face: Second plane face.
        :param return_points: Boolean to return corresponding points or not.
        :return: minimal distance.
        """

        min_distance = math.inf
        for edge1 in self.outer_contour3d.primitives:
            for edge2 in other_plane_face.outer_contour3d.primitives:
                if hasattr(edge1, 'minimum_distance'):
                    dist = edge1.minimum_distance(edge2, return_points=return_points)
                elif hasattr(edge2, 'minimum_distance'):
                    dist = edge2.minimum_distance(edge1, return_points=return_points)
                else:
                    raise AttributeError(f'Neither {edge1} nor {edge2} has a minimum_distance method.')
                if return_points:
                    if dist[0] < min_distance:
                        min_distance = dist[0]
                        point1, point2 = dist[1], dist[2]
                else:
                    if dist < min_distance:
                        min_distance = dist
        if return_points:
            return min_distance, point1, point2
        return min_distance

    def linesegment_inside(self, linesegment: vme.LineSegment3D):
        direction_vector = linesegment.unit_direction_vector()
        if not math.isclose(abs(direction_vector.dot(self.surface3d.frame.w)), 0.0, abs_tol=1e-6):
            return False
        for point in [linesegment.start, linesegment.middle_point(), linesegment.end]:
            if not self.point_belongs(point):
                return False
        return True

    def circle_inside(self, circle: volmdlr.wires.Circle3D):
        if not math.isclose(abs(circle.frame.w.dot(self.surface3d.frame.w)), 1.0, abs_tol=1e-6):
            return False
        points = circle.discretization_points(number_points=4)
        for point in points:
            if not self.point_belongs(point):
                return False
        return True

    def planeface_intersections(self, planeface):
        face2_plane_interections = planeface.surface3d.plane_intersection(self.surface3d)
        if not face2_plane_interections:
            return []
        points_intersections = []
        for contour in [self.outer_contour3d, planeface.outer_contour3d] + self.inner_contours3d + \
                       planeface.inner_contours3d:
            for intersection in contour.line_intersections(face2_plane_interections[0]):
                if intersection and not volmdlr.core.point_in_list(intersection, points_intersections):
                    points_intersections.append(intersection)
        points_intersections = face2_plane_interections[0].sort_points_along_line(points_intersections)
        planeface_intersections = []
        for point1, point2 in zip(points_intersections[:-1], points_intersections[1:]):
            linesegment3d = vme.LineSegment3D(point1, point2)
            over_self_outer_contour = self.outer_contour3d.primitive_over_contour(linesegment3d)
            over_planeface_outer_contour = planeface.outer_contour3d.primitive_over_contour(linesegment3d)
            if over_self_outer_contour and over_planeface_outer_contour:
                continue
            if self.edge3d_inside(linesegment3d) or over_self_outer_contour:
                if planeface.edge3d_inside(linesegment3d):
                    planeface_intersections.append(volmdlr.wires.Wire3D([linesegment3d]))
                elif over_planeface_outer_contour:
                    planeface_intersections.append(volmdlr.wires.Wire3D([linesegment3d]))
        return planeface_intersections

    def triangle_intersections(self, triangleface):
        return self.planeface_intersections(triangleface)

    def cylindricalface_intersections(self, cylindricalface: 'CylindricalFace3D'):
        cylindricalsurfaceface_intersections = cylindricalface.surface3d.plane_intersection(self.surface3d)
        if not isinstance(cylindricalsurfaceface_intersections[0], vme.Line3D):
            if all(self.edge3d_inside(intersection) and cylindricalface.edge3d_inside(intersection)
                   for intersection in cylindricalsurfaceface_intersections):
                return cylindricalsurfaceface_intersections
        intersections_points = self.face_intersections_outer_contour(cylindricalface)
        for point in cylindricalface.face_intersections_outer_contour(self):
            if point not in intersections_points:
                intersections_points.append(point)
        face_intersections = []
        for primitive in cylindricalsurfaceface_intersections:
            points_on_primitive = []
            for point in intersections_points:
                if primitive.point_belongs(point):
                    points_on_primitive.append(point)
            if not points_on_primitive:
                continue
            if isinstance(primitive, vme.Line3D):
                points_on_primitive = primitive.sort_points_along_line(points_on_primitive)
            else:
                points_on_primitive = primitive.sort_points_along_wire(points_on_primitive)
                points_on_primitive = points_on_primitive + [points_on_primitive[0]]
            for point1, point2 in zip(points_on_primitive[:-1], points_on_primitive[1:]):
                edge = primitive.trim(point1, point2)
                if self.edge3d_inside(edge) and cylindricalface.edge3d_inside(edge):
                    face_intersections.append(volmdlr.wires.Wire3D([edge]))
        return face_intersections

    def minimum_distance(self, other_face, return_points=False):
        """
        Returns the minimum distance between the current face and the specified other face.

        :param other_face: Face to evaluate the minimum distance.
        :type other_face: :class:`PlaneFace3D`
        :param return_points: A boolean value indicating whether to return the minimum distance as
            well as the two points on each face that are closest to each other. If True, the function
            returns a tuple of the form (distance, point1, point2). If False, the function only returns
            the distance.
        :type return_points: bool
        :return: If the return_points parameter is set to True, it also returns the two points on each face
            that are closest to each other. The return type is a float if return_points is False and
            a tuple (distance, point1, point2) if return_points is True.
        :rtype: float, Tuple[float, float, float]
        """
        if other_face.__class__ is CylindricalFace3D:
            point1, point2 = other_face.minimum_distance_points_cyl(self)
            if return_points:
                return point1.point_distance(point2), point1, point2
            return point1.point_distance(point2)

        if other_face.__class__ is PlaneFace3D:
            if return_points:
                dist, point1, point2 = self.minimum_distance_points_plane(other_face,
                                                                          return_points=return_points)
                return dist, point1, point2
            dist = self.minimum_distance_points_plane(other_face,
                                                      return_points=return_points)
            return dist

        if other_face.__class__ is ToroidalFace3D:
            point1, point2 = other_face.minimum_distance_points_plane(self)
            if return_points:
                return point1.point_distance(point2), point1, point2
            return point1.point_distance(point2)

        raise NotImplementedError

    def is_adjacent(self, face2: Face3D):
        contour1 = self.outer_contour3d.to_2d(
            self.surface3d.frame.origin,
            self.surface3d.frame.u,
            self.surface3d.frame.v)
        contour2 = face2.outer_contour3d.to_2d(
            self.surface3d.frame.origin,
            self.surface3d.frame.u,
            self.surface3d.frame.v)
        if contour1.is_sharing_primitives_with(contour2, False):
            return True
        return False

    @staticmethod
    def merge_faces(list_coincident_faces: List[Face3D]):
        valid_coicident_faces = list_coincident_faces[:]
        list_new_faces = []
        list_inner_contours = []
        merge_finished = False
        face0 = valid_coicident_faces[0]
        merged_contour = face0.outer_contour3d.to_2d(face0.surface3d.frame.origin,
                                                     face0.surface3d.frame.u,
                                                     face0.surface3d.frame.v)
        valid_coicident_faces.remove(face0)
        while not merge_finished:
            adjacent_faces = False
            list_inner_contours = []
            for face in valid_coicident_faces:
                adjacent_faces = False
                face_inside = False
                contour = face.outer_contour3d.to_2d(face0.surface3d.frame.origin,
                                                     face0.surface3d.frame.u,
                                                     face0.surface3d.frame.v)
                if contour.is_sharing_primitives_with(merged_contour):
                    merged_contour_results = merged_contour.union(contour)
                    merged_contour = merged_contour_results[0]
                    merged_inner_contours = merged_contour_results[1:]
                    list_inner_contours.extend(merged_inner_contours)
                    list_inner_contours.extend(face.surface2d.inner_contours)
                    valid_coicident_faces.remove(face)
                    adjacent_faces = True
                    break
                if merged_contour.is_inside(contour):
                    valid_coicident_faces.remove(face)
                    face_inside = True
                    break
            if not adjacent_faces and not face_inside and valid_coicident_faces:
                list_new_faces.append(
                    PlaneFace3D(face0.surface3d,
                                surfaces.Surface2D(merged_contour.copy(),
                                                   face0.surface2d.inner_contours +
                                                   list_inner_contours)))
                merged_contour = \
                    valid_coicident_faces[0].outer_contour3d.to_2d(
                        face0.surface3d.frame.origin,
                        face0.surface3d.frame.u,
                        face0.surface3d.frame.v)
                valid_coicident_faces.remove(valid_coicident_faces[0])

            if not valid_coicident_faces:
                merge_finished = True
        list_new_faces.append(
            PlaneFace3D(face0.surface3d,
                        surfaces.Surface2D(merged_contour,
                                           face0.surface2d.inner_contours +
                                           list_inner_contours)))
        return list_new_faces

    def cut_by_coincident_face(self, face):
        """
        Cuts face1 with another coincident face2.

        :param face: a face 3d.
        :type face: Face3D.
        :return: a list of faces 3d.
        :rtype: List[Face3D].
        """

        if not self.surface3d.is_coincident(face.surface3d):
            raise ValueError('The faces are not coincident')

        if self.face_inside(face):
            return self.divide_face([face.surface2d.outer_contour], True)
        # if face.is_inside(self):
        #     return face.divide_face([self.surface2d.outer_contour], True)

        outer_contour_1 = self.surface2d.outer_contour
        outer_contour_2 = self.surface3d.contour3d_to_2d(face.outer_contour3d)

        if (face.face_inside(self)
                and not outer_contour_1.intersection_points(outer_contour_2)):
            return self.divide_face(face.surface2d.inner_contours, True)

        inner_contours = self.surface2d.inner_contours
        inner_contours.extend([self.surface3d.contour3d_to_2d(
            contour) for contour in face.inner_contours3d])

        contours = outer_contour_1.cut_by_wire(outer_contour_2)

        list_surfaces = []
        for contour in contours:
            inners = []
            for inner_c in inner_contours:
                if contour.is_inside(inner_c):
                    inners.append(inner_c)
            list_surfaces.append(surfaces.Surface2D(contour, inners))

        return [self.__class__(self.surface3d, surface2d) for surface2d in list_surfaces]

    def check_inner_contours(self, face):
        c_inners_1 = self.surface2d.inner_contours
        c_inners_2 = [self.surface3d.contour3d_to_2d(inner) for inner in face.inner_contours3d]
        inside = set()
        for inner_contour1 in c_inners_1:
            for inner_contour2 in c_inners_2:
                if inner_contour1.is_superposing(inner_contour2):
                    inside.add(False)
                else:
                    inside.add(inner_contour2.is_inside(inner_contour1))
        return inside

    @staticmethod
    def update_faces_with_divided_faces(divided_faces, face2_2, used, list_faces):
        for d_face in divided_faces:

            if d_face.outer_contour3d.is_superposing(face2_2.outer_contour3d):
                if face2_2.surface2d.inner_contours:
                    divided_faces_d_face = []
                    for inner in face2_2.surface2d.inner_contours:

                        if True in [(((abs(inner_d.area() - inner.area()) < 1e-6)
                                      and inner.center_of_mass().is_close(inner_d.center_of_mass()))
                                     or inner_d.is_inside(inner))
                                    for inner_d in d_face.surface2d.inner_contours]:
                            divided_faces_d_face = ['', d_face]
                            continue

                        divided_faces_d_face = d_face.divide_face([inner], True)
                        divided_faces_d_face.sort(key=lambda x: x.area())

                        list_faces.append(divided_faces_d_face[0])
                        d_face = divided_faces_d_face[1]

                    if divided_faces_d_face:
                        list_faces.append(divided_faces_d_face[1])

                else:
                    list_faces.append(d_face)
            else:
                used.append(d_face)

        return used, list_faces

    def project_faces(self, faces):
        """
        Divide self based on the faces outer, and inner contours.

        :param faces: DESCRIPTION
        :type faces: TYPE
        :return: DESCRIPTION
        :rtype: TYPE
        """

        used_faces, list_faces = {}, []

        for _, face2 in enumerate(faces):
            contour1 = self.surface2d.outer_contour
            contour2 = self.surface3d.contour3d_to_2d(face2.outer_contour3d)

            inside = self.check_inner_contours(face2)
            if (self.surface3d.is_coincident(face2.surface3d)
                    and (contour1.is_overlapping(contour2)
                         or (contour1.is_inside(contour2) or True in inside))):

                if self in used_faces:
                    faces_1, face2_2 = used_faces[self][:], face2
                else:
                    faces_1, face2_2 = [self], face2

                used = []
                for face1_1 in faces_1:
                    plane3d = face1_1.surface3d
                    s2d = surfaces.Surface2D(outer_contour=plane3d.contour3d_to_2d(face2_2.outer_contour3d),
                                             inner_contours=[
                                                 plane3d.contour3d_to_2d(contour) for contour in
                                                 face2_2.inner_contours3d])
                    face2_2 = PlaneFace3D(surface3d=plane3d, surface2d=s2d)

                    divided_faces = face1_1.cut_by_coincident_face(face2_2)

                    used, list_faces = self.update_faces_with_divided_faces(
                        divided_faces, face2_2, used, list_faces)
                used_faces[self] = used

        try:
            if isinstance(used_faces[self], list):
                list_faces.extend(used_faces[self])
            else:
                list_faces.append(used_faces[self])
        except KeyError:
            list_faces.append(self)

        return list_faces

    def get_geo_lines(self, tag: int, line_loop_tag: List[int]):
        """
        Gets the lines that define a PlaneFace3D in a .geo file.
        """

        return 'Plane Surface(' + str(tag) + ') = {' + str(line_loop_tag)[1:-1] + '};'

    @classmethod
    def from_surface_rectangular_cut(cls, plane3d, x1: float, x2: float,
                                     y1: float, y2: float, name: str = ''):
        """
        Cut a rectangular piece of the Plane3D object and return a PlaneFace3D object.

        """
        point1 = volmdlr.Point2D(x1, y1)
        point2 = volmdlr.Point2D(x2, y1)
        point3 = volmdlr.Point2D(x2, y2)
        point4 = volmdlr.Point2D(x1, y2)
        outer_contour = volmdlr.wires.ClosedPolygon2D([point1, point2, point3, point4])
        surface = surfaces.Surface2D(outer_contour, [])
        return cls(plane3d, surface, name)


class Triangle3D(PlaneFace3D):
    """
    Defines a Triangle3D class.

    :param point1: The first point.
    :type point1: volmdlr.Point3D.
    :param point2: The second point.
    :type point2: volmdlr.Point3D.
    :param point3: The third point.
    :type point3: volmdlr.Point3D.
    """
    _standalone_in_db = False

    def __init__(self, point1: volmdlr.Point3D, point2: volmdlr.Point3D,
                 point3: volmdlr.Point3D, alpha=1, color=None, name: str = ''):
        self.point1 = point1
        self.point2 = point2
        self.point3 = point3
        self.points = [self.point1, self.point2, self.point3]
        self.color = color
        self.alpha = alpha
        self.name = name

        self._surface3d = None
        self._surface2d = None
        self._bbox = None
        self._outer_contour3d = None
        self._inner_contours3d = None
        # self.bounding_box = self._bounding_box()

        # DessiaObject.__init__(self, name=name)

    def _data_hash(self):
        """
        Using point approx hash to speed up.

        """
        return self.point1.approx_hash() + self.point2.approx_hash() + self.point3.approx_hash()

    def _data_eq(self, other_object):
        if other_object.__class__.__name__ != self.__class__.__name__:
            return False
        self_set = {self.point1, self.point2, self.point3}
        other_set = {other_object.point1, other_object.point2, other_object.point3}
        if self_set != other_set:
            return False
        return True

    @property
    def bounding_box(self):
        """
        Returns the surface bounding box.
        """
        if not self._bbox:
            self._bbox = self.get_bounding_box()
        return self._bbox

    @bounding_box.setter
    def bounding_box(self, new_bouding_box):
        self._bbox = new_bouding_box

    def get_bounding_box(self):
        return volmdlr.core.BoundingBox.from_points([self.point1,
                                                     self.point2,
                                                     self.point3])

    @property
    def surface3d(self):
        if self._surface3d is None:
            self._surface3d = surfaces.Plane3D.from_3_points(self.point1, self.point2, self.point3)
        return self._surface3d

    @property
    def surface2d(self):
        if self._surface2d is None:
            plane3d = self.surface3d
            contour3d = volmdlr.wires.Contour3D([vme.LineSegment3D(self.point1, self.point2),
                                                 vme.LineSegment3D(self.point2, self.point3),
                                                 vme.LineSegment3D(self.point3, self.point1)])
            contour2d = contour3d.to_2d(plane3d.frame.origin,
                                        plane3d.frame.u, plane3d.frame.v)

            self._surface2d = surfaces.Surface2D(outer_contour=contour2d, inner_contours=[])

        return self._surface2d

    def to_dict(self, *args, **kwargs):
        dict_ = {'object_class': 'volmdlr.faces.Triangle3D',
                 'point1': self.point1.to_dict(),
                 'point2': self.point2.to_dict(),
                 'point3': self.point3.to_dict()}
        if self.name:
            dict_['name'] = self.name
        return dict_

    @classmethod
    def dict_to_object(cls, dict_, *args, **kwargs):
        point1 = volmdlr.Point3D.dict_to_object(dict_['point1'])
        point2 = volmdlr.Point3D.dict_to_object(dict_['point2'])
        point3 = volmdlr.Point3D.dict_to_object(dict_['point3'])
        return cls(point1, point2, point3, dict_.get('name', ""))

    def area(self) -> float:
        """
        Calculates the area for the Triangle3D.

        :return: area triangle.
        :rtype: float.

        Formula explained here: https://www.triangle-calculator.com/?what=vc
        """
        a = self.point1.point_distance(self.point2)
        b = self.point2.point_distance(self.point3)
        c = self.point3.point_distance(self.point1)

        semi_perimeter = (a + b + c) / 2

        try:
            # Area with Heron's formula
            area = math.sqrt(semi_perimeter * (semi_perimeter - a) * (semi_perimeter - b) * (semi_perimeter - c))
        except ValueError:
            area = 0

        return area

    def height(self):
        # Formula explained here: https://www.triangle-calculator.com/?what=vc
        # Basis = vector point1 to point 2d
        return 2 * self.area() / self.point1.point_distance(self.point2)

    def frame_mapping(self, frame: volmdlr.Frame3D, side: str):
        """
        Changes frame_mapping and return a new Triangle3D.

        :param side: 'old' or 'new'.
        """
        np1 = self.point1.frame_mapping(frame, side)
        np2 = self.point2.frame_mapping(frame, side)
        np3 = self.point3.frame_mapping(frame, side)
        return self.__class__(np1, np2, np3, self.name)

    def frame_mapping_inplace(self, frame: volmdlr.Frame3D, side: str):
        """
        Changes frame_mapping and the object is updated in-place.

        :param side: 'old' or 'new'
        """
        warnings.warn("'inplace' methods are deprecated. Use a not inplace method instead.", DeprecationWarning)

        self.point1.frame_mapping_inplace(frame, side)
        self.point2.frame_mapping_inplace(frame, side)
        self.point3.frame_mapping_inplace(frame, side)
        new_bounding_box = self.get_bounding_box()
        self.bounding_box = new_bounding_box

    def copy(self, deep=True, memo=None):
        return Triangle3D(self.point1.copy(), self.point2.copy(), self.point3.copy(),
                          self.name)

    def triangulation(self):
        return vmd.DisplayMesh3D([vmd.Node3D.from_point(self.point1),
                                  vmd.Node3D.from_point(self.point2),
                                  vmd.Node3D.from_point(self.point3)],
                                 [(0, 1, 2)])

    def translation(self, offset: volmdlr.Vector3D):
        """
        Plane3D translation.

        :param offset: translation vector.
        :return: A new translated Plane3D.
        """
        new_point1 = self.point1.translation(offset)
        new_point2 = self.point2.translation(offset)
        new_point3 = self.point3.translation(offset)

        new_triangle = Triangle3D(new_point1, new_point2, new_point3,
                                  self.alpha, self.color, self.name)
        return new_triangle

    def translation_inplace(self, offset: volmdlr.Vector3D):
        """
        Plane3D translation. Object is updated in-place.

        :param offset: translation vector.
        """
        warnings.warn("'inplace' methods are deprecated. Use a not inplace method instead.", DeprecationWarning)

        self.point1.translation_inplace(offset)
        self.point2.translation_inplace(offset)
        self.point3.translation_inplace(offset)
        new_bounding_box = self.get_bounding_box()
        self.bounding_box = new_bounding_box

    def rotation(self, center: volmdlr.Point3D, axis: volmdlr.Vector3D,
                 angle: float):
        """
        Triangle3D rotation.

        :param center: rotation center.
        :param axis: rotation axis.
        :param angle: angle rotation.
        :return: a new rotated Triangle3D.
        """
        new_point1 = self.point1.rotation(center, axis, angle)
        new_point2 = self.point2.rotation(center, axis, angle)
        new_point3 = self.point3.rotation(center, axis, angle)
        new_triangle = Triangle3D(new_point1, new_point2, new_point3,
                                  self.alpha, self.color, self.name)
        return new_triangle

    def rotation_inplace(self, center: volmdlr.Point3D, axis: volmdlr.Vector3D,
                         angle: float):
        """
        Triangle3D rotation. Object is updated inplace.

        :param center: rotation center.
        :param axis: rotation axis.
        :param angle: rotation angle.
        """
        warnings.warn("'inplace' methods are deprecated. Use a not inplace method instead.", DeprecationWarning)

        self.point1.rotation_inplace(center, axis, angle)
        self.point2.rotation_inplace(center, axis, angle)
        self.point3.rotation_inplace(center, axis, angle)
        new_bounding_box = self.get_bounding_box()
        self.bounding_box = new_bounding_box

    def subdescription(self, resolution=0.01):
        """
        Returns a list of Point3D with resolution as max between Point3D.
        """

        lengths = [self.points[0].point_distance(self.points[1]),
                   self.points[1].point_distance(self.points[2]),
                   self.points[2].point_distance(self.points[0])]
        max_length = max(lengths)

        if max_length <= resolution:
            return self.points

        pos_length_max = lengths.index(max_length)
        new_points = [self.points[-3 + pos_length_max + k] for k in range(3)]

        vector = new_points[0] - new_points[1]
        vector.normalize()
        points_0_1 = []

        for k in range(int(max_length / resolution) + 2):
            if k == 0:
                points_0_1.append(new_points[1])
            points_0_1.append(new_points[1] + vector * min(k * resolution, max_length))

        vector, length_2_1 = new_points[2] - new_points[1], new_points[2].point_distance(new_points[1])
        vector.normalize()
        points_in = []

        for p0_1 in points_0_1:
            point_on_2_1 = new_points[1] + vector * min(points_0_1[0].point_distance(p0_1) * length_2_1 / max_length,
                                                        length_2_1)

            length_2_0 = point_on_2_1.point_distance(p0_1)
            nb_int = int(length_2_0 / resolution) + 2
            if nb_int == 2:
                points_in.append(point_on_2_1)
            else:
                vector_2_0 = point_on_2_1 - p0_1
                vector_2_0.normalize()
                step_in = length_2_0 / (nb_int - 1)
                for i in range(nb_int):
                    if min(i * step_in, length_2_0) != 0:
                        points_in.append(p0_1 + vector_2_0 * min(i * step_in, length_2_0))

        return npy.unique(points_0_1 + points_in).tolist()

    def subdescription_to_triangles(self, resolution=0.01):
        """
        Returns a list of Triangle3D with resolution as max length of subtriangles side.

        """

        sub_triangles = [self.points]

        while True:
            triangles = []
            for subtri in sub_triangles:
                lengths = [subtri[0].point_distance(subtri[1]),
                           subtri[1].point_distance(subtri[2]),
                           subtri[2].point_distance(subtri[0])]
                max_length = max(lengths)

                if max_length > resolution:
                    pos_length_max = lengths.index(max_length)
                    pt_mid = (subtri[-3 + pos_length_max] + subtri[-3 + pos_length_max + 1]) / 2
                    triangles.extend([[subtri[-3 + pos_length_max], pt_mid, subtri[-3 + pos_length_max + 2]],
                                      [subtri[-3 + pos_length_max + 1], pt_mid, subtri[-3 + pos_length_max + 2]]])

                else:
                    triangles.append(subtri)

            if len(sub_triangles) == len(triangles):
                break

            sub_triangles = triangles

        return [Triangle3D(subtri[0], subtri[1], subtri[2]) for subtri in sub_triangles]

    def middle(self):
        return (self.point1 + self.point2 + self.point3) / 3

    def normal(self):
        """
        Get the normal vector to the face.

        Returns
        -------
        normal to the face

        """
        normal = self.surface3d.frame.w
        normal.normalize()
        return normal


class CylindricalFace3D(Face3D):
    """
    Defines a CylindricalFace3D class.

    :param surface3d: a cylindrical surface 3d.
    :type surface3d: CylindricalSurface3D.
    :param surface2d: a 2d surface to define the cylindrical face.
    :type surface2d: Surface2D.

    :Example:

        contours 2d is rectangular and will create a classic cylinder with x= 2*pi*radius, y=h
    """
    min_x_density = 5
    min_y_density = 1

    def __init__(self,
                 surface3d: surfaces.CylindricalSurface3D,
                 surface2d: surfaces.Surface2D,
                 name: str = ''):

        self.radius = surface3d.radius
        self.center = surface3d.frame.origin
        self.normal = surface3d.frame.w
        Face3D.__init__(self, surface3d=surface3d,
                        surface2d=surface2d,
                        name=name)
        self._bbox = None

    def copy(self, deep=True, memo=None):
        return CylindricalFace3D(self.surface3d.copy(deep, memo), self.surface2d.copy(),
                                 self.name)

    @property
    def bounding_box(self):
        """
        Returns the surface bounding box.
        """
        if not self._bbox:
            self._bbox = self.get_bounding_box()
        return self._bbox

    @bounding_box.setter
    def bounding_box(self, new_bouding_box):
        self._bbox = new_bouding_box

    def get_bounding_box(self):
        """
        Computes the bounding box using the contour 3d. true in this case of cylindrical face (not general).
        """
        return self.outer_contour3d.bounding_box

    def triangulation_lines(self, angle_resolution=5):
        theta_min, theta_max, zmin, zmax = self.surface2d.bounding_rectangle.bounds()
        delta_theta = theta_max - theta_min
        nlines = math.ceil(delta_theta * angle_resolution)
        lines = []
        for i in range(nlines):
            theta = theta_min + (i + 1) / (nlines + 1) * delta_theta
            lines.append(vme.Line2D(volmdlr.Point2D(theta, zmin),
                                    volmdlr.Point2D(theta, zmax)))
        return lines, []

    def point_belongs(self, point3d: volmdlr.Point3D):
        """
        Tells you if a point is on the 3D Cylindrical face and inside its contour.
        """
        point2d = self.surface3d.point3d_to_2d(point3d)
        point2d_plus_2pi = point2d.translation(volmdlr.Point2D(volmdlr.TWO_PI, 0))
        point2d_minus_2pi = point2d.translation(volmdlr.Point2D(-volmdlr.TWO_PI, 0))
        check_point3d = self.surface3d.point2d_to_3d(point2d)
        if check_point3d.point_distance(point3d) > 1e-6:
            return False

        return any(self.surface2d.point_belongs(pt2d) for pt2d in [point2d, point2d_plus_2pi, point2d_minus_2pi])

    def grid_size(self):
        """
        Specifies an adapted size of the discretization grid used in face triangulation.
        """
        angle_resolution = 5
        z_resolution = 5
        theta_min, theta_max, zmin, zmax = self.surface2d.bounding_rectangle().bounds()
        delta_theta = theta_max - theta_min
        number_points_x = max(angle_resolution, int(delta_theta * angle_resolution))

        delta_z = zmax - zmin
        number_points_y = int(delta_z * z_resolution)

        return number_points_x, number_points_y

    def minimum_distance(self, other_face, return_points=False):
        if other_face.__class__ is CylindricalFace3D:
            point1, point2 = self.minimum_distance_points_cyl(other_face)
            if return_points:
                return point1.point_distance(point2), point1, point2
            return point1.point_distance(point2)

        if other_face.__class__ is PlaneFace3D:
            point1, point2 = self.minimum_distance_points_plane(other_face)
            if return_points:
                return point1.point_distance(point2), point1, point2
            return point1.point_distance(point2)

        if other_face.__class__ is ToroidalFace3D:
            point1, point2 = other_face.minimum_distance_points_cyl(self)
            if return_points:
                return point1.point_distance(point2), point1, point2
            return point1.point_distance(point2)

        raise NotImplementedError

    def adjacent_direction(self, other_face3d):
        """
        Find out in which direction the faces are adjacent.

        :param other_face3d: The face to evaluation.
        :type other_face3d: volmdlr.faces.CylindricalFace3D
        """

        contour1 = self.outer_contour3d
        contour2 = other_face3d.outer_contour3d
        point1, point2 = contour1.shared_primitives_extremities(contour2)

        coord = point1 - point2
        coord = [abs(coord.x), abs(coord.y)]

        if coord.index(max(coord)) == 0:
            return 'x'
        return 'y'

    def get_geo_lines(self, tag: int, line_loop_tag: List[int]):
        """
        Gets the lines that define a CylindricalFace3D in a .geo file.

        """

        return 'Surface(' + str(tag) + ') = {' + str(line_loop_tag)[1:-1] + '};'

    def arc_inside(self, arc: vme.Arc3D):
        """
        Verifies if Arc3D is inside a CylindricalFace3D.

        :param arc: Arc3D to be verified.
        :return: True if it is inside, False otherwise.
        """
        if not math.isclose(abs(arc.frame.w.dot(self.surface3d.frame.w)), 1.0, abs_tol=1e-6):
            return False
        if not math.isclose(self.radius, arc.radius, abs_tol=1e-6):
            return False
        return self.arcellipse_inside(arc)

    def arcellipse_inside(self, arcellipse: vme.ArcEllipse3D):
        """
        Verifies if ArcEllipse3D is inside a CylindricalFace3D.

        :param arcellipse: ArcEllipse3D to be verified.
        :return: True if it is inside, False otherwise.
        """
        for point in arcellipse.points:
            if not self.point_belongs(point):
                return False
        return True

    def planeface_intersections(self, planeface: PlaneFace3D):
        planeface_intersections = planeface.cylindricalface_intersections(self)
        return planeface_intersections

    @classmethod
    def from_surface_rectangular_cut(cls, cylindrical_surface, theta1: float, theta2: float,
                                     z1: float, z2: float, name: str = ''):
        """
        Cut a rectangular piece of the CylindricalSurface3D object and return a CylindricalFace3D object.

        """

        if theta1 == theta2:
            theta2 += volmdlr.TWO_PI

        point1 = volmdlr.Point2D(theta1, z1)
        point2 = volmdlr.Point2D(theta2, z1)
        point3 = volmdlr.Point2D(theta2, z2)
        point4 = volmdlr.Point2D(theta1, z2)
        outer_contour = volmdlr.wires.ClosedPolygon2D([point1, point2, point3, point4])
        surface2d = surfaces.Surface2D(outer_contour, [])
        return cls(cylindrical_surface, surface2d, name)


class ToroidalFace3D(Face3D):
    """
    Defines a ToroidalFace3D class.

    :param surface3d: a toroidal surface 3d.
    :type surface3d: ToroidalSurface3D.
    :param surface2d: a 2d surface to define the toroidal face.
    :type surface2d: Surface2D.

    :Example:

    contours 2d is rectangular and will create a classic tore with x:2*pi, y:2*pi
    x is for exterior, and y for the circle to revolute
    points = [pi, 2*pi] for an half tore
    """
    min_x_density = 5
    min_y_density = 1

    def __init__(self, surface3d: surfaces.ToroidalSurface3D,
                 surface2d: surfaces.Surface2D,
                 name: str = ''):

        # self.toroidalsurface3d = toroidalsurface3d

        self.center = surface3d.frame.origin
        self.normal = surface3d.frame.w

        theta_min, theta_max, phi_min, phi_max = surface2d.outer_contour.bounding_rectangle.bounds()

        self.theta_min = theta_min
        self.theta_max = theta_max
        self.phi_min = phi_min
        self.phi_max = phi_max

        # contours3d = [self.toroidalsurface3d.contour2d_to_3d(c)\
        #               for c in [outer_contour2d]+inners_contours2d]

        Face3D.__init__(self,
                        surface3d=surface3d,
                        surface2d=surface2d,
                        name=name)
        self._bbox = None

    def copy(self, deep=True, memo=None):
        return ToroidalFace3D(self.surface3d.copy(deep, memo), self.surface2d.copy(),
                              self.name)

    def points_resolution(self, line, pos,
                          resolution):  # With a resolution wished
        points = []
        points.append(line.points[0])
        limit = line.points[1].vector[pos]
        start = line.points[0].vector[pos]
        vec = [0, 0]
        vec[pos] = start
        echelon = [line.points[0].vector[0] - vec[0],
                   line.points[0].vector[1] - vec[1]]
        flag = start + resolution
        while flag < limit:
            echelon[pos] = flag
            flag += resolution
            points.append(volmdlr.Point2D(echelon))
        points.append(line.points[1])
        return points

    @property
    def bounding_box(self):
        """
        Returns the face bounding box.
        """
        if not self._bbox:
            self._bbox = self.get_bounding_box()
        return self._bbox

    @bounding_box.setter
    def bounding_box(self, new_bounding_box):
        self._bbox = new_bounding_box

    def get_bounding_box(self):
        return self.surface3d.bounding_box

    def triangulation_lines(self, angle_resolution=5):
        theta_min, theta_max, phi_min, phi_max = self.surface2d.bounding_rectangle().bounds()

        delta_theta = theta_max - theta_min
        nlines_x = int(delta_theta * angle_resolution)
        lines_x = []
        for i in range(nlines_x):
            theta = theta_min + (i + 1) / (nlines_x + 1) * delta_theta
            lines_x.append(vme.Line2D(volmdlr.Point2D(theta, phi_min),
                                      volmdlr.Point2D(theta, phi_max)))
        delta_phi = phi_max - phi_min
        nlines_y = int(delta_phi * angle_resolution)
        lines_y = []
        for i in range(nlines_y):
            phi = phi_min + (i + 1) / (nlines_y + 1) * delta_phi
            lines_y.append(vme.Line2D(volmdlr.Point2D(theta_min, phi),
                                      volmdlr.Point2D(theta_max, phi)))
        return lines_x, lines_y

    def grid_size(self):
        """
        Specifies an adapted size of the discretization grid used in face triangulation.
        """
        theta_angle_resolution = 5
        phi_angle_resolution = 3
        theta_min, theta_max, phi_min, phi_max = self.surface2d.bounding_rectangle().bounds()

        delta_theta = theta_max - theta_min
        number_points_x = max(theta_angle_resolution, int(delta_theta * theta_angle_resolution))

        delta_phi = phi_max - phi_min
        number_points_y = max(phi_angle_resolution, int(delta_phi * phi_angle_resolution))

        return number_points_x, number_points_y

    @classmethod
    def from_surface_rectangular_cut(cls, toroidal_surface3d, theta1: float = 0.0, theta2: float = volmdlr.TWO_PI,
                                     phi1: float = 0.0, phi2: float = volmdlr.TWO_PI, name: str = ""):
        """
        Cut a rectangular piece of the ToroidalSurface3D object and return a ToroidalFace3D object.

        :param toroidal_surface3d: surface 3d,
        :param theta1: Start angle of the cut in theta direction.
        :param theta2: End angle of the cut in theta direction.
        :param phi1: Start angle of the cut in phi direction.
        :param phi2: End angle of the cut in phi direction.
        :param name: (optional) Name of the returned ToroidalFace3D object. Defaults to "".
        :return: A ToroidalFace3D object created by cutting the ToroidalSurface3D object.
        :rtype: ToroidalFace3D
        """
        if phi1 == phi2:
            phi2 += volmdlr.TWO_PI
        elif phi2 < phi1:
            phi2 += volmdlr.TWO_PI
        if theta1 == theta2:
            theta2 += volmdlr.TWO_PI
        elif theta2 < theta1:
            theta2 += volmdlr.TWO_PI

        point1 = volmdlr.Point2D(theta1, phi1)
        point2 = volmdlr.Point2D(theta2, phi1)
        point3 = volmdlr.Point2D(theta2, phi2)
        point4 = volmdlr.Point2D(theta1, phi2)
        outer_contour = volmdlr.wires.ClosedPolygon2D([point1, point2, point3, point4])
        return cls(toroidal_surface3d, surfaces.Surface2D(outer_contour, []), name)


class ConicalFace3D(Face3D):
    """
    Defines a ConicalFace3D class.

    :param surface3d: a conical surface 3d.
    :type surface3d: ConicalSurface3D.
    :param surface2d: a 2d surface to define the conical face.
    :type surface2d: Surface2D.


    """
    min_x_density = 5
    min_y_density = 1

    def __init__(self, surface3d: surfaces.ConicalSurface3D,
                 surface2d: surfaces.Surface2D,
                 name: str = ''):

        Face3D.__init__(self,
                        surface3d=surface3d,
                        surface2d=surface2d,
                        name=name)
        self._bbox = None

    @property
    def bounding_box(self):
        """
        Surface bounding box.
        """
        if not self._bbox:
            self._bbox = self.get_bounding_box()
        return self._bbox

    @bounding_box.setter
    def bounding_box(self, new_bouding_box):
        self._bbox = new_bouding_box

    def get_bounding_box(self):
        theta_min, theta_max, zmin, zmax = self.surface2d.outer_contour.bounding_rectangle.bounds()

        x_vector = (volmdlr.X3D.dot(self.surface3d.frame.u) * self.surface3d.frame.u
                    + volmdlr.X3D.dot(self.surface3d.frame.v) * self.surface3d.frame.v)
        try:
            x_vector.normalize()
        except ZeroDivisionError:
            pass
        y_vector = (volmdlr.Y3D.dot(self.surface3d.frame.u) * self.surface3d.frame.u
                    + volmdlr.Y3D.dot(self.surface3d.frame.v) * self.surface3d.frame.v)

        try:
            y_vector.normalize()
        except ZeroDivisionError:
            pass

        z_vector = (volmdlr.Z3D.dot(self.surface3d.frame.u) * self.surface3d.frame.u
                    + volmdlr.Z3D.dot(self.surface3d.frame.v) * self.surface3d.frame.v)
        try:
            z_vector.normalize()
        except ZeroDivisionError:
            pass

        lower_center = self.surface3d.frame.origin + zmin * self.surface3d.frame.w
        upper_center = self.surface3d.frame.origin + zmax * self.surface3d.frame.w
        lower_radius = math.tan(self.surface3d.semi_angle) * zmin
        upper_radius = math.tan(self.surface3d.semi_angle) * zmax

        points = [lower_center - lower_radius * x_vector,
                  lower_center + lower_radius * x_vector,
                  lower_center - lower_radius * y_vector,
                  lower_center + lower_radius * y_vector,
                  lower_center - lower_radius * z_vector,
                  lower_center + lower_radius * z_vector,
                  upper_center - upper_radius * x_vector,
                  upper_center + upper_radius * x_vector,
                  upper_center - upper_radius * y_vector,
                  upper_center + upper_radius * y_vector,
                  upper_center - upper_radius * z_vector,
                  upper_center + upper_radius * z_vector,
                  ]

        return volmdlr.core.BoundingBox.from_points(points)

    def triangulation_lines(self, angle_resolution=5):
        theta_min, theta_max, zmin, zmax = self.surface2d.bounding_rectangle().bounds()
        delta_theta = theta_max - theta_min
        nlines = int(delta_theta * angle_resolution)
        lines_x = []
        for i in range(nlines):
            theta = theta_min + (i + 1) / (nlines + 1) * delta_theta
            lines_x.append(vme.Line2D(volmdlr.Point2D(theta, zmin),
                                      volmdlr.Point2D(theta, zmax)))

        if zmin < 1e-9:
            delta_z = zmax - zmin
            lines_y = [vme.Line2D(volmdlr.Point2D(theta_min, zmin + 0.1 * delta_z),
                                  volmdlr.Point2D(theta_max, zmin + 0.1 * delta_z))]
        else:
            lines_y = []
        return lines_x, lines_y

    def grid_size(self):
        """
        Specifies an adapted size of the discretization grid used in face triangulation.
        """
        angle_resolution = 5
        theta_min, theta_max, _, _ = self.surface2d.bounding_rectangle().bounds()
        delta_theta = theta_max - theta_min
        number_points_x = math.ceil(delta_theta * angle_resolution)

        number_points_y = 0

        return number_points_x, number_points_y

    @classmethod
    def from_surface_rectangular_cut(cls, conical_surface3d, theta1: float, theta2: float,
                                     z1: float, z2: float, name: str = ''):
        """
        Cut a rectangular piece of the ConicalSurface3D object and return a ConicalFace3D object.

        """
        # theta1 = angle_principal_measure(theta1)
        # theta2 = angle_principal_measure(theta2)
        if theta1 == theta2:
            theta2 += volmdlr.TWO_PI

        point1 = volmdlr.Point2D(theta1, z1)
        point2 = volmdlr.Point2D(theta2, z1)
        point3 = volmdlr.Point2D(theta2, z2)
        point4 = volmdlr.Point2D(theta1, z2)
        outer_contour = volmdlr.wires.ClosedPolygon2D([point1, point2, point3, point4])
        return cls(conical_surface3d, surfaces.Surface2D(outer_contour, []), name)

    @classmethod
    def from_base_and_vertex(cls, conical_surface3d, contour: volmdlr.wires.Contour3D,
                                  vertex: volmdlr.Point3D, name: str = ''):
        """
        Returns the conical face defined by the contour of the base and the cone vertex.

        :param conical_surface3d: surface 3d.
        :param contour: Cone, contour base.
        :type contour: volmdlr.wires.Contour3D
        :type vertex: volmdlr.Point3D
        :param name: the name to inject in the new face
        :return: Conical face.
        :rtype: ConicalFace3D
        """
        contour2d = conical_surface3d.contour3d_to_2d(contour)
        start_contour2d = contour2d.primitives[0].start
        end_contour2d = contour2d.primitives[-1].end
        linesegment2d_1 = vme.LineSegment2D(end_contour2d, volmdlr.Point2D(end_contour2d.x, 0))
        linesegment2d_2 = vme.LineSegment2D(volmdlr.Point2D(end_contour2d.x, 0), volmdlr.Point2D(start_contour2d.x, 0))
        linesegment2d_3 = vme.LineSegment2D(volmdlr.Point2D(start_contour2d.x, 0), start_contour2d)

        primitives2d = contour2d.primitives + [linesegment2d_1, linesegment2d_2, linesegment2d_3]
        outer_contour2d = volmdlr.wires.Contour2D(primitives2d)

        surface2d = surfaces.Surface2D(outer_contour=outer_contour2d, inner_contours=[])
        return cls(conical_surface3d, surface2d=surface2d, name=name)


class SphericalFace3D(Face3D):
    """
    Defines a SpehericalFace3D class.

    :param surface3d: a spherical surface 3d.
    :type surface3d: SphericalSurface3D.
    :param surface2d: a 2d surface to define the spherical face.
    :type surface2d: Surface2D.


    """
    min_x_density = 5
    min_y_density = 5

    def __init__(self, surface3d: surfaces.SphericalSurface3D,
                 surface2d: surfaces.Surface2D,
                 name: str = ''):
        Face3D.__init__(self,
                        surface3d=surface3d,
                        surface2d=surface2d,
                        name=name)
        self._bbox = None

    @property
    def bounding_box(self):
        if not self._bbox:
            self._bbox = self.get_bounding_box()
        return self._bbox

    @bounding_box.setter
    def bounding_box(self, new_bouding_box):
        self._bbox = new_bouding_box

    def get_bounding_box(self):
        # To be enhanced
        return self.surface3d.bounding_box

    def triangulation_lines(self, angle_resolution=7):
        """
        Specifies the number of subdivision when using triangulation by lines. (Old triangulation).
        """
        theta_min, theta_max, phi_min, phi_max = self.surface2d.bounding_rectangle().bounds()

        delta_theta = theta_max - theta_min
        nlines_x = int(delta_theta * angle_resolution)
        lines_x = []
        for i in range(nlines_x):
            theta = theta_min + (i + 1) / (nlines_x + 1) * delta_theta
            lines_x.append(vme.Line2D(volmdlr.Point2D(theta, phi_min),
                                      volmdlr.Point2D(theta, phi_max)))
        delta_phi = phi_max - phi_min
        nlines_y = int(delta_phi * angle_resolution)
        lines_y = []
        for i in range(nlines_y):
            phi = phi_min + (i + 1) / (nlines_y + 1) * delta_phi
            lines_y.append(vme.Line2D(volmdlr.Point2D(theta_min, phi),
                                      volmdlr.Point2D(theta_max, phi)))
        return lines_x, lines_y

    def grid_size(self):
        """
        Specifies an adapted size of the discretization grid used in face triangulation.
        """
        angle_resolution = 11
        theta_min, theta_max, phi_min, phi_max = self.surface2d.bounding_rectangle().bounds()

        delta_theta = theta_max - theta_min
        number_points_x = int(delta_theta * angle_resolution)

        delta_phi = phi_max - phi_min
        number_points_y = int(delta_phi * angle_resolution)

        return number_points_x, number_points_y

    @classmethod
    def from_surface_rectangular_cut(cls, spherical_surface, theta1: float = 0.0, theta2: float = volmdlr.TWO_PI,
                                     phi1: float = 0.0, phi2: float = volmdlr.TWO_PI, name=''):
        """
        Cut a rectangular piece of the SphericalSurface3D object and return a SphericalFace3D object.

        """
        if phi1 == phi2:
            phi2 += volmdlr.TWO_PI
        elif phi2 < phi1:
            phi2 += volmdlr.TWO_PI
        if theta1 == theta2:
            theta2 += volmdlr.TWO_PI
        elif theta2 < theta1:
            theta2 += volmdlr.TWO_PI

        point1 = volmdlr.Point2D(theta1, phi1)
        point2 = volmdlr.Point2D(theta2, phi1)
        point3 = volmdlr.Point2D(theta2, phi2)
        point4 = volmdlr.Point2D(theta1, phi2)
        outer_contour = volmdlr.wires.ClosedPolygon2D([point1, point2, point3, point4])
        return cls(spherical_surface, surfaces.Surface2D(outer_contour, []), name=name)


class RuledFace3D(Face3D):
    """
    A 3D face with a ruled surface.

    This class represents a 3D face with a ruled surface, which is a surface
    formed by straight lines connecting two input curves. It is a subclass of
    the `Face3D` class and inherits all of its attributes and methods.

    :param surface3d: The 3D ruled surface of the face.
    :type surface3d: `RuledSurface3D`
    :param surface2d: The 2D projection of the face onto the parametric domain (u, v).
    :type surface2d: `Surface2D`
    :param name: The name of the face.
    :type name: str
    :param color: The color of the face.
    :type color: tuple
    """
    min_x_density = 50
    min_y_density = 1

    def __init__(self,
                 surface3d: surfaces.RuledSurface3D,
                 surface2d: surfaces.Surface2D,
                 name: str = ''):
        Face3D.__init__(self, surface3d=surface3d,
                        surface2d=surface2d,
                        name=name)
        self._bbox = None

    @property
    def bounding_box(self):
        """
        Returns the bounding box of the surface.
        """
        if not self._bbox:
            self._bbox = self.get_bounding_box()
        return self._bbox

    @bounding_box.setter
    def bounding_box(self, new_bouding_box):
        self._bbox = new_bouding_box

    def get_bounding_box(self):
        # To be enhance by restricting wires to cut
        # xmin, xmax, ymin, ymax = self.surface2d.outer_contour.bounding_rectangle()
        points = [self.surface3d.point2d_to_3d(volmdlr.Point2D(i / 30, 0.)) for
                  i in range(31)]
        points.extend(
            [self.surface3d.point2d_to_3d(volmdlr.Point2D(i / 30, 1.)) for i
             in range(31)])

        return volmdlr.core.BoundingBox.from_points(points)

    def triangulation_lines(self, angle_resolution=10):
        """
        Specifies the number of subdivision when using triangulation by lines. (Old triangulation).
        """
        xmin, xmax, ymin, ymax = self.surface2d.bounding_rectangle().bounds()
        delta_x = xmax - xmin
        nlines = int(delta_x * angle_resolution)
        lines = []
        for i in range(nlines):
            x = xmin + (i + 1) / (nlines + 1) * delta_x
            lines.append(vme.Line2D(volmdlr.Point2D(x, ymin),
                                    volmdlr.Point2D(x, ymax)))
        return lines, []

    def grid_size(self):
        """
        Specifies an adapted size of the discretization grid used in face triangulation.
        """
        angle_resolution = 10
        xmin, xmax, _, _ = self.surface2d.bounding_rectangle().bounds()
        delta_x = xmax - xmin
        number_points_x = int(delta_x * angle_resolution)

        number_points_y = 0

        return number_points_x, number_points_y

    @classmethod
    def from_surface_rectangular_cut(cls, ruled_surface3d, x1: float = 0.0, x2: float = 1.0,
                                     y1: float = 0.0, y2: float = 1.0, name: str = ''):
        """
        Cut a rectangular piece of the RuledSurface3D object and return a RuledFace3D object.

        """
        point1 = volmdlr.Point2D(x1, y1)
        point2 = volmdlr.Point2D(x2, y1)
        point3 = volmdlr.Point2D(x2, y2)
        point4 = volmdlr.Point2D(x1, y2)
        outer_contour = volmdlr.wires.ClosedPolygon2D([point1, point2, point3, point4])
        surface2d = surfaces.Surface2D(outer_contour, [])
        return cls(ruled_surface3d, surface2d, name)


class ExtrusionFace3D(Face3D):
    """
    A 3D face with a ruled surface.

    This class represents a 3D face with a ruled surface, which is a surface
    formed by straight lines connecting two input curves. It is a subclass of
    the `Face3D` class and inherits all of its attributes and methods.


    :param surface3d: The 3D ruled surface of the face.
    :type surface3d: `RuledSurface3D`
    :param surface2d: The 2D projection of the face onto the parametric domain (u, v).
    :type surface2d: `Surface2D`
    :param name: The name of the face.
    :type name: str
    """
    min_x_density = 50
    min_y_density = 1

    def __init__(self,
                 surface3d: surfaces.RuledSurface3D,
                 surface2d: surfaces.Surface2D,
                 name: str = ''):
        Face3D.__init__(self, surface3d=surface3d,
                        surface2d=surface2d,
                        name=name)
        self._bbox = None

    @property
    def bounding_box(self):
        if not self._bbox:
            self._bbox = self.get_bounding_box()
        return self._bbox

    @bounding_box.setter
    def bounding_box(self, new_bouding_box):
        self._bbox = new_bouding_box

    def get_bounding_box(self):
        # To be enhanced by restricting wires to cut
        points = self.outer_contour3d.discretization_points(number_points=25)

        return volmdlr.core.BoundingBox.from_points(points)

    def grid_size(self):
        """
        Specifies an adapted size of the discretization grid used in face triangulation.
        """
        angle_resolution = 36
        xmin, xmax, _, _ = self.surface2d.bounding_rectangle().bounds()
        delta_x = xmax - xmin
        number_points_x = int(delta_x * angle_resolution)

        number_points_y = number_points_x

        return number_points_x, number_points_y

    @classmethod
    def from_surface_rectangular_cut(cls, extrusion_surface3d, x1: float = 0.0, x2: float = 1.0,
                                     y1: float = 0.0, y2: float = 1.0, name: str = ''):
        """
        Cut a rectangular piece of the ExtrusionSurface3D object and return a ExtrusionFace3D object.

        """
        p1 = volmdlr.Point2D(x1, y1)
        p2 = volmdlr.Point2D(x2, y1)
        p3 = volmdlr.Point2D(x2, y2)
        p4 = volmdlr.Point2D(x1, y2)
        outer_contour = volmdlr.wires.ClosedPolygon2D([p1, p2, p3, p4])
        surface2d = surfaces.Surface2D(outer_contour, [])
        return cls(extrusion_surface3d, surface2d, name)


class RevolutionFace3D(Face3D):
    """
    A 3D face with a ruled surface.

    This class represents a 3D face with a ruled surface, which is a surface
    formed by straight lines connecting two input curves. It is a subclass of
    the `Face3D` class and inherits all of its attributes and methods.


    :param surface3d: The 3D ruled surface of the face.
    :type surface3d: `RuledSurface3D`
    :param surface2d: The 2D projection of the face onto the parametric domain (u, v).
    :type surface2d: `Surface2D`
    :param name: The name of the face.
    :type name: str
    """
    min_x_density = 50
    min_y_density = 1

    def __init__(self,
                 surface3d: surfaces.RuledSurface3D,
                 surface2d: surfaces.Surface2D,
                 name: str = ''):
        Face3D.__init__(self, surface3d=surface3d,
                        surface2d=surface2d,
                        name=name)
        self._bbox = None

    @property
    def bounding_box(self):
        if not self._bbox:
            self._bbox = self.get_bounding_box()
        return self._bbox

    @bounding_box.setter
    def bounding_box(self, new_bouding_box):
        self._bbox = new_bouding_box

    def get_bounding_box(self):
        # To be enhanced by restricting wires to cut
<<<<<<< HEAD
        curve_points = self.surface3d.wire.discretization_points(angle_resolution=20)
=======
        curve_points = self.outer_contour3d.discretization_points(angle_resolution=20)
>>>>>>> 626e43c6
        points = []
        for i in range(37):
            angle = i * volmdlr.TWO_PI / 36
            points.extend([point.rotation(self.surface3d.axis_point, self.surface3d.axis, angle)
                           for point in curve_points])

        return volmdlr.core.BoundingBox.from_points(points)

    def grid_size(self):
        """
        Specifies an adapted size of the discretization grid used in face triangulation.
        """
        angle_resolution = 10
        xmin, xmax, _, _ = self.surface2d.bounding_rectangle().bounds()
        delta_x = xmax - xmin
        number_points_x = int(delta_x * angle_resolution)

        number_points_y = number_points_x

        return number_points_x, number_points_y

    @classmethod
    def from_surface_rectangular_cut(cls, revolution_surface3d, x1: float, x2: float,
                                     y1: float, y2: float, name: str = ''):
        """
        Cut a rectangular piece of the RevolutionSurface3D object and return a RevolutionFace3D object.

        """
        point1 = volmdlr.Point2D(x1, y1)
        point2 = volmdlr.Point2D(x2, y1)
        point3 = volmdlr.Point2D(x2, y2)
        point4 = volmdlr.Point2D(x1, y2)
        outer_contour = volmdlr.wires.ClosedPolygon2D([point1, point2, point3, point4])
        surface2d = surfaces.Surface2D(outer_contour, [])
        return cls(revolution_surface3d, surface2d, name)


class BSplineFace3D(Face3D):
    """
    A 3D face with a B-spline surface.

    This class represents a 3D face with a B-spline surface, which is a smooth
    surface defined by a set of control points and knots. It is a subclass of
    the `Face3D` class and inherits all of its attributes and methods.

    :param surface3d: The 3D B-spline surface of the face.
    :type surface3d: `BSplineSurface3D`
    :param surface2d: The 2D projection of the face onto the parametric domain (u, v).
    :type surface2d: `Surface2D`
    :param name: The name of the face.
    :type name: str
    """

    def __init__(self, surface3d: surfaces.BSplineSurface3D,
                 surface2d: surfaces.Surface2D,
                 name: str = ''):
        Face3D.__init__(self,
                        surface3d=surface3d,
                        surface2d=surface2d,
                        name=name)
        self._bbox = None

    @property
    def bounding_box(self):
        if not self._bbox:
            self._bbox = self.get_bounding_box()
        return self._bbox

    @bounding_box.setter
    def bounding_box(self, new_bounding_box):
        self._bbox = new_bounding_box

    def get_bounding_box(self):
        return self.surface3d.bounding_box

    def triangulation_lines(self, resolution=25):
        u_min, u_max, v_min, v_max = self.surface2d.bounding_rectangle().bounds()

        delta_u = u_max - u_min
        nlines_x = int(delta_u * resolution)
        lines_x = []
        for i in range(nlines_x):
            u = u_min + (i + 1) / (nlines_x + 1) * delta_u
            lines_x.append(vme.Line2D(volmdlr.Point2D(u, v_min),
                                      volmdlr.Point2D(u, v_max)))
        delta_v = v_max - v_min
        nlines_y = int(delta_v * resolution)
        lines_y = []
        for i in range(nlines_y):
            v = v_min + (i + 1) / (nlines_y + 1) * delta_v
            lines_y.append(vme.Line2D(volmdlr.Point2D(v_min, v),
                                      volmdlr.Point2D(v_max, v)))
        return lines_x, lines_y

    def grid_size(self):
        """
        Specifies an adapted size of the discretization grid used in face triangulation.
        """
        if self.surface3d.x_periodicity or self.surface3d.y_periodicity:
            resolution = 25
        else:
            resolution = 15
        u_min, u_max, v_min, v_max = self.surface2d.bounding_rectangle().bounds()
        delta_u = u_max - u_min
        number_points_x = int(delta_u * resolution)

        delta_v = v_max - v_min
        number_points_y = int(delta_v * resolution)

        return number_points_x, number_points_y

    def pair_with(self, other_bspline_face3d):
        """
        Finds out how the uv parametric frames are located.

        It does it by comparing to each other and also how grid 3d can be defined respected to these directions.

        :param other_bspline_face3d: BSplineFace3D
        :type other_bspline_face3d: :class:`volmdlr.faces.BSplineFace3D`
        :return: corresponding_direction, grid2d_direction
        :rtype: Tuple[?, ?]
        """

        adjacent_direction1, diff1, adjacent_direction2, diff2 = self.adjacent_direction(other_bspline_face3d)
        corresponding_directions = []
        if (diff1 > 0 and diff2 > 0) or (diff1 < 0 and diff2 < 0):
            corresponding_directions.append(('+' + adjacent_direction1, '+' + adjacent_direction2))
        else:
            corresponding_directions.append(('+' + adjacent_direction1, '-' + adjacent_direction2))

        if adjacent_direction1 == 'u' and adjacent_direction2 == 'u':
            corresponding_directions, grid2d_direction = self.adjacent_direction_uu(
                other_bspline_face3d, corresponding_directions)
        elif adjacent_direction1 == 'v' and adjacent_direction2 == 'v':
            corresponding_directions, grid2d_direction = self.adjacent_direction_vv(
                other_bspline_face3d, corresponding_directions)
        elif adjacent_direction1 == 'u' and adjacent_direction2 == 'v':
            corresponding_directions, grid2d_direction = self.adjacent_direction_uv(
                other_bspline_face3d, corresponding_directions)
        elif adjacent_direction1 == 'v' and adjacent_direction2 == 'u':
            corresponding_directions, grid2d_direction = self.adjacent_direction_vu(
                other_bspline_face3d, corresponding_directions)

        return corresponding_directions, grid2d_direction

    def adjacent_direction_uu(self, other_bspline_face3d, corresponding_directions):

        extremities = self.extremities(other_bspline_face3d)
        start1, start2 = extremities[0], extremities[2]
        borders_points = [volmdlr.Point2D(0, 0), volmdlr.Point2D(1, 0),
                          volmdlr.Point2D(1, 1), volmdlr.Point2D(0, 1)]

        # TODO: compute nearest_point in 'bounding_box points' instead of borders_points
        nearest_start1 = start1.nearest_point(borders_points)
        # nearest_end1 = end1.nearest_point(borders_points)
        nearest_start2 = start2.nearest_point(borders_points)
        # nearest_end2 = end2.nearest_point(borders_points)

        v1 = nearest_start1[1]
        v2 = nearest_start2[1]

        if v1 == 0 and v2 == 0:
            corresponding_directions.append(('+v', '-v'))
            grid2d_direction = [['+x', '-y'], ['+x', '+y']]

        elif v1 == 1 and v2 == 1:
            if corresponding_directions == [('+u', '-u')]:
                grid2d_direction = [['+x', '+y'], ['-x', '-y']]
            else:
                grid2d_direction = [['+x', '+y'], ['+x', '-y']]
            corresponding_directions.append(('+v', '-v'))

        elif v1 == 1 and v2 == 0:
            corresponding_directions.append(('+v', '+v'))
            grid2d_direction = [['+x', '+y'], ['+x', '+y']]

        elif v1 == 0 and v2 == 1:
            corresponding_directions.append(('+v', '+v'))
            grid2d_direction = [['+x', '-y'], ['+x', '-y']]

        return corresponding_directions, grid2d_direction

    def adjacent_direction_vv(self, other_bspline_face3d, corresponding_directions):

        extremities = self.extremities(other_bspline_face3d)
        start1, start2 = extremities[0], extremities[2]
        borders_points = [volmdlr.Point2D(0, 0), volmdlr.Point2D(1, 0),
                          volmdlr.Point2D(1, 1), volmdlr.Point2D(0, 1)]

        # TODO: compute nearest_point in 'bounding_box points' instead of borders_points
        nearest_start1 = start1.nearest_point(borders_points)
        # nearest_end1 = end1.nearest_point(borders_points)
        nearest_start2 = start2.nearest_point(borders_points)
        # nearest_end2 = end2.nearest_point(borders_points)

        u1 = nearest_start1[0]
        u2 = nearest_start2[0]

        if u1 == 0 and u2 == 0:
            corresponding_directions.append(('+u', '-v'))
            grid2d_direction = [['-y', '-x'], ['-y', '+x']]

        elif u1 == 1 and u2 == 1:
            if corresponding_directions == [('+v', '-v')]:
                grid2d_direction = [['+y', '+x'], ['-y', '-x']]
            else:
                grid2d_direction = [['+y', '+x'], ['+y', '-x']]
            corresponding_directions.append(('+u', '-u'))

        elif u1 == 0 and u2 == 1:
            corresponding_directions.append(('+u', '+u'))
            grid2d_direction = [['+y', '-x'], ['+y', '-x']]

        elif u1 == 1 and u2 == 0:
            corresponding_directions.append(('+u', '+u'))
            grid2d_direction = [['+y', '+x'], ['+y', '+x']]

        return corresponding_directions, grid2d_direction

    def adjacent_direction_uv(self, other_bspline_face3d, corresponding_directions):

        extremities = self.extremities(other_bspline_face3d)
        start1, start2 = extremities[0], extremities[2]
        borders_points = [volmdlr.Point2D(0, 0), volmdlr.Point2D(1, 0),
                          volmdlr.Point2D(1, 1), volmdlr.Point2D(0, 1)]

        # TODO: compute nearest_point in 'bounding_box points' instead of borders_points
        nearest_start1 = start1.nearest_point(borders_points)
        # nearest_end1 = end1.nearest_point(borders_points)
        nearest_start2 = start2.nearest_point(borders_points)
        # nearest_end2 = end2.nearest_point(borders_points)

        v1 = nearest_start1[1]
        u2 = nearest_start2[0]

        if v1 == 1 and u2 == 0:
            corresponding_directions.append(('+v', '+u'))
            grid2d_direction = [['+x', '+y'], ['+y', '+x']]

        elif v1 == 0 and u2 == 1:
            corresponding_directions.append(('+v', '+u'))
            grid2d_direction = [['-x', '-y'], ['-y', '-x']]

        elif v1 == 1 and u2 == 1:
            corresponding_directions.append(('+v', '-u'))
            grid2d_direction = [['+x', '+y'], ['-y', '-x']]

        elif v1 == 0 and u2 == 0:
            corresponding_directions.append(('+v', '-u'))
            grid2d_direction = [['-x', '-y'], ['-y', '+x']]

        return corresponding_directions, grid2d_direction

    def adjacent_direction_vu(self, other_bspline_face3d, corresponding_directions):

        extremities = self.extremities(other_bspline_face3d)
        start1, start2 = extremities[0], extremities[2]
        borders_points = [volmdlr.Point2D(0, 0), volmdlr.Point2D(1, 0),
                          volmdlr.Point2D(1, 1), volmdlr.Point2D(0, 1)]

        # TODO: compute nearest_point in 'bounding_box points' instead of borders_points
        nearest_start1 = start1.nearest_point(borders_points)
        # nearest_end1 = end1.nearest_point(borders_points)
        nearest_start2 = start2.nearest_point(borders_points)
        # nearest_end2 = end2.nearest_point(borders_points)

        u1 = nearest_start1[0]
        v2 = nearest_start2[1]

        if u1 == 1 and v2 == 0:
            corresponding_directions.append(('+u', '+v'))
            grid2d_direction = [['+y', '+x'], ['+x', '+y']]

        elif u1 == 0 and v2 == 1:
            corresponding_directions.append(('+u', '+v'))
            grid2d_direction = [['-y', '-x'], ['+x', '-y']]

        elif u1 == 0 and v2 == 0:
            corresponding_directions.append(('+u', '-v'))
            grid2d_direction = [['+y', '-x'], ['+x', '+y']]

        elif u1 == 1 and v2 == 1:
            if corresponding_directions == [('+v', '-u')]:
                grid2d_direction = [['+y', '+x'], ['-x', '-y']]
            else:
                grid2d_direction = [['+y', '+x'], ['+x', '-y']]
            corresponding_directions.append(('+u', '-v'))

        return corresponding_directions, grid2d_direction

    def extremities(self, other_bspline_face3d):
        """
        Find points extremities for nearest edges of two faces.
        """
        contour1 = self.outer_contour3d
        contour2 = other_bspline_face3d.outer_contour3d

        contour1_2d = self.surface2d.outer_contour
        contour2_2d = other_bspline_face3d.surface2d.outer_contour

        points1 = [prim.start for prim in contour1.primitives]
        points2 = [prim.start for prim in contour2.primitives]

        dis, ind = [], []
        for point_ in points1:
            point = point_.nearest_point(points2)
            ind.append(points2.index(point))
            dis.append(point_.point_distance(point))

        dis_sorted = sorted(dis)

        shared = []
        for k, point1 in enumerate(contour1.primitives):
            if dis_sorted[0] == dis_sorted[1]:
                indices = npy.where(npy.array(dis) == dis_sorted[0])[0]
                index1 = indices[0]
                index2 = indices[1]
            else:
                index1 = dis.index(dis_sorted[0])
                index2 = dis.index(dis_sorted[1])
            if ((point1.start.is_close(points1[index1]) and point1.end.is_close(points1[index2]))
                    or
                    (point1.end.is_close(points1[index1]) and point1.start.is_close(points1[index2]))):
                shared.append(point1)
                i = k

        for k, prim2 in enumerate(contour2.primitives):
            if ((prim2.start.is_close(points2[ind[index1]]) and prim2.end.is_close(points2[ind[index2]]))
                    or
                    (prim2.end.is_close(points2[ind[index1]]) and prim2.start.is_close(points2[ind[index2]]))):
                shared.append(prim2)
                j = k

        points = [contour2.primitives[j].start, contour2.primitives[j].end]

        if points.index(contour1.primitives[i].start.nearest_point(points)) == 1:
            start1 = contour1_2d.primitives[i].start
            end1 = contour1_2d.primitives[i].end

            start2 = contour2_2d.primitives[j].end
            end2 = contour2_2d.primitives[j].start

        else:
            start1 = contour1_2d.primitives[i].start
            end1 = contour1_2d.primitives[i].end

            start2 = contour2_2d.primitives[j].start
            end2 = contour2_2d.primitives[j].end

        return start1, end1, start2, end2

    def adjacent_direction(self, other_bspline_face3d):
        """
        Find directions (u or v) between two faces, in the nearest edges between them.
        """

        start1, end1, start2, end2 = self.extremities(other_bspline_face3d)

        du1 = abs((end1 - start1)[0])
        dv1 = abs((end1 - start1)[1])

        if du1 < dv1:
            adjacent_direction1 = 'v'
            diff1 = (end1 - start1)[1]
        else:
            adjacent_direction1 = 'u'
            diff1 = (end1 - start1)[0]

        du2 = abs((end2 - start2)[0])
        dv2 = abs((end2 - start2)[1])

        if du2 < dv2:
            adjacent_direction2 = 'v'
            diff2 = (end2 - start2)[1]
        else:
            adjacent_direction2 = 'u'
            diff2 = (end2 - start2)[0]

        return adjacent_direction1, diff1, adjacent_direction2, diff2

    def adjacent_direction_xy(self, other_face3d):
        """
        Find out in which direction the faces are adjacent.

        :type other_face3d: volmdlr.faces.BSplineFace3D
        :return: adjacent_direction
        """

        contour1 = self.outer_contour3d
        contour2 = other_face3d.outer_contour3d
        point1, point2 = contour1.shared_primitives_extremities(contour2)

        coord = point1 - point2
        coord = [abs(coord.x), abs(coord.y)]

        if coord.index(max(coord)) == 0:
            return 'x'
        return 'y'

    def merge_with(self, other_bspline_face3d):
        """
        Merge two adjacent faces.

        :type: other_bspline_face3d : volmdlr.faces.BSplineFace3D
        :rtype: merged_face : volmdlr.faces.BSplineFace3D
        """

        merged_surface = self.surface3d.merge_with(other_bspline_face3d.surface3d)
        contours = self.outer_contour3d.merge_with(other_bspline_face3d.outer_contour3d)
        contours.extend(self.inner_contours3d)
        contours.extend(other_bspline_face3d.inner_contours3d)
        merged_face = merged_surface.face_from_contours3d(contours)

        return merged_face

    @classmethod
    def from_surface_rectangular_cut(cls, bspline_surface3d, u1: float, u2: float,
                                     v1: float, v2: float, name: str = ''):
        """
        Cut a rectangular piece of the BSplineSurface3D object and return a BSplineFace3D object.

        """
        point1 = volmdlr.Point2D(u1, v1)
        point2 = volmdlr.Point2D(u2, v1)
        point3 = volmdlr.Point2D(u2, v2)
        point4 = volmdlr.Point2D(u1, v2)
        outer_contour = volmdlr.wires.ClosedPolygon2D([point1, point2, point3, point4])
        surface = surfaces.Surface2D(outer_contour, [])
        return BSplineFace3D(bspline_surface3d, surface, name)

    def to_planeface3d(self, plane3d: surfaces.Plane3D = None):
        """
        Converts a Bspline face3d to a Plane face3d (using or without a reference Plane3D).

        :param plane3d: A reference Plane3D, defaults to None
        :type plane3d: Plane3D, optional
        :return: A Plane face3d
        :rtype: PlaneFace3D
        """

        if not plane3d:
            plane3d = self.surface3d.to_plane3d()
        surface2d = surfaces.Surface2D(
            outer_contour=plane3d.contour3d_to_2d(self.outer_contour3d),
            inner_contours=[plane3d.contour3d_to_2d(contour) for contour in self.inner_contours3d])

        return PlaneFace3D(surface3d=plane3d, surface2d=surface2d)

    # def linesegment_intersections(self, linesegment: vme.LineSegment3D) -> List[volmdlr.Point3D]:
    #     """Aproximation of intersections between a bspline face 3D and a line segment 3D."""
    #     triangulation = self.triangulation()
    #     faces_triangulation = triangulation.triangular_faces()
    #     linesegment_intersections = []
    #     for face in faces_triangulation:
    #         inters = face.linesegment_intersections(linesegment)
    #         for point in inters:
    #             if volmdlr.core.point_in_list(point, linesegment_intersections):
    #                 linesegment_intersections.append(point)
    #     return linesegment_intersections<|MERGE_RESOLUTION|>--- conflicted
+++ resolved
@@ -2720,11 +2720,7 @@
 
     def get_bounding_box(self):
         # To be enhanced by restricting wires to cut
-<<<<<<< HEAD
-        curve_points = self.surface3d.wire.discretization_points(angle_resolution=20)
-=======
         curve_points = self.outer_contour3d.discretization_points(angle_resolution=20)
->>>>>>> 626e43c6
         points = []
         for i in range(37):
             angle = i * volmdlr.TWO_PI / 36
