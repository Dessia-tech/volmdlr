#!/usr/bin/env python3
# -*- coding: utf-8 -*-
"""

"""
import triangle
from typing import List, Tuple
import math
import numpy as npy
import scipy as scp
import matplotlib.pyplot as plt
import dessia_common as dc
from geomdl import BSpline
from geomdl import utilities
import volmdlr.core
import volmdlr.core_compiled
import volmdlr.edges as vme
import volmdlr.wires
import volmdlr.display
<<<<<<< HEAD
import volmdlr.primitives3d
=======
import volmdlr.geometry
>>>>>>> c78ebccc
import networkx as nx


class Surface2D(volmdlr.core.Primitive2D):
    """
    A surface bounded by an outer contour
    """

    def __init__(self, outer_contour: volmdlr.wires.Contour2D,
                 inner_contours: List[volmdlr.wires.Contour2D],
                 name: str = 'name'):
        self.outer_contour = outer_contour
        self.inner_contours = inner_contours

        volmdlr.core.Primitive2D.__init__(self, name=name)

    def area(self):
        return self.outer_contour.area() - sum(
            [c.area() for c in self.inner_contours])

    def second_moment_area(self, point:volmdlr.Point2D):
        Ix, Iy, Ixy = self.outer_contour.second_moment_area(point)
        for contour in self.inner_contours:
            Ixc, Iyc, Ixyc = contour.second_moment_area(point)
            Ix -= Ixc
            Iy -= Iyc
            Ixy -= Ixyc
        return Ix, Iy, Ixy

    def center_of_mass(self):
        center = self.outer_contour.area() * self.outer_contour.center_of_mass()
        for contour in self.inner_contours:
            center -= contour.area() * contour.center_of_mass()
        return center/self.area()

    def point_belongs(self, point2d: volmdlr.Point2D):
        if not self.outer_contour.point_belongs(point2d):
            return False

        for inner_contour in self.inner_contours:
            if inner_contour.point_belongs(point2d):
                return False

        return True

    def triangulation(self, min_x_density=None, min_y_density=None):

        if self.area() == 0.:
            return volmdlr.display.DisplayMesh2D([], triangles=[])

        outer_polygon = self.outer_contour.to_polygon(angle_resolution=10)

        points = [volmdlr.display.Node2D(*p) for p in outer_polygon.points]
        vertices = [(p.x, p.y) for p in points]
        n = len(outer_polygon.points)
        segments = [(i, i + 1) for i in range(n - 1)]
        segments.append((n - 1, 0))
        point_index = {p: i for i, p in enumerate(points)}
        holes = []

        for inner_contour in self.inner_contours:
            inner_polygon = inner_contour.to_polygon(angle_resolution=10)

            for point in inner_polygon.points:
                if point not in point_index:
                    points.append(point)
                    vertices.append((point.x, point.y))
                    point_index[point] = n
                    n += 1
            for point1, point2 in zip(inner_polygon.points[:-1],
                                      inner_polygon.points[1:]):
                segments.append((point_index[point1],
                                 point_index[point2]))
            segments.append((point_index[inner_polygon.points[-1]],
                             point_index[inner_polygon.points[0]]))
            rpi = inner_contour.random_point_inside()
            holes.append((rpi.x, rpi.y))

        tri = {'vertices': npy.array(vertices).reshape((-1, 2)),
               'segments': npy.array(segments).reshape((-1, 2)),
               }
        if holes:
            tri['holes'] = npy.array(holes).reshape((-1, 2))
        t = triangle.triangulate(tri, 'p')
        triangles = t['triangles'].tolist()
        np = t['vertices'].shape[0]
        points = [volmdlr.display.Node2D(*t['vertices'][i, :]) for i in
                  range(np)]

        return volmdlr.display.DisplayMesh2D(points, triangles=triangles,
                                             edges=None)
        return volmdlr.display.DisplayMesh2D([], [])

    def split_by_lines(self, lines):
        cutted_surfaces = []
        iteration_surfaces = self.cut_by_line(lines[0])

        for line in lines[1:]:
            iteration_surfaces2 = []
            for surface in iteration_surfaces:
                line_cutted_surfaces = surface.cut_by_line(line)
                llcs = len(line_cutted_surfaces)

                if llcs == 1:
                    cutted_surfaces.append(line_cutted_surfaces[0])
                else:
                    iteration_surfaces2.extend(line_cutted_surfaces)

            iteration_surfaces = iteration_surfaces2[:]

        cutted_surfaces.extend(iteration_surfaces)
        return cutted_surfaces

    def split_regularly(self, n):
        """
        Split in n slices
        """
        xmin, xmax, ymin, ymax = self.outer_contour.bounding_rectangle()
        lines = []
        for i in range(n - 1):
            xi = xmin + (i + 1) * (xmax - xmin) / n
            lines.append(vme.Line2D(volmdlr.Point2D(xi, 0),
                                    volmdlr.Point2D(xi, 1)))
        return self.split_by_lines(lines)

    def cut_by_line(self, line: vme.Line2D):
        """
        This method makes inner contour disappear for now
        """
        splitted_outer_contours = self.outer_contour.cut_by_line(line)
        return [Surface2D(oc, []) for oc in splitted_outer_contours]

    def split_at_centers(self):
        """
        Split in n slices
        """
        xmin, xmax, ymin, ymax = self.outer_contour.bounding_rectangle()

        cutted_contours = []
        iteration_contours = []
        c1 = self.inner_contours[0].center_of_mass()
        c2 = self.inner_contours[1].center_of_mass()
        cut_line = vme.Line2D(c1, c2)

        iteration_contours2 = []

        sc = self.cut_by_line2(cut_line)

        iteration_contours2.extend(sc)

        iteration_contours = iteration_contours2[:]
        cutted_contours.extend(iteration_contours)

        return cutted_contours

    def cut_by_line2(self, line):
        all_contours = []
        inner_1 = self.inner_contours[0]
        inner_2 = self.inner_contours[1]

        inner_intersections_1 = inner_1.line_intersections(line)
        inner_intersections_2 = inner_2.line_intersections(line)

        Arc1, Arc2 = inner_1.split(inner_intersections_1[1],
                                   inner_intersections_1[0])
        Arc3, Arc4 = inner_2.split(inner_intersections_2[1],
                                   inner_intersections_2[0])
        new_inner_1 = volmdlr.wires.Contour2D([Arc1, Arc2])
        new_inner_2 = volmdlr.wires.Contour2D([Arc3, Arc4])

        intersections = []
        intersections.append((inner_intersections_1[0], Arc1))
        intersections.append((inner_intersections_1[1], Arc2))
        intersections += self.outer_contour.line_intersections(line)
        intersections.append((inner_intersections_2[0], Arc3))
        intersections.append((inner_intersections_2[1], Arc4))
        intersections += self.outer_contour.line_intersections(line)

        if not intersections:
            all_contours.extend([self])
        if len(intersections) < 4:
            return [self]
        elif len(intersections) >= 4:
            if isinstance(intersections[0][0], volmdlr.Point2D) and \
                    isinstance(intersections[1][0], volmdlr.Point2D):
                ip1, ip2 = sorted(
                    [new_inner_1.primitives.index(intersections[0][1]),
                     new_inner_1.primitives.index(intersections[1][1])])
                ip5, ip6 = sorted(
                    [new_inner_2.primitives.index(intersections[4][1]),
                     new_inner_2.primitives.index(intersections[5][1])])
                ip3, ip4 = sorted(
                    [self.outer_contour.primitives.index(intersections[2][1]),
                     self.outer_contour.primitives.index(intersections[3][1])])

                sp11, sp12 = intersections[2][1].split(intersections[2][0])
                sp21, sp22 = intersections[3][1].split(intersections[3][0])
                sp33, sp34 = intersections[6][1].split(intersections[6][0])
                sp44, sp43 = intersections[7][1].split(intersections[7][0])

                primitives1 = []
                primitives1.append(
                    volmdlr.edges.LineSegment2D(intersections[6][0],
                                                intersections[1][0]))
                primitives1.append(new_inner_1.primitives[ip1])
                primitives1.append(
                    volmdlr.edges.LineSegment2D(intersections[0][0],
                                                intersections[5][0]))
                primitives1.append(new_inner_2.primitives[ip5])
                primitives1.append(
                    volmdlr.edges.LineSegment2D(intersections[4][0],
                                                intersections[7][0]))
                primitives1.append(sp44)
                primitives1.extend(self.outer_contour.primitives[ip3 + 1:ip4])
                primitives1.append(sp34)

                primitives2 = []
                primitives2.append(
                    volmdlr.edges.LineSegment2D(intersections[7][0],
                                                intersections[4][0]))
                primitives2.append(new_inner_2.primitives[ip6])
                primitives2.append(
                    volmdlr.edges.LineSegment2D(intersections[5][0],
                                                intersections[0][0]))
                primitives2.append(new_inner_1.primitives[ip2])
                primitives2.append(
                    volmdlr.edges.LineSegment2D(intersections[1][0],
                                                intersections[6][0]))
                primitives2.append(sp33)
                a = self.outer_contour.primitives[:ip3]
                a.reverse()
                primitives2.extend(a)
                primitives2.append(sp43)

                all_contours.extend([volmdlr.wires.Contour2D(primitives1),
                                     volmdlr.wires.Contour2D(primitives2)])


            else:
                raise NotImplementedError(
                    'Non convex contour not supported yet')

                raise NotImplementedError(
                    '{} intersections not supported yet'.format(
                        len(intersections)))

        return all_contours

    def cut_by_line3(self, line):
        # ax=self.outer_contour.plot()
        all_contours = []
        inner = self.inner_contours[0]
        inner_2 = self.inner_contours[1]
        inner_3 = self.inner_contours[2]

        c = inner.center_of_mass()
        c_2 = inner_2.center_of_mass()
        c_3 = inner_3.center_of_mass()
        direction_vector = line.normal_vector()
        direction_line = volmdlr.edges.Line2D(c, volmdlr.Point2D(
            (direction_vector.y * c.x - direction_vector.x * c.y) / (
                direction_vector.y), 0))
        direction_line_2 = volmdlr.edges.Line2D(c_2, volmdlr.Point2D(
            (direction_vector.y * c_2.x - direction_vector.x * c_2.y) / (
                direction_vector.y), 0))

        direction_line_3 = volmdlr.edges.Line2D(c_3, volmdlr.Point2D(
            (direction_vector.y * c_3.x - direction_vector.x * c_3.y) / (
                direction_vector.y), 0))
        inner_intersections = inner.line_intersections(direction_line)
        inner_intersections_2 = inner_2.line_intersections(direction_line_2)
        inner_intersections_3 = inner_3.line_intersections(direction_line_3)
        Arc1, Arc2 = inner.split(inner_intersections[1],
                                 inner_intersections[0])
        Arc3, Arc4 = inner_2.split(inner_intersections_2[1],
                                   inner_intersections_2[0])
        Arc5, Arc6 = inner_3.split(inner_intersections_3[1],
                                   inner_intersections_3[0])
        new_inner = volmdlr.wires.Contour2D([Arc1, Arc2])
        new_inner_2 = volmdlr.wires.Contour2D([Arc3, Arc4])
        new_inner_3 = volmdlr.wires.Contour2D([Arc5, Arc6])
        intersections = []

        intersections.append((inner_intersections[0], Arc1))
        intersections.append((inner_intersections[1], Arc2))
        if len(self.outer_contour.line_intersections(direction_line)) > 2:

            intersections.append(
                self.outer_contour.line_intersections(direction_line)[0])
            intersections.append(
                self.outer_contour.line_intersections(direction_line)[2])
        else:
            intersections.append(
                self.outer_contour.line_intersections(direction_line)[0])
            intersections.append(
                self.outer_contour.line_intersections(direction_line)[1])
        intersections.append((inner_intersections_2[0], Arc3))
        intersections.append((inner_intersections_2[1], Arc4))
        if len(self.outer_contour.line_intersections(direction_line_2)) > 2:
            intersections.append(
                self.outer_contour.line_intersections(direction_line_2)[0])
            intersections.append(
                self.outer_contour.line_intersections(direction_line_2)[2])
        else:
            intersections.append(
                self.outer_contour.line_intersections(direction_line_2)[0])
            intersections.append(
                self.outer_contour.line_intersections(direction_line_2)[1])
        intersections.append((inner_intersections_3[0], Arc5))
        intersections.append((inner_intersections_3[1], Arc6))
        if len(self.outer_contour.line_intersections(direction_line_3)) > 2:

            intersections.append(
                self.outer_contour.line_intersections(direction_line_3)[0])
            intersections.append(
                self.outer_contour.line_intersections(direction_line_3)[2])
        else:
            intersections.append(
                self.outer_contour.line_intersections(direction_line_3)[0])
            intersections.append(
                self.outer_contour.line_intersections(direction_line_3)[1])

        if isinstance(intersections[0][0], volmdlr.Point2D) and \
                isinstance(intersections[1][0], volmdlr.Point2D):
            ip1, ip2 = sorted([new_inner.primitives.index(intersections[0][1]),
                               new_inner.primitives.index(
                                   intersections[1][1])])
            ip5, ip6 = sorted(
                [new_inner_2.primitives.index(intersections[4][1]),
                 new_inner_2.primitives.index(intersections[5][1])])
            ip7, ip8 = sorted(
                [new_inner_3.primitives.index(intersections[8][1]),
                 new_inner_3.primitives.index(intersections[9][1])])
            ip3, ip4 = sorted(
                [self.outer_contour.primitives.index(intersections[2][1]),
                 self.outer_contour.primitives.index(intersections[3][1])])

            sp11, sp12 = intersections[2][1].split(intersections[2][0])
            sp21, sp22 = intersections[3][1].split(intersections[3][0])
            sp33, sp34 = intersections[6][1].split(intersections[6][0])
            sp44, sp43 = intersections[7][1].split(intersections[7][0])
            sp55, sp56 = intersections[10][1].split(intersections[10][0])
            sp66, sp65 = intersections[11][1].split(intersections[11][0])

            primitives1 = []
            primitives1.append(volmdlr.edges.LineSegment2D(intersections[7][0],
                                                           intersections[5][
                                                               0]))
            primitives1.append(new_inner_2.primitives[ip5])
            primitives1.append(volmdlr.edges.LineSegment2D(intersections[6][0],
                                                           intersections[4][
                                                               0]))
            primitives1.append(sp33)
            primitives1.append(sp43)

            primitives2 = []
            primitives2.append(volmdlr.edges.LineSegment2D(intersections[6][0],
                                                           intersections[4][
                                                               0]))
            primitives2.append(new_inner_2.primitives[ip6])
            primitives2.append(volmdlr.edges.LineSegment2D(intersections[5][0],
                                                           intersections[7][
                                                               0]))
            primitives2.append(volmdlr.edges.LineSegment2D(intersections[7][0],
                                                           intersections[11][
                                                               0]))
            primitives2.append(
                volmdlr.edges.LineSegment2D(intersections[11][0],
                                            intersections[9][0]))
            primitives2.append(new_inner_3.primitives[ip7])
            primitives2.append(volmdlr.edges.LineSegment2D(intersections[8][0],
                                                           intersections[10][
                                                               0]))
            primitives2.append(sp34)

            primitives3 = []
            primitives3.append(
                volmdlr.edges.LineSegment2D(intersections[10][0],
                                            intersections[8][0]))
            primitives3.append(new_inner_3.primitives[ip8])
            primitives3.append(volmdlr.edges.LineSegment2D(intersections[9][0],
                                                           intersections[11][
                                                               0]))
            primitives3.append(sp22)
            primitives3.append(volmdlr.edges.LineSegment2D(intersections[3][0],
                                                           intersections[1][
                                                               0]))
            primitives3.append(new_inner.primitives[ip1])
            primitives3.append(volmdlr.edges.LineSegment2D(intersections[0][0],
                                                           intersections[2][
                                                               0]))
            primitives3.append(volmdlr.edges.LineSegment2D(intersections[2][0],
                                                           intersections[10][
                                                               0]))

            primitives4 = []
            primitives4.append(volmdlr.edges.LineSegment2D(intersections[3][0],
                                                           intersections[1][
                                                               0]))
            a = volmdlr.edges.Arc2D(new_inner.primitives[ip2].end,
                                    new_inner.primitives[ip2].interior,
                                    new_inner.primitives[ip2].start)
            primitives4.append(a)
            primitives4.append(volmdlr.edges.LineSegment2D(intersections[0][0],
                                                           intersections[2][
                                                               0]))
            primitives4.append(sp12)
            primitives4.append(sp21)

            # Contour2D(primitives1),Contour2D(primitives2),
            #                      Contour2D(primitives3),
            all_contours.extend([volmdlr.wires.Contour2D(primitives4)])

        else:
            raise NotImplementedError(
                '{} intersections not supported yet'.format(
                    len(intersections)))

        return all_contours

    def bounding_rectangle(self):
        return self.outer_contour.bounding_rectangle()

    def plot(self, ax=None, color='k', alpha=1, equal_aspect=False):

        if ax is None:
            fig, ax = plt.subplots()
        self.outer_contour.plot(ax=ax, color=color, alpha=alpha,
                                equal_aspect=equal_aspect)
        for inner_contour in self.inner_contours:
            inner_contour.plot(ax=ax, color=color, alpha=alpha,
                               equal_aspect=equal_aspect)

        if equal_aspect:
            ax.set_aspect('equal')

        ax.margins(0.1)
        return ax


class Surface3D(dc.DessiaObject):
    x_periodicity = None
    y_periodicity = None
    """
    Abstract class
    """

    def face_from_contours3d(self,
                             contours3d: List[volmdlr.wires.Contour3D],
                             name: str = ''):
        """
        """

        area = -1
        inner_contours2d = []
        for contour3d in contours3d:
            contour2d = self.contour3d_to_2d(contour3d)
            inner_contours2d.append(contour2d)
            contour_area = contour2d.area()
            if contour_area > area:
                area = contour_area
                outer_contour2d = contour2d

        inner_contours2d.remove(outer_contour2d)

        if isinstance(self.face_class, str):
            class_ = globals()[self.face_class]
        else:
            class_ = self.face_class

        surface2d = Surface2D(outer_contour=outer_contour2d,
                              inner_contours=inner_contours2d)
        return class_(self,
                      surface2d=surface2d,
                      name=name)

    def contour3d_to_2d(self, contour3d):
        primitives2d = []
        last_primitive = None

        should_study_periodicity = self.x_periodicity or self.y_periodicity
        for primitive3d in contour3d.primitives:
            method_name = '{}_to_2d'.format(
                primitive3d.__class__.__name__.lower())
            if hasattr(self, method_name):
                primitives = getattr(self, method_name)(primitive3d)
                if last_primitive:
                    delta_x1 = abs(
                        primitives[0].start.x - last_primitive.end.x)
                    delta_x2 = abs(primitives[-1].end.x - last_primitive.end.x)
                    delta_y1 = abs(
                        primitives[0].start.y - last_primitive.end.y)
                    delta_y2 = abs(primitives[0].end.y - last_primitive.end.y)
                    if self.x_periodicity:
                        delta_x1 = delta_x1 % self.x_periodicity
                        delta_x2 = delta_x2 % self.x_periodicity
                        if math.isclose(delta_x1, self.x_periodicity,
                                        abs_tol=1e-4):
                            delta_x1 = 0.
                        if math.isclose(delta_x2, self.x_periodicity,
                                        abs_tol=1e-4):
                            delta_x2 = 0.

                    if self.y_periodicity:
                        delta_y1 = delta_y1 % self.y_periodicity
                        delta_y2 = delta_y2 % self.y_periodicity
                        if math.isclose(delta_y1, self.y_periodicity,
                                        abs_tol=1e-4):
                            delta_y1 = 0.
                        if math.isclose(delta_y2, self.y_periodicity,
                                        abs_tol=1e-4):
                            delta_y2 = 0.

                    end_match = False
                    if (math.isclose(delta_x1, 0., abs_tol=5e-5)
                            and math.isclose(delta_y1, 0., abs_tol=5e-5)):
                        end_match = True
                    elif (math.isclose(delta_x2, 0., abs_tol=5e-5) and
                          math.isclose(delta_y2, 0., abs_tol=5e-5)):
                        end_match = True
                        primitives = [p.reverse() for p in primitives[::-1]]
                    else:
                        ax2 = contour3d.plot()
                        primitive3d.plot(ax=ax2, color='r')
                        last_primitive3d.plot(ax=ax2, color='b')
                        ax = last_primitive.plot(color='b', plot_points=True)
                        # primitives[0].plot(ax=ax ,color='r', plot_points=True)
                        for p in primitives:
                            p.plot(ax=ax, color='r', plot_points=True)
                        raise ValueError(
                            'Primitives not following each other in contour: delta={}, {}, {}, {}'.format(
                                delta_x1, delta_x2, delta_y1, delta_y2))

                    # if not end_match and should_study_periodicity:
                    #     # Study if translating does the trick
                    #     if self.x_periodicity:
                    #         math.isclose(abs(delta_x1), self.x_periodicity,
                    #                      abs_tol=1e-4)
                    #
                    # if not :
                    #     # TODO: lower abs tol, but need to have more precise points?
                    #     if math.isclose(abs(delta_x1), self.x_periodicity, abs_tol=1e-4):
                    #         # primitives = [p.translation(-delta_x*volmdlr.X2D)\
                    #         #               for p in primitives[:]]
                    #         primitives[0].start.translation(
                    #             -delta_x * volmdlr.X2D, copy=False)
                    #     elif math.isclose(abs(delta_x2), self.x_periodicity, abs_tol=1e-4):
                    #     else:
                    #         print('sn', self.__class__.__name__)
                    #         print('lp', len(primitives))
                    #         contour3d.plot(edge_details=True)
                    #         ax = last_primitive.plot(color='b')
                    #         primitives[0].plot(ax=ax ,color='r')
                    #         for p in primitives[1:]:
                    #             print(p)
                    #             p.plot(ax=ax, color='r', ends=True)
                    #         raise ValueError('Primitives not following each other in contour: deltax={}'.format(delta_x))
                    #
                    # delta_y = primitives[0].start.y - last_primitive.end.y
                    # if not math.isclose(delta_y, 0., abs_tol=1e-4):
                    #     if abs(delta_y) == self.y_periodicity:
                    #         # primitives = [p.translation(-delta_y*volmdlr.Y2D)\
                    #         #               for p in primitives[:]]
                    #         primitives[0].start.translation(
                    #             -delta_y*volmdlr.Y2D, copy=False)
                    #     else:
                    #         contour3d.plot()
                    #         raise ValueError('Primitives not following each other in contour: deltay={}'.format(delta_y))

                if primitives:
                    last_primitive = primitives[-1]
                    last_primitive3d = primitive3d
                    primitives2d.extend(primitives)
            else:
                raise NotImplementedError(
                    'Class {} does not implement {}'.format(
                        self.__class__.__name__,
                        method_name))
        return volmdlr.wires.Contour2D(primitives2d)

    def contour2d_to_3d(self, contour2d):
        primitives3d = []
        for primitive2d in contour2d.primitives:
            method_name = '{}_to_3d'.format(
                primitive2d.__class__.__name__.lower())
            if hasattr(self, method_name):
                try:
                    primitives3d.extend(getattr(self, method_name)(primitive2d))
                except NotImplementedError:
                    print('Error NotImplementedError')
            else:
                raise NotImplementedError(
                    'Class {} does not implement {}'.format(
                        self.__class__.__name__,
                        method_name))

        return volmdlr.wires.Contour3D(primitives3d)

    def linesegment3d_to_2d(self, linesegment3d):
        """
        a line segment on a surface will be in any case a line in 2D?
        """
        return [vme.LineSegment2D(self.point3d_to_2d(linesegment3d.start),
                                  self.point3d_to_2d(linesegment3d.end))]

    def bsplinecurve3d_to_2d(self, bspline_curve3d):
        """
        Is this right?
        """
        control_points = [self.point3d_to_2d(p) \
                          for p in bspline_curve3d.control_points]
        return [vme.BSplineCurve2D(
                    bspline_curve3d.degree,
                    control_points=control_points,
                    knot_multiplicities=bspline_curve3d.knot_multiplicities,
                    knots=bspline_curve3d.knots,
                    weights=bspline_curve3d.weights,
                    periodic=bspline_curve3d.periodic)]

    def bsplinecurve2d_to_3d(self, bspline_curve2d):
        """
        Is this right?
        """
        control_points = [self.point2d_to_3d(p) \
                          for p in bspline_curve2d.control_points]
        return [vme.BSplineCurve3D(
                    bspline_curve2d.degree,
                    control_points=control_points,
                    knot_multiplicities=bspline_curve2d.knot_multiplicities,
                    knots=bspline_curve2d.knots,
                    weights=bspline_curve2d.weights,
                    periodic=bspline_curve2d.periodic)]


class Plane3D(Surface3D):
    face_class = 'PlaneFace3D'

    def __init__(self, frame: volmdlr.Frame3D, name: str = ''):
        """
        :param frame: u and v of frame describe the plane, w is the normal
        """
        self.frame = frame
        self.name = name

    def __hash__(self):
        return hash(self.frame)

    def __eq__(self, other_plane):
        if other_plane.__class__.__name__ != self.__class__.__name__:
            return False
        return (self.frame.origin == other_plane.frame.origin and
                self.frame.w.is_colinear_to(other_plane.frame.w))

    def to_dict(self):
        # improve the object structure ?
        dict_ = dc.DessiaObject.base_dict(self)
        dict_['frame'] = self.frame.to_dict()
        dict_['name'] = self.name
        dict_['object_class'] = 'volmdlr.core.Plane3D'
        return dict_

    @classmethod
    def from_step(cls, arguments, object_dict):
        frame3d = object_dict[arguments[1]]
        frame3d.normalize()
        frame = volmdlr.Frame3D(frame3d.origin,
                                frame3d.v, frame3d.w, frame3d.u)
        return cls(frame, arguments[0][1:-1])

    def to_step(self, current_id):
        frame = volmdlr.Frame3D(self.frame.origin, self.frame.w, self.frame.u,
                                self.frame.v)
        content, frame_id = frame.to_step(current_id)
        plane_id = frame_id + 1
        content += "#{} = PLANE('{}',#{});\n".format(plane_id, self.name,
                                                     frame_id)
        return content, plane_id

    @classmethod
    def from_3_points(cls, point1, point2, point3):
        """
        Point 1 is used as origin of the plane
        """
        vector1 = point2 - point1
        vector2 = point3 - point1
        vector1.normalize()
        vector2.normalize()
        normal = vector1.cross(vector2)
        normal.normalize()
        vector = normal.cross(vector1)
        frame = volmdlr.Frame3D(point1, vector1, normal.cross(vector1), normal)
        return cls(frame)

    @classmethod
    def from_normal(cls, point, normal):
        v1 = normal.deterministic_unit_normal_vector()
        v2 = v1.cross(normal)
        return cls(volmdlr.Frame3D(point, v1, v2, normal))

    @classmethod
    def from_plane_vectors(cls, plane_origin: volmdlr.Point3D,
                           plane_x: volmdlr.Vector3D,
                           plane_y: volmdlr.Vector3D):
        normal = plane_x.cross(plane_y)
        return cls(volmdlr.Frame3D(plane_origin, plane_x, plane_y, normal))

    @classmethod
    def from_points(cls, points):
        if len(points) < 3:
            raise ValueError
        elif len(points) == 3:
            return cls.from_3_points(volmdlr.Point3D(points[0].vector),
                                     volmdlr.Vector3D(points[1].vector),
                                     volmdlr.Vector3D(points[2].vector))
        else:
            points = [p.copy() for p in points]
            indexes_to_del = []
            for i, point in enumerate(points[1:]):
                if point == points[0]:
                    indexes_to_del.append(i)
            for index in indexes_to_del[::-1]:
                del points[index + 1]

            origin = volmdlr.Point3D(points[0].vector)
            vector1 = volmdlr.Vector3D(points[1] - origin)
            vector1.normalize()
            vector2_min = volmdlr.Vector3D(points[2] - origin)
            vector2_min.normalize()
            dot_min = abs(vector1.dot(vector2_min))
            for point in points[3:]:
                vector2 = volmdlr.Vector3D(point - origin)
                vector2.normalize()
                dot = abs(vector1.dot(vector2))
                if dot < dot_min:
                    vector2_min = vector2
                    dot_min = dot
            return cls.from_3_points(origin, vector1 + origin,
                                     vector2_min + origin)

    def point_on_plane(self, point):
        if math.isclose(self.frame.w.dot(point - self.frame.origin), 0,
                        abs_tol=1e-6):
            return True
        return False

    def line_intersections(self, line):
        u = line.point2 - line.point1
        w = line.point1 - self.frame.origin
        if math.isclose(self.frame.w.dot(u), 0, abs_tol=1e-08):
            return []
        intersection_abscissea = - self.frame.w.dot(w) / self.frame.w.dot(u)
        return [line.point1 + intersection_abscissea * u]

    def linesegment_intersections(self, linesegment: vme.LineSegment3D) \
            -> List[volmdlr.Point3D]:
        u = linesegment.end - linesegment.start
        w = linesegment.start - self.frame.origin
        normaldotu = self.frame.w.dot(u)
        if math.isclose(normaldotu, 0, abs_tol=1e-08):
            return []
        intersection_abscissea = - self.frame.w.dot(w) / normaldotu
        if intersection_abscissea < 0 or intersection_abscissea > 1:
            return []
        return [linesegment.start + intersection_abscissea * u]

    def equation_coefficients(self):
        """
        returns the a,b,c,d coefficient from equation ax+by+cz+d = 0
        """
        a, b, c = self.frame.w
        d = -self.frame.origin.dot(self.frame.w)
        return (a, b, c, d)

    def plane_intersection(self, other_plane):
        line_direction = self.frame.w.cross(other_plane.frame.w)

        if line_direction.norm() < 1e-6:
            return None

        a1, b1, c1, d1 = self.equation_coefficients()
        a2, b2, c2, d2 = other_plane.equation_coefficients()

        if a1 * b2 - a2 * b1 != 0.:
            x0 = (b1 * d2 - b2 * d1) / (a1 * b2 - a2 * b1)
            y0 = (a2 * d1 - a1 * d2) / (a1 * b2 - a2 * b1)
            point1 = volmdlr.Point3D((x0, y0, 0))
        else:
            y0 = (b2 * d2 - c2 * d1) / (b1 * c2 - c1 * b2)
            z0 = (c1 * d1 - b1 * d2) / (b1 * c2 - c1 * b2)
            point1 = volmdlr.Point3D((0, y0, z0))

        point2 = point1 + line_direction
        return volmdlr.Line3D(point1, point2)

    def rotation(self, center, axis, angle, copy=True):
        # center_frame = self.frame.origin.copy()
        # center_frame.rotation(center, axis, angle, copy=False)
        if copy:
            new_frame = self.frame.rotation(center=center, axis=axis,
                                            angle=angle, copy=True)
            # new_frame.origin = center_frame
            return Plane3D(new_frame)
        else:
            self.frame.rotation(center=center, axis=axis, angle=angle, copy=False)
            # self.frame.origin = center_frame

    def translation(self, offset, copy=True):
        if copy:
            new_frame = self.frame.translation(offset, True)
            return Plane3D(new_frame)
        else:
            self.frame.translation(offset, False)

    def frame_mapping(self, frame, side, copy=True):
        """
        side = 'old' or 'new'
        """
        if side == 'old':
            new_origin = frame.old_coordinates(self.frame.origin)
            new_vector1 = frame.basis().old_coordinates(self.frame.u)
            new_vector2 = frame.basis().old_coordinates(self.frame.v)
            new_vector3 = frame.basis().old_coordinates(self.frame.w)
            if copy:
                return Plane3D(
                    volmdlr.Frame3D(new_origin, new_vector1, new_vector2,
                                    new_vector3), self.name)
            else:
                # self.origin = new_origin
                # self.vectors = [new_vector1, new_vector2]
                # self.normal = frame.Basis().old_coordinates(self.normal)
                # self.normal.normalize()
                self.frame.origin = new_origin
                self.frame.u = new_vector1
                self.frame.v = new_vector2
                self.frame.w = new_vector3

        if side == 'new':
            new_origin = frame.new_coordinates(self.frame.origin)
            new_vector1 = frame.basis().new_coordinates(self.frame.u)
            new_vector2 = frame.basis().new_coordinates(self.frame.v)
            new_vector3 = frame.basis().new_coordinates(self.frame.w)
            if copy:
                return Plane3D(
                    volmdlr.Frame3D(new_origin, new_vector1, new_vector2,
                                    new_vector3), self.name)
            else:
                self.frame.origin = new_origin
                self.frame.u = new_vector1
                self.frame.v = new_vector2
                self.frame.w = new_vector3

    def copy(self):
        new_frame = self.frame.copy()
        return Plane3D(new_frame, self.name)

    def plot(self, ax=None):
        if ax is None:
            fig = plt.figure()
            ax = fig.add_subplot(111, projection='3d')
        else:
            fig = ax.figure

        self.origin.plot(ax)
        self.vectors[0].plot(ax, starting_point=self.origin, color='r')
        self.vectors[1].plot(ax, starting_point=self.origin, color='g')
        return ax

    def babylon_script(self):
        s = 'var myPlane = BABYLON.MeshBuilder.CreatePlane("myPlane", {width: 0.5, height: 0.5, sideOrientation: BABYLON.Mesh.DOUBLESIDE}, scene);\n'
        s += 'myPlane.setPositionWithLocalVector(new BABYLON.Vector3({},{},{}));\n'.format(
            self.origin[0], self.origin[1], self.origin[2])

        s += 'var axis1 = new BABYLON.Vector3({}, {}, {});\n'.format(
            self.vectors[0][0], self.vectors[0][1], self.vectors[0][2])
        s += 'var axis2 = new BABYLON.Vector3({}, {}, {});\n'.format(
            self.vectors[1][0], self.vectors[1][1], self.vectors[1][2])
        s += 'var axis3 = new BABYLON.Vector3({}, {}, {});\n'.format(
            self.normal[0], self.normal[1], self.normal[2])
        s += 'var orientation = BABYLON.Vector3.rotationFromAxis(axis1, axis2, axis3);\n'
        s += 'myPlane.rotation = orientation;\n'

        s += 'var planemat = new BABYLON.StandardMaterial("planemat", scene);\n'
        s += 'planemat.alpha = 0.4;\n'
        s += 'myPlane.material = planemat;\n'

        return s

    def point2d_to_3d(self, point2d):
        return point2d.to_3d(self.frame.origin, self.frame.u, self.frame.v)

    def point3d_to_2d(self, point3d):
        return point3d.to_2d(self.frame.origin, self.frame.u, self.frame.v)

    def contour2d_to_3d(self, contour2d):
        return contour2d.to_3d(self.frame.origin, self.frame.u, self.frame.v)

    def contour3d_to_2d(self, contour3d):
        return contour3d.to_2d(self.frame.origin, self.frame.u, self.frame.v)

    def bsplinecurve3d_to_2d(self, bspline_curve3d):
        control_points = [self.point3d_to_2d(p) \
                          for p in bspline_curve3d.control_points]
        return [vme.BSplineCurve2D(
            bspline_curve3d.degree,
            control_points=control_points,
            knot_multiplicities=bspline_curve3d.knot_multiplicities,
            knots=bspline_curve3d.knots,
            weights=bspline_curve3d.weights,
            periodic=bspline_curve3d.periodic)]

    def bsplinecurve2d_to_3d(self, bspline_curve2d):
        control_points = [self.point2d_to_3d(p) \
                          for p in bspline_curve2d.control_points]
        return [vme.BSplineCurve3D(
            bspline_curve2d.degree,
            control_points=control_points,
            knot_multiplicities=bspline_curve2d.knot_multiplicities,
            knots=bspline_curve2d.knots,
            weights=bspline_curve2d.weights,
            periodic=bspline_curve2d.periodic)]

    def rectangular_cut(self, x1: float, x2: float,
                        y1: float, y2: float, name: str = ''):

        p1 = volmdlr.Point2D(x1, y1)
        p2 = volmdlr.Point2D(x2, y1)
        p3 = volmdlr.Point2D(x2, y2)
        p4 = volmdlr.Point2D(x1, y2)
        outer_contour = volmdlr.wires.ClosedPolygon2D([p1, p2, p3, p4])
        surface = Surface2D(outer_contour, [])
        return PlaneFace3D(self, surface, name)


PLANE3D_OXY = Plane3D(volmdlr.OXYZ)
PLANE3D_OYZ = Plane3D(volmdlr.OYZX)
PLANE3D_OZX = Plane3D(volmdlr.OZXY)


class CylindricalSurface3D(Surface3D):
    face_class = 'CylindricalFace3D'
    x_periodicity = volmdlr.TWO_PI
    """
    The local plane is defined by (theta, z)
    :param frame: frame.w is axis, frame.u is theta=0 frame.v theta=pi/2
    :param radius: Cylinder's radius
    """

    def __init__(self, frame, radius, name=''):
        self.frame = frame
        self.radius = radius
        self.name = name

    def point2d_to_3d(self, point2d: volmdlr.Point2D):
        p = volmdlr.Point3D(self.radius * math.cos(point2d.x),
                            self.radius * math.sin(point2d.x),
                            point2d.y)
        return self.frame.old_coordinates(p)

    def point3d_to_2d(self, point3d):
        x, y, z = self.frame.new_coordinates(point3d)
        u1 = x / self.radius
        u2 = y / self.radius
        # theta = volmdlr.core.sin_cos_angle(u1, u2)
        theta = math.atan2(u2, u1)
        return volmdlr.Point2D(theta, z)

    def arc3d_to_2d(self, arc3d):
        start = self.point3d_to_2d(arc3d.start)
        end = self.point3d_to_2d(arc3d.end)
        # angle = abs(start.x-end.x)
        # if arc3d.is_trigo:
        # end = start + volmdlr.Point2D(arc3d.angle, 0)
        # else:
        #     end = start + volmdlr.Point2D(-arc3d.angle, 0)
        # interior = self.point3d_to_2d(arc3d.interior)
        # if start.x < interior.x:
        #     end = start + volmdlr.Point2D(arc3d.angle, 0)
        # else:
        #     end = start - volmdlr.Point2D(arc3d.angle, 0)
        return [vme.LineSegment2D(start, end)]

    def linesegment2d_to_3d(self, linesegment2d):
        theta1, z1 = linesegment2d.start
        theta2, z2 = linesegment2d.end
        if math.isclose(theta1, theta2, abs_tol=1e-9):
            return [vme.LineSegment3D(
                self.point2d_to_3d(linesegment2d.start),
                self.point2d_to_3d(linesegment2d.end),
            )]
        elif math.isclose(z1, z2, abs_tol=1e-9):
            if abs(theta1 - theta2) == volmdlr.TWO_PI:
                return [vme.FullArc3D(center=self.frame.origin + z1 * self.frame.w,
                                      start_end=self.point2d_to_3d(linesegment2d.start),
                                      normal=self.frame.w)]
            else:
                interior = self.point2d_to_3d(linesegment2d.point_at_abscissa(linesegment2d.length() * 0.5))
                return [vme.Arc3D(
                    self.point2d_to_3d(linesegment2d.start),
                    self.point2d_to_3d(
                        volmdlr.Point2D(0.5 * (theta1 + theta2), z1)),
                    self.point2d_to_3d(linesegment2d.end),
                )]
        else:
            raise NotImplementedError('Ellipse? delta_theta={} delta_z={}'.format(abs(theta2-theta1), abs(z1-z2)))

    def fullarc3d_to_2d(self, fullarc3d):
        if self.frame.w.is_colinear_to(fullarc3d.normal):
            p1 = self.point3d_to_2d(fullarc3d.start)
            return [vme.LineSegment2D(p1, p1 + volmdlr.TWO_PI * volmdlr.X2D)]
        else:
            print(fullarc3d.normal, self.frame.w)
            raise ValueError('Impossible!')

    def circle3d_to_2d(self, circle3d):
        return []

    def bsplinecurve3d_to_2d(self, bspline_curve3d):
        # TODO: enhance this, this is a non exact method!
        l = bspline_curve3d.length()
        points = [self.point3d_to_2d(bspline_curve3d.point_at_abscissa(i / 10 * l)) \
                  for i in range(11)]
        return [vme.LineSegment2D(p1, p2) \
                for p1, p2 in zip(points[:-1], points[1:])]

    @classmethod
    def from_step(cls, arguments, object_dict):
        frame3d = object_dict[arguments[1]]
        U, W = frame3d.v, -frame3d.u
        U.normalize()
        W.normalize()
        V = W.cross(U)
        frame_direct = volmdlr.Frame3D(frame3d.origin, U, V, W)
        radius = float(arguments[2]) / 1000
        return cls(frame_direct, radius, arguments[0][1:-1])

    def to_step(self, current_id):
        frame = volmdlr.Frame3D(self.frame.origin, self.frame.w, self.frame.u,
                                self.frame.v)
        content, frame_id = frame.to_step(current_id)
        current_id = frame_id + 1
        content += "#{} = CYLINDRICAL_SURFACE('{}',#{},{});\n" \
            .format(current_id, self.name, frame_id,
                    round(1000 * self.radius, 3))
        return content, current_id

    def frame_mapping(self, frame, side, copy=True):
        basis = frame.basis()
        if side == 'new':
            new_origin = frame.new_coordinates(self.frame.origin)
            new_u = basis.new_coordinates(self.frame.u)
            new_v = basis.new_coordinates(self.frame.v)
            new_w = basis.new_coordinates(self.frame.w)
            new_frame = volmdlr.Frame3D(new_origin, new_u, new_v, new_w)
            if copy:
                return CylindricalSurface3D(new_frame, self.radius,
                                            name=self.name)
            else:
                self.frame = new_frame

        if side == 'old':
            new_origin = frame.old_coordinates(self.frame.origin)
            new_u = basis.old_coordinates(self.frame.u)
            new_v = basis.old_coordinates(self.frame.v)
            new_w = basis.old_coordinates(self.frame.w)
            new_frame = volmdlr.Frame3D(new_origin, new_u, new_v, new_w)
            if copy:
                return CylindricalSurface3D(new_frame, self.radius,
                                            name=self.name)
            else:
                self.frame = new_frame

    def rectangular_cut(self, theta1: float, theta2: float,
                        z1: float, z2: float, name: str = ''):

        if theta1 == theta2:
            theta2 += volmdlr.TWO_PI

        p1 = volmdlr.Point2D(theta1, z1)
        p2 = volmdlr.Point2D(theta2, z1)
        p3 = volmdlr.Point2D(theta2, z2)
        p4 = volmdlr.Point2D(theta1, z2)
        outer_contour = volmdlr.wires.ClosedPolygon2D([p1, p2, p3, p4])
        surface2d = Surface2D(outer_contour, [])
        return volmdlr.faces.CylindricalFace3D(self, surface2d, name)

    def translation(self, offset: volmdlr.Vector3D, copy=True):
        if copy:
            return self.__class__(self.frame.translation(offset, copy=True),
                                  self.radius)
        else:
            self.frame.translation(offset, copy=False)

    def rotation(self, center, axis, angle, copy=True):
        if copy:
            new_frame = self.frame.rotation(center=center, axis=axis,
                                            angle=angle, copy=True)
            return self.__class__(new_frame, self.radius)
        else:
            self.frame.rotation(center, axis, angle, copy=False)

class ToroidalSurface3D(Surface3D):
    face_class = 'ToroidalFace3D'
    x_periodicity = volmdlr.TWO_PI
    y_periodicity = volmdlr.TWO_PI
    """
    The local plane is defined by (theta, phi)
    theta is the angle around the big (R) circle and phi around the small(r)

    :param frame: Tore's frame: origin is the center, u is pointing at
                    theta=0
    :param R: Tore's radius
    :param r: Circle to revolute radius
    Definitions of R and r according to https://en.wikipedia.org/wiki/Torus
    """

    def __init__(self, frame: volmdlr.Frame3D,
                 R: float, r: float, name: str = ''):
        self.frame = frame
        self.R = R
        self.r = r
        self.name = name

    def _bounding_box(self):
        d = self.R + self.r
        p1 = self.frame.origin + self.frame.u * d + self.frame.v * d + self.frame.w * self.r
        p2 = self.frame.origin + self.frame.u * d + self.frame.v * d - self.frame.w * self.r
        p3 = self.frame.origin + self.frame.u * d - self.frame.v * d + self.frame.w * self.r
        p4 = self.frame.origin + self.frame.u * d - self.frame.v * d - self.frame.w * self.r
        p5 = self.frame.origin - self.frame.u * d + self.frame.v * d + self.frame.w * self.r
        p6 = self.frame.origin - self.frame.u * d + self.frame.v * d - self.frame.w * self.r
        p7 = self.frame.origin - self.frame.u * d - self.frame.v * d + self.frame.w * self.r
        p8 = self.frame.origin - self.frame.u * d - self.frame.v * d - self.frame.w * self.r

        return volmdlr.core.BoundingBox.from_points(
            [p1, p2, p3, p4, p5, p6, p7, p8])

    def point2d_to_3d(self, point2d: volmdlr.Point2D):
        theta, phi = point2d
        x = (self.R + self.r * math.cos(phi)) * math.cos(theta)
        y = (self.R + self.r * math.cos(phi)) * math.sin(theta)
        z = self.r * math.sin(phi)
        return self.frame.old_coordinates(volmdlr.Point3D(x, y, z))

    def point3d_to_2d(self, point3d):
        # points_2D = []
        x, y, z = self.frame.new_coordinates(point3d)
        if z < -self.r:
            z = -self.r
        elif z > self.r:
            z = self.r

        zr = z / self.r
        phi = math.asin(zr)

        u = self.R + math.sqrt((self.r ** 2) - (z ** 2))
        u1, u2 = round(x / u, 5), round(y / u, 5)
        theta = volmdlr.core.sin_cos_angle(u1, u2)

        return volmdlr.Point2D(theta, phi)

    @classmethod
    def from_step(cls, arguments, object_dict):
        frame3d = object_dict[arguments[1]]
        U, W = frame3d.v, -frame3d.u
        U.normalize()
        W.normalize()
        V = W.cross(U)
        frame_direct = volmdlr.Frame3D(frame3d.origin, U, V, W)
        rcenter = float(arguments[2]) / 1000
        rcircle = float(arguments[3]) / 1000
        return cls(frame_direct, rcenter, rcircle, arguments[0][1:-1])

    def to_step(self, current_id):
        frame = volmdlr.Frame3D(self.frame.origin, self.frame.w, self.frame.u,
                                self.frame.v)
        content, frame_id = frame.to_step(current_id)
        current_id = frame_id + 1
        content += "#{} = TOROIDAL_SURFACE('{}',#{},{},{});\n" \
            .format(current_id, self.name, frame_id,
                    round(1000 * self.R, 3),
                    round(1000 * self.r, 3))
        return content, current_id

    def frame_mapping(self, frame, side, copy=True):
        basis = frame.Basis()
        if side == 'new':
            new_origin = frame.new_coordinates(self.frame.origin)
            new_u = basis.new_coordinates(self.frame.u)
            new_v = basis.new_coordinates(self.frame.v)
            new_w = basis.new_coordinates(self.frame.w)
            new_frame = volmdlr.Frame3D(new_origin, new_u, new_v, new_w)
            if copy:
                return ToroidalSurface3D(new_frame,
                                         self.R, self.r,
                                         name=self.name)
            else:
                self.frame = new_frame

        if side == 'old':
            new_origin = frame.old_coordinates(self.frame.origin)
            new_u = basis.old_coordinates(self.frame.u)
            new_v = basis.old_coordinates(self.frame.v)
            new_w = basis.old_coordinates(self.frame.w)
            new_frame = volmdlr.Frame3D(new_origin, new_u, new_v, new_w)
            if copy:
                return ToroidalSurface3D(new_frame,
                                         self.R, self.r,
                                         name=self.name)
            else:
                self.frame = new_frame

    def rectangular_cut(self, theta1, theta2, phi1, phi2, name=''):
        if phi1 == phi2:
            phi2 += volmdlr.TWO_PI
        elif phi2 < phi1:
            phi2 += volmdlr.TWO_PI
        if theta1 == theta2:
            theta2 += volmdlr.TWO_PI
        elif theta2 < theta1:
            theta2 += volmdlr.TWO_PI

        p1 = volmdlr.Point2D(theta1, phi1)
        p2 = volmdlr.Point2D(theta1, phi2)
        p3 = volmdlr.Point2D(theta2, phi2)
        p4 = volmdlr.Point2D(theta2, phi1)
        outer_contour = volmdlr.wires.ClosedPolygon2D([p1, p2, p3, p4])
        return ToroidalFace3D(self,
                              Surface2D(outer_contour, []),
                              name)

    def linesegment2d_to_3d(self, linesegment2d):
        theta1, phi1 = linesegment2d.start
        theta2, phi2 = linesegment2d.end
        if theta1 == theta2:
            if math.isclose(phi1 - phi2, volmdlr.TWO_PI, abs_tol=1e-9):
                u = self.frame.u.rotation(self.frame.origin, self.frame.w,
                                          angle=theta1)
                v = self.frame.u.rotation(self.frame.origin, self.frame.w,
                                          angle=theta1)
                center = self.frame.origin+self.R*u
                return [vme.FullArc3D(center=center,
                                      start_end=center + self.r * u,
                                      normal=v)]
            else:
                return [vme.Arc3D(
                    self.point2d_to_3d(linesegment2d.start),
                    self.point2d_to_3d(volmdlr.Point2D(theta1, 0.5 * (phi1 + phi2))),
                    self.point2d_to_3d(linesegment2d.end),
                )]
        elif math.isclose(phi1, phi2, abs_tol=1e-9):
            if abs(theta1 - theta2) == volmdlr.TWO_PI:
                center = self.frame.origin + self.r * math.sin(phi1) * self.frame.w
                start_end = center + self.frame.u * (self.r + self.R)
                return [vme.FullArc3D(center=center,
                                      start_end=start_end,
                                      normal=self.frame.w)]
            else:
                return [vme.Arc3D(
                    self.point2d_to_3d(linesegment2d.start),
                    self.point2d_to_3d(volmdlr.Point2D(0.5 * (theta1 + theta2), phi1)),
                    self.point2d_to_3d(linesegment2d.end),
                )]
        else:
            raise NotImplementedError('Ellipse?')

    def fullarc3d_to_2d(self, fullarc3d):
        if self.frame.w.is_colinear_to(fullarc3d.normal):
            p1 = self.point3d_to_2d(fullarc3d.start)
            return [vme.LineSegment2D(p1, p1 + volmdlr.TWO_PI * volmdlr.X2D)]
        elif fullarc3d.normal.dot(self.frame.w):
            p1 = self.point3d_to_2d(fullarc3d.start)
            return [vme.LineSegment2D(p1, p1 + volmdlr.TWO_PI * volmdlr.Y2D)]
        else:
            raise ValueError('Impossible!')

    def circle3d_to_2d(self, circle3d):
        return []

    def triangulation(self):
        face = self.rectangular_cut(0, volmdlr.TWO_PI, 0, volmdlr.TWO_PI)
        return face.triangulation()

    def translation(self, offset: volmdlr.Vector3D, copy=True):
        if copy:
            return self.__class__(self.frame.translation(offset, copy=True),
                                  self.R,
                                  self.r)
        else:
            self.frame.translation(offset, copy=False)

    def rotation(self, center, axis, angle, copy=True):
        if copy:
            new_frame = self.frame.rotation(center=center, axis=axis,
                                            angle=angle, copy=True)
            return self.__class__(new_frame, self.R, self.r)
        else:
            self.frame.rotation(center, axis, angle, copy=False)

class ConicalSurface3D(Surface3D):
    face_class = 'ConicalFace3D'
    x_periodicity = volmdlr.TWO_PI
    """
    The local plane is defined by (theta, z)
    :param frame: Cone's frame to position it: frame.w is axis of cone
                    frame.origin is at the angle of the cone
    :param semi_angle: Cone's semi-angle
    """

    def __init__(self, frame: volmdlr.Frame3D, semi_angle: float,
                 name: str = ''):
        self.frame = frame
        self.semi_angle = semi_angle
        self.name = name

    @classmethod
    def from_step(cls, arguments, object_dict):
        frame3d = object_dict[arguments[1]]
        U, W = frame3d.v, frame3d.u
        U.normalize()
        W.normalize()
        V = W.cross(U)
        radius = float(arguments[2]) / 1000
        semi_angle = float(arguments[3])
        origin = frame3d.origin - radius / math.tan(semi_angle) * W
        frame_direct = volmdlr.Frame3D(origin, U, V, W)
        return cls(frame_direct, semi_angle, arguments[0][1:-1])

    def to_step(self, current_id):
        frame = volmdlr.Frame3D(self.frame.origin, self.frame.w, self.frame.u,
                                self.frame.v)
        content, frame_id = frame.to_step(current_id)
        current_id = frame_id + 1
        content += "#{} = CONICAL_SURFACE('{}',#{},{},{});\n" \
            .format(current_id, self.name, frame_id,
                    0.,
                    round(self.semi_angle, 3))
        return content, current_id

    def frame_mapping(self, frame, side, copy=True):
        basis = frame.Basis()
        if side == 'new':
            new_origin = frame.new_coordinates(self.frame.origin)
            new_u = basis.new_coordinates(self.frame.u)
            new_v = basis.new_coordinates(self.frame.v)
            new_w = basis.new_coordinates(self.frame.w)
            new_frame = volmdlr.Frame3D(new_origin, new_u, new_v, new_w)
            if copy:
                return ConicalSurface3D(new_frame, self.radius, name=self.name)
            else:
                self.frame = new_frame

        if side == 'old':
            new_origin = frame.old_coordinates(self.frame.origin)
            new_u = basis.old_coordinates(self.frame.u)
            new_v = basis.old_coordinates(self.frame.v)
            new_w = basis.old_coordinates(self.frame.w)
            new_frame = volmdlr.Frame3D(new_origin, new_u, new_v, new_w)
            if copy:
                return ConicalSurface3D(new_frame, self.radius, name=self.name)
            else:
                self.frame = new_frame

    def point2d_to_3d(self, point2d: volmdlr.Point2D):
        theta, z = point2d
        r = math.tan(self.semi_angle) * z
        new_point = volmdlr.Point3D(r * math.cos(theta),
                                    r * math.sin(theta),
                                    z)
        return self.frame.old_coordinates(new_point)

    # def point3d_to_2d(self, point3d: volmdlr.Point3D):
    #     z = self.frame.w.dot(point3d)
    #     x, y = point3d.plane_projection2d(self.frame.origin, self.frame.u,
    #                                       self.frame.v)
    #     theta = math.atan2(y, x)
    #     return volmdlr.Point2D(theta, z+0.003)

    def point3d_to_2d(self, point3d: volmdlr.Point3D):
        x, y, z = self.frame.new_coordinates(point3d)
        # x, y = point3d.plane_projection2d(self.frame.origin, self.frame.u,
        #                                   self.frame.v)
        theta = math.atan2(y, x)
        return volmdlr.Point2D(theta, z)

    def rectangular_cut(self, theta1: float, theta2: float,
                        z1: float, z2: float, name: str = ''):
        # theta1 = angle_principal_measure(theta1)
        # theta2 = angle_principal_measure(theta2)
        if theta1 == theta2:
            theta2 += volmdlr.TWO_PI

        p1 = volmdlr.Point2D(theta1, z1)
        p2 = volmdlr.Point2D(theta2, z1)
        p3 = volmdlr.Point2D(theta2, z2)
        p4 = volmdlr.Point2D(theta1, z2)
        outer_contour = volmdlr.wires.ClosedPolygon2D([p1, p2, p3, p4])
        return ConicalFace3D(self, Surface2D(outer_contour, []), name)

    def fullarc3d_to_2d(self, fullarc3d):
        if self.frame.w.is_colinear_to(fullarc3d.normal):
            p1 = self.point3d_to_2d(fullarc3d.start)
            return [vme.LineSegment2D(p1, p1 + volmdlr.TWO_PI * volmdlr.X2D)]
        else:
            raise ValueError('Impossible!')

    def circle3d_to_2d(self, circle3d):
        return []

    def linesegment2d_to_3d(self, linesegment2d):
        theta1, z1 = linesegment2d.start
        theta2, z2 = linesegment2d.end
        if math.isclose(z1, z2, abs_tol=1e-9) and math.isclose(z1, 0.,
                                                               abs_tol=1e-9):
            return []
        elif math.isclose(abs(theta1 - theta2) % volmdlr.TWO_PI, 0., abs_tol=1e-9):
            return [vme.LineSegment3D(
                self.point2d_to_3d(linesegment2d.start),
                self.point2d_to_3d(linesegment2d.end),
            )]
        elif math.isclose(z1, z2, abs_tol=1e-9):

            if abs(theta1 - theta2) % volmdlr.TWO_PI == 0.:
                return [vme.FullArc3D(center=self.frame.origin + z1 * self.frame.w,
                                      start_end=self.point2d_to_3d(linesegment2d.start),
                                      normal=self.frame.w)]
            else:
                return [vme.Arc3D(
                    self.point2d_to_3d(linesegment2d.start),
                    self.point2d_to_3d(
                        volmdlr.Point2D(0.5 * (theta1 + theta2), z1)),
                    self.point2d_to_3d(linesegment2d.end))
                ]
        else:
            raise NotImplementedError('Ellipse?')

    def translation(self, offset: volmdlr.Vector3D, copy=True):
        if copy:
            return self.__class__(self.frame.translation(offset, copy=True),
                                  self.semi_angle)
        else:
            self.frame.translation(offset, copy=False)

    def rotation(self, center, axis, angle, copy=True):
        if copy:
            new_frame = self.frame.rotation(center=center, axis=axis, angle=angle, copy=True)
            return self.__class__(new_frame, self.semi_angle)
        else:
            self.frame.rotation(center, axis, angle, copy=False)

class SphericalSurface3D(Surface3D):
    face_class = 'SphericalFace3D'
    """
    :param frame: Sphere's frame to position it
    :type frame: volmdlr.Frame3D
    :param radius: Sphere's radius
    :type radius: float
    """

    def __init__(self, frame, radius, name=''):
        self.frame = frame
        self.radius = radius
        self.name = name
        # V = frame.v
        # V.normalize()
        # W = frame.w
        # W.normalize()
        # self.plane = Plane3D(frame.origin, V, W)

    def _bounding_box(self):
        points = [self.frame.origin + volmdlr.Point3D(-self.radius,
                                                      -self.radius,
                                                      -self.radius),
                  self.frame.origin + volmdlr.Point3D(self.radius,
                                                      self.radius,
                                                      self.radius),

                  ]
        return volmdlr.core.BoundingBox.from_points(points)

    @classmethod
    def from_step(cls, arguments, object_dict):
        frame3d = object_dict[arguments[1]]
        U, W = frame3d.v, frame3d.u
        U.normalize()
        W.normalize()
        V = W.cross(U)
        frame_direct = volmdlr.Frame3D(frame3d.origin, U, V, W)
        radius = float(arguments[2]) / 1000
        return cls(frame_direct, radius, arguments[0][1:-1])

    def point2d_to_3d(self, point2d):
        # source mathcurve.com/surfaces/sphere
        # -pi<theta<pi, -pi/2<phi<pi/2
        theta, phi = point2d
        x = self.radius * math.cos(phi) * math.cos(theta)
        y = self.radius * math.cos(phi) * math.sin(theta)
        z = self.radius * math.sin(phi)
        return self.frame.old_coordinates(volmdlr.Point3D(x, y, z))

    def point3d_to_2d(self, point3d):
        x, y, z = point3d
        if z < -self.radius:
            z = -self.radius
        elif z > self.radius:
            z = self.radius

        zr = z / self.radius
        phi = math.asin(zr)

        u = math.sqrt((self.radius ** 2) - (z ** 2))
        if u == 0:
            u1, u2 = x, y
        else:
            u1, u2 = round(x / u, 5), round(y / u, 5)
        theta = volmdlr.sin_cos_angle(u1, u2)
        return volmdlr.Point2D(theta, phi)

    def linesegment2d_to_3d(self, linesegment2d):
        start = self.point2d_to_3d(linesegment2d.start)
        interior = self.point2d_to_3d(0.5 * (linesegment2d.start + linesegment2d.end))
        end = self.point2d_to_3d(linesegment2d.end)
        if start == end:
            u = start - self.frame.origin
            u.normalize()
            v = interior - self.frame.origin
            v.normalize()
            normal = u.cross(v)
            return [vme.FullArc3D(self.frame.origin, start, normal)]
        return [vme.Arc3D(start, interior, end)]

    def plot(self, ax=None, color='grey', alpha=0.5):
        points = []
        for i in range(20):
            theta = i / 20. * volmdlr.TWO_PI
            t_points = []
            for j in range(20):
                phi = j / 20. * volmdlr.TWO_PI
                t_points.append(self.point2d_to_3d(volmdlr.Point2D(theta, phi)))
            ax = volmdlr.wires.ClosedPolygon3D(t_points).plot(ax=ax, color=color, alpha=alpha)

        return ax

    def rectangular_cut(self, theta1, theta2, phi1, phi2, name=''):
        if phi1 == phi2:
            phi2 += volmdlr.TWO_PI
        elif phi2 < phi1:
            phi2 += volmdlr.TWO_PI
        if theta1 == theta2:
            theta2 += volmdlr.TWO_PI
        elif theta2 < theta1:
            theta2 += volmdlr.TWO_PI

        p1 = volmdlr.Point2D(theta1, phi1)
        p2 = volmdlr.Point2D(theta1, phi2)
        p3 = volmdlr.Point2D(theta2, phi2)
        p4 = volmdlr.Point2D(theta2, phi1)
        outer_contour = volmdlr.wires.ClosedPolygon2D([p1, p2, p3, p4])
        return SphericalFace3D(self,
                               Surface2D(outer_contour, []),
                               name=name)


class RuledSurface3D(Surface3D):
    face_class = 'RuledFace3D'
    """
    :param frame: frame.w is axis, frame.u is theta=0 frame.v theta=pi/2
    :type frame: volmdlr.Frame3D
    :param radius: Cylinder's radius
    :type radius: float
    """

    def __init__(self,
                 wire1: volmdlr.wires.Wire3D,
                 wire2: volmdlr.wires.Wire3D,
                 name: str = ''):
        self.wire1 = wire1
        self.wire2 = wire2
        self.length1 = wire1.length()
        self.length2 = wire2.length()
        self.name = name

    def point2d_to_3d(self, point2d: volmdlr.Point2D):
        x, y = point2d
        point1 = self.wire1.point_at_abscissa(x * self.length1)
        point2 = self.wire2.point_at_abscissa(x * self.length2)
        joining_line = vme.LineSegment3D(point1, point2)
        point = joining_line.point_at_abscissa(y * joining_line.length())
        return point

    def point3d_to_2d(self, point3d):
        raise NotImplementedError

    def rectangular_cut(self, x1: float, x2: float,
                        y1: float, y2: float, name: str = ''):
        p1 = volmdlr.Point2D(x1, y1)
        p2 = volmdlr.Point2D(x2, y1)
        p3 = volmdlr.Point2D(x2, y2)
        p4 = volmdlr.Point2D(x1, y2)
        outer_contour = volmdlr.wires.ClosedPolygon2D([p1, p2, p3, p4])
        surface2d = Surface2D(outer_contour, [])
        return volmdlr.faces.RuledFace3D(self, surface2d, name)


class BSplineSurface3D(Surface3D):
    face_class = 'BSplineFace3D'

    def __init__(self, degree_u, degree_v, control_points, nb_u, nb_v,
                 u_multiplicities, v_multiplicities, u_knots, v_knots,
                 weights=None, name=''):
        self.control_points = control_points
        self.degree_u = degree_u
        self.degree_v = degree_v
        self.nb_u = nb_u
        self.nb_v = nb_v

        u_knots = vme.standardize_knot_vector(u_knots)
        v_knots = vme.standardize_knot_vector(v_knots)
        self.u_knots = u_knots
        self.v_knots = v_knots
        self.u_multiplicities = u_multiplicities
        self.v_multiplicities = v_multiplicities
        self.weights = weights

        self.control_points_table = []
        points_row = []
        i = 1
        for pt in control_points:
            points_row.append(pt)
            if i == nb_v:
                self.control_points_table.append(points_row)
                points_row = []
                i = 1
            else:
                i += 1
        surface = BSpline.Surface()
        surface.degree_u = degree_u
        surface.degree_v = degree_v
        if weights is None:
            P = [(control_points[i][0], control_points[i][1],
                  control_points[i][2]) for i in range(len(control_points))]
            surface.set_ctrlpts(P, nb_u, nb_v)
        else:
            Pw = [(control_points[i][0] * weights[i],
                   control_points[i][1] * weights[i],
                   control_points[i][2] * weights[i],
                   weights[i]) for i in range(len(control_points))]
            surface.set_ctrlpts(Pw, nb_u, nb_v)
        knot_vector_u = []
        for i, u_knot in enumerate(u_knots):
            knot_vector_u.extend([u_knot] * u_multiplicities[i])
        knot_vector_v = []
        for i, v_knot in enumerate(v_knots):
            knot_vector_v.extend([v_knot] * v_multiplicities[i])
        surface.knotvector_u = knot_vector_u
        surface.knotvector_v = knot_vector_v
        surface.delta = 0.05
        surface_points = surface.evalpts

        self.surface = surface
        # self.points = [volmdlr.Point3D(*p) for p in surface_points]
        volmdlr.core.Primitive3D.__init__(self, name=name)

    def point2d_to_3d(self, point2d: volmdlr.Point2D):
        x, y = point2d
        return volmdlr.Point3D(*self.surface.evaluate_single((x, y)))

    def point3d_to_2d(self, point3d: volmdlr.Point3D):
        # x, y, z = point3d
        def f(x):
            return (point3d - self.point2d_to_3d(
                volmdlr.Point2D(x[0], x[1]))).norm()

        for x0 in [(0, 0), (0, 1), (1, 0), (1, 1), (0.5, 0.5)]:
            sol = scp.optimize.minimize(f, x0=x0,
                                        bounds=[(0, 1), (0, 1)],
                                        options={'eps': 1e-12})
            if sol.fun < 1e-3:
                return volmdlr.Point2D(*sol.x)

        raise RuntimeError(
            'No convergence in point3d to 2d of bspline surface')

    def linesegment2d_to_3d(self, linesegment2d):
        # TODO: this is a non exact method!
        l = linesegment2d.length()
        points = [self.point2d_to_3d(linesegment2d.point_at_abscissa(i / l / 10.)) for i in range(11)]

        return [vme.LineSegment3D(p1, p2) \
                for p1, p2 in zip(points[:-1], points[1:])]

    def bsplinecurve3d_to_2d(self, bspline_curve3d):
        # TODO: enhance this, it is a non exact  method!
        l = bspline_curve3d.length()
        points = [self.point3d_to_2d(bspline_curve3d.point_at_abscissa(i / 10 * l)) \
                  for i in range(11)]
        return [vme.LineSegment2D(p1, p2) \
                for p1, p2 in zip(points[:-1], points[1:])]

    def arc3d_to_2d(self, arc3d):
        number_points = math.ceil(arc3d.angle * 7) + 1  # 7 points per radian
        l = arc3d.length()
        points = [self.point3d_to_2d(arc3d.point_at_abscissa(i * l / (number_points - 1))) \
                  for i in range(number_points)]
        return [vme.LineSegment2D(p1, p2) \
                for p1, p2 in zip(points[:-1], points[1:])]

    def _bounding_box(self):
        return volmdlr.core.BoundingBox.from_points(self.control_points)

    def rectangular_cut(self, u1: float, u2: float,
                        v1: float, v2: float, name: str = ''):
        p1 = volmdlr.Point2D(u1, v1)
        p2 = volmdlr.Point2D(u2, v1)
        p3 = volmdlr.Point2D(u2, v2)
        p4 = volmdlr.Point2D(u1, v2)
        outer_contour = volmdlr.wires.ClosedPolygon2D([p1, p2, p3, p4])
        surface = Surface2D(outer_contour, [])
        return PlaneFace3D(self, surface, name)

    def FreeCADExport(self, ip, ndigits=3):
        name = 'primitive{}'.format(ip)
        script = ""
        points = '['
        for i, pts_row in enumerate(self.control_points_table):
            pts = '['
            for j, pt in enumerate(pts_row):
                point = 'fc.Vector({},{},{}),'.format(pt[0], pt[1], pt[2])
                pts += point
            pts = pts[:-1] + '],'
            points += pts
        points = points[:-1] + ']'

        script += '{} = Part.BSplineSurface()\n'.format(name)
        if self.weights is None:
            script += '{}.buildFromPolesMultsKnots({},{},{},udegree={},vdegree={},uknots={},vknots={})\n'.format(
                name, points, self.u_multiplicities, self.v_multiplicities,
                self.degree_u, self.degree_v, self.u_knots, self.v_knots)
        else:
            script += '{}.buildFromPolesMultsKnots({},{},{},udegree={},vdegree={},uknots={},vknots={},weights={})\n'.format(
                name, points, self.u_multiplicities, self.v_multiplicities,
                self.degree_u, self.degree_v, self.u_knots, self.v_knots,
                self.weights)

        return script

    def rotation(self, center, axis, angle, copy=True):
        new_control_points = [p.rotation(center, axis, angle, copy=True) for p in
                              self.control_points]
        new_bsplinesurface3d = BSplineSurface3D(self.degree_u, self.degree_v,
                                                new_control_points, self.nb_u,
                                                self.nb_v,
                                                self.u_multiplicities,
                                                self.v_multiplicities,
                                                self.u_knots, self.v_knots,
                                                self.weights, self.name)
        if copy:
            return new_bsplinesurface3d
        else:
            self.control_points = new_control_points
            self.surface = new_bsplinesurface3d.surface
            # self.points = new_BSplineSurface3D.points

    def translation(self, offset, copy=True):
        new_control_points = [p.translation(offset, True) for p in
                              self.control_points]
        new_bsplinesurface3d = BSplineSurface3D(self.degree_u, self.degree_v,
                                                new_control_points, self.nb_u,
                                                self.nb_v,
                                                self.u_multiplicities,
                                                self.v_multiplicities,
                                                self.u_knots, self.v_knots,
                                                self.weights, self.name)
        if copy:
            return new_bsplinesurface3d
        else:
            self.control_points = new_control_points
            self.surface = new_bsplinesurface3d.surface
            # self.points = new_BSplineSurface3D.points

    def frame_mapping(self, frame, side, copy=True):
        new_control_points = [p.frame_mapping(frame, side, True) for p in
                              self.control_points]
        new_bsplinesurface3d = BSplineSurface3D(self.degree_u, self.degree_v,
                                                new_control_points, self.nb_u,
                                                self.nb_v,
                                                self.u_multiplicities,
                                                self.v_multiplicities,
                                                self.u_knots, self.v_knots,
                                                self.weights, self.name)
        if copy:
            return new_bsplinesurface3d
        else:
            self.control_points = new_control_points
            self.surface = new_bsplinesurface3d.surface
            # self.points = new_BSplineSurface3D.points

    def plot(self, ax=None):
        for p in self.control_points:
            ax = p.plot(ax=ax)
        return ax

    @classmethod
    def from_step(cls, arguments, object_dict):
        name = arguments[0][1:-1]

        degree_u = int(arguments[1])
        degree_v = int(arguments[2])
        points_sets = arguments[3][1:-1].split("),")
        points_sets = [elem + ")" for elem in points_sets[:-1]] + [
            points_sets[-1]]
        control_points = []
        for points_set in points_sets:
            points = [object_dict[int(i[1:])] for i in
                      points_set[1:-1].split(",")]
            nb_v = len(points)
            control_points.extend(points)
        nb_u = int(len(control_points) / nb_v)
        surface_form = arguments[4]
        if arguments[5] == '.F.':
            u_closed = False
        elif arguments[5] == '.T.':
            u_closed = True
        else:
            raise ValueError
        if arguments[6] == '.F.':
            v_closed = False
        elif arguments[6] == '.T.':
            v_closed = True
        else:
            raise ValueError
        self_intersect = arguments[7]
        u_multiplicities = [int(i) for i in arguments[8][1:-1].split(",")]
        v_multiplicities = [int(i) for i in arguments[9][1:-1].split(",")]
        u_knots = [float(i) for i in arguments[10][1:-1].split(",")]
        v_knots = [float(i) for i in arguments[11][1:-1].split(",")]
        knot_spec = arguments[12]

        if 13 in range(len(arguments)):
            weight_data = [float(i) for i in
                           arguments[13][1:-1].replace("(", "").replace(")",
                                                                        "").split(
                               ",")]
        else:
            weight_data = None

        return cls(degree_u, degree_v, control_points, nb_u, nb_v,
                   u_multiplicities, v_multiplicities, u_knots, v_knots,
                   weight_data, name)


class BezierSurface3D(BSplineSurface3D):

    def __init__(self, degree_u: int, degree_v: int,
                 control_points: List[List[volmdlr.Point3D]],
                 nb_u: int, nb_v: int, name=''):

        u_knots = utilities.generate_knot_vector(degree_u, nb_u)
        v_knots = utilities.generate_knot_vector(degree_v, nb_v)

        u_multiplicities = [1] * len(u_knots)
        v_multiplicities = [1] * len(v_knots)

        BSplineSurface3D.__init__(self, degree_u, degree_v,
                                  control_points, nb_u, nb_v,
                                  u_multiplicities, v_multiplicities,
                                  u_knots, v_knots, None, name)


class Face3D(volmdlr.core.Primitive3D):
    min_x_density = 1
    min_y_density = 1

    def __init__(self, surface3d, surface2d: Surface2D,
                 name: str = ''):
        self.surface3d = surface3d
        self.surface2d = surface2d
        self.bounding_box = self._bounding_box()

        volmdlr.core.Primitive3D.__init__(self, name=name)

    def __hash__(self):
        return hash(self.surface3d) + hash(self.surface2d)

    def __eq__(self, other_):
        if other_.__class__.__name__ != self.__class__.__name__:
            return False
        equal = (self.surface3d == other_.surface3d
                 and self.surface2d == other_.surface2d)
        return equal

    def point_belongs(self, point3d: volmdlr.Point3D):
        """
        Tells you if a point is on the 3D face and inside its contour
        """
        point2d = self.surface3d.point3d_to_2d(point3d)
        check_point3d = self.surface3d.point2d_to_3d(point2d)
        if check_point3d.point_distance(point3d) > 1e-6:
            return False

        return self.surface2d.point_belongs(point2d)

    @property
    def outer_contour3d(self):
        """

        """
        return self.surface3d.contour2d_to_3d(self.surface2d.outer_contour)

    @property
    def inner_contours3d(self):
        """

        """
        return [self.surface3d.contour2d_to_3d(c) for c in
                self.surface2d.inner_contours]

    def _bounding_box(self):
        """
        this error is raised to enforce overloading of this method
        """
        raise NotImplementedError(
            '_bounding_box method must be overloaded by {}'.format(
                self.__class__.__name__))

    @classmethod
    def from_step(cls, arguments, object_dict):
        contours = [object_dict[int(arguments[1][0][1:])]]

        # Detecting inner and outer contours
        name = arguments[0][1:-1]
        surface = object_dict[int(arguments[2])]

        if hasattr(surface, 'face_from_contours3d'):
            if (len(contours) == 1) and isinstance(contours[0],
                                                   volmdlr.Point3D):
                return surface

            return surface.face_from_contours3d(contours, name)
        else:
            raise NotImplementedError(
                'Not implemented :face_from_contours3d in {}'.format(surface))

    def to_step(self, current_id):
        xmin, xmax, ymin, ymax = self.surface2d.bounding_rectangle()
        subsurfaces2d = [self.surface2d]
        line_x = None
        if self.surface3d.x_periodicity and (xmax - xmin) >= 0.45 * self.surface3d.x_periodicity:
            line_x = vme.Line2D(volmdlr.Point2D(0.5 * (xmin + xmax), 0),
                                volmdlr.Point2D(
                                    0.5 * (xmin + xmax), 1))
        line_y = None
        if self.surface3d.y_periodicity and (
                ymax - ymin) >= 0.45 * self.surface3d.y_periodicity:
            line_y = vme.Line2D(
                volmdlr.Point2D(0., 0.5 * (ymin + ymax)),
                volmdlr.Point2D(1, 0.5 * (ymin + ymax)))

        if line_x:
            subsurfaces2 = []
            for subsurface2d in subsurfaces2d:
                subsurfaces2.extend(subsurface2d.cut_by_line(line_x))
            subsurfaces2d = subsurfaces2

        if line_y:
            subsurfaces2 = []
            for subsurface2d in subsurfaces2d:
                subsurfaces2.extend(subsurface2d.cut_by_line(line_y))
            subsurfaces2d = subsurfaces2

        if len(subsurfaces2d) > 1:
            content = ''
            face_ids = []
            for subsurface2d in subsurfaces2d:
                face = self.__class__(self.surface3d, subsurface2d)
                # try:

                face_content, face_id = face.to_step_without_splitting(
                    current_id)
                face_ids.append(face_id[0])
                content += face_content
                current_id = face_id[0] + 1
                # except NotImplementedError:
                #     print('Warning: a face of class {} has not been exported due to NotImplementedError'.format(
                #         face.__class__.__name__))
                # except AttributeError:
                #     print(
                #         'Warning: a face of class {} has not been exported due to AttributeError'.format(
                #          face.__class__.__name__))
            return content, face_ids
        else:
            return self.to_step_without_splitting(current_id)

    def to_step_without_splitting(self, current_id):
        
        content, surface3d_id = self.surface3d.to_step(current_id)
        current_id = surface3d_id + 1

        outer_contour_content, outer_contour_id = self.outer_contour3d.to_step(
            current_id)
        # surface_id=surface3d_id)
        content += outer_contour_content
        content += "#{} = FACE_BOUND('{}',#{},.T.);\n".format(
            outer_contour_id + 1, self.name, outer_contour_id)
        contours_ids = [outer_contour_id + 1]
        current_id = outer_contour_id + 2
        for inner_contour3d in self.inner_contours3d:
            inner_contour_content, inner_contour_id = inner_contour3d.to_step(
                current_id)
            # surface_id=surface3d_id)
            content += inner_contour_content
            face_bound_id = inner_contour_id + 1
            content += "#{} = FACE_BOUND('',#{},.T.);\n".format(
                face_bound_id, inner_contour_id)
            contours_ids.append(face_bound_id)
            current_id = face_bound_id + 1

        content += "#{} = ADVANCED_FACE('{}',({}),#{},.T.);\n".format(
            current_id,
            self.name,
            volmdlr.core.step_ids_to_str(contours_ids),
            surface3d_id)
        return content, [current_id]

    def triangulation_lines(self):
        return [], []

    def triangulation(self):

        lines_x, lines_y = self.triangulation_lines()
        if lines_x and lines_y:
            surfaces = []
            for surface in self.surface2d.split_by_lines(lines_x):
                surfaces.extend(surface.split_by_lines(lines_y))

        elif lines_x:
            surfaces = self.surface2d.split_by_lines(lines_x)
        elif lines_y:
            surfaces = self.surface2d.split_by_lines(lines_y)
        else:
            surfaces = [self.surface2d]

        mesh2d = surfaces[0].triangulation()
        for subsurface in surfaces[1:]:
            mesh2d += subsurface.triangulation()

        return volmdlr.display.DisplayMesh3D(
            [volmdlr.display.Node3D(*self.surface3d.point2d_to_3d(p)) for p in
             mesh2d.points],
            mesh2d.triangles)

    def plot2d(self, ax=None, color='k', alpha=1):
        if ax is None:
            _, ax = plt.subplots()

        self.outer_contour.plot()

    def rotation(self, center, axis, angle, copy=True):
        if copy:
            new_surface = self.surface3d.rotation(center=center, axis=axis,
                                                  angle=angle, copy=True)
            return self.__class__(new_surface, self.surface2d)
        else:
            self.surface3d.rotation(center=center, axis=axis,
                                    angle=angle, copy=False)
            self.bounding_box = self._bounding_box()

    def translation(self, offset, copy=True):
        if copy:
            new_surface3d = self.surface3d.translation(offset=offset,
                                                       copy=True)
            return self.__class__(new_surface3d, self.surface2d)
        else:
            self.surface3d.translation(offset=offset, copy=False)
            self.bounding_box = self._bounding_box()

    def frame_mapping(self, frame, side, copy=True):
        """
        side = 'old' or 'new'
        """
        if copy:
            new_surface = self.surface3d.frame_mapping(frame, side, copy=True)
            return self.__class__(new_surface, self.surface2d.copy(),
                                  self.name)
        else:
            self.surface3d.frame_mapping(frame, side, copy=False)
            self.bounding_box = self._bounding_box()

    def copy(self):
        return Face3D(self.surface3d.copy(), self.surface2d.copy(), self.name)

    def line_intersections(self,
                                  line: vme.Line3D,
                                  ) -> List[volmdlr.Point3D]:
        intersections = []
        for intersection in self.surface3d.line_intersections(line):
            if self.point_belongs(intersection):
                intersections.append(intersection)

        return intersections

    def linesegment_intersections(self,
                                  linesegment: vme.LineSegment3D,
                                  ) -> List[volmdlr.Point3D]:
        intersections = []
        for intersection in self.surface3d.linesegment_intersections(
                linesegment):
            if self.point_belongs(intersection):
                intersections.append(intersection)

        return intersections

    def plot(self, ax=None, color='k', alpha=1):
        if not ax:
            ax = plt.figure().add_subplot(111, projection='3d')
        self.outer_contour3d.plot(ax=ax, color=color, alpha=alpha)
        return ax


class PlaneFace3D(Face3D):
    """
    :param contours: The face's contour2D
    :type contours: volmdlr.Contour2D
    :param plane: Plane used to place your face
    :type plane: Plane3D
    """
    _standalone_in_db = False
    _generic_eq = True
    _non_serializable_attributes = ['bounding_box', 'polygon2D']
    _non_eq_attributes = ['name', 'bounding_box', 'outer_contour3d',
                          'inner_contours3d']
    _non_hash_attributes = []

    def __init__(self, surface3d: Plane3D, surface2d: Surface2D,
                 name: str = ''):
        # if not isinstance(outer_contour2d, volmdlr.Contour2D):
        #     raise ValueError('Not a contour2D: {}'.format(outer_contour2d))
        Face3D.__init__(self,
                        surface3d=surface3d,
                        surface2d=surface2d,
                        name=name)

    # @classmethod
    # def _repair_points_and_polygon2d(cls, points, plane):
    #     if points[0] == points[-1]:
    #         points = points[:-1]
    #     polygon_points = [
    #         p.to_2d(plane.origin, plane.vectors[0], plane.vectors[1]) for p in
    #         points]
    #     repaired_points = [p.copy() for p in points]
    #     polygon2D = volmdlr.ClosedPolygon2D(polygon_points)
    #     if polygon2D.SelfIntersect()[0]:
    #         repaired_points = [repaired_points[1]] + [
    #             repaired_points[0]] + repaired_points[2:]
    #         polygon_points = [polygon_points[1]] + [
    #             polygon_points[0]] + polygon_points[2:]
    #         if polygon_points[0] == polygon_points[-1]:
    #             repaired_points = repaired_points[:-1]
    #             polygon_points = polygon_points[:-1]
    #         polygon2D = volmdlr.ClosedPolygon2D(polygon_points)
    #     return repaired_points, polygon2D

    @classmethod
    def dict_to_object(cls, dict_):
        plane3d = Plane3D.dict_to_object(dict_['surface3d'])
        surface2d = Surface2D.dict_to_object(dict_['surface2d'])
        return cls(plane3d, surface2d, dict_['name'])

    def copy(self):
        return PlaneFace3D(self.surface3d.copy(), self.surface2d.copy(),
                           self.name)

    def _bounding_box(self):
        """
        """
        return self.outer_contour3d._bounding_box()

    # def average_center_point(self):
    #     """
    #     excluding holes
    #     """
    #     points = self.points
    #     nb = len(points)
    #     x = npy.sum([p[0] for p in points]) / nb
    #     y = npy.sum([p[1] for p in points]) / nb
    #     z = npy.sum([p[2] for p in points]) / nb
    #     return volmdlr.Point3D((x, y, z))

    def distance_to_point(self, point, return_other_point=False):
        # """
        # Only works if the surface is planar
        # TODO : this function does not take into account if Face has holes
        # """
        # On projette le point sur la surface plane
        # Si le point est à l'intérieur de la face,
        # on retourne la distance de projection
        # Si le point est à l'extérieur, on projette le point sur le plan
        # On calcule en 2D la distance entre la projection
        # et le polygone contour
        # On utilise le theroeme de Pythagore pour calculer
        # la distance minimale entre le point et le contour

        projected_pt = point.plane_projection3d(self.surface3d.frame.origin,
                                               self.surface3d.frame.u,
                                               self.surface3d.frame.v)
        projection_distance = point.point_distance(projected_pt)

        if self.point_belongs(projected_pt):
            if return_other_point:
                return projection_distance, projected_pt
            return projection_distance

        point_2D = point.to_2d(self.surface3d.frame.origin, self.surface3d.frame.u,
                               self.surface3d.frame.v)

        polygon2D = self.surface2d.outer_contour.to_polygon(angle_resolution=10)
        border_distance, other_point = polygon2D.point_border_distance(point_2D, return_other_point=True)

        other_point = self.surface3d.point2d_to_3d(volmdlr.Point2D(*other_point))

        if return_other_point:
            return (projection_distance ** 2 + border_distance ** 2) ** 0.5, \
                   other_point
        return (projection_distance ** 2 + border_distance ** 2) ** 0.5

    def minimum_distance_points_plane(self, other_plane_face,
                                      return_points=False):
        ## """
        ## Only works if the surface is planar
        ## TODO : this function does not take into account if Face has holes
        ## TODO : TRAITER LE CAS OU LA DISTANCE LA PLUS COURTE N'EST PAS D'UN SOMMET
        ## """
        # On calcule la distance entre la face 1 et chaque point de la face 2
        # On calcule la distance entre la face 2 et chaque point de la face 1

        # if self.face_intersection(other_plane_face) is not None:
        #     return 0, None, None
        #
        # polygon1_points_3D = [volmdlr.Point3D(p.vector) for p in
        #                       self.contours3d[0].tessel_points]
        # polygon2_points_3D = [volmdlr.Point3D(p.vector) for p in
        #                       other_plane_face.contours3d[0].tessel_points]
        #
        # distances = []
        # if not return_points:
        #     d_min = other_plane_face.distance_to_point(polygon1_points_3D[0])
        #     for point1 in polygon1_points_3D[1:]:
        #         d = other_plane_face.distance_to_point(point1)
        #         if d < d_min:
        #             d_min = d
        #     for point2 in polygon2_points_3D:
        #         d = self.distance_to_point(point2)
        #         if d < d_min:
        #             d_min = d
        #     return d_min
        #
        # else:
        #     for point1 in polygon1_points_3D:
        #         d, other_point = other_plane_face.distance_to_point(
        #             point1,
        #             return_other_point=True)
        #         distances.append((d, point1, other_point))
        #     for point2 in polygon2_points_3D:
        #         d, other_point = self.distance_to_point(
        #             point2,
        #             return_other_point=True
        #         )
        #         distances.append((d, point2, other_point))
        #
        # d_min, point_min, other_point_min = distances[0]
        # for distance in distances[1:]:
        #     if distance[0] < d_min:
        #         d_min = distance[0]
        #         point_min = distance[1]
        #         other_point_min = distance[2]
        #
        # return point_min, other_point_min

        min_distance = math.inf
        for edge1 in self.outer_contour3d.primitives:
            for edge2 in other_plane_face.outer_contour3d.primitives:
                dist = edge1.minimum_distance(edge2,
                                              return_points=return_points)
                if return_points:
                    if dist[0] < min_distance:
                        min_distance = dist[0]
                        p1, p2 = dist[1], dist[2]
                else:
                    if dist < min_distance:
                        min_distance = dist
        if return_points:
            return min_distance, p1, p2
        else:
            return min_distance

    def edge_intersections(self, edge):
        intersections = []
        linesegment = vme.LineSegment3D(edge.start, edge.end)
        for surface3d_inter in self.surface3d.linesegment_intersections(linesegment):
            point2d = self.surface3d.point3d_to_2d(surface3d_inter)
            if self.surface2d.point_belongs(point2d):
                intersections.append(surface3d_inter)

        return intersections

    def face_intersections(self, face2):
        ## """
        ## Only works if the surface is planar
        ## TODO : this function does not take into account if Face has holes
        ## """
        bbox1 = self.bounding_box
        bbox2 = face2.bounding_box
        if not bbox1.bbox_intersection(bbox2):
            return []

        intersections = []

        for edge2 in face2.outer_contour3d.primitives:
            intersection_points = self.edge_intersections(edge2)
            if intersection_points:
                intersections.extend(intersection_points)

        for edge1 in self.outer_contour3d.primitives:
            intersection_points = face2.edge_intersections(edge1)
            if intersection_points:
                intersections.extend(intersection_points)

        return intersections

    def minimum_distance(self, other_face, return_points=False):
        if other_face.__class__ is CylindricalFace3D:
            p1, p2 = other_face.minimum_distance_points_cyl(self)
            if return_points:
                return p1.point_distance(p2), p1, p2
            else:
                return p1.point_distance(p2)

        if other_face.__class__ is PlaneFace3D:
            if return_points:
                dist, p1, p2 = self.minimum_distance_points_plane(other_face,
                                                                  return_points=return_points)
                return dist, p1, p2
            else:
                dist = self.minimum_distance_points_plane(other_face,
                                                          return_points=return_points)
                return dist

        if other_face.__class__ is ToroidalFace3D:
            p1, p2 = other_face.minimum_distance_points_plane(self)
            if return_points:
                return p1.point_distance(p2), p1, p2
            else:
                return p1.point_distance(p2)

        else:
            return NotImplementedError


class CylindricalFace3D(Face3D):
    """
    :param contours2d: The cylinder's contour2D
    :type contours2d: volmdlr.Contour2D
    :param cylindricalsurface3d: Information about the Cylinder
    :type cylindricalsurface3d: CylindricalSurface3D
    :param points: contours2d's point
    :type points: List of volmdlr.Point2D

    :Example:
        >>> contours2d is rectangular and will create a classic cylinder with x= 2*pi*radius, y=h
    """
    min_x_density = 5
    min_y_density = 1

    def __init__(self,
                 cylindricalsurface3d: CylindricalSurface3D,
                 surface2d: Surface2D,
                 name: str = ''):

        self.radius = cylindricalsurface3d.radius
        self.center = cylindricalsurface3d.frame.origin
        self.normal = cylindricalsurface3d.frame.w
        Face3D.__init__(self, surface3d=cylindricalsurface3d,
                        surface2d=surface2d,
                        name=name)

    def copy(self):
        return CylindricalFace3D(self.surface3d.copy(), self.surface2d.copy(),
                           self.name)

    def _bounding_box(self):
        theta_min, theta_max, zmin, zmax = self.surface2d.outer_contour.bounding_rectangle()

        # xp = (volmdlr.X3D.dot(self.surface3d.frame.u) * self.surface3d.frame.u
        #       + volmdlr.X3D.dot(
        #             self.surface3d.frame.v) * self.surface3d.frame.v)
        # xp_norm = xp.norm()
        # if xp_norm != 0:
        #     xp = xp / xp_norm

        # yp = (volmdlr.Y3D.dot(self.surface3d.frame.u) * self.surface3d.frame.u
        #       + volmdlr.Y3D.dot(
        #             self.surface3d.frame.v) * self.surface3d.frame.v)
        # yp_norm = yp.norm()
        # if yp_norm != 0:
        #     yp = yp / yp_norm

        # zp = (volmdlr.Z3D.dot(self.surface3d.frame.u) * self.surface3d.frame.u
        #       + volmdlr.Z3D.dot(
        #             self.surface3d.frame.v) * self.surface3d.frame.v)
        # zp_norm = zp.norm()
        # if zp_norm != 0:
        #     zp = zp / zp_norm

        lower_center = self.surface3d.frame.origin + zmin * self.surface3d.frame.w
        upper_center = self.surface3d.frame.origin + zmax * self.surface3d.frame.w

        xmin, xmax = volmdlr.geometry.cos_image(theta_min, theta_max)
        ymin, ymax = volmdlr.geometry.sin_image(theta_min, theta_max)
        
        points = [(lower_center
                   + xmin * self.surface3d.radius * self.surface3d.frame.u
                   + ymin * self.surface3d.radius * self.surface3d.frame.v),
                  (lower_center
                   + xmax * self.surface3d.radius * self.surface3d.frame.u
                   + ymin * self.surface3d.radius * self.surface3d.frame.v),
                  (lower_center
                   + xmin * self.surface3d.radius * self.surface3d.frame.u
                   + ymax * self.surface3d.radius * self.surface3d.frame.v),
                  (lower_center
                   + xmax * self.surface3d.radius * self.surface3d.frame.u
                   + ymax * self.surface3d.radius * self.surface3d.frame.v),
                  (upper_center
                   + xmin * self.surface3d.radius * self.surface3d.frame.u
                   + ymin * self.surface3d.radius * self.surface3d.frame.v),
                  (upper_center
                   + xmax * self.surface3d.radius * self.surface3d.frame.u
                   + ymin * self.surface3d.radius * self.surface3d.frame.v),
                  (upper_center
                   + xmin * self.surface3d.radius * self.surface3d.frame.u
                   + ymax * self.surface3d.radius * self.surface3d.frame.v),
                  (upper_center
                   + xmax * self.surface3d.radius * self.surface3d.frame.u
                   + ymax * self.surface3d.radius * self.surface3d.frame.v)]


        # ax = self.plot()
        # lower_center.plot(ax=ax, color='g')
        # upper_center.plot(ax=ax, color='b')
        # for p in points:
        #     p.plot(ax=ax, color='r')
        # volmdlr.core.BoundingBox.from_points(points).plot(ax=ax)
        
        return volmdlr.core.BoundingBox.from_points(points)

    def triangulation_lines(self, angle_resolution=5):
        theta_min, theta_max, zmin, zmax = self.surface2d.bounding_rectangle()
        delta_theta = theta_max - theta_min
        nlines = math.ceil(delta_theta * angle_resolution)
        lines = []
        for i in range(nlines):
            theta = theta_min + (i + 1) / (nlines + 1) * delta_theta
            lines.append(vme.Line2D(volmdlr.Point2D(theta, zmin),
                                    volmdlr.Point2D(theta, zmax)))
        return lines, []

    def range_closest(list_point, radius, frame):
        points_set = volmdlr.delete_double_point(list_point)
        points_set3D = CylindricalFace3D.points2d_to3d(None, [points_set],
                                                       radius, frame)

        points_3dint = [points_set3D[0]]
        points_2dint = [points_set[0]]
        s = 1
        for k in range(1, len(points_set)):
            closest = points_set3D[s]
            while closest is None:
                s += 1
                closest = points_set3D[s]
            dist_min = (points_3dint[-1] - closest).norm()
            pos = s
            for i in range(s + 1, len(points_set3D)):
                close_test = points_set3D[i]
                if close_test is None:
                    continue
                else:
                    dist_test = (points_3dint[-1] - close_test).norm()
                    if dist_test <= dist_min:
                        dist_min = dist_test
                        closest = close_test
                        pos = i
            points_2dint.append(points_set[pos])
            points_set3D[pos] = None

        return points_2dint

    # def frame_mapping(self, frame, side, copy=True):
    #     if copy:
    #         new_cylindricalsurface3d = CylindricalSurface3D.frame_mapping(
    #             frame, side, copy)
    #         return CylindricalFace3D(self.contours2d, new_cylindricalsurface3d,
    #                                  points=self.points, name=self.name)
    #     else:
    #         self.cylindricalsurface3d.frame_mapping(frame, side, copy=False)

    def minimum_maximum(self, contour2d, radius):
        points = contour2d.tessel_points

        min_h, min_theta = min([pt[1] for pt in points]), min(
            [pt[0] for pt in points])
        max_h, max_theta = max([pt[1] for pt in points]), max(
            [pt[0] for pt in points])
        return min_h, min_theta, max_h, max_theta

    def minimum_distance_points_cyl(self, other_cyl):
        r1, r2 = self.radius, other_cyl.radius
        min_h1, min_theta1, max_h1, max_theta1 = self.minimum_maximum(
            self.contours2d[0], r1)

        n1 = self.normal
        u1 = self.cylindricalsurface3d.frame.u
        v1 = self.cylindricalsurface3d.frame.v
        frame1 = volmdlr.Frame3D(self.center, u1, v1, n1)

        min_h2, min_theta2, max_h2, max_theta2 = self.minimum_maximum(
            other_cyl.contours2d[0], r2)

        n2 = other_cyl.normal
        u2 = other_cyl.cylindricalsurface3d.frame.u
        v2 = other_cyl.cylindricalsurface3d.frame.v
        frame2 = volmdlr.Frame3D(other_cyl.center, u2, v2, n2)
        # st2 = volmdlr.Point3D((r2*math.cos(min_theta2), r2*math.sin(min_theta2), min_h2))
        # start2 = frame2.old_coordinates(st2)

        w = other_cyl.center - self.center

        n1n1, n1u1, n1v1, n1n2, n1u2, n1v2 = n1.dot(n1), n1.dot(u1), n1.dot(
            v1), n1.dot(n2), n1.dot(u2), n1.dot(v2)
        u1u1, u1v1, u1n2, u1u2, u1v2 = u1.dot(u1), u1.dot(v1), u1.dot(
            n2), u1.dot(u2), u1.dot(v2)
        v1v1, v1n2, v1u2, v1v2 = v1.dot(v1), v1.dot(n2), v1.dot(u2), v1.dot(v2)
        n2n2, n2u2, n2v2 = n2.dot(n2), n2.dot(u2), n2.dot(v2)
        u2u2, u2v2, v2v2 = u2.dot(u2), u2.dot(v2), v2.dot(v2)

        w2, wn1, wu1, wv1, wn2, wu2, wv2 = w.dot(w), w.dot(n1), w.dot(
            u1), w.dot(v1), w.dot(n2), w.dot(u2), w.dot(v2)

        # x = (theta1, h1, theta2, h2)
        def distance_squared(x):
            return (n1n1 * (x[1] ** 2) + u1u1 * ((math.cos(x[0])) ** 2) * (
                    r1 ** 2) + v1v1 * ((math.sin(x[0])) ** 2) * (r1 ** 2)
                    + w2 + n2n2 * (x[3] ** 2) + u2u2 * (
                            (math.cos(x[2])) ** 2) * (r2 ** 2) + v2v2 * (
                            (math.sin(x[2])) ** 2) * (r2 ** 2)
                    + 2 * x[1] * r1 * math.cos(x[0]) * n1u1 + 2 * x[
                        1] * r1 * math.sin(x[0]) * n1v1 - 2 * x[1] * wn1
                    - 2 * x[1] * x[3] * n1n2 - 2 * x[1] * r2 * math.cos(
                        x[2]) * n1u2 - 2 * x[1] * r2 * math.sin(x[2]) * n1v2
                    + 2 * math.cos(x[0]) * math.sin(x[0]) * u1v1 * (
                            r1 ** 2) - 2 * r1 * math.cos(x[0]) * wu1
                    - 2 * r1 * x[3] * math.cos(
                        x[0]) * u1n2 - 2 * r1 * r2 * math.cos(x[0]) * math.cos(
                        x[2]) * u1u2
                    - 2 * r1 * r2 * math.cos(x[0]) * math.sin(
                        x[2]) * u1v2 - 2 * r1 * math.sin(x[0]) * wv1
                    - 2 * r1 * x[3] * math.sin(
                        x[0]) * v1n2 - 2 * r1 * r2 * math.sin(x[0]) * math.cos(
                        x[2]) * v1u2
                    - 2 * r1 * r2 * math.sin(x[0]) * math.sin(
                        x[2]) * v1v2 + 2 * x[3] * wn2 + 2 * r2 * math.cos(
                        x[2]) * wu2
                    + 2 * r2 * math.sin(x[2]) * wv2 + 2 * x[3] * r2 * math.cos(
                        x[2]) * n2u2 + 2 * x[3] * r2 * math.sin(x[2]) * n2v2
                    + 2 * math.cos(x[2]) * math.sin(x[2]) * u2v2 * (r2 ** 2))

        x01 = npy.array([(min_theta1 + max_theta1) / 2, (min_h1 + max_h1) / 2,
                         (min_theta2 + max_theta2) / 2, (min_h2 + max_h2) / 2])
        x02 = npy.array([min_theta1, (min_h1 + max_h1) / 2,
                         min_theta2, (min_h2 + max_h2) / 2])
        x03 = npy.array([max_theta1, (min_h1 + max_h1) / 2,
                         max_theta2, (min_h2 + max_h2) / 2])

        minimax = [(min_theta1, min_h1, min_theta2, min_h2),
                   (max_theta1, max_h1, max_theta2, max_h2)]

        res1 = scp.optimize.least_squares(distance_squared, x01,
                                          bounds=minimax)
        res2 = scp.optimize.least_squares(distance_squared, x02,
                                          bounds=minimax)
        res3 = scp.optimize.least_squares(distance_squared, x03,
                                          bounds=minimax)

        pt1 = volmdlr.Point3D(
            (r1 * math.cos(res1.x[0]), r1 * math.sin(res1.x[0]), res1.x[1]))
        p1 = frame1.old_coordinates(pt1)
        pt2 = volmdlr.Point3D(
            (r2 * math.cos(res1.x[2]), r2 * math.sin(res1.x[2]), res1.x[3]))
        p2 = frame2.old_coordinates(pt2)
        d = p1.point_distance(p2)
        result = res1

        res = [res2, res3]
        for couple in res:
            pttest1 = volmdlr.Point3D((r1 * math.cos(couple.x[0]),
                                       r1 * math.sin(couple.x[0]),
                                       couple.x[1]))
            pttest2 = volmdlr.Point3D((r2 * math.cos(couple.x[2]),
                                       r2 * math.sin(couple.x[2]),
                                       couple.x[3]))
            ptest1 = frame1.old_coordinates(pttest1)
            ptest2 = frame2.old_coordinates(pttest2)
            dtest = ptest1.point_distance(ptest2)
            if dtest < d:
                result = couple
                p1, p2 = ptest1, ptest2

        pt1_2d, pt2_2d = volmdlr.Point2D(
            (result.x[0], result.x[1])), volmdlr.Point2D(
            (result.x[2], result.x[3]))

        if not (self.contours2d[0].point_belongs(pt1_2d)):
            # Find the closest one
            points_contours1 = self.contours2d[0].tessel_points

            poly1 = volmdlr.ClosedPolygon2D(points_contours1)
            d1, new_pt1_2d = poly1.PointBorderDistance(pt1_2d,
                                                       return_other_point=True)
            pt1 = volmdlr.Point3D((r1 * math.cos(new_pt1_2d.vector[0]),
                                   r1 * math.sin(new_pt1_2d.vector[0]),
                                   new_pt1_2d.vector[1]))
            p1 = frame1.old_coordinates(pt1)

        if not (other_cyl.contours2d[0].point_belongs(pt2_2d)):
            # Find the closest one
            points_contours2 = other_cyl.contours2d[0].tessel_points

            poly2 = volmdlr.ClosedPolygon2D(points_contours2)
            d2, new_pt2_2d = poly2.PointBorderDistance(pt2_2d,
                                                       return_other_point=True)
            pt2 = volmdlr.Point3D((r2 * math.cos(new_pt2_2d.vector[0]),
                                   r2 * math.sin(new_pt2_2d.vector[0]),
                                   new_pt2_2d.vector[1]))
            p2 = frame2.old_coordinates(pt2)

        return p1, p2

    def minimum_distance_points_plane(self,
                                      planeface):  # Planeface with contour2D
        #### ADD THE FACT THAT PLANEFACE.CONTOURS : [0] = contours totale, le reste = trous
        r = self.radius
        min_h1, min_theta1, max_h1, max_theta1 = self.minimum_maximum(
            self.contours2d[0], r)

        n1 = self.normal
        u1 = self.cylindricalsurface3d.frame.u
        v1 = self.cylindricalsurface3d.frame.v
        frame1 = volmdlr.Frame3D(self.center, u1, v1, n1)
        # st1 = volmdlr.Point3D((r*math.cos(min_theta1), r*math.sin(min_theta1), min_h1))
        # start1 = frame1.old_coordinates(st1)

        poly2d = planeface.polygon2D
        pfpoints = poly2d.points
        xmin, ymin = min([pt[0] for pt in pfpoints]), min(
            [pt[1] for pt in pfpoints])
        xmax, ymax = max([pt[0] for pt in pfpoints]), max(
            [pt[1] for pt in pfpoints])
        origin, vx, vy = planeface.plane.origin, planeface.plane.vectors[0], \
                         planeface.plane.vectors[1]
        pf1_2d, pf2_2d = volmdlr.Point2D((xmin, ymin)), volmdlr.Point2D(
            (xmin, ymax))
        pf3_2d, pf4_2d = volmdlr.Point2D((xmax, ymin)), volmdlr.Point2D(
            (xmax, ymax))
        pf1, pf2 = pf1_2d.to_3d(origin, vx, vy), pf2_2d.to_3d(origin, vx, vy)
        pf3, _ = pf3_2d.to_3d(origin, vx, vy), pf4_2d.to_3d(origin, vx, vy)

        u, v = (pf3 - pf1), (pf2 - pf1)
        u.normalize()
        v.normalize()

        w = pf1 - self.center

        n1n1, n1u1, n1v1, n1u, n1v = n1.dot(n1), n1.dot(u1), n1.dot(
            v1), n1.dot(u), n1.dot(v)
        u1u1, u1v1, u1u, u1v = u1.dot(u1), u1.dot(v1), u1.dot(u), u1.dot(v)
        v1v1, v1u, v1v = v1.dot(v1), v1.dot(u), v1.dot(v)
        uu, uv, vv = u.dot(u), u.dot(v), v.dot(v)

        w2, wn1, wu1, wv1, wu, wv = w.dot(w), w.dot(n1), w.dot(u1), w.dot(
            v1), w.dot(u), w.dot(v)

        # x = (h, theta, x, y)
        def distance_squared(x):
            return (n1n1 * (x[0] ** 2) + ((math.cos(x[1])) ** 2) * u1u1 * (
                    r ** 2) + ((math.sin(x[1])) ** 2) * v1v1 * (r ** 2)
                    + w2 + uu * (x[2] ** 2) + vv * (x[3] ** 2) + 2 * x[
                        0] * math.cos(x[1]) * r * n1u1
                    + 2 * x[0] * math.sin(x[1]) * r * n1v1 - 2 * x[
                        0] * wn1 - 2 * x[0] * x[2] * n1u
                    - 2 * x[0] * x[3] * n1v + 2 * math.sin(x[1]) * math.cos(
                        x[1]) * u1v1 * (r ** 2)
                    - 2 * r * math.cos(x[1]) * wu1 - 2 * r * x[2] * math.cos(
                        x[1]) * u1u
                    - 2 * r * x[3] * math.sin(x[1]) * u1v - 2 * r * math.sin(
                        x[1]) * wv1
                    - 2 * r * x[2] * math.sin(x[1]) * v1u - 2 * r * x[
                        3] * math.sin(x[1]) * v1v
                    + 2 * x[2] * wu + 2 * x[3] * wv + 2 * x[2] * x[3] * uv)

        x01 = npy.array([(min_h1 + max_h1) / 2, (min_theta1 + max_theta1) / 2,
                         (xmax - xmin) / 2, (ymax - ymin) / 2])

        minimax = [(min_h1, min_theta1, 0, 0),
                   (max_h1, max_theta1, xmax - xmin, ymax - ymin)]

        res1 = scp.optimize.least_squares(distance_squared, x01,
                                          bounds=minimax)

        pt1 = volmdlr.Point3D(
            (r * math.cos(res1.x[1]), r * math.sin(res1.x[1]), res1.x[0]))
        p1 = frame1.old_coordinates(pt1)
        p2 = pf1 + res1.x[2] * u + res1.x[3] * v
        pt1_2d = volmdlr.Point2D((res1.x[1], res1.x[0]))
        pt2_2d = p2.to_2d(pf1, u, v)

        if not (self.contours2d[0].point_belongs(pt1_2d)):
            # Find the closest one
            points_contours1 = self.contours2d[0].tessel_points

            poly1 = volmdlr.ClosedPolygon2D(points_contours1)
            d1, new_pt1_2d = poly1.PointBorderDistance(pt1_2d,
                                                       return_other_point=True)
            pt1 = volmdlr.Point3D((r * math.cos(new_pt1_2d.vector[0]),
                                   r * math.sin(new_pt1_2d.vector[0]),
                                   new_pt1_2d.vector[1]))
            p1 = frame1.old_coordinates(pt1)

        if not (planeface.contours[0].point_belongs(pt2_2d)):
            # Find the closest one
            d2, new_pt2_2d = planeface.polygon2D.PointBorderDistance(pt2_2d,
                                                                     return_other_point=True)

            p2 = new_pt2_2d.to_3d(pf1, u, v)

        return p1, p2

    def minimum_distance(self, other_face, return_points=False):
        if other_face.__class__ is CylindricalFace3D:
            p1, p2 = self.minimum_distance_points_cyl(other_face)
            if return_points:
                return p1.point_distance(p2), p1, p2
            else:
                return p1.point_distance(p2)

        if other_face.__class__ is PlaneFace3D:
            p1, p2 = self.minimum_distance_points_plane(other_face)
            if return_points:
                return p1.point_distance(p2), p1, p2
            else:
                return p1.point_distance(p2)

        if other_face.__class__ is ToroidalFace3D:
            p1, p2 = other_face.minimum_distance_points_cyl(self)
            if return_points:
                return p1.point_distance(p2), p1, p2
            else:
                return p1.point_distance(p2)

        else:
            return NotImplementedError


class ToroidalFace3D(Face3D):
    """
    :param contours2d: The Tore's contour2D
    :type contours2d: volmdlr.Contour2D
    :param toroidalsurface3d: Information about the Tore
    :type toroidalsurface3d: ToroidalSurface3D
    :param theta: angle of cut in main circle direction
    :param phi: angle of cut in secondary circle direction
    :type points: List of float

    Example
        contours2d is rectangular and will create a classic tore with x:2*pi, y:2*pi
        x is for exterior, and y for the circle to revolute
        points = [pi, 2*pi] for an half tore
    """
    min_x_density = 5
    min_y_density = 1

    def __init__(self, toroidalsurface3d: ToroidalSurface3D,
                 surface2d: Surface2D,
                 name: str = ''):

        # self.toroidalsurface3d = toroidalsurface3d

        self.center = toroidalsurface3d.frame.origin
        self.normal = toroidalsurface3d.frame.w

        theta_min, theta_max, phi_min, phi_max = surface2d.outer_contour.bounding_rectangle()

        self.theta_min = theta_min
        self.theta_max = theta_max
        self.phi_min = phi_min
        self.phi_max = phi_max

        # contours3d = [self.toroidalsurface3d.contour2d_to_3d(c)\
        #               for c in [outer_contour2d]+inners_contours2d]

        Face3D.__init__(self,
                        surface3d=toroidalsurface3d,
                        surface2d=surface2d,
                        name=name)

    def copy(self):
        return ToroidalFace3D(self.surface3d.copy(), self.surface2d.copy(),
                              self.name)

    def points_resolution(self, line, pos,
                          resolution):  # With a resolution wished
        points = []
        points.append(line.points[0])
        limit = line.points[1].vector[pos]
        start = line.points[0].vector[pos]
        vec = [0, 0]
        vec[pos] = start
        echelon = [line.points[0].vector[0] - vec[0],
                   line.points[0].vector[1] - vec[1]]
        flag = start + resolution
        while flag < limit:
            echelon[pos] = flag
            flag += resolution
            points.append(volmdlr.Point2D(echelon))
        points.append(line.points[1])
        return points

    def _bounding_box(self):
        return self.surface3d._bounding_box()

    def triangulation_lines(self, angle_resolution=5):
        theta_min, theta_max, phi_min, phi_max = self.surface2d.bounding_rectangle()

        delta_theta = theta_max - theta_min
        nlines_x = int(delta_theta * angle_resolution)
        lines_x = []
        for i in range(nlines_x):
            theta = theta_min + (i + 1) / (nlines_x + 1) * delta_theta
            lines_x.append(vme.Line2D(volmdlr.Point2D(theta, phi_min),
                                      volmdlr.Point2D(theta, phi_max)))
        delta_phi = phi_max - phi_min
        nlines_y = int(delta_phi * angle_resolution)
        lines_y = []
        for i in range(nlines_y):
            phi = phi_min + (i + 1) / (nlines_y + 1) * delta_phi
            lines_y.append(vme.Line2D(volmdlr.Point2D(theta_min, phi),
                                      volmdlr.Point2D(theta_max, phi)))
        return lines_x, lines_y

    def minimum_maximum_tore(self, contour2d):
        points = contour2d.tessel_points

        min_phi, min_theta = min([pt[1] for pt in points]), min(
            [pt[0] for pt in points])
        max_phi, max_theta = max([pt[1] for pt in points]), max(
            [pt[0] for pt in points])
        return min_phi, min_theta, max_phi, max_theta

    def minimum_distance_points_tore(self, other_tore):
        R1, r1, R2, r2 = self.rcenter, self.rcircle, other_tore.rcenter, other_tore.rcircle

        min_phi1, min_theta1, max_phi1, max_theta1 = self.minimum_maximum_tore(
            self.contours2d[0])

        # start1 = self.start
        n1 = self.normal
        u1 = self.toroidalsurface3d.frame.u
        v1 = self.toroidalsurface3d.frame.v
        frame1 = volmdlr.Frame3D(self.center, u1, v1, n1)
        # start1 = self.points2d_to3d([[min_theta1, min_phi1]], R1, r1, frame1)

        min_phi2, min_theta2, max_phi2, max_theta2 = self.minimum_maximum_tore(
            other_tore.contours2d[0])

        # start2 = other_tore.start
        n2 = other_tore.normal
        u2 = other_tore.toroidalsurface3d.frame.u
        v2 = other_tore.toroidalsurface3d.frame.v
        frame2 = volmdlr.Frame3D(other_tore.center, u2, v2, n2)
        # start2 = other_tore.points2d_to3d([[min_theta2, min_phi2]], R2, r2, frame2)

        w = other_tore.center - self.center

        n1n1, n1u1, n1v1, n1n2, n1u2, n1v2 = n1.dot(n1), n1.dot(u1), n1.dot(
            v1), n1.dot(n2), n1.dot(u2), n1.dot(v2)
        u1u1, u1v1, u1n2, u1u2, u1v2 = u1.dot(u1), u1.dot(v1), u1.dot(
            n2), u1.dot(u2), u1.dot(v2)
        v1v1, v1n2, v1u2, v1v2 = v1.dot(v1), v1.dot(n2), v1.dot(u2), v1.dot(v2)
        n2n2, n2u2, n2v2 = n2.dot(n2), n2.dot(u2), n2.dot(v2)
        u2u2, u2v2, v2v2 = u2.dot(u2), u2.dot(v2), v2.dot(v2)

        w2, wn1, wu1, wv1, wn2, wu2, wv2 = w.dot(w), w.dot(n1), w.dot(
            u1), w.dot(v1), w.dot(n2), w.dot(u2), w.dot(v2)

        # x = (phi1, theta1, phi2, theta2)
        def distance_squared(x):
            return (u1u1 * (((R1 + r1 * math.cos(x[0])) * math.cos(x[1])) ** 2)
                    + v1v1 * (((R1 + r1 * math.cos(x[0])) * math.sin(
                        x[1])) ** 2)
                    + n1n1 * ((math.sin(x[0])) ** 2) * (r1 ** 2) + w2
                    + u2u2 * (((R2 + r2 * math.cos(x[2])) * math.cos(
                        x[3])) ** 2)
                    + v2v2 * (((R2 + r2 * math.cos(x[2])) * math.sin(
                        x[3])) ** 2)
                    + n2n2 * ((math.sin(x[2])) ** 2) * (r2 ** 2)
                    + 2 * u1v1 * math.cos(x[1]) * math.sin(x[1]) * (
                            (R1 + r1 * math.cos(x[0])) ** 2)
                    + 2 * (R1 + r1 * math.cos(x[0])) * math.cos(
                        x[1]) * r1 * math.sin(x[0]) * n1u1
                    - 2 * (R1 + r1 * math.cos(x[0])) * math.cos(x[1]) * wu1
                    - 2 * (R1 + r1 * math.cos(x[0])) * (
                            R2 + r2 * math.cos(x[2])) * math.cos(
                        x[1]) * math.cos(x[3]) * u1u2
                    - 2 * (R1 + r1 * math.cos(x[0])) * (
                            R2 + r2 * math.cos(x[2])) * math.cos(
                        x[1]) * math.sin(x[3]) * u1v2
                    - 2 * (R1 + r1 * math.cos(x[0])) * math.cos(
                        x[1]) * r2 * math.sin(x[2]) * u1n2
                    + 2 * (R1 + r1 * math.cos(x[0])) * math.sin(
                        x[1]) * r1 * math.sin(x[0]) * n1v1
                    - 2 * (R1 + r1 * math.cos(x[0])) * math.sin(x[1]) * wv1
                    - 2 * (R1 + r1 * math.cos(x[0])) * (
                            R2 + r2 * math.cos(x[2])) * math.sin(
                        x[1]) * math.cos(x[3]) * v1u2
                    - 2 * (R1 + r1 * math.cos(x[0])) * (
                            R2 + r2 * math.cos(x[2])) * math.sin(
                        x[1]) * math.sin(x[3]) * v1v2
                    - 2 * (R1 + r1 * math.cos(x[0])) * math.sin(
                        x[1]) * r2 * math.sin(x[2]) * v1n2
                    - 2 * r1 * math.sin(x[0]) * wn1
                    - 2 * r1 * math.sin(x[0]) * (
                            R2 + r2 * math.cos(x[2])) * math.cos(
                        x[3]) * n1u2
                    - 2 * r1 * math.sin(x[0]) * (
                            R2 + r2 * math.cos(x[2])) * math.sin(
                        x[3]) * n1v2
                    - 2 * r1 * r2 * math.sin(x[0]) * math.sin(x[2]) * n1n2
                    + 2 * (R2 + r2 * math.cos(x[2])) * math.cos(x[3]) * wu2
                    + 2 * (R2 + r2 * math.cos(x[2])) * math.sin(x[3]) * wv2
                    + 2 * r2 * math.sin(x[2]) * wn2
                    + 2 * u2v2 * math.cos(x[3]) * math.sin(x[3]) * (
                            (R2 + r2 * math.cos(x[2])) ** 2)
                    + 2 * math.cos(x[3]) * (
                            R2 + r2 * math.cos(x[2])) * r2 * math.sin(
                        x[2]) * n2u2
                    + 2 * math.sin(x[3]) * (
                            R2 + r2 * math.cos(x[2])) * r2 * math.sin(
                        x[2]) * n2v2)

        x01 = npy.array(
            [(min_phi1 + max_phi1) / 2, (min_theta1 + max_theta1) / 2,
             (min_phi2 + max_phi2) / 2, (min_theta2 + max_theta2) / 2])
        x02 = npy.array([min_phi1, min_theta1,
                         min_phi2, min_theta2])
        x03 = npy.array([max_phi1, max_theta1,
                         max_phi2, max_theta2])

        minimax = [(min_phi1, min_theta1, min_phi2, min_theta2),
                   (max_phi1, max_theta1, max_phi2, max_theta2)]

        res1 = scp.optimize.least_squares(distance_squared, x01,
                                          bounds=minimax)
        res2 = scp.optimize.least_squares(distance_squared, x02,
                                          bounds=minimax)
        res3 = scp.optimize.least_squares(distance_squared, x03,
                                          bounds=minimax)

        # frame1, frame2 = volmdlr.Frame3D(self.center, u1, v1, n1), volmdlr.Frame3D(other_tore.center, u2, v2, n2)
        pt1 = self.points2d_to3d([[res1.x[1], res1.x[0]]], R1, r1, frame1)
        pt2 = self.points2d_to3d([[res1.x[3], res1.x[2]]], R2, r2, frame2)
        p1, p2 = pt1[0], pt2[0]
        d = p1.point_distance(p2)
        result = res1

        res = [res2, res3]
        for couple in res:
            ptest1 = self.points2d_to3d([[couple.x[1], couple.x[0]]], R1, r1,
                                        frame1)
            ptest2 = self.points2d_to3d([[couple.x[3], couple.x[2]]], R2, r2,
                                        frame2)
            dtest = ptest1[0].point_distance(ptest2[0])
            if dtest < d:
                result = couple
                p1, p2 = ptest1[0], ptest2[0]

        pt1_2d, pt2_2d = volmdlr.Point2D(
            (result.x[1], result.x[0])), volmdlr.Point2D(
            (result.x[3], result.x[2]))

        if not (self.contours2d[0].point_belongs(pt1_2d)):
            # Find the closest one
            points_contours1 = self.contours2d[0].tessel_points

            poly1 = volmdlr.ClosedPolygon2D(points_contours1)
            d1, new_pt1_2d = poly1.PointBorderDistance(pt1_2d,
                                                       return_other_point=True)

            pt1 = self.points2d_to3d([new_pt1_2d], R1, r1, frame1)
            p1 = pt1[0]

        if not (other_tore.contours2d[0].point_belongs(pt2_2d)):
            # Find the closest one
            points_contours2 = other_tore.contours2d[0].tessel_points

            poly2 = volmdlr.ClosedPolygon2D(points_contours2)
            d2, new_pt2_2d = poly2.PointBorderDistance(pt2_2d,
                                                       return_other_point=True)

            pt2 = self.points2d_to3d([new_pt2_2d], R2, r2, frame2)
            p2 = pt2[0]

        return p1, p2

    def minimum_distance_points_cyl(self, cyl):
        R2, r2, r = self.rcenter, self.rcircle, cyl.radius

        min_h, min_theta, max_h, max_theta = cyl.minimum_maximum(
            cyl.contours2d[0], r)

        n1 = cyl.normal
        u1 = cyl.cylindricalsurface3d.frame.u
        v1 = cyl.cylindricalsurface3d.frame.v
        frame1 = volmdlr.Frame3D(cyl.center, u1, v1, n1)
        # st1 = volmdlr.Point3D((r*math.cos(min_theta), r*math.sin(min_theta), min_h))
        # start1 = frame1.old_coordinates(st1)

        min_phi2, min_theta2, max_phi2, max_theta2 = self.minimum_maximum_tore(
            self.contours2d[0])

        n2 = self.normal
        u2 = self.toroidalsurface3d.frame.u
        v2 = self.toroidalsurface3d.frame.v
        frame2 = volmdlr.Frame3D(self.center, u2, v2, n2)
        # start2 = self.points2d_to3d([[min_theta2, min_phi2]], R2, r2, frame2)

        w = self.center - cyl.center

        n1n1, n1u1, n1v1, n1n2, n1u2, n1v2 = n1.dot(n1), n1.dot(u1), n1.dot(
            v1), n1.dot(n2), n1.dot(u2), n1.dot(v2)
        u1u1, u1v1, u1n2, u1u2, u1v2 = u1.dot(u1), u1.dot(v1), u1.dot(
            n2), u1.dot(u2), u1.dot(v2)
        v1v1, v1n2, v1u2, v1v2 = v1.dot(v1), v1.dot(n2), v1.dot(u2), v1.dot(v2)
        n2n2, n2u2, n2v2 = n2.dot(n2), n2.dot(u2), n2.dot(v2)
        u2u2, u2v2, v2v2 = u2.dot(u2), u2.dot(v2), v2.dot(v2)

        w2, wn1, wu1, wv1, wn2, wu2, wv2 = w.dot(w), w.dot(n1), w.dot(
            u1), w.dot(v1), w.dot(n2), w.dot(u2), w.dot(v2)

        # x = (theta, h, phi2, theta2)
        def distance_squared(x):
            return (u1u1 * ((math.cos(x[0]) * r) ** 2) + v1v1 * (
                    (math.sin(x[0]) * r) ** 2)
                    + n1n1 * (x[1] ** 2) + w2
                    + u2u2 * (((R2 + r2 * math.cos(x[2])) * math.cos(
                        x[3])) ** 2)
                    + v2v2 * (((R2 + r2 * math.cos(x[2])) * math.sin(
                        x[3])) ** 2)
                    + n2n2 * ((math.sin(x[2])) ** 2) * (r2 ** 2)
                    + 2 * u1v1 * math.cos(x[0]) * math.sin(x[0]) * (r ** 2)
                    + 2 * r * math.cos(x[0]) * x[1] * n1u1 - 2 * r * math.cos(
                        x[0]) * wu1
                    - 2 * r * math.cos(x[0]) * (
                            R2 + r2 * math.cos(x[2])) * math.cos(
                        x[3]) * u1u2
                    - 2 * r * math.cos(x[0]) * (
                            R2 + r2 * math.cos(x[2])) * math.sin(
                        x[3]) * u1v2
                    - 2 * r * math.cos(x[0]) * r2 * math.sin(x[2]) * u1n2
                    + 2 * r * math.sin(x[0]) * x[1] * n1v1 - 2 * r * math.sin(
                        x[0]) * wv1
                    - 2 * r * math.sin(x[0]) * (
                            R2 + r2 * math.cos(x[2])) * math.cos(
                        x[3]) * v1u2
                    - 2 * r * math.sin(x[0]) * (
                            R2 + r2 * math.cos(x[2])) * math.sin(
                        x[3]) * v1v2
                    - 2 * r * math.sin(x[0]) * r2 * math.sin(x[2]) * v1n2 - 2 *
                    x[1] * wn1
                    - 2 * x[1] * (R2 + r2 * math.cos(x[2])) * math.cos(
                        x[3]) * n1u2
                    - 2 * x[1] * (R2 + r2 * math.cos(x[2])) * math.sin(
                        x[3]) * n1v2
                    - 2 * x[1] * r2 * math.sin(x[2]) * n1n2
                    + 2 * (R2 + r2 * math.cos(x[2])) * math.cos(x[3]) * wu2
                    + 2 * (R2 + r2 * math.cos(x[2])) * math.sin(x[3]) * wv2
                    + 2 * r2 * math.sin(x[2]) * wn2
                    + 2 * u2v2 * math.cos(x[3]) * math.sin(x[3]) * (
                            (R2 + r2 * math.cos(x[2])) ** 2)
                    + 2 * math.cos(x[3]) * (
                            R2 + r2 * math.cos(x[2])) * r2 * math.sin(
                        x[2]) * n2u2
                    + 2 * math.sin(x[3]) * (
                            R2 + r2 * math.cos(x[2])) * r2 * math.sin(
                        x[2]) * n2v2)

        x01 = npy.array([(min_theta + max_theta) / 2, (min_h + max_h) / 2,
                         (min_phi2 + max_phi2) / 2,
                         (min_theta2 + max_theta2) / 2])
        x02 = npy.array([min_theta, min_h,
                         min_phi2, min_theta2])
        x03 = npy.array([max_theta, max_h,
                         max_phi2, max_theta2])

        minimax = [(min_theta, min_h, min_phi2, min_theta2),
                   (max_theta, max_h, max_phi2, max_theta2)]

        res1 = scp.optimize.least_squares(distance_squared, x01,
                                          bounds=minimax)
        res2 = scp.optimize.least_squares(distance_squared, x02,
                                          bounds=minimax)
        res3 = scp.optimize.least_squares(distance_squared, x03,
                                          bounds=minimax)

        pt1 = volmdlr.Point3D(
            (r * math.cos(res1.x[0]), r * math.sin(res1.x[0]), res1.x[1]))
        p1 = frame1.old_coordinates(pt1)
        pt2 = self.points2d_to3d([[res1.x[3], res1.x[2]]], R2, r2, frame2)
        p2 = pt2[0]
        d = p1.point_distance(p2)
        result = res1

        res = [res2, res3]
        for couple in res:
            pttest1 = volmdlr.Point3D((r * math.cos(couple.x[0]),
                                       r * math.sin(couple.x[0]), couple.x[1]))
            ptest1 = frame1.old_coordinates(pttest1)
            ptest2 = self.points2d_to3d([[couple.x[3], couple.x[2]]], R2, r2,
                                        frame2)
            dtest = ptest1.point_distance(ptest2[0])
            if dtest < d:
                result = couple
                p1, p2 = ptest1, ptest2[0]

        pt1_2d, pt2_2d = volmdlr.Point2D(
            (result.x[0], result.x[1])), volmdlr.Point2D(
            (result.x[3], result.x[2]))

        if not (self.contours2d[0].point_belongs(pt2_2d)):
            # Find the closest one
            points_contours2 = self.contours2d[0].tessel_points

            poly2 = volmdlr.ClosedPolygon2D(points_contours2)
            d2, new_pt2_2d = poly2.PointBorderDistance(pt2_2d,
                                                       return_other_point=True)

            pt2 = self.points2d_to3d([new_pt2_2d], R2, r2, frame2)
            p2 = pt2[0]

        if not (cyl.contours2d[0].point_belongs(pt1_2d)):
            # Find the closest one
            points_contours1 = cyl.contours2d[0].tessel_points

            poly1 = volmdlr.ClosedPolygon2D(points_contours1)
            d1, new_pt1_2d = poly1.PointBorderDistance(pt1_2d,
                                                       return_other_point=True)

            pt1 = volmdlr.Point3D((r * math.cos(new_pt1_2d.vector[0]),
                                   r * math.sin(new_pt1_2d.vector[0]),
                                   new_pt1_2d.vector[1]))
            p1 = frame1.old_coordinates(pt1)

        return p1, p2

    def minimum_distance_points_plane(self,
                                      planeface):  # Planeface with contour2D
        # TODO: check that it takes into account holes

        poly2d = planeface.polygon2D
        pfpoints = poly2d.points
        xmin, ymin = min([pt[0] for pt in pfpoints]), min(
            [pt[1] for pt in pfpoints])
        xmax, ymax = max([pt[0] for pt in pfpoints]), max(
            [pt[1] for pt in pfpoints])
        origin, vx, vy = planeface.plane.origin, planeface.plane.vectors[0], \
                         planeface.plane.vectors[1]
        pf1_2d, pf2_2d = volmdlr.Point2D((xmin, ymin)), volmdlr.Point2D(
            (xmin, ymax))
        pf3_2d, pf4_2d = volmdlr.Point2D((xmax, ymin)), volmdlr.Point2D(
            (xmax, ymax))
        pf1, pf2 = pf1_2d.to_3d(origin, vx, vy), pf2_2d.to_3d(origin, vx, vy)
        pf3, _ = pf3_2d.to_3d(origin, vx, vy), pf4_2d.to_3d(origin, vx, vy)

        u, v = (pf3 - pf1), (pf2 - pf1)
        u.normalize()
        v.normalize()

        R1, r1 = self.rcenter, self.rcircle
        min_phi1, min_theta1, max_phi1, max_theta1 = self.minimum_maximum_tore(
            self.contours2d[0])

        n1 = self.normal
        u1 = self.toroidalsurface3d.frame.u
        v1 = self.toroidalsurface3d.frame.v
        frame1 = volmdlr.Frame3D(self.center, u1, v1, n1)
        # start1 = self.points2d_to3d([[min_theta1, min_phi1]], R1, r1, frame1)

        w = self.center - pf1

        n1n1, n1u1, n1v1, n1u, n1v = n1.dot(n1), n1.dot(u1), n1.dot(
            v1), n1.dot(u), n1.dot(v)
        u1u1, u1v1, u1u, u1v = u1.dot(u1), u1.dot(v1), u1.dot(u), u1.dot(v)
        v1v1, v1u, v1v = v1.dot(v1), v1.dot(u), v1.dot(v)
        uu, uv, vv = u.dot(u), u.dot(v), v.dot(v)

        w2, wn1, wu1, wv1, wu, wv = w.dot(w), w.dot(n1), w.dot(u1), w.dot(
            v1), w.dot(u), w.dot(v)

        # x = (x, y, phi1, theta1)
        def distance_squared(x):
            return (uu * (x[0] ** 2) + vv * (x[1] ** 2) + w2
                    + u1u1 * (((R1 + r1 * math.cos(x[2])) * math.cos(
                        x[3])) ** 2)
                    + v1v1 * (((R1 + r1 * math.cos(x[2])) * math.sin(
                        x[3])) ** 2)
                    + n1n1 * ((math.sin(x[2])) ** 2) * (r1 ** 2)
                    + 2 * x[0] * x[1] * uv - 2 * x[0] * wu
                    - 2 * x[0] * (R1 + r1 * math.cos(x[2])) * math.cos(
                        x[3]) * u1u
                    - 2 * x[0] * (R1 + r1 * math.cos(x[2])) * math.sin(
                        x[3]) * v1u
                    - 2 * x[0] * math.sin(x[2]) * r1 * n1u - 2 * x[1] * wv
                    - 2 * x[1] * (R1 + r1 * math.cos(x[2])) * math.cos(
                        x[3]) * u1v
                    - 2 * x[1] * (R1 + r1 * math.cos(x[2])) * math.sin(
                        x[3]) * v1v
                    - 2 * x[1] * math.sin(x[2]) * r1 * n1v
                    + 2 * (R1 + r1 * math.cos(x[2])) * math.cos(x[3]) * wu1
                    + 2 * (R1 + r1 * math.cos(x[2])) * math.sin(x[3]) * wv1
                    + 2 * math.sin(x[2]) * r1 * wn1
                    + 2 * u1v1 * math.cos(x[3]) * math.sin(x[3]) * (
                            (R1 + r1 * math.cos(x[2])) ** 2)
                    + 2 * (R1 + r1 * math.cos(x[2])) * math.cos(
                        x[3]) * r1 * math.sin(x[2]) * n1u1
                    + 2 * (R1 + r1 * math.cos(x[2])) * math.sin(
                        x[3]) * r1 * math.sin(x[2]) * n1v1)

        x01 = npy.array([(xmax - xmin) / 2, (ymax - ymin) / 2,
                         (min_phi1 + max_phi1) / 2,
                         (min_theta1 + max_theta1) / 2])

        minimax = [(0, 0, min_phi1, min_theta1),
                   (xmax - xmin, ymax - ymin, max_phi1, max_theta1)]

        res1 = scp.optimize.least_squares(distance_squared, x01,
                                          bounds=minimax)

        # frame1 = volmdlr.Frame3D(self.center, u1, v1, n1)
        pt1 = self.points2d_to3d([[res1.x[3], res1.x[2]]], R1, r1, frame1)
        p1 = pt1[0]
        p2 = pf1 + res1.x[2] * u + res1.x[3] * v

        pt1_2d = volmdlr.Point2D((res1.x[3], res1.x[2]))
        pt2_2d = p2.to_2d(pf1, u, v)

        if not (self.contours2d[0].point_belongs(pt1_2d)):
            # Find the closest one
            points_contours1 = self.contours2d[0].tessel_points

            poly1 = volmdlr.ClosedPolygon2D(points_contours1)
            d1, new_pt1_2d = poly1.PointBorderDistance(pt1_2d,
                                                       return_other_point=True)

            pt1 = self.points2d_to3d([new_pt1_2d], R1, r1, frame1)
            p1 = pt1[0]

        if not (planeface.contours[0].point_belongs(pt2_2d)):
            # Find the closest one
            d2, new_pt2_2d = planeface.polygon2D.PointBorderDistance(pt2_2d,
                                                                     return_other_point=True)

            p2 = new_pt2_2d.to_3d(pf1, u, v)

        return p1, p2

    def minimum_distance(self, other_face, return_points=False):
        if other_face.__class__ is ToroidalFace3D:
            p1, p2 = self.minimum_distance_points_tore(other_face)
            if return_points:
                return p1.point_distance(p2), p1, p2
            else:
                return p1.point_distance(p2)

        if other_face.__class__ is CylindricalFace3D:
            p1, p2 = self.minimum_distance_points_cyl(other_face)
            if return_points:
                return p1.point_distance(p2), p1, p2
            else:
                return p1.point_distance(p2)

        if other_face.__class__ is PlaneFace3D:
            p1, p2 = self.minimum_distance_points_plane(other_face)
            if return_points:
                return p1.point_distance(p2), p1, p2
            else:
                return p1.point_distance(p2)
        else:
            return NotImplementedError


class ConicalFace3D(Face3D):
    """
    :param contours2d: The Cone's contour2D
    :type contours2d: volmdlr.Contour2D
    :param conicalsurface3d: Information about the Cone
    :type conicalsurface3d: ConicalSurface3D
    :param points: Contour2d's parameter Cone
    :type points: List of float

    """
    min_x_density = 5
    min_y_density = 1

    def __init__(self, conicalsurface3d: ConicalSurface3D,
                 surface2d: Surface2D,
                 name: str = ''):

        Face3D.__init__(self,
                        surface3d=conicalsurface3d,
                        surface2d=surface2d,
                        name=name)

    def _bounding_box(self):
        theta_min, theta_max, zmin, zmax = self.surface2d.outer_contour.bounding_rectangle()

        xp = (volmdlr.X3D.dot(self.surface3d.frame.u) * self.surface3d.frame.u
              + volmdlr.X3D.dot(
                    self.surface3d.frame.v) * self.surface3d.frame.v)
        try:
            xp.normalize()
        except ZeroDivisionError:
            pass
        yp = (volmdlr.Y3D.dot(self.surface3d.frame.u) * self.surface3d.frame.u
              + volmdlr.Y3D.dot(
                    self.surface3d.frame.v) * self.surface3d.frame.v)

        try:
            yp.normalize()
        except ZeroDivisionError:
            pass

        zp = (volmdlr.Z3D.dot(self.surface3d.frame.u) * self.surface3d.frame.u
              + volmdlr.Z3D.dot(
                    self.surface3d.frame.v) * self.surface3d.frame.v)
        try:
            zp.normalize()
        except ZeroDivisionError:
            pass

        lower_center = self.surface3d.frame.origin + zmin * self.surface3d.frame.w
        upper_center = self.surface3d.frame.origin + zmax * self.surface3d.frame.w
        lower_radius = math.tan(self.surface3d.semi_angle) * zmin
        upper_radius = math.tan(self.surface3d.semi_angle) * zmax

        points = [lower_center - lower_radius * xp,
                  lower_center + lower_radius * xp,
                  lower_center - lower_radius * yp,
                  lower_center + lower_radius * yp,
                  lower_center - lower_radius * zp,
                  lower_center + lower_radius * zp,
                  upper_center - upper_radius * xp,
                  upper_center + upper_radius * xp,
                  upper_center - upper_radius * yp,
                  upper_center + upper_radius * yp,
                  upper_center - upper_radius * zp,
                  upper_center + upper_radius * zp,
                  ]

        return volmdlr.core.BoundingBox.from_points(points)

    def triangulation_lines(self, angle_resolution=5):
        theta_min, theta_max, zmin, zmax = self.surface2d.bounding_rectangle()
        delta_theta = theta_max - theta_min
        nlines = int(delta_theta * angle_resolution)
        lines_x = []
        for i in range(nlines):
            theta = theta_min + (i + 1) / (nlines + 1) * delta_theta
            lines_x.append(vme.Line2D(volmdlr.Point2D(theta, zmin),
                                      volmdlr.Point2D(theta, zmax)))

        if zmin < 1e-9:
            delta_z = zmax - zmin
            lines_y = [vme.Line2D(volmdlr.Point2D(theta_min, zmin + 0.1 * delta_z),
                                  volmdlr.Point2D(theta_max, zmin + 0.1 * delta_z))]
        else:
            lines_y = []
        return lines_x, lines_y

    # def create_triangle(self, all_contours_points, part):
    #     Triangles, ts = [], []
    #     pts, h_list = [], []
    #     for listpt in all_contours_points:
    #         for pt in listpt:
    #             pts.append(pt)
    #             h_list.append(pt[1])
    #     if part == 'bot':
    #         h_concerned = min(h_list)
    #     else:
    #         h_concerned = max(h_list)
    #     peak_list, other = [], []
    #     for pt in pts:
    #         if pt[1] == h_concerned:
    #             peak_list.append(pt)
    #         else:
    #             other.append(pt)
    #     points = [peak_list[0]] + other
    #
    #     for i in range(1, len(points)):
    #         if i == len(points) - 1:
    #             vertices = [points[i].vector, points[0].vector,
    #                         points[1].vector]
    #             segments = [[0, 1], [1, 2], [2, 0]]
    #             listindice = [i, 0, 1]
    #         else:
    #             vertices = [points[i].vector, points[0].vector,
    #                         points[i + 1].vector]
    #             segments = [[0, 1], [1, 2], [2, 0]]
    #             listindice = [i, 0, i + 1]
    #         tri = {'vertices': vertices, 'segments': segments}
    #         t = triangle.triangulate(tri, 'p')
    #         if 'triangles' in t:
    #             triangles = t['triangles'].tolist()
    #             triangles[0] = listindice
    #             Triangles.append(triangles)
    #         else:
    #             Triangles.append(None)
    #         ts.append(t)
    #
    #     return points, Triangles


class SphericalFace3D(Face3D):
    """
    :param contours2d: The Sphere's contour2D
    :type contours2d: volmdlr.Contour2D
    :param sphericalsurface3d: Information about the Sphere
    :type sphericalsurface3d: SphericalSurface3D
    :param points: Angle's Sphere
    :type points: List of float

    """
    min_x_density = 5
    min_y_density = 5

    def __init__(self, spherical_surface3d: SphericalSurface3D,
                 surface2d: Surface2D,
                 name: str = ''):
        Face3D.__init__(self,
                        surface3d=spherical_surface3d,
                        surface2d=surface2d,
                        name=name)

    def _bounding_box(self):
        # To be enhanced
        return self.surface3d._bounding_box()

    def triangulation_lines(self, angle_resolution=7):
        theta_min, theta_max, phi_min, phi_max = self.surface2d.bounding_rectangle()

        delta_theta = theta_max - theta_min
        nlines_x = int(delta_theta * angle_resolution)
        lines_x = []
        for i in range(nlines_x):
            theta = theta_min + (i + 1) / (nlines_x + 1) * delta_theta
            lines_x.append(vme.Line2D(volmdlr.Point2D(theta, phi_min),
                                      volmdlr.Point2D(theta, phi_max)))
        delta_phi = phi_max - phi_min
        nlines_y = int(delta_phi * angle_resolution)
        lines_y = []
        for i in range(nlines_y):
            phi = phi_min + (i + 1) / (nlines_y + 1) * delta_phi
            lines_y.append(vme.Line2D(volmdlr.Point2D(theta_min, phi),
                                      volmdlr.Point2D(theta_max, phi)))
        return lines_x, lines_y


class RuledFace3D(Face3D):
    """

    """
    min_x_density = 50
    min_y_density = 1

    def __init__(self,
                 ruledsurface3d: RuledSurface3D,
                 surface2d: Surface2D,
                 name: str = '',
                 color=None):
        Face3D.__init__(self, surface3d=ruledsurface3d,
                        surface2d=surface2d,
                        name=name)

    def _bounding_box(self):
        # To be enhance by restricting wires to cut
        # xmin, xmax, ymin, ymax = self.surface2d.outer_contour.bounding_rectangle()
        points = [self.surface3d.point2d_to_3d(volmdlr.Point2D(i / 30, 0.)) for
                  i in range(31)]
        points.extend(
            [self.surface3d.point2d_to_3d(volmdlr.Point2D(i / 30, 1.)) for i
             in range(31)])

        return volmdlr.core.BoundingBox.from_points(points)

    def triangulation_lines(self, angle_resolution=10):
        xmin, xmax, ymin, ymax = self.surface2d.bounding_rectangle()
        delta_x = xmax - xmin
        nlines = int(delta_x * angle_resolution)
        lines = []
        for i in range(nlines):
            x = xmin + (i + 1) / (nlines + 1) * delta_x
            lines.append(vme.Line2D(volmdlr.Point2D(x, ymin),
                                    volmdlr.Point2D(x, ymax)))
        return lines, []


class BSplineFace3D(Face3D):
    def __init__(self, bspline_surface: BSplineSurface3D,
                 surface2d: Surface2D,
                 name: str = ''):
        Face3D.__init__(self,
                        surface3d=bspline_surface,
                        surface2d=surface2d,
                        name=name)

    def _bounding_box(self):
        return self.surface3d._bounding_box()

    def triangulation_lines(self, resolution=10):
        u_min, u_max, v_min, v_max = self.surface2d.bounding_rectangle()

        delta_u = u_max - u_min
        nlines_x = int(delta_u * resolution)
        lines_x = []
        for i in range(nlines_x):
            u = u_min + (i + 1) / (nlines_x + 1) * delta_u
            lines_x.append(vme.Line2D(volmdlr.Point2D(u, v_min),
                                      volmdlr.Point2D(u, v_max)))
        delta_v = v_max - v_min
        nlines_y = int(delta_v * resolution)
        lines_y = []
        for i in range(nlines_y):
            v = v_min + (i + 1) / (nlines_y + 1) * delta_v
            lines_y.append(vme.Line2D(volmdlr.Point2D(v_min, v),
                                      volmdlr.Point2D(v_max, v)))
        return lines_x, lines_y


class OpenShell3D(volmdlr.core.CompositePrimitive3D):
    _standalone_in_db = True
    _non_serializable_attributes = ['bounding_box']
    _non_eq_attributes = ['name', 'color', 'alpha' 'bounding_box']
    _non_hash_attributes = []
    STEP_FUNCTION = 'OPEN_SHELL'

    def __init__(self, faces: List[Face3D],
                 color: Tuple[float, float, float] = None,
                 alpha: float = 1., name: str = ''):
        self.faces = faces
        self.name = name
        if not color:
            self.color = (0.8, 0.8, 0.8)
        else:
            self.color = color
        self.alpha = alpha
        self.bounding_box = self._bounding_box()

    def __hash__(self):
        return sum([hash(f) for f in self.faces])

    def __eq__(self, other_):
        if self.__class__ != other_.__class__:
            return False
        equal = True
        for face, other_face in zip(self.faces, other_.faces):
            equal = (equal and face == other_face)
        return equal

    @classmethod
    def from_step(cls, arguments, object_dict):
        faces = []
        for face in arguments[1]:
            faces.append(object_dict[int(face[1:])])
        return cls(faces, name=arguments[0][1:-1])

    def to_step(self, current_id):
        step_content = ''
        face_ids = []
        for face in self.faces:
            face_content, face_sub_ids = face.to_step(current_id)
            step_content += face_content
            face_ids.extend(face_sub_ids)
            current_id = max(face_sub_ids) + 1

        shell_id = current_id
        step_content += "#{} = {}('{}',({}));\n".format(current_id,
                                                        self.STEP_FUNCTION,
                                                        self.name,
                                                        volmdlr.core.step_ids_to_str(
                                                            face_ids))
        manifold_id = shell_id + 1
        step_content += "#{} = MANIFOLD_SOLID_BREP('{}',#{});\n".format(
            manifold_id,
            self.name,
            shell_id)

        frame_content, frame_id = volmdlr.OXYZ.to_step(manifold_id + 1)
        step_content += frame_content
        brep_id = frame_id + 1
        step_content += "#{} = ADVANCED_BREP_SHAPE_REPRESENTATION('',(#{},#{}),#7);\n".format(
            brep_id, frame_id, manifold_id)

        return step_content, brep_id

    def rotation(self, center, axis, angle, copy=True):
        if copy:
            new_faces = [face.rotation(center, axis, angle, copy=True) for face
                         in self.faces]
            return OpenShell3D(new_faces, color=self.color, alpha=self.alpha, name=self.name)
        else:
            for face in self.faces:
                face.rotation(center, axis, angle, copy=False)
            self.bounding_box = self._bounding_box()

    def translation(self, offset, copy=True):
        if copy:
            new_faces = [face.translation(offset, copy=True) for face in
                         self.faces]
            return OpenShell3D(new_faces, color=self.color, alpha=self.alpha, name=self.name)
        else:
            for face in self.faces:
                face.translation(offset, copy=False)
            self.bounding_box = self._bounding_box()

    def frame_mapping(self, frame, side, copy=True):
        """
        side = 'old' or 'new'
        """
        if copy:
            new_faces = [face.frame_mapping(frame, side, copy=True) for face in
                         self.faces]
            return self.__class__(new_faces, name=self.name)
        else:
            for face in self.faces:
                face.frame_mapping(frame, side, copy=False)
            self.bounding_box = self._bounding_box()

    def copy(self):
        new_faces = [face.copy() for face in self.faces]
        return self.__class__(new_faces, color=self.color, alpha=self.alpha,
                              name=self.name)

    def union(self, shell2):
        new_faces = [face for face in self.faces + shell2.faces]
        new_name = self.name + ' union ' + shell2.name
        new_color = self.color
        return self.__class__(new_faces, name=new_name, color=new_color)

    def volume(self):
        """
        Does not consider holes
        """
        volume = 0
        for i, face in enumerate(self.faces):
            points_3D, triangles_indexes = face.triangulation()
            for triangle_indexes in triangles_indexes[0]:
                point1 = points_3D[triangle_indexes[0]]
                point2 = points_3D[triangle_indexes[1]]
                point3 = points_3D[triangle_indexes[2]]

                v321 = point3[0] * point2[1] * point1[2]
                v231 = point2[0] * point3[1] * point1[2]
                v312 = point3[0] * point1[1] * point2[2]
                v132 = point1[0] * point3[1] * point2[2]
                v213 = point2[0] * point1[1] * point3[2]
                v123 = point1[0] * point2[1] * point3[2]
                volume_tetraedre = 1 / 6 * (
                        -v321 + v231 + v312 - v132 - v213 + v123)

                volume += volume_tetraedre

        return abs(volume)

    def _bounding_box(self):
        """
        Returns the boundary box
        """
        bbox = self.faces[0]._bounding_box()

        for face in self.faces[1:]:
            bbox += face._bounding_box()

        return bbox

    def cut_by_plane(self, plane_3d: Plane3D):
        graph = nx.Graph()
        intersections = []

        frame_block = self.bounding_box.to_frame()
        frame_block.u = 1.1 * frame_block.u
        frame_block.v = 1.1 * frame_block.v
        frame_block.w = 1.1 * frame_block.w

        for face in self.faces:
            block = volmdlr.primitives3d.Block(frame_block)
            face_3d = block.cut_by_orthogonal_plane(plane_3d)
            inters = face.face_intersections(face_3d)
            if inters:
                graph.add_edges_from([(inters[0], inters[1])])
                intersections.append(inters)
        pts = list(nx.dfs_edges(graph, intersections[0][0]))
        print(pts)
        print(intersections)
        points = []
        u = plane_3d.frame.u
        v = plane_3d.frame.v
        for pt1, pt2 in pts:
            if pt1 not in points:
                points.append(pt1)
            if pt2 not in points:
                points.append(pt2)
        center_2d = volmdlr.Point2D(plane_3d.frame.origin.dot(u), plane_3d.frame.origin.dot(v))
        points_2d = [volmdlr.Point2D(p.dot(u), p.dot(v)) - center_2d for p in points]
        contour_2d = volmdlr.faces.Surface2D(volmdlr.wires.ClosedPolygon2D(points_2d), [])

        return volmdlr.faces.PlaneFace3D(plane_3d, contour_2d)


    def linesegment_intersections(self,
                                  linesegment3d: vme.LineSegment3D) \
            -> List[Tuple[Face3D, List[volmdlr.Point3D]]]:
        intersections = []
        for face in self.faces:
            face_intersections = face.linesegment_intersections(linesegment3d)
            if face_intersections:
                intersections.append((face, face_intersections))
        return intersections

    def line_intersections(self,
                                  line3d: vme.Line3D) \
            -> List[Tuple[Face3D, List[volmdlr.Point3D]]]:
        intersections = []
        for face in self.faces:
            face_intersections = face.line_intersections(line3d)
            if face_intersections:
                intersections.append((face, face_intersections))
        return intersections

    def minimum_distance_points(self, shell2, resolution):
        """
        Returns a Mesure object if the distance is not zero, otherwise returns None
        """
        shell2_inter = self.shell_intersection(shell2, resolution)
        if shell2_inter is not None and shell2_inter != 1:
            return None

        # distance_min, point1_min, point2_min = self.faces[0].distance_to_face(shell2.faces[0], return_points=True)
        distance_min, point1_min, point2_min = self.faces[0].minimum_distance(
            shell2.faces[0], return_points=True)
        for face1 in self.faces:
            bbox1 = face1.bounding_box
            for face2 in shell2.faces:
                bbox2 = face2.bounding_box
                bbox_distance = bbox1.distance_to_bbox(bbox2)

                if bbox_distance < distance_min:
                    # distance, point1, point2 = face1.distance_to_face(face2, return_points=True)
                    distance, point1, point2 = face1.minimum_distance(face2,
                                                                      return_points=True)
                    if distance == 0:
                        return None
                    elif distance < distance_min:
                        distance_min, point1_min, point2_min = distance, point1, point2

        return point1_min, point2_min

    def distance_to_shell(self, other_shell: 'OpenShell3D', resolution: float):
        min_dist = self.minimum_distance_points(other_shell, resolution)
        if min_dist is not None:
            p1, p2 = min_dist
            return p1.point_distance(p2)
        else:
            return None

    def minimum_distance_point(self,
                               point: volmdlr.Point3D) -> volmdlr.Point3D:
        """
        Computes the distance of a point to a Shell3D, whether it is inside or outside the Shell3D
        """
        distance_min, point1_min = self.faces[0].distance_to_point(point,
                                                                   return_other_point=True)
        for face in self.faces[1:]:
            bbox_distance = self.bounding_box.distance_to_point(point)
            if bbox_distance < distance_min:
                distance, point1 = face.distance_to_point(point,
                                                          return_other_point=True)
                if distance < distance_min:
                    distance_min, point1_min = distance, point1

        return point1_min

    def intersection_internal_aabb_volume(self, shell2: 'OpenShell3D',
                                          resolution: float):
        """
        aabb made of the intersection points and the points of self internal to shell2
        """
        intersections_points = []
        for face1 in self.faces:
            for face2 in shell2.faces:
                intersection_points = face1.face_intersections(face2)
                if intersection_points is not None:
                    intersections_points.extend(intersection_points)

        shell1_points_inside_shell2 = []
        for face in self.faces:
            for point in face.outer_contour3d.discretization_points(
                    resolution):
                if shell2.point_belongs(point):
                    shell1_points_inside_shell2.append(point)

        if len(intersections_points + shell1_points_inside_shell2) == 0:
            return 0
        bbox = volmdlr.core.BoundingBox.from_points(
            intersections_points + shell1_points_inside_shell2)
        return bbox.volume()

    def intersection_external_aabb_volume(self, shell2: 'OpenShell3D',
                                          resolution: float):
        """
        aabb made of the intersection points and the points of self external to shell2
        """
        intersections_points = []
        for face1 in self.faces:
            for face2 in shell2.faces:
                intersection_points = face1.face_intersections(face2)
                if intersection_points is not None:
                    intersections_points.extend(intersection_points)

        shell1_points_outside_shell2 = []
        for face in self.faces:
            for point in face.outer_contour3d.discretization_points(
                    resolution):
                if not shell2.point_belongs(point):
                    shell1_points_outside_shell2.append(point)

        if len(intersections_points + shell1_points_outside_shell2) == 0:
            return 0
        bbox = volmdlr.core.BoundingBox.from_points(
            intersections_points + shell1_points_outside_shell2)
        return bbox.volume()

    def primitive_inside_bbox(self, bounding_box: volmdlr.core.BoundingBox):
        for primitive in self.primitives:
            bbox = primitive.bounding_box

    def triangulation(self):
        mesh = volmdlr.display.DisplayMesh3D([], [])
        for i, face in enumerate(self.faces):
            try:
                face_mesh = face.triangulation()
                mesh += face_mesh
            except NotImplementedError:
                print('Warning: a face has been skipped in rendering')
        return mesh

    def babylon_script(self, name='primitive_mesh'):
        s = 'var {} = new BABYLON.Mesh("{}", scene);\n'.format(name, name)

        mesh = self.babylon_meshes()[0]

        s += 'var positions = {};\n'.format(mesh['positions'])
        s += 'var indices = {};\n'.format(mesh['indices'])
        s += 'var normals = [];\n'
        s += 'var vertexData = new BABYLON.VertexData();\n'
        s += 'BABYLON.VertexData.ComputeNormals(positions, indices, normals);\n'
        s += 'vertexData.positions = positions;\n'
        s += 'vertexData.indices = indices;\n'
        s += 'vertexData.normals = normals;\n'
        s += 'vertexData.applyToMesh({});\n'.format(name)
        s += '{}.enableEdgesRendering(0.9);\n'.format(name)
        s += '{}.edgesWidth = 0.1;\n'.format(name)
        s += '{}.edgesColor = new BABYLON.Color4(0, 0, 0, 0.6);\n'.format(name)
        s += 'var mat = new BABYLON.StandardMaterial("mat", scene);\n'
        #        s += 'mat.diffuseColor = BABYLON.Color3.Green();\n'
        #        s += 'mat.specularColor = new BABYLON.Color3(0.5, 0.6, 0.87);\n'
        #        s += 'mat.emissiveColor = new BABYLON.Color3(1, 1, 1);\n'
        #        s += 'mat.ambientColor = new BABYLON.Color3(0.23, 0.98, 0.53);\n'
        s += 'mat.backFaceCulling = false;\n'
        s += 'mat.alpha = {};\n'.format(self.alpha)
        s += '{}.material = mat;\n'.format(name)
        if self.color is not None:
            s += 'mat.diffuseColor = new BABYLON.Color3({}, {}, {});\n'.format(
                *self.color)
        return s

    def plot(self, ax=None, equal_aspect=True, color='k', alpha=1):
        if ax is None:
            ax = plt.figure().add_subplot(111, projection='3d')

        for face in self.faces:
            face.plot(ax=ax, color=color, alpha=alpha)

        return ax


class ClosedShell3D(OpenShell3D):
    _standalone_in_db = True
    _non_serializable_attributes = ['bounding_box']
    _non_eq_attributes = ['name', 'color', 'alpha' 'bounding_box']
    STEP_FUNCTION = 'CLOSED_SHELL'

    def rotation(self, center, axis, angle, copy=True):
        if copy:
            new_faces = [face.rotation(center, axis, angle, copy=True) for face
                         in self.faces]
            return ClosedShell3D(new_faces, color=self.color, alpha=self.alpha, name=self.name)
        else:
            for face in self.faces:
                face.rotation(center, axis, angle, copy=False)
            self.bounding_box = self._bounding_box()

    def translation(self, offset, copy=True):
        if copy:
            new_faces = [face.translation(offset, copy=True) for face in
                         self.faces]
            return ClosedShell3D(new_faces, color=self.color, alpha=self.alpha, name=self.name)
        else:
            for face in self.faces:
                face.translation(offset, copy=False)
            self.bounding_box = self._bounding_box()

    def frame_mapping(self, frame, side, copy=True):
        """
        side = 'old' or 'new'
        """
        if copy:
            new_faces = [face.frame_mapping(frame, side, copy=True) for face in
                         self.faces]
            return ClosedShell3D(new_faces, name=self.name)
        else:
            for face in self.faces:
                face.frame_mapping(frame, side, copy=False)
            self.bounding_box = self._bounding_box()

    def copy(self):
        new_faces = [face.copy() for face in self.faces]
        return ClosedShell3D(new_faces, color=self.color, alpha=self.alpha,
                             name=self.name)





    def shell_intersection(self, shell2: 'OpenShell3D', resolution: float):
        """
        Return None if disjointed
        Return (1, 0) or (0, 1) if one is inside the other
        Return (n1, n2) if intersection

        4 cases :
            (n1, n2) with face intersection             => (n1, n2)
            (0, 0) with face intersection               => (0, 0)
            (0, 0) with no face intersection            => None
            (1, 0) or (0, 1) with no face intersection  => 1
        """
        # Check if boundary boxes don't intersect
        bbox1 = self.bounding_box
        bbox2 = shell2.bounding_box
        if not bbox1.bbox_intersection(bbox2):
            # print("No intersection of shells' BBox")
            return None

        # Check if any point of the first shell is in the second shell
        points1 = []
        for face in self.faces:
            points1.extend(
                face.outer_contour3d.discretization_points(resolution))
        points2 = []
        for face in shell2.faces:
            points2.extend(
                face.outer_contour3d.discretization_points(resolution))

        nb_pts1 = len(points1)
        nb_pts2 = len(points2)
        compteur1 = 0
        compteur2 = 0
        for point1 in points1:
            if shell2.point_belongs(point1):
                compteur1 += 1
        for point2 in points2:
            if self.point_belongs(point2):
                compteur2 += 1

        inter1 = compteur1 / nb_pts1
        inter2 = compteur2 / nb_pts2

        for face1 in self.faces:
            for face2 in shell2.faces:
                intersection_points = face1.face_intersections(face2)
                if intersection_points:
                    return inter1, inter2

        if inter1 == 0. and inter2 == 0.:
            return None
        return 1

    def point_belongs(self, point3d: volmdlr.Point3D, nb_rays: int = 1):
        """
        Ray Casting algorithm
        Returns True if the point is inside the Shell, False otherwise
        """

        bbox = self.bounding_box
        if not bbox.point_belongs(point3d):
            return False

        min_ray_length = 2 * max((bbox.xmax - bbox.xmin,
                                  bbox.ymax - bbox.ymin,
                                  bbox.zmax - bbox.zmin))
        two_min_ray_length = 2 * min_ray_length

        rays = []
        for k in range(0, nb_rays):
            rays.append(vme.LineSegment3D(
                point3d,
                point3d + volmdlr.Point3D.random(min_ray_length,
                                                 two_min_ray_length,
                                                 min_ray_length,
                                                 two_min_ray_length,
                                                 min_ray_length,
                                                 two_min_ray_length)))
        rays = sorted(rays, key=lambda ray: ray.length())

        rays_intersections = []
        tests = []

        # for ray in rays[:3]:
        for ray in rays[:nb_rays]:
            #
            count = 0
            ray_intersection = []
            is_inside = True
            for face, point_inters in self.linesegment_intersections(ray):
                count += len(point_inters)

            if count % 2 == 0:
                is_inside = False
            tests.append(is_inside)
            rays_intersections.append(ray_intersection)

        for test1, test2 in zip(tests[:-1], tests[1:]):
            if test1 != test2:
                raise ValueError
        return tests[0]

    def is_inside_shell(self, shell2, resolution: float):
        """
        Returns True if all the points of self are inside shell2 and no face \
        are intersecting
        This method is not exact
        """
        bbox1 = self.bounding_box
        bbox2 = shell2.bounding_box
        if not bbox1.is_inside_bbox(bbox2):
            return False

        points = []
        for face in self.faces:
            points.extend(
                face.outer_contour3d.discretization_points(resolution))
        for point in points:
            if not shell2.point_belongs(point):
                return False

        # Check if any faces are intersecting
        for face1 in self.faces:
            for face2 in shell2.faces:
                intersection_points = face1.face_intersections(face2)
                if intersection_points != []:
                    return False

        return True

def union(shell1, shell2):
    shell1_p = sheel_substract(shell1, shell2)
    shell2_p = sheel_substract(shell2, shell1)
    for f in shell1_p.faces:
        f.alpha = 0.2
    for f in shell2_p.faces:
        f.alpha = 0.5
        f.color = (1, 0, 0)
    return ClosedShell3D(shell1_p.faces + shell2_p.faces)

def sheel_substract(shell1, shell2):
    faces = []
    dist_limit = 1e-15
    for face1 in shell1.faces:
        if volmdlr.faces.ClosedShell3D([face1]).is_inside_shell(shell2, resolution=0.01):
            continue
        points_2d = []
        points_2d_extreme = []
        graph = nx.Graph()
        for face2 in shell2.faces:
            inters = face1.face_intersections(face2)
            new_points_2d = [face1.surface3d.point3d_to_2d(i) for i in inters]
            if new_points_2d:
                for p in new_points_2d:
                    if p not in points_2d:
                        points_2d.append(p)
                for p1, p2 in zip(new_points_2d[0:-1], new_points_2d[1:]):
                    graph.add_edges_from([(p1, p2)])
        if points_2d:
            for pt in points_2d:
                dist_min = math.inf
                for line in face1.surface2d.outer_contour.primitives:
                    dist = line.point_distance(pt)
                    if dist < dist_min:
                        dist_min = dist
                if dist_min < dist_limit:
                    points_2d_extreme.append(pt)
            new_lines = []
            non_check_point = []
            for pt in points_2d_extreme:
                pts = list(nx.dfs_edges(graph, pt))
                if pt not in non_check_point:
                    lns = [volmdlr.edges.LineSegment2D(p[0], p[1]) for p in pts]
                    new_lines.append(lns)
                non_check_point.extend([pt, pts[-1][-1]])
            cut_contours = [face1.surface2d.outer_contour]
            for new_line in new_lines:
                start = new_line[0].start
                end = new_line[-1].end
                new_c = []
                for c in cut_contours:
                    cs = volmdlr.wires.Contour2D.extract_contours(c, start, end)
                    if not cs:
                        new_c.append(c)
                    else:
                        close_contours = []
                        for c1 in cs:
                            c1.primitives.extend(new_line)
                            c1.order_contour()
                            close_contours.append(c1)
                        for c1 in close_contours:
                            check = True
                            for c2 in new_c:
                                if c1 == c2:
                                    check = False
                            if check:
                                new_c.append(c1)
                cut_contours = [c.copy() for c in new_c]

            for contour in cut_contours:
                check = True
                show_points = []
                for primitive in contour.primitives:
                    point_middle = volmdlr.Point2D.middle_point(primitive.start, primitive.end)
                    pt3d = face1.surface3d.point2d_to_3d(point_middle)
                    show_points.append(pt3d)
                    dist_min = math.inf
                    for face2 in shell2.faces:
                        dist = face2.distance_to_point(pt3d)
                        if dist < dist_min:
                            dist_min = dist
                    if shell2.point_belongs(pt3d) and dist_min > 1e-8:
                        check = False
                if check:
                    surf3d = face1.surface3d
                    surf2d = Surface2D(contour, [])
                    new_plane = PlaneFace3D(surf3d, surf2d)
                    faces.append(new_plane)
        else:
            faces.append(face1)
    return OpenShell3D(faces)<|MERGE_RESOLUTION|>--- conflicted
+++ resolved
@@ -17,11 +17,8 @@
 import volmdlr.edges as vme
 import volmdlr.wires
 import volmdlr.display
-<<<<<<< HEAD
 import volmdlr.primitives3d
-=======
 import volmdlr.geometry
->>>>>>> c78ebccc
 import networkx as nx
 
 
