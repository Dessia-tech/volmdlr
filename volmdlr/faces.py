"""
Surfaces & faces
"""

import math
import warnings
from itertools import chain, product
from typing import Any, Dict, List, Tuple, Union

import matplotlib.pyplot as plt
import networkx as nx
import numpy as npy
import scipy as scp
import scipy.optimize as opt
import triangle

from geomdl import NURBS, BSpline, utilities
from geomdl.construct import extract_curves
from geomdl.fitting import approximate_surface, interpolate_surface
from geomdl.operations import split_surface_u, split_surface_v
from trimesh import Trimesh

from dessia_common.core import DessiaObject  # isort: skip

import volmdlr.bspline_compiled
import volmdlr.core
import volmdlr.core_compiled
import volmdlr.display as vmd
import volmdlr.edges as vme
import volmdlr.geometry
import volmdlr.grid
import volmdlr.utils.parametric as vm_parametric
import volmdlr.wires
from volmdlr.utils.parametric import array_range_search


def knots_vector_inv(knots_vector):
    """
    Compute knot elements and multiplicities based on the global knot vector.

    """

    knots = sorted(set(knots_vector))
    multiplicities = [knots_vector.count(knot) for knot in knots]

    return knots, multiplicities


class Surface2D(volmdlr.core.Primitive2D):
    """
    A surface bounded by an outer contour.

    """

    def __init__(self, outer_contour: volmdlr.wires.Contour2D,
                 inner_contours: List[volmdlr.wires.Contour2D],
                 name: str = 'name'):
        self.outer_contour = outer_contour
        self.inner_contours = inner_contours

        volmdlr.core.Primitive2D.__init__(self, name=name)

    def copy(self):
        """
        Copies the surface2d.

        """
        return self.__class__(outer_contour=self.outer_contour.copy(),
                              inner_contours=[c.copy() for c in self.inner_contours],
                              name=self.name)

    def area(self):
        """
        Computes the area of the surface.

        """
        return self.outer_contour.area() - sum(contour.area() for contour in self.inner_contours)

    def second_moment_area(self, point: volmdlr.Point2D):
        """
        Computes the second moment area of the surface.

        """
        i_x, i_y, i_xy = self.outer_contour.second_moment_area(point)
        for contour in self.inner_contours:
            i_xc, i_yc, i_xyc = contour.second_moment_area(point)
            i_x -= i_xc
            i_y -= i_yc
            i_xy -= i_xyc
        return i_x, i_y, i_xy

    def center_of_mass(self):
        """
        Compute the center of mass of the 2D surface.

        :return: The center of mass of the surface.
        :rtype: :class:`volmdlr.Point2D`
        """
        center = self.outer_contour.area() * self.outer_contour.center_of_mass()
        for contour in self.inner_contours:
            center -= contour.area() * contour.center_of_mass()
        return center / self.area()

    def point_belongs(self, point2d: volmdlr.Point2D):
        """
        Check whether a point belongs to the 2D surface.

        :param point2d: The point to check.
        :type point2d: :class:`volmdlr.Point2D`
        :return: True if the point belongs to the surface, False otherwise.
        :rtype: bool
        """
        if not self.outer_contour.point_belongs(point2d):
            if self.outer_contour.point_over_contour(point2d):
                return True
            return False

        for inner_contour in self.inner_contours:
            if inner_contour.point_belongs(point2d) and not inner_contour.point_over_contour(point2d):
                return False
        return True

    def random_point_inside(self):
        """
        Generate a random point inside the 2D surface.

        Taking into account any inner contours (holes) it may have.

        :return: A random point inside the surface.
        :rtype: :class:`volmdlr.Point2D`
        """
        valid_point = False
        point_inside_outer_contour = None
        while not valid_point:
            point_inside_outer_contour = self.outer_contour.random_point_inside()
            inside_inner_contour = False
            for inner_contour in self.inner_contours:
                if inner_contour.point_belongs(point_inside_outer_contour):
                    inside_inner_contour = True
            if not inside_inner_contour and \
                    point_inside_outer_contour is not None:
                valid_point = True

        return point_inside_outer_contour

    def triangulation(self, number_points_x: int = 15, number_points_y: int = 15):
        """
        Triangulates the Surface2D using the Triangle library.

        :param number_points_x: Number of discretization points in x direction.
        :type number_points_x: int
        :param number_points_y: Number of discretization points in y direction.
        :type number_points_y: int
        :return: The triangulated surface as a display mesh.
        :rtype: :class:`volmdlr.display.DisplayMesh2D`
        """
        area = self.bounding_rectangle().area()
        tri_opt = "p"
        if area == 0.:
            return vmd.DisplayMesh2D([], triangles=[])

        triangulates_with_grid = number_points_x > 0 or number_points_y > 0

        outer_polygon = self.outer_contour.to_polygon(angle_resolution=10, discretize_line=triangulates_with_grid)

        if not self.inner_contours and not triangulates_with_grid:
            return outer_polygon.triangulation()

        points_grid, x, y, grid_point_index = outer_polygon.grid_triangulation_points(number_points_x=number_points_x,
                                                                                      number_points_y=number_points_y)
        points = [vmd.Node2D(*p) for p in outer_polygon.points]
        vertices = [(p.x, p.y) for p in points]
        n = len(points)
        segments = [(i, i + 1) for i in range(n - 1)]
        segments.append((n - 1, 0))

        if not self.inner_contours:  # No holes
            vertices_grid = [(p.x, p.y) for p in points_grid]
            vertices.extend(vertices_grid)
            tri = {'vertices': npy.array(vertices).reshape((-1, 2)),
                   'segments': npy.array(segments).reshape((-1, 2)),
                   }
            t = triangle.triangulate(tri, tri_opt)
            triangles = t['triangles'].tolist()
            np = t['vertices'].shape[0]
            points = [vmd.Node2D(*t['vertices'][i, :]) for i in range(np)]
            return vmd.DisplayMesh2D(points, triangles=triangles, edges=None)

        point_index = {p: i for i, p in enumerate(points)}
        holes = []
        for inner_contour in self.inner_contours:
            inner_polygon = inner_contour.to_polygon(angle_resolution=10, discretize_line=triangulates_with_grid)
            inner_polygon_nodes = [vmd.Node2D.from_point(p) for p in inner_polygon.points]
            for point in inner_polygon_nodes:
                if point not in point_index:
                    points.append(point)
                    vertices.append((point.x, point.y))
                    point_index[point] = n
                    n += 1

            for point1, point2 in zip(inner_polygon_nodes[:-1],
                                      inner_polygon_nodes[1:]):
                segments.append((point_index[point1], point_index[point2]))
            segments.append((point_index[inner_polygon_nodes[-1]], point_index[inner_polygon_nodes[0]]))
            rpi = inner_polygon.barycenter()
            if not inner_polygon.point_belongs(rpi, include_edge_points=False):
                rpi = inner_polygon.random_point_inside(include_edge_points=False)
            holes.append([rpi.x, rpi.y])

            if triangulates_with_grid:
                # removes with a region search the grid points that are in the inner contour
                xmin, xmax, ymin, ymax = inner_polygon.bounding_rectangle.bounds()
                x_grid_range = array_range_search(x, xmin, xmax)
                y_grid_range = array_range_search(y, ymin, ymax)
                for i in x_grid_range:
                    for j in y_grid_range:
                        point = grid_point_index.get((i, j))
                        if not point:
                            continue
                        if inner_polygon.point_belongs(point):
                            points_grid.remove(point)
                            grid_point_index.pop((i, j))

        if triangulates_with_grid:
            vertices_grid = [(p.x, p.y) for p in points_grid]
            vertices.extend(vertices_grid)

        tri = {'vertices': npy.array(vertices).reshape((-1, 2)),
               'segments': npy.array(segments).reshape((-1, 2)),
               'holes': npy.array(holes).reshape((-1, 2))
               }
        t = triangle.triangulate(tri, tri_opt)
        triangles = t['triangles'].tolist()
        np = t['vertices'].shape[0]
        points = [vmd.Node2D(*t['vertices'][i, :]) for i in range(np)]
        return vmd.DisplayMesh2D(points, triangles=triangles, edges=None)

    def split_by_lines(self, lines):
        """
        Returns a list of cutted surfaces given by the lines provided as argument.
        """
        cutted_surfaces = []
        iteration_surfaces = self.cut_by_line(lines[0])

        for line in lines[1:]:
            iteration_surfaces2 = []
            for surface in iteration_surfaces:
                line_cutted_surfaces = surface.cut_by_line(line)

                llcs = len(line_cutted_surfaces)

                if llcs == 1:
                    cutted_surfaces.append(line_cutted_surfaces[0])
                else:
                    iteration_surfaces2.extend(line_cutted_surfaces)

            iteration_surfaces = iteration_surfaces2[:]

        cutted_surfaces.extend(iteration_surfaces)
        return cutted_surfaces

    def split_regularly(self, n):
        """
        Split in n slices.
        """
        bounding_rectangle = self.outer_contour.bounding_rectangle
        lines = []
        for i in range(n - 1):
            xi = bounding_rectangle[0] + (i + 1) * (bounding_rectangle[1] - bounding_rectangle[0]) / n
            lines.append(vme.Line2D(volmdlr.Point2D(xi, 0),
                                    volmdlr.Point2D(xi, 1)))
        return self.split_by_lines(lines)

    def cut_by_line(self, line: vme.Line2D):
        """
        Returns a list of cutted Surface2D by the given line.

        :param line: The line to cut the Surface2D with.
        :type line: :class:`volmdlr.edges.Line2D`
        :return: A list of 2D surfaces resulting from the cut.
        :rtype: List[:class:`volmdlr.faces.Surface2D`]
        """
        surfaces = []
        splitted_outer_contours = self.outer_contour.cut_by_line(line)
        splitted_inner_contours_table = []
        for inner_contour in self.inner_contours:
            splitted_inner_contours = inner_contour.cut_by_line(line)
            splitted_inner_contours_table.append(splitted_inner_contours)

        # First part of the external contour
        for outer_split in splitted_outer_contours:
            inner_contours = []
            for splitted_inner_contours in splitted_inner_contours_table:
                for inner_split in splitted_inner_contours:
                    inner_split.order_contour()
                    point = inner_split.random_point_inside()
                    if outer_split.point_belongs(point):
                        inner_contours.append(inner_split)

            if inner_contours:
                surface2d = self.from_contours(outer_split, inner_contours)
                surfaces.append(surface2d)
            else:
                surfaces.append(Surface2D(outer_split, []))
        return surfaces

    def line_crossings(self, line: vme.Line2D):
        """
        Find intersection points between a line and the 2D surface.

        :param line: The line to intersect with the shape.
        :type line: :class:`volmdlr.edges.Line2D`
        :return: A list of intersection points sorted by increasing abscissa
            along the line. Each intersection point is a tuple
            (point, primitive) where point is the intersection point and
            primitive is the intersected primitive.
        :rtype: List[Tuple[:class:`volmdlr.Point2D`,
            :class:`volmdlr.core.Primitive2D`]]

        """
        intersection_points = []
        for primitive in self.outer_contour.primitives:
            for p in primitive.line_crossings(line):
                if (p, primitive) not in intersection_points:
                    intersection_points.append((p, primitive))
        for inner_contour in self.inner_contours:
            for primitive in inner_contour.primitives:
                for p in primitive.line_crossings(line):
                    if (p, primitive) not in intersection_points:
                        intersection_points.append((p, primitive))
        return sorted(intersection_points, key=lambda ip: line.abscissa(ip[0]))

    def split_at_centers(self):
        """
        Split in n slices.
        # TODO: is this used ?

        """

        cutted_contours = []
        c1 = self.inner_contours[0].center_of_mass()
        c2 = self.inner_contours[1].center_of_mass()
        cut_line = vme.Line2D(c1, c2)

        iteration_contours2 = []

        sc = self.cut_by_line(cut_line)

        iteration_contours2.extend(sc)

        iteration_contours = iteration_contours2[:]
        cutted_contours.extend(iteration_contours)

        return cutted_contours

    def cut_by_line2(self, line):
        """
        Cuts a Surface2D with line (2).

        :param line: DESCRIPTION
        :type line: TYPE
        :raises NotImplementedError: DESCRIPTION
        :return: DESCRIPTION
        :rtype: TYPE

        """

        all_contours = []
        inner_1 = self.inner_contours[0]
        inner_2 = self.inner_contours[1]

        inner_intersections_1 = inner_1.line_intersections(line)
        inner_intersections_2 = inner_2.line_intersections(line)

        arc1, arc2 = inner_1.split(inner_intersections_1[1],
                                   inner_intersections_1[0])
        arc3, arc4 = inner_2.split(inner_intersections_2[1],
                                   inner_intersections_2[0])
        new_inner_1 = volmdlr.wires.Contour2D([arc1, arc2])
        new_inner_2 = volmdlr.wires.Contour2D([arc3, arc4])

        intersections = [(inner_intersections_1[0], arc1), (inner_intersections_1[1], arc2)]
        intersections += self.outer_contour.line_intersections(line)
        intersections.append((inner_intersections_2[0], arc3))
        intersections.append((inner_intersections_2[1], arc4))
        intersections += self.outer_contour.line_intersections(line)

        if not intersections:
            all_contours.extend([self])
        if len(intersections) < 4:
            return [self]
        if len(intersections) >= 4:
            if isinstance(intersections[0][0], volmdlr.Point2D) and \
                    isinstance(intersections[1][0], volmdlr.Point2D):
                ip1, ip2 = sorted(
                    [new_inner_1.primitives.index(intersections[0][1]),
                     new_inner_1.primitives.index(intersections[1][1])])
                ip5, ip6 = sorted(
                    [new_inner_2.primitives.index(intersections[4][1]),
                     new_inner_2.primitives.index(intersections[5][1])])
                ip3, ip4 = sorted(
                    [self.outer_contour.primitives.index(intersections[2][1]),
                     self.outer_contour.primitives.index(intersections[3][1])])

                # sp11, sp12 = intersections[2][1].split(intersections[2][0])
                # sp21, sp22 = intersections[3][1].split(intersections[3][0])
                sp33, sp34 = intersections[6][1].split(intersections[6][0])
                sp44, sp43 = intersections[7][1].split(intersections[7][0])

                primitives1 = [volmdlr.edges.LineSegment2D(intersections[6][0], intersections[1][0]),
                               new_inner_1.primitives[ip1],
                               volmdlr.edges.LineSegment2D(intersections[0][0], intersections[5][0]),
                               new_inner_2.primitives[ip5],
                               volmdlr.edges.LineSegment2D(intersections[4][0], intersections[7][0]),
                               sp44
                               ]
                primitives1.extend(self.outer_contour.primitives[ip3 + 1:ip4])
                primitives1.append(sp34)

                primitives2 = [volmdlr.edges.LineSegment2D(intersections[7][0], intersections[4][0]),
                               new_inner_2.primitives[ip6],
                               volmdlr.edges.LineSegment2D(intersections[5][0], intersections[0][0]),
                               new_inner_1.primitives[ip2],
                               volmdlr.edges.LineSegment2D(intersections[1][0], intersections[6][0]),
                               sp33
                               ]

                primitives2.extend(self.outer_contour.primitives[:ip3].reverse())
                primitives2.append(sp43)

                all_contours.extend([volmdlr.wires.Contour2D(primitives1),
                                     volmdlr.wires.Contour2D(primitives2)])

            else:
                raise NotImplementedError(
                    'Non convex contour not supported yet')
                # raise NotImplementedError(
                #     '{} intersections not supported yet'.format(
                #         len(intersections)))

        return all_contours

    # def cut_by_line3(self, line):
    #     """
    #     Cuts a Surface2D with line (2).
    #
    #     :param line: DESCRIPTION
    #     :type line: TYPE
    #     :raises NotImplementedError: DESCRIPTION
    #     :return: DESCRIPTION
    #     :rtype: TYPE
    #
    #     """
    #
    #     # ax=self.outer_contour.plot()
    #     all_contours = []
    #     inner = self.inner_contours[0]
    #     inner_2 = self.inner_contours[1]
    #     inner_3 = self.inner_contours[2]
    #
    #     c = inner.center_of_mass()
    #     c_2 = inner_2.center_of_mass()
    #     c_3 = inner_3.center_of_mass()
    #     direction_vector = line.normal_vector()
    #     direction_line = vme.Line2D(c, volmdlr.Point2D(
    #         (direction_vector.y * c.x - direction_vector.x * c.y) / (
    #             direction_vector.y), 0))
    #     direction_line_2 = vme.Line2D(c_2, volmdlr.Point2D(
    #         (direction_vector.y * c_2.x - direction_vector.x * c_2.y) / (
    #             direction_vector.y), 0))
    #
    #     direction_line_3 = vme.Line2D(c_3, volmdlr.Point2D(
    #         (direction_vector.y * c_3.x - direction_vector.x * c_3.y) / (
    #             direction_vector.y), 0))
    #     inner_intersections = inner.line_intersections(direction_line)
    #     inner_intersections_2 = inner_2.line_intersections(direction_line_2)
    #     inner_intersections_3 = inner_3.line_intersections(direction_line_3)
    #     arc1, arc2 = inner.split(inner_intersections[1],
    #                              inner_intersections[0])
    #     arc3, arc4 = inner_2.split(inner_intersections_2[1],
    #                                inner_intersections_2[0])
    #     arc5, arc6 = inner_3.split(inner_intersections_3[1],
    #                                inner_intersections_3[0])
    #     new_inner = volmdlr.wires.Contour2D([arc1, arc2])
    #     new_inner_2 = volmdlr.wires.Contour2D([arc3, arc4])
    #     new_inner_3 = volmdlr.wires.Contour2D([arc5, arc6])
    #     intersections = [(inner_intersections[0], arc1), (inner_intersections[1], arc2)]
    #
    #     if len(self.outer_contour.line_intersections(direction_line)) > 2:
    #
    #         intersections.append(
    #             self.outer_contour.line_intersections(direction_line)[0])
    #         intersections.append(
    #             self.outer_contour.line_intersections(direction_line)[2])
    #     else:
    #         intersections.append(
    #             self.outer_contour.line_intersections(direction_line)[0])
    #         intersections.append(
    #             self.outer_contour.line_intersections(direction_line)[1])
    #     intersections.append((inner_intersections_2[0], arc3))
    #     intersections.append((inner_intersections_2[1], arc4))
    #     if len(self.outer_contour.line_intersections(direction_line_2)) > 2:
    #         intersections.append(
    #             self.outer_contour.line_intersections(direction_line_2)[0])
    #         intersections.append(
    #             self.outer_contour.line_intersections(direction_line_2)[2])
    #     else:
    #         intersections.append(
    #             self.outer_contour.line_intersections(direction_line_2)[0])
    #         intersections.append(
    #             self.outer_contour.line_intersections(direction_line_2)[1])
    #     intersections.append((inner_intersections_3[0], arc5))
    #     intersections.append((inner_intersections_3[1], arc6))
    #     if len(self.outer_contour.line_intersections(direction_line_3)) > 2:
    #
    #         intersections.append(
    #             self.outer_contour.line_intersections(direction_line_3)[0])
    #         intersections.append(
    #             self.outer_contour.line_intersections(direction_line_3)[2])
    #     else:
    #         intersections.append(
    #             self.outer_contour.line_intersections(direction_line_3)[0])
    #         intersections.append(
    #             self.outer_contour.line_intersections(direction_line_3)[1])
    #
    #     if isinstance(intersections[0][0], volmdlr.Point2D) and \
    #             isinstance(intersections[1][0], volmdlr.Point2D):
    #         ip1, ip2 = sorted([new_inner.primitives.index(intersections[0][1]),
    #                            new_inner.primitives.index(
    #                                intersections[1][1])])
    #         ip5, ip6 = sorted(
    #             [new_inner_2.primitives.index(intersections[4][1]),
    #              new_inner_2.primitives.index(intersections[5][1])])
    #         ip7, ip8 = sorted(
    #             [new_inner_3.primitives.index(intersections[8][1]),
    #              new_inner_3.primitives.index(intersections[9][1])])
    #         ip3, ip4 = sorted(
    #             [self.outer_contour.primitives.index(intersections[2][1]),
    #              self.outer_contour.primitives.index(intersections[3][1])])
    #
    #         sp11, sp12 = intersections[2][1].split(intersections[2][0])
    #         sp21, sp22 = intersections[3][1].split(intersections[3][0])
    #         sp33, sp34 = intersections[6][1].split(intersections[6][0])
    #         sp44, sp43 = intersections[7][1].split(intersections[7][0])
    #         sp55, sp56 = intersections[10][1].split(intersections[10][0])
    #         sp66, sp65 = intersections[11][1].split(intersections[11][0])
    #
    #         primitives1 = []
    #         primitives1.append(volmdlr.edges.LineSegment2D(intersections[7][0],
    #                                                        intersections[5][0]))
    #         primitives1.append(new_inner_2.primitives[ip5])
    #         primitives1.append(volmdlr.edges.LineSegment2D(intersections[6][0],
    #                                                        intersections[4][0]))
    #         primitives1.append(sp33)
    #         primitives1.append(sp43)
    #
    #         primitives2 = []
    #         primitives2.append(volmdlr.edges.LineSegment2D(intersections[6][0],
    #                                                        intersections[4][0]))
    #         primitives2.append(new_inner_2.primitives[ip6])
    #         primitives2.append(volmdlr.edges.LineSegment2D(intersections[5][0],
    #                                                        intersections[7][0]))
    #         primitives2.append(volmdlr.edges.LineSegment2D(intersections[7][0],
    #                                                        intersections[11][0]))
    #         primitives2.append(
    #             vme.LineSegment2D(intersections[11][0],
    #                                         intersections[9][0]))
    #         primitives2.append(new_inner_3.primitives[ip7])
    #         primitives2.append(volmdlr.edges.LineSegment2D(intersections[8][0],
    #                                                        intersections[10][0]))
    #         primitives2.append(sp34)
    #
    #         primitives3 = []
    #         primitives3.append(
    #             vme.LineSegment2D(intersections[10][0],
    #                                         intersections[8][0]))
    #         primitives3.append(new_inner_3.primitives[ip8])
    #         primitives3.append(volmdlr.edges.LineSegment2D(intersections[9][0],
    #                                                        intersections[11][0]))
    #         primitives3.append(sp22)
    #         primitives3.append(volmdlr.edges.LineSegment2D(intersections[3][0],
    #                                                        intersections[1][0]))
    #         primitives3.append(new_inner.primitives[ip1])
    #         primitives3.append(vme.LineSegment2D(intersections[0][0],
    #                                                        intersections[2][
    #                                                            0]))
    #         primitives3.append(vme.LineSegment2D(intersections[2][0],
    #                                                        intersections[10][
    #                                                            0]))
    #
    #         primitives4 = [volmdlr.edges.LineSegment2D(intersections[3][0],
    #                                                    intersections[1][0])]
    #         a = volmdlr.edges.Arc2D(new_inner.primitives[ip2].end,
    #                                 new_inner.primitives[ip2].interior,
    #                                 new_inner.primitives[ip2].start)
    #         primitives4.append(a)
    #         primitives4.append(volmdlr.edges.LineSegment2D(intersections[0][0],
    #                                                        intersections[2][0]))
    #         primitives4.append(sp12)
    #         primitives4.append(sp21)
    #
    #         # Contour2D(primitives1),Contour2D(primitives2),
    #         #                      Contour2D(primitives3),
    #         all_contours.extend([volmdlr.wires.Contour2D(primitives4)])
    #
    #     else:
    #         raise NotImplementedError(
    #             f'{len(intersections)} intersections not supported yet')
    #
    #     return all_contours

    def bounding_rectangle(self):
        """
        Returns bounding rectangle.

        :return: Returns a python object with useful methods
        :rtype: :class:`volmdlr.core.BoundingRectangle

        """

        return self.outer_contour.bounding_rectangle

    @classmethod
    def from_contours(cls, outer_contour, inner_contours):
        surface2d_inner_contours = []
        surface2d_outer_contour = outer_contour
        for inner_contour in inner_contours:
            if surface2d_outer_contour.shared_primitives_extremities(
                    inner_contour):
                # inner_contour will be merged with outer_contour
                merged_contours = surface2d_outer_contour.merge_with(
                    inner_contour)
                if len(merged_contours) >= 2:
                    raise NotImplementedError
                surface2d_outer_contour = merged_contours[0]
            else:
                # inner_contour will be added to the inner contours of the
                # Surface2D
                surface2d_inner_contours.append(inner_contour)
        return cls(surface2d_outer_contour, surface2d_inner_contours)

    def plot(self, ax=None, color='k', alpha=1, equal_aspect=False):

        if ax is None:
            _, ax = plt.subplots()
        self.outer_contour.plot(ax=ax, color=color, alpha=alpha,
                                equal_aspect=equal_aspect)
        for inner_contour in self.inner_contours:
            inner_contour.plot(ax=ax, color=color, alpha=alpha,
                               equal_aspect=equal_aspect)

        if equal_aspect:
            ax.set_aspect('equal')

        ax.margins(0.1)
        return ax

    def axial_symmetry(self, line):
        """
        Finds out the symmetric surface2d according to a line.

        """

        outer_contour = self.outer_contour.axial_symmetry(line)
        inner_contours = []
        if self.inner_contours:
            inner_contours = [contour.axial_symmetry(line) for contour in self.inner_contours]

        return self.__class__(outer_contour=outer_contour,
                              inner_contours=inner_contours)

    def rotation(self, center, angle):

        outer_contour = self.outer_contour.rotation(center, angle)
        if self.inner_contours:
            inner_contours = [contour.rotation(center, angle) for contour in self.inner_contours]
        else:
            inner_contours = []

        return self.__class__(outer_contour, inner_contours)

    def rotation_inplace(self, center, angle):
        """
        Rotate the surface inplace.
        """
        new_surface2d = self.rotation(center, angle)
        self.outer_contour = new_surface2d.outer_contour
        self.inner_contours = new_surface2d.inner_contours

    def translation(self, offset: volmdlr.Vector2D):
        outer_contour = self.outer_contour.translation(offset)
        inner_contours = [contour.translation(offset) for contour in self.inner_contours]
        return self.__class__(outer_contour, inner_contours)

    def translation_inplace(self, offset: volmdlr.Vector2D):
        new_contour = self.translation(offset)
        self.outer_contour = new_contour.outer_contour
        self.inner_contours = new_contour.inner_contours

    def frame_mapping(self, frame: volmdlr.Frame2D, side: str):
        outer_contour = self.outer_contour.frame_mapping(frame, side)
        inner_contours = [contour.frame_mapping(frame, side) for contour in self.inner_contours]
        return self.__class__(outer_contour, inner_contours)

    def frame_mapping_inplace(self, frame: volmdlr.Frame2D, side: str):
        new_contour = self.frame_mapping(frame, side)
        self.outer_contour = new_contour.outer_contour
        self.inner_contours = new_contour.inner_contours

    def geo_lines(self):  # , mesh_size_list=None):
        """
        Gets the lines that define a Surface2D in a .geo file.
        """

        i, p = None, None
        lines, line_surface, lines_tags = [], [], []
        point_account, line_account, line_loop_account = 0, 0, 1
        for c, contour in enumerate(list(chain(*[[self.outer_contour], self.inner_contours]))):

            if isinstance(contour, volmdlr.wires.Circle2D):
                points = [volmdlr.Point2D(contour.center.x - contour.radius, contour.center.y),
                          contour.center,
                          volmdlr.Point2D(contour.center.x + contour.radius, contour.center.y)]
                index = []
                for i, point in enumerate(points):
                    lines.append(point.get_geo_lines(tag=point_account + i + 1,
                                                     point_mesh_size=None))
                    index.append(point_account + i + 1)

                lines.append('Circle(' + str(line_account + 1) +
                             ') = {' + str(index[0]) + ', ' + str(index[1]) + ', ' + str(index[2]) + '};')
                lines.append('Circle(' + str(line_account + 2) +
                             ') = {' + str(index[2]) + ', ' + str(index[1]) + ', ' + str(index[0]) + '};')

                lines_tags.append(line_account + 1)
                lines_tags.append(line_account + 2)

                lines.append('Line Loop(' + str(c + 1) + ') = {' + str(lines_tags)[1:-1] + '};')
                line_surface.append(line_loop_account)

                point_account = point_account + 2 + 1
                line_account, line_loop_account = line_account + 1 + 1, line_loop_account + 1
                lines_tags = []

            elif isinstance(contour, (volmdlr.wires.Contour2D, volmdlr.wires.ClosedPolygon2D)):
                if not isinstance(contour, volmdlr.wires.ClosedPolygon2D):
                    contour = contour.to_polygon(1)
                for i, point in enumerate(contour.points):
                    lines.append(point.get_geo_lines(tag=point_account + i + 1,
                                                     point_mesh_size=None))

                for p, primitive in enumerate(contour.primitives):
                    if p != len(contour.primitives) - 1:
                        lines.append(primitive.get_geo_lines(tag=line_account + p + 1,
                                                             start_point_tag=point_account + p + 1,
                                                             end_point_tag=point_account + p + 2))
                    else:
                        lines.append(primitive.get_geo_lines(tag=line_account + p + 1,
                                                             start_point_tag=point_account + p + 1,
                                                             end_point_tag=point_account + 1))
                    lines_tags.append(line_account + p + 1)

                lines.append('Line Loop(' + str(c + 1) + ') = {' + str(lines_tags)[1:-1] + '};')
                line_surface.append(line_loop_account)
                point_account = point_account + i + 1
                line_account, line_loop_account = line_account + p + 1, line_loop_account + 1
                lines_tags = []

        lines.append('Plane Surface(' + str(1) + ') = {' + str(line_surface)[1:-1] + '};')

        return lines

    def mesh_lines(self,
                   factor: float,
                   curvature_mesh_size: int = None,
                   min_points: int = None,
                   initial_mesh_size: float = 5):
        """
        Gets the lines that define mesh parameters for a Surface2D, to be added to a .geo file.

        :param factor: A float, between 0 and 1, that describes the mesh quality
        (1 for coarse mesh - 0 for fine mesh)
        :type factor: float
        :param curvature_mesh_size: Activate the calculation of mesh element sizes based on curvature
        (with curvature_mesh_size elements per 2*Pi radians), defaults to 0
        :type curvature_mesh_size: int, optional
        :param min_points: Check if there are enough points on small edges (if it is not, we force to have min_points
        on that edge), defaults to None
        :type min_points: int, optional
        :param initial_mesh_size: If factor=1, it will be initial_mesh_size elements per dimension, defaults to 5
        :type initial_mesh_size: float, optional

        :return: A list of lines that describe mesh parameters
        :rtype: List[str]
        """

        lines = []
        if factor == 0:
            factor = 1e-3

        size = (math.sqrt(self.area()) / initial_mesh_size) * factor

        if min_points:
            primitives, primitives_length = [], []
            for _, contour in enumerate(list(chain(*[[self.outer_contour], self.inner_contours]))):
                if isinstance(contour, volmdlr.wires.Circle2D):
                    primitives.append(contour)
                    primitives.append(contour)
                    primitives_length.append(contour.length() / 2)
                    primitives_length.append(contour.length() / 2)
                else:
                    for p, primitive in enumerate(contour.primitives):
                        if ((primitive not in primitives)
                                and (primitive.reverse() not in primitives)):
                            primitives.append(primitive)
                            primitives_length.append(primitive.length())

            for i, length in enumerate(primitives_length):
                if length < min_points * size:
                    lines.append('Transfinite Curve {' + str(i) + '} = ' + str(min_points) + ' Using Progression 1;')

        lines.append('Field[1] = MathEval;')
        lines.append('Field[1].F = "' + str(size) + '";')
        lines.append('Background Field = 1;')
        if curvature_mesh_size:
            lines.append('Mesh.MeshSizeFromCurvature = ' + str(curvature_mesh_size) + ';')

        # lines.append('Coherence;')

        return lines

    def to_geo(self, file_name: str,
               factor: float, **kwargs):
        # curvature_mesh_size: int = None,
        # min_points: int = None,
        # initial_mesh_size: float = 5):
        """
        Gets the .geo file for the Surface2D.
        """

        for element in [('curvature_mesh_size', 0), ('min_points', None), ('initial_mesh_size', 5)]:
            if element[0] not in kwargs:
                kwargs[element[0]] = element[1]

        lines = self.geo_lines()
        lines.extend(self.mesh_lines(factor, kwargs['curvature_mesh_size'],
                                     kwargs['min_points'], kwargs['initial_mesh_size']))

        with open(file_name + '.geo', 'w', encoding="utf-8") as f:
            for line in lines:
                f.write(line)
                f.write('\n')
        f.close()

    def to_msh(self, file_name: str, mesh_dimension: int,
               factor: float, **kwargs):
        # curvature_mesh_size: int = 0,
        # min_points: int = None,
        # initial_mesh_size: float = 5):
        """
        Gets .msh file for the Surface2D generated by gmsh.

        :param file_name: The msh. file name
        :type file_name: str
        :param mesh_dimension: The mesh dimesion (1: 1D-Edge, 2: 2D-Triangle, 3D-Tetrahedra)
        :type mesh_dimension: int
        :param factor: A float, between 0 and 1, that describes the mesh quality
        (1 for coarse mesh - 0 for fine mesh)
        :type factor: float
        :param curvature_mesh_size: Activate the calculation of mesh element sizes based on curvature
        (with curvature_mesh_size elements per 2*Pi radians), defaults to 0
        :type curvature_mesh_size: int, optional
        :param min_points: Check if there are enough points on small edges (if it is not, we force to have min_points
        on that edge), defaults to None
        :type min_points: int, optional
        :param initial_mesh_size: If factor=1, it will be initial_mesh_size elements per dimension, defaults to 5
        :type initial_mesh_size: float, optional

        :return: A txt file
        :rtype: .txt
        """

        for element in [('curvature_mesh_size', 0), ('min_points', None), ('initial_mesh_size', 5)]:
            if element[0] not in kwargs:
                kwargs[element[0]] = element[1]

        self.to_geo(file_name=file_name, mesh_dimension=mesh_dimension,
                    factor=factor, curvature_mesh_size=kwargs['curvature_mesh_size'],
                    min_points=kwargs['min_points'], initial_mesh_size=kwargs['initial_mesh_size'])

        volmdlr.core.VolumeModel.generate_msh_file(file_name, mesh_dimension)

        # gmsh.initialize()
        # gmsh.open(file_name + ".geo")

        # gmsh.model.geo.synchronize()
        # gmsh.model.mesh.generate(mesh_dimension)

        # gmsh.write(file_name + ".msh")

        # gmsh.finalize()


class Surface3D(DessiaObject):
    """
    Abstract class.

    """
    x_periodicity = None
    y_periodicity = None
    face_class = None

    def point2d_to_3d(self, point2d):
        raise NotImplementedError(f'point2d_to_3d is abstract and should be implemented in {self.__class__.__name__}')

    def point3d_to_2d(self, point3d):
        """
        Abstract method. Convert a 3D point to a 2D parametric point.

        :param point3d: The 3D point to convert, represented by 3 coordinates (x, y, z).
        :type point3d: `volmdlr.Point3D`
        :return: NotImplementedError: If the method is not implemented in the subclass.
        """
        raise NotImplementedError('point2d_to_3d is abstract and should be implemented in {self.__class__.__name__}')

    def face_from_contours3d(self, contours3d: List[volmdlr.wires.Contour3D], name: str = ''):
        """
        Returns the face generated by a list of contours. Finds out which are outer or inner contours.

        :param name: the name to inject in the new face
        """

        lc3d = len(contours3d)

        if lc3d == 1:
            outer_contour2d = self.contour3d_to_2d(contours3d[0])
            inner_contours2d = []
        elif lc3d > 1:
            area = -1
            inner_contours2d = []
            for contour3d in contours3d:
                contour2d = self.contour3d_to_2d(contour3d)
                inner_contours2d.append(contour2d)
                contour_area = contour2d.area()
                if contour_area > area:
                    area = contour_area
                    outer_contour2d = contour2d
            inner_contours2d.remove(outer_contour2d)
        else:
            raise ValueError('Must have at least one contour')

        if isinstance(self.face_class, str):
            class_ = globals()[self.face_class]
        else:
            class_ = self.face_class

        surface2d = Surface2D(outer_contour=outer_contour2d,
                              inner_contours=inner_contours2d)
        return class_(self, surface2d=surface2d, name=name)

    def repair_primitives_periodicity(self, primitives2d):
        """
        Repairs the continuity of the 2D contour while using contour3d_to_2d on periodic surfaces.

        :param primitives2d: The primitives in parametric surface domain.
        :type primitives2d: list
        :return: A list of primitives.
        :rtype: list
        """
        # Search for a primitive that can be used as reference for repairing periodicity
        pos = 0
        x_periodicity = self.x_periodicity
        y_periodicity = self.y_periodicity
        if x_periodicity and not y_periodicity:
            for i, primitive in enumerate(primitives2d):
                start = primitive.start
                end = primitive.end
                if ((2 * start.x) % x_periodicity) != 0 and end.x != start.x:
                    pos = i
                    break
            if pos != 0:
                primitives2d = primitives2d[pos:] + primitives2d[:pos]

        elif not x_periodicity and y_periodicity:
            for i, primitive in enumerate(primitives2d):
                start = primitive.start
                end = primitive.end
                if (start.y % y_periodicity) != 0 and end.y != start.y:
                    pos = i
                    break
            if pos != 0:
                primitives2d = primitives2d[pos:] + primitives2d[:pos]

        elif x_periodicity and y_periodicity:
            for i, primitive in enumerate(primitives2d):
                start = primitive.start
                if ((2 * start.x) % x_periodicity) != 0 and ((2 * start.y) % y_periodicity) != 0:
                    pos = i
                    break
            if pos != 0:
                primitives2d = primitives2d[pos:] + primitives2d[:pos]
        i = 1
        while i < len(primitives2d):
            previous_primitive = primitives2d[i - 1]
            delta = previous_primitive.end - primitives2d[i].start

            if not math.isclose(delta.norm(), 0, abs_tol=1e-5) and \
                    primitives2d[i].end.is_close(primitives2d[i - 1].end, tol=1e-3) and \
                    math.isclose(primitives2d[i].length(), volmdlr.TWO_PI, abs_tol=1e-5):
                primitives2d[i] = primitives2d[i].reverse()

            elif not math.isclose(delta.norm(), 0, abs_tol=1e-5):
                primitives2d[i] = primitives2d[i].translation(delta)
            i += 1
        last_end = primitives2d[-1].end
        first_start = primitives2d[0].start
        if not last_end.is_close(first_start, tol=1e-3):
            deltax = first_start.x - last_end.x
            deltay = first_start.y - last_end.y
            if x_periodicity and abs(deltax) % x_periodicity == 0:
                primitives2d[-1] = vme.LineSegment2D(primitives2d[-1].start,
                                                     volmdlr.Point2D(primitives2d[-1].end.x + deltax,
                                                                     primitives2d[-1].end.y))
            elif y_periodicity and abs(deltax) % y_periodicity == 0:
                primitives2d[-1] = vme.LineSegment2D(primitives2d[-1].start,
                                                     volmdlr.Point2D(primitives2d[-1].end.x,
                                                                     primitives2d[-1].end.y + deltay))

        return primitives2d

    def contour3d_to_2d(self, contour3d):
        """
        Transforms a Contour3D into a Contour2D in the parametric domain of the surface.

        :param contour3d: The contour to be transformed.
        :type contour3d: :class:`volmdlr.wires.Contour3D`
        :return: A 2D contour object.
        :rtype: :class:`volmdlr.wires.Contour2D`
        """
        primitives2d = []

        # Transform the contour's primitives to parametric domain
        for primitive3d in contour3d.primitives:
            method_name = f'{primitive3d.__class__.__name__.lower()}_to_2d'
            if hasattr(self, method_name):
                primitives = getattr(self, method_name)(primitive3d)

                if primitives is None:
                    continue
                primitives2d.extend(primitives)
            else:
                raise NotImplementedError(
                    f'Class {self.__class__.__name__} does not implement {method_name}')
        wire2d = volmdlr.wires.Wire2D(primitives2d)
        delta_x = abs(wire2d.primitives[0].start.x - wire2d.primitives[-1].end.x)
        if math.isclose(delta_x, volmdlr.TWO_PI, abs_tol=1e-3) and wire2d.is_ordered():
            return volmdlr.wires.Contour2D(primitives2d)
        # Fix contour
        if self.x_periodicity or self.y_periodicity:
            primitives2d = self.repair_primitives_periodicity(primitives2d)
        return volmdlr.wires.Contour2D(primitives2d)

    def contour2d_to_3d(self, contour2d):
        """
        Transforms a Contour2D in the parametric domain of the surface into a Contour3D in cartesian coordinate.

        :param contour2d: The contour to be transformed.
        :type contour2d: :class:`volmdlr.wires.Contour2D`
        :return: A 3D contour object.
        :rtype: :class:`volmdlr.wires.Contour3D`
        """
        primitives3d = []
        for primitive2d in contour2d.primitives:
            method_name = f'{primitive2d.__class__.__name__.lower()}_to_3d'
            if hasattr(self, method_name):
                try:
                    primitives3d.extend(getattr(self, method_name)(primitive2d))
                except NotImplementedError:
                    print(f'Class {self.__class__.__name__} does not implement {method_name}'
                          f'with {primitive2d.__class__.__name__}')
            else:
                raise NotImplementedError(
                    'Class {} does not implement {}'.format(
                        self.__class__.__name__,
                        method_name))

        return volmdlr.wires.Contour3D(primitives3d)

    def linesegment3d_to_2d(self, linesegment3d):
        """
        A line segment on a surface will be in any case a line in 2D?
        """
        return [vme.LineSegment2D(self.point3d_to_2d(linesegment3d.start),
                                  self.point3d_to_2d(linesegment3d.end))]

    def bsplinecurve3d_to_2d(self, bspline_curve3d):
        """
        Is this right?.
        """
        n = len(bspline_curve3d.control_points)
        points = [self.point3d_to_2d(p)
                  for p in bspline_curve3d.discretization_points(number_points=n)]
        return [vme.BSplineCurve2D.from_points_interpolation(points, bspline_curve3d.degree, bspline_curve3d.periodic)]

    def bsplinecurve2d_to_3d(self, bspline_curve2d):
        """
        Is this right?
        """
        n = len(bspline_curve2d.control_points)
        points = [self.point2d_to_3d(p)
                  for p in bspline_curve2d.discretization_points(number_points=n)]
        return [vme.BSplineCurve3D.from_points_interpolation(points, bspline_curve2d.degree, bspline_curve2d.periodic)]

    def normal_from_point2d(self, point2d):

        raise NotImplementedError('NotImplemented')

    def normal_from_point3d(self, point3d):
        """
        Evaluates the normal vector of the bspline surface at this point3d.

        """

        return (self.normal_from_point2d(self.point3d_to_2d(point3d)))[1]

    def geodesic_distance_from_points2d(self, point1_2d: volmdlr.Point2D,
                                        point2_2d: volmdlr.Point2D, number_points: int = 50):
        """
        Approximation of geodesic distance via linesegments length sum in 3D.
        """
        # points = [point1_2d]
        current_point3d = self.point2d_to_3d(point1_2d)
        distance = 0.
        for i in range(number_points):
            next_point3d = self.point2d_to_3d(point1_2d + (i + 1) / (number_points) * (point2_2d - point1_2d))
            distance += next_point3d.point_distance(current_point3d)
            current_point3d = next_point3d
        return distance

    def geodesic_distance(self, point1_3d: volmdlr.Point3D, point2_3d: volmdlr.Point3D):
        """
        Approximation of geodesic distance between 2 3D points supposed to be on the surface.
        """
        point1_2d = self.point3d_to_2d(point1_3d)
        point2_2d = self.point3d_to_2d(point2_3d)
        return self.geodesic_distance_from_points2d(point1_2d, point2_2d)


class Plane3D(Surface3D):
    """
    Defines a plane 3d.

    """
    face_class = 'PlaneFace3D'

    def __init__(self, frame: volmdlr.Frame3D, name: str = ''):
        """
        :param frame: u and v of frame describe the plane, w is the normal
        """
        self.frame = frame
        self.name = name
        Surface3D.__init__(self, name=name)

    def __hash__(self):
        return hash(self.frame)

    def __eq__(self, other_plane):
        if other_plane.__class__.__name__ != self.__class__.__name__:
            return False
        return self.frame == other_plane.frame
        # return (self.frame.origin == other_plane.frame.origin and
        #         self.frame.w.is_colinear_to(other_plane.frame.w))

    # def to_dict(self, use_pointers: bool = True, memo=None, path: str = '#'):
    #     # improve the object structure ?
    #     dict_ = dc.DessiaObject.base_dict(self)
    #     dict_['frame'] = self.frame.to_dict(use_pointers=use_pointers, memo=memo, path=path + '/frame')
    #     return dict_

    @classmethod
    def from_step(cls, arguments, object_dict):
        """
        Converts a step primitive to a Plane3D.

        :param arguments: The arguments of the step primitive. The last element represents the unit_conversion_factor.
        :type arguments: list
        :param object_dict: The dictionnary containing all the step primitives
            that have already been instanciated
        :type object_dict: dict
        :return: The corresponding Plane3D object.
        :rtype: :class:`volmdlr.faces.Plane3D`
        """
        frame3d = object_dict[arguments[1]]
        frame3d.normalize()
        frame = volmdlr.Frame3D(frame3d.origin,
                                frame3d.v, frame3d.w, frame3d.u)
        return cls(frame, arguments[0][1:-1])

    def to_step(self, current_id):
        frame = volmdlr.Frame3D(self.frame.origin, self.frame.w, self.frame.u,
                                self.frame.v)
        content, frame_id = frame.to_step(current_id)
        plane_id = frame_id + 1
        content += "#{} = PLANE('{}',#{});\n".format(plane_id, self.name,
                                                     frame_id)
        return content, [plane_id]

    @classmethod
    def from_3_points(cls, point1, point2, point3):
        """
        Point 1 is used as origin of the plane.
        """
        vector1 = point2 - point1
        vector2 = point3 - point1

        vector1.normalize()
        vector2.normalize()
        normal = vector1.cross(vector2)
        normal.normalize()
        frame = volmdlr.Frame3D(point1, vector1, normal.cross(vector1), normal)
        return cls(frame)

    @classmethod
    def from_normal(cls, point, normal):
        v1 = normal.deterministic_unit_normal_vector()
        v2 = v1.cross(normal)
        return cls(volmdlr.Frame3D(point, v1, v2, normal))

    @classmethod
    def from_plane_vectors(cls, plane_origin: volmdlr.Point3D, plane_x: volmdlr.Vector3D, plane_y: volmdlr.Vector3D):
        """
        Initializes a 3D plane object with a given plane origin and plane x and y vectors.

        :param plane_origin: A volmdlr.Point3D representing the origin of the plane.
        :param plane_x: A volmdlr.Vector3D representing the x-axis of the plane.
        :param plane_y: A volmdlr.Vector3D representing the y-axis of the plane.
        :return: A Plane3D object initialized from the provided plane origin and plane x and y vectors.
        """
        normal = plane_x.cross(plane_y)
        return cls(volmdlr.Frame3D(plane_origin, plane_x, plane_y, normal))

    @classmethod
    def from_points(cls, points):
        """
        Returns the plane3d that goes through the 3 first points on the list.
        Why for more than 3 points we only do some check and never raise error?
        """
        if len(points) < 3:
            raise ValueError
        elif len(points) == 3:
            return cls.from_3_points(volmdlr.Point3D(points[0].vector),
                                     volmdlr.Vector3D(points[1].vector),
                                     volmdlr.Vector3D(points[2].vector))
        else:
            points = [p.copy() for p in points]
            indexes_to_del = []
            for i, point in enumerate(points[1:]):
                if point == points[0]:
                    indexes_to_del.append(i)
            for index in indexes_to_del[::-1]:
                del points[index + 1]

            origin = points[0]
            vector1 = points[1] - origin
            vector1.normalize()
            vector2_min = points[2] - origin
            vector2_min.normalize()
            dot_min = abs(vector1.dot(vector2_min))
            for point in points[3:]:
                vector2 = point - origin
                vector2.normalize()
                dot = abs(vector1.dot(vector2))
                if dot < dot_min:
                    vector2_min = vector2
                    dot_min = dot
            return cls.from_3_points(origin, vector1 + origin,
                                     vector2_min + origin)

    def point_on_surface(self, point):
        """
        Return if the point belongs to the plane at a tolerance of 1e-6.

        """
        if math.isclose(self.frame.w.dot(point - self.frame.origin), 0,
                        abs_tol=1e-6):
            return True
        return False

    def point_distance(self, point3d):
        """
        Calculates the distance of a point to plane.

        :param point3d: point to verify distance.
        :return: a float, point distance to plane.
        """
        coefficient_a, coefficient_b, coefficient_c, coefficient_d = self.equation_coefficients()
        return abs(self.frame.w.dot(point3d) + coefficient_d) / math.sqrt(coefficient_a ** 2 +
                                                                          coefficient_b ** 2 + coefficient_c ** 2)

    def line_intersections(self, line):
        """
        Find the intersection with a line.

        :param line: Line to evaluate the intersection
        :type line: :class:`vme.Line`
        :return: ADD DESCRIPTION
        :rtype: List[volmdlr.Point3D]
        """
        u = line.point2 - line.point1
        w = line.point1 - self.frame.origin
        if math.isclose(self.frame.w.dot(u), 0, abs_tol=1e-08):
            return []
        intersection_abscissea = - self.frame.w.dot(w) / self.frame.w.dot(u)
        return [line.point1 + intersection_abscissea * u]

    def linesegment_intersections(self, linesegment: vme.LineSegment3D) \
            -> List[volmdlr.Point3D]:
        u = linesegment.end - linesegment.start
        w = linesegment.start - self.frame.origin
        normaldotu = self.frame.w.dot(u)
        if math.isclose(normaldotu, 0, abs_tol=1e-08):
            return []
        intersection_abscissea = - self.frame.w.dot(w) / normaldotu
        if intersection_abscissea < 0 or intersection_abscissea > 1:
            return []
        return [linesegment.start + intersection_abscissea * u]

    def fullarc_intersections(self, fullarc: vme.FullArc3D):
        """
        Calculates the intersections between a Plane 3D and a FullArc 3D.

        :param fullarc: fullarc to verify intersections.
        :return: list of intersections: List[volmdlr.Point3D].
        """
        fullarc_plane = Plane3D(fullarc.frame)
        plane_intersections = self.plane_intersection(fullarc_plane)
        if not plane_intersections:
            return []
        fullarc2d = fullarc.to_2d(fullarc.center, fullarc_plane.frame.u, fullarc_plane.frame.v)
        line2d = plane_intersections[0].to_2d(fullarc.center, fullarc_plane.frame.u, fullarc_plane.frame.v)
        fullarc2d_inters_line2d = fullarc2d.line_intersections(line2d)
        intersections = []
        for inter in fullarc2d_inters_line2d:
            intersections.append(inter.to_3d(fullarc.center, fullarc_plane.frame.u, fullarc_plane.frame.v))
        return intersections

    def equation_coefficients(self):
        """
        Returns the a,b,c,d coefficient from equation ax+by+cz+d = 0.

        """
        a, b, c = self.frame.w
        d = -self.frame.origin.dot(self.frame.w)
        return (round(a, 12), round(b, 12), round(c, 12), round(d, 12))

    def plane_intersection(self, other_plane):
        """
        Computes intersection points between two Planes 3D.

        """
        if self.is_parallel(other_plane):
            return []
        line_direction = self.frame.w.cross(other_plane.frame.w)

        if line_direction.norm() < 1e-6:
            return None

        a1, b1, c1, d1 = self.equation_coefficients()
        a2, b2, c2, d2 = other_plane.equation_coefficients()
        if a1 * b2 - a2 * b1 != 0.:
            x0 = (b1 * d2 - b2 * d1) / (a1 * b2 - a2 * b1)
            y0 = (a2 * d1 - a1 * d2) / (a1 * b2 - a2 * b1)
            point1 = volmdlr.Point3D(x0, y0, 0)
        elif a2 * c1 != a1 * c2:
            x0 = (c2 * d1 - c1 * d2) / (a2 * c1 - a1 * c2)
            z0 = (a1 * d2 - a2 * d1) / (a2 * c1 - a1 * c2)
            point1 = volmdlr.Point3D(x0, 0, z0)
        elif c1 * b2 != b1 * c2:
            y0 = (- c2 * d1 + c1 * d2) / (b1 * c2 - c1 * b2)
            z0 = (- b1 * d2 + b2 * d1) / (b1 * c2 - c1 * b2)
            point1 = volmdlr.Point3D(0, y0, z0)
        else:
            raise NotImplementedError
        return [vme.Line3D(point1, point1 + line_direction)]

    def is_coincident(self, plane2):
        """
        Verifies if two planes are parallel and coincident.

        """
        if not isinstance(self, plane2.__class__):
            return False
        if self.is_parallel(plane2):
            if plane2.point_on_surface(self.frame.origin):
                return True
        return False

    def is_parallel(self, plane2):
        """
        Verifies if two planes are parallel.

        """
        if self.frame.w.is_colinear_to(plane2.frame.w):
            return True
        return False

    def rotation(self, center: volmdlr.Point3D, axis: volmdlr.Vector3D, angle: float):
        """
        Plane3D rotation.

        :param center: rotation center
        :param axis: rotation axis
        :param angle: angle rotation
        :return: a new rotated Plane3D
        """
        new_frame = self.frame.rotation(center=center, axis=axis, angle=angle)
        return Plane3D(new_frame)

    def rotation_inplace(self, center: volmdlr.Point3D, axis: volmdlr.Vector3D, angle: float):
        """
        Plane3D rotation. Object is updated inplace.

        :param center: rotation center
        :param axis: rotation axis
        :param angle: rotation angle
        """
        self.frame.rotation_inplace(center=center, axis=axis, angle=angle)

    def translation(self, offset: volmdlr.Vector3D):
        """
        Plane3D translation.

        :param offset: translation vector
        :return: A new translated Plane3D
        """
        new_frame = self.frame.translation(offset)
        return Plane3D(new_frame)

    def translation_inplace(self, offset: volmdlr.Vector3D):
        """
        Plane3D translation. Object is updated inplace.

        :param offset: translation vector
        """
        self.frame.translation_inplace(offset)

    def frame_mapping(self, frame: volmdlr.Frame3D, side: str):
        """
        Changes frame_mapping and return a new Frame3D.

        :param frame: Frame of reference
        :type frame: `volmdlr.Frame3D`
        :param side: 'old' or 'new'
        """
        new_frame = self.frame.frame_mapping(frame, side)
        return Plane3D(new_frame, self.name)

    def frame_mapping_inplace(self, frame: volmdlr.Frame3D, side: str):
        """
        Changes frame_mapping and the object is updated inplace.

        :param frame: Frame of reference
        :type frame: `volmdlr.Frame3D`
        :param side: 'old' or 'new'
        """
        new_frame = self.frame.frame_mapping(frame, side)
        self.frame.origin = new_frame.origin
        self.frame.u = new_frame.u
        self.frame.v = new_frame.v
        self.frame.w = new_frame.w

    def copy(self, deep=True, memo=None):
        new_frame = self.frame.copy(deep, memo)
        return Plane3D(new_frame, self.name)

    def plot(self, ax=None):
        if ax is None:
            fig = plt.figure()
            ax = fig.add_subplot(111, projection='3d')
        else:
            fig = ax.figure

        self.frame.origin.plot(ax)
        self.frame.u.plot(ax, color='r')
        self.frame.v.plot(ax, color='g')
        return ax

    def point2d_to_3d(self, point2d):
        return point2d.to_3d(self.frame.origin, self.frame.u, self.frame.v)

    def point3d_to_2d(self, point3d):
        return point3d.to_2d(self.frame.origin, self.frame.u, self.frame.v)

    def contour2d_to_3d(self, contour2d):
        return contour2d.to_3d(self.frame.origin, self.frame.u, self.frame.v)

    def contour3d_to_2d(self, contour3d):
        return contour3d.to_2d(self.frame.origin, self.frame.u, self.frame.v)

    def bsplinecurve3d_to_2d(self, bspline_curve3d):
        control_points = [self.point3d_to_2d(p)
                          for p in bspline_curve3d.control_points]
        return [vme.BSplineCurve2D(
            bspline_curve3d.degree,
            control_points=control_points,
            knot_multiplicities=bspline_curve3d.knot_multiplicities,
            knots=bspline_curve3d.knots,
            weights=bspline_curve3d.weights,
            periodic=bspline_curve3d.periodic)]

    def bsplinecurve2d_to_3d(self, bspline_curve2d):
        control_points = [self.point2d_to_3d(p)
                          for p in bspline_curve2d.control_points]
        return [vme.BSplineCurve3D(
            bspline_curve2d.degree,
            control_points=control_points,
            knot_multiplicities=bspline_curve2d.knot_multiplicities,
            knots=bspline_curve2d.knots,
            weights=bspline_curve2d.weights,
            periodic=bspline_curve2d.periodic)]

    def rectangular_cut(self, x1: float, x2: float,
                        y1: float, y2: float, name: str = ''):

        p1 = volmdlr.Point2D(x1, y1)
        p2 = volmdlr.Point2D(x2, y1)
        p3 = volmdlr.Point2D(x2, y2)
        p4 = volmdlr.Point2D(x1, y2)
        outer_contour = volmdlr.wires.ClosedPolygon2D([p1, p2, p3, p4])
        surface = Surface2D(outer_contour, [])
        return PlaneFace3D(self, surface, name)


PLANE3D_OXY = Plane3D(volmdlr.OXYZ)
PLANE3D_OYZ = Plane3D(volmdlr.OYZX)
PLANE3D_OZX = Plane3D(volmdlr.OZXY)


class PeriodicalSurface(Surface3D):
    """
    Abstract parent class for two pi periodical surface.
    """

    def face_from_contours3d(self, contours3d: List[volmdlr.wires.Contour3D], name: str = ""):
        """
        Returns the face generated by a list of contours. Finds out which are outer or inner contours.

        :param contours3d: List of contours 3D.
        :param name: the name to inject in the new face.
        """
        face = super().face_from_contours3d(contours3d)
        new_inner_contours = []
        point1 = face.surface2d.outer_contour.primitives[0].start
        point2 = face.surface2d.outer_contour.primitives[-1].end
        # if not face.surface2d.inner_contours:
        if not face.surface2d.inner_contours or point1.is_close(point2):
            return face
        # Take the start point of the outer_contour as reference.
        theta1, z1 = point1
        theta2, z2 = point2
        old_outer_contour_positioned = face.surface2d.outer_contour
        new_outer_contour = old_outer_contour_positioned
        for inner_contour in face.surface2d.inner_contours:
            theta3, z3 = inner_contour.primitives[0].start
            theta4, z4 = inner_contour.primitives[-1].end
            # check if inner_contour has a length of 2pi in theta.
            if math.isclose(abs(theta4 - theta3), 2 * math.pi, abs_tol=1e-3):

                outer_contour_theta = [theta1, theta2]
                inner_contour_theta = [theta3, theta4]

                # Contours are aligned
                if (math.isclose(theta1, theta3, abs_tol=1e-3) and math.isclose(theta2, theta4, abs_tol=1e-3)) \
                        or (math.isclose(theta1, theta4, abs_tol=1e-3) and math.isclose(theta2, theta3, abs_tol=1e-3)):
                    old_innner_contour_positioned = inner_contour

                else:
                    overlapping_theta, outer_contour_side, side = self._get_overlapping_theta(outer_contour_theta,
                                                                                              inner_contour_theta)
                    line = vme.Line2D(volmdlr.Point2D(overlapping_theta, z1),
                                      volmdlr.Point2D(overlapping_theta, z3))

                    cutted_contours = inner_contour.split_by_line(line)

                    if len(cutted_contours) == 2:
                        contour1, contour2 = cutted_contours
                        increasing_theta = theta3 < theta4
                        if (not side and increasing_theta) or (side and not increasing_theta):
                            theta_offset = outer_contour_theta[outer_contour_side] - contour2.primitives[0].start.x
                            translation_vector = volmdlr.Vector2D(theta_offset, 0)
                            contour2_positionned = contour2.translation(offset=translation_vector)
                            theta_offset = contour2_positionned.primitives[-1].end.x - contour1.primitives[0].start.x
                            translation_vector = volmdlr.Vector2D(theta_offset, 0)
                            contour1_positionned = contour1.translation(offset=translation_vector)
                        else:
                            theta_offset = outer_contour_theta[outer_contour_side] - contour1.primitives[-1].end.x
                            translation_vector = volmdlr.Vector2D(theta_offset, 0)
                            contour1_positionned = contour1.translation(offset=translation_vector)
                            theta_offset = contour1_positionned.primitives[0].start.x - contour2.primitives[-1].end.x
                            translation_vector = volmdlr.Vector2D(theta_offset, 0)
                            contour2_positionned = contour2.translation(offset=translation_vector)

                        old_innner_contour_positioned = volmdlr.wires.Contour2D(contour1_positionned.primitives +
                                                                                contour2_positionned.primitives)
                        old_innner_contour_positioned.order_contour()
                    else:
                        raise NotImplementedError
                point1 = old_outer_contour_positioned.primitives[0].start
                point2 = old_outer_contour_positioned.primitives[-1].end
                point3 = old_innner_contour_positioned.primitives[0].start
                point4 = old_innner_contour_positioned.primitives[-1].end

                outer_contour_direction = point1.x < point2.x
                inner_contour_direction = point3.x < point4.x
                if outer_contour_direction == inner_contour_direction:
                    old_innner_contour_positioned = old_innner_contour_positioned.invert()
                    point3 = old_innner_contour_positioned.primitives[0].start
                    point4 = old_innner_contour_positioned.primitives[-1].end

                closing_linesegment1 = volmdlr.edges.LineSegment2D(point2, point3)
                closing_linesegment2 = volmdlr.edges.LineSegment2D(point4, point1)
                new_outer_contour_primitives = old_outer_contour_positioned.primitives + [closing_linesegment1] + \
                    old_innner_contour_positioned.primitives + \
                    [closing_linesegment2]
                new_outer_contour = volmdlr.wires.Contour2D(primitives=new_outer_contour_primitives)
                new_outer_contour.order_contour()
            else:
                new_inner_contours.append(inner_contour)
        if isinstance(self.face_class, str):
            class_ = globals()[self.face_class]
        else:
            class_ = self.face_class
        new_face = class_(self, Surface2D(new_outer_contour, new_inner_contours))
        return new_face

    def _get_overlapping_theta(self, outer_contour_startend_theta, inner_contour_startend_theta):
        """
        Find overlapping theta domain between two contours on periodical Surfaces.
        """
        oc_xmin_index, outer_contour_xmin = min(enumerate(outer_contour_startend_theta), key=lambda x: x[1])
        oc_xmax_index, outer_contour_xman = max(enumerate(outer_contour_startend_theta), key=lambda x: x[1])
        inner_contour_xmin = min(inner_contour_startend_theta)
        inner_contour_xmax = max(inner_contour_startend_theta)

        # check if tetha3 or theta4 is in [theta1, theta2] interval
        overlap = outer_contour_xmin <= inner_contour_xmax and outer_contour_xman >= inner_contour_xmin

        if overlap:
            if inner_contour_xmin < outer_contour_xmin:
                overlapping_theta = outer_contour_startend_theta[oc_xmin_index]
                outer_contour_side = oc_xmin_index
                side = 0
                return overlapping_theta, outer_contour_side, side
            overlapping_theta = outer_contour_startend_theta[oc_xmax_index]
            outer_contour_side = oc_xmax_index
            side = 1
            return overlapping_theta, outer_contour_side, side

        # if not direct intersection -> find intersection at periodicity
        if inner_contour_xmin < outer_contour_xmin:
            overlapping_theta = outer_contour_startend_theta[oc_xmin_index] - 2 * math.pi
            outer_contour_side = oc_xmin_index
            side = 0
            return overlapping_theta, outer_contour_side, side
        overlapping_theta = outer_contour_startend_theta[oc_xmax_index] + 2 * math.pi
        outer_contour_side = oc_xmax_index
        side = 1
        return overlapping_theta, outer_contour_side, side

    def linesegment3d_to_2d(self, linesegment3d):
<<<<<<< HEAD
        """
        Converts the primitive from 3D spatial coordinates to its equivalent 2D primitive in the parametric space.
        """
        start = self.point3d_to_2d(linesegment3d.start)
        end = self.point3d_to_2d(linesegment3d.end)
        if start.x != end.x:
            end = volmdlr.Point2D(start.x, end.y)
        return [vme.LineSegment2D(start, end)]

    def arc3d_to_2d(self, arc3d):
        start = self.point3d_to_2d(arc3d.start)
        end = self.point3d_to_2d(arc3d.end)

        angle3d = arc3d.angle

        length = arc3d.length()
        theta3, _ = self.point3d_to_2d(arc3d.point_at_abscissa(0.001 * length))
        theta4, _ = self.point3d_to_2d(arc3d.point_at_abscissa(0.98 * length))

        # make sure that the references points are not undefined
        if abs(theta3) == math.pi:
            theta3, _ = self.point3d_to_2d(arc3d.point_at_abscissa(0.002 * length))
        if abs(theta4) == math.pi:
            theta4, _ = self.point3d_to_2d(arc3d.point_at_abscissa(0.97 * length))

        start, end = vm_parametric.arc3d_to_cylindrical_verification(start, end, angle3d, theta3, theta4)

        return [vme.LineSegment2D(start, end)]

    def fullarc3d_to_2d(self, fullarc3d):
        """
        Converts the primitive from 3D spatial coordinates to its equivalent 2D primitive in the parametric space.
        """
        length = fullarc3d.length()

        start = self.point3d_to_2d(fullarc3d.start)
        end = self.point3d_to_2d(fullarc3d.end)

        theta3, z3 = self.point3d_to_2d(fullarc3d.point_at_abscissa(0.001 * length))
        theta4, _ = self.point3d_to_2d(fullarc3d.point_at_abscissa(0.98 * length))

        # make sure that the references points are not undefined
        if abs(theta3) == math.pi:
            theta3, z3 = self.point3d_to_2d(fullarc3d.point_at_abscissa(0.002 * length))
        if abs(theta4) == math.pi:
            theta4, _ = self.point3d_to_2d(fullarc3d.point_at_abscissa(0.97 * length))

        start, end = vm_parametric.arc3d_to_cylindrical_verification(start, end, volmdlr.TWO_PI, theta3, theta4)

        theta1, z1 = start
        theta2, z2 = end

        if self.frame.w.is_colinear_to(fullarc3d.normal):
            p1 = volmdlr.Point2D(theta1, z1)
            if theta1 > theta3:
                p2 = volmdlr.Point2D(theta1 + volmdlr.TWO_PI, z2)
            elif theta1 < theta3:
                p2 = volmdlr.Point2D(theta1 - volmdlr.TWO_PI, z2)
            return [vme.LineSegment2D(p1, p2)]
        else:
            if z1 > z3:
                p1 = volmdlr.Point2D(theta1, 1)
                p2 = volmdlr.Point2D(theta1, 0)
            else:
                p1 = volmdlr.Point2D(theta1, 0)
                p2 = volmdlr.Point2D(theta1, 1)
        return [vme.LineSegment2D(p1, p2)]

    def bsplinecurve3d_to_2d(self, bspline_curve3d):
        """
        Converts the primitive from 3D spatial coordinates to its equivalent 2D primitive in the parametric space.
        """
        length = bspline_curve3d.length()
        n = len(bspline_curve3d.control_points)
        points = [self.point3d_to_2d(p) for p in bspline_curve3d.discretization_points(number_points=n)]

        theta1, z1 = self.point3d_to_2d(bspline_curve3d.start)
        theta2, z2 = self.point3d_to_2d(bspline_curve3d.end)

        theta3, _ = self.point3d_to_2d(bspline_curve3d.point_at_abscissa(0.001 * length))
        # make sure that the reference angle is not undefined
        if abs(theta3) == math.pi:
            theta3, _ = self.point3d_to_2d(bspline_curve3d.point_at_abscissa(0.002 * length))

        # Verify if theta1 or theta2 point should be -pi because atan2() -> ]-pi, pi]
        if abs(theta1) == math.pi:
            theta1 = vm_parametric.repair_start_end_angle_periodicity(theta1, theta3)
        if abs(theta2) == math.pi:
            theta4, _ = self.point3d_to_2d(bspline_curve3d.point_at_abscissa(0.98 * length))
            # make sure that the reference angle is not undefined
            if abs(theta4) == math.pi:
                theta4, _ = self.point3d_to_2d(bspline_curve3d.point_at_abscissa(0.97 * length))
            theta2 = vm_parametric.repair_start_end_angle_periodicity(theta2, theta4)

        points[0] = volmdlr.Point2D(theta1, z1)
        points[-1] = volmdlr.Point2D(theta2, z2)

        if theta3 < theta1 < theta2:
            points = [p - volmdlr.Point2D(volmdlr.TWO_PI, 0) if p.x > 0 else p for p in points]
        elif theta3 > theta1 > theta2:
            points = [p + volmdlr.Point2D(volmdlr.TWO_PI, 0) if p.x < 0 else p for p in points]

        return [vme.BSplineCurve2D.from_points_interpolation(points, degree=bspline_curve3d.degree,
                                                             periodic=bspline_curve3d.periodic)]

    def linesegment2d_to_3d(self, linesegment2d):
        theta1, z1 = linesegment2d.start
        theta2, z2 = linesegment2d.end
        if math.isclose(theta1, theta2, abs_tol=1e-4):
            return [vme.LineSegment3D(self.point2d_to_3d(linesegment2d.start),
                                      self.point2d_to_3d(linesegment2d.end))]
        if math.isclose(z1, z2, abs_tol=1e-4):
            if abs(theta1 - theta2) == volmdlr.TWO_PI:
                return [vme.FullArc3D(center=self.frame.origin + z1 * self.frame.w,
                                      start_end=self.point2d_to_3d(linesegment2d.start),
                                      normal=self.frame.w)]

            return [vme.Arc3D(
                self.point2d_to_3d(linesegment2d.start),
                self.point2d_to_3d(volmdlr.Point2D(0.5 * (theta1 + theta2), z1)),
                self.point2d_to_3d(linesegment2d.end)
            )]
        return [vme.LineSegment3D(self.point2d_to_3d(linesegment2d.start), self.point2d_to_3d(linesegment2d.end))]


class CylindricalSurface3D(PeriodicalSurface):
    """
    The local plane is defined by (theta, z).

    :param frame: frame.w is axis, frame.u is theta=0 frame.v theta=pi/2
    :param frame:
    :param radius: Cylinder's radius
    :type radius: float
    """
    face_class = 'CylindricalFace3D'
    x_periodicity = volmdlr.TWO_PI
    y_periodicity = None

    def __init__(self, frame, radius, name=''):
        self.frame = frame
        self.radius = radius
        PeriodicalSurface.__init__(self, name=name)

    def point2d_to_3d(self, point2d: volmdlr.Point2D):
        """
        Coverts a parametric coordinate on the surface into a 3D spatial point (x, y, z).

        :param point2d: Point at the CylindricalSuface3D
        :type point2d: `volmdlr.`Point2D`
        """
        p = volmdlr.Point3D(self.radius * math.cos(point2d.x),
                            self.radius * math.sin(point2d.x),
                            point2d.y)
        return self.frame.local_to_global_coordinates(p)

    def point3d_to_2d(self, point3d):
=======
>>>>>>> fd112812
        """
        Converts the primitive from 3D spatial coordinates to its equivalent 2D primitive in the parametric space.
        """
<<<<<<< HEAD
        x, y, z = self.frame.global_to_local_coordinates(point3d)
        # Do not delte this, mathematical problem when x and y close to zero but not 0
        if abs(x) < 1e-12:
            x = 0
        if abs(y) < 1e-12:
            y = 0

        theta = math.atan2(y, x)
        if abs(theta) < 1e-9:
            theta = 0.0

        return volmdlr.Point2D(theta, z)

    def linesegment3d_to_2d(self, linesegment3d):
        """
        Converts the primitive from 3D spatial coordinates to its equivalent 2D primitive in the parametric space.
        """
        start = self.point3d_to_2d(linesegment3d.start)
        end = self.point3d_to_2d(linesegment3d.end)
        if start.x != end.x:
            end = volmdlr.Point2D(start.x, end.y)
        return [vme.LineSegment2D(start, end)]
        # raise NotImplementedError('Ellipse? delta_theta={} delta_z={}'.format(abs(theta2-theta1), abs(z1-z2)))
=======
        start = self.point3d_to_2d(linesegment3d.start)
        end = self.point3d_to_2d(linesegment3d.end)
        if start.x != end.x:
            end = volmdlr.Point2D(start.x, end.y)
        return [vme.LineSegment2D(start, end)]

    def arc3d_to_2d(self, arc3d):
        start = self.point3d_to_2d(arc3d.start)
        end = self.point3d_to_2d(arc3d.end)

        angle3d = arc3d.angle

        length = arc3d.length()
        theta3, _ = self.point3d_to_2d(arc3d.point_at_abscissa(0.001 * length))
        theta4, _ = self.point3d_to_2d(arc3d.point_at_abscissa(0.98 * length))

        # make sure that the references points are not undefined
        if abs(theta3) == math.pi:
            theta3, _ = self.point3d_to_2d(arc3d.point_at_abscissa(0.002 * length))
        if abs(theta4) == math.pi:
            theta4, _ = self.point3d_to_2d(arc3d.point_at_abscissa(0.97 * length))

        start, end = vm_parametric.arc3d_to_cylindrical_verification(start, end, angle3d, theta3, theta4)

        return [vme.LineSegment2D(start, end)]

    def fullarc3d_to_2d(self, fullarc3d):
        """
        Converts the primitive from 3D spatial coordinates to its equivalent 2D primitive in the parametric space.
        """
        length = fullarc3d.length()

        start = self.point3d_to_2d(fullarc3d.start)
        end = self.point3d_to_2d(fullarc3d.end)

        theta3, _ = self.point3d_to_2d(fullarc3d.point_at_abscissa(0.001 * length))
        theta4, _ = self.point3d_to_2d(fullarc3d.point_at_abscissa(0.98 * length))

        # make sure that the references points are not undefined
        if abs(theta3) == math.pi:
            theta3, _ = self.point3d_to_2d(fullarc3d.point_at_abscissa(0.002 * length))
        if abs(theta4) == math.pi:
            theta4, _ = self.point3d_to_2d(fullarc3d.point_at_abscissa(0.97 * length))

        start, end = vm_parametric.arc3d_to_cylindrical_verification(start, end, volmdlr.TWO_PI, theta3, theta4)

        theta1, z1 = start
        theta2, z2 = end

        if self.frame.w.is_colinear_to(fullarc3d.normal):
            p1 = volmdlr.Point2D(theta1, z1)
            if theta1 > theta3:
                p2 = volmdlr.Point2D(theta1 + volmdlr.TWO_PI, z2)
            elif theta1 < theta3:
                p2 = volmdlr.Point2D(theta1 - volmdlr.TWO_PI, z2)
            return [vme.LineSegment2D(p1, p2)]

        raise ValueError(f'Impossible: fullarc3d.normal: {fullarc3d.normal} self.frame.w: {self.frame.w}')

    def bsplinecurve3d_to_2d(self, bspline_curve3d):
        """
        Converts the primitive from 3D spatial coordinates to its equivalent 2D primitive in the parametric space.
        """
        length = bspline_curve3d.length()
        n = len(bspline_curve3d.control_points)
        points = [self.point3d_to_2d(p) for p in bspline_curve3d.discretization_points(number_points=n)]

        theta1, z1 = self.point3d_to_2d(bspline_curve3d.start)
        theta2, z2 = self.point3d_to_2d(bspline_curve3d.end)

        theta3, _ = self.point3d_to_2d(bspline_curve3d.point_at_abscissa(0.001 * length))
        # make sure that the reference angle is not undefined
        if abs(theta3) == math.pi:
            theta3, _ = self.point3d_to_2d(bspline_curve3d.point_at_abscissa(0.002 * length))

        # Verify if theta1 or theta2 point should be -pi because atan2() -> ]-pi, pi]
        if abs(theta1) == math.pi:
            theta1 = vm_parametric.repair_start_end_angle_periodicity(theta1, theta3)
        if abs(theta2) == math.pi:
            theta4, _ = self.point3d_to_2d(bspline_curve3d.point_at_abscissa(0.98 * length))
            # make sure that the reference angle is not undefined
            if abs(theta4) == math.pi:
                theta4, _ = self.point3d_to_2d(bspline_curve3d.point_at_abscissa(0.97 * length))
            theta2 = vm_parametric.repair_start_end_angle_periodicity(theta2, theta4)

        points[0] = volmdlr.Point2D(theta1, z1)
        points[-1] = volmdlr.Point2D(theta2, z2)

        if theta3 < theta1 < theta2:
            points = [p - volmdlr.Point2D(volmdlr.TWO_PI, 0) if p.x > 0 else p for p in points]
        elif theta3 > theta1 > theta2:
            points = [p + volmdlr.Point2D(volmdlr.TWO_PI, 0) if p.x < 0 else p for p in points]

        return [vme.BSplineCurve2D.from_points_interpolation(points, degree=bspline_curve3d.degree,
                                                             periodic=bspline_curve3d.periodic)]

    def linesegment2d_to_3d(self, linesegment2d):
        theta1, z1 = linesegment2d.start
        theta2, z2 = linesegment2d.end
        if math.isclose(theta1, theta2, abs_tol=1e-4):
            return [vme.LineSegment3D(self.point2d_to_3d(linesegment2d.start),
                                      self.point2d_to_3d(linesegment2d.end))]
        if math.isclose(z1, z2, abs_tol=1e-4):
            if abs(theta1 - theta2) == volmdlr.TWO_PI:
                return [vme.FullArc3D(center=self.frame.origin + z1 * self.frame.w,
                                      start_end=self.point2d_to_3d(linesegment2d.start),
                                      normal=self.frame.w)]

            return [vme.Arc3D(
                self.point2d_to_3d(linesegment2d.start),
                self.point2d_to_3d(volmdlr.Point2D(0.5 * (theta1 + theta2), z1)),
                self.point2d_to_3d(linesegment2d.end)
            )]
        # TODO: this is a non exact method!
        return [vme.LineSegment3D(self.point2d_to_3d(linesegment2d.start), self.point2d_to_3d(linesegment2d.end))]
>>>>>>> fd112812


class CylindricalSurface3D(PeriodicalSurface):
    """
    The local plane is defined by (theta, z).

    :param frame: frame.w is axis, frame.u is theta=0 frame.v theta=pi/2
    :param frame:
    :param radius: Cylinder's radius
    :type radius: float
    """
    face_class = 'CylindricalFace3D'
    x_periodicity = volmdlr.TWO_PI
    y_periodicity = None

    def __init__(self, frame, radius, name=''):
        self.frame = frame
        self.radius = radius
        PeriodicalSurface.__init__(self, name=name)

    def point2d_to_3d(self, point2d: volmdlr.Point2D):
        p = volmdlr.Point3D(self.radius * math.cos(point2d.x),
                            self.radius * math.sin(point2d.x),
                            point2d.y)
        return self.frame.local_to_global_coordinates(p)

    def point3d_to_2d(self, point3d):
        """
        Returns the cylindrical coordinates volmdlr.Point2D(theta, z) of a cartesian coordinates point (x, y, z).

        :param point3d: Point at the CylindricalSuface3D
        :type point3d: `volmdlr.`Point3D`
        """
        x, y, z = self.frame.global_to_local_coordinates(point3d)
        # Do not delte this, mathematical problem when x and y close to zero but not 0
        if abs(x) < 1e-12:
            x = 0
        if abs(y) < 1e-12:
            y = 0

        theta = math.atan2(y, x)
        if abs(theta) < 1e-9:
            theta = 0.0

        return volmdlr.Point2D(theta, z)

    def circle3d_to_2d(self, circle3d):
        """
        Transformation of an circle3d to 2d, in a cylindrical surface.

        """
        return []

    def arcellipse3d_to_2d(self, arcellipse3d):
        """
        Transformation of an arcellipse3d to 2d, in a cylindrical surface.

        """
        points = [self.point3d_to_2d(p)
                  for p in arcellipse3d.discretization_points(number_points=50)]

        theta1, z1 = self.point3d_to_2d(arcellipse3d.start)
        theta2, z2 = self.point3d_to_2d(arcellipse3d.end)

        # theta3, _ = self.point3d_to_2d(arcellipse3d.point_at_abscissa(0.001 * length))
        theta3, _ = points[1]
        # make sure that the reference angle is not undefined
        if abs(theta3) == math.pi:
            theta3, _ = points[1]

        # Verify if theta1 or theta2 point should be -pi because atan2() -> ]-pi, pi]
        if abs(theta1) == math.pi:
            theta1 = vm_parametric.repair_start_end_angle_periodicity(theta1, theta3)
        if abs(theta2) == math.pi:
            theta4, _ = points[-2]
            # make sure that the reference angle is not undefined
            if abs(theta4) == math.pi:
                theta4, _ = points[-3]
            theta2 = vm_parametric.repair_start_end_angle_periodicity(theta2, theta4)

        points[0] = volmdlr.Point2D(theta1, z1)
        points[-1] = volmdlr.Point2D(theta2, z2)

        if theta3 < theta1 < theta2:
            points = [p - volmdlr.Point2D(volmdlr.TWO_PI, 0) if p.x > 0 else p for p in points]
        elif theta3 > theta1 > theta2:
            points = [p + volmdlr.Point2D(volmdlr.TWO_PI, 0) if p.x < 0 else p for p in points]

        bsplinecurve2d = vme.BSplineCurve2D.from_points_interpolation(points, degree=2)
        return [bsplinecurve2d]

    def ellipse3d_to_2d(self, ellipse3d):
        """
        Transformation of an Ellipse3D to 2D, in a cylindrical surface.

        """
        # points3d = ellipse3d.discretization_points(number_points = 50)
        # points2d = [self.point3d_to_2d(point) for point in points3d]
        # return points2d
        raise NotImplementedError

    @classmethod
    def from_step(cls, arguments, object_dict):
        """
        Converts a step primitive to a CylindricalSurface3D.

        :param arguments: The arguments of the step primitive. The last element represents the unit_conversion_factor.
        :type arguments: list
        :param object_dict: The dictionnary containing all the step primitives
            that have already been instanciated
        :type object_dict: dict
        :return: The corresponding CylindricalSurface3D object.
        :rtype: :class:`volmdlr.faces.CylindricalSurface3D`
        """
        unit_conversion_factor = arguments[-1]
        frame3d = object_dict[arguments[1]]
        U, W = frame3d.v, -frame3d.u
        U.normalize()
        W.normalize()
        V = W.cross(U)
        frame_direct = volmdlr.Frame3D(frame3d.origin, U, V, W)
        radius = float(arguments[2]) * unit_conversion_factor
        return cls(frame_direct, radius, arguments[0][1:-1])

    def to_step(self, current_id):
        """
        Translate volmdlr primitive to step syntax.
        """
        frame = volmdlr.Frame3D(self.frame.origin, self.frame.w, self.frame.u,
                                self.frame.v)
        content, frame_id = frame.to_step(current_id)
        current_id = frame_id + 1
        content += f"#{current_id} = CYLINDRICAL_SURFACE('{self.name}',#{frame_id},{round(1000 * self.radius, 3)});\n"
        return content, [current_id]

    def frame_mapping(self, frame: volmdlr.Frame3D, side: str):
        """
        Changes frame_mapping and return a new CylindricalSurface3D.

        side = 'old' or 'new'
        """
        new_frame = self.frame.frame_mapping(frame, side)
        return CylindricalSurface3D(new_frame, self.radius,
                                    name=self.name)

    def frame_mapping_inplace(self, frame: volmdlr.Frame3D, side: str):
        """
        Changes frame_mapping and the object is updated inplace.
        side = 'old' or 'new'
        """
        new_frame = self.frame.frame_mapping(frame, side)
        self.frame = new_frame

    def rectangular_cut(self, theta1: float, theta2: float,
                        z1: float, z2: float, name: str = ''):

        if theta1 == theta2:
            theta2 += volmdlr.TWO_PI

        p1 = volmdlr.Point2D(theta1, z1)
        p2 = volmdlr.Point2D(theta2, z1)
        p3 = volmdlr.Point2D(theta2, z2)
        p4 = volmdlr.Point2D(theta1, z2)
        outer_contour = volmdlr.wires.ClosedPolygon2D([p1, p2, p3, p4])
        surface2d = Surface2D(outer_contour, [])
        return volmdlr.faces.CylindricalFace3D(self, surface2d, name)

    def rotation(self, center: volmdlr.Point3D, axis: volmdlr.Vector3D, angle: float):
        """
        CylindricalFace3D rotation.

        :param center: rotation center.
        :param axis: rotation axis.
        :param angle: angle rotation.
        :return: a new rotated Plane3D.
        """
        new_frame = self.frame.rotation(center=center, axis=axis,
                                        angle=angle)
        return CylindricalSurface3D(new_frame, self.radius)

    def rotation_inplace(self, center: volmdlr.Point3D, axis: volmdlr.Vector3D, angle: float):
        """
        CylindricalFace3D rotation. Object is updated inplace.

        :param center: rotation center.
        :param axis: rotation axis.
        :param angle: rotation angle.
        """
        self.frame.rotation_inplace(center, axis, angle)

    def translation(self, offset: volmdlr.Vector3D):
        """
        CylindricalFace3D translation.

        :param offset: translation vector.
        :return: A new translated CylindricalFace3D.
        """
        return CylindricalSurface3D(self.frame.translation(offset), self.radius)

    def translation_inplace(self, offset: volmdlr.Vector3D):
        """
        CylindricalFace3D translation. Object is updated inplace.

        :param offset: translation vector
        """
        self.frame.translation_inplace(offset)

    def grid3d(self, grid2d: volmdlr.grid.Grid2D):
        """
        Generate 3d grid points of a Cylindrical surface, based on a Grid2D.

        """

        points_2d = grid2d.points
        points_3d = [self.point2d_to_3d(point2d) for point2d in points_2d]

        return points_3d

    def line_intersections(self, line: vme.Line3D):
        line_2d = line.to_2d(self.frame.origin, self.frame.u, self.frame.v)
        if line_2d is None:
            return []
        origin2d = self.frame.origin.to_2d(self.frame.origin, self.frame.u, self.frame.v)
        distance_line2d_to_origin = line_2d.point_distance(origin2d)
        if distance_line2d_to_origin > self.radius:
            return []
        a_prime = line_2d.point1
        b_prime = line_2d.point2
        a_prime_minus_b_prime = a_prime - b_prime
        t_param = a_prime.dot(a_prime_minus_b_prime) / a_prime_minus_b_prime.dot(a_prime_minus_b_prime)
        k_param = math.sqrt(
            (self.radius ** 2 - distance_line2d_to_origin ** 2) / a_prime_minus_b_prime.dot(a_prime_minus_b_prime))
        intersection1 = line.point1 + (t_param + k_param) * (line.direction_vector())
        intersection2 = line.point1 + (t_param - k_param) * (line.direction_vector())
        if intersection1 == intersection2:
            return [intersection1]

        return [intersection1, intersection2]

    def linesegment_intersections(self, linesegment: vme.LineSegment3D):
        line = linesegment.to_line()
        line_intersections = self.line_intersections(line)
        linesegment_intersections = [inters for inters in line_intersections if linesegment.point_belongs(inters)]
        return linesegment_intersections

    def parallel_plane_intersection(self, plane3d):
        """
        Cylinder plane intersections when plane's normal is perpendicular with the cylinder axis.

        :param plane3d: intersecting plane
        :return: list of intersecting curves
        """
        distance_plane_cylinder_axis = plane3d.point_distance(self.frame.origin)
        if distance_plane_cylinder_axis > self.radius:
            return []
        if math.isclose(self.frame.w.dot(plane3d.frame.u), 0, abs_tol=1e-6):
            line = vme.Line3D(plane3d.frame.origin, plane3d.frame.origin + plane3d.frame.u)
        else:
            line = vme.Line3D(plane3d.frame.origin, plane3d.frame.origin + plane3d.frame.v)
        line_intersections = self.line_intersections(line)
        lines = []
        for intersection in line_intersections:
            lines.append(vme.Line3D(intersection, intersection + self.frame.w))
        return lines

    def perpendicular_plane_intersection(self, plane3d):
        """
        Cylinder plane intersections when plane's normal is parallel with the cylinder axis.

        :param plane3d: intersecting plane
        :return: list of intersecting curves
        """
        line = vme.Line3D(self.frame.origin, self.frame.origin + self.frame.w)
        center3d_plane = plane3d.line_intersections(line)[0]
        circle3d = volmdlr.wires.Circle3D(volmdlr.Frame3D(center3d_plane, plane3d.frame.u,
                                                          plane3d.frame.v, plane3d.frame.w), self.radius)
        return [circle3d]

    def concurrent_plane_intersection(self, plane3d):
        """
        Cylinder plane intersections when plane's normal is concurrent with the cylinder axis, but not orthogonal.

        # Ellipse vector equation : < rcos(t), rsin(t), -(1 / c)*(d + arcos(t) + brsint(t)); d = - (ax_0 + by_0 + cz_0)
        :param plane3d: intersecting plane
        :return: list of intersecting curves
        """
        line = vme.Line3D(self.frame.origin, self.frame.origin + self.frame.w)
        center3d_plane = plane3d.line_intersections(line)[0]
        plane_coefficient_a, plane_coefficient_b, plane_coefficient_c, plane_coefficient_d = \
            plane3d.equation_coefficients()
        ellipse_0 = volmdlr.Point3D(
            self.radius * math.cos(0),
            self.radius * math.sin(0),
            - (1 / plane_coefficient_c) * (plane_coefficient_d + plane_coefficient_a * self.radius * math.cos(0) +
                                           plane_coefficient_b * self.radius * math.sin(0)))
        ellipse_pi_by_2 = volmdlr.Point3D(
            self.radius * math.cos(math.pi / 2),
            self.radius * math.sin(math.pi / 2),
            - (1 / plane_coefficient_c) * (
                    plane_coefficient_d + plane_coefficient_a * self.radius * math.cos(math.pi / 2)
                    + plane_coefficient_b * self.radius * math.sin(math.pi / 2)))
        axis_1 = center3d_plane.point_distance(ellipse_0)
        axis_2 = center3d_plane.point_distance(ellipse_pi_by_2)
        if axis_1 > axis_2:
            major_axis = axis_1
            minor_axis = axis_2
            major_dir = ellipse_0 - center3d_plane
        else:
            major_axis = axis_2
            minor_axis = axis_1
            major_dir = ellipse_pi_by_2 - center3d_plane
        return [volmdlr.wires.Ellipse3D(major_axis, minor_axis, center3d_plane, plane3d.frame.w, major_dir)]

    def plane_intersection(self, plane3d):
        """
        Cylinder intersections with a plane.

        :param plane3d: intersecting plane.
        :return: list of intersecting curves.
        """
        if math.isclose(abs(plane3d.frame.w.dot(self.frame.w)), 0, abs_tol=1e-6):
            return self.parallel_plane_intersection(plane3d)
        if math.isclose(abs(plane3d.frame.w.dot(self.frame.w)), 1, abs_tol=1e-6):
            return self.perpendicular_plane_intersection(plane3d)
        return self.concurrent_plane_intersection(plane3d)

    def is_coincident(self, surface3d):
        """
        Verifies if two CylindricalSurfaces are coincident.

        :param surface3d: surface to verify.
        :return: True if they are coincident, False otherwise.
        """
        if not isinstance(self, surface3d.__class__):
            return False
        if math.isclose(abs(self.frame.w.dot(surface3d.frame.w)), 1.0, abs_tol=1e-6) and \
                self.radius == surface3d.radius:
            return True
        return False

    def point_on_surface(self, point3d):
        """
        Verifies if a given point is on the CylindricalSurface3D.

        :param point3d: point to verify.
        :return: True if point on surface, False otherwise.
        """
        new_point = self.frame.global_to_local_coordinates(point3d)
        if math.isclose(new_point.x ** 2 + new_point.y ** 2, self.radius ** 2, abs_tol=1e-6):
            return True
        return False


class ToroidalSurface3D(PeriodicalSurface):
    """
    The local plane is defined by (theta, phi).

    Theta is the angle around the big (R) circle and phi around the small (r).

    :param frame: Tore's frame: origin is the center, u is pointing at
        theta=0
    :param R: Tore's radius
    :param r: Circle to revolute radius

    :See Also:

    Definitions of R and r according to https://en.wikipedia.org/wiki/Torus
    """
    face_class = 'ToroidalFace3D'
    x_periodicity = volmdlr.TWO_PI
    y_periodicity = volmdlr.TWO_PI

    def __init__(self, frame: volmdlr.Frame3D,
                 R: float, r: float, name: str = ''):
        self.frame = frame
        self.R = R
        self.r = r
        PeriodicalSurface.__init__(self, name=name)

        self._bbox = None

    @property
    def bounding_box(self):
        if not self._bbox:
            self._bbox = self._bounding_box()
        return self._bbox

    def _bounding_box(self):
        d = self.R + self.r
        p1 = self.frame.origin + self.frame.u * d + self.frame.v * d + self.frame.w * self.r
        p2 = self.frame.origin + self.frame.u * d + self.frame.v * d - self.frame.w * self.r
        p3 = self.frame.origin + self.frame.u * d - self.frame.v * d + self.frame.w * self.r
        p4 = self.frame.origin + self.frame.u * d - self.frame.v * d - self.frame.w * self.r
        p5 = self.frame.origin - self.frame.u * d + self.frame.v * d + self.frame.w * self.r
        p6 = self.frame.origin - self.frame.u * d + self.frame.v * d - self.frame.w * self.r
        p7 = self.frame.origin - self.frame.u * d - self.frame.v * d + self.frame.w * self.r
        p8 = self.frame.origin - self.frame.u * d - self.frame.v * d - self.frame.w * self.r

        return volmdlr.core.BoundingBox.from_points(
            [p1, p2, p3, p4, p5, p6, p7, p8])

    def point2d_to_3d(self, point2d: volmdlr.Point2D):
        """
        Coverts a parametric coordinate on the surface into a 3D spatial point (x, y, z).

        :param point2d: Point at the ToroidalSuface3D
        :type point2d: `volmdlr.`Point2D`
        """
        theta, phi = point2d
        x = (self.R + self.r * math.cos(phi)) * math.cos(theta)
        y = (self.R + self.r * math.cos(phi)) * math.sin(theta)
        z = self.r * math.sin(phi)
        return self.frame.old_coordinates(volmdlr.Point3D(x, y, z))

    def point3d_to_2d(self, point3d):
        """
        Tansform a 3D spatial point (x, y, z) into a 2D spherical parametric point (theta, phi).
        """
        x, y, z = self.frame.global_to_local_coordinates(point3d)
        z = min(self.r, max(-self.r, z))

        # Do not delete this, mathematical problem when x and y close to zero (should be zero) but not 0
        # Genarally this is related to uncertaintity of step files.

        if abs(x) < 1e-12:
            x = 0
        if abs(y) < 1e-12:
            y = 0

        zr = z / self.r
        phi = math.asin(zr)
        if abs(phi) < 1e-9:
            phi = 0

        u = self.R + math.sqrt((self.r ** 2) - (z ** 2))
        u1, u2 = round(x / u, 5), round(y / u, 5)
        theta = math.atan2(u2, u1)

        vector_to_tube_center = volmdlr.Vector3D(self.R * math.cos(theta), self.R * math.sin(theta), 0)
        vector_from_tube_center_to_point = volmdlr.Vector3D(x, y, z) - vector_to_tube_center
        phi2 = volmdlr.geometry.vectors3d_angle(vector_to_tube_center, vector_from_tube_center_to_point)

        if phi >= 0 and phi2 > 0.5 * math.pi:
            phi = math.pi - phi
        elif phi < 0 and phi2 > 0.5 * math.pi:
            phi = -math.pi - phi
        if abs(theta) < 1e-9:
            theta = 0.0
        if abs(phi) < 1e-9:
            phi = 0.0
        return volmdlr.Point2D(theta, phi)

    @classmethod
    def from_step(cls, arguments, object_dict):
        """
        Converts a step primitive to a ToroidalSurface3D.

        :param arguments: The arguments of the step primitive. The last element represents the unit_conversion_factor.
        :type arguments: list
        :param object_dict: The dictionnary containing all the step primitives
            that have already been instanciated.
        :type object_dict: dict
        :return: The corresponding ToroidalSurface3D object.
        :rtype: :class:`volmdlr.faces.ToroidalSurface3D`
        """
        unit_conversion_factor = arguments[-1]
        frame3d = object_dict[arguments[1]]
        U, W = frame3d.v, -frame3d.u
        U.normalize()
        W.normalize()
        V = W.cross(U)
        frame_direct = volmdlr.Frame3D(frame3d.origin, U, V, W)
        rcenter = float(arguments[2]) * unit_conversion_factor
        rcircle = float(arguments[3]) * unit_conversion_factor
        return cls(frame_direct, rcenter, rcircle, arguments[0][1:-1])

    def to_step(self, current_id):
        frame = volmdlr.Frame3D(self.frame.origin, self.frame.w, self.frame.u,
                                self.frame.v)
        content, frame_id = frame.to_step(current_id)
        current_id = frame_id + 1
        content += f"#{current_id} = TOROIDAL_SURFACE('{self.name}',#{frame_id}," \
                   f"{round(1000 * self.R, 3)},{round(1000 * self.r, 3)});\n"
        return content, [current_id]

    def frame_mapping(self, frame: volmdlr.Frame3D, side: str):
        """
        Changes frame_mapping and return a new ToroidalSurface3D.

        :param frame: The new frame to map to.
        :type frame: `volmdlr.Frame3D
        :param side: Indicates whether the frame should be mapped to the 'old' or 'new' frame.
            Acceptable values are 'old' or 'new'.
        :type side: str
        """
        new_frame = self.frame.frame_mapping(frame, side)
        return ToroidalSurface3D(new_frame, self.R, self.r, name=self.name)

    def frame_mapping_inplace(self, frame: volmdlr.Frame3D, side: str):
        """
        Changes frame_mapping and the object is updated inplace.

        :param frame: The new frame to map to.
        :type frame: `volmdlr.Frame3D
        :param side: Indicates whether the frame should be mapped to the 'old' or 'new' frame.
            Acceptable values are 'old' or 'new'.
        :type side: str
        """
        new_frame = self.frame.frame_mapping(frame, side)
        self.frame = new_frame

    def rectangular_cut(self, theta1: float, theta2: float, phi1: float, phi2: float, name: str = ""):
        """
        Cut a rectangular piece of the ToroidalSurface3D object and return a ToroidalFace3D object.

        :param theta1: Start angle of the cut in theta direction.
        :param theta2: End angle of the cut in theta direction.
        :param phi1: Start angle of the cut in phi direction.
        :param phi2: End angle of the cut in phi direction.
        :param name: (optional) Name of the returned ToroidalFace3D object. Defaults to "".
        :return: A ToroidalFace3D object created by cutting the ToroidalSurface3D object.
        :rtype: ToroidalFace3D
        """
        if phi1 == phi2:
            phi2 += volmdlr.TWO_PI
        elif phi2 < phi1:
            phi2 += volmdlr.TWO_PI
        if theta1 == theta2:
            theta2 += volmdlr.TWO_PI
        elif theta2 < theta1:
            theta2 += volmdlr.TWO_PI

        p1 = volmdlr.Point2D(theta1, phi1)
        p2 = volmdlr.Point2D(theta2, phi1)
        p3 = volmdlr.Point2D(theta2, phi2)
        p4 = volmdlr.Point2D(theta1, phi2)
        outer_contour = volmdlr.wires.ClosedPolygon2D([p1, p2, p3, p4])
        return ToroidalFace3D(self,
                              Surface2D(outer_contour, []),
                              name)

    def linesegment2d_to_3d(self, linesegment2d):
        """
        Converts the parametric boundary representation into a 3D primitive.
        """
        theta1, phi1 = linesegment2d.start
        theta2, phi2 = linesegment2d.end
        if math.isclose(theta1, theta2, abs_tol=1e-4):
            if math.isclose(phi1 - phi2, volmdlr.TWO_PI, abs_tol=1e-4):
                u = self.frame.u.rotation(self.frame.origin, self.frame.w,
                                          angle=theta1)
                v = self.frame.u.rotation(self.frame.origin, self.frame.w,
                                          angle=theta1)
                center = self.frame.origin + self.R * u
                return [vme.FullArc3D(center=center,
                                      start_end=center + self.r * u,
                                      normal=v)]
            else:
                return [vme.Arc3D(
                    self.point2d_to_3d(linesegment2d.start),
                    self.point2d_to_3d(volmdlr.Point2D(theta1, 0.5 * (phi1 + phi2))),
                    self.point2d_to_3d(linesegment2d.end),
                )]
        elif math.isclose(phi1, phi2, abs_tol=1e-4):
            if abs(theta1 - theta2) == volmdlr.TWO_PI:
                center = self.frame.origin + self.r * math.sin(phi1) * self.frame.w
                start_end = center + self.frame.u * (self.r + self.R)
                return [vme.FullArc3D(center=center,
                                      start_end=start_end,
                                      normal=self.frame.w)]
            else:
                return [vme.Arc3D(
                    self.point2d_to_3d(linesegment2d.start),
                    self.point2d_to_3d(volmdlr.Point2D(0.5 * (theta1 + theta2), phi1)),
                    self.point2d_to_3d(linesegment2d.end),
                )]
        else:
            raise NotImplementedError('Ellipse?')

    def fullarc3d_to_2d(self, fullarc3d):
        """
        Converts the primitive from 3D spatial coordinates to its equivalent 2D primitive in the parametric space.
        """
        start = self.point3d_to_2d(fullarc3d.start)
        end = self.point3d_to_2d(fullarc3d.end)

        length = fullarc3d.length()
        angle3d = fullarc3d.angle
        point_after_start = self.point3d_to_2d(fullarc3d.point_at_abscissa(0.001 * length))
        point_before_end = self.point3d_to_2d(fullarc3d.point_at_abscissa(0.98 * length))

        start, end = vm_parametric.arc3d_to_spherical_verification(start, end, angle3d,
                                                                   [point_after_start, point_before_end],
                                                                   [self.x_periodicity, self.y_periodicity])
        theta1, phi1 = start
        # theta2, phi2 = end
        theta3, phi3 = point_after_start
        # theta4, phi4 = point_before_end
        if self.frame.w.is_colinear_to(fullarc3d.normal, abs_tol=1e-4):
            p1 = start
            if theta1 > theta3:
                p2 = volmdlr.Point2D(theta1 - volmdlr.TWO_PI, phi1)
            elif theta1 < theta3:
                p2 = volmdlr.Point2D(theta1 + volmdlr.TWO_PI, phi1)
            return [vme.LineSegment2D(p1, p2)]
        else:
            p1 = start
            if phi1 > phi3:
                p2 = volmdlr.Point2D(theta1, phi1 - volmdlr.TWO_PI)
            elif phi1 < phi3:
                p2 = volmdlr.Point2D(theta1, phi1 + volmdlr.TWO_PI)
            return [vme.LineSegment2D(p1, p2)]
        # else:
        #     raise ValueError('Impossible!')

    def circle3d_to_2d(self, circle3d):
        """
        Converts the primitive from 3D spatial coordinates to its equivalent 2D primitive in the parametric space.
        """
        return []

    def arc3d_to_2d(self, arc3d):
        start = self.point3d_to_2d(arc3d.start)
        end = self.point3d_to_2d(arc3d.end)

        length = arc3d.length()
        angle3d = arc3d.angle
        point_after_start = self.point3d_to_2d(arc3d.point_at_abscissa(0.001 * length))
        point_before_end = self.point3d_to_2d(arc3d.point_at_abscissa(0.98 * length))

        start, end = vm_parametric.arc3d_to_spherical_verification(start, end, angle3d,
                                                                   [point_after_start, point_before_end],
                                                                   [self.x_periodicity, self.y_periodicity])

        return [vme.LineSegment2D(start, end)]

    def bsplinecurve3d_to_2d(self, bspline_curve3d):
        """
        Converts the primitive from 3D spatial coordinates to its equivalent 2D primitive in the parametric space.
        """
        theta1, phi1 = self.point3d_to_2d(bspline_curve3d.start)
        theta2, phi2 = self.point3d_to_2d(bspline_curve3d.end)
        length = bspline_curve3d.length()
        theta3, phi3 = self.point3d_to_2d(bspline_curve3d.point_at_abscissa(0.001 * length))
        theta4, phi4 = self.point3d_to_2d(bspline_curve3d.point_at_abscissa(0.98 * length))
        n = len(bspline_curve3d.control_points)
        points = [self.point3d_to_2d(p) for p in bspline_curve3d.discretization_points(number_points=n)]

        # Verify if theta1 or theta2 point should be -pi because atan2() -> ]-pi, pi]
        if abs(theta1) == math.pi:
            theta1 = vm_parametric.repair_start_end_angle_periodicity(theta1, theta3)
        if abs(theta2) == math.pi:
            theta2 = vm_parametric.repair_start_end_angle_periodicity(theta2, theta4)

        # Verify if phi1 or phi2 point should be -pi because phi -> ]-pi, pi]
        if abs(phi1) == math.pi:
            phi1 = vm_parametric.repair_start_end_angle_periodicity(phi1, phi3)
        if abs(phi2) == math.pi:
            phi2 = vm_parametric.repair_start_end_angle_periodicity(phi2, phi4)

        points[0] = volmdlr.Point2D(theta1, phi1)
        points[-1] = volmdlr.Point2D(theta2, phi2)

        if theta3 < theta1 < theta2:
            points = [p - volmdlr.Point2D(volmdlr.TWO_PI, 0) if p.x > 0 else p for p in points]
        elif theta3 > theta1 > theta2:
            points = [p + volmdlr.Point2D(volmdlr.TWO_PI, 0) if p.x < 0 else p for p in points]

        if phi3 < phi1 < phi2:
            points = [p - volmdlr.Point2D(volmdlr.TWO_PI, 0) if p.y > 0 else p for p in points]
        elif phi3 > phi1 > phi2:
            points = [p + volmdlr.Point2D(volmdlr.TWO_PI, 0) if p.y < 0 else p for p in points]

        return [vme.BSplineCurve2D.from_points_interpolation(points, bspline_curve3d.degree, bspline_curve3d.periodic)]

    def arcellipse3d_to_2d(self, arcellipse3d):
        """
        Converts the primitive from 3D spatial coordinates to its equivalent 2D primitive in the parametric space.
        """
        points = [self.point3d_to_2d(p) for p in arcellipse3d.discretization_points(number_points=15)]
        theta1, phi1 = self.point3d_to_2d(arcellipse3d.start)
        theta2, phi2 = self.point3d_to_2d(arcellipse3d.end)
        # TODO: create a method point_at_abscissa abssissa for ArcEllipse3D and enhance this code

        theta3, phi3 = points[1]
        theta4, phi4 = points[-2]

        # Verify if theta1 or theta2 point should be -pi because atan2() -> ]-pi, pi]
        if abs(theta1) == math.pi:
            theta1 = vm_parametric.repair_start_end_angle_periodicity(theta1, theta3)
        if abs(theta2) == math.pi:
            theta2 = vm_parametric.repair_start_end_angle_periodicity(theta2, theta4)

        # Verify if phi1 or phi2 point should be -pi because phi -> ]-pi, pi]
        if abs(phi1) == math.pi:
            phi1 = vm_parametric.repair_start_end_angle_periodicity(phi1, phi3)
        if abs(phi2) == math.pi:
            phi2 = vm_parametric.repair_start_end_angle_periodicity(phi2, phi4)

        points[0] = volmdlr.Point2D(theta1, phi1)
        points[-1] = volmdlr.Point2D(theta2, phi2)

        if theta3 < theta1 < theta2:
            points = [p - volmdlr.Point2D(volmdlr.TWO_PI, 0) if p.x > 0 else p for p in points]
        elif theta3 > theta1 > theta2:
            points = [p + volmdlr.Point2D(volmdlr.TWO_PI, 0) if p.x < 0 else p for p in points]

        return [vme.BSplineCurve2D.from_points_interpolation(points=points, degree=3, periodic=True)]

    def triangulation(self):
        face = self.rectangular_cut(0, volmdlr.TWO_PI, 0, volmdlr.TWO_PI)
        return face.triangulation()

    def translation(self, offset: volmdlr.Vector3D):
        """
        ToroidalSurface3D translation.
        :param offset: translation vector
        :return: A new translated ToroidalSurface3D
        """
        return ToroidalSurface3D(self.frame.translation(
            offset), self.R, self.r)

    def translation_inplace(self, offset: volmdlr.Vector3D):
        """
        ToroidalSurface3D translation. Object is updated inplace.

        :param offset: translation vector.
        """
        self.frame.translation_inplace(offset)

    def rotation(self, center: volmdlr.Point3D, axis: volmdlr.Vector3D, angle: float):
        """
        ToroidalSurface3D rotation.

        :param center: rotation center.
        :param axis: rotation axis.
        :param angle: angle rotation.
        :return: a new rotated ToroidalSurface3D.
        """
        new_frame = self.frame.rotation(center=center, axis=axis,
                                        angle=angle)
        return self.__class__(new_frame, self.R, self.r)

    def rotation_inplace(self, center: volmdlr.Point3D, axis: volmdlr.Vector3D, angle: float):
        """
        ToroidalSurface3D rotation. Object is updated inplace.

        :param center: rotation center.
        :param axis: rotation axis.
        :param angle: rotation angle.
        """
        self.frame.rotation_inplace(center, axis, angle)


class ConicalSurface3D(PeriodicalSurface):
    """
    The local plane is defined by (theta, z).

    :param frame: Cone's frame to position it: frame.w is axis of cone
                    frame.origin is at the angle of the cone
    :param semi_angle: Cone's semi-angle
    """
    face_class = 'ConicalFace3D'
    x_periodicity = volmdlr.TWO_PI
    y_periodicity = None

    def __init__(self, frame: volmdlr.Frame3D, semi_angle: float,
                 name: str = ''):
        self.frame = frame
        self.semi_angle = semi_angle
        PeriodicalSurface.__init__(self, name=name)

    @classmethod
    def from_step(cls, arguments, object_dict):
        """
        Converts a step primitive to a ConicalSurface3D.

        :param arguments: The arguments of the step primitive. The last element represents the unit_conversion_factor.
        :type arguments: list
        :param object_dict: The dictionnary containing all the step primitives
            that have already been instanciated.
        :type object_dict: dict
        :return: The corresponding ConicalSurface3D object.
        :rtype: :class:`volmdlr.faces.ConicalSurface3D`
        """
        unit_conversion_factor = arguments[-1]
        frame3d = object_dict[arguments[1]]
        u, w = frame3d.v, frame3d.u
        u.normalize()
        w.normalize()
        v = w.cross(u)
        radius = float(arguments[2]) * unit_conversion_factor
        semi_angle = float(arguments[3])
        origin = frame3d.origin - radius / math.tan(semi_angle) * w
        frame_direct = volmdlr.Frame3D(origin, u, v, w)
        return cls(frame_direct, semi_angle, arguments[0][1:-1])

    def to_step(self, current_id):
        frame = volmdlr.Frame3D(self.frame.origin, self.frame.w, self.frame.u,
                                self.frame.v)
        content, frame_id = frame.to_step(current_id)
        current_id = frame_id + 1
        content += "#{} = CONICAL_SURFACE('{}',#{},{},{});\n" \
            .format(current_id, self.name, frame_id,
                    0.,
                    round(self.semi_angle, 3))
        return content, [current_id]

    def frame_mapping(self, frame: volmdlr.Frame3D, side: str):
        """
        Changes frame_mapping and return a new ConicalSurface3D.

        :param side: 'old' or 'new'
        """
        new_frame = self.frame.frame_mapping(frame, side)
        return ConicalSurface3D(new_frame, self.semi_angle, name=self.name)

    def frame_mapping_inplace(self, frame: volmdlr.Frame3D, side: str):
        """
        Changes frame_mapping and the object is updated inplace.

        :param side:'old' or 'new'
        """
        new_frame = self.frame.frame_mapping(frame, side)
        self.frame = new_frame

    def point2d_to_3d(self, point2d: volmdlr.Point2D):
        """
        Coverts a parametric coordinate on the surface into a 3D spatial point (x, y, z).

        :param point2d: Point at the ConicalSuface3D
        :type point2d: `volmdlr.`Point2D`
        """
        theta, z = point2d
        r = math.tan(self.semi_angle) * z
        new_point = volmdlr.Point3D(r * math.cos(theta),
                                    r * math.sin(theta),
                                    z)
        return self.frame.old_coordinates(new_point)

    def point3d_to_2d(self, point3d: volmdlr.Point3D):
        """
        Returns the cylindrical coordinates volmdlr.Point2D(theta, z) of a cartesian coordinates point (x, y, z).

        :param point3d: Point at the CylindricalSuface3D.
        :type point3d: :class:`volmdlr.`Point3D`
        """
        x, y, z = self.frame.global_to_local_coordinates(point3d)
        # Do not delete this, mathematical problem when x and y close to zero (should be zero) but not 0
        # Genarally this is related to uncertaintity of step files.
        if abs(x) < 1e-12:
            x = 0
        if abs(y) < 1e-12:
            y = 0
        theta = math.atan2(y, x)
        if abs(theta) < 1e-9:
            theta = 0.0
        return volmdlr.Point2D(theta, z)

    def rectangular_cut(self, theta1: float, theta2: float,
                        z1: float, z2: float, name: str = ''):
        # theta1 = angle_principal_measure(theta1)
        # theta2 = angle_principal_measure(theta2)
        if theta1 == theta2:
            theta2 += volmdlr.TWO_PI

        p1 = volmdlr.Point2D(theta1, z1)
        p2 = volmdlr.Point2D(theta2, z1)
        p3 = volmdlr.Point2D(theta2, z2)
        p4 = volmdlr.Point2D(theta1, z2)
        outer_contour = volmdlr.wires.ClosedPolygon2D([p1, p2, p3, p4])
        return ConicalFace3D(self, Surface2D(outer_contour, []), name)

    def linesegment3d_to_2d(self, linesegment3d):
        """
        Converts the primitive from 3D spatial coordinates to its equivalent 2D primitive in the parametric space.
        """
        start = self.point3d_to_2d(linesegment3d.start)
        end = self.point3d_to_2d(linesegment3d.end)
        if start.x != end.x and start == volmdlr.Point2D(0, 0):
            start = volmdlr.Point2D(end.x, 0)
        elif start.x != end.x:
            end = volmdlr.Point2D(start.x, end.y)
        return [vme.LineSegment2D(start, end)]

    def circle3d_to_2d(self, circle3d):
        """
        Converts the primitive from 3D spatial coordinates to its equivalent 2D primitive in the parametric space.
        """
        return []

    def linesegment2d_to_3d(self, linesegment2d):
        theta1, z1 = linesegment2d.start
        theta2, z2 = linesegment2d.end

        if math.isclose(theta1, theta2, abs_tol=1e-4):
            return [vme.LineSegment3D(
                self.point2d_to_3d(linesegment2d.start),
                self.point2d_to_3d(linesegment2d.end),
            )]
        if math.isclose(z1, z2, abs_tol=1e-4) and math.isclose(z1, 0.,
                                                               abs_tol=1e-6):
            return []
        if math.isclose(z1, z2, abs_tol=1e-4):
            if abs(theta1 - theta2) == volmdlr.TWO_PI:
                return [vme.FullArc3D(center=self.frame.origin + z1 * self.frame.w,
                                      start_end=self.point2d_to_3d(linesegment2d.start),
                                      normal=self.frame.w)]

            return [vme.Arc3D(
                self.point2d_to_3d(linesegment2d.start),
                self.point2d_to_3d(
                    volmdlr.Point2D(0.5 * (theta1 + theta2), z1)),
                self.point2d_to_3d(linesegment2d.end))
            ]
        else:
            raise NotImplementedError('Ellipse?')

    def translation(self, offset: volmdlr.Vector3D):
        """
        ConicalSurface3D translation.

        :param offset: translation vector.
        :return: A new translated ConicalSurface3D.
        """
        return self.__class__(self.frame.translation(offset),
                              self.semi_angle)

    def translation_inplace(self, offset: volmdlr.Vector3D):
        """
        ConicalSurface3D translation. Object is updated inplace.

        :param offset: translation vector.
        """
        self.frame.translation_inplace(offset)

    def rotation(self, center: volmdlr.Point3D,
                 axis: volmdlr.Vector3D, angle: float):
        """
        ConicalSurface3D rotation.

        :param center: rotation center.
        :param axis: rotation axis.
        :param angle: angle rotation.
        :return: a new rotated ConicalSurface3D.
        """
        new_frame = self.frame.rotation(center=center, axis=axis, angle=angle)
        return self.__class__(new_frame, self.semi_angle)

    def rotation_inplace(self, center: volmdlr.Point3D,
                         axis: volmdlr.Vector3D, angle: float):
        """
        ConicalSurface3D rotation. Object is updated inplace.

        :param center: rotation center.
        :param axis: rotation axis.
        :param angle: rotation angle.
        """
        self.frame.rotation_inplace(center, axis, angle)

    def repair_primitives_periodicity(self, primitives2d):
        """
        Repairs the continuity of the 2D contour while using contour3d_to_2d on periodic surfaces.

        :param primitives2d: The primitives in parametric surface domain.
        :type primitives2d: list
        :return: A list of primitives.
        :rtype: list
        """
        # Search for a primitive that can be used as reference for reparing periodicity
        pos = 0
        for i, primitive in enumerate(primitives2d):
            start = primitive.start
            end = primitive.end
            if abs(start.x) != math.pi and end.x != start.x:
                pos = i
                break
        if pos != 0:
            primitives2d = primitives2d[pos:] + primitives2d[:pos]

        i = 1
        while i < len(primitives2d):
            previous_primitive = primitives2d[i - 1]
            delta = previous_primitive.end - primitives2d[i].start
            if not math.isclose(delta.norm(), 0, abs_tol=1e-5):
                if primitives2d[i].end == primitives2d[i - 1].end and \
                        primitives2d[i].length() == volmdlr.TWO_PI:
                    primitives2d[i] = primitives2d[i].reverse()
                elif delta.norm() and math.isclose(abs(previous_primitive.end.y), 0, abs_tol=1e-6):
                    primitives2d.insert(i, vme.LineSegment2D(previous_primitive.end, primitives2d[i].start))
                    i += 1
                else:
                    primitives2d[i] = primitives2d[i].translation(delta)
            i += 1
        if primitives2d[0].start != primitives2d[-1].end \
                and primitives2d[0].start.y == 0.0 and primitives2d[-1].end.y == 0.0:
            primitives2d.append(vme.LineSegment2D(primitives2d[-1].end, primitives2d[0].start))

        return primitives2d


class SphericalSurface3D(Surface3D):
    """
    Defines a spherical surface.

    :param frame: Sphere's frame to position it
    :type frame: volmdlr.Frame3D
    :param radius: Sphere's radius
    :type radius: float
    """
    face_class = 'SphericalFace3D'
    x_periodicity = volmdlr.TWO_PI
    y_periodicity = math.pi

    def __init__(self, frame, radius, name=''):
        self.frame = frame
        self.radius = radius
        Surface3D.__init__(self, name=name)

        # Hidden Attributes
        self._bbox = None

    @property
    def bounding_box(self):

        if not self._bbox:
            self._bbox = self._bounding_box()
        return self._bbox

    def _bounding_box(self):
        points = [self.frame.origin + volmdlr.Point3D(-self.radius,
                                                      -self.radius,
                                                      -self.radius),
                  self.frame.origin + volmdlr.Point3D(self.radius,
                                                      self.radius,
                                                      self.radius),

                  ]
        return volmdlr.core.BoundingBox.from_points(points)

    def contour2d_to_3d(self, contour2d):
        primitives3d = []
        for primitive2d in contour2d.primitives:
            method_name = f'{primitive2d.__class__.__name__.lower()}_to_3d'
            if hasattr(self, method_name):
                try:
                    primitives_list = getattr(self, method_name)(primitive2d)
                    if primitives_list:
                        primitives3d.extend(primitives_list)
                    else:
                        continue
                except NotImplementedError:
                    print(f'Class {self.__class__.__name__} does not implement {method_name}'
                          f'with {primitive2d.__class__.__name__}')
            else:
                raise NotImplementedError(
                    'Class {} does not implement {}'.format(
                        self.__class__.__name__,
                        method_name))

        return volmdlr.wires.Contour3D(primitives3d)

    @classmethod
    def from_step(cls, arguments, object_dict):
        """
        Converts a step primitive to a SphericalSurface3D.

        :param arguments: The arguments of the step primitive. The last element represents the unit_conversion_factor.
        :type arguments: list
        :param object_dict: The dictionnary containing all the step primitives
            that have already been instanciated.
        :type object_dict: dict
        :return: The corresponding SphericalSurface3D object.
        :rtype: :class:`volmdlr.faces.SphericalSurface3D`
        """
        unit_conversion_factor = arguments[-1]
        frame3d = object_dict[arguments[1]]
        U, W = frame3d.v, frame3d.u
        U.normalize()
        W.normalize()
        V = W.cross(U)
        frame_direct = volmdlr.Frame3D(frame3d.origin, U, V, W)
        radius = float(arguments[2]) * unit_conversion_factor
        return cls(frame_direct, radius, arguments[0][1:-1])

    def point2d_to_3d(self, point2d):
        """
        Coverts a parametric coordinate on the surface into a 3D spatial point (x, y, z).

        source: mathcurve.com/surfaces/sphere
        # -pi<theta<pi, -pi/2<phi<pi/2

        :param point2d: Point at the CylindricalSuface3D.
        :type point2d: `volmdlr.`Point2D`
        """
        theta, phi = point2d
        x = self.radius * math.cos(phi) * math.cos(theta)
        y = self.radius * math.cos(phi) * math.sin(theta)
        z = self.radius * math.sin(phi)
        return self.frame.old_coordinates(volmdlr.Point3D(x, y, z))

    def point3d_to_2d(self, point3d):
        """
        Tansform a 3D spatial point (x, y, z) into a 2D spherical parametric point (theta, phi).
        """
        x, y, z = self.frame.global_to_local_coordinates(point3d)
        z = min(self.radius, max(-self.radius, z))

        if z == -0.0:
            z = 0.0

        # Do not delete this, mathematical problem when x and y close to zero (should be zero) but not 0
        # Genarally this is related to uncertaintity of step files.
        if abs(x) < 1e-12:
            x = 0
        if abs(y) < 1e-12:
            y = 0

        theta = math.atan2(y, x)
        if abs(theta) < 1e-10:
            theta = 0

        zr = z / self.radius
        phi = math.asin(zr)
        if abs(phi) < 1e-10:
            phi = 0

        return volmdlr.Point2D(theta, phi)

    def linesegment2d_to_3d(self, linesegment2d):
        if linesegment2d.name == "construction":
            return []
        start = self.point2d_to_3d(linesegment2d.start)
        interior = self.point2d_to_3d(0.5 * (linesegment2d.start + linesegment2d.end))
        end = self.point2d_to_3d(linesegment2d.end)
        if start == end or linesegment2d.length() == 2 * math.pi:
            u = start - self.frame.origin
            u.normalize()
            v = interior - self.frame.origin
            v.normalize()
            normal = u.cross(v)
            return [vme.FullArc3D(self.frame.origin, start, normal)]
        return [vme.Arc3D(start, interior, end)]

    def contour3d_to_2d(self, contour3d):
        """
        Transforms a Contour3D into a Contour2D in the parametric domain of the surface.

        :param contour3d: The contour to be transformed.
        :type contour3d: :class:`volmdlr.wires.Contour3D`
        :return: A 2D contour object.
        :rtype: :class:`volmdlr.wires.Contour2D`
        """
        primitives2d = []

        # Transform the contour's primitives to parametric domain
        for primitive3d in contour3d.primitives:
            method_name = f'{primitive3d.__class__.__name__.lower()}_to_2d'
            if hasattr(self, method_name):
                primitives = getattr(self, method_name)(primitive3d)

                if primitives is None:
                    continue
                primitives2d.extend(primitives)
            else:
                raise NotImplementedError(
                    f'Class {self.__class__.__name__} does not implement {method_name}')
        # Fix contour
        if self.x_periodicity or self.y_periodicity:
            primitives2d = self.repair_primitives_periodicity(primitives2d)
        return volmdlr.wires.Contour2D(primitives2d)

    def arc3d_to_2d(self, arc3d):
        """
        Converts the primitive from 3D spatial coordinates to its equivalent 2D primitive in the parametric space.
        """
        start = self.point3d_to_2d(arc3d.start)
        end = self.point3d_to_2d(arc3d.end)
        interior = self.point3d_to_2d(arc3d.interior)

        theta1, phi1 = start
        theta2, phi2 = end

        length = arc3d.length()
        angle3d = arc3d.angle
        point_after_start = self.point3d_to_2d(arc3d.point_at_abscissa(0.001 * length))
        point_before_end = self.point3d_to_2d(arc3d.point_at_abscissa(0.98 * length))
        theta3, phi3 = point_after_start
        theta4, _ = point_before_end
        thetai = interior.x

        # Fix sphere singularity point
        if math.isclose(abs(phi1), 0.5 * math.pi, abs_tol=1e-5) and theta1 == 0.0\
                and math.isclose(theta3, thetai, abs_tol=1e-6) and math.isclose(theta4, thetai, abs_tol=1e-6):
            theta1 = thetai
            start = volmdlr.Point2D(theta1, phi1)
        if math.isclose(abs(phi2), 0.5 * math.pi, abs_tol=1e-5) and theta2 == 0.0\
                and math.isclose(theta3, thetai, abs_tol=1e-6) and math.isclose(theta4, thetai, abs_tol=1e-6):
            theta2 = thetai
            end = volmdlr.Point2D(theta2, phi2)

        start, end = vm_parametric.arc3d_to_spherical_verification(start, end, angle3d,
                                                                   [point_after_start, point_before_end],
                                                                   [self.x_periodicity, self.y_periodicity])
        if start == end:  # IS THIS POSSIBLE ?
            return [vme.LineSegment2D(start, start + volmdlr.TWO_PI * volmdlr.X2D)]
        if math.isclose(theta1, theta2, abs_tol=1e-4) or math.isclose(phi1, phi2, abs_tol=1e-4):
            return [vme.LineSegment2D(start, end)]

        return self.arc3d_to_2d_with_singularity(arc3d, start, end, point_after_start)

    def arc3d_to_2d_with_singularity(self, arc3d, start, end, point_after_start):
        # trying to treat when the arc starts at theta1 passes at the singularity at |phi| = 0.5*math.pi
        # and ends at theta2 = theta1 + math.pi
        theta1, phi1 = start
        theta2, phi2 = end
        theta3, phi3 = point_after_start

        half_pi = 0.5 * math.pi
        point_positive_singularity = self.point2d_to_3d(volmdlr.Point2D(theta1, half_pi))
        point_negative_singularity = self.point2d_to_3d(volmdlr.Point2D(theta1, -half_pi))
        positive_singularity = arc3d.point_belongs(point_positive_singularity, 1e-4)
        negative_singularity = arc3d.point_belongs(point_negative_singularity, 1e-4)
        interior = self.point3d_to_2d(arc3d.interior)
        if positive_singularity and negative_singularity:
            thetai = interior.x
            is_trigo = phi1 < phi3
            if is_trigo and abs(phi1) > half_pi:
                half_pi = 0.5 * math.pi
            elif is_trigo and abs(phi1) < half_pi:
                half_pi = - 0.5 * math.pi
            elif not is_trigo and abs(phi1) > half_pi:
                half_pi = - 0.5 * math.pi
            elif is_trigo and abs(phi1) < half_pi:
                half_pi = 0.5 * math.pi
            return [vme.LineSegment2D(volmdlr.Point2D(theta1, phi1), volmdlr.Point2D(theta1, -half_pi)),
                    vme.LineSegment2D(volmdlr.Point2D(theta1, -half_pi), volmdlr.Point2D(thetai, -half_pi),
                                      name="construction"),
                    vme.LineSegment2D(volmdlr.Point2D(thetai, -half_pi), volmdlr.Point2D(thetai, half_pi)),
                    vme.LineSegment2D(volmdlr.Point2D(thetai, half_pi), volmdlr.Point2D(theta2, half_pi),
                                      name="construction"),
                    vme.LineSegment2D(volmdlr.Point2D(theta2, half_pi), volmdlr.Point2D(theta2, phi2))
                    ]

        elif (positive_singularity or negative_singularity) and \
                math.isclose(abs(theta2 - theta1), math.pi, abs_tol=1e-4):
            if abs(phi1) == 0.5 * math.pi:
                return [vme.LineSegment2D(volmdlr.Point2D(theta3, phi1), volmdlr.Point2D(theta2, phi2))]
            if theta1 == math.pi and theta2 != math.pi:
                theta1 = -math.pi
            if theta2 == math.pi and theta1 != math.pi:
                theta2 = -math.pi

            return [vme.LineSegment2D(volmdlr.Point2D(theta1, phi1), volmdlr.Point2D(theta1, half_pi)),
                    vme.LineSegment2D(volmdlr.Point2D(theta1, half_pi), volmdlr.Point2D(theta2, half_pi),
                                      name="construction"),
                    vme.LineSegment2D(volmdlr.Point2D(theta2, half_pi), volmdlr.Point2D(theta2, phi2))
                    ]

        # maybe this is incomplete and not exact
        angle3d = arc3d.angle
        number_points = math.ceil(angle3d * 50) + 1  # 50 points per radian
        number_points = max(number_points, 5)
        points3d = arc3d.discretization_points(number_points=number_points)
        points = [self.point3d_to_2d(p) for p in points3d]

        points[0] = start  # to take into account all the previous verification
        points[-1] = end  # to take into account all the previous verification

        if theta3 < theta1 < theta2:
            points = [p - volmdlr.Point2D(self.x_periodicity, 0) if p.x > 0 else p for p in points]
        elif theta3 > theta1 > theta2:
            points = [p + volmdlr.Point2D(self.x_periodicity, 0) if p.x < 0 else p for p in points]

        return [vme.BSplineCurve2D.from_points_interpolation(points, 2)]

    def bsplinecurve2d_to_3d(self, bspline_curve2d):
        # TODO: this is incomplete, a bspline_curve2d can be also a bspline_curve3d
        i = round(0.5 * len(bspline_curve2d.points))
        start = self.point2d_to_3d(bspline_curve2d.points[0])
        interior = self.point2d_to_3d(bspline_curve2d.points[i])
        end = self.point2d_to_3d(bspline_curve2d.points[-1])
        arc3d = vme.Arc3D(start, interior, end)
        flag = True
        points3d = [self.point2d_to_3d(p) for p in bspline_curve2d.points]
        for point in points3d:
            if not arc3d.point_belongs(point, 1e-4):
                flag = False
                break
        if flag:
            return [arc3d]

        return [vme.BSplineCurve3D.from_points_interpolation(points3d, degree=bspline_curve2d.degree,
                                                             periodic=bspline_curve2d.periodic)]

    def fullarc3d_to_2d(self, fullarc3d):
        """
        Converts the primitive from 3D spatial coordinates to its equivalent 2D primitive in the parametric space.
        """
        # TODO: On a spherical surface we can have fullarc3d in any plane
        length = fullarc3d.length()

        theta1, phi1 = self.point3d_to_2d(fullarc3d.start)
        theta2, phi2 = self.point3d_to_2d(fullarc3d.end)
        theta3, phi3 = self.point3d_to_2d(fullarc3d.point_at_abscissa(0.001 * length))
        theta4, _ = self.point3d_to_2d(fullarc3d.point_at_abscissa(0.98 * length))

        if self.frame.w.is_colinear_to(fullarc3d.normal):
            p1 = volmdlr.Point2D(theta1, phi1)
            if theta1 > theta3:
                p2 = volmdlr.Point2D(theta1 - volmdlr.TWO_PI, phi2)
            elif theta1 < theta3:
                p2 = volmdlr.Point2D(theta1 + volmdlr.TWO_PI, phi2)
            return [vme.LineSegment2D(p1, p2)]

        if math.isclose(self.frame.w.dot(fullarc3d.normal), 0, abs_tol=1e-4):
            if theta1 > theta3:
                theta_plus_pi = theta1 - math.pi
            else:
                theta_plus_pi = theta1 + math.pi
            if phi1 > phi3:
                half_pi = 0.5 * math.pi
            else:
                half_pi = -0.5 * math.pi
            if abs(phi1) == 0.5 * math.pi:
                return [vme.LineSegment2D(volmdlr.Point2D(theta3, phi1), volmdlr.Point2D(theta3, -half_pi)),
                        vme.LineSegment2D(volmdlr.Point2D(theta4, -half_pi), volmdlr.Point2D(theta4, phi2))]

            return [vme.LineSegment2D(volmdlr.Point2D(theta1, phi1), volmdlr.Point2D(theta1, -half_pi)),
                    vme.LineSegment2D(volmdlr.Point2D(theta_plus_pi, -half_pi),
                                      volmdlr.Point2D(theta_plus_pi, half_pi)),
                    vme.LineSegment2D(volmdlr.Point2D(theta1, half_pi), volmdlr.Point2D(theta1, phi2))]

        points = [self.point3d_to_2d(p) for p in fullarc3d.discretization_points(angle_resolution=25)]

        # Verify if theta1 or theta2 point should be -pi because atan2() -> ]-pi, pi]
        theta1 = vm_parametric.repair_start_end_angle_periodicity(theta1, theta3)
        theta2 = vm_parametric.repair_start_end_angle_periodicity(theta2, theta4)

        points[0] = volmdlr.Point2D(theta1, phi1)
        points[-1] = volmdlr.Point2D(theta2, phi2)

        if theta3 < theta1 < theta2:
            points = [p - volmdlr.Point2D(volmdlr.TWO_PI, 0) if p.x > 0 else p for p in points]
        elif theta3 > theta1 > theta2:
            points = [p + volmdlr.Point2D(volmdlr.TWO_PI, 0) if p.x < 0 else p for p in points]

        return [vme.BSplineCurve2D.from_points_interpolation(points, 2)]

    def plot(self, ax=None, color='grey', alpha=0.5):
        # points = []
        for i in range(20):
            theta = i / 20. * volmdlr.TWO_PI
            t_points = []
            for j in range(20):
                phi = j / 20. * volmdlr.TWO_PI
                t_points.append(self.point2d_to_3d(volmdlr.Point2D(theta, phi)))
            ax = volmdlr.wires.ClosedPolygon3D(t_points).plot(ax=ax, color=color, alpha=alpha)

        return ax

    def rectangular_cut(self, theta1, theta2, phi1, phi2, name=''):
        if phi1 == phi2:
            phi2 += volmdlr.TWO_PI
        elif phi2 < phi1:
            phi2 += volmdlr.TWO_PI
        if theta1 == theta2:
            theta2 += volmdlr.TWO_PI
        elif theta2 < theta1:
            theta2 += volmdlr.TWO_PI

        p1 = volmdlr.Point2D(theta1, phi1)
        p2 = volmdlr.Point2D(theta2, phi1)
        p3 = volmdlr.Point2D(theta2, phi2)
        p4 = volmdlr.Point2D(theta1, phi2)
        outer_contour = volmdlr.wires.ClosedPolygon2D([p1, p2, p3, p4])
        return SphericalFace3D(self,
                               Surface2D(outer_contour, []),
                               name=name)

    def triangulation(self):
        face = self.rectangular_cut(0, volmdlr.TWO_PI, -0.5 * math.pi, 0.5 * math.pi)
        return face.triangulation()

    def repair_primitives_periodicity(self, primitives2d):
        """
        Repairs the continuity of the 2D contour while using contour3d_to_2d on periodic surfaces.

        :param primitives2d: The primitives in parametric surface domain.
        :type primitives2d: list
        :return: A list of primitives.
        :rtype: list
        """
        # # Search for a primitive that can be used as reference for reparing periodicity
        # pos = 0
        # x_periodicity = self.x_periodicity
        # y_periodicity = self.y_periodicity
        # if x_periodicity and not y_periodicity:
        #     for i, primitive in enumerate(primitives2d):
        #         start = primitive.start
        #         end = primitive.end
        #         if abs(start.x) != math.pi and end.x != start.x:
        #             pos = i
        #             break
        #     if pos != 0:
        #         primitives2d = primitives2d[pos:] + primitives2d[:pos]

        i = 1
        while i < len(primitives2d):
            previous_primitive = primitives2d[i - 1]
            delta = previous_primitive.end - primitives2d[i].start
            if not math.isclose(delta.norm(), 0, abs_tol=1e-5):
                if primitives2d[i].end == primitives2d[i - 1].end and \
                        primitives2d[i].length() == volmdlr.TWO_PI:
                    primitives2d[i] = primitives2d[i].reverse()
                elif math.isclose(abs(previous_primitive.end.y), 0.5 * math.pi, abs_tol=1e-6):
                    primitives2d.insert(i, vme.LineSegment2D(previous_primitive.end, primitives2d[i].start,
                                                             name="construction"))
                else:
                    primitives2d[i] = primitives2d[i].translation(delta)
            i += 1
        #     return primitives2d
        # primitives2d = repair(primitives2d)
        last_end = primitives2d[-1].end
        first_start = primitives2d[0].start
        if not last_end.is_close(first_start, tol=1e-3):
            last_end_3d = self.point2d_to_3d(last_end)
            first_start_3d = self.point2d_to_3d(first_start)
            if last_end_3d.is_close(first_start_3d, 1e-6) and \
                    not math.isclose(abs(last_end.y), 0.5 * math.pi, abs_tol=1e-5):
                if first_start.x > last_end.x:
                    half_pi = -0.5 * math.pi
                else:
                    half_pi = 0.5 * math.pi
                lines = [vme.LineSegment2D(last_end, volmdlr.Point2D(last_end.x, half_pi), name="construction"),
                         vme.LineSegment2D(volmdlr.Point2D(last_end.x, half_pi),
                                           volmdlr.Point2D(first_start.x, half_pi), name="construction"),
                         vme.LineSegment2D(volmdlr.Point2D(first_start.x, half_pi),
                                           first_start, name="construction")
                         ]
                primitives2d.extend(lines)
            else:
                primitives2d.append(vme.LineSegment2D(last_end, first_start))
        return primitives2d

    def rotation(self, center: volmdlr.Point3D, axis: volmdlr.Vector3D, angle: float):
        """
        Spherical Surface 3D rotation.

        :param center: rotation center
        :param axis: rotation axis
        :param angle: angle rotation
        :return: a new rotated Spherical Surface 3D
        """
        new_frame = self.frame.rotation(center=center, axis=axis, angle=angle)
        return SphericalSurface3D(new_frame, self.radius)

    def translation(self, offset: volmdlr.Vector3D):
        """
        Spherical Surface 3D translation.

        :param offset: translation vector
        :return: A new translated Spherical Surface 3D
        """
        new_frame = self.frame.translation(offset)
        return SphericalSurface3D(new_frame, self.radius)

    def frame_mapping(self, frame: volmdlr.Frame3D, side: str):
        """
        Changes Spherical Surface 3D's frame and return a new Spherical Surface 3D.

        :param frame: Frame of reference
        :type frame: `volmdlr.Frame3D`
        :param side: 'old' or 'new'
        """
        new_frame = self.frame.frame_mapping(frame, side)
        return SphericalSurface3D(new_frame, self.radius)


class RuledSurface3D(Surface3D):
    """
    Defines a ruled surface between two wires.

    :param wire1: Wire
    :type wire1: :class:`vmw.Wire3D`
    :param wire2: Wire
    :type wire2: :class:`volmdlr.wires.Wire3D`
    """
    face_class = 'RuledFace3D'

    def __init__(self, wire1: volmdlr.wires.Wire3D, wire2: volmdlr.wires.Wire3D, name: str = ''):
        self.wire1 = wire1
        self.wire2 = wire2
        self.length1 = wire1.length()
        self.length2 = wire2.length()
        Surface3D.__init__(self, name=name)

    def point2d_to_3d(self, point2d: volmdlr.Point2D):
        x, y = point2d
        point1 = self.wire1.point_at_abscissa(x * self.length1)
        point2 = self.wire2.point_at_abscissa(x * self.length2)
        joining_line = vme.LineSegment3D(point1, point2)
        point = joining_line.point_at_abscissa(y * joining_line.length())
        return point

    def point3d_to_2d(self, point3d):
        raise NotImplementedError

    def rectangular_cut(self, x1: float, x2: float,
                        y1: float, y2: float, name: str = ''):
        p1 = volmdlr.Point2D(x1, y1)
        p2 = volmdlr.Point2D(x2, y1)
        p3 = volmdlr.Point2D(x2, y2)
        p4 = volmdlr.Point2D(x1, y2)
        outer_contour = volmdlr.wires.ClosedPolygon2D([p1, p2, p3, p4])
        surface2d = Surface2D(outer_contour, [])
        return volmdlr.faces.RuledFace3D(self, surface2d, name)


class RevolutionSurface3D(PeriodicalSurface):
    """
    Defines a surface of revolution.

    :param wire: Wire.
    :type wire: Union[:class:`vmw.Wire3D`, :class:`vmw.Contour3D`]
    :param axis_point: Axis placement
    :type axis_point: :class:`volmdlr.Point3D`
    :param axis: Axis of revolution
    :type axis: :class:`volmdlr.Vector3D`
    """
    face_class = 'RevolutionFace3D'
    x_periodicity = volmdlr.TWO_PI
    y_periodicity = None

    def __init__(self, wire: Union[volmdlr.wires.Wire3D, volmdlr.wires.Contour3D],
                 axis_point: volmdlr.Point3D, axis: volmdlr.Vector3D, name: str = ''):
        self.wire = wire
        self.axis_point = axis_point
        self.axis = axis

        point1 = wire.point_at_abscissa(0)
        if point1 == axis_point:
            point1 = wire.point_at_abscissa(0.1 * wire.length())
        vector1 = point1 - axis_point
        w = axis
        w.normalize()
        u = vector1 - vector1.vector_projection(w)
        u.normalize()
        v = w.cross(u)
        self.frame = volmdlr.Frame3D(origin=axis_point, u=u, v=v, w=w)

        PeriodicalSurface.__init__(self, name=name)

    def point2d_to_3d(self, point2d: volmdlr.Point2D):
        """
        Transform a parametric (u, v) point into a 3D cartesian point (x, y, z).

        u = [0, 2pi] and v = [0, 1] into a
        """
        u, v = point2d
        point_at_curve = self.wire.point_at_abscissa(v * self.wire.length())
        point = point_at_curve.rotation(self.axis_point, self.axis, u)
        return point

    def point3d_to_2d(self, point3d):
        """
        Transform a 3D cartesian point (x, y, z) into a parametric (u, v) point.
        """
        x, y, z = self.frame.global_to_local_coordinates(point3d)
        if abs(x) < 1e-12:
            x = 0
        if abs(y) < 1e-12:
            y = 0
        u = math.atan2(y, x)

        point_at_curve = point3d.rotation(self.axis_point, self.axis, -u)
        v = self.wire.abscissa(point_at_curve) / self.wire.length()
        return volmdlr.Point2D(u, v)

    def rectangular_cut(self, x1: float, x2: float,
                        y1: float, y2: float, name: str = ''):
        p1 = volmdlr.Point2D(x1, y1)
        p2 = volmdlr.Point2D(x2, y1)
        p3 = volmdlr.Point2D(x2, y2)
        p4 = volmdlr.Point2D(x1, y2)
        outer_contour = volmdlr.wires.ClosedPolygon2D([p1, p2, p3, p4])
        surface2d = Surface2D(outer_contour, [])
        return volmdlr.faces.RevolutionFace3D(self, surface2d, name)

    def plot(self, ax=None, color='grey', alpha=0.5):
        if ax is None:
            fig = plt.figure()
            ax = fig.add_subplot(111, projection='3d')
        for i in range(21):
            theta = i / 20. * volmdlr.TWO_PI
            wire = self.wire.rotation(self.axis_point, self.axis, theta)
            wire.plot(ax=ax, color=color, alpha=alpha)

        return ax

    @classmethod
    def from_step(cls, arguments, object_dict):
        name = arguments[0][1:-1]
        contour3d = object_dict[arguments[1]]
        axis_point, axis = object_dict[arguments[2]]
        return cls(wire=contour3d, axis_point=axis_point, axis=axis, name=name)

    def fullarc3d_to_2d(self, fullarc3d):
        """
        Converts the primitive from 3D spatial coordinates to its equivalent 2D primitive in the parametric space.
        """
        length = fullarc3d.length()

        start = self.point3d_to_2d(fullarc3d.start)
        end = self.point3d_to_2d(fullarc3d.end)

        theta3, z3 = self.point3d_to_2d(fullarc3d.point_at_abscissa(0.001 * length))
        theta4, _ = self.point3d_to_2d(fullarc3d.point_at_abscissa(0.98 * length))

        # make sure that the references points are not undefined
        if abs(theta3) == math.pi:
            theta3, z3 = self.point3d_to_2d(fullarc3d.point_at_abscissa(0.002 * length))
        if abs(theta4) == math.pi:
            theta4, _ = self.point3d_to_2d(fullarc3d.point_at_abscissa(0.97 * length))

        start, end = vm_parametric.arc3d_to_cylindrical_verification(start, end, volmdlr.TWO_PI, theta3, theta4)

        theta1, z1 = start
        theta2, z2 = end

        p1 = volmdlr.Point2D(theta1, z1)
        if theta1 > theta3:
            p2 = volmdlr.Point2D(theta1 + volmdlr.TWO_PI, z2)
        elif theta1 < theta3:
            p2 = volmdlr.Point2D(theta1 - volmdlr.TWO_PI, z2)
        return [vme.LineSegment2D(p1, p2)]


class BSplineSurface3D(Surface3D):
    """
    A class representing a 3D B-spline surface.

    A B-spline surface is a smooth surface defined by a set of control points and
    a set of basis functions called B-spline basis functions. The shape of the
    surface is determined by the position of the control points and can be
    modified by moving the control points.

    :param degree_u: The degree of the B-spline curve in the u direction.
    :type degree_u: int
    :param degree_v: The degree of the B-spline curve in the v direction.
    :type degree_v: int
    :param control_points: A list of 3D control points that define the shape of
        the surface.
    :type control_points: List[`volmdlr.Point3D`]
    :param nb_u: The number of control points in the u direction.
    :type nb_u: int
    :param nb_v: The number of control points in the v direction.
    :type nb_v: int
    :param u_multiplicities: A list of multiplicities for the knots in the u direction.
        The multiplicity of a knot is the number of times it appears in the knot vector.
    :type u_multiplicities: List[int]
    :param v_multiplicities: A list of multiplicities for the knots in the v direction.
        The multiplicity of a knot is the number of times it appears in the knot vector.
    :type v_multiplicities: List[int]
    :param u_knots: A list of knots in the u direction. The knots are real numbers that
        define the position of the control points along the u direction.
    :type u_knots: List[float]
    :param v_knots: A list of knots in the v direction. The knots are real numbers that
        define the position of the control points along the v direction.
    :type v_knots: List[float]
    :param weights: (optional) A list of weights for the control points. The weights
        can be used to adjust the influence of each control point on the shape of the
        surface. Default is None.
    :type weights: List[float]
    :param name: (optional) A name for the surface. Default is an empty string.
    :type name: str
    """
    face_class = "BSplineFace3D"
    _non_serializable_attributes = ["surface", "curves"]

    def __init__(self, degree_u, degree_v, control_points, nb_u, nb_v,
                 u_multiplicities, v_multiplicities, u_knots, v_knots,
                 weights=None, name=''):
        self.control_points = control_points
        self.degree_u = degree_u
        self.degree_v = degree_v
        self.nb_u = nb_u
        self.nb_v = nb_v

        u_knots = vme.standardize_knot_vector(u_knots)
        v_knots = vme.standardize_knot_vector(v_knots)
        self.u_knots = u_knots
        self.v_knots = v_knots
        self.u_multiplicities = u_multiplicities
        self.v_multiplicities = v_multiplicities
        self.weights = weights

        self.control_points_table = []
        points_row = []
        i = 1
        for pt in control_points:
            points_row.append(pt)
            if i == nb_v:
                self.control_points_table.append(points_row)
                points_row = []
                i = 1
            else:
                i += 1
        if weights is None:
            surface = BSpline.Surface()
            P = [(control_points[i][0], control_points[i][1],
                  control_points[i][2]) for i in range(len(control_points))]

        else:
            surface = NURBS.Surface()
            P = [(control_points[i][0] * weights[i],
                  control_points[i][1] * weights[i],
                  control_points[i][2] * weights[i],
                  weights[i]) for i in range(len(control_points))]
        surface.degree_u = degree_u
        surface.degree_v = degree_v
        surface.set_ctrlpts(P, nb_u, nb_v)
        knot_vector_u = []
        for i, u_knot in enumerate(u_knots):
            knot_vector_u.extend([u_knot] * u_multiplicities[i])
        knot_vector_v = []
        for i, v_knot in enumerate(v_knots):
            knot_vector_v.extend([v_knot] * v_multiplicities[i])
        surface.knotvector_u = knot_vector_u
        surface.knotvector_v = knot_vector_v
        surface.delta = 0.05
        # surface_points = surface.evalpts

        self.surface = surface
        self.curves = extract_curves(surface, extract_u=True, extract_v=True)
        # self.points = [volmdlr.Point3D(*p) for p in surface_points]
        Surface3D.__init__(self, name=name)

        # Hidden Attributes
        self._displacements = None
        self._grids2d = None
        self._grids2d_deformed = None
        self._bbox = None

        self._x_periodicity = False  # Use False instead of None because None is a possible value of x_periodicity
        self._y_periodicity = False

    @property
    def x_periodicity(self):
        if self._x_periodicity is False:
            u = self.curves['u']
            a, b = self.surface.domain[0]
            u0 = u[0]
            p_a = u0.evaluate_single(a)
            p_b = u0.evaluate_single(b)
            if p_a == p_b:
                self._x_periodicity = self.surface.range[0]
            else:
                self._x_periodicity = None
        return self._x_periodicity

    @property
    def y_periodicity(self):
        if self._y_periodicity is False:
            v = self.curves['v']
            c, d = self.surface.domain[1]
            v0 = v[0]
            p_c = v0.evaluate_single(c)
            p_d = v0.evaluate_single(d)
            if p_c == p_d:
                self._y_periodicity = self.surface.range[1]
            else:
                self._y_periodicity = None
        return self._y_periodicity

    @property
    def bounding_box(self):
        if not self._bbox:
            self._bbox = self._bounding_box()
        return self._bbox

    def _bounding_box(self):
        """
        Computes the bounding box of the surface.

        """
        min_bounds, max_bounds = self.surface.bbox
        xmin, ymin, zmin = min_bounds
        xmax, ymax, zmax = max_bounds
        return volmdlr.core.BoundingBox(xmin, xmax, ymin, ymax, zmin, zmax)

    def control_points_matrix(self, coordinates):
        """
        Define control points like a matrix, for each coordinate: x:0, y:1, z:2.

        """

        P = npy.empty((self.nb_u, self.nb_v))
        for i in range(0, self.nb_u):
            for j in range(0, self.nb_v):
                P[i][j] = self.control_points_table[i][j][coordinates]
        return P

    # Knots_vector
    def knots_vector_u(self):
        """
        Compute the global knot vector (u direction) based on knot elements and multiplicities.

        """

        knots = self.u_knots
        multiplicities = self.u_multiplicities

        knots_vec = []
        for i in range(0, len(knots)):
            for j in range(0, multiplicities[i]):
                knots_vec.append(knots[i])
        return knots_vec

    def knots_vector_v(self):
        """
        Compute the global knot vector (v direction) based on knot elements and multiplicities.

        """

        knots = self.v_knots
        multiplicities = self.v_multiplicities

        knots_vec = []
        for i in range(0, len(knots)):
            for _ in range(0, multiplicities[i]):
                knots_vec.append(knots[i])
        return knots_vec

    def basis_functions_u(self, u, k, i):
        """
        Compute basis functions Bi in u direction for u=u and degree=k.

        """

        # k = self.degree_u
        t = self.knots_vector_u()

        if k == 0:
            return 1.0 if t[i] <= u < t[i + 1] else 0.0
        if t[i + k] == t[i]:
            c1 = 0.0
        else:
            c1 = (u - t[i]) / (t[i + k] - t[i]) * self.basis_functions_u(u, k - 1, i)
        if t[i + k + 1] == t[i + 1]:
            c2 = 0.0
        else:
            c2 = (t[i + k + 1] - u) / (t[i + k + 1] - t[i + 1]) * self.basis_functions_u(u, k - 1, i + 1)
        return c1 + c2

    def basis_functions_v(self, v, k, i):
        """
        Compute basis functions Bi in v direction for v=v and degree=k.

        """

        # k = self.degree_u
        t = self.knots_vector_v()

        if k == 0:
            return 1.0 if t[i] <= v < t[i + 1] else 0.0
        if t[i + k] == t[i]:
            c1 = 0.0
        else:
            c1 = (v - t[i]) / (t[i + k] - t[i]) * self.basis_functions_v(v, k - 1, i)
        if t[i + k + 1] == t[i + 1]:
            c2 = 0.0
        else:
            c2 = (t[i + k + 1] - v) / (t[i + k + 1] - t[i + 1]) * self.basis_functions_v(v, k - 1, i + 1)
        return c1 + c2

    def blending_vector_u(self, u):
        """
        Compute a vector of basis_functions in u direction for u=u.
        """

        blending_vect = npy.empty((1, self.nb_u))
        for j in range(0, self.nb_u):
            blending_vect[0][j] = self.basis_functions_u(u, self.degree_u, j)

        return blending_vect

    def blending_vector_v(self, v):
        """
        Compute a vector of basis_functions in v direction for v=v.

        """

        blending_vect = npy.empty((1, self.nb_v))
        for j in range(0, self.nb_v):
            blending_vect[0][j] = self.basis_functions_v(v, self.degree_v, j)

        return blending_vect

    def blending_matrix_u(self, u):
        """
        Compute a matrix of basis_functions in u direction for a vector u like [0,1].

        """

        blending_mat = npy.empty((len(u), self.nb_u))
        for i in range(0, len(u)):
            for j in range(0, self.nb_u):
                blending_mat[i][j] = self.basis_functions_u(u[i], self.degree_u, j)
        return blending_mat

    def blending_matrix_v(self, v):
        """
        Compute a matrix of basis_functions in v direction for a vector v like [0,1].

        """

        blending_mat = npy.empty((len(v), self.nb_v))
        for i in range(0, len(v)):
            for j in range(0, self.nb_v):
                blending_mat[i][j] = self.basis_functions_v(v[i], self.degree_v, j)
        return blending_mat

    def point2d_to_3d(self, point2d: volmdlr.Point2D):
        x, y = point2d
        x = min(max(x, 0), 1)
        y = min(max(y, 0), 1)
        # uses derivatives for performance because it's already compiled
        return volmdlr.Point3D(*self.derivatives(x, y, 0)[0][0])
        # return volmdlr.Point3D(*self.surface.evaluate_single((x, y)))

    def point3d_to_2d(self, point3d: volmdlr.Point3D, tol=1e-5):
        """
        Evaluates the parametric coordinates (u, v) of a 3D point (x, y, z).

        :param point3d: A 3D point to be evaluated.
        :type point3d: :class:`volmdlr.Point3D`
        :param tol: Tolerance to accept the results.
        :type tol: float
        :return: The parametric coordinates (u, v) of the point.
        :rtype: :class:`volmdlr.Point2D`
        """

        def f(x):
            return point3d.point_distance(self.point2d_to_3d(volmdlr.Point2D(x[0], x[1])))

        def fun(x):
            S = self.derivatives(x[0], x[1], 1)
            r = S[0][0] - point3d
            f = r.norm() + 1e-32
            jac = npy.array([r.dot(S[1][0]) / f, r.dot(S[0][1]) / f])
            return f, jac

        min_bound_x, max_bound_x = self.surface.domain[0]
        min_bound_y, max_bound_y = self.surface.domain[1]

        delta_bound_x = max_bound_x - min_bound_x
        delta_bound_y = max_bound_y - min_bound_y
        x0s = [((min_bound_x + max_bound_x) / 2, (min_bound_y + max_bound_y) / 2),
               (min_bound_x + delta_bound_x / 10, min_bound_y + delta_bound_y / 10),
               (min_bound_x + delta_bound_x / 10, max_bound_y - delta_bound_y / 10),
               (max_bound_x - delta_bound_x / 10, min_bound_y + delta_bound_y / 10),
               (max_bound_x - delta_bound_x / 10, max_bound_y - delta_bound_y / 10)]

        # Sort the initial conditions
        x0s.sort(key=f)

        # Find the parametric coordinates of the point
        results = []
        for x0 in x0s:
            res = scp.optimize.minimize(fun, x0=npy.array(x0), jac=True,
                                        bounds=[(min_bound_x, max_bound_x),
                                                (min_bound_y, max_bound_y)])
            if res.fun <= tol:
                return volmdlr.Point2D(*res.x)

            results.append((res.x, res.fun))

        return volmdlr.Point2D(*min(results, key=lambda r: r[1])[0])

    def linesegment2d_to_3d(self, linesegment2d):
        # TODO: this is a non exact method!
        lth = linesegment2d.length()
        points = [self.point2d_to_3d(
            linesegment2d.point_at_abscissa(i * lth / 20.)) for i in range(21)]

        linesegment = vme.LineSegment3D(points[0], points[-1])
        flag = True
        flag_arc = False
        for pt in points:
            if not linesegment.point_belongs(pt, abs_tol=1e-4):
                flag = False
                break
        if not flag:
            arc = vme.Arc3D(points[0], points[10], points[-1])
            flag_arc = all(arc.point_belongs(pt, abs_tol=1e-4) for pt in points)

        periodic = False
        if self.x_periodicity is not None and \
                math.isclose(lth, self.x_periodicity, abs_tol=1e-6) and \
                math.isclose(linesegment2d.start.y, linesegment2d.end.y,
                             abs_tol=1e-6):
            periodic = True
        elif self.y_periodicity is not None and \
                math.isclose(lth, self.y_periodicity, abs_tol=1e-6) and \
                math.isclose(linesegment2d.start.x, linesegment2d.end.x,
                             abs_tol=1e-6):
            periodic = True

        if flag and not flag_arc:
            # All the points are on the same LineSegment3D
            primitives = [linesegment]
        elif flag_arc:
            primitives = [arc]
        else:
            primitives = [vme.BSplineCurve3D.from_points_interpolation(
                points, min(self.degree_u, self.degree_v), periodic=periodic)]
            # linesegments = [vme.LineSegment3D(p1, p2)
            #                 for p1, p2 in zip(points[:-1], points[1:])]
        return primitives

    def linesegment3d_to_2d(self, linesegment3d):
        """
        A line segment on a BSplineSurface3D will be in any case a line in 2D?
        """
        x_perio = self.x_periodicity if self.x_periodicity is not None else 1.
        y_perio = self.y_periodicity if self.y_periodicity is not None else 1.
        start = self.point3d_to_2d(linesegment3d.start)
        end = self.point3d_to_2d(linesegment3d.end)
        if start == end:
            return None
        return [vme.LineSegment2D(start, end)]

    def _repair_periodic_boundary_points(self, curve3d, points_2d, direction_periodicity):
        """
        Verifies points at boundary on a periodic BSplineSurface3D.

        :param points_2d: List of `volmdlr.Point2D` after transformation from 3D cartesian coordinates
        :type points_2d: volmdlr.Point2D
        :param direction_periodicity: should be 'x' if x_periodicity or 'y' if y periodicity
        :type direction_periodicity: str
        """
        lth = curve3d.length()
        start = self.point3d_to_2d(curve3d.start)
        end = self.point3d_to_2d(curve3d.end)

        pt_after_start = self.point3d_to_2d(curve3d.point_at_abscissa(0.01 * lth))
        pt_before_end = self.point3d_to_2d(curve3d.point_at_abscissa(0.98 * lth))
        points = points_2d
        if direction_periodicity == 'x':
            i = 0
        else:
            i = 1
        min_bound, max_bound = self.surface.domain[i]
        if start[i] != end[i]:
            if math.isclose(start[i], min_bound, abs_tol=1e-4) and pt_after_start[i] > pt_before_end[i]:
                start[i] = max_bound
            elif math.isclose(start[i], max_bound, abs_tol=1e-4) and pt_after_start[i] < pt_before_end[i]:
                start[i] = min_bound

            if math.isclose(end[i], min_bound, abs_tol=1e-4) and pt_before_end[i] > pt_after_start[i]:
                end[i] = max_bound
            elif math.isclose(end[i], max_bound, abs_tol=1e-4) and pt_before_end[i] < pt_after_start[i]:
                end[i] = min_bound

        points[0] = start
        points[-1] = end

        boundary = [(math.isclose(p[i], max_bound, abs_tol=1e-4) or math.isclose(p[i], min_bound, abs_tol=1e-4)) for
                    p in points]
        if all(boundary):
            # if the line is at the boundary of the surface domain, we take the first point as reference
            t = max_bound if math.isclose(points[0][i], max_bound, abs_tol=1e-4) else min_bound
            if direction_periodicity == 'x':
                points = [volmdlr.Point2D(t, p[1]) for p in points]
            else:
                points = [volmdlr.Point2D(p[0], t) for p in points]

        return points

    def bsplinecurve3d_to_2d(self, bspline_curve3d):
        """
        Converts the primitive from 3D spatial coordinates to its equivalent 2D primitive in the parametric space.
        """
        # TODO: enhance this, it is a non exact method!
        # TODO: bsplinecurve can be periodic but not around the bsplinesurface
        bsc_linesegment = vme.LineSegment3D(bspline_curve3d.points[0],
                                            bspline_curve3d.points[-1])
        flag = True
        for pt in bspline_curve3d.points:
            if not bsc_linesegment.point_belongs(pt):
                flag = False
                break

        if self.x_periodicity and not self.y_periodicity \
                and bspline_curve3d.periodic:
            p1 = self.point3d_to_2d(bspline_curve3d.points[0])
            p1_sup = self.point3d_to_2d(bspline_curve3d.points[0])
            new_x = p1.x - p1_sup.x + self.x_periodicity
            new_x = new_x if 0 <= new_x else 0
            reverse = False
            if new_x < 0:
                new_x = 0
            elif math.isclose(new_x, self.x_periodicity, abs_tol=1e-5):
                new_x = 0
                reverse = True

            linesegments = [
                vme.LineSegment2D(
                    volmdlr.Point2D(new_x, p1.y),
                    volmdlr.Point2D(self.x_periodicity, p1.y))]
            if reverse:
                linesegments[0] = linesegments[0].reverse()

        elif self.y_periodicity and not self.x_periodicity \
                and bspline_curve3d.periodic:
            p1 = self.point3d_to_2d(bspline_curve3d.points[0])
            p1_sup = self.point3d_to_2d(bspline_curve3d.points[0])
            new_y = p1.y - p1_sup.y + self.y_periodicity
            new_y = new_y if 0 <= new_y else 0
            reverse = False
            if new_y < 0:
                new_y = 0
            elif math.isclose(new_y, self.y_periodicity, abs_tol=1e-5):
                new_y = 0
                reverse = True

            linesegments = [
                vme.LineSegment2D(
                    volmdlr.Point2D(p1.x, new_y),
                    volmdlr.Point2D(p1.x, self.y_periodicity))]
            if reverse:
                linesegments[0] = linesegments[0].reverse()

        elif self.x_periodicity and self.y_periodicity \
                and bspline_curve3d.periodic:
            raise NotImplementedError

        elif flag:
            x_perio = self.x_periodicity if self.x_periodicity is not None \
                else 1.
            y_perio = self.y_periodicity if self.y_periodicity is not None \
                else 1.

            p1 = self.point3d_to_2d(bspline_curve3d.points[0])
            p2 = self.point3d_to_2d(bspline_curve3d.points[-1])

            if p1 == p2:
                print('BSplineCruve3D skipped because it is too small')
                linesegments = None
            else:
                p1_sup = self.point3d_to_2d(bspline_curve3d.points[0])
                p2_sup = self.point3d_to_2d(bspline_curve3d.points[-1])
                if self.x_periodicity and p1.point_distance(p1_sup) > 1e-5:
                    p1.x -= p1_sup.x - x_perio
                    p2.x -= p2_sup.x - x_perio
                if self.y_periodicity and p1.point_distance(p1_sup) > 1e-5:
                    p1.y -= p1_sup.y - y_perio
                    p2.y -= p2_sup.y - y_perio
                linesegments = [vme.LineSegment2D(p1, p2)]
            # How to check if end of surface overlaps start or the opposite ?
        else:
            lth = bspline_curve3d.length()
            # uses straight line length to improve performance
            # lth = bspline_curve3d.start.point_distance(bspline_curve3d.end)
            if lth > 1e-5:
                n = len(bspline_curve3d.control_points)
                points = [self.point3d_to_2d(p) for p in bspline_curve3d.discretization_points(number_points=n)]
                if points[0] != points[-1]:
                    linesegment = vme.LineSegment2D(points[0], points[-1])
                    flag_line = True
                    for pt in points:
                        if not linesegment.point_belongs(pt, abs_tol=1e-4):
                            flag_line = False
                            break
                    if flag_line:
                        return [linesegment]

                if self.x_periodicity:
                    points = self._repair_periodic_boundary_points(bspline_curve3d, points, 'x')

                if self.y_periodicity:
                    points = self._repair_periodic_boundary_points(bspline_curve3d, points, 'y')

                return [vme.BSplineCurve2D.from_points_interpolation(
                    points=points, degree=bspline_curve3d.degree)]

            elif 1e-6 < lth <= 1e-5:
                linesegments = [vme.LineSegment2D(
                    self.point3d_to_2d(bspline_curve3d.start),
                    self.point3d_to_2d(bspline_curve3d.end))]
            else:
                print('BSplineCruve3D skipped because it is too small')
                linesegments = None

        return linesegments

    def arc3d_to_2d(self, arc3d):
        """
        Converts the primitive from 3D spatial coordinates to its equivalent 2D primitive in the parametric space.
        """
        start = self.point3d_to_2d(arc3d.start)
        end = self.point3d_to_2d(arc3d.end)

        min_bound_x, max_bound_x = self.surface.domain[0]
        min_bound_y, max_bound_y = self.surface.domain[1]
        if self.x_periodicity:
            points = self._repair_periodic_boundary_points(arc3d, [start, end], 'x')
            start = points[0]
            end = points[1]
            if start == end:
                if math.isclose(start.x, min_bound_x, abs_tol=1e-4):
                    end.x = max_bound_x
                else:
                    end.x = min_bound_x
        if self.y_periodicity:
            points = self._repair_periodic_boundary_points(arc3d, [start, end], 'y')
            start = points[0]
            end = points[1]
            if start == end:
                if math.isclose(start.y, min_bound_y, abs_tol=1e-4):
                    end.y = max_bound_y
                else:
                    end.y = min_bound_y

        return [vme.LineSegment2D(start, end)]

    def arc2d_to_3d(self, arc2d):
        number_points = math.ceil(arc2d.angle * 7) + 1  # 7 points per radian
        length = arc2d.length()
        points = [self.point2d_to_3d(arc2d.point_at_abscissa(i * length / (number_points - 1)))
                  for i in range(number_points)]
        return [vme.BSplineCurve3D.from_points_interpolation(
            points, max(self.degree_u, self.degree_v))]

    def rectangular_cut(self, u1: float, u2: float,
                        v1: float, v2: float, name: str = ''):
        p1 = volmdlr.Point2D(u1, v1)
        p2 = volmdlr.Point2D(u2, v1)
        p3 = volmdlr.Point2D(u2, v2)
        p4 = volmdlr.Point2D(u1, v2)
        outer_contour = volmdlr.wires.ClosedPolygon2D([p1, p2, p3, p4])
        surface = Surface2D(outer_contour, [])
        return BSplineFace3D(self, surface, name)  # PlaneFace3D

    def FreeCADExport(self, ip, ndigits=3):
        name = 'primitive{}'.format(ip)
        script = ""
        points = '['
        for i, pts_row in enumerate(self.control_points_table):
            pts = '['
            for j, pt in enumerate(pts_row):
                point = 'fc.Vector({},{},{}),'.format(pt[0], pt[1], pt[2])
                pts += point
            pts = pts[:-1] + '],'
            points += pts
        points = points[:-1] + ']'

        script += '{} = Part.BSplineSurface()\n'.format(name)
        if self.weights is None:
            script += '{}.buildFromPolesMultsKnots({},{},{},udegree={},vdegree={},uknots={},vknots={})\n'.format(
                name, points, self.u_multiplicities, self.v_multiplicities,
                self.degree_u, self.degree_v, self.u_knots, self.v_knots)
        else:
            script += '{}.buildFromPolesMultsKnots({},{},{},udegree={},vdegree={},uknots={}, \
                vknots={},weights={})\n'.format(
                name, points, self.u_multiplicities, self.v_multiplicities,
                self.degree_u, self.degree_v, self.u_knots, self.v_knots,
                self.weights)

        return script

    def rotation(self, center: volmdlr.Vector3D,
                 axis: volmdlr.Vector3D, angle: float):
        """
        BSplineSurface3D rotation.
        :param center: rotation center
        :param axis: rotation axis
        :param angle: angle rotation
        :return: a new rotated BSplineSurface3D
        """
        new_control_points = [p.rotation(center, axis, angle)
                              for p in self.control_points]
        new_bsplinesurface3d = BSplineSurface3D(self.degree_u, self.degree_v,
                                                new_control_points, self.nb_u,
                                                self.nb_v,
                                                self.u_multiplicities,
                                                self.v_multiplicities,
                                                self.u_knots, self.v_knots,
                                                self.weights, self.name)
        return new_bsplinesurface3d

    def rotation_inplace(self, center: volmdlr.Vector3D,
                         axis: volmdlr.Vector3D, angle: float):
        """
        BSplineSurface3D rotation. Object is updated inplace.

        :param center: rotation center.
        :type center: `volmdlr.Vector3D`
        :param axis: rotation axis.
        :type axis: `volmdlr.Vector3D`
        :param angle: rotation angle.
        :type angle: float
        :return: None, BSplineSurface3D is updated inplace
        :rtype: None
        """
        new_bsplinesurface3d = self.rotation(center, axis, angle)
        self.control_points = new_bsplinesurface3d.control_points
        self.surface = new_bsplinesurface3d.surface

    def translation(self, offset: volmdlr.Vector3D):
        """
        BSplineSurface3D translation.
        :param offset: translation vector
        :return: A new translated BSplineSurface3D
        """
        new_control_points = [p.translation(offset) for p in
                              self.control_points]
        new_bsplinesurface3d = BSplineSurface3D(self.degree_u, self.degree_v,
                                                new_control_points, self.nb_u,
                                                self.nb_v,
                                                self.u_multiplicities,
                                                self.v_multiplicities,
                                                self.u_knots, self.v_knots,
                                                self.weights, self.name)

        return new_bsplinesurface3d

    def translation_inplace(self, offset: volmdlr.Vector3D):
        """
        BSplineSurface3D translation. Object is updated inplace.

        :param offset: translation vector
        """
        new_bsplinesurface3d = self.translation(offset)
        self.control_points = new_bsplinesurface3d.control_points
        self.surface = new_bsplinesurface3d.surface

    def frame_mapping(self, frame: volmdlr.Frame3D, side: str):
        """
        Changes frame_mapping and return a new BSplineSurface3D.
        side = 'old' or 'new'
        """
        new_control_points = [p.frame_mapping(frame, side) for p in
                              self.control_points]
        new_bsplinesurface3d = BSplineSurface3D(self.degree_u, self.degree_v,
                                                new_control_points, self.nb_u,
                                                self.nb_v,
                                                self.u_multiplicities,
                                                self.v_multiplicities,
                                                self.u_knots, self.v_knots,
                                                self.weights, self.name)
        return new_bsplinesurface3d

    def frame_mapping_inplace(self, frame: volmdlr.Frame3D, side: str):
        """
        Changes frame_mapping and the object is updated inplace.
        side = 'old' or 'new'
        """
        new_bsplinesurface3d = self.frame_mapping(frame, side)
        self.control_points = new_bsplinesurface3d.control_points
        self.surface = new_bsplinesurface3d.surface

    def plot(self, ax=None, color='grey', alpha=0.5):
        u_curves = [vme.BSplineCurve3D.from_geomdl_curve(u) for u in self.curves['u']]
        v_curves = [vme.BSplineCurve3D.from_geomdl_curve(v) for v in self.curves['v']]
        if ax is None:
            ax = plt.figure().add_subplot(111, projection='3d')
        for u in u_curves:
            u.plot(ax=ax, color=color, alpha=alpha)
        for v in v_curves:
            v.plot(ax=ax, color=color, alpha=alpha)
        for p in self.control_points:
            p.plot(ax, color=color, alpha=alpha)
        return ax

    def simplify_surface(self):
        """
        Verifies if BSplineSurface3D could be a Plane3D.

        :return: simplified surface if possible, otherwise, returns self.
        """
        points = [self.control_points[0], self.control_points[math.ceil(len(self.control_points) / 2)],
                  self.control_points[-1]]
        plane3d = Plane3D.from_3_points(*points)
        if all(plane3d.point_on_surface(point) for point in self.control_points):
            return plane3d
        return self

    @classmethod
    def from_step(cls, arguments, object_dict):
        """
        Converts a step primitive to a BSplineSurface3D.

        :param arguments: The arguments of the step primitive. The last element represents the unit_conversion_factor.
        :type arguments: list
        :param object_dict: The dictionnary containing all the step primitives
            that have already been instanciated.
        :type object_dict: dict
        :return: The corresponding BSplineSurface3D object.
        :rtype: :class:`volmdlr.faces.BSplineSurface3D`
        """
        name = arguments[0][1:-1]
        degree_u = int(arguments[1])
        degree_v = int(arguments[2])
        points_sets = arguments[3][1:-1].split("),")
        points_sets = [elem + ")" for elem in points_sets[:-1]] + [
            points_sets[-1]]
        control_points = []
        for points_set in points_sets:
            points = [object_dict[int(i[1:])] for i in
                      points_set[1:-1].split(",")]
            nb_v = len(points)
            control_points.extend(points)
        nb_u = int(len(control_points) / nb_v)
        surface_form = arguments[4]
        if arguments[5] == '.F.':
            u_closed = False
        elif arguments[5] == '.T.':
            u_closed = True
        else:
            raise ValueError
        if arguments[6] == '.F.':
            v_closed = False
        elif arguments[6] == '.T.':
            v_closed = True
        else:
            raise ValueError
        self_intersect = arguments[7]
        u_multiplicities = [int(i) for i in arguments[8][1:-1].split(",")]
        v_multiplicities = [int(i) for i in arguments[9][1:-1].split(",")]
        u_knots = [float(i) for i in arguments[10][1:-1].split(",")]
        v_knots = [float(i) for i in arguments[11][1:-1].split(",")]
        knot_spec = arguments[12]

        if 13 in range(len(arguments[:-1])):
            weight_data = [
                float(i) for i in
                arguments[13][1:-1].replace("(", "").replace(")", "").split(",")
            ]
        else:
            weight_data = None

        bsplinesurface = cls(degree_u, degree_v, control_points, nb_u, nb_v,
                             u_multiplicities, v_multiplicities, u_knots,
                             v_knots, weight_data, name)
        bsplinesurface = bsplinesurface.simplify_surface()
        # if u_closed:
        #     bsplinesurface.x_periodicity = bsplinesurface.get_x_periodicity()
        # if v_closed:
        #     bsplinesurface.y_periodicity = bsplinesurface.get_y_periodicity()
        return bsplinesurface

    def to_step(self, current_id):
        content = ''
        point_matrix_ids = '('
        for points in self.control_points_table:
            point_ids = '('
            for point in points:
                point_content, point_id = point.to_step(current_id)
                content += point_content
                point_ids += f'#{point_id},'
                current_id = point_id + 1
            point_ids = point_ids[:-1]
            point_ids += '),'
            point_matrix_ids += point_ids
        point_matrix_ids = point_matrix_ids[:-1]
        point_matrix_ids += ')'

        u_close = '.T.' if self.x_periodicity else '.F.'
        v_close = '.T.' if self.y_periodicity else '.F.'

        content += "#{} = B_SPLINE_SURFACE_WITH_KNOTS('{}',{},{},{},.UNSPECIFIED.,{},{},.F.,{},{},{},{},.UNSPECIFIED.);\
            \n".format(current_id, self.name, self.degree_u, self.degree_v,
                       point_matrix_ids, u_close, v_close,
                       tuple(self.u_multiplicities), tuple(self.v_multiplicities),
                       tuple(self.u_knots), tuple(self.v_knots))
        return content, [current_id]

    def grid3d(self, grid2d: volmdlr.grid.Grid2D):
        """
        Generate 3d grid points of a Bspline surface, based on a Grid2D.

        """

        if not self._grids2d:
            self._grids2d = grid2d

        points_2d = grid2d.points
        points_3d = [self.point2d_to_3d(point2d) for point2d in points_2d]

        return points_3d

    def grid2d_deformed(self, grid2d: volmdlr.grid.Grid2D):
        """
        Dimension and deform a Grid2D points based on a Bspline surface.

        """

        points_2d = grid2d.points
        points_3d = self.grid3d(grid2d)

        points_x, points_y = grid2d.points_xy

        # Parameters
        index_x = {}  # grid point position(i,j), x coordinates position in X(unknown variable)
        index_y = {}  # grid point position(i,j), y coordinates position in X(unknown variable)
        index_points = {}  # grid point position(j,i), point position in points_2d (or points_3d)
        k, p = 0, 0
        for i in range(0, points_x):
            for j in range(0, points_y):
                index_x.update({(j, i): k})
                index_y.update({(j, i): k + 1})
                index_points.update({(j, i): p})
                k = k + 2
                p = p + 1

        equation_points = []  # points combination to compute distances between 2D and 3D grid points
        for i in range(0, points_y):  # row from (0,i)
            for j in range(1, points_x):
                equation_points.append(((0, i), (j, i)))
        for i in range(0, points_x):  # column from (i,0)
            for j in range(1, points_y):
                equation_points.append(((i, 0), (i, j)))
        for i in range(0, points_y):  # row
            for j in range(0, points_x - 1):
                equation_points.append(((j, i), (j + 1, i)))
        for i in range(0, points_x):  # column
            for j in range(0, points_x - 1):
                equation_points.append(((i, j), (i, j + 1)))
        for i in range(0, points_y - 1):  # diagonal
            for j in range(0, points_x - 1):
                equation_points.append(((j, i), (j + 1, i + 1)))

        for i in range(0, points_y):  # row 2segments (before.point.after)
            for j in range(1, points_x - 1):
                equation_points.append(((j - 1, i), (j + 1, i)))

        for i in range(0, points_x):  # column 2segments (before.point.after)
            for j in range(1, points_y - 1):
                equation_points.append(((i, j - 1), (i, j + 1)))

        D = []  # geodesic distances between 3D grid points (based on points combination [equation_points])
        for i in range(0, len(equation_points)):
            D.append((self.geodesic_distance(
                points_3d[index_points[equation_points[i][0]]], points_3d[index_points[equation_points[i][1]]])) ** 2)

        # System of nonlinear equations
        def non_linear_equations(X):
            F = npy.empty(len(equation_points) + 2)
            for i in range(0, len(equation_points)):
                F[i] = abs((X[index_x[equation_points[i][0]]] ** 2 +
                            X[index_x[equation_points[i][1]]] ** 2 +
                            X[index_y[equation_points[i][0]]] ** 2 +
                            X[index_y[equation_points[i][1]]] ** 2 -
                            2 *
                            X[index_x[equation_points[i][0]]] *
                            X[index_x[equation_points[i][1]]] -
                            2 *
                            X[index_y[equation_points[i][0]]] *
                            X[index_y[equation_points[i][1]]] -
                            D[i]) /
                           D[i])

            F[i + 1] = X[0] * 1000
            F[i + 2] = X[1] * 1000

            return F

        # Solution with "least_squares"
        x_init = []  # initial guess (2D grid points)
        for i in range(0, len(points_2d)):
            x_init.append(points_2d[i][0])
            x_init.append(points_2d[i][1])
        z = opt.least_squares(non_linear_equations, x_init)

        points_2d_deformed = [volmdlr.Point2D(z.x[i], z.x[i + 1])
                              for i in range(0, len(z.x), 2)]  # deformed 2d grid points

        grid2d_deformed = volmdlr.grid.Grid2D.from_points(points=points_2d_deformed,
                                                          points_dim_1=points_x,
                                                          direction=grid2d.direction)

        self._grids2d_deformed = grid2d_deformed

        return points_2d_deformed

    def grid2d_deformation(self, grid2d: volmdlr.grid.Grid2D):
        """
        Compute the deformation/displacement (dx/dy) of a Grid2D based on a Bspline surface.

        """

        if not self._grids2d_deformed:
            self.grid2d_deformed(grid2d)

        displacement = self._grids2d_deformed.displacement_compared_to(grid2d)
        self._displacements = displacement

        return displacement

    def point2d_parametric_to_dimension(self, point2d: volmdlr.Point3D, grid2d: volmdlr.grid.Grid2D):
        """
        Convert a point2d from the parametric to the dimensioned frame.

        """

        # Check if the 0<point2d.x<1 and 0<point2d.y<1
        if point2d.x < 0:
            point2d.x = 0
        elif point2d.x > 1:
            point2d.x = 1
        if point2d.y < 0:
            point2d.y = 0
        elif point2d.y > 1:
            point2d.y = 1

        if self._grids2d == grid2d:
            points_2d = self._grids2d.points
        else:
            points_2d = grid2d.points
            self._grids2d = grid2d

        if self._displacements is not None:
            displacement = self._displacements
        else:
            displacement = self.grid2d_deformation(grid2d)

        points_x, points_y = grid2d.points_xy

        # Parameters
        index_points = {}  # grid point position(j,i), point position in points_2d (or points_3d)
        p = 0
        for i in range(0, points_x):
            for j in range(0, points_y):
                index_points.update({(j, i): p})
                p = p + 1

        # Form function "Finite Elements"
        def form_function(s, t):
            N = npy.empty(4)
            N[0] = (1 - s) * (1 - t) / 4
            N[1] = (1 + s) * (1 - t) / 4
            N[2] = (1 + s) * (1 + t) / 4
            N[3] = (1 - s) * (1 + t) / 4
            return N

        finite_elements_points = []  # 2D grid points index that define one element
        for j in range(0, points_y - 1):
            for i in range(0, points_x - 1):
                finite_elements_points.append(((i, j), (i + 1, j), (i + 1, j + 1), (i, j + 1)))
        finite_elements = []  # finite elements defined with closed polygon
        for i in range(0, len(finite_elements_points)):
            finite_elements.append(
                volmdlr.wires.ClosedPolygon2D((points_2d[index_points[finite_elements_points[i][0]]],
                                               points_2d[index_points[finite_elements_points[i][1]]],
                                               points_2d[index_points[finite_elements_points[i][2]]],
                                               points_2d[index_points[finite_elements_points[i][3]]])))

        for k in range(0, len(finite_elements_points)):
            if (volmdlr.wires.Contour2D(finite_elements[k].primitives).point_belongs(
                    point2d)  # finite_elements[k].point_belongs(point2d)
                    or volmdlr.wires.Contour2D(finite_elements[k].primitives).point_over_contour(point2d)
                    or ((points_2d[index_points[finite_elements_points[k][0]]][0] < point2d.x <
                         points_2d[index_points[finite_elements_points[k][1]]][0])
                        and point2d.y == points_2d[index_points[finite_elements_points[k][0]]][1])
                    or ((points_2d[index_points[finite_elements_points[k][1]]][1] < point2d.y <
                         points_2d[index_points[finite_elements_points[k][2]]][1])
                        and point2d.x == points_2d[index_points[finite_elements_points[k][1]]][0])
                    or ((points_2d[index_points[finite_elements_points[k][3]]][0] < point2d.x <
                         points_2d[index_points[finite_elements_points[k][2]]][0])
                        and point2d.y == points_2d[index_points[finite_elements_points[k][1]]][1])
                    or ((points_2d[index_points[finite_elements_points[k][0]]][1] < point2d.y <
                         points_2d[index_points[finite_elements_points[k][3]]][1])
                        and point2d.x == points_2d[index_points[finite_elements_points[k][0]]][0])):
                break

        x0 = points_2d[index_points[finite_elements_points[k][0]]][0]
        y0 = points_2d[index_points[finite_elements_points[k][0]]][1]
        x1 = points_2d[index_points[finite_elements_points[k][1]]][0]
        y2 = points_2d[index_points[finite_elements_points[k][2]]][1]
        x = point2d.x
        y = point2d.y
        s = 2 * ((x - x0) / (x1 - x0)) - 1
        t = 2 * ((y - y0) / (y2 - y0)) - 1

        N = form_function(s, t)
        dx = npy.array([displacement[index_points[finite_elements_points[k][0]]][0],
                        displacement[index_points[finite_elements_points[k][1]]][0],
                        displacement[index_points[finite_elements_points[k][2]]][0],
                        displacement[index_points[finite_elements_points[k][3]]][0]])
        dy = npy.array([displacement[index_points[finite_elements_points[k][0]]][1],
                        displacement[index_points[finite_elements_points[k][1]]][1],
                        displacement[index_points[finite_elements_points[k][2]]][1],
                        displacement[index_points[finite_elements_points[k][3]]][1]])

        return volmdlr.Point2D(point2d.x + npy.transpose(N).dot(dx), point2d.y + npy.transpose(N).dot(dy))

    def point3d_to_2d_with_dimension(self, point3d: volmdlr.Point3D, grid2d: volmdlr.grid.Grid2D):
        """
        Compute the point2d of a point3d, on a Bspline surface, in the dimensioned frame.
        """

        point2d = self.point3d_to_2d(point3d)

        point2d_with_dimension = self.point2d_parametric_to_dimension(point2d, grid2d)

        return point2d_with_dimension

    def point2d_with_dimension_to_parametric_frame(self, point2d, grid2d: volmdlr.grid.Grid2D):
        """
        Convert a point2d from the dimensioned to the parametric frame.

        """

        if self._grids2d != grid2d:
            self._grids2d = grid2d
        if not self._grids2d_deformed:
            self.grid2d_deformed(grid2d)

        points_2d = grid2d.points
        points_2d_deformed = self._grids2d_deformed.points
        points_x, points_y = grid2d.points_xy

        # Parameters
        index_points = {}  # grid point position(j,i), point position in points_2d (or points_3d)
        p = 0
        for i in range(0, points_x):
            for j in range(0, points_y):
                index_points.update({(j, i): p})
                p = p + 1

        finite_elements_points = []  # 2D grid points index that define one element
        for j in range(0, points_y - 1):
            for i in range(0, points_x - 1):
                finite_elements_points.append(((i, j), (i + 1, j), (i + 1, j + 1), (i, j + 1)))
        finite_elements = []  # finite elements defined with closed polygon  DEFORMED
        for i in range(0, len(finite_elements_points)):
            finite_elements.append(
                volmdlr.wires.ClosedPolygon2D((points_2d_deformed[index_points[finite_elements_points[i][0]]],
                                               points_2d_deformed[index_points[finite_elements_points[i][1]]],
                                               points_2d_deformed[index_points[finite_elements_points[i][2]]],
                                               points_2d_deformed[index_points[finite_elements_points[i][3]]])))

        finite_elements_initial = []  # finite elements defined with closed polygon  INITIAL
        for i in range(0, len(finite_elements_points)):
            finite_elements_initial.append(
                volmdlr.wires.ClosedPolygon2D((points_2d[index_points[finite_elements_points[i][0]]],
                                               points_2d[index_points[finite_elements_points[i][1]]],
                                               points_2d[index_points[finite_elements_points[i][2]]],
                                               points_2d[index_points[finite_elements_points[i][3]]])))

        for k in range(0, len(finite_elements_points)):
            if (finite_elements[k].point_belongs(point2d)
                    or ((points_2d_deformed[index_points[finite_elements_points[k][0]]][0] < point2d.x <
                         points_2d_deformed[index_points[finite_elements_points[k][1]]][0])
                        and point2d.y == points_2d_deformed[index_points[finite_elements_points[k][0]]][1])
                    or ((points_2d_deformed[index_points[finite_elements_points[k][1]]][1] < point2d.y <
                         points_2d_deformed[index_points[finite_elements_points[k][2]]][1])
                        and point2d.x == points_2d_deformed[index_points[finite_elements_points[k][1]]][0])
                    or ((points_2d_deformed[index_points[finite_elements_points[k][3]]][0] < point2d.x <
                         points_2d_deformed[index_points[finite_elements_points[k][2]]][0])
                        and point2d.y == points_2d_deformed[index_points[finite_elements_points[k][1]]][1])
                    or ((points_2d_deformed[index_points[finite_elements_points[k][0]]][1] < point2d.y <
                         points_2d_deformed[index_points[finite_elements_points[k][3]]][1])
                        and point2d.x == points_2d_deformed[index_points[finite_elements_points[k][0]]][0])
                    or finite_elements[k].primitives[0].point_belongs(point2d) or finite_elements[k].primitives[
                        1].point_belongs(point2d)
                    or finite_elements[k].primitives[2].point_belongs(point2d) or finite_elements[k].primitives[
                        3].point_belongs(point2d)):
                break

        frame_deformed = volmdlr.Frame2D(finite_elements[k].center_of_mass(),
                                         volmdlr.Vector2D(finite_elements[k].primitives[1].middle_point()[0] -
                                                          finite_elements[k].center_of_mass()[0],
                                                          finite_elements[k].primitives[1].middle_point()[1] -
                                                          finite_elements[k].center_of_mass()[1]),
                                         volmdlr.Vector2D(finite_elements[k].primitives[0].middle_point()[0] -
                                                          finite_elements[k].center_of_mass()[0],
                                                          finite_elements[k].primitives[0].middle_point()[1] -
                                                          finite_elements[k].center_of_mass()[1]))

        point2d_frame_deformed = volmdlr.Point2D(point2d.frame_mapping(frame_deformed, 'new')[0],
                                                 point2d.frame_mapping(frame_deformed, 'new')[1])

        frame_inital = volmdlr.Frame2D(finite_elements_initial[k].center_of_mass(),
                                       volmdlr.Vector2D(finite_elements_initial[k].primitives[1].middle_point()[0] -
                                                        finite_elements_initial[k].center_of_mass()[0],
                                                        finite_elements_initial[k].primitives[1].middle_point()[1] -
                                                        finite_elements_initial[k].center_of_mass()[1]),
                                       volmdlr.Vector2D(finite_elements_initial[k].primitives[0].middle_point()[0] -
                                                        finite_elements_initial[k].center_of_mass()[0],
                                                        finite_elements_initial[k].primitives[0].middle_point()[1] -
                                                        finite_elements_initial[k].center_of_mass()[1]))

        X = point2d_frame_deformed.frame_mapping(frame_inital, 'old')[0]
        if X < 0:
            X = 0
        elif X > 1:
            X = 1
        Y = point2d_frame_deformed.frame_mapping(frame_inital, 'old')[1]
        if Y < 0:
            Y = 0
        elif Y > 1:
            Y = 1

        return volmdlr.Point2D(X, Y)

    def point2d_with_dimension_to_3d(self, point2d, grid2d: volmdlr.grid.Grid2D):
        """
        Compute the point3d, on a Bspline surface, of a point2d define in the dimensioned frame.

        """

        point2d_01 = self.point2d_with_dimension_to_parametric_frame(point2d, grid2d)

        return self.point2d_to_3d(point2d_01)

    def linesegment2d_parametric_to_dimension(self, linesegment2d, grid2d: volmdlr.grid.Grid2D):
        """
        Convert a linesegment2d from the parametric to the dimensioned frame.

        """

        points = linesegment2d.discretization_points(number_points=20)
        points_dim = [
            self.point2d_parametric_to_dimension(
                p, grid2d) for p in points]

        return vme.BSplineCurve2D.from_points_interpolation(
            points_dim, max(self.degree_u, self.degree_v))

    def linesegment3d_to_2d_with_dimension(self, linesegment3d, grid2d: volmdlr.grid.Grid2D):
        """
        Compute the linesegment2d of a linesegment3d, on a Bspline surface, in the dimensioned frame.

        """

        linesegment2d = self.linesegment3d_to_2d(linesegment3d)
        bsplinecurve2d_with_dimension = self.linesegment2d_parametric_to_dimension(linesegment2d, grid2d)

        return bsplinecurve2d_with_dimension

    def linesegment2d_with_dimension_to_parametric_frame(self, linesegment2d):
        """
        Convert a linesegment2d from the dimensioned to the parametric frame.

        """

        try:
            linesegment2d = vme.LineSegment2D(
                self.point2d_with_dimension_to_parametric_frame(linesegment2d.start, self._grids2d),
                self.point2d_with_dimension_to_parametric_frame(linesegment2d.end, self._grids2d))
        except NotImplementedError:
            return None

        return linesegment2d

    def linesegment2d_with_dimension_to_3d(self, linesegment2d):
        """
        Compute the linesegment3d, on a Bspline surface, of a linesegment2d defined in the dimensioned frame.

        """

        linesegment2d_01 = self.linesegment2d_with_dimension_to_parametric_frame(linesegment2d)
        linesegment3d = self.linesegment2d_to_3d(linesegment2d_01)

        return linesegment3d

    def bsplinecurve2d_parametric_to_dimension(self, bsplinecurve2d, grid2d: volmdlr.grid.Grid2D):
        """
        Convert a bsplinecurve2d from the parametric to the dimensioned frame.

        """

        # check if bsplinecurve2d is in a list
        if isinstance(bsplinecurve2d, list):
            bsplinecurve2d = bsplinecurve2d[0]
        points = bsplinecurve2d.control_points
        points_dim = []

        for p in points:
            points_dim.append(self.point2d_parametric_to_dimension(p, grid2d))

        bsplinecurve2d_with_dimension = vme.BSplineCurve2D(bsplinecurve2d.degree, points_dim,
                                                           bsplinecurve2d.knot_multiplicities,
                                                           bsplinecurve2d.knots,
                                                           bsplinecurve2d.weights,
                                                           bsplinecurve2d.periodic)

        return bsplinecurve2d_with_dimension

    def bsplinecurve3d_to_2d_with_dimension(self, bsplinecurve3d, grid2d: volmdlr.grid.Grid2D):
        """
        Compute the bsplinecurve2d of a bsplinecurve3d, on a Bspline surface, in the dimensioned frame.

        """

        bsplinecurve2d_01 = self.bsplinecurve3d_to_2d(bsplinecurve3d)
        bsplinecurve2d_with_dimension = self.bsplinecurve2d_parametric_to_dimension(
            bsplinecurve2d_01, grid2d)

        return bsplinecurve2d_with_dimension

    def bsplinecurve2d_with_dimension_to_parametric_frame(self, bsplinecurve2d):
        """
        Convert a bsplinecurve2d from the dimensioned to the parametric frame.

        """

        points_dim = bsplinecurve2d.control_points
        points = []
        for p in points_dim:
            points.append(
                self.point2d_with_dimension_to_parametric_frame(p, self._grids2d))

        bsplinecurve2d = vme.BSplineCurve2D(bsplinecurve2d.degree, points,
                                            bsplinecurve2d.knot_multiplicities,
                                            bsplinecurve2d.knots,
                                            bsplinecurve2d.weights,
                                            bsplinecurve2d.periodic)
        return bsplinecurve2d

    def bsplinecurve2d_with_dimension_to_3d(self, bsplinecurve2d):
        """
        Compute the bsplinecurve3d, on a Bspline surface, of a bsplinecurve2d defined in the dimensioned frame.

        """

        bsplinecurve2d_01 = self.bsplinecurve2d_with_dimension_to_parametric_frame(bsplinecurve2d)
        bsplinecurve3d = self.bsplinecurve2d_to_3d(bsplinecurve2d_01)

        return bsplinecurve3d

    def arc2d_parametric_to_dimension(self, arc2d, grid2d: volmdlr.grid.Grid2D):
        """
        Convert a arc2d from the parametric to the dimensioned frame.

        """

        number_points = math.ceil(arc2d.angle * 7) + 1
        l = arc2d.length()
        points = [self.point2d_parametric_to_dimension(arc2d.point_at_abscissa(
            i * l / (number_points - 1)), grid2d) for i in range(number_points)]

        return vme.BSplineCurve2D.from_points_interpolation(
            points, max(self.degree_u, self.degree_v))

    def arc3d_to_2d_with_dimension(self, arc3d, grid2d: volmdlr.grid.Grid2D):
        """
        Compute the arc2d of a arc3d, on a Bspline surface, in the dimensioned frame.

        """

        bsplinecurve2d = self.arc3d_to_2d(arc3d)[0]  # it's a bsplinecurve2d
        arc2d_with_dimension = self.bsplinecurve2d_parametric_to_dimension(bsplinecurve2d, grid2d)

        return arc2d_with_dimension  # it's a bsplinecurve2d-dimension

    def arc2d_with_dimension_to_parametric_frame(self, arc2d):
        """
        Convert a arc2d from the dimensioned to the parametric frame.

        """

        number_points = math.ceil(arc2d.angle * 7) + 1
        l = arc2d.length()

        points = [self.point2d_with_dimension_to_parametric_frame(arc2d.point_at_abscissa(
            i * l / (number_points - 1)), self._grids2d) for i in range(number_points)]

        return vme.BSplineCurve2D.from_points_interpolation(
            points, max(self.degree_u, self.degree_v))

    def arc2d_with_dimension_to_3d(self, arc2d):
        """
        Compute the  arc3d, on a Bspline surface, of a arc2d in the dimensioned frame.

        """

        arc2d_01 = self.arc2d_with_dimension_to_parametric_frame(arc2d)
        arc3d = self.arc2d_to_3d(arc2d_01)

        return arc3d  # it's a bsplinecurve3d

    def contour2d_parametric_to_dimension(self, contour2d: volmdlr.wires.Contour2D,
                                          grid2d: volmdlr.grid.Grid2D):
        """
        Convert a contour2d from the parametric to the dimensioned frame.

        """

        primitives2d_dim = []

        for primitive2d in contour2d.primitives:
            # method_name = '{}_parametric_to_dimension'.format(
            #     primitive2d.__class__.__name__.lower())
            method_name = f'{primitive2d.__class__.__name__.lower()}_parametric_to_dimension'

            if hasattr(self, method_name):
                primitives = getattr(self, method_name)(primitive2d, grid2d)
                if primitives:
                    primitives2d_dim.append(primitives)

            else:
                raise NotImplementedError(
                    f'Class {self.__class__.__name__} does not implement {method_name}')

        return volmdlr.wires.Contour2D(primitives2d_dim)

    def contour3d_to_2d_with_dimension(self, contour3d: volmdlr.wires.Contour3D,
                                       grid2d: volmdlr.grid.Grid2D):
        """
        Compute the Contour2d of a Contour3d, on a Bspline surface, in the dimensioned frame.

        """

        contour2d_01 = self.contour3d_to_2d(contour3d)

        return self.contour2d_parametric_to_dimension(contour2d_01, grid2d)

    def contour2d_with_dimension_to_parametric_frame(self, contour2d):
        """
        Convert a contour2d from the dimensioned to the parametric frame.

        """

        # TODO: check and avoid primitives with start=end
        primitives2d = []

        for primitive2d in contour2d.primitives:
            method_name = f'{primitive2d.__class__.__name__.lower()}_with_dimension_to_parametric_frame'

            if hasattr(self, method_name):
                primitives = getattr(self, method_name)(primitive2d)
                if primitives:
                    primitives2d.append(primitives)

            else:
                raise NotImplementedError(
                    # 'Class {} does not implement {}'.format(self.__class__.__name__,
                    #                                         method_name))
                    f'Class {self.__class__.__name__} does not implement {method_name}')

        # #Avoid to have primitives with start=end
        # start_points = []
        # for i in range(0, len(new_start_points)-1):
        #     if new_start_points[i] != new_start_points[i+1]:
        #         start_points.append(new_start_points[i])
        # if new_start_points[-1] != new_start_points[0]:
        #     start_points.append(new_start_points[-1])

        return volmdlr.wires.Contour2D(primitives2d)

    def contour2d_with_dimension_to_3d(self, contour2d):
        """
        Compute the contour3d, on a Bspline surface, of a contour2d define in the dimensioned frame.

        """

        contour01 = self.contour2d_with_dimension_to_parametric_frame(contour2d)

        return self.contour2d_to_3d(contour01)

    @classmethod
    def from_geomdl_surface(cls, surface):
        """
        Create a volmdlr's BSpline_Surface3D from a geomdl's one.

        """

        control_points = []
        for i in range(0, len(surface.ctrlpts)):
            control_points.append(volmdlr.Point3D(surface.ctrlpts[i][0], surface.ctrlpts[i][1], surface.ctrlpts[i][2]))

        (u_knots, u_multiplicities) = knots_vector_inv((surface.knotvector_u))
        (v_knots, v_multiplicities) = knots_vector_inv((surface.knotvector_v))

        bspline_surface = cls(degree_u=surface.degree_u,
                              degree_v=surface.degree_v,
                              control_points=control_points,
                              nb_u=surface.ctrlpts_size_u,
                              nb_v=surface.ctrlpts_size_v,
                              u_multiplicities=u_multiplicities,
                              v_multiplicities=v_multiplicities,
                              u_knots=u_knots,
                              v_knots=v_knots)

        return bspline_surface

    @classmethod
    def points_fitting_into_bspline_surface(cls, points_3d, size_u, size_v, degree_u, degree_v):
        """
        Bspline Surface interpolation through 3d points.

        Parameters
        ----------
        points_3d : volmdlr.Point3D
            data points
        size_u : int
            number of data points on the u-direction.
        size_v : int
            number of data points on the v-direction.
        degree_u : int
            degree of the output surface for the u-direction.
        degree_v : int
            degree of the output surface for the v-direction.

        Returns
        -------
        B-spline surface

        """

        points = []
        for i in range(0, len(points_3d)):
            points.append((points_3d[i].x, points_3d[i].y, points_3d[i].z))

        surface = interpolate_surface(points, size_u, size_v, degree_u, degree_v)

        return cls.from_geomdl_surface(surface)

    @classmethod
    def points_approximate_into_bspline_surface(cls, points_3d, size_u, size_v, degree_u, degree_v, **kwargs):
        """
        Bspline Surface approximate through 3d points.

        Parameters
        ----------
        points_3d : volmdlr.Point3D
            data points
        size_u : int
            number of data points on the u-direction.
        size_v : int
            number of data points on the v-direction.
        degree_u : int
            degree of the output surface for the u-direction.
        degree_v : int
            degree of the output surface for the v-direction.

        Keyword Arguments:
            * ``ctrlpts_size_u``: number of control points on the u-direction. *Default: size_u - 1*
            * ``ctrlpts_size_v``: number of control points on the v-direction. *Default: size_v - 1*

        Returns
        -------
        B-spline surface: volmdlr.faces.BSplineSurface3D

        """

        # Keyword arguments
        num_cpts_u = kwargs.get('ctrlpts_size_u', size_u - 1)  # number of datapts, r + 1 > number of ctrlpts, n + 1
        num_cpts_v = kwargs.get('ctrlpts_size_v', size_v - 1)  # number of datapts, s + 1 > number of ctrlpts, m + 1

        points = [tuple([*pt]) for pt in points_3d]

        surface = approximate_surface(points, size_u, size_v, degree_u, degree_v,
                                      ctrlpts_size_u=num_cpts_u, num_cpts_v=num_cpts_v)

        return cls.from_geomdl_surface(surface)

    @classmethod
    def from_cylindrical_faces(cls, cylindrical_faces, degree_u, degree_v,
                               points_x: int = 10, points_y: int = 10):
        """
        Define a bspline surface from a list of cylindrical faces.

        Parameters
        ----------
        cylindrical_faces : List[volmdlr.faces.CylindricalFace3D]
            faces 3d
        degree_u : int
            degree of the output surface for the u-direction
        degree_v : int
            degree of the output surface for the v-direction
        points_x : int
            number of points in x-direction
        points_y : int
            number of points in y-direction

        Returns
        -------
        B-spline surface

        """

        if len(cylindrical_faces) == 1:
            return cls.from_cylindrical_face(cylindrical_faces[0], degree_u, degree_v, points_x=50, points_y=50)

        if len(cylindrical_faces) > 1:
            bspline_surfaces = []
            direction = cylindrical_faces[0].adjacent_direction(cylindrical_faces[1])

            if direction == 'x':
                bounding_rectangle_0 = cylindrical_faces[0].surface2d.outer_contour.bounding_rectangle
                ymin = bounding_rectangle_0[2]
                ymax = bounding_rectangle_0[3]
                for face in cylindrical_faces:
                    bounding_rectangle = face.surface2d.outer_contour.bounding_rectangle
                    ymin = min(ymin, bounding_rectangle[2])
                    ymax = max(ymax, bounding_rectangle[3])
                for face in cylindrical_faces:
                    bounding_rectangle = face.surface2d.outer_contour.bounding_rectangle

                    points_3d = face.surface3d.grid3d(
                        volmdlr.grid.Grid2D.from_properties(
                            x_limits=(bounding_rectangle[0], bounding_rectangle[1]),
                            y_limits=(ymin, ymax),
                            points_nbr=(points_x, points_y)))

                    bspline_surfaces.append(
                        cls.points_fitting_into_bspline_surface(
                            points_3d, points_x, points_y, degree_u, degree_v))

            elif direction == 'y':
                bounding_rectangle_0 = cylindrical_faces[0].surface2d.outer_contour.bounding_rectangle
                xmin = bounding_rectangle_0[0]
                xmax = bounding_rectangle_0[1]
                for face in cylindrical_faces:
                    bounding_rectangle = face.surface2d.outer_contour.bounding_rectangle
                    xmin = min(xmin, bounding_rectangle[0])
                    xmax = max(xmax, bounding_rectangle[1])
                for face in cylindrical_faces:
                    bounding_rectangle = face.surface2d.outer_contour.bounding_rectangle

                    points_3d = face.surface3d.grid3d(
                        volmdlr.grid.Grid2D.from_properties(
                            x_limits=(xmin, xmax),
                            y_limits=(bounding_rectangle[2], bounding_rectangle[3]),
                            points_nbr=(points_x, points_y)))

                    bspline_surfaces.append(
                        cls.points_fitting_into_bspline_surface(
                            points_3d, points_x, points_y, degree_u, degree_v))

            to_be_merged = bspline_surfaces[0]
            for i in range(0, len(bspline_surfaces) - 1):
                merged = to_be_merged.merge_with(bspline_surfaces[i + 1])
                to_be_merged = merged

            bspline_surface = to_be_merged

            return bspline_surface

    @classmethod
    def from_cylindrical_face(cls, cylindrical_face, degree_u, degree_v,
                              **kwargs):  # points_x: int = 50, points_y: int = 50
        """
        Define a bspline surface from a cylindrical face.

        Parameters
        ----------
        cylindrical_face : volmdlr.faces.CylindricalFace3D
            face 3d
        degree_u : int
            degree of the output surface for the u-direction.
        degree_v : int
            degree of the output surface for the v-direction.
        points_x : int
            number of points in x-direction
        points_y : int
            number of points in y-direction

        Returns
        -------
        B-spline surface

        """

        points_x = kwargs['points_x']
        points_y = kwargs['points_y']
        bounding_rectangle = cylindrical_face.surface2d.outer_contour.bounding_rectangle
        points_3d = cylindrical_face.surface3d.grid3d(
            volmdlr.grid.Grid2D.from_properties(x_limits=(bounding_rectangle[0],
                                                          bounding_rectangle[1]),
                                                y_limits=(bounding_rectangle[2],
                                                          bounding_rectangle[3]),
                                                points_nbr=(points_x, points_y)))

        return cls.points_fitting_into_bspline_surface(points_3d, points_x, points_x, degree_u, degree_v)

    def intersection_with(self, other_bspline_surface3d):
        """
        Compute intersection points between two Bspline surfaces.

        return u,v parameters for intersection points for both surfaces
        """

        def f(X):
            return (self.point2d_to_3d(volmdlr.Point2D(X[0], X[1])) -
                    other_bspline_surface3d.point2d_to_3d(volmdlr.Point2D(X[2], X[3]))).norm()

        x = npy.linspace(0, 1, 10)
        x_init = []
        for xi in x:
            for yi in x:
                x_init.append((xi, yi, xi, yi))

        u1, v1, u2, v2 = [], [], [], []
        solutions = []
        for x0 in x_init:
            z = scp.optimize.least_squares(f, x0=x0, bounds=([0, 1]))
            # print(z.cost)
            if z.fun < 1e-5:
                solution = z.x
                if solution not in solutions:
                    solutions.append(solution)
                    u1.append(solution[0])
                    v1.append(solution[1])
                    u2.append(solution[2])
                    v2.append(solution[3])

        # uv1 = [[min(u1),max(u1)],[min(v1),max(v1)]]
        # uv2 = [[min(u2),max(u2)],[min(v2),max(v2)]]

        return ((u1, v1), (u2, v2))  # (uv1, uv2)

    def plane_intersection(self, plane3d):
        """
        Compute intersection points between a Bspline surface and a plane3d.

        """

        def f(X):
            return ((self.surface.evaluate_single((X[0], X[1]))[0]) * plane3d.equation_coefficients()[0] +
                    (self.surface.evaluate_single((X[0], X[1]))[1]) * plane3d.equation_coefficients()[1] +
                    (self.surface.evaluate_single((X[0], X[1]))[2]) * plane3d.equation_coefficients()[2] +
                    plane3d.equation_coefficients()[3])

        x = npy.linspace(0, 1, 20)
        x_init = []
        for xi in x:
            for yi in x:
                x_init.append((xi, yi))

        intersection_points = []

        for x0 in x_init:
            z = scp.optimize.least_squares(f, x0=x0, bounds=([0, 1]))
            if z.fun < 1e-20:
                solution = z.x
                intersection_points.append(volmdlr.Point3D(self.surface.evaluate_single((solution[0], solution[1]))[0],
                                                           self.surface.evaluate_single((solution[0], solution[1]))[1],
                                                           self.surface.evaluate_single((solution[0], solution[1]))[
                                                               2]))
        return intersection_points

    def error_with_point3d(self, point3d):
        """
        Compute the error/distance between the Bspline surface and a point3d.

        """

        def f(x):
            return (point3d - self.point2d_to_3d(volmdlr.Point2D(x[0], x[1]))).norm()

        cost = []

        for x0 in [(0, 0), (0, 1), (1, 0), (1, 1), (0.5, 0.5)]:
            z = scp.optimize.least_squares(f, x0=x0, bounds=([0, 1]))
            cost.append(z.fun)

        return min(cost)

    def error_with_edge3d(self, edge3d):
        """
        Compute the error/distance between the Bspline surface and an edge3d.

        it's the mean of the start and end points errors'
        """

        return (self.error_with_point3d(edge3d.start) + self.error_with_point3d(edge3d.end)) / 2

    def nearest_edges3d(self, contour3d, threshold: float):
        """
        Compute the nearest edges of a contour3d to a Bspline_surface3d based on a threshold.

        """

        nearest = []
        for primitive in contour3d.primitives:
            if self.error_with_edge3d(primitive) <= threshold:
                nearest.append(primitive)
        nearest_primitives = volmdlr.wires.Wire3D(nearest)

        return nearest_primitives

    def edge3d_to_2d_with_dimension(self, edge3d, grid2d: volmdlr.grid.Grid2D):
        """
        Compute the edge2d of a edge3d, on a Bspline surface, in the dimensioned frame.

        """

        # method_name = '{}_to_2d_with_dimension'.format(edge3d.__class__.__name__.lower())
        method_name = f'{edge3d.__class__.__name__.lower()}_to_2d_with_dimension'

        if hasattr(self, method_name):
            edge2d_dim = getattr(self, method_name)(edge3d, grid2d)
            if edge2d_dim:
                return edge2d_dim
            else:
                raise NotImplementedError
        else:
            raise NotImplementedError(
                # 'Class {} does not implement {}'.format(self.__class__.__name__,
                #                                         method_name))
                f'Class {self.__class__.__name__} does not implement {method_name}')

    def wire3d_to_2d(self, wire3d):
        """
        Compute the 2d of a wire3d, on a Bspline surface.

        """

        contour = self.contour3d_to_2d(wire3d)

        return volmdlr.wires.Wire2D(contour.primitives)

    def wire3d_to_2d_with_dimension(self, wire3d):
        """
        Compute the 2d of a wire3d, on a Bspline surface, in the dimensioned frame.

        """

        contour = self.contour3d_to_2d_with_dimension(wire3d, self._grids2d)

        return volmdlr.wires.Wire2D(contour.primitives)

    def split_surface_u(self, u: float):
        """
        Splits the surface at the input parametric coordinate on the
        u-direction.

        :param u: Parametric coordinate u chosen between 0 and 1
        :type u: float
        :return: Two splitted surfaces
        :rtype: List[:class:`volmdlr.faces.BSplineSurface3D`]
        """

        surfaces_geo = split_surface_u(self.surface, u)
        surfaces = []
        for s in surfaces_geo:
            surfaces.append(volmdlr.faces.BSplineSurface3D.from_geomdl_surface(s))

        return surfaces

    def split_surface_v(self, v: float):
        """
        Splits the surface at the input parametric coordinate on the
        v-direction.

        :param v: Parametric coordinate v chosen between 0 and 1
        :type v: float
        :return: Two splitted surfaces
        :rtype: List[:class:`volmdlr.faces.BSplineSurface3D`]
        """

        surfaces_geo = split_surface_v(self.surface, v)
        surfaces = []
        for s in surfaces_geo:
            surfaces.append(volmdlr.faces.BSplineSurface3D.from_geomdl_surface(s))

        return surfaces

    def split_surface_with_bspline_curve(self, bspline_curve3d: vme.BSplineCurve3D):
        """
        Cuts the surface into two pieces with a bspline curve.

        :param bspline_curve3d: A BSplineCurve3d used for cutting
        :type bspline_curve3d: :class:`vme.BSplineCurve3D`
        :return: Two splitted surfaces
        :rtype: List[:class:`volmdlr.faces.BSplineSurface3D`]
        """

        surfaces = []
        bspline_curve2d = self.bsplinecurve3d_to_2d(bspline_curve3d)[0]
        # if type(bspline_curve2d) == list:
        #     points = [bspline_curve2d[0].start]
        #     for edge in bspline_curve2d:
        #         points.append(edge.end)
        #     bspline_curve2d = vme.BSplineCurve2D.from_points_approximation(points, 2, ctrlpts_size = 5)
        contour = self.rectangular_cut(0, 1, 0, 1).surface2d.outer_contour
        contours = contour.cut_by_bspline_curve(bspline_curve2d)

        du, dv = bspline_curve2d.end - bspline_curve2d.start
        resolution = 8

        for contour in contours:
            u_min, u_max, v_min, v_max = contour.bounding_rectangle.bounds()
            if du > dv:
                delta_u = u_max - u_min
                nlines_x = int(delta_u * resolution)
                lines_x = [vme.Line2D(volmdlr.Point2D(u_min, v_min),
                                      volmdlr.Point2D(u_min, v_max))]
                for i in range(nlines_x):
                    u = u_min + (i + 1) / (nlines_x + 1) * delta_u
                    lines_x.append(vme.Line2D(volmdlr.Point2D(u, v_min),
                                              volmdlr.Point2D(u, v_max)))
                lines_x.append(vme.Line2D(volmdlr.Point2D(u_max, v_min),
                                          volmdlr.Point2D(u_max, v_max)))
                lines = lines_x

            else:
                delta_v = v_max - v_min
                nlines_y = int(delta_v * resolution)
                lines_y = [vme.Line2D(volmdlr.Point2D(v_min, v_min),
                                      volmdlr.Point2D(v_max, v_min))]
                for i in range(nlines_y):
                    v = v_min + (i + 1) / (nlines_y + 1) * delta_v
                    lines_y.append(vme.Line2D(volmdlr.Point2D(v_min, v),
                                              volmdlr.Point2D(v_max, v)))
                lines_y.append(vme.Line2D(volmdlr.Point2D(v_min, v_max),
                                          volmdlr.Point2D(v_max, v_max)))
                lines = lines_y

            pt0 = volmdlr.O2D
            points = []

            for line in lines:
                inter = contour.line_intersections(line)
                if inter:
                    pt = set()
                    for p in inter:
                        pt.add(p[0])
                else:
                    raise NotImplementedError

                pt = sorted(pt, key=lambda p: pt0.point_distance(p))
                pt0 = pt[0]
                edge = vme.LineSegment2D(pt[0], pt[1])

                points.extend(edge.discretization_points(number_points=10))

            points3d = []
            for p in points:
                points3d.append(self.point2d_to_3d(p))

            size_u, size_v, degree_u, degree_v = 10, 10, self.degree_u, self.degree_v
            surfaces.append(
                volmdlr.faces.BSplineSurface3D.points_fitting_into_bspline_surface(
                    points3d, size_u, size_v, degree_u, degree_v))

        return surfaces

    def point_belongs(self, point3d):
        """
        Check if a point3d belongs to the bspline_surface or not.

        """

        def f(x):
            p3d = self.point2d_to_3d(volmdlr.Point2D(x[0], x[1]))
            return point3d.point_distance(p3d)

        x = npy.linspace(0, 1, 5)
        x_init = []
        for xi in x:
            for yi in x:
                x_init.append((xi, yi))

        for x0 in x_init:
            z = scp.optimize.least_squares(f, x0=x0, bounds=([0, 1]))
            if z.fun < 1e-10:
                return True
        return False

    def is_intersected_with(self, other_bspline_surface3d):
        """
        Check if the two surfaces are intersected or not.

        return True, when there are more 50points on the intersection zone.

        """

        # intersection_results = self.intersection_with(other_bspline_surface3d)
        # if len(intersection_results[0][0]) >= 50:
        #     return True
        # else:
        #     return False

        def f(X):
            return (self.point2d_to_3d(volmdlr.Point2D(X[0], X[1])) -
                    other_bspline_surface3d.point2d_to_3d(volmdlr.Point2D(X[2], X[3]))).norm()

        x = npy.linspace(0, 1, 10)
        x_init = []
        for xi in x:
            for yi in x:
                x_init.append((xi, yi, xi, yi))

        i = 0
        for x0 in x_init:
            z = scp.optimize.least_squares(f, x0=x0, bounds=([0, 1]))
            if z.fun < 1e-5:
                i += 1
                if i >= 50:
                    return True
        return False

    def merge_with(self, other_bspline_surface3d):
        """
        Merges two adjacent surfaces based on their faces.

        :param other_bspline_surface3d: Other adjacent surface
        :type other_bspline_surface3d: :class:`volmdlr.faces.BSplineSurface3D`
        :return: Merged surface
        :rtype: :class:`volmdlr.faces.BSplineSurface3D`
        """

        bspline_face3d = self.rectangular_cut(0, 1, 0, 1)
        other_bspline_face3d = other_bspline_surface3d.rectangular_cut(0, 1, 0, 1)

        bsplines = [self, other_bspline_surface3d]
        bsplines_new = bsplines

        center = [bspline_face3d.surface2d.outer_contour.center_of_mass(),
                  other_bspline_face3d.surface2d.outer_contour.center_of_mass()]
        grid2d_direction = (bspline_face3d.pair_with(other_bspline_face3d))[1]

        if bspline_face3d.outer_contour3d.is_sharing_primitives_with(other_bspline_face3d.outer_contour3d):

            xmin, xmax, ymin, ymax = self.xy_limits(other_bspline_surface3d)

        elif self.is_intersected_with(other_bspline_surface3d):
            # find primitives to split with
            contour1 = bspline_face3d.outer_contour3d
            contour2 = other_bspline_face3d.outer_contour3d

            distances = []
            for p1 in contour1.primitives:
                dis = []
                for p2 in contour2.primitives:
                    point1 = (p1.start + p1.end) / 2
                    point2 = (p2.start + p2.end) / 2
                    dis.append(point1.point_distance(point2))
                distances.append(dis)

            i = distances.index((min(distances)))
            j = distances[i].index(min(distances[i]))

            curves = [contour2.primitives[j], contour1.primitives[i]]

            # split surface
            for i, bspline in enumerate(bsplines):
                surfaces = bspline.split_surface_with_bspline_curve(curves[i])

                errors = []
                for s in surfaces:
                    errors.append(s.error_with_point3d(bsplines[i].point2d_to_3d(center[i])))

                bsplines_new[i] = surfaces[errors.index(min(errors))]

            xmin, xmax, ymin, ymax = [0] * len(bsplines_new), [1] * len(bsplines_new), [0] * \
                len(bsplines_new), [1] * len(bsplines_new)

            grid2d_direction = (
                bsplines_new[0].rectangular_cut(
                    0, 1, 0, 1).pair_with(
                    bsplines_new[1].rectangular_cut(
                        0, 1, 0, 1)))[1]

        else:
            xmin, xmax, ymin, ymax = [0] * len(bsplines_new), [1] * len(bsplines_new), [0] * \
                                     len(bsplines_new), [1] * len(bsplines_new)

        # grid3d
        points3d = []
        for i, bspline in enumerate(bsplines_new):
            grid3d = bspline.grid3d(volmdlr.grid.Grid2D.from_properties(x_limits=(0, 1),
                                                                        y_limits=(0, 1),
                                                                        points_nbr=(50, 50),
                                                                        direction=grid2d_direction[i]))

            points3d.extend(grid3d)

            # fitting
        size_u, size_v, degree_u, degree_v = 100, 50, max(
            bsplines[0].degree_u, bsplines[1].degree_u), max(
            bsplines[0].degree_v, bsplines[1].degree_v)

        merged_surface = volmdlr.faces.BSplineSurface3D.points_fitting_into_bspline_surface(
            points3d, size_u, size_v, degree_u, degree_v)

        return merged_surface

    def xy_limits(self, other_bspline_surface3d):
        """
        Compute x, y limits to define grid2d.

        """

        grid2d_direction = (
            self.rectangular_cut(
                0, 1, 0, 1).pair_with(
                other_bspline_surface3d.rectangular_cut(
                    0, 1, 0, 1)))[1]

        xmin, xmax, ymin, ymax = [], [], [], []
        if grid2d_direction[0][1] == '+y':
            xmin.append(0)
            xmax.append(1)
            ymin.append(0)
            ymax.append(0.99)
        elif grid2d_direction[0][1] == '+x':
            xmin.append(0)
            xmax.append(0.99)
            ymin.append(0)
            ymax.append(1)
        elif grid2d_direction[0][1] == '-x':
            xmin.append(0.01)
            xmax.append(1)
            ymin.append(0)
            ymax.append(1)
        elif grid2d_direction[0][1] == '-y':
            xmin.append(0)
            xmax.append(1)
            ymin.append(0.01)
            ymax.append(1)

        xmin.append(0)
        xmax.append(1)
        ymin.append(0)
        ymax.append(1)

        return xmin, xmax, ymin, ymax

    def derivatives(self, u, v, order):
        """
        Evaluates n-th order surface derivatives at the given (u, v) parameter pair.

        :param u: Point's u coordinate.
        :type u: float
        :param v: Point's v coordinate.
        :type v: float
        :param order: Order of the derivatives.
        :type order: int
        :return: A list SKL, where SKL[k][l] is the derivative of the surface S(u,v) with respect
        to u k times and v l times
        :rtype: List[`volmdlr.Vector3D`]
        """
        if self.surface.rational:
            # derivatives = self._rational_derivatives(self.surface.data,(u, v), order)
            derivatives = volmdlr.bspline_compiled.rational_derivatives(self.surface.data, (u, v), order)
        else:
            # derivatives = self._derivatives(self.surface.data, (u, v), order)
            derivatives = volmdlr.bspline_compiled.derivatives(self.surface.data, (u, v), order)
        for i in range(order + 1):
            for j in range(order + 1):
                derivatives[i][j] = volmdlr.Vector3D(*derivatives[i][j])
        return derivatives


class BezierSurface3D(BSplineSurface3D):
    """
    A 3D Bezier surface.

    :param degree_u: The degree of the Bezier surface in the u-direction.
    :type degree_u: int
    :param degree_v: The degree of the Bezier surface in the v-direction.
    :type degree_v: int
    :param control_points: A list of lists of control points defining the Bezier surface.
    :type control_points: List[List[`volmdlr.Point3D`]]
    :param nb_u: The number of control points in the u-direction.
    :type nb_u: int
    :param nb_v: The number of control points in the v-direction.
    :type nb_v: int
    :param name: (Optional) name for the Bezier surface.
    :type name: str
    """

    def __init__(self, degree_u: int, degree_v: int,
                 control_points: List[List[volmdlr.Point3D]],
                 nb_u: int, nb_v: int, name=''):
        u_knots = utilities.generate_knot_vector(degree_u, nb_u)
        v_knots = utilities.generate_knot_vector(degree_v, nb_v)

        u_multiplicities = [1] * len(u_knots)
        v_multiplicities = [1] * len(v_knots)

        BSplineSurface3D.__init__(self, degree_u, degree_v,
                                  control_points, nb_u, nb_v,
                                  u_multiplicities, v_multiplicities,
                                  u_knots, v_knots, None, name)


class Face3D(volmdlr.core.Primitive3D):
    """
    Abstract method to define 3D faces.
    """

    min_x_density = 1
    min_y_density = 1

    def __init__(self, surface3d, surface2d: Surface2D,
                 name: str = ''):
        self.surface3d = surface3d
        self.surface2d = surface2d
        self._outer_contour3d = None
        self._inner_contours3d = None
        # self.bounding_box = self._bounding_box()

        volmdlr.core.Primitive3D.__init__(self, name=name)

    def __hash__(self):
        return hash(self.surface3d) + hash(self.surface2d)

    def __eq__(self, other_):
        if other_.__class__.__name__ != self.__class__.__name__:
            return False
        equal = (self.surface3d == other_.surface3d
                 and self.surface2d == other_.surface2d)
        return equal

    def point_belongs(self, point3d: volmdlr.Point3D):
        """
        Tells you if a point is on the 3D face and inside its contour.
        """
        point2d = self.surface3d.point3d_to_2d(point3d)
        check_point3d = self.surface3d.point2d_to_3d(point2d)
        if check_point3d.point_distance(point3d) > 1e-6:
            return False

        return self.surface2d.point_belongs(point2d)

    @property
    def outer_contour3d(self):
        """
        Gives the 3d version of the outer contour of the face.
        """
        if not self._outer_contour3d:
            self._outer_contour3d = self.surface3d.contour2d_to_3d(self.surface2d.outer_contour)
        return self._outer_contour3d

    @property
    def inner_contours3d(self):
        """
        Gives the 3d version of the inner contours of the face.
        """
        if not self._inner_contours3d:
            self._inner_contours3d = [self.surface3d.contour2d_to_3d(c) for c in
                                      self.surface2d.inner_contours]
        return self._inner_contours3d

    @property
    def bounding_box(self):
        """
        Needs to be overridden if an error is raised.
        """
        raise NotImplementedError(
            f"bounding_box method must be"
            f"overloaded by {self.__class__.__name__}")

    @bounding_box.setter
    def bounding_box(self, new_bounding_box):
        """Sets the bounding box to a new value"""
        raise NotImplementedError(
            f"bounding_box setter method must be"
            f"overloaded by {self.__class__.__name__}")

    def get_bounding_box(self):
        raise NotImplementedError(
            f"self.__class__.__name__"
            f"overloaded by {self.__class__.__name__}")

    def area(self):
        return self.surface2d.area()

    @classmethod
    def from_step(cls, arguments, object_dict):
        """
        Converts a step primitive to a Face3D.

        :param arguments: The arguments of the step primitive. The last element represents the unit_conversion_factor.
        :type arguments: list
        :param object_dict: The dictionnary containing all the step primitives
            that have already been instanciated.
        :type object_dict: dict
        :return: The corresponding Face3D object.
        :rtype: :class:`volmdlr.faces.Face3D`
        """
        name = arguments[0][1:-1]
        contours = [object_dict[int(arg[1:])] for arg in arguments[1]]
        surface = object_dict[int(arguments[2])]
        if hasattr(surface, 'face_from_contours3d'):
            if (len(contours) == 1) and isinstance(contours[0], volmdlr.Point3D):
                return surface

            return surface.face_from_contours3d(contours, name)
        raise NotImplementedError(
            'Not implemented :face_from_contours3d in {}'.format(surface))

    def to_step(self, current_id):
        xmin, xmax, ymin, ymax = self.surface2d.bounding_rectangle().bounds()
        subsurfaces2d = [self.surface2d]
        line_x = None
        if self.surface3d.x_periodicity and (xmax - xmin) >= 0.45 * self.surface3d.x_periodicity:
            line_x = vme.Line2D(volmdlr.Point2D(0.5 * (xmin + xmax), 0),
                                volmdlr.Point2D(
                                    0.5 * (xmin + xmax), 1))
        line_y = None
        if self.surface3d.y_periodicity and (
                ymax - ymin) >= 0.45 * self.surface3d.y_periodicity:
            line_y = vme.Line2D(
                volmdlr.Point2D(0., 0.5 * (ymin + ymax)),
                volmdlr.Point2D(1, 0.5 * (ymin + ymax)))

        if line_x:
            subsurfaces2 = []
            for subsurface2d in subsurfaces2d:
                subsurfaces2.extend(subsurface2d.cut_by_line(line_x))
            subsurfaces2d = subsurfaces2

        if line_y:
            subsurfaces2 = []
            for subsurface2d in subsurfaces2d:
                subsurfaces2.extend(subsurface2d.cut_by_line(line_y))
            subsurfaces2d = subsurfaces2

        if len(subsurfaces2d) > 1:
            content = ''
            face_ids = []
            for i, subsurface2d in enumerate(subsurfaces2d):
                face = self.__class__(self.surface3d, subsurface2d)
                face_content, face_id = face.to_step_without_splitting(
                    current_id)
                face_ids.append(face_id[0])
                content += face_content
                current_id = face_id[0] + 1
            return content, face_ids
        else:
            return self.to_step_without_splitting(current_id)

    def to_step_without_splitting(self, current_id):
        content, surface3d_ids = self.surface3d.to_step(current_id)
        current_id = max(surface3d_ids) + 1

        if len(surface3d_ids) != 1:
            raise NotImplementedError('What to do with more than 1 id ? with 0 id ?')
        outer_contour_content, outer_contour_id = self.outer_contour3d.to_step(
            current_id, surface_id=surface3d_ids[0], surface3d=self.surface3d)
        content += outer_contour_content
        content += "#{} = FACE_BOUND('{}',#{},.T.);\n".format(
            outer_contour_id + 1, self.name, outer_contour_id)
        contours_ids = [outer_contour_id + 1]
        current_id = outer_contour_id + 2
        for inner_contour3d in self.inner_contours3d:
            inner_contour_content, inner_contour_id = inner_contour3d.to_step(
                current_id)
            # surface_id=surface3d_id)
            content += inner_contour_content
            face_bound_id = inner_contour_id + 1
            content += "#{} = FACE_BOUND('',#{},.T.);\n".format(
                face_bound_id, inner_contour_id)
            contours_ids.append(face_bound_id)
            current_id = face_bound_id + 1

        content += "#{} = ADVANCED_FACE('{}',({}),#{},.T.);\n".format(
            current_id,
            self.name,
            volmdlr.core.step_ids_to_str(contours_ids),
            surface3d_ids[0])
        # TODO: create an ADVANCED_FACE for each surface3d_ids ?
        return content, [current_id]

    def triangulation_lines(self):
        return [], []

    def grid_size(self):
        """
        Specifies an adapted size of the discretization grid used in face triangulation.
        """
        return [0, 0]

    def triangulation(self):
        number_points_x, number_points_y = self.grid_size()
        mesh2d = self.surface2d.triangulation(number_points_x, number_points_y)
        return vmd.DisplayMesh3D(
            [vmd.Node3D(*self.surface3d.point2d_to_3d(p)) for p in
             mesh2d.points],
            mesh2d.triangles)

    def plot2d(self, ax=None, color='k', alpha=1):
        if ax is None:
            _, ax = plt.subplots()
        self.surface2d.plot(ax=ax)

    def rotation(self, center: volmdlr.Point3D,
                 axis: volmdlr.Vector3D, angle: float):
        """
        Face3D rotation.

        :param center: rotation center
        :param axis: rotation axis
        :param angle: angle rotation
        :return: a new rotated Face3D
        """
        new_surface = self.surface3d.rotation(center=center, axis=axis,
                                              angle=angle)
        return self.__class__(new_surface, self.surface2d)

    def rotation_inplace(self, center: volmdlr.Point3D,
                         axis: volmdlr.Vector3D, angle: float):
        """
        Face3D rotation.

         Object is updated inplace.
        :param center: rotation center.
        :type center: `volmdlr.Point3D`
        :param axis: rotation axis.
        :type axis: `volmdlr.Vector3D`
        :param angle: rotation angle.
        :type angle: float
        """
        self.surface3d.rotation_inplace(center=center, axis=axis, angle=angle)
        new_bounding_box = self.get_bounding_box()
        self.bounding_box = new_bounding_box

    def translation(self, offset: volmdlr.Vector3D):
        """
        Face3D translation.

        :param offset: Translation vector.
        :type offset: `volmdlr.Vector3D`
        :return: A new translated Face3D
        """
        new_surface3d = self.surface3d.translation(offset=offset)
        return self.__class__(new_surface3d, self.surface2d)

    def translation_inplace(self, offset: volmdlr.Vector3D):
        """
        Face3D translation. Object is updated inplace.

        :param offset: translation vector
        """
        self.surface3d.translation_inplace(offset=offset)
        new_bounding_box = self.get_bounding_box()
        self.bounding_box = new_bounding_box

    def frame_mapping(self, frame: volmdlr.Frame3D, side: str):
        """
        Changes frame_mapping and return a new Face3D.

        side = 'old' or 'new'
        """
        new_surface3d = self.surface3d.frame_mapping(frame, side)
        return self.__class__(new_surface3d, self.surface2d.copy(),
                              self.name)

    def frame_mapping_inplace(self, frame: volmdlr.Frame3D, side: str):
        """
        Changes frame_mapping and the object is updated inplace.

        side = 'old' or 'new'
        """
        self.surface3d.frame_mapping_inplace(frame, side)
        new_bounding_box = self.get_bounding_box()
        self.bounding_box = new_bounding_box

    def copy(self, deep=True, memo=None):
        return self.__class__(self.surface3d.copy(deep, memo), self.surface2d.copy(),
                              self.name)

    def face_inside(self, face2):
        """
        Verifies if a face is inside another one.

        It returns True if face2 is inside or False if the opposite.
        """
        if self.surface3d.is_coincident(face2.surface3d):
            self_contour2d = self.outer_contour3d.to_2d(
                self.surface3d.frame.origin, self.surface3d.frame.u, self.surface3d.frame.v)
            face2_contour2d = face2.outer_contour3d.to_2d(
                self.surface3d.frame.origin, self.surface3d.frame.u, self.surface3d.frame.v)
            if self_contour2d.is_inside(face2_contour2d):
                return True
        return False

    def edge_intersections(self, edge):
        intersections = []
        method_name = f'{edge.__class__.__name__.lower()[:-2]}_intersections'
        if hasattr(self, method_name):
            intersections = getattr(self, method_name)(edge)
        if not intersections:
            for point in [edge.start, edge.end]:
                if self.point_belongs(point):
                    if point not in intersections:
                        intersections.append(point)
        return intersections

    def line_intersections(self,
                           line: vme.Line3D,
                           ) -> List[volmdlr.Point3D]:
        intersections = []
        for intersection in self.surface3d.line_intersections(line):
            if self.point_belongs(intersection):
                intersections.append(intersection)
        if not intersections:
            for prim in self.outer_contour3d.primitives:
                intersection = prim.line_intersections(line)
                if intersection:
                    if intersection not in intersections:
                        intersections.append(intersection)

        return intersections

    def linesegment_intersections(self, linesegment: vme.LineSegment3D) -> List[volmdlr.Point3D]:
        linesegment_intersections = []
        for intersection in self.surface3d.linesegment_intersections(linesegment):
            if self.point_belongs(intersection):
                linesegment_intersections.append(intersection)
        if not linesegment_intersections:
            for prim in self.outer_contour3d.primitives:
                intersections = prim.linesegment_intersections(linesegment)
                for intersection in intersections:
                    if intersection not in linesegment_intersections:
                        linesegment_intersections.append(intersection)
        return linesegment_intersections

    def fullarc_intersections(self, fullarc: vme.FullArc3D) -> List[volmdlr.Point3D]:
        intersections = []
        for intersection in self.surface3d.fullarc_intersections(fullarc):
            if self.point_belongs(intersection):
                intersections.append(intersection)
        return intersections

    def plot(self, ax=None, color='k', alpha=1, edge_details=False):
        if not ax:
            ax = plt.figure().add_subplot(111, projection='3d')
        self.outer_contour3d.plot(ax=ax, color=color, alpha=alpha,
                                  edge_details=edge_details)
        for contour3d in self.inner_contours3d:
            contour3d.plot(ax=ax, color=color, alpha=alpha,
                           edge_details=edge_details)
        return ax

    def random_point_inside(self):
        point_inside2d = self.surface2d.random_point_inside()
        return self.surface3d.point2d_to_3d(point_inside2d)

    def is_adjacent(self, face2: 'Face3D'):
        contour1 = self.outer_contour3d.to_2d(
            self.surface3d.frame.origin,
            self.surface3d.frame.u,
            self.surface3d.frame.v)
        contour2 = face2.outer_contour3d.to_2d(
            self.surface3d.frame.origin,
            self.surface3d.frame.u,
            self.surface3d.frame.v)
        if contour1.is_sharing_primitives_with(contour2):
            return True
        return False

    def geo_lines(self):  # , mesh_size_list=None):
        """
        Gets the lines that define a Face3D in a .geo file
        """

        i, p = None, None
        lines, line_surface, lines_tags = [], [], []
        point_account, line_account, line_loop_account = 0, 0, 1
        for c, contour in enumerate(list(chain(*[[self.outer_contour3d], self.inner_contours3d]))):

            if isinstance(contour, volmdlr.wires.Circle2D):
                # point=[contour.radius, contour.center.y, 0]
                # lines.append('Point('+str(point_account+1)+') = {'+str(point)[1:-1]+', '+str(mesh_size)+'};')

                # point = [*contour.center, 0]
                # lines.append('Point('+str(point_account+2)+') = {'+str(point)[1:-1]+', '+str(mesh_size)+'};')

                # point=[-contour.radius, contour.center.y, 0]
                # lines.append('Point('+str(point_account+3)+') = {'+str(point)[1:-1]+', '+str(mesh_size)+'};')

                # lines.append('Circle('+str(line_account+1)+') = {'+str(point_account+1)+','+str(point_account+2) \
                #              +','+str(point_account+3)+'};')
                # lines.append('Circle('+str(line_account+2)+') = {'+str(point_account+3)+','+str(point_account+2) \
                #              + ','+str(point_account+1)+'};')

                # lines_tags.extend([line_account+1, line_account+2])

                # lines.append('Line Loop('+str(line_loop_account+1)+') = {'+str(lines_tags)[1:-1]+'};')

                # line_surface.append(line_loop_account+1)

                # lines_tags = []
                # point_account, line_account, line_loop_account = point_account+3, line_account+2, line_loop_account+1

                pass

            elif isinstance(contour, (volmdlr.wires.Contour3D, volmdlr.wires.ClosedPolygon3D)):
                if not isinstance(contour, volmdlr.wires.ClosedPolygon3D):
                    contour = contour.to_polygon(1)
                for i, point in enumerate(contour.points):
                    lines.append(point.get_geo_lines(tag=point_account + i + 1,
                                                     point_mesh_size=None))

                for p, primitive in enumerate(contour.primitives):
                    if p != len(contour.primitives) - 1:
                        lines.append(primitive.get_geo_lines(tag=line_account + p + 1,
                                                             start_point_tag=point_account + p + 1,
                                                             end_point_tag=point_account + p + 2))
                    else:
                        lines.append(primitive.get_geo_lines(tag=line_account + p + 1,
                                                             start_point_tag=point_account + p + 1,
                                                             end_point_tag=point_account + 1))
                    lines_tags.append(line_account + p + 1)

                lines.append('Line Loop(' + str(c + 1) + ') = {' + str(lines_tags)[1:-1] + '};')
                line_surface.append(line_loop_account)
                point_account = point_account + i + 1
                line_account, line_loop_account = line_account + p + 1, line_loop_account + 1
                lines_tags = []

        lines.append('Plane Surface(' + str(1) + ') = {' + str(line_surface)[1:-1] + '};')

        return lines

    def to_geo(self, file_name: str):  # , mesh_size_list=None):
        """
        Gets the .geo file for the Face3D
        """

        lines = self.geo_lines()

        with open(file_name + '.geo', 'w', encoding="utf-8") as f:
            for line in lines:
                f.write(line)
                f.write('\n')
        f.close()

    def get_geo_lines(self, tag: int, line_loop_tag: List[int]):
        """
        Gets the lines that define a PlaneFace3D in a .geo file
        """

        return 'Plane Surface(' + str(tag) + ') = {' + str(line_loop_tag)[1:-1] + '};'

    def edge3d_inside(self, edge3d):
        """
        Returns True if edge3d is coplanar to the face.
        """
        method_name = f'{edge3d.__class__.__name__.lower()[:-2]}_inside'
        if hasattr(self, method_name):
            return getattr(self, method_name)(edge3d)
        points = edge3d.discretization_points(number_points=5)
        for point in points[1:-1]:
            if not self.point_belongs(point):
                return False
        return True

    def is_intersecting(self, face2, list_coincident_faces=None, tol: float = 1e-6):
        """
        Verifies if two face are intersecting.

        :param face2: face 2
        :param list_coincident_faces: list of coincident faces, if existent
        :param tol: tolerance for calculations
        :return: True if faces intersect, False otherwise
        """
        if list_coincident_faces is None:
            list_coincident_faces = []
        if (self.bounding_box.bbox_intersection(face2.bounding_box) or
            self.bounding_box.distance_to_bbox(face2.bounding_box) <= tol) and \
                (self, face2) not in list_coincident_faces:

            edge_intersections = []
            for prim1 in self.outer_contour3d.primitives + [prim for inner_contour in self.inner_contours3d
                                                            for prim in inner_contour.primitives]:
                edge_intersections = face2.edge_intersections(prim1)
                if edge_intersections:
                    return True
            if not edge_intersections:
                for prim2 in face2.outer_contour3d.primitives + [prim for inner_contour in face2.inner_contours3d
                                                                 for prim in inner_contour.primitives]:
                    edge_intersections = self.edge_intersections(prim2)
                    if edge_intersections:
                        return True

        return False

    def face_intersections_outer_contour(self, face2):
        intersections_points = []
        for edge1 in self.outer_contour3d.primitives:
            intersection_points = face2.edge_intersections(edge1)
            if intersection_points:
                for point in intersection_points:
                    if point not in intersections_points:
                        intersections_points.append(point)

        return intersections_points

    def face_intersections(self, face2, tol=1e-6) -> List[volmdlr.wires.Wire3D]:
        """
        Calculates the intersections between two Face3D.

        """

        bbox1 = self.bounding_box
        bbox2 = face2.bounding_box
        if not bbox1.bbox_intersection(bbox2) and \
                bbox1.distance_to_bbox(bbox2) >= tol:
            return []
        if self.face_inside(face2) or face2.face_inside(self):
            return []
        face_intersections = self.get_face_intersections(face2)
        return face_intersections

    def get_face_intersections(self, face2):
        """
        Gets the intersections between two faces.

        :param face2: second face.
        :return: intersections.
        """
        method_name = f'{face2.__class__.__name__.lower()[:-2]}_intersections'
        intersections = getattr(self, method_name)(face2)
        return intersections

    def set_operations_new_faces(self, intersecting_combinations, contour_extract_inside):
        self_copy = self.copy(deep=True)
        list_cutting_contours = self_copy.get_face_cutting_contours(intersecting_combinations)
        if not list_cutting_contours:
            return [self_copy]
        return self_copy.divide_face(list_cutting_contours, contour_extract_inside)

    def get_face_cutting_contours(self, dict_intersecting_combinations):
        """
        Get all contours cutting the face, resultig from multiple faces intersections.

        :param dict_intersecting_combinations: dictionary containing as keys the combination of intersecting faces
        and as the values the resulting primitive from the intersection of these two faces
        return a list all contours cutting one particular face.
        """
        face_intersecting_primitives2d = self.select_face_intersecting_primitives(dict_intersecting_combinations)
        if not face_intersecting_primitives2d:
            return []
        list_cutting_contours = volmdlr.wires.Contour2D.contours_from_edges(face_intersecting_primitives2d[:])
        if self.surface2d.inner_contours:
            valid_cutting_contours = []
            connectig_to_outer_contour = []
            for cutting_contour in list_cutting_contours:
                if (self.surface2d.outer_contour.point_over_contour(cutting_contour.primitives[0].start) and
                    self.surface2d.outer_contour.point_over_contour(cutting_contour.primitives[-1].end)) or \
                        cutting_contour.primitives[0].start == cutting_contour.primitives[-1].end:
                    valid_cutting_contours.append(cutting_contour)
                if self.surface2d.outer_contour.contour_intersections(cutting_contour):
                    connectig_to_outer_contour.append(cutting_contour)
            if len(valid_cutting_contours) == len(list_cutting_contours):
                return valid_cutting_contours
            for cutting_contour in valid_cutting_contours:
                list_cutting_contours.remove(cutting_contour)
            new_cutting_contours, cutting_contours = self.get_inner_contours_cutting_primitives(
                list_cutting_contours, connectig_to_outer_contour)
            return valid_cutting_contours + new_cutting_contours + cutting_contours
        return list_cutting_contours

    def divide_face(self, list_cutting_contours: List[volmdlr.wires.Contour2D], inside):
        """
        Divides a Face 3D with a list of cutting contours.

        :param list_cutting_contours: list of contours cutting the face
        :param inside: when extracting a contour from another contour. It defines the extracted
        contour as being between the two points if True and outside these points if False
        return a list new faces resulting from face division
        """
        list_faces = []
        list_open_cutting_contours = []
        list_closed_cutting_contours = []
        for cutting_contour in list_cutting_contours:
            if cutting_contour.primitives[0].start != cutting_contour.primitives[-1].end:
                list_open_cutting_contours.append(cutting_contour)
                continue
            list_closed_cutting_contours.append(cutting_contour)
        if list_open_cutting_contours:
            list_faces = self.divide_face_with_open_cutting_contours(list_open_cutting_contours, inside)
        list_faces = self.divide_face_with_closed_cutting_contours(list_closed_cutting_contours, list_faces)
        list_faces = [face for face in list_faces if not math.isclose(face.area(), 0.0, abs_tol=1e-6)]
        return list_faces

    def divide_face_with_open_cutting_contours(self, list_open_cutting_contours, inside):
        """
        Divides a face 3D with a list of closed cutting contour, that is, it will cut holes on the face.

        :param list_open_cutting_contours: list containing the open cutting contours.
        :param inside: inside portion.
        :type inside: bool.
        :return: list divided faces.
        """
        list_faces = []
        if not self.surface2d.outer_contour.edge_polygon.is_trigo():
            self.surface2d.outer_contour.invert_inplace()
        new_faces_contours = self.surface2d.outer_contour.divide(list_open_cutting_contours, inside)
        new_inner_contours = len(new_faces_contours) * [[]]
        if self.surface2d.inner_contours:
            new_faces_contours, new_inner_contours = self.get_open_contour_divided_faces_inner_contours(
                new_faces_contours)
        if isinstance(self, Triangle3D):
            class_to_instanciate = PlaneFace3D
        else:
            class_to_instanciate = self.__class__
        for contour, inner_contours in zip(new_faces_contours, new_inner_contours):
            new_face = class_to_instanciate(self.surface3d, Surface2D(contour, inner_contours))
            list_faces.append(new_face)
        return list_faces

    def divide_face_with_closed_cutting_contours(self, list_closed_cutting_contours, list_faces):
        """
        Divides a Face3D with a list of Open cutting contours, that is, Contours going from one side
        to another of the Face, or from the outer contour to one inner contour.

        :param list_closed_cutting_contours: list containing the closed cutting contours
        :param list_faces: list of already divided faces
        :return: list divided faces
        """
        for new_contour in list_closed_cutting_contours:
            if len(new_contour.primitives) >= 3 and \
                    new_contour.primitives[0].start == new_contour.primitives[-1].end:
                inner_contours1 = [new_contour]
                inner_contours2 = []
                if list_faces:
                    new_list_faces = self.get_closed_contour_divided_faces_inner_contours(list_faces, new_contour)
                    list_faces = list_faces + new_list_faces
                    continue
                for inner_contour in self.surface2d.inner_contours:
                    if new_contour.is_inside(inner_contour):
                        inner_contours2.append(inner_contour)
                        continue
                    inner_contours1.append(inner_contour)
                if isinstance(self, Triangle3D):
                    class_to_instanciate = PlaneFace3D
                else:
                    class_to_instanciate = self.__class__
                surf3d = self.surface3d
                surf2d = Surface2D(self.surface2d.outer_contour, inner_contours1)
                new_plane = class_to_instanciate(surf3d, surf2d)
                list_faces.append(new_plane)
                list_faces.append(class_to_instanciate(surf3d, Surface2D(new_contour, inner_contours2)))
                continue
            surf3d = self.surface3d
            surf2d = Surface2D(self.surface2d.outer_contour, [])
            if isinstance(self, Triangle3D):
                class_to_instanciate = PlaneFace3D
            else:
                class_to_instanciate = self.__class__
            new_plane = class_to_instanciate(surf3d, surf2d)
            list_faces.append(new_plane)
        return list_faces

    def get_open_contour_divided_faces_inner_contours(self, new_faces_contours):
        """
        If there is any inner contour, verifies which ones belong to the new divided faces from
        an open cutting contour.

        :param new_faces_contours: new faces outer contour.
        :return: valid_new_faces_contours, valid_new_faces_contours.
        """
        valid_new_faces_contours = []
        valid_inner_contours = []
        for new_face_contour in new_faces_contours:
            for inner_contour in self.surface2d.inner_contours:
                if new_face_contour.is_superposing(inner_contour):
                    break
            else:
                if new_face_contour not in valid_new_faces_contours:
                    inner_contours = []
                    for inner_contour in self.surface2d.inner_contours:
                        if new_face_contour.is_inside(inner_contour):
                            inner_contours.append(inner_contour)
                    valid_new_faces_contours.append(new_face_contour)
                    valid_inner_contours.append(inner_contours)
        return valid_new_faces_contours, valid_inner_contours

    def get_closed_contour_divided_faces_inner_contours(self, list_faces, new_contour):
        """
        If there is any inner contour, verifies which ones belong to the new divided faces from
        a closed cutting contour.

        :param list_faces: list of new faces.
        :param new_contour: current new face outer contour.
        :return: a list of new faces with its inner contours.
        """
        new_list_faces = []
        for new_face in list_faces:
            if new_face.surface2d.outer_contour.is_inside(new_contour):
                inner_contours1 = []
                inner_contours2 = []
                if not new_face.surface2d.inner_contours:
                    new_face.surface2d.inner_contours = [new_contour]
                    break
                new_contour_not_sharing_primitives = True
                for i, inner_contour in enumerate(new_face.surface2d.inner_contours):
                    if new_contour.is_inside(inner_contour):
                        if any(inner_contour.primitive_over_contour(prim)
                               for prim in new_contour.primitives):
                            new_face.surface2d.inner_contours[i] = new_contour
                            break
                        inner_contours2.append(inner_contour)
                    elif not any(inner_contour.primitive_over_contour(prim) for prim in
                                 new_contour.primitives):
                        inner_contours1.append(inner_contour)
                    else:
                        new_contour_not_sharing_primitives = False
                else:
                    surf3d = new_face.surface3d
                    if inner_contours1:
                        if new_contour_not_sharing_primitives:
                            inner_contours1.append(new_contour)
                            new_face.surface2d.inner_contours = inner_contours1
                            break
                        surf2d = Surface2D(new_face.surface2d.outer_contour, inner_contours1)
                        new_plane = self.__class__(surf3d, surf2d)
                        new_list_faces.append(new_plane)
                    if inner_contours2:
                        new_list_faces.append(
                            self.__class__(surf3d, Surface2D(new_contour, inner_contours2)))
        return new_list_faces

    def select_face_intersecting_primitives(self, dict_intersecting_combinations):
        """
        Select face intersecting primitives from a dictionary containing all intersection combinations.

        :param dict_intersecting_combinations: dictionary containing all intersection combinations
        :return: list of intersecting primitives for current face
        """
        face_intersecting_primitives2d = []
        for intersecting_combination in dict_intersecting_combinations.keys():
            if self in (intersecting_combination[0], intersecting_combination[1]):
                for intersection_wire in dict_intersecting_combinations[intersecting_combination]:
                    if len(intersection_wire.primitives) != 1:
                        raise NotImplementedError
                    # primitive2 = intersection_wire
                    primitive2_2d = self.surface3d.contour3d_to_2d(intersection_wire)
                    if not self.surface2d.outer_contour.primitive_over_contour(primitive2_2d.primitives[0], tol=1e-7):
                        face_intersecting_primitives2d.append(primitive2_2d.primitives[0])
        return face_intersecting_primitives2d

    def get_inner_contours_cutting_primitives(self, list_cutting_contours, connectig_to_outer_contour):
        """
        Gets cutting primitives connected to face inner_contours.

        :param list_cutting_contours: list of contours for resulting from intersection with other faces.
        :param connectig_to_outer_contour: list of contours from list_cutting_contours connected to the outer contour
        and not to any outer contour.
        :return: lists for final face cutting primitives.
        """
        (inner_contours_connected_cutting_contour, dict_inner_contour_intersections,
         dict_cutting_contour_intersections, list_cutting_contours) = self.dictionnaries_cutting_contours(
            list_cutting_contours, connectig_to_outer_contour)
        valid_cutting_contours = []
        list_primitives1 = []
        list_primitives2 = []
        used_cutting_contours = []
        used_inner_contour = []
        for cutting_contour, inner_contours in inner_contours_connected_cutting_contour.items():
            primitives1 = []
            primitives2 = []
            if len(inner_contours) == 1:
                if all(dict_cutting_contour_intersections[inters] in connectig_to_outer_contour for inters in
                       dict_inner_contour_intersections[inner_contours[0]]) and cutting_contour not in \
                        used_cutting_contours and inner_contours[0] not in used_inner_contour:
                    inner_contour_spliting_points = dict_inner_contour_intersections[inner_contours[0]]
                    inner_contour_spliting_points = list(sorted(
                        inner_contour_spliting_points, key=lambda point, ic=inner_contours[0]: ic.abscissa(point)))

                    point1, point2 = self.inner_contour_cutting_points(inner_contour_spliting_points, cutting_contour)
                    primitives1.extend(inner_contours[0].extract_with_points(point1, point2, True))
                    primitives2.extend(inner_contours[0].extract_with_points(point1, point2, False))
                    if sum(prim.length() for prim in primitives2) > sum(prim.length() for prim in primitives1):
                        primitives1, primitives2 = primitives2, primitives1
                    primitives1.extend(dict_cutting_contour_intersections[point2].primitives +
                                       cutting_contour.primitives[:])
                    used_cutting_contours.extend([cutting_contour,
                                                  dict_cutting_contour_intersections[point2]])
                    used_inner_contour.append(inner_contours[0])
                    list_primitives1.append(primitives1)
                    list_primitives2.append(primitives2)
                elif cutting_contour not in valid_cutting_contours:
                    valid_cutting_contours.append(cutting_contour)
            elif len(inner_contours) == 2:
                inner_contour_spliting_points1 = dict_inner_contour_intersections[inner_contours[0]]
                inner_contour_spliting_points2 = dict_inner_contour_intersections[inner_contours[1]]
                inner_contour_spliting_points1 = list(sorted(
                    inner_contour_spliting_points1, key=lambda point, ic=inner_contours[0]: ic.abscissa(point)))
                inner_contour_spliting_points2 = list(sorted(
                    inner_contour_spliting_points2, key=lambda point, ic=inner_contours[1]: ic.abscissa(point)))
                inside1, inside2 = self.is_inside_portion(cutting_contour, inner_contour_spliting_points1,
                                                          inner_contour_spliting_points2)
                primitives1.extend(cutting_contour.primitives[:])
                contour_used = False
                for inner_contour, inner_contour_spliting_points, inside in zip(
                        inner_contours, [inner_contour_spliting_points1, inner_contour_spliting_points2],
                        [inside1, inside2]):
                    if inner_contour in used_inner_contour:
                        contour_used = True
                        continue
                    point1, point2 = self.inner_contour_cutting_points(inner_contour_spliting_points, cutting_contour)
                    primitives1.extend(inner_contour.extract_with_points(point1, point2, inside))
                    primitives1.extend(dict_cutting_contour_intersections[point2].primitives)
                    primitives2.extend(inner_contour.extract_with_points(point1, point2, not inside))
                    used_cutting_contours.extend([cutting_contour, dict_cutting_contour_intersections[point2]])
                if contour_used:
                    list_primitives1 = self.get_connecting_contour(list_primitives1, primitives1)
                else:
                    list_primitives1.append(primitives1)
                list_primitives2.append(primitives2)
                used_inner_contour.extend(inner_contours)
            else:
                raise NotImplementedError
        valid_cutting_contours = [contour for contour in valid_cutting_contours
                                  if contour not in used_cutting_contours]
        new_cutting_contours = [volmdlr.wires.Contour2D(list_prim).order_contour()
                                for list_prim in list_primitives1]
        for list_prim in list_primitives2:
            new_cutting_contours.extend(volmdlr.wires.Contour2D.contours_from_edges(list_prim))
        return new_cutting_contours, valid_cutting_contours

    def dictionnaries_cutting_contours(self, list_cutting_contours, connectig_to_outer_contour):
        inner_contours_connected_cutting_contour = {}
        dict_inner_contour_intersections = {}
        dict_cutting_contour_intersections = {}
        for inner_contour in self.surface2d.inner_contours:
            if not inner_contour.edge_polygon.is_trigo():
                inner_contour.invert_inplace()
            dict_inner_contour_intersections[inner_contour] = []
            for cutting_contour in list_cutting_contours:
                inner_contour_intersections = inner_contour.contour_intersections(cutting_contour)
                if inner_contour_intersections:
                    dict_inner_contour_intersections[inner_contour].extend(inner_contour_intersections)
                    if cutting_contour not in inner_contours_connected_cutting_contour:
                        inner_contours_connected_cutting_contour[cutting_contour] = [inner_contour]
                    else:
                        inner_contours_connected_cutting_contour[cutting_contour].append(inner_contour)
                for intersection in inner_contour_intersections:
                    dict_cutting_contour_intersections[intersection] = cutting_contour
            spliting_points = dict_inner_contour_intersections[inner_contour]
            spliting_points = list(sorted(
                spliting_points, key=lambda point, ic=inner_contour: ic.abscissa(point)))
            remove_spliting_points, new_inner_contour, remove_cutting_contour = self.inner_contours_recalculation(
                inner_contour, spliting_points, dict_cutting_contour_intersections, connectig_to_outer_contour)
            (dict_cutting_contour_intersections, dict_inner_contour_intersections,
             inner_contours_connected_cutting_contour, list_cutting_contours) = \
                self.updated_dictionnaries_cutting_contours(remove_spliting_points, remove_cutting_contour,
                                                            spliting_points, dict_cutting_contour_intersections,
                                                            inner_contour, new_inner_contour, list_cutting_contours,
                                                            dict_inner_contour_intersections,
                                                            inner_contours_connected_cutting_contour)
            inner_contour = new_inner_contour
        return (inner_contours_connected_cutting_contour, dict_inner_contour_intersections,
                dict_cutting_contour_intersections, list_cutting_contours)

    @staticmethod
    def inner_contour_cutting_points(inner_contour_spliting_points, cutting_contour):
        """
        Searches the inner contour points where it must be cutted.

        :param inner_contour_spliting_points: all points os intersection with this inner contour.
        :param cutting_contour: first cutting contour being used to cut inner contour.
        :return: point1, point2
        """
        if cutting_contour.primitives[0].start in inner_contour_spliting_points:
            index_point1 = inner_contour_spliting_points.index(cutting_contour.primitives[0].start)
        else:
            index_point1 = inner_contour_spliting_points.index(cutting_contour.primitives[-1].end)
        if index_point1 != len(inner_contour_spliting_points) - 1:
            index_point2 = index_point1 + 1
        else:
            index_point2 = 0
        point1 = inner_contour_spliting_points[index_point1]
        point2 = inner_contour_spliting_points[index_point2]
        return point1, point2

    @staticmethod
    def is_inside_portion(cutting_contour, inner_contour_spliting_points1, inner_contour_spliting_points2):
        """
        For multiple inner contour intersections with cutting contours, defines if we get the inside or outside portion
        of the inner contour pair.

        :param cutting_contour: cutting_contour cutting the two inner contours.
        :param inner_contour_spliting_points1: spliting points for contour1.
        :param inner_contour_spliting_points2: spliting points for contour1.
        :return:
        """
        if (cutting_contour.primitives[0].start != inner_contour_spliting_points1[-1] and
            cutting_contour.primitives[-1].end != inner_contour_spliting_points2[-1]) or \
                (cutting_contour.primitives[0].start != inner_contour_spliting_points2[-1] and
                 cutting_contour.primitives[-1].end != inner_contour_spliting_points2[-1]):
            is_inside1 = True
            is_inside2 = False
        elif (cutting_contour.primitives[0].start == inner_contour_spliting_points1[-1] and
              cutting_contour.primitives[-1].end == inner_contour_spliting_points2[-1]):
            is_inside1 = True
            is_inside2 = False
        elif (cutting_contour.primitives[0].start != inner_contour_spliting_points1[-1] and
              cutting_contour.primitives[-1].end == inner_contour_spliting_points2[-1]) or \
                (cutting_contour.primitives[0].start == inner_contour_spliting_points1[-1] and
                 cutting_contour.primitives[-1].end != inner_contour_spliting_points2[-1]):
            is_inside1 = True
            is_inside2 = True
        else:
            raise NotImplementedError
        return is_inside1, is_inside2

    @staticmethod
    def get_connecting_contour(lists_primitives, inner_primitives):
        """
        Find which contour from resulting inner contour spliting is connected to saved cutting_contours.

        :param lists_primitives: saved cutting contours.
        :param inner_primitives: splited inner contour.
        :return: updated saved cutting contours.
        """
        if not lists_primitives:
            lists_primitives.extend(inner_primitives)
            return lists_primitives
        new_list_primitives = lists_primitives[:]
        for i, list_prim in enumerate(lists_primitives):
            if any(prim in list_prim for prim in inner_primitives):
                new_primitives = list_prim + [prim for prim in inner_primitives if prim not in list_prim]
                new_list_primitives[i] = new_primitives
                break
        lists_primitives = new_list_primitives[:]
        return lists_primitives

    def inner_contours_recalculation(self, inner_contour, spliting_points, spliting_points_and_cutting_contour,
                                     connectig_to_outer_contour):
        """
        Verifies if there is a cutting contours from face intersections connected to an inner contour at the two ends,
        if true this inner contour is updated with this cutting contour.

        :param inner_contour: inner contour.
        :param spliting_points: current inner contour spliting points.
        :param spliting_points_and_cutting_contour: dictionary containing all spliting points and
        the corresponding cutting contour.
        :param connectig_to_outer_contour: list of the cutting contours connected to the outer contour.
        :return: spliting points to be removed from list of spliting points and current inner contour updated.
        """
        j = self.surface2d.inner_contours.index(inner_contour)
        remove_spliting_points = []
        remove_cutting_contour = []
        for point1, point2 in zip(spliting_points[:-1], spliting_points[1:]):
            if spliting_points_and_cutting_contour[point1] not in connectig_to_outer_contour and \
                    spliting_points_and_cutting_contour[point2] not in connectig_to_outer_contour and \
                    spliting_points_and_cutting_contour[point1] == spliting_points_and_cutting_contour[point2]:
                remove_cutting_contour.append(spliting_points_and_cutting_contour[point1])
                remove_spliting_points.extend([point1, point2])
                primitives1 = inner_contour.extract_with_points(point1, point2, True) + \
                    spliting_points_and_cutting_contour[point1].primitives
                primitives2 = inner_contour.extract_with_points(point1, point2, False) + \
                    spliting_points_and_cutting_contour[point1].primitives
                contour1 = volmdlr.wires.Contour2D(primitives1).order_contour()
                contour2 = volmdlr.wires.Contour2D(primitives2).order_contour()
                if contour1.is_inside(inner_contour):
                    self.surface2d.inner_contours[j] = contour1
                    inner_contour = self.surface2d.inner_contours[j]
                    remove_spliting_points.extend([point1, point2])
                elif contour2.is_inside(inner_contour):
                    self.surface2d.inner_contours[j] = contour2
                    inner_contour = self.surface2d.inner_contours[j]
                    remove_spliting_points.extend([point1, point2])
        return remove_spliting_points, inner_contour, remove_cutting_contour

    @staticmethod
    def updated_dictionnaries_cutting_contours(remove_spliting_points, remove_cutting_contour, spliting_points,
                                               dict_cutting_contour_intersections, old_inner_contour,
                                               new_inner_contour, list_cutting_contours,
                                               dict_inner_contour_intersections,
                                               inner_contours_connected_cutting_contour):
        for remove_point in remove_spliting_points:
            if remove_point in spliting_points:
                spliting_points.remove(remove_point)
            if remove_point in dict_cutting_contour_intersections:
                del dict_cutting_contour_intersections[remove_point]
        del dict_inner_contour_intersections[old_inner_contour]
        dict_inner_contour_intersections[new_inner_contour] = spliting_points
        for contour in remove_cutting_contour:
            if contour in list_cutting_contours:
                list_cutting_contours.remove(contour)
            if contour in inner_contours_connected_cutting_contour:
                del inner_contours_connected_cutting_contour[contour]
        for cutting_contour, innr_cntrs in inner_contours_connected_cutting_contour.items():
            if old_inner_contour in innr_cntrs:
                inner_contours_connected_cutting_contour[cutting_contour].remove(old_inner_contour)
                inner_contours_connected_cutting_contour[cutting_contour].append(new_inner_contour)
        return (dict_cutting_contour_intersections, dict_inner_contour_intersections,
                inner_contours_connected_cutting_contour, list_cutting_contours)


class PlaneFace3D(Face3D):
    """
    :param contours: The face's contour2D
    :type contours: volmdlr.Contour2D
    :param plane: Plane used to place your face
    :type plane: Plane3D
    """
    _standalone_in_db = False
    _generic_eq = True
    _non_serializable_attributes = ['bounding_box', 'polygon2D']
    _non_data_eq_attributes = ['name', 'bounding_box', 'outer_contour3d',
                               'inner_contours3d']
    _non_data_hash_attributes = []

    def __init__(self, surface3d: Plane3D, surface2d: Surface2D,
                 name: str = ''):
        # if not isinstance(outer_contour2d, volmdlr.Contour2D):
        #     raise ValueError('Not a contour2D: {}'.format(outer_contour2d))
        self._bbox = None
        Face3D.__init__(self,
                        surface3d=surface3d,
                        surface2d=surface2d,
                        name=name)

    def copy(self, deep=True, memo=None):
        return PlaneFace3D(self.surface3d.copy(deep, memo), self.surface2d.copy(),
                           self.name)

    @property
    def bounding_box(self):
        """
        Returns the boundary box of a PlanFace3D.

        """
        if not self._bbox:
            self._bbox = self.get_bounding_box()
        return self._bbox

    @bounding_box.setter
    def bounding_box(self, new_bounding_box):
        self._bbox = new_bounding_box

    def get_bounding_box(self):
        return self.outer_contour3d.bounding_box

    def distance_to_point(self, point, return_other_point=False):
        """
        Calculates the distance from a plane face and a point.

        :param point: point to verify.
        :param return_other_point: bool to decide if corresponding point on face should be returned.
        :return: distance to planeface3D.
        """

        projected_pt = point.plane_projection3d(self.surface3d.frame.origin,
                                                self.surface3d.frame.u,
                                                self.surface3d.frame.v)
        projection_distance = point.point_distance(projected_pt)

        if self.point_belongs(projected_pt):
            if return_other_point:
                return projection_distance, projected_pt
            return projection_distance

        point_2D = point.to_2d(self.surface3d.frame.origin, self.surface3d.frame.u,
                               self.surface3d.frame.v)

        polygon2D = self.surface2d.outer_contour.to_polygon(angle_resolution=10)
        border_distance, other_point = polygon2D.point_border_distance(point_2D, return_other_point=True)

        other_point = self.surface3d.point2d_to_3d(volmdlr.Point2D(*other_point))

        if return_other_point:
            return (projection_distance ** 2 + border_distance ** 2) ** 0.5, \
                   other_point
        return (projection_distance ** 2 + border_distance ** 2) ** 0.5

    def minimum_distance_points_plane(self, other_plane_face, return_points=False):
        """
        Given two planefaces, calculates the points which corresponds to the minimal distance between these two faces.

        :param other_plane_face: second planeface.
        :param return_points: boolean to return corresponding points or not.
        :return: minimal distance.
        """

        min_distance = math.inf
        for edge1 in self.outer_contour3d.primitives:
            for edge2 in other_plane_face.outer_contour3d.primitives:
                dist = edge1.minimum_distance(edge2,
                                              return_points=return_points)
                if return_points:
                    if dist[0] < min_distance:
                        min_distance = dist[0]
                        p1, p2 = dist[1], dist[2]
                else:
                    if dist < min_distance:
                        min_distance = dist
        if return_points:
            return min_distance, p1, p2
        return min_distance

    def linesegment_inside(self, linesegment: vme.LineSegment3D):
        direction_vector = linesegment.unit_direction_vector()
        if not math.isclose(abs(direction_vector.dot(self.surface3d.frame.w)), 0.0, abs_tol=1e-6):
            return False
        for point in [linesegment.start, linesegment.middle_point(), linesegment.end]:
            if not self.point_belongs(point):
                return False
        return True

    def circle_inside(self, circle: volmdlr.wires.Circle3D):
        if not math.isclose(abs(circle.frame.w.dot(self.surface3d.frame.w)), 1.0, abs_tol=1e-6):
            return False
        points = circle.discretization_points(number_points=4)
        for point in points:
            if not self.point_belongs(point):
                return False
        return True

    def planeface_intersections(self, planeface):
        face2_plane_interections = planeface.surface3d.plane_intersection(self.surface3d)
        if not face2_plane_interections:
            return []
        points_intersections = []
        for contour in [self.outer_contour3d, planeface.outer_contour3d] + self.inner_contours3d +\
                planeface.inner_contours3d:
            for intersection in contour.line_intersections(face2_plane_interections[0]):
                if intersection and intersection not in points_intersections:
                    points_intersections.append(intersection)
        points_intersections = face2_plane_interections[0].sort_points_along_line(points_intersections)
        planeface_intersections = []
        for point1, point2 in zip(points_intersections[:-1], points_intersections[1:]):
            linesegment3d = vme.LineSegment3D(point1, point2)
            over_self_outer_contour = self.outer_contour3d.primitive_over_contour(linesegment3d)
            over_planeface_outer_contour = planeface.outer_contour3d.primitive_over_contour(linesegment3d)
            if over_self_outer_contour and over_planeface_outer_contour:
                continue
            if self.edge3d_inside(linesegment3d) or over_self_outer_contour:
                if planeface.edge3d_inside(linesegment3d):
                    planeface_intersections.append(volmdlr.wires.Wire3D([linesegment3d]))
                elif over_planeface_outer_contour:
                    planeface_intersections.append(volmdlr.wires.Wire3D([linesegment3d]))
        return planeface_intersections

    def triangle_intersections(self, triangleface):
        return self.planeface_intersections(triangleface)

    def cylindricalface_intersections(self, cylindricalface: 'CylindricalFace3D'):
        cylindricalsurfaceface_intersections = cylindricalface.surface3d.plane_intersection(self.surface3d)
        if not isinstance(cylindricalsurfaceface_intersections[0], vme.Line3D):
            if all(self.edge3d_inside(intersection) and cylindricalface.edge3d_inside(intersection)
                   for intersection in cylindricalsurfaceface_intersections):
                return cylindricalsurfaceface_intersections
        intersections_points = self.face_intersections_outer_contour(cylindricalface)
        for point in cylindricalface.face_intersections_outer_contour(self):
            if point not in intersections_points:
                intersections_points.append(point)
        face_intersections = []
        for primitive in cylindricalsurfaceface_intersections:
            points_on_primitive = []
            for point in intersections_points:
                if primitive.point_belongs(point):
                    points_on_primitive.append(point)
            if not points_on_primitive:
                continue
            if isinstance(primitive, vme.Line3D):
                points_on_primitive = primitive.sort_points_along_line(points_on_primitive)
            else:
                points_on_primitive = primitive.sort_points_along_wire(points_on_primitive)
                points_on_primitive = points_on_primitive + [points_on_primitive[0]]
            for point1, point2 in zip(points_on_primitive[:-1], points_on_primitive[1:]):
                edge = primitive.trim(point1, point2)
                if self.edge3d_inside(edge) and cylindricalface.edge3d_inside(edge):
                    face_intersections.append(volmdlr.wires.Wire3D([edge]))
        return face_intersections

    def minimum_distance(self, other_face, return_points=False):
        """
        Returns the minimum distance between the current face and the specified other face.

        :param other_face: Face to evaluate the minimum distance.
        :type other_face: :class:`PlaneFace3D`
        :param return_points: A boolean value indicating whether to return the minimum distance as
            well as the two points on each face that are closest to each other. If True, the function
            returns a tuple of the form (distance, point1, point2). If False, the function only returns
            the distance.
        :type return_points: bool
        :return: If the return_points parameter is set to True, it also returns the two points on each face
            that are closest to each other. The return type is a float if return_points is False and
            a tuple (distance, point1, point2) if return_points is True.
        :rtype: float, Tuple[float, float, float]
        """
        if other_face.__class__ is CylindricalFace3D:
            p1, p2 = other_face.minimum_distance_points_cyl(self)
            if return_points:
                return p1.point_distance(p2), p1, p2
            return p1.point_distance(p2)

        if other_face.__class__ is PlaneFace3D:
            if return_points:
                dist, p1, p2 = self.minimum_distance_points_plane(other_face,
                                                                  return_points=return_points)
                return dist, p1, p2
            dist = self.minimum_distance_points_plane(other_face,
                                                      return_points=return_points)
            return dist

        if other_face.__class__ is ToroidalFace3D:
            p1, p2 = other_face.minimum_distance_points_plane(self)
            if return_points:
                return p1.point_distance(p2), p1, p2
            return p1.point_distance(p2)

        raise NotImplementedError

    def is_adjacent(self, face2: Face3D):
        contour1 = self.outer_contour3d.to_2d(
            self.surface3d.frame.origin,
            self.surface3d.frame.u,
            self.surface3d.frame.v)
        contour2 = face2.outer_contour3d.to_2d(
            self.surface3d.frame.origin,
            self.surface3d.frame.u,
            self.surface3d.frame.v)
        if contour1.is_sharing_primitives_with(contour2, False):
            return True

    @staticmethod
    def merge_faces(list_coincident_faces: List[Face3D]):
        valid_coicident_faces = list_coincident_faces[:]
        list_new_faces = []
        list_inner_contours = []
        merge_finished = False
        face0 = valid_coicident_faces[0]
        merged_contour = face0.outer_contour3d.to_2d(face0.surface3d.frame.origin,
                                                     face0.surface3d.frame.u,
                                                     face0.surface3d.frame.v)
        valid_coicident_faces.remove(face0)
        while not merge_finished:
            adjacent_faces = False
            list_inner_contours = []
            for face in valid_coicident_faces:
                adjacent_faces = False
                face_inside = False
                contour = face.outer_contour3d.to_2d(face0.surface3d.frame.origin,
                                                     face0.surface3d.frame.u,
                                                     face0.surface3d.frame.v)
                if contour.is_sharing_primitives_with(merged_contour):
                    merged_contour_results = merged_contour.union(contour)
                    merged_contour = merged_contour_results[0]
                    merged_inner_contours = merged_contour_results[1:]
                    list_inner_contours.extend(merged_inner_contours)
                    list_inner_contours.extend(face.surface2d.inner_contours)
                    valid_coicident_faces.remove(face)
                    adjacent_faces = True
                    break
                if merged_contour.is_inside(contour):
                    valid_coicident_faces.remove(face)
                    face_inside = True
                    break
            if not adjacent_faces and not face_inside and valid_coicident_faces:
                list_new_faces.append(
                    PlaneFace3D(face0.surface3d,
                                Surface2D(merged_contour.copy(),
                                          face0.surface2d.inner_contours +
                                          list_inner_contours)))
                merged_contour = \
                    valid_coicident_faces[0].outer_contour3d.to_2d(
                        face0.surface3d.frame.origin,
                        face0.surface3d.frame.u,
                        face0.surface3d.frame.v)
                valid_coicident_faces.remove(valid_coicident_faces[0])

            if not valid_coicident_faces:
                merge_finished = True
        list_new_faces.append(
            PlaneFace3D(face0.surface3d,
                        Surface2D(merged_contour,
                                  face0.surface2d.inner_contours +
                                  list_inner_contours)))
        return list_new_faces

    def cut_by_coincident_face(self, face):
        """
        Cuts face1 with another coincident face2

        :param face: a face3d
        :type face: Face3D
        :return: a list of faces3d
        :rtype: List[Face3D]
        """

        if not self.surface3d.is_coincident(face.surface3d):
            raise ValueError('The faces are not coincident')

        if self.face_inside(face):
            return self.divide_face([face.surface2d.outer_contour], True)
        # if face.is_inside(self):
        #     return face.divide_face([self.surface2d.outer_contour], True)

        outer_contour_1 = self.surface2d.outer_contour
        outer_contour_2 = self.surface3d.contour3d_to_2d(face.outer_contour3d)

        if (face.face_inside(self)
                and not outer_contour_1.contour_intersections(outer_contour_2)):
            return self.divide_face(face.surface2d.inner_contours, True)

        inner_contours = self.surface2d.inner_contours
        inner_contours.extend([self.surface3d.contour3d_to_2d(
            contour) for contour in face.inner_contours3d])

        contours = outer_contour_1.cut_by_wire(outer_contour_2)

        surfaces = []
        for contour in contours:
            inners = []
            for inner_c in inner_contours:
                if contour.is_inside(inner_c):
                    inners.append(inner_c)
            surfaces.append(Surface2D(contour, inners))

        return [self.__class__(self.surface3d, surface2d) for surface2d in surfaces]

    def check_inner_contours(self, face):
        c_inners_1 = self.surface2d.inner_contours
        c_inners_2 = [self.surface3d.contour3d_to_2d(inner) for inner in face.inner_contours3d]
        inside = set()
        for c1 in c_inners_1:
            for c2 in c_inners_2:
                if c1.is_superposing(c2):
                    inside.add(False)
                else:
                    inside.add(c2.is_inside(c1))
        return inside

    @staticmethod
    def update_faces_with_divided_faces(divided_faces, face2_2, used, list_faces):
        for d_face in divided_faces:

            if d_face.outer_contour3d.is_superposing(face2_2.outer_contour3d):
                if face2_2.surface2d.inner_contours:
                    divided_faces_d_face = []
                    for inner in face2_2.surface2d.inner_contours:

                        if True in [(((abs(inner_d.area() - inner.area()) < 1e-6)
                                      and inner.center_of_mass().is_close(inner_d.center_of_mass()))
                                     or inner_d.is_inside(inner))
                                    for inner_d in d_face.surface2d.inner_contours]:
                            divided_faces_d_face = ['', d_face]
                            continue

                        divided_faces_d_face = d_face.divide_face([inner], True)
                        divided_faces_d_face.sort(key=lambda x: x.area())

                        list_faces.append(divided_faces_d_face[0])
                        d_face = divided_faces_d_face[1]

                    if divided_faces_d_face:
                        list_faces.append(divided_faces_d_face[1])

                else:
                    list_faces.append(d_face)
            else:
                used.append(d_face)

        return used, list_faces

    def project_faces(self, faces):
        """
        Divide self based on the faces outer, and inner contours

        :param faces: DESCRIPTION
        :type faces: TYPE
        :return: DESCRIPTION
        :rtype: TYPE
        """

        used_faces, list_faces = {}, []

        for _, face2 in enumerate(faces):
            contour1 = self.surface2d.outer_contour
            contour2 = self.surface3d.contour3d_to_2d(face2.outer_contour3d)

            inside = self.check_inner_contours(face2)
            if (self.surface3d.is_coincident(face2.surface3d)
                    and (contour1.is_overlapping(contour2)
                         or (contour1.is_inside(contour2) or True in inside))):

                if self in used_faces:
                    faces_1, face2_2 = used_faces[self][:], face2
                else:
                    faces_1, face2_2 = [self], face2

                used = []
                for face1_1 in faces_1:
                    plane3d = face1_1.surface3d
                    s2d = Surface2D(outer_contour=plane3d.contour3d_to_2d(face2_2.outer_contour3d),
                                    inner_contours=[
                                        plane3d.contour3d_to_2d(contour) for contour in face2_2.inner_contours3d])
                    face2_2 = PlaneFace3D(surface3d=plane3d, surface2d=s2d)

                    divided_faces = face1_1.cut_by_coincident_face(face2_2)

                    used, list_faces = self.update_faces_with_divided_faces(
                        divided_faces, face2_2, used, list_faces)
                used_faces[self] = used

        try:
            if isinstance(used_faces[self], list):
                list_faces.extend(used_faces[self])
            else:
                list_faces.append(used_faces[self])
        except KeyError:
            list_faces.append(self)

        return list_faces

    def get_geo_lines(self, tag: int, line_loop_tag: List[int]):
        """
        Gets the lines that define a PlaneFace3D in a .geo file.
        """

        return 'Plane Surface(' + str(tag) + ') = {' + str(line_loop_tag)[1:-1] + '};'


class Triangle3D(PlaneFace3D):
    """

    :param point1: The first point.
    :type point1: volmdlr.Point3D.
    :param point2: The second point.
    :type point2: volmdlr.Point3D.
    :param point3: The third point.
    :type point3: volmdlr.Point3D.
    """
    _standalone_in_db = False

    # _generic_eq = True
    # _non_serializable_attributes = ['bounding_box', 'polygon2D']
    # _non_data_eq_attributes = ['name', 'bounding_box', 'outer_contour3d',
    #                       'inner_contours3d']
    # _non_data_hash_attributes = []

    def __init__(self, point1: volmdlr.Point3D, point2: volmdlr.Point3D,
                 point3: volmdlr.Point3D, alpha=1, color=None, name: str = ''):
        self.point1 = point1
        self.point2 = point2
        self.point3 = point3
        self.points = [self.point1, self.point2, self.point3]
        self.color = color
        self.alpha = alpha
        self.name = name

        self._utd_surface3d = False
        self._utd_surface2d = False
        self._bbox = None
        self._outer_contour3d = None
        self._inner_contours3d = None
        # self.bounding_box = self._bounding_box()

        DessiaObject.__init__(self, name=name)

        # Don't use inheritence for performance: class method fakes face3D behavior
        # Face3D.__init__(self,
        #                 surface3d=plane3d,
        #                 surface2d=surface2d,
        #                 name=name)

    def _data_hash(self):
        """
        Using point approx hash to speed up
        """
        return self.point1.approx_hash() + self.point2.approx_hash() + self.point3.approx_hash()

    def _data_eq(self, other_object):
        if other_object.__class__.__name__ != self.__class__.__name__:
            return False
        self_set = set([self.point1, self.point2, self.point3])
        other_set = set([other_object.point1, other_object.point2, other_object.point3])
        if self_set != other_set:
            return False
        return True

    @property
    def bounding_box(self):
        """
        Returns the surface bounding box.
        """
        if not self._bbox:
            self._bbox = self.get_bounding_box()
        return self._bbox

    @bounding_box.setter
    def bounding_box(self, new_bouding_box):
        self._bbox = new_bouding_box

    def get_bounding_box(self):
        return volmdlr.core.BoundingBox.from_points([self.point1,
                                                     self.point2,
                                                     self.point3])

    @property
    def surface3d(self):
        if not self._utd_surface3d:
            self._surface3d = Plane3D.from_3_points(self.point1, self.point2, self.point3)
            self._utd_surface3d = True
        return self._surface3d

    @property
    def surface2d(self):
        if not self._utd_surface2d:
            plane3d = self.surface3d
            contour3d = volmdlr.wires.Contour3D([vme.LineSegment3D(self.point1, self.point2),
                                                 vme.LineSegment3D(self.point2, self.point3),
                                                 vme.LineSegment3D(self.point3, self.point1)])

            contour2d = contour3d.to_2d(plane3d.frame.origin,
                                        plane3d.frame.u, plane3d.frame.v)

            self._surface2d = Surface2D(outer_contour=contour2d, inner_contours=[])

            self._utd_surface2d = True
        return self._surface2d

    def to_dict(self, use_pointers: bool = False, memo=None, path: str = '#'):
        dict_ = DessiaObject.base_dict(self)
        dict_['point1'] = self.point1.to_dict()
        dict_['point2'] = self.point2.to_dict()
        dict_['point3'] = self.point3.to_dict()
        dict_['name'] = self.name

        return dict_

    @classmethod
    def dict_to_object(cls, dict_, global_dict=None, pointers_memo: Dict[str, Any] = None, path: str = '#'):
        point1 = volmdlr.Point3D.dict_to_object(dict_['point1'])
        point2 = volmdlr.Point3D.dict_to_object(dict_['point2'])
        point3 = volmdlr.Point3D.dict_to_object(dict_['point3'])
        return cls(point1, point2, point3, dict_['name'])

    def area(self) -> float:
        """
        :return: area triangle
        :rtype: float

        Formula explained here: https://www.triangle-calculator.com/?what=vc
        """
        a = self.point1.point_distance(self.point2)
        b = self.point2.point_distance(self.point3)
        c = self.point3.point_distance(self.point1)

        semi_perimeter = (a + b + c) / 2

        try:
            # Area with Heron's formula
            area = math.sqrt(semi_perimeter * (semi_perimeter - a) * (semi_perimeter - b) * (semi_perimeter - c))
        except ValueError:
            area = 0

        return area

    def height(self):
        # Formula explained here: https://www.triangle-calculator.com/?what=vc
        # Basis = vector point1 to point2d
        return 2 * self.area() / self.point1.point_distance(self.point2)

    def frame_mapping(self, frame: volmdlr.Frame3D, side: str):
        """
        Changes frame_mapping and return a new Triangle3D
        side = 'old' or 'new'
        """
        np1 = self.point1.frame_mapping(frame, side)
        np2 = self.point2.frame_mapping(frame, side)
        np3 = self.point3.frame_mapping(frame, side)
        return self.__class__(np1, np2, np3, self.name)

    def frame_mapping_inplace(self, frame: volmdlr.Frame3D, side: str):
        """
        Changes frame_mapping and the object is updated in-place.

        :param side: 'old' or 'new'
        """
        self.point1.frame_mapping_inplace(frame, side)
        self.point2.frame_mapping_inplace(frame, side)
        self.point3.frame_mapping_inplace(frame, side)
        new_bounding_box = self.get_bounding_box()
        self.bounding_box = new_bounding_box

    def copy(self, deep=True, memo=None):
        return Triangle3D(self.point1.copy(), self.point2.copy(), self.point3.copy(),
                          self.name)

    def triangulation(self):
        return vmd.DisplayMesh3D([vmd.Node3D.from_point(self.point1),
                                  vmd.Node3D.from_point(self.point2),
                                  vmd.Node3D.from_point(self.point3)],
                                 [(0, 1, 2)])

    def translation(self, offset: volmdlr.Vector3D):
        """
        Plane3D translation.

        :param offset: translation vector
        :return: A new translated Plane3D
        """
        new_point1 = self.point1.translation(offset)
        new_point2 = self.point2.translation(offset)
        new_point3 = self.point3.translation(offset)

        new_triangle = Triangle3D(new_point1, new_point2, new_point3,
                                  self.alpha, self.color, self.name)
        return new_triangle

    def translation_inplace(self, offset: volmdlr.Vector3D):
        """
        Plane3D translation. Object is updated in-place.

        :param offset: translation vector
        """
        self.point1.translation_inplace(offset)
        self.point2.translation_inplace(offset)
        self.point3.translation_inplace(offset)
        new_bounding_box = self.get_bounding_box()
        self.bounding_box = new_bounding_box

    def rotation(self, center: volmdlr.Point3D, axis: volmdlr.Vector3D,
                 angle: float):
        """
        Triangle3D rotation.

        :param center: rotation center
        :param axis: rotation axis
        :param angle: angle rotation
        :return: a new rotated Triangle3D
        """
        new_point1 = self.point1.rotation(center, axis, angle)
        new_point2 = self.point2.rotation(center, axis, angle)
        new_point3 = self.point3.rotation(center, axis, angle)
        new_triangle = Triangle3D(new_point1, new_point2, new_point3,
                                  self.alpha, self.color, self.name)
        return new_triangle

    def rotation_inplace(self, center: volmdlr.Point3D, axis: volmdlr.Vector3D,
                         angle: float):
        """
        Triangle3D rotation. Object is updated inplace.

        :param center: rotation center
        :param axis: rotation axis
        :param angle: rotation angle
        """
        self.point1.rotation_inplace(center, axis, angle)
        self.point2.rotation_inplace(center, axis, angle)
        self.point3.rotation_inplace(center, axis, angle)
        new_bounding_box = self.get_bounding_box()
        self.bounding_box = new_bounding_box

    def subdescription(self, resolution=0.01):
        """
        Returns a list of Point3D with resolution as max
        between Point3D.
        """

        lengths = [self.points[0].point_distance(self.points[1]),
                   self.points[1].point_distance(self.points[2]),
                   self.points[2].point_distance(self.points[0])]
        max_length = max(lengths)

        if max_length <= resolution:
            return self.points

        pos_length_max = lengths.index(max_length)
        point0 = self.points[-3 + pos_length_max]
        point1 = self.points[-3 + pos_length_max + 1]
        point2 = self.points[-3 + pos_length_max + 2]

        vector_0_1 = point0 - point1
        vector_0_1.normalize()
        points_0_1 = []

        for k in range(int(max_length / resolution) + 2):
            if k == 0:
                points_0_1.append(point1)
            distance_to_point = min(k * resolution, max_length)
            points_0_1.append(point1 + vector_0_1 * distance_to_point)

        vector_2_1, length_2_1 = point2 - point1, point2.point_distance(point1)
        vector_2_1.normalize()
        points_in = []

        for k, p0_1 in enumerate(points_0_1):
            if k == 0:
                point_on_2_1 = point1
            distance_to_point = min(points_0_1[0].point_distance(p0_1) * length_2_1 / max_length, length_2_1)
            point_on_2_1 = point1 + vector_2_1 * distance_to_point

            length_2_0 = point_on_2_1.point_distance(p0_1)
            nb_int = int(length_2_0 / resolution) + 2
            if nb_int == 2:
                points_in.append(point_on_2_1)
            else:
                vector_2_0 = point_on_2_1 - p0_1
                vector_2_0.normalize()
                step_in = length_2_0 / (nb_int - 1)
                for i in range(nb_int):
                    distance_to_point = min(i * step_in, length_2_0)
                    if distance_to_point != 0:
                        points_in.append(p0_1 + vector_2_0 * distance_to_point)

        return npy.unique(points_0_1 + points_in).tolist()

    def subdescription_to_triangles(self, resolution=0.01):
        """
        Returns a list of Triangle3D with resolution as max
        length of subtriangles side.
        """

        sub_triangles, done = [self.points], False

        while not done:
            triangles = []
            for subtri in sub_triangles:
                lengths = [subtri[0].point_distance(subtri[1]),
                           subtri[1].point_distance(subtri[2]),
                           subtri[2].point_distance(subtri[0])]
                max_length = max(lengths)

                if max_length > resolution:
                    pos_length_max = lengths.index(max_length)
                    pt_mid = (subtri[-3 + pos_length_max] + subtri[-3 + pos_length_max + 1]) / 2
                    triangles.extend([[subtri[-3 + pos_length_max], pt_mid, subtri[-3 + pos_length_max + 2]],
                                      [subtri[-3 + pos_length_max + 1], pt_mid, subtri[-3 + pos_length_max + 2]]])

                else:
                    triangles.append(subtri)

            if len(sub_triangles) == len(triangles):
                done = True
                break

            sub_triangles = triangles

        return [Triangle3D(subtri[0], subtri[1], subtri[2]) for subtri in sub_triangles]

    def middle(self):
        return (self.point1 + self.point2 + self.point3) / 3

    def normal(self):
        """

        Returns
        -------
        normal to the face

        """
        normal = self.surface3d.frame.w
        # vec12 = self.point2 - self.point1
        # vec13 = self.point3 - self.point1
        # normal  = vec12.cross(vec13)
        normal.normalize()
        return normal


class CylindricalFace3D(Face3D):
    """
    :param contours2d: The cylinder's contour2D.
    :type contours2d: volmdlr.Contour2D.
    :param cylindricalsurface3d: Information about the Cylinder.
    :type cylindricalsurface3d: CylindricalSurface3D.
    :param points: contours2d's point.
    :type points: List of volmdlr.Point2D.

    :Example:

        contours2d is rectangular and will create a classic cylinder with x= 2*pi*radius, y=h
    """
    min_x_density = 5
    min_y_density = 1

    def __init__(self,
                 surface3d: CylindricalSurface3D,
                 surface2d: Surface2D,
                 name: str = ''):

        self.radius = surface3d.radius
        self.center = surface3d.frame.origin
        self.normal = surface3d.frame.w
        Face3D.__init__(self, surface3d=surface3d,
                        surface2d=surface2d,
                        name=name)
        self._bbox = None

    def copy(self, deep=True, memo=None):
        return CylindricalFace3D(self.surface3d.copy(deep, memo), self.surface2d.copy(),
                                 self.name)

    @property
    def bounding_box(self):
        """
        Returns the surface bounding box.
        """
        if not self._bbox:
            self._bbox = self.get_bounding_box()
        return self._bbox

    @bounding_box.setter
    def bounding_box(self, new_bouding_box):
        self._bbox = new_bouding_box

    def get_bounding_box(self):
        """
        Computes the bounding box using the contour3d. true in this case of cylindrical face (not general).
        """
        return self.outer_contour3d.bounding_box

    def triangulation_lines(self, angle_resolution=5):
        theta_min, theta_max, zmin, zmax = self.surface2d.bounding_rectangle.bounds()
        delta_theta = theta_max - theta_min
        nlines = math.ceil(delta_theta * angle_resolution)
        lines = []
        for i in range(nlines):
            theta = theta_min + (i + 1) / (nlines + 1) * delta_theta
            lines.append(vme.Line2D(volmdlr.Point2D(theta, zmin),
                                    volmdlr.Point2D(theta, zmax)))
        return lines, []

    def point_belongs(self, point3d: volmdlr.Point3D):
        """
        Tells you if a point is on the 3D Cylindrical face and inside its contour
        """
        point2d = self.surface3d.point3d_to_2d(point3d)
        point2d_plus_2pi = point2d.translation(volmdlr.Point2D(volmdlr.TWO_PI, 0))
        point2d_minus_2pi = point2d.translation(volmdlr.Point2D(-volmdlr.TWO_PI, 0))
        check_point3d = self.surface3d.point2d_to_3d(point2d)
        if check_point3d.point_distance(point3d) > 1e-6:
            return False

        return any(self.surface2d.point_belongs(pt2d) for pt2d in [point2d, point2d_plus_2pi, point2d_minus_2pi])

    def grid_size(self):
        """
        Specifies an adapted size of the discretization grid used in face triangulation.
        """
        angle_resolution = 3
        theta_min, theta_max, _, _ = self.surface2d.bounding_rectangle().bounds()
        delta_theta = theta_max - theta_min
        number_points_x = int(delta_theta * angle_resolution)

        number_points_y = 0

        return number_points_x, number_points_y

    # def range_closest(self, list_points):
    #     """
    #     Needs a docstring.

    #     :param list_points:
    #     :type list_points:
    #     :return:
    #     :rtype:
    #     """
    #     points_set = volmdlr.core.delete_double_point(list_points)
    #     points_set3D = CylindricalFace3D.points2d_to3d(None, [points_set],
    #                                                    self.radius, self.surface3d.frame)

    #     points_3dint = [points_set3D[0]]
    #     points_2dint = [points_set[0]]
    #     s = 1
    #     for k in range(1, len(points_set)):
    #         closest = points_set3D[s]
    #         while closest is None:
    #             s += 1
    #             closest = points_set3D[s]
    #         dist_min = (points_3dint[-1] - closest).norm()
    #         pos = s
    #         for i in range(s + 1, len(points_set3D)):
    #             close_test = points_set3D[i]
    #             if close_test is None:
    #                 continue
    #             else:
    #                 dist_test = (points_3dint[-1] - close_test).norm()
    #                 if dist_test <= dist_min:
    #                     dist_min = dist_test
    #                     closest = close_test
    #                     pos = i
    #         points_2dint.append(points_set[pos])
    #         points_set3D[pos] = None

    #     return points_2dint

    # def minimum_maximum(self, contour2d, radius):
    #     """"""
    #     points = contour2d.tessel_points
    #     min_h, min_theta = min(pt[1] for pt in points), min(pt[0] for pt in points)
    #     max_h, max_theta = max(pt[1] for pt in points), max(pt[0] for pt in points)

    #     return min_h, min_theta, max_h, max_theta

    # Seems buggy
    # def minimum_distance_points_cyl(self, other_cyl):
    #     r1, r2 = self.radius, other_cyl.radius
    #     min_h1, min_theta1, max_h1, max_theta1 = self.minimum_maximum(
    #         self.contours2d[0], r1)

    #     n1 = self.normal
    #     u1 = self.cylindricalsurface3d.frame.u
    #     v1 = self.cylindricalsurface3d.frame.v
    #     frame1 = volmdlr.Frame3D(self.center, u1, v1, n1)

    #     min_h2, min_theta2, max_h2, max_theta2 = self.minimum_maximum(
    #         other_cyl.contours2d[0], r2)

    #     n2 = other_cyl.normal
    #     u2 = other_cyl.cylindricalsurface3d.frame.u
    #     v2 = other_cyl.cylindricalsurface3d.frame.v
    #     frame2 = volmdlr.Frame3D(other_cyl.center, u2, v2, n2)
    #     # st2 = volmdlr.Point3D((r2*math.cos(min_theta2), r2*math.sin(min_theta2), min_h2))
    #     # start2 = frame2.old_coordinates(st2)

    #     w = other_cyl.center - self.center

    #     n1n1, n1u1, n1v1, n1n2, n1u2, n1v2 = n1.dot(n1), n1.dot(u1), n1.dot(
    #         v1), n1.dot(n2), n1.dot(u2), n1.dot(v2)
    #     u1u1, u1v1, u1n2, u1u2, u1v2 = u1.dot(u1), u1.dot(v1), u1.dot(
    #         n2), u1.dot(u2), u1.dot(v2)
    #     v1v1, v1n2, v1u2, v1v2 = v1.dot(v1), v1.dot(n2), v1.dot(u2), v1.dot(v2)
    #     n2n2, n2u2, n2v2 = n2.dot(n2), n2.dot(u2), n2.dot(v2)
    #     u2u2, u2v2, v2v2 = u2.dot(u2), u2.dot(v2), v2.dot(v2)

    #     w2, wn1, wu1, wv1, wn2, wu2, wv2 = w.dot(w), w.dot(n1), w.dot(
    #         u1), w.dot(v1), w.dot(n2), w.dot(u2), w.dot(v2)

    #     # x = (theta1, h1, theta2, h2)
    #     def distance_squared(x):
    #         return (n1n1 * (x[1] ** 2) + u1u1 * ((math.cos(x[0])) ** 2) * (
    #                 r1 ** 2) + v1v1 * ((math.sin(x[0])) ** 2) * (r1 ** 2)
    #                 + w2 + n2n2 * (x[3] ** 2) + u2u2 * (
    #                         (math.cos(x[2])) ** 2) * (r2 ** 2) + v2v2 * (
    #                         (math.sin(x[2])) ** 2) * (r2 ** 2)
    #                 + 2 * x[1] * r1 * math.cos(x[0]) * n1u1 + 2 * x[
    #                     1] * r1 * math.sin(x[0]) * n1v1 - 2 * x[1] * wn1
    #                 - 2 * x[1] * x[3] * n1n2 - 2 * x[1] * r2 * math.cos(
    #                     x[2]) * n1u2 - 2 * x[1] * r2 * math.sin(x[2]) * n1v2
    #                 + 2 * math.cos(x[0]) * math.sin(x[0]) * u1v1 * (
    #                         r1 ** 2) - 2 * r1 * math.cos(x[0]) * wu1
    #                 - 2 * r1 * x[3] * math.cos(
    #                     x[0]) * u1n2 - 2 * r1 * r2 * math.cos(x[0]) * math.cos(
    #                     x[2]) * u1u2
    #                 - 2 * r1 * r2 * math.cos(x[0]) * math.sin(
    #                     x[2]) * u1v2 - 2 * r1 * math.sin(x[0]) * wv1
    #                 - 2 * r1 * x[3] * math.sin(
    #                     x[0]) * v1n2 - 2 * r1 * r2 * math.sin(x[0]) * math.cos(
    #                     x[2]) * v1u2
    #                 - 2 * r1 * r2 * math.sin(x[0]) * math.sin(
    #                     x[2]) * v1v2 + 2 * x[3] * wn2 + 2 * r2 * math.cos(
    #                     x[2]) * wu2
    #                 + 2 * r2 * math.sin(x[2]) * wv2 + 2 * x[3] * r2 * math.cos(
    #                     x[2]) * n2u2 + 2 * x[3] * r2 * math.sin(x[2]) * n2v2
    #                 + 2 * math.cos(x[2]) * math.sin(x[2]) * u2v2 * (r2 ** 2))

    #     x01 = npy.array([(min_theta1 + max_theta1) / 2, (min_h1 + max_h1) / 2,
    #                      (min_theta2 + max_theta2) / 2, (min_h2 + max_h2) / 2])
    #     x02 = npy.array([min_theta1, (min_h1 + max_h1) / 2,
    #                      min_theta2, (min_h2 + max_h2) / 2])
    #     x03 = npy.array([max_theta1, (min_h1 + max_h1) / 2,
    #                      max_theta2, (min_h2 + max_h2) / 2])

    #     minimax = [(min_theta1, min_h1, min_theta2, min_h2),
    #                (max_theta1, max_h1, max_theta2, max_h2)]

    #     res1 = scp.optimize.least_squares(distance_squared, x01,
    #                                       bounds=minimax)
    #     res2 = scp.optimize.least_squares(distance_squared, x02,
    #                                       bounds=minimax)
    #     res3 = scp.optimize.least_squares(distance_squared, x03,
    #                                       bounds=minimax)

    #     pt1 = volmdlr.Point3D(
    #         (r1 * math.cos(res1.x[0]), r1 * math.sin(res1.x[0]), res1.x[1]))
    #     p1 = frame1.old_coordinates(pt1)
    #     pt2 = volmdlr.Point3D(
    #         (r2 * math.cos(res1.x[2]), r2 * math.sin(res1.x[2]), res1.x[3]))
    #     p2 = frame2.old_coordinates(pt2)
    #     d = p1.point_distance(p2)
    #     result = res1

    #     res = [res2, res3]
    #     for couple in res:
    #         pttest1 = volmdlr.Point3D((r1 * math.cos(couple.x[0]),
    #                                    r1 * math.sin(couple.x[0]),
    #                                    couple.x[1]))
    #         pttest2 = volmdlr.Point3D((r2 * math.cos(couple.x[2]),
    #                                    r2 * math.sin(couple.x[2]),
    #                                    couple.x[3]))
    #         ptest1 = frame1.old_coordinates(pttest1)
    #         ptest2 = frame2.old_coordinates(pttest2)
    #         dtest = ptest1.point_distance(ptest2)
    #         if dtest < d:
    #             result = couple
    #             p1, p2 = ptest1, ptest2

    #     pt1_2d, pt2_2d = volmdlr.Point2D(
    #         (result.x[0], result.x[1])), volmdlr.Point2D(
    #         (result.x[2], result.x[3]))

    #     if not self.contours2d[0].point_belongs(pt1_2d):
    #         # Find the closest one
    #         points_contours1 = self.contours2d[0].tessel_points

    #         poly1 = volmdlr.wires.ClosedPolygon2D(points_contours1)
    #         d1, new_pt1_2d = poly1.point_border_distance(pt1_2d, return_other_point=True)
    #         pt1 = volmdlr.Point3D((r1 * math.cos(new_pt1_2d.vector[0]),
    #                                r1 * math.sin(new_pt1_2d.vector[0]),
    #                                new_pt1_2d.vector[1]))
    #         p1 = frame1.old_coordinates(pt1)

    #     if not other_cyl.contours2d[0].point_belongs(pt2_2d):
    #         # Find the closest one
    #         points_contours2 = other_cyl.contours2d[0].tessel_points

    #         poly2 = volmdlr.wires.ClosedPolygon2D(points_contours2)
    #         d2, new_pt2_2d = poly2.point_border_distance(pt2_2d, return_other_point=True)
    #         pt2 = volmdlr.Point3D((r2 * math.cos(new_pt2_2d.vector[0]),
    #                                r2 * math.sin(new_pt2_2d.vector[0]),
    #                                new_pt2_2d.vector[1]))
    #         p2 = frame2.old_coordinates(pt2)

    #     return p1, p2

    # Seems buggy
    # def minimum_distance_points_plane(self,
    #                                   planeface):  # Planeface with contour2D
    #     # ADD THE FACT THAT PLANEFACE.CONTOURS : [0] = contours totale, le reste = trous
    #     r = self.radius
    #     min_h1, min_theta1, max_h1, max_theta1 = self.minimum_maximum(
    #         self.contours2d[0], r)

    #     n1 = self.normal
    #     u1 = self.cylindricalsurface3d.frame.u
    #     v1 = self.cylindricalsurface3d.frame.v
    #     frame1 = volmdlr.Frame3D(self.center, u1, v1, n1)
    #     # st1 = volmdlr.Point3D((r*math.cos(min_theta1), r*math.sin(min_theta1), min_h1))
    #     # start1 = frame1.old_coordinates(st1)

    #     poly2d = planeface.polygon2D
    #     pfpoints = poly2d.points
    #     xmin, ymin = min(pt[0] for pt in pfpoints), min(pt[1] for pt in pfpoints)
    #     xmax, ymax = max(pt[0] for pt in pfpoints), max(pt[1] for pt in pfpoints)
    #     origin, vx, vy = planeface.plane.origin, planeface.plane.vectors[0], \
    #         planeface.plane.vectors[1]
    #     pf1_2d, pf2_2d = volmdlr.Point2D((xmin, ymin)), volmdlr.Point2D(
    #         (xmin, ymax))
    #     pf3_2d, pf4_2d = volmdlr.Point2D((xmax, ymin)), volmdlr.Point2D(
    #         (xmax, ymax))
    #     pf1, pf2 = pf1_2d.to_3d(origin, vx, vy), pf2_2d.to_3d(origin, vx, vy)
    #     pf3, _ = pf3_2d.to_3d(origin, vx, vy), pf4_2d.to_3d(origin, vx, vy)

    #     u, v = (pf3 - pf1), (pf2 - pf1)
    #     u.normalize()
    #     v.normalize()

    #     w = pf1 - self.center

    #     n1n1, n1u1, n1v1, n1u, n1v = n1.dot(n1), n1.dot(u1), n1.dot(
    #         v1), n1.dot(u), n1.dot(v)
    #     u1u1, u1v1, u1u, u1v = u1.dot(u1), u1.dot(v1), u1.dot(u), u1.dot(v)
    #     v1v1, v1u, v1v = v1.dot(v1), v1.dot(u), v1.dot(v)
    #     uu, uv, vv = u.dot(u), u.dot(v), v.dot(v)

    #     w2, wn1, wu1, wv1, wu, wv = w.dot(w), w.dot(n1), w.dot(u1), w.dot(
    #         v1), w.dot(u), w.dot(v)

    #     # x = (h, theta, x, y)
    #     def distance_squared(x):
    #         return (n1n1 * (x[0] ** 2) + ((math.cos(x[1])) ** 2) * u1u1 * (
    #                 r ** 2) + ((math.sin(x[1])) ** 2) * v1v1 * (r ** 2)
    #                 + w2 + uu * (x[2] ** 2) + vv * (x[3] ** 2) + 2 * x[
    #                     0] * math.cos(x[1]) * r * n1u1
    #                 + 2 * x[0] * math.sin(x[1]) * r * n1v1 - 2 * x[
    #                     0] * wn1 - 2 * x[0] * x[2] * n1u
    #                 - 2 * x[0] * x[3] * n1v + 2 * math.sin(x[1]) * math.cos(
    #                     x[1]) * u1v1 * (r ** 2)
    #                 - 2 * r * math.cos(x[1]) * wu1 - 2 * r * x[2] * math.cos(
    #                     x[1]) * u1u
    #                 - 2 * r * x[3] * math.sin(x[1]) * u1v - 2 * r * math.sin(
    #                     x[1]) * wv1
    #                 - 2 * r * x[2] * math.sin(x[1]) * v1u - 2 * r * x[
    #                     3] * math.sin(x[1]) * v1v
    #                 + 2 * x[2] * wu + 2 * x[3] * wv + 2 * x[2] * x[3] * uv)

    #     x01 = npy.array([(min_h1 + max_h1) / 2, (min_theta1 + max_theta1) / 2,
    #                      (xmax - xmin) / 2, (ymax - ymin) / 2])

    #     minimax = [(min_h1, min_theta1, 0, 0),
    #                (max_h1, max_theta1, xmax - xmin, ymax - ymin)]

    #     res1 = scp.optimize.least_squares(distance_squared, x01,
    #                                       bounds=minimax)

    #     pt1 = volmdlr.Point3D(
    #         (r * math.cos(res1.x[1]), r * math.sin(res1.x[1]), res1.x[0]))
    #     p1 = frame1.old_coordinates(pt1)
    #     p2 = pf1 + res1.x[2] * u + res1.x[3] * v
    #     pt1_2d = volmdlr.Point2D((res1.x[1], res1.x[0]))
    #     pt2_2d = p2.to_2d(pf1, u, v)

    #     if not self.contours2d[0].point_belongs(pt1_2d):
    #         # Find the closest one
    #         points_contours1 = self.contours2d[0].tessel_points

    #         poly1 = volmdlr.wires.ClosedPolygon2D(points_contours1)
    #         _, new_pt1_2d = poly1.point_border_distance(pt1_2d, return_other_point=True)
    #         pt1 = volmdlr.Point3D((r * math.cos(new_pt1_2d.vector[0]),
    #                                r * math.sin(new_pt1_2d.vector[0]),
    #                                new_pt1_2d.vector[1]))
    #         p1 = frame1.old_coordinates(pt1)

    #     if not planeface.contours[0].point_belongs(pt2_2d):
    #         # Find the closest one
    #         _, new_pt2_2d = planeface.polygon2D.point_border_distance(pt2_2d, return_other_point=True)

    #         p2 = new_pt2_2d.to_3d(pf1, u, v)

    #     return p1, p2

    def minimum_distance(self, other_face, return_points=False):
        if other_face.__class__ is CylindricalFace3D:
            p1, p2 = self.minimum_distance_points_cyl(other_face)
            if return_points:
                return p1.point_distance(p2), p1, p2
            return p1.point_distance(p2)

        if other_face.__class__ is PlaneFace3D:
            p1, p2 = self.minimum_distance_points_plane(other_face)
            if return_points:
                return p1.point_distance(p2), p1, p2
            return p1.point_distance(p2)

        if other_face.__class__ is ToroidalFace3D:
            p1, p2 = other_face.minimum_distance_points_cyl(self)
            if return_points:
                return p1.point_distance(p2), p1, p2
            return p1.point_distance(p2)

        return NotImplementedError

    def adjacent_direction(self, other_face3d):
        """
        Find out in which direction the faces are adjacent.

        :param other_face3d: The face to evaluation.
        :type other_face3d: volmdlr.faces.CylindricalFace3D
        """

        contour1 = self.outer_contour3d
        contour2 = other_face3d.outer_contour3d
        point1, point2 = contour1.shared_primitives_extremities(contour2)

        coord = point1 - point2
        coord = [abs(coord.x), abs(coord.y)]

        if coord.index(max(coord)) == 0:
            return 'x'
        return 'y'

    def get_geo_lines(self, tag: int, line_loop_tag: List[int]):
        """
        Gets the lines that define a CylindricalFace3D in a .geo file
        """

        return 'Surface(' + str(tag) + ') = {' + str(line_loop_tag)[1:-1] + '};'

    def arc_inside(self, arc: vme.Arc3D):
        """
        Verifies if Arc3D is inside a CylindricalFace3D.

        :param arc: Arc3D to be verified.
        :return: True if it is inside, False otherwise.
        """
        if not math.isclose(abs(arc.frame.w.dot(self.surface3d.frame.w)), 1.0, abs_tol=1e-6):
            return False
        if not math.isclose(self.radius, arc.radius, abs_tol=1e-6):
            return False
        return self.arcellipse_inside(arc)

    def arcellipse_inside(self, arcellipse: vme.ArcEllipse3D):
        """
        Verifies if ArcEllipse3D is inside a CylindricalFace3D.

        :param arcellipse: ArcEllipse3D to be verified.
        :return: True if it is inside, False otherwise.
        """
        for point in arcellipse.points:
            if not self.point_belongs(point):
                return False
        return True

    def planeface_intersections(self, planeface: PlaneFace3D):
        planeface_intersections = planeface.cylindricalface_intersections(self)
        return planeface_intersections


class ToroidalFace3D(Face3D):
    """
    Defines a toroidal face.

    :param contours2d: The Tore's contour2D
    :type contours2d: volmdlr.Contour2D
    :param toroidalsurface3d: Information about the Tore
    :type toroidalsurface3d: ToroidalSurface3D
    :param theta: angle of cut in main circle direction
    :param phi: angle of cut in secondary circle direction
    :type points: List of float

    :Example:

    contours2d is rectangular and will create a classic tore with x:2*pi, y:2*pi
    x is for exterior, and y for the circle to revolute
    points = [pi, 2*pi] for an half tore
    """
    min_x_density = 5
    min_y_density = 1

    def __init__(self, surface3d: ToroidalSurface3D,
                 surface2d: Surface2D,
                 name: str = ''):

        # self.toroidalsurface3d = toroidalsurface3d

        self.center = surface3d.frame.origin
        self.normal = surface3d.frame.w

        theta_min, theta_max, phi_min, phi_max = surface2d.outer_contour.bounding_rectangle.bounds()

        self.theta_min = theta_min
        self.theta_max = theta_max
        self.phi_min = phi_min
        self.phi_max = phi_max

        # contours3d = [self.toroidalsurface3d.contour2d_to_3d(c)\
        #               for c in [outer_contour2d]+inners_contours2d]

        Face3D.__init__(self,
                        surface3d=surface3d,
                        surface2d=surface2d,
                        name=name)
        self._bbox = None

    def copy(self, deep=True, memo=None):
        return ToroidalFace3D(self.surface3d.copy(deep, memo), self.surface2d.copy(),
                              self.name)

    def points_resolution(self, line, pos,
                          resolution):  # With a resolution wished
        points = []
        points.append(line.points[0])
        limit = line.points[1].vector[pos]
        start = line.points[0].vector[pos]
        vec = [0, 0]
        vec[pos] = start
        echelon = [line.points[0].vector[0] - vec[0],
                   line.points[0].vector[1] - vec[1]]
        flag = start + resolution
        while flag < limit:
            echelon[pos] = flag
            flag += resolution
            points.append(volmdlr.Point2D(echelon))
        points.append(line.points[1])
        return points

    @property
    def bounding_box(self):
        """
        Returns the surface bounding box.
        """
        if not self._bbox:
            self._bbox = self.get_bounding_box()
        return self._bbox

    @bounding_box.setter
    def bounding_box(self, new_bounding_box):
        self._bbox = new_bounding_box

    def get_bounding_box(self):
        return self.surface3d.bounding_box

    def triangulation_lines(self, angle_resolution=5):
        theta_min, theta_max, phi_min, phi_max = self.surface2d.bounding_rectangle().bounds()

        delta_theta = theta_max - theta_min
        nlines_x = int(delta_theta * angle_resolution)
        lines_x = []
        for i in range(nlines_x):
            theta = theta_min + (i + 1) / (nlines_x + 1) * delta_theta
            lines_x.append(vme.Line2D(volmdlr.Point2D(theta, phi_min),
                                      volmdlr.Point2D(theta, phi_max)))
        delta_phi = phi_max - phi_min
        nlines_y = int(delta_phi * angle_resolution)
        lines_y = []
        for i in range(nlines_y):
            phi = phi_min + (i + 1) / (nlines_y + 1) * delta_phi
            lines_y.append(vme.Line2D(volmdlr.Point2D(theta_min, phi),
                                      volmdlr.Point2D(theta_max, phi)))
        return lines_x, lines_y

    def grid_size(self):
        """
        Specifies an adapted size of the discretization grid used in face triangulation.
        """
        theta_angle_resolution = 11
        phi_angle_resolution = 7
        theta_min, theta_max, phi_min, phi_max = self.surface2d.bounding_rectangle().bounds()

        delta_theta = theta_max - theta_min
        number_points_x = int(delta_theta * theta_angle_resolution)

        delta_phi = phi_max - phi_min
        number_points_y = int(delta_phi * phi_angle_resolution)

        return number_points_x, number_points_y


class ConicalFace3D(Face3D):
    """
    Defines a conical face.

    :param contours2d: The Cone's contour2D
    :type contours2d: volmdlr.Contour2D
    :param conicalsurface3d: Information about the Cone
    :type conicalsurface3d: ConicalSurface3D
    :param points: Contour2d's parameter Cone
    :type points: List of float

    """
    min_x_density = 5
    min_y_density = 1

    def __init__(self, surface3d: ConicalSurface3D,
                 surface2d: Surface2D,
                 name: str = ''):

        Face3D.__init__(self,
                        surface3d=surface3d,
                        surface2d=surface2d,
                        name=name)
        self._bbox = None

    @property
    def bounding_box(self):
        """
        Surface bounding box.
        """
        if not self._bbox:
            self._bbox = self.get_bounding_box()
        return self._bbox

    @bounding_box.setter
    def bounding_box(self, new_bouding_box):
        self._bbox = new_bouding_box

    def get_bounding_box(self):
        theta_min, theta_max, zmin, zmax = self.surface2d.outer_contour.bounding_rectangle.bounds()

        xp = (volmdlr.X3D.dot(self.surface3d.frame.u) * self.surface3d.frame.u
              + volmdlr.X3D.dot(
                    self.surface3d.frame.v) * self.surface3d.frame.v)
        try:
            xp.normalize()
        except ZeroDivisionError:
            pass
        yp = (volmdlr.Y3D.dot(self.surface3d.frame.u) * self.surface3d.frame.u
              + volmdlr.Y3D.dot(
                    self.surface3d.frame.v) * self.surface3d.frame.v)

        try:
            yp.normalize()
        except ZeroDivisionError:
            pass

        zp = (volmdlr.Z3D.dot(self.surface3d.frame.u) * self.surface3d.frame.u
              + volmdlr.Z3D.dot(
                    self.surface3d.frame.v) * self.surface3d.frame.v)
        try:
            zp.normalize()
        except ZeroDivisionError:
            pass

        lower_center = self.surface3d.frame.origin + zmin * self.surface3d.frame.w
        upper_center = self.surface3d.frame.origin + zmax * self.surface3d.frame.w
        lower_radius = math.tan(self.surface3d.semi_angle) * zmin
        upper_radius = math.tan(self.surface3d.semi_angle) * zmax

        points = [lower_center - lower_radius * xp,
                  lower_center + lower_radius * xp,
                  lower_center - lower_radius * yp,
                  lower_center + lower_radius * yp,
                  lower_center - lower_radius * zp,
                  lower_center + lower_radius * zp,
                  upper_center - upper_radius * xp,
                  upper_center + upper_radius * xp,
                  upper_center - upper_radius * yp,
                  upper_center + upper_radius * yp,
                  upper_center - upper_radius * zp,
                  upper_center + upper_radius * zp,
                  ]

        return volmdlr.core.BoundingBox.from_points(points)

    def triangulation_lines(self, angle_resolution=5):
        theta_min, theta_max, zmin, zmax = self.surface2d.bounding_rectangle().bounds()
        delta_theta = theta_max - theta_min
        nlines = int(delta_theta * angle_resolution)
        lines_x = []
        for i in range(nlines):
            theta = theta_min + (i + 1) / (nlines + 1) * delta_theta
            lines_x.append(vme.Line2D(volmdlr.Point2D(theta, zmin),
                                      volmdlr.Point2D(theta, zmax)))

        if zmin < 1e-9:
            delta_z = zmax - zmin
            lines_y = [vme.Line2D(volmdlr.Point2D(theta_min, zmin + 0.1 * delta_z),
                                  volmdlr.Point2D(theta_max, zmin + 0.1 * delta_z))]
        else:
            lines_y = []
        return lines_x, lines_y

    def grid_size(self):
        """
        Specifies an adapted size of the discretization grid used in face triangulation.
        """
        angle_resolution = 5
        theta_min, theta_max, _, _ = self.surface2d.bounding_rectangle().bounds()
        delta_theta = theta_max - theta_min
        number_points_x = math.ceil(delta_theta * angle_resolution)

        number_points_y = 0

        return number_points_x, number_points_y

    # def create_triangle(self, all_contours_points, part):
    #     Triangles, ts = [], []
    #     pts, h_list = [], []
    #     for listpt in all_contours_points:
    #         for pt in listpt:
    #             pts.append(pt)
    #             h_list.append(pt[1])
    #     if part == 'bot':
    #         h_concerned = min(h_list)
    #     else:
    #         h_concerned = max(h_list)
    #     peak_list, other = [], []
    #     for pt in pts:
    #         if pt[1] == h_concerned:
    #             peak_list.append(pt)
    #         else:
    #             other.append(pt)
    #     points = [peak_list[0]] + other
    #
    #     for i in range(1, len(points)):
    #         if i == len(points) - 1:
    #             vertices = [points[i].vector, points[0].vector,
    #                         points[1].vector]
    #             segments = [[0, 1], [1, 2], [2, 0]]
    #             listindice = [i, 0, 1]
    #         else:
    #             vertices = [points[i].vector, points[0].vector,
    #                         points[i + 1].vector]
    #             segments = [[0, 1], [1, 2], [2, 0]]
    #             listindice = [i, 0, i + 1]
    #         tri = {'vertices': vertices, 'segments': segments}
    #         t = triangle.triangulate(tri, 'p')
    #         if 'triangles' in t:
    #             triangles = t['triangles'].tolist()
    #             triangles[0] = listindice
    #             Triangles.append(triangles)
    #         else:
    #             Triangles.append(None)
    #         ts.append(t)
    #
    #     return points, Triangles


class SphericalFace3D(Face3D):
    """
    :param contours2d: The Sphere's contour2D
    :type contours2d: volmdlr.Contour2D
    :param sphericalsurface3d: Information about the Sphere
    :type sphericalsurface3d: SphericalSurface3D
    :param points: Angle's Sphere
    :type points: List of float

    """
    min_x_density = 5
    min_y_density = 5

    def __init__(self, surface3d: SphericalSurface3D,
                 surface2d: Surface2D,
                 name: str = ''):
        Face3D.__init__(self,
                        surface3d=surface3d,
                        surface2d=surface2d,
                        name=name)
        self._bbox = None

    @property
    def bounding_box(self):
        if not self._bbox:
            self._bbox = self.get_bounding_box()
        return self._bbox

    @bounding_box.setter
    def bounding_box(self, new_bouding_box):
        self._bbox = new_bouding_box

    def get_bounding_box(self):
        # To be enhanced
        return self.surface3d.bounding_box

    def triangulation_lines(self, angle_resolution=7):
        """
        Specifies the number of subdivision when using triangulation by lines. (Old triangulation).
        """
        theta_min, theta_max, phi_min, phi_max = self.surface2d.bounding_rectangle().bounds()

        delta_theta = theta_max - theta_min
        nlines_x = int(delta_theta * angle_resolution)
        lines_x = []
        for i in range(nlines_x):
            theta = theta_min + (i + 1) / (nlines_x + 1) * delta_theta
            lines_x.append(vme.Line2D(volmdlr.Point2D(theta, phi_min),
                                      volmdlr.Point2D(theta, phi_max)))
        delta_phi = phi_max - phi_min
        nlines_y = int(delta_phi * angle_resolution)
        lines_y = []
        for i in range(nlines_y):
            phi = phi_min + (i + 1) / (nlines_y + 1) * delta_phi
            lines_y.append(vme.Line2D(volmdlr.Point2D(theta_min, phi),
                                      volmdlr.Point2D(theta_max, phi)))
        return lines_x, lines_y

    def grid_size(self):
        """
        Specifies an adapted size of the discretization grid used in face triangulation.
        """
        angle_resolution = 11
        theta_min, theta_max, phi_min, phi_max = self.surface2d.bounding_rectangle().bounds()

        delta_theta = theta_max - theta_min
        number_points_x = int(delta_theta * angle_resolution)

        delta_phi = phi_max - phi_min
        number_points_y = int(delta_phi * angle_resolution)

        return number_points_x, number_points_y


class RuledFace3D(Face3D):
    """
    A 3D face with a ruled surface.

    This class represents a 3D face with a ruled surface, which is a surface
    formed by straight lines connecting two input curves. It is a subclass of
    the `Face3D` class and inherits all of its attributes and methods.

    :param surface3d: The 3D ruled surface of the face.
    :type surface3d: `RuledSurface3D`
    :param surface2d: The 2D projection of the face onto the parametric domain (u, v).
    :type surface2d: `Surface2D`
    :param name: The name of the face.
    :type name: str
    :param color: The color of the face.
    :type color: tuple
    """
    min_x_density = 50
    min_y_density = 1

    def __init__(self,
                 surface3d: RuledSurface3D,
                 surface2d: Surface2D,
                 name: str = '',
                 color=None):
        Face3D.__init__(self, surface3d=surface3d,
                        surface2d=surface2d,
                        name=name)
        self._bbox = None

    @property
    def bounding_box(self):
        """
        Returns the bounding box of the surface.
        """
        if not self._bbox:
            self._bbox = self.get_bounding_box()
        return self._bbox

    @bounding_box.setter
    def bounding_box(self, new_bouding_box):
        self._bbox = new_bouding_box

    def get_bounding_box(self):
        # To be enhance by restricting wires to cut
        # xmin, xmax, ymin, ymax = self.surface2d.outer_contour.bounding_rectangle()
        points = [self.surface3d.point2d_to_3d(volmdlr.Point2D(i / 30, 0.)) for
                  i in range(31)]
        points.extend(
            [self.surface3d.point2d_to_3d(volmdlr.Point2D(i / 30, 1.)) for i
             in range(31)])

        return volmdlr.core.BoundingBox.from_points(points)

    def triangulation_lines(self, angle_resolution=10):
        """
        Specifies the number of subdivision when using triangulation by lines. (Old triangulation).
        """
        xmin, xmax, ymin, ymax = self.surface2d.bounding_rectangle().bounds()
        delta_x = xmax - xmin
        nlines = int(delta_x * angle_resolution)
        lines = []
        for i in range(nlines):
            x = xmin + (i + 1) / (nlines + 1) * delta_x
            lines.append(vme.Line2D(volmdlr.Point2D(x, ymin),
                                    volmdlr.Point2D(x, ymax)))
        return lines, []

    def grid_size(self):
        """
        Specifies an adapted size of the discretization grid used in face triangulation.
        """
        angle_resolution = 10
        xmin, xmax, _, _ = self.surface2d.bounding_rectangle().bounds()
        delta_x = xmax - xmin
        number_points_x = int(delta_x * angle_resolution)

        number_points_y = 0

        return number_points_x, number_points_y


class RevolutionFace3D(Face3D):
    """
    A 3D face with a ruled surface.

    This class represents a 3D face with a ruled surface, which is a surface
    formed by straight lines connecting two input curves. It is a subclass of
    the `Face3D` class and inherits all of its attributes and methods.


    :param surface3d: The 3D ruled surface of the face.
    :type surface3d: `RuledSurface3D`
    :param surface2d: The 2D projection of the face onto the parametric domain (u, v).
    :type surface2d: `Surface2D`
    :param name: The name of the face.
    :type name: str
    :param color: The color of the face.
    :type color: tuple
    """
    min_x_density = 50
    min_y_density = 1

    def __init__(self,
                 surface3d: RuledSurface3D,
                 surface2d: Surface2D,
                 name: str = '',
                 color=None):
        Face3D.__init__(self, surface3d=surface3d,
                        surface2d=surface2d,
                        name=name)
        self._bbox = None

    @property
    def bounding_box(self):
        if not self._bbox:
            self._bbox = self.get_bounding_box()
        return self._bbox

    @bounding_box.setter
    def bounding_box(self, new_bouding_box):
        self._bbox = new_bouding_box

    def get_bounding_box(self):
        # To be enhance by restricting wires to cut
        curve_points = self.surface3d.wire.discretization_points(angle_resolution=20)
        points = []
        for i in range(37):
            angle = i * volmdlr.TWO_PI / 36
            points.extend([point.rotation(self.surface3d.axis_point, self.surface3d.axis, angle)
                           for point in curve_points])

        return volmdlr.core.BoundingBox.from_points(points)

    def grid_size(self):
        """
        Specifies an adapted size of the discretization grid used in face triangulation.
        """
        angle_resolution = 10
        xmin, xmax, _, _ = self.surface2d.bounding_rectangle().bounds()
        delta_x = xmax - xmin
        number_points_x = int(delta_x * angle_resolution)

        number_points_y = number_points_x

        return number_points_x, number_points_y


class BSplineFace3D(Face3D):
    """
    A 3D face with a B-spline surface.

    This class represents a 3D face with a B-spline surface, which is a smooth
    surface defined by a set of control points and knots. It is a subclass of
    the `Face3D` class and inherits all of its attributes and methods.

    :param surface3d: The 3D B-spline surface of the face.
    :type surface3d: `BSplineSurface3D`
    :param surface2d: The 2D projection of the face onto the parametric domain (u, v).
    :type surface2d: `Surface2D`
    :param name: The name of the face.
    :type name: str
    """

    def __init__(self, surface3d: BSplineSurface3D,
                 surface2d: Surface2D,
                 name: str = ''):
        Face3D.__init__(self,
                        surface3d=surface3d,
                        surface2d=surface2d,
                        name=name)
        self._bbox = None

    @property
    def bounding_box(self):
        if not self._bbox:
            self._bbox = self.get_bounding_box()
        return self._bbox

    @bounding_box.setter
    def bounding_box(self, new_bounding_box):
        self._bbox = new_bounding_box

    def get_bounding_box(self):
        return self.surface3d.bounding_box

    def triangulation_lines(self, resolution=25):
        u_min, u_max, v_min, v_max = self.surface2d.bounding_rectangle().bounds()

        delta_u = u_max - u_min
        nlines_x = int(delta_u * resolution)
        lines_x = []
        for i in range(nlines_x):
            u = u_min + (i + 1) / (nlines_x + 1) * delta_u
            lines_x.append(vme.Line2D(volmdlr.Point2D(u, v_min),
                                      volmdlr.Point2D(u, v_max)))
        delta_v = v_max - v_min
        nlines_y = int(delta_v * resolution)
        lines_y = []
        for i in range(nlines_y):
            v = v_min + (i + 1) / (nlines_y + 1) * delta_v
            lines_y.append(vme.Line2D(volmdlr.Point2D(v_min, v),
                                      volmdlr.Point2D(v_max, v)))
        return lines_x, lines_y

    def grid_size(self):
        """
        Specifies an adapted size of the discretization grid used in face triangulation.
        """
        if self.surface3d.x_periodicity or self.surface3d.y_periodicity:
            resolution = 25
        else:
            resolution = 15
        u_min, u_max, v_min, v_max = self.surface2d.bounding_rectangle().bounds()
        delta_u = u_max - u_min
        number_points_x = int(delta_u * resolution)

        delta_v = v_max - v_min
        number_points_y = int(delta_v * resolution)

        return number_points_x, number_points_y

    def pair_with(self, other_bspline_face3d):
        """
        Finds out how the uv parametric frames are located compared to
        eachother and also how grid3d can be defined respected to these
        directions.

        :param other_bspline_face3d: BSplineFace3D
        :type other_bspline_face3d: :class:`volmdlr.faces.BSplineFace3D`
        :return: corresponding_direction, grid2d_direction
        :rtype: Tuple[?, ?]
        """

        adjacent_direction1, diff1, adjacent_direction2, diff2 = self.adjacent_direction(other_bspline_face3d)
        corresponding_directions = []
        if (diff1 > 0 and diff2 > 0) or (diff1 < 0 and diff2 < 0):
            corresponding_directions.append(('+' + adjacent_direction1, '+' + adjacent_direction2))
        else:
            corresponding_directions.append(('+' + adjacent_direction1, '-' + adjacent_direction2))

        if adjacent_direction1 == 'u' and adjacent_direction2 == 'u':
            corresponding_directions, grid2d_direction = self.adjacent_direction_uu(
                other_bspline_face3d, corresponding_directions)
        elif adjacent_direction1 == 'v' and adjacent_direction2 == 'v':
            corresponding_directions, grid2d_direction = self.adjacent_direction_vv(
                other_bspline_face3d, corresponding_directions)
        elif adjacent_direction1 == 'u' and adjacent_direction2 == 'v':
            corresponding_directions, grid2d_direction = self.adjacent_direction_uv(
                other_bspline_face3d, corresponding_directions)
        elif adjacent_direction1 == 'v' and adjacent_direction2 == 'u':
            corresponding_directions, grid2d_direction = self.adjacent_direction_vu(
                other_bspline_face3d, corresponding_directions)

        return corresponding_directions, grid2d_direction

    def adjacent_direction_uu(self, other_bspline_face3d, corresponding_directions):

        extremities = self.extremities(other_bspline_face3d)
        start1, start2 = extremities[0], extremities[2]
        borders_points = [volmdlr.Point2D(0, 0), volmdlr.Point2D(1, 0),
                          volmdlr.Point2D(1, 1), volmdlr.Point2D(0, 1)]

        # TODO: compute nearest_point in 'bounding_box points' instead of borders_points
        nearest_start1 = start1.nearest_point(borders_points)
        # nearest_end1 = end1.nearest_point(borders_points)
        nearest_start2 = start2.nearest_point(borders_points)
        # nearest_end2 = end2.nearest_point(borders_points)

        v1 = nearest_start1[1]
        v2 = nearest_start2[1]

        if (v1 == 0 and v2 == 0):
            corresponding_directions.append(('+v', '-v'))
            grid2d_direction = [['+x', '-y'], ['+x', '+y']]

        elif (v1 == 1 and v2 == 1):
            if corresponding_directions == [('+u', '-u')]:
                grid2d_direction = [['+x', '+y'], ['-x', '-y']]
            else:
                grid2d_direction = [['+x', '+y'], ['+x', '-y']]
            corresponding_directions.append(('+v', '-v'))

        elif (v1 == 1 and v2 == 0):
            corresponding_directions.append(('+v', '+v'))
            grid2d_direction = [['+x', '+y'], ['+x', '+y']]

        elif (v1 == 0 and v2 == 1):
            corresponding_directions.append(('+v', '+v'))
            grid2d_direction = [['+x', '-y'], ['+x', '-y']]

        return corresponding_directions, grid2d_direction

    def adjacent_direction_vv(self, other_bspline_face3d, corresponding_directions):

        extremities = self.extremities(other_bspline_face3d)
        start1, start2 = extremities[0], extremities[2]
        borders_points = [volmdlr.Point2D(0, 0), volmdlr.Point2D(1, 0),
                          volmdlr.Point2D(1, 1), volmdlr.Point2D(0, 1)]

        # TODO: compute nearest_point in 'bounding_box points' instead of borders_points
        nearest_start1 = start1.nearest_point(borders_points)
        # nearest_end1 = end1.nearest_point(borders_points)
        nearest_start2 = start2.nearest_point(borders_points)
        # nearest_end2 = end2.nearest_point(borders_points)

        u1 = nearest_start1[0]
        u2 = nearest_start2[0]

        if (u1 == 0 and u2 == 0):
            corresponding_directions.append(('+u', '-v'))
            grid2d_direction = [['-y', '-x'], ['-y', '+x']]

        elif (u1 == 1 and u2 == 1):
            corresponding_directions.append(('+u', '-v'))
            grid2d_direction = [['+y', '+x'], ['+y', '-x']]

        elif (u1 == 0 and u2 == 1):
            corresponding_directions.append(('+u', '+u'))
            grid2d_direction = [['+y', '-x'], ['+y', '-x']]

        elif (u1 == 1 and u2 == 0):
            corresponding_directions.append(('+u', '+u'))
            grid2d_direction = [['+y', '+x'], ['+y', '+x']]

        return corresponding_directions, grid2d_direction

    def adjacent_direction_uv(self, other_bspline_face3d, corresponding_directions):

        extremities = self.extremities(other_bspline_face3d)
        start1, start2 = extremities[0], extremities[2]
        borders_points = [volmdlr.Point2D(0, 0), volmdlr.Point2D(1, 0),
                          volmdlr.Point2D(1, 1), volmdlr.Point2D(0, 1)]

        # TODO: compute nearest_point in 'bounding_box points' instead of borders_points
        nearest_start1 = start1.nearest_point(borders_points)
        # nearest_end1 = end1.nearest_point(borders_points)
        nearest_start2 = start2.nearest_point(borders_points)
        # nearest_end2 = end2.nearest_point(borders_points)

        v1 = nearest_start1[1]
        u2 = nearest_start2[0]

        if (v1 == 1 and u2 == 0):
            corresponding_directions.append(('+v', '+u'))
            grid2d_direction = [['+x', '+y'], ['+y', '+x']]

        elif (v1 == 0 and u2 == 1):
            corresponding_directions.append(('+v', '+u'))
            grid2d_direction = [['-x', '-y'], ['-y', '-x']]

        elif (v1 == 1 and u2 == 1):
            corresponding_directions.append(('+v', '-u'))
            grid2d_direction = [['+x', '+y'], ['-y', '-x']]

        elif (v1 == 0 and u2 == 0):
            corresponding_directions.append(('+v', '-u'))
            grid2d_direction = [['-x', '-y'], ['-y', '+x']]

        return corresponding_directions, grid2d_direction

    def adjacent_direction_vu(self, other_bspline_face3d, corresponding_directions):

        extremities = self.extremities(other_bspline_face3d)
        start1, start2 = extremities[0], extremities[2]
        borders_points = [volmdlr.Point2D(0, 0), volmdlr.Point2D(1, 0),
                          volmdlr.Point2D(1, 1), volmdlr.Point2D(0, 1)]

        # TODO: compute nearest_point in 'bounding_box points' instead of borders_points
        nearest_start1 = start1.nearest_point(borders_points)
        # nearest_end1 = end1.nearest_point(borders_points)
        nearest_start2 = start2.nearest_point(borders_points)
        # nearest_end2 = end2.nearest_point(borders_points)

        u1 = nearest_start1[0]
        v2 = nearest_start2[1]

        if (u1 == 1 and v2 == 0):
            corresponding_directions.append(('+u', '+v'))
            grid2d_direction = [['+y', '+x'], ['+x', '+y']]

        elif (u1 == 0 and v2 == 1):
            corresponding_directions.append(('+u', '+v'))
            grid2d_direction = [['-y', '-x'], ['+x', '-y']]

        elif (u1 == 0 and v2 == 0):
            corresponding_directions.append(('+u', '-v'))
            grid2d_direction = [['+y', '-x'], ['+x', '+y']]

        elif (u1 == 1 and v2 == 1):
            if corresponding_directions == [('+v', '-u')]:
                grid2d_direction = [['+y', '+x'], ['-x', '-y']]
            else:
                grid2d_direction = [['+y', '+x'], ['+x', '-y']]
            corresponding_directions.append(('+u', '-v'))

        return corresponding_directions, grid2d_direction

    def extremities(self, other_bspline_face3d):
        """
        Find points extremities for nearest edges of two faces.
        """
        contour1 = self.outer_contour3d
        contour2 = other_bspline_face3d.outer_contour3d

        contour1_2d = self.surface2d.outer_contour
        contour2_2d = other_bspline_face3d.surface2d.outer_contour

        points1 = [p.start for p in contour1.primitives]
        points2 = [p.start for p in contour2.primitives]

        dis, ind = [], []
        for p in points1:
            pt = p.nearest_point(points2)
            ind.append(points2.index(pt))
            dis.append(p.point_distance(pt))

        dis_sorted = sorted(dis)

        shared = []
        for k, p1 in enumerate(contour1.primitives):
            if dis_sorted[0] == dis_sorted[1]:
                indices = npy.where(npy.array(dis) == dis_sorted[0])[0]
                index1 = indices[0]
                index2 = indices[1]
            else:
                index1 = dis.index(dis_sorted[0])
                index2 = dis.index(dis_sorted[1])
            if ((p1.start == points1[index1] and p1.end == points1[index2])
                    or
                    (p1.end == points1[index1] and p1.start == points1[index2])):
                shared.append(p1)
                i = k

        for k, p2 in enumerate(contour2.primitives):
            if ((p2.start == points2[ind[index1]] and p2.end == points2[ind[index2]])
                    or
                    (p2.end == points2[ind[index1]] and p2.start == points2[ind[index2]])):
                shared.append(p2)
                j = k

        points = [contour2.primitives[j].start, contour2.primitives[j].end]

        if points.index(contour1.primitives[i].start.nearest_point(points)) == 1:
            start1 = contour1_2d.primitives[i].start
            end1 = contour1_2d.primitives[i].end

            start2 = contour2_2d.primitives[j].end
            end2 = contour2_2d.primitives[j].start

        else:
            start1 = contour1_2d.primitives[i].start
            end1 = contour1_2d.primitives[i].end

            start2 = contour2_2d.primitives[j].start
            end2 = contour2_2d.primitives[j].end

        return start1, end1, start2, end2

    def adjacent_direction(self, other_bspline_face3d):
        """
        Find directions (u or v) between two faces, in the nearest edges between them.
        """

        start1, end1, start2, end2 = self.extremities(other_bspline_face3d)

        du1 = abs((end1 - start1)[0])
        dv1 = abs((end1 - start1)[1])

        if du1 < dv1:
            adjacent_direction1 = 'v'
            diff1 = (end1 - start1)[1]
        else:
            adjacent_direction1 = 'u'
            diff1 = (end1 - start1)[0]

        du2 = abs((end2 - start2)[0])
        dv2 = abs((end2 - start2)[1])

        if du2 < dv2:
            adjacent_direction2 = 'v'
            diff2 = (end2 - start2)[1]
        else:
            adjacent_direction2 = 'u'
            diff2 = (end2 - start2)[0]

        return adjacent_direction1, diff1, adjacent_direction2, diff2

    def adjacent_direction_xy(self, other_face3d):
        """
        Find out in which direction the faces are adjacent.

        :type other_face3d: volmdlr.faces.BSplineFace3D
        :return: adjacent_direction
        """

        contour1 = self.outer_contour3d
        contour2 = other_face3d.outer_contour3d
        point1, point2 = contour1.shared_primitives_extremities(contour2)

        coord = point1 - point2
        coord = [abs(coord.x), abs(coord.y)]

        if coord.index(max(coord)) == 0:
            return 'x'
        else:
            return 'y'

    def merge_with(self, other_bspline_face3d):
        """
        Merge two adjacent faces.

        :type: other_bspline_face3d : volmdlr.faces.BSplineFace3D
        :rtype: merged_face : volmdlr.faces.BSplineFace3D
        """

        merged_surface = self.surface3d.merge_with(other_bspline_face3d.surface3d)
        contours = self.outer_contour3d.merge_with(other_bspline_face3d.outer_contour3d)
        contours.extend(self.inner_contours3d)
        contours.extend(other_bspline_face3d.inner_contours3d)
        merged_face = merged_surface.face_from_contours3d(contours)

        return merged_face


class OpenShell3D(volmdlr.core.CompositePrimitive3D):
    """
    A 3D open shell composed of multiple faces.

    This class represents a 3D open shell, which is a collection of connected
    faces with no volume. It is a subclass of the `CompositePrimitive3D` class
    and inherits all of its attributes and methods.


    :param faces: The faces of the shell.
    :type faces: List[`Face3D`]
    :param color: The color of the shell.
    :type color: Tuple[float, float, float]
    :param alpha: The transparency of the shell, should be a value in the interval (0, 1).
    :type alpha: float
    :param name: The name of the shell.
    :type name: str
    :param bounding_box: The bounding box of the shell.
    :type bounding_box: :class:`volmdlr.core.BoundingBox`
    """
    _standalone_in_db = True
    _non_serializable_attributes = ['primitives']
    _non_data_eq_attributes = ['name', 'color', 'alpha', 'bounding_box', 'primitives']
    _non_data_hash_attributes = []
    STEP_FUNCTION = 'OPEN_SHELL'

    def __init__(self, faces: List[Face3D],
                 color: Tuple[float, float, float] = None,
                 alpha: float = 1.,
                 name: str = '',
                 bounding_box: volmdlr.core.BoundingBox = None):

        self.faces = faces
        if not color:
            self.color = volmdlr.core.DEFAULT_COLOR
        else:
            self.color = color
        self.alpha = alpha

        if bounding_box:
            self._bbox = bounding_box
        else:
            self._bbox = None

        self._faces_graph = None

        volmdlr.core.CompositePrimitive3D.__init__(self,
                                                   primitives=faces, color=color, alpha=alpha,
                                                   name=name)

    def _data_hash(self):
        return sum(face._data_hash() for face in self.faces)

    def _data_eq(self, other_object):
        if other_object.__class__.__name__ != self.__class__.__name__:
            return False
        for face1, face2 in zip(self.faces, other_object.faces):
            if not face1._data_eq(face2):
                return False

        return True

    @property
    def faces_graph(self):
        if not self._faces_graph:
            faces_graph = nx.Graph()
            for face in self.faces:
                for edge in face.outer_contour3d.primitives:
                    faces_graph.add_edge(edge.start, edge.end, edge=edge)
            self._faces_graph = faces_graph
        return self._faces_graph

    def to_dict(self, use_pointers: bool = False, memo=None, path: str = '#'):
        """
        Serializes a 3 dimensional open shell into a dictionary.
        This method does not use pointers for faces as it has no sense
        to have duplicate faces.

        :return: A serialized version of the OpenShell3D
        :rtype: dict

        .. seealso::
            How `serialization and deserialization`_ works in dessia_common

        .. _serialization and deserialization:
        https://documentation.dessia.tech/dessia_common/customizing.html#overloading-the-dict-to-object-method

        """
        dict_ = DessiaObject.base_dict(self)
        dict_.update({'color': self.color,
                      'alpha': self.alpha,
                      'faces': [f.to_dict(use_pointers=False) for f in self.faces]})
        if self._bbox:
            dict_['bounding_box'] = self._bbox.to_dict()

        return dict_

    @classmethod
    def from_step(cls, arguments, object_dict):
        """
        Converts a step primitive to a OpenShell3D.

        :param arguments: The arguments of the step primitive. The last element represents the unit_conversion_factor.
        :type arguments: list
        :param object_dict: The dictionnary containing all the step primitives
            that have already been instanciated.
        :type object_dict: dict
        :return: The corresponding OpenShell3D object.
        :rtype: :class:`volmdlr.faces.OpenShell3D`
        """
        faces = []
        for face in arguments[1]:
            faces.append(object_dict[int(face[1:])])
        return cls(faces, name=arguments[0][1:-1])

    def to_step(self, current_id):
        step_content = ''
        face_ids = []
        for face in self.faces:
            if isinstance(face, (Face3D, Surface3D)):
                face_content, face_sub_ids = face.to_step(current_id)
            else:
                face_content, face_sub_ids = face.to_step(current_id)
                face_sub_ids = [face_sub_ids]
            step_content += face_content
            face_ids.extend(face_sub_ids)
            current_id = max(face_sub_ids) + 1

        shell_id = current_id
        step_content += "#{} = {}('{}',({}));\n".format(current_id,
                                                        self.STEP_FUNCTION,
                                                        self.name,
                                                        volmdlr.core.step_ids_to_str(
                                                            face_ids))
        manifold_id = shell_id + 1
        # step_content += "#{} = MANIFOLD_SOLID_BREP('{}',#{});\n".format(
        #     manifold_id, self.name, shell_id)
        step_content += "#{} = SHELL_BASED_SURFACE_MODEL('{}',(#{}));\n".format(
            manifold_id, self.name, shell_id)

        frame_content, frame_id = volmdlr.OXYZ.to_step(manifold_id + 1)
        step_content += frame_content
        brep_id = frame_id + 1
        # step_content += "#{} = ADVANCED_BREP_SHAPE_REPRESENTATION('',(#{},#{}),#7);\n".format(
        #     brep_id, frame_id, manifold_id)
        step_content += "#{} = MANIFOLD_SURFACE_SHAPE_REPRESENTATION('',(#{},#{}),#7);\n".format(
            brep_id, frame_id, manifold_id)

        return step_content, brep_id

    def to_step_face_ids(self, current_id):
        step_content = ''
        face_ids = []
        for face in self.faces:
            if isinstance(face, Face3D):
                face_content, face_sub_ids = face.to_step(current_id)
            else:
                face_content, face_sub_ids = face.to_step(current_id)
                face_sub_ids = [face_sub_ids]
            step_content += face_content
            face_ids.extend(face_sub_ids)
            current_id = max(face_sub_ids) + 1

        shell_id = current_id
        step_content += "#{} = {}('{}',({}));\n".format(current_id,
                                                        self.STEP_FUNCTION,
                                                        self.name,
                                                        volmdlr.core.step_ids_to_str(
                                                            face_ids))
        manifold_id = shell_id + 1
        # step_content += "#{} = MANIFOLD_SOLID_BREP('{}',#{});\n".format(
        #     manifold_id, self.name, shell_id)
        step_content += "#{} = SHELL_BASED_SURFACE_MODEL('{}',(#{}));\n".format(
            manifold_id, self.name, shell_id)

        frame_content, frame_id = volmdlr.OXYZ.to_step(manifold_id + 1)
        step_content += frame_content
        brep_id = frame_id + 1
        # step_content += "#{} = ADVANCED_BREP_SHAPE_REPRESENTATION('',(#{},#{}),#7);\n".format(
        #     brep_id, frame_id, manifold_id)
        step_content += "#{} = MANIFOLD_SURFACE_SHAPE_REPRESENTATION('',(#{},#{}),#7);\n".format(
            brep_id, frame_id, manifold_id)

        return step_content, brep_id, face_ids

    def rotation(self, center: volmdlr.Point3D, axis: volmdlr.Vector3D,
                 angle: float):
        """
        OpenShell3D / ClosedShell3D rotation
        :param center: rotation center
        :param axis: rotation axis
        :param angle: angle rotation
        :return: a new rotated OpenShell3D
        """
        new_faces = [face.rotation(center, axis, angle) for face
                     in self.faces]
        return self.__class__(new_faces, color=self.color, alpha=self.alpha, name=self.name)

    def rotation_inplace(self, center: volmdlr.Point3D, axis: volmdlr.Vector3D,
                         angle: float):
        """
        Shell3D rotation. Object is updated inplace
        :param center: rotation center
        :param axis: rotation axis
        :param angle: rotation angle
        """
        for face in self.faces:
            face.rotation_inplace(center, axis, angle)
        new_bounding_box = self.get_bounding_box()
        self.bounding_box = new_bounding_box

    def translation(self, offset: volmdlr.Vector3D):
        """
        Shell3D translation
        :param offset: translation vector
        :return: A new translated OpenShell3D
        """
        new_faces = [face.translation(offset) for face in
                     self.faces]
        return self.__class__(new_faces, color=self.color, alpha=self.alpha,
                              name=self.name)

    def translation_inplace(self, offset: volmdlr.Vector3D):
        """
        OpenShell3D translation. Object is updated inplace.

        :param offset: Translation vector.
        :type offset: `volmdlr.Vector3D`
        :return: Translate the OpenShell3D in place.
        :rtype: None
        """
        for face in self.faces:
            face.translation_inplace(offset)
        new_bounding_box = self.get_bounding_box()
        self.bounding_box = new_bounding_box

    def frame_mapping(self, frame: volmdlr.Frame3D, side: str):
        """
        Changes frame_mapping and return a new OpenShell3D
        side = 'old' or 'new'
        """
        new_faces = [face.frame_mapping(frame, side) for face in
                     self.faces]
        return self.__class__(new_faces, name=self.name)

    def frame_mapping_inplace(self, frame: volmdlr.Frame3D, side: str):
        """
        Changes frame_mapping and the object is updated inplace
        side = 'old' or 'new'
        """
        for face in self.faces:
            face.frame_mapping_inplace(frame, side)
        new_bounding_box = self.get_bounding_box()
        self.bounding_box = new_bounding_box

    def copy(self, deep=True, memo=None):
        new_faces = [face.copy(deep=deep, memo=memo) for face in self.faces]
        return self.__class__(new_faces, color=self.color, alpha=self.alpha,
                              name=self.name)

    def union(self, shell2):
        new_faces = self.faces + shell2.faces
        new_name = self.name + ' union ' + shell2.name
        new_color = self.color
        return self.__class__(new_faces, name=new_name, color=new_color)

    def volume(self):
        """
        Does not consider holes
        """
        volume = 0
        for face in self.faces:
            display3d = face.triangulation()
            for triangle_index in display3d.triangles:
                point1 = display3d.points[triangle_index[0]]
                point2 = display3d.points[triangle_index[1]]
                point3 = display3d.points[triangle_index[2]]

                v321 = point3[0] * point2[1] * point1[2]
                v231 = point2[0] * point3[1] * point1[2]
                v312 = point3[0] * point1[1] * point2[2]
                v132 = point1[0] * point3[1] * point2[2]
                v213 = point2[0] * point1[1] * point3[2]
                v123 = point1[0] * point2[1] * point3[2]
                volume_tetraedre = 1 / 6 * (-v321 + v231 + v312 - v132 - v213 + v123)

                volume += volume_tetraedre

        return abs(volume)

    @property
    def bounding_box(self):
        """
        Returns the boundary box.

        """
        if not self._bbox:
            self._bbox = self.get_bounding_box()
        return self._bbox

    @bounding_box.setter
    def bounding_box(self, new_bounding_box):
        self._bbox = new_bounding_box

    def get_bounding_box(self):
        return volmdlr.core.BoundingBox.from_bounding_boxes([p.bounding_box for p in self.faces])

    def cut_by_plane(self, plane_3d: Plane3D):
        frame_block = self.bounding_box.to_frame()
        frame_block.u = 1.1 * frame_block.u
        frame_block.v = 1.1 * frame_block.v
        frame_block.w = 1.1 * frame_block.w
        block = volmdlr.primitives3d.Block(frame_block,
                                           color=(0.1, 0.2, 0.2),
                                           alpha=0.6)
        face_3d = block.cut_by_orthogonal_plane(plane_3d)
        intersection_primitives = []
        for face in self.faces:
            intersection_wires = face.face_intersections(face_3d)
            if intersection_wires:
                for intersection_wire in intersection_wires:
                    intersection_primitives.extend(intersection_wire.primitives)
        contours3d = volmdlr.wires.Contour3D.contours_from_edges(
            intersection_primitives[:])
        if not contours3d:
            return []
        contours2d = [contour.to_2d(plane_3d.frame.origin,
                                    plane_3d.frame.u,
                                    plane_3d.frame.v) for contour in contours3d]
        resulting_faces = []
        for contour2d in contours2d:
            if contour2d.area() > 1e-7:
                surface2d = Surface2D(contour2d, [])
                resulting_faces.append(PlaneFace3D(plane_3d, surface2d))
        return resulting_faces

    def linesegment_intersections(self,
                                  linesegment3d: vme.LineSegment3D) \
            -> List[Tuple[Face3D, List[volmdlr.Point3D]]]:
        intersections = []
        for face in self.faces:
            face_intersections = face.linesegment_intersections(linesegment3d)
            if face_intersections:
                intersections.append((face, face_intersections))
        return intersections

    def line_intersections(self,
                           line3d: vme.Line3D) \
            -> List[Tuple[Face3D, List[volmdlr.Point3D]]]:
        intersections = []
        for face in self.faces:
            face_intersections = face.line_intersections(line3d)
            if face_intersections:
                intersections.append((face, face_intersections))
        return intersections

    def minimum_distance_points(self, shell2, resolution):
        """
        Returns a Measure object if the distance is not zero, otherwise returns None
        """
        shell2_inter = self.shell_intersection(shell2, resolution)
        if shell2_inter is not None and shell2_inter != 1:
            return None

        # distance_min, point1_min, point2_min = self.faces[0].distance_to_face(shell2.faces[0], return_points=True)
        distance_min, point1_min, point2_min = self.faces[0].minimum_distance(
            shell2.faces[0], return_points=True)
        for face1 in self.faces:
            bbox1 = face1.bounding_box
            for face2 in shell2.faces:
                bbox2 = face2.bounding_box
                bbox_distance = bbox1.distance_to_bbox(bbox2)

                if bbox_distance < distance_min:
                    # distance, point1, point2 = face1.distance_to_face(face2, return_points=True)
                    distance, point1, point2 = face1.minimum_distance(face2,
                                                                      return_points=True)
                    if distance == 0:
                        return None
                    elif distance < distance_min:
                        distance_min, point1_min, point2_min = distance, point1, point2

        return point1_min, point2_min

    def distance_to_shell(self, other_shell: 'OpenShell3D', resolution: float):
        min_dist = self.minimum_distance_points(other_shell, resolution)
        if min_dist is not None:
            p1, p2 = min_dist
            return p1.point_distance(p2)
        return 0

    def minimum_distance_point(self,
                               point: volmdlr.Point3D) -> volmdlr.Point3D:
        """
        Computes the distance of a point to a Shell3D, whether it is inside or outside the Shell3D.

        """
        distance_min, point1_min = self.faces[0].distance_to_point(point,
                                                                   return_other_point=True)
        for face in self.faces[1:]:
            bbox_distance = self.bounding_box.distance_to_point(point)
            if bbox_distance < distance_min:
                distance, point1 = face.distance_to_point(point,
                                                          return_other_point=True)
                if distance < distance_min:
                    distance_min, point1_min = distance, point1

        return point1_min

    def intersection_internal_aabb_volume(self, shell2: 'OpenShell3D',
                                          resolution: float):
        """
        Aabb made of the intersection points and the points of self internal to shell2.
        """
        intersections_points = []
        for face1 in self.faces:
            for face2 in shell2.faces:
                intersection_points = face1.face_intersections(face2)
                if intersection_points:
                    intersection_points = [
                        intersection_points[0].primitives[0].start,
                        intersection_points[0].primitives[0].end]
                    intersections_points.extend(intersection_points)

        shell1_points_inside_shell2 = []
        for face in self.faces:
            for point in face.outer_contour3d.discretization_points(angle_resolution=resolution):
                if shell2.point_belongs(point):
                    shell1_points_inside_shell2.append(point)

        if len(intersections_points + shell1_points_inside_shell2) == 0:
            return 0
        bbox = volmdlr.core.BoundingBox.from_points(
            intersections_points + shell1_points_inside_shell2)
        return bbox.volume()

    def intersection_external_aabb_volume(self, shell2: 'OpenShell3D',
                                          resolution: float):
        """
        Aabb made of the intersection points and the points of self external to shell2.
        """
        intersections_points = []
        for face1 in self.faces:
            for face2 in shell2.faces:
                intersection_points = face1.face_intersections(face2)
                if intersection_points:
                    intersection_points = [
                        intersection_points[0].primitives[0].start,
                        intersection_points[0].primitives[0].end]
                    intersections_points.extend(intersection_points)

        shell1_points_outside_shell2 = []
        for face in self.faces:
            for point in face.outer_contour3d.discretization_points(
                    angle_resolution=resolution):
                if not shell2.point_belongs(point):
                    shell1_points_outside_shell2.append(point)

        if len(intersections_points + shell1_points_outside_shell2) == 0:
            return 0
        bbox = volmdlr.core.BoundingBox.from_points(
            intersections_points + shell1_points_outside_shell2)
        return bbox.volume()

    def face_on_shell(self, face):
        """
        Verifies if a face lies on the shell's surface
        """
        for fc in self.faces:
            if fc.face_inside(face):
                return True
        return False

    def point_on_shell(self, point: volmdlr.Point3D):
        for face in self.faces:
            if face.point_belongs(point) or face.outer_contour3d.point_over_contour(point, abs_tol=1e-7):
                return True
        return False

    def point_in_shell_face(self, point: volmdlr.Point3D):
        warnings.warn('point_in_shell_face is deprecated, please use point_on_shell instead',
                      DeprecationWarning)
        return self.point_on_shell(point)

    def triangulation(self):
        meshes = []
        for i, face in enumerate(self.faces):
            face_mesh = face.triangulation()
            meshes.append(face_mesh)
        return vmd.DisplayMesh3D.merge_meshes(meshes)

    def plot(self, ax=None, color: str = 'k', alpha: float = 1.0):
        if ax is None:
            ax = plt.figure().add_subplot(111, projection='3d')

        for face in self.faces:
            face.plot(ax=ax, color=color, alpha=alpha)

        return ax

    def project_coincident_faces_of(self, shell):
        """
        Divides self's faces based on coincident shell's faces
        """

        list_faces = []
        initial_faces = self.faces[:]

        for i, face1 in enumerate(initial_faces):
            list_faces.extend(face1.project_faces(shell.faces))

        return self.__class__(list_faces)

    def get_geo_lines(self, update_data,
                      point_mesh_size: float = None):
        """
        Gets the lines that define an OpenShell3D geometry in a .geo file.

        :param update_data: Data used for VolumeModel defined with different shells
        :type update_data: dict
        :param point_mesh_size: The mesh size at a specific point, defaults to None
        :type point_mesh_size: float, optional

        :return: A list of lines that describe the geomery & the updated data
        :rtype: Tuple(List[str], dict)
        """

        primitives = []
        points = set()
        for face in self.faces:
            for _, contour in enumerate(list(chain(*[[face.outer_contour3d], face.inner_contours3d]))):
                points.update(contour.get_geo_points())
                if isinstance(contour, volmdlr.wires.Circle2D):
                    pass
                else:
                    for _, primitive in enumerate(contour.primitives):
                        if ((primitive not in primitives)
                                and (primitive.reverse() not in primitives)):
                            primitives.append(primitive)

                # if isinstance(contour, volmdlr.wires.Circle2D):
                #     points.add(volmdlr.Point3D(contour.radius, contour.center.y, 0))
                #     points.add(volmdlr.Point3D(contour.center.x, contour.center.y, 0))
                #     points.add(volmdlr.Point3D(-contour.radius, contour.center.y, 0))

                # else:
                #     for _, primitive in enumerate(contour.primitives):
                #         if isinstance(primitive, volmdlr.edges.LineSegment):
                #             points.add(primitive.start)
                #             points.add(primitive.end)

                #         if isinstance(primitive, volmdlr.edges.Arc):
                #             points.add(primitive.start)
                #             points.add(primitive.center)
                #             points.add(primitive.end)

                #         if isinstance(primitive, volmdlr.edges.BSplineCurve3D):
                #             # for point in primitive.control_points:
                #             # points.add(point)
                #             for point in primitive.discretization_points():
                #                 points.add(point)

                #         if ((primitive not in primitives)
                #                 and (primitive.reverse() not in primitives)):
                #             primitives.append(primitive)

        indices_check = len(primitives) * [None]

        point_account = update_data['point_account']
        line_account, line_loop_account = update_data['line_account'] + 1, update_data['line_loop_account']
        lines, line_surface, lines_tags = [], [], []

        points = list(points)
        for p_index, point in enumerate(points):
            lines.append(point.get_geo_lines(tag=p_index + point_account + 1,
                                             point_mesh_size=point_mesh_size))

        for f_index, face in enumerate(self.faces):
            line_surface = []
            for _, contour in enumerate(list(chain(*[[face.outer_contour3d], face.inner_contours3d]))):
                lines_tags = []
                if isinstance(contour, volmdlr.wires.Circle2D):
                    pass
                else:
                    for _, primitive in enumerate(contour.primitives):

                        try:
                            # line_account += 1
                            # print(line_account)
                            index = primitives.index(primitive)
                            if isinstance(primitive, volmdlr.edges.BSplineCurve3D):
                                discretization_points = primitive.discretization_points()
                                start_point_tag = points.index(discretization_points[0]) + 1
                                end_point_tag = points.index(discretization_points[1]) + 1
                                primitive_linesegments = volmdlr.edges.LineSegment3D(
                                    discretization_points[0], discretization_points[1])
                                lines.append(primitive_linesegments.get_geo_lines(tag=line_account,
                                                                                  start_point_tag=start_point_tag
                                                                                  + point_account,
                                                                                  end_point_tag=end_point_tag
                                                                                  + point_account))

                            if isinstance(primitive, volmdlr.edges.LineSegment):
                                start_point_tag = points.index(primitive.start) + 1
                                end_point_tag = points.index(primitive.end) + 1
                                lines.append(primitive.get_geo_lines(tag=line_account,
                                                                     start_point_tag=start_point_tag + point_account,
                                                                     end_point_tag=end_point_tag + point_account))
                            elif isinstance(primitive, volmdlr.edges.Arc):
                                start_point_tag = points.index(primitive.start) + 1
                                center_point_tag = points.index(primitive.center) + 1
                                end_point_tag = points.index(primitive.end) + 1
                                lines.append(primitive.get_geo_lines(tag=line_account,
                                                                     start_point_tag=start_point_tag + point_account,
                                                                     center_point_tag=center_point_tag + point_account,
                                                                     end_point_tag=end_point_tag + point_account))

                            lines_tags.append(line_account)
                            indices_check[index] = line_account
                            line_account += 1

                        except ValueError:
                            index = primitives.index(primitive.reverse())
                            lines_tags.append(-indices_check[index])

                    lines.append(contour.get_geo_lines(line_loop_account + 1, lines_tags))

                    line_surface.append(line_loop_account + 1)
                    line_loop_account += 1
                    lines_tags = []

            lines.append(face.get_geo_lines((f_index + 1 + update_data['surface_account']),
                                            line_surface))

            line_surface = []

        lines.append('Surface Loop(' + str(1 + update_data['surface_loop_account']) + ') = {'
                     + str(list(range(update_data['surface_account'] + 1,
                                      update_data['surface_account'] +
                                      len(self.faces) + 1)))[1:-1] + '};')

        update_data['point_account'] += len(points)
        update_data['line_account'] += line_account - 1
        update_data['line_loop_account'] += line_loop_account
        update_data['surface_account'] += len(self.faces)
        update_data['surface_loop_account'] += 1

        return lines, update_data

    def get_mesh_lines_with_transfinite_curves(self, min_points, size):

        lines, primitives, primitives_length = [], [], []
        for face in self.faces:
            for _, contour in enumerate(list(chain(*[[face.outer_contour3d], face.inner_contours3d]))):
                if isinstance(contour, volmdlr.wires.Circle2D):
                    primitives.append(contour)
                    primitives.append(contour)
                    primitives_length.append(contour.length() / 2)
                    primitives_length.append(contour.length() / 2)
                else:
                    for _, primitive_c in enumerate(contour.primitives):
                        if ((primitive_c not in primitives)
                                and (primitive_c.reverse() not in primitives)):
                            primitives.append(primitive_c)
                            primitives_length.append(primitive_c.length())

        for i, length in enumerate(primitives_length):
            if length < min_points * size:
                lines.append('Transfinite Curve {' + str(i) + '} = ' +
                             str(min_points) + ' Using Progression 1;')
        return lines


class ClosedShell3D(OpenShell3D):
    """
    A 3D closed shell composed of multiple faces.

    This class represents a 3D closed shell, which is a collection of connected
    faces with a volume. It is a subclass of the `OpenShell3D` class and
    inherits all of its attributes and methods. In addition, it has a method
    to check whether a face is inside the shell.

    :param faces: The faces of the shell.
    :type faces: List[`Face3D`]
    :param color: The color of the shell.
    :type color: Tuple[float, float, float]
    :param alpha: The transparency of the shell, should be a value in the range (0, 1).
    :type alpha: float
    :param name: The name of the shell.
    :type name: str
    """

    STEP_FUNCTION = 'CLOSED_SHELL'

    def is_face_inside(self, face: Face3D):
        for point in face.outer_contour3d.discretization_points(angle_resolution=0.1):
            point_inside_shell = self.point_belongs(point)
            point_in_shells_faces = self.point_on_shell(point)
            if (not point_inside_shell) and (not point_in_shells_faces):
                return False
        return True

    def shell_intersection(self, shell2: 'OpenShell3D', resolution: float):
        """
        Return None if disjointed
        Return (1, 0) or (0, 1) if one is inside the other
        Return (n1, n2) if intersection

        4 cases :
            (n1, n2) with face intersection             => (n1, n2)
            (0, 0) with face intersection               => (0, 0)
            (0, 0) with no face intersection            => None
            (1, 0) or (0, 1) with no face intersection  => 1
        """
        # Check if boundary boxes don't intersect
        bbox1 = self.bounding_box
        bbox2 = shell2.bounding_box
        if not bbox1.bbox_intersection(bbox2):
            # print("No intersection of shells' BBox")
            return None

        # Check if any point of the first shell is in the second shell
        points1 = []
        for face in self.faces:
            points1.extend(
                face.outer_contour3d.discretization_points(angle_resolution=resolution))
        points2 = []
        for face in shell2.faces:
            points2.extend(
                face.outer_contour3d.discretization_points(angle_resolution=resolution))

        nb_pts1 = len(points1)
        nb_pts2 = len(points2)
        compteur1 = 0
        compteur2 = 0
        for point1 in points1:
            if shell2.point_belongs(point1):
                compteur1 += 1
        for point2 in points2:
            if self.point_belongs(point2):
                compteur2 += 1

        inter1 = compteur1 / nb_pts1
        inter2 = compteur2 / nb_pts2

        for face1 in self.faces:
            for face2 in shell2.faces:
                intersection_points = face1.face_intersections(face2)
                if intersection_points:
                    return inter1, inter2

        if inter1 == 0. and inter2 == 0.:
            return None
        return 1

    def point_belongs(self, point3d: volmdlr.Point3D, **kwargs):
        """
        Ray Casting algorithm
        Returns True if the point is inside the Shell, False otherwise
        """
        nb_rays = kwargs.get("nb_rays", 1)  # TODO: remove nb_rays argument in the future as it shouldn't be necessary

        bbox = self.bounding_box
        if not bbox.point_belongs(point3d):
            return False

        min_ray_length = 2 * max((bbox.xmax - bbox.xmin,
                                  bbox.ymax - bbox.ymin,
                                  bbox.zmax - bbox.zmin))
        two_min_ray_length = 2 * min_ray_length

        rays = []
        for _ in range(0, nb_rays):
            rays.append(vme.LineSegment3D(
                point3d,
                point3d + volmdlr.Point3D.random(min_ray_length,
                                                 two_min_ray_length,
                                                 min_ray_length,
                                                 two_min_ray_length,
                                                 min_ray_length,
                                                 two_min_ray_length)))
        rays = sorted(rays, key=lambda ray: ray.length())
        rays_intersections = []
        tests = []

        # for ray in rays[:3]:
        for ray in rays[:nb_rays]:
            #
            count = 0
            ray_intersection = []
            is_inside = True
            for face, point_inters in self.linesegment_intersections(ray):
                count += len(point_inters)
            if count % 2 == 0:
                is_inside = False
            tests.append(is_inside)
            rays_intersections.append(ray_intersection)
        for test1, test2 in zip(tests[:-1], tests[1:]):
            if test1 != test2:
                raise ValueError
        return tests[0]

    def point_in_shell_face(self, point: volmdlr.Point3D):

        for face in self.faces:
            if (face.surface3d.point_on_surface(point) and face.point_belongs(point)) or \
                    face.outer_contour3d.point_over_contour(point, abs_tol=1e-7):
                return True
        return False

    def is_inside_shell(self, shell2, resolution: float):
        """
        Returns True if all the points of self are inside shell2 and no face \
        are intersecting
        This method is not exact
        """
        bbox1 = self.bounding_box
        bbox2 = shell2.bounding_box
        if not bbox1.is_inside_bbox(bbox2):
            return False
        for face in self.faces:
            if not shell2.is_face_inside(face):
                return False
        return True

    def is_disjoint_from(self, shell2, tol=1e-8):
        """
        Verifies and rerturns a bool if two shells are disjointed or not.
        """
        disjoint = True
        if self.bounding_box.bbox_intersection(shell2.bounding_box) or \
                self.bounding_box.distance_to_bbox(shell2.bounding_box) <= tol:
            return False
        return disjoint

    def intersecting_faces_combinations(self, shell2, list_coincident_faces, tol=1e-8):
        """
        :param shell2: ClosedShell3D
            for two closed shells, it calculates and return a list of face
            combinations (list = [(face_shell1, face_shell2),...])
            for intersecting faces. if two faces can not be intersected,
            there is no combination for those
        :param tol: Corresponde to the tolerance to consider two faces as intersecting faces
        :param shell2:
        :param list_coincident_faces:
        :param tol:
        :return:
        """
        face_combinations = []
        for face1 in self.faces:
            for face2 in shell2.faces:
                if face1.is_intersecting(face2, list_coincident_faces, tol):
                    face_combinations.append((face1, face2))
        return face_combinations

    @staticmethod
    def dict_intersecting_combinations(intersecting_faces_combinations, tol=1e-8):
        """
        :param intersecting_faces_combinations: list of face combinations (list = [(face_shell1, face_shell2),...])
        for intersecting faces.
        :type intersecting_faces_combinations: list of face objects combinaitons
        :param tol: tolerance
        returns a dictionary containing as keys the combination of intersecting faces
        and as the values the resulting primitive from the two intersecting faces.
        It is done so it is not needed to calculate the same intersecting primitive twice.
        """
        intersecting_combinations = {}
        for combination in intersecting_faces_combinations:
            face_intersections = combination[0].face_intersections(combination[1], tol)
            combination_face_intersections = []
            for face_intersection in face_intersections:
                for contour1 in [combination[0].outer_contour3d] + combination[0].inner_contours3d:
                    if contour1.is_superposing(face_intersection):
                        for contour2 in [combination[1].outer_contour3d] + combination[1].inner_contours3d:
                            if contour2.is_superposing(face_intersection):
                                break
                        else:
                            continue
                        break
                else:
                    combination_face_intersections.append(face_intersection)
            if combination_face_intersections:
                intersecting_combinations[combination] = combination_face_intersections
        return intersecting_combinations

    @staticmethod
    def get_intersecting_faces(dict_intersecting_combinations):
        """
        :param dict_intersecting_combinations: dictionary containing as keys the combination of intersecting faces
        and as the values the resulting primitive from the two intersecting faces

        returns two lists. One for the intersecting faces in shell1 and the other for the shell2
        """
        intersecting_faces_shell1 = []
        intersecting_faces_shell2 = []
        for face in list(dict_intersecting_combinations.keys()):
            if face[0] not in intersecting_faces_shell1:
                intersecting_faces_shell1.append(face[0])
            if face[1] not in intersecting_faces_shell2:
                intersecting_faces_shell2.append(face[1])
        return intersecting_faces_shell1, intersecting_faces_shell2

    def get_non_intersecting_faces(self, shell2, intersecting_faces, intersection_method=False):
        """
        :param shell2: ClosedShell3D
        :param intersecting_faces:
        :param intersection_method: determines if running for intersection operation
        returns a list of all the faces that never intersect any
        face of the other shell
        """
        non_intersecting_faces = []

        for face in self.faces:
            if (face not in intersecting_faces) and (face not in non_intersecting_faces):
                if not intersection_method:
                    if not face.bounding_box.is_inside_bbox(shell2.bounding_box) or not shell2.is_face_inside(face):
                        for face2 in shell2.faces:
                            if face.surface3d.is_coincident(face2.surface3d) and \
                                    face.bounding_box.is_inside_bbox(face2.bounding_box):
                                break
                        else:
                            non_intersecting_faces.append(face)
                else:
                    if face.bounding_box.is_inside_bbox(shell2.bounding_box) and shell2.is_face_inside(face):
                        non_intersecting_faces.append(face)

        return non_intersecting_faces

    def get_coincident_and_adjacent_faces(self, shell2):
        coincident_and_adjacent_faces = []
        for face1 in self.faces:
            for face2 in shell2.faces:
                if face1.surface3d.is_coincident(face2.surface3d) and \
                        face1.is_adjacent(face2):
                    coincident_and_adjacent_faces.append((face1, face2))

        return coincident_and_adjacent_faces

    def get_coincident_faces(self, shell2):
        """
        Finds all pairs of faces that are coincidents faces, that is,
        faces lying on the same plane

        returns a List of tuples with the face pairs
        """
        list_coincident_faces = []
        for face1 in self.faces:
            for face2 in shell2.faces:
                if isinstance(face1, face2.__class__) and face1.surface3d.is_coincident(face2.surface3d):
                    contour1 = face1.outer_contour3d.to_2d(
                        face1.surface3d.frame.origin,
                        face1.surface3d.frame.u,
                        face1.surface3d.frame.v)
                    contour2 = face2.outer_contour3d.to_2d(
                        face1.surface3d.frame.origin,
                        face1.surface3d.frame.u,
                        face1.surface3d.frame.v)
                    inters = contour1.contour_intersections(contour2)
                    if len(inters) >= 2:
                        list_coincident_faces.append((face1, face2))

        return list_coincident_faces

    def two_shells_intersecting_contour(self, shell2,
                                        list_coincident_faces: List[Face3D],
                                        dict_intersecting_combinations=None):
        """
        Computes intersecting_contour between two shells.

        :param shell2: ClosedShell3D
        :type shell2: :class:`volmdlr.faces.ClosedShell3D`
        :type list_coincident_faces: List[:class:`volmdlr.faces.Face3D`]
        :param dict_intersecting_combinations: dictionary containing as keys
            the combination of intersecting faces and as the values the
            resulting primitive from the two intersecting faces
        :returns: intersecting contour for two intersecting shells
        """
        if dict_intersecting_combinations is None:
            face_combinations = self.intersecting_faces_combinations(
                shell2, list_coincident_faces)
            dict_intersecting_combinations = \
                self.dict_intersecting_combinations(face_combinations)
        intersecting_wires = list(dict_intersecting_combinations.values())
        intersecting_contour = \
            volmdlr.wires.Contour3D([wire.primitives[0] for
                                     wires in intersecting_wires for wire in wires])
        return intersecting_contour

    def reference_shell(self, shell2, face):
        if face in shell2.faces:
            contour_extract_inside = True
            reference_shell = self
        else:
            contour_extract_inside = False
            reference_shell = shell2
        return contour_extract_inside, reference_shell

    def set_operations_valid_exterior_faces(self, new_faces: List[Face3D], valid_faces: List[Face3D],
                                            list_coincident_faces: List[Face3D], shell2, reference_shell):
        for new_face in new_faces:
            inside_reference_shell = reference_shell.point_belongs(new_face.random_point_inside())
            if self.set_operations_exterior_face(new_face, valid_faces, inside_reference_shell,
                                                 list_coincident_faces, shell2):
                valid_faces.append(new_face)
        return valid_faces

    def union_faces(self, shell2, intersecting_faces,
                    intersecting_combinations,
                    list_coincident_faces):
        faces = []
        for face in intersecting_faces:
            contour_extract_inside, reference_shell = self.reference_shell(shell2, face)
            new_faces = face.set_operations_new_faces(intersecting_combinations, contour_extract_inside)
            faces = self.set_operations_valid_exterior_faces(new_faces, faces, list_coincident_faces,
                                                             shell2, reference_shell)
        return faces

    def get_subtraction_valid_faces(self, new_faces, valid_faces, reference_shell, shell2, keep_interior_faces):
        faces = []
        for new_face in new_faces:
            inside_reference_shell = reference_shell.point_belongs(new_face.random_point_inside())
            if keep_interior_faces:
                if self.set_operations_interior_face(new_face, valid_faces, inside_reference_shell):
                    faces.append(new_face)
            elif self.set_operations_exterior_face(new_face, faces, inside_reference_shell, [], shell2):
                faces.append(new_face)
        return faces

    def validate_intersection_substractions_faces(self, faces):
        """
        Final validation of new faces created during intersections or subtractions of two closedshells.

        :param faces: new faces.
        :return: valid faces.
        """
        valid_faces = []
        finished = False
        while not finished:
            for face in valid_faces:
                if face.face_inside(faces[0]):
                    faces.remove(faces[0])
                    break
            else:
                valid_faces.append(faces[0])
                faces.remove(faces[0])
            if not faces:
                finished = True
        return valid_faces

    def subtraction_faces(self, shell2, intersecting_faces, intersecting_combinations):
        faces = []
        for face in intersecting_faces:
            keep_interior_faces = False
            if face in shell2.faces:
                keep_interior_faces = True
            contour_extract_inside, reference_shell = self.reference_shell(shell2, face)
            new_faces = face.set_operations_new_faces(intersecting_combinations, contour_extract_inside)
            valid_faces = self.get_subtraction_valid_faces(new_faces, faces, reference_shell,
                                                           shell2, keep_interior_faces)
            faces.extend(valid_faces)

        valid_faces = self.validate_intersection_substractions_faces(faces)

        return valid_faces

    def valid_intersection_faces(self, new_faces, valid_faces,
                                 reference_shell, shell2):
        faces = []
        for new_face in new_faces:
            inside_reference_shell = reference_shell.point_belongs(
                new_face.random_point_inside())
            if (inside_reference_shell or (self.face_on_shell(new_face) and shell2.face_on_shell(new_face))) \
                    and new_face not in valid_faces:
                faces.append(new_face)

        return faces

    def intersection_faces(self, shell2, intersecting_faces,
                           intersecting_combinations):
        faces = []
        for face in intersecting_faces:
            contour_extract_inside, reference_shell = \
                self.reference_shell(shell2, face)
            new_faces = face.set_operations_new_faces(
                intersecting_combinations, contour_extract_inside)
            valid_faces = self.valid_intersection_faces(
                new_faces, faces, reference_shell, shell2)
            faces.extend(valid_faces)

        valid_faces = self.validate_intersection_substractions_faces(faces)
        return valid_faces

    def set_operations_interior_face(self, new_face, faces, inside_reference_shell):
        if inside_reference_shell and new_face not in faces:
            return True
        if self.face_on_shell(new_face):
            return True
        return False

    def is_face_between_shells(self, shell2, face):
        if face.surface2d.inner_contours:
            normal_0 = face.surface2d.outer_contour.primitives[0].normal_vector()
            middle_point_0 = face.surface2d.outer_contour.primitives[0].middle_point()
            point1 = middle_point_0 + 0.0001 * normal_0
            point2 = middle_point_0 - 0.0001 * normal_0
            points = [point1, point2]
        else:
            points = [face.surface2d.outer_contour.center_of_mass()]

        for point in points:
            point3d = face.surface3d.point2d_to_3d(point)
            if face.point_belongs(point3d):
                normal1 = point3d - 0.00001 * face.surface3d.frame.w
                normal2 = point3d + 0.00001 * face.surface3d.frame.w
                if (self.point_belongs(normal1) and
                    shell2.point_belongs(normal2)) or \
                        (shell2.point_belongs(normal1) and
                         self.point_belongs(normal2)):
                    return True
        return False

    def set_operations_exterior_face(self, new_face, valid_faces, inside_reference_shell,
                                     list_coincident_faces, shell2):
        if new_face.area() < 1e-8:
            return False
        if new_face not in valid_faces and not inside_reference_shell:
            if list_coincident_faces:
                if self.is_face_between_shells(shell2, new_face):
                    return False
            return True
        return False

    def validate_set_operation(self, shell2, tol):
        """
        Verifies if two shells are valid for union or subtractions operations,
        that is, if they are disjointed or if one is totally inside the other.

        If it returns an empty list, it means the two shells are valid to continue the
        operation.
        """
        if self.is_disjoint_from(shell2, tol):
            return [self, shell2]
        if self.is_inside_shell(shell2, resolution=0.01):
            return [shell2]
        if shell2.is_inside_shell(self, resolution=0.01):
            return [self]
        return []

    def is_clean(self):
        """
        Verifies if closed shell\'s faces are clean or
        if it is needed to be cleaned.

        :return: True if clean and False Otherwise
        """
        for face1, face2 in product(self.faces, repeat=2):
            if face1 != face2 and \
                    face1.surface3d.is_coincident(face2.surface3d) and \
                    face1.is_adjacent(face2):
                return False
        return True

    def union(self, shell2: 'ClosedShell3D', tol: float = 1e-8):
        """
        Given Two closed shells, it returns a new united ClosedShell3D object.

        """

        validate_set_operation = \
            self.validate_set_operation(shell2, tol)
        if validate_set_operation:
            return validate_set_operation
        list_coincident_faces = self.get_coincident_faces(shell2)
        face_combinations = self.intersecting_faces_combinations(shell2, list_coincident_faces, tol)
        intersecting_combinations = self.dict_intersecting_combinations(face_combinations, tol)
        intersecting_faces1, intersecting_faces2 = self.get_intersecting_faces(intersecting_combinations)
        intersecting_faces = intersecting_faces1 + intersecting_faces2
        faces = self.get_non_intersecting_faces(shell2, intersecting_faces) + \
            shell2.get_non_intersecting_faces(self, intersecting_faces)
        if len(faces) == len(self.faces + shell2.faces) and not intersecting_faces:
            return [self, shell2]
        new_valid_faces = self.union_faces(shell2, intersecting_faces,
                                           intersecting_combinations, list_coincident_faces)
        faces += new_valid_faces
        new_shell = ClosedShell3D(faces)
        return [new_shell]

    @staticmethod
    def get_faces_to_be_merged(union_faces):
        coincident_planes_faces = []
        for i, face1 in enumerate(union_faces):
            for j, face2 in enumerate(union_faces):
                if j != i and face1.surface3d.is_coincident(face2.surface3d):
                    if face1 not in coincident_planes_faces:
                        coincident_planes_faces.append(face1)
                    coincident_planes_faces.append(face2)
            if coincident_planes_faces:
                break
        return coincident_planes_faces

    @staticmethod
    def clean_faces(union_faces, list_new_faces):
        list_remove_faces = []
        if union_faces:
            for face1 in union_faces:
                for face2 in list_new_faces:
                    if face1.face_inside(face2):
                        list_remove_faces.append(face2)
                    elif face2.face_inside(face1):
                        list_remove_faces.append(face1)
        list_new_faces += union_faces
        for face in list_remove_faces:
            list_new_faces.remove(face)
        return list_new_faces

    def merge_faces(self):
        """
        Merges all shells' adjancents faces into one.

        """
        union_faces = self.faces
        finished = False
        list_new_faces = []
        count = 0
        while not finished:
            valid_coicident_faces = ClosedShell3D.get_faces_to_be_merged(union_faces)
            list_valid_coincident_faces = valid_coicident_faces[:]
            if valid_coicident_faces:
                list_new_faces += PlaneFace3D.merge_faces(valid_coicident_faces)
            for face in list_valid_coincident_faces:
                union_faces.remove(face)
            count += 1
            if (count >= len(self.faces) and not list_valid_coincident_faces):
                finished = True

        list_new_faces = self.clean_faces(union_faces, list_new_faces)

        self.faces = list_new_faces

    def subtract(self, shell2, tol=1e-8):
        """
        Given Two closed shells, it returns a new subtracted OpenShell3D.

        """
        validate_set_operation = self.validate_set_operation(shell2, tol)
        if validate_set_operation:
            return validate_set_operation

        list_coincident_faces = self.get_coincident_faces(shell2)
        face_combinations = self.intersecting_faces_combinations(
            shell2, list_coincident_faces, tol)

        intersecting_combinations = self.dict_intersecting_combinations(
            face_combinations, tol)

        if len(intersecting_combinations) == 0:
            return [self, shell2]

        intersecting_faces, _ = self.get_intersecting_faces(
            intersecting_combinations)

        faces = self.get_non_intersecting_faces(shell2, intersecting_faces)
        new_valid_faces = self.union_faces(shell2, intersecting_faces,
                                           intersecting_combinations,
                                           list_coincident_faces
                                           )
        faces += new_valid_faces
        return [OpenShell3D(faces)]

    def subtract_to_closed_shell(self, shell2: OpenShell3D, tol: float = 1e-8):
        """
        Given Two closed shells, it returns a new subtracted ClosedShell3D.

        :param shell2:
        :param tol:
        :return:
        """

        validate_set_operation = self.validate_set_operation(shell2, tol)
        if validate_set_operation:
            return validate_set_operation

        list_coincident_faces = self.get_coincident_faces(shell2)
        face_combinations = self.intersecting_faces_combinations(
            shell2, list_coincident_faces, tol)
        intersecting_combinations = self.dict_intersecting_combinations(
            face_combinations, tol)

        if len(intersecting_combinations) == 0:
            return [self, shell2]

        intersecting_faces1, intersecting_faces2 = self.get_intersecting_faces(
            intersecting_combinations)
        intersecting_faces = intersecting_faces1 + intersecting_faces2

        faces = self.get_non_intersecting_faces(shell2, intersecting_faces)
        faces += shell2.get_non_intersecting_faces(self, intersecting_faces, intersection_method=True)
        new_valid_faces = self.subtraction_faces(shell2, intersecting_faces, intersecting_combinations)
        faces += new_valid_faces
        new_shell = ClosedShell3D(faces)
        # new_shell.eliminate_not_valid_closedshell_faces()
        return [new_shell]

    def intersection(self, shell2, tol=1e-8):
        """
        Given two ClosedShell3D, it returns the new object resulting
        from the intersection of the two.

        """
        validate_set_operation = self.validate_set_operation(
            shell2, tol)
        if validate_set_operation:
            return validate_set_operation
        list_coincident_faces = self.get_coincident_faces(shell2)
        face_combinations = self.intersecting_faces_combinations(shell2, list_coincident_faces, tol)
        intersecting_combinations = self.dict_intersecting_combinations(face_combinations, tol)

        if len(intersecting_combinations) == 0:
            return [self, shell2]

        intersecting_faces1, intersecting_faces2 = self.get_intersecting_faces(intersecting_combinations)
        intersecting_faces = intersecting_faces1 + intersecting_faces2
        faces = self.intersection_faces(shell2, intersecting_faces, intersecting_combinations)
        faces += self.get_non_intersecting_faces(shell2, intersecting_faces, intersection_method=True) + \
            shell2.get_non_intersecting_faces(self, intersecting_faces, intersection_method=True)
        new_shell = ClosedShell3D(faces)
        new_shell.eliminate_not_valid_closedshell_faces()
        return [new_shell]

    def eliminate_not_valid_closedshell_faces(self):
        nodes_with_2degrees = [node for node, degree in list(self.faces_graph.degree()) if degree <= 2]
        for node in nodes_with_2degrees:
            neighbors = nx.neighbors(self.faces_graph, node)
            for neighbor_node in neighbors:
                for face in self.faces:
                    if self.faces_graph.edges[(node, neighbor_node)]['edge'] in face.outer_contour3d.primitives:
                        self.faces.remove(face)
                        break
        self._faces_graph = None


class OpenTriangleShell3D(OpenShell3D):
    """
    A 3D open shell composed of multiple triangle faces.

    This class represents a 3D open shell, which is a collection of connected
    triangle faces with no volume. It is a subclass of the `OpenShell3D` class
    and inherits all of its attributes and methods.

    :param faces: The triangle faces of the shell.
    :type faces: List[`Triangle3D`]
    :param color: The color of the shell.
    :type color: Tuple[float, float, float]
    :param alpha: The transparency of the shell, should be a value in the range (0, 1).
    :type alpha: float
    :param name: The name of the shell.
    :type name: str
    """

    def __init__(self, faces: List[Triangle3D],
                 color: Tuple[float, float, float] = None,
                 alpha: float = 1., name: str = ''):
        OpenShell3D.__init__(self, faces=faces, color=color, alpha=alpha, name=name)

    def point_on_shell(self, point: volmdlr.Point3D):
        for face in self.faces:
            # TODO: why the first check?
            if (face.surface3d.point_on_plane(point) and face.point_belongs(point)) or \
                    face.outer_contour3d.point_over_contour(point, abs_tol=1e-7):
                return True
        return False

    def to_mesh_data(self):
        positions = npy.zeros((3 * len(self.faces), 3))
        faces = npy.zeros((len(self.faces), 3))
        for i, triangle_face in enumerate(self.faces):
            i1 = 3 * i
            i2 = i1 + 1
            i3 = i1 + 2
            positions[i1, 0] = triangle_face.points[0].x
            positions[i1, 1] = triangle_face.points[0].y
            positions[i1, 2] = triangle_face.points[0].z
            positions[i2, 0] = triangle_face.points[1].x
            positions[i2, 1] = triangle_face.points[1].y
            positions[i2, 2] = triangle_face.points[1].z
            positions[i3, 0] = triangle_face.points[2].x
            positions[i3, 1] = triangle_face.points[2].y
            positions[i3, 2] = triangle_face.points[2].z

            faces[i, 0] = i1
            faces[i, 1] = i2
            faces[i, 2] = i3

        return positions, faces

    @classmethod
    def from_mesh_data(cls, positions, faces):
        triangles = []
        points = [volmdlr.Point3D(px, py, pz) for px, py, pz in positions]
        for i1, i2, i3 in faces:
            triangles.append(Triangle3D(points[i1], points[i2], points[i3]))
        return cls(triangles)

    def to_trimesh(self):
        return Trimesh(*self.to_mesh_data())

    @classmethod
    def from_trimesh(cls, trimesh):
        return cls.from_mesh_data(trimesh.vertices.tolist(), trimesh.faces.tolist())


class ClosedTriangleShell3D(ClosedShell3D, OpenTriangleShell3D):
    """
        A 3D closed shell composed of multiple triangle faces.

    This class represents a 3D closed shell, which is a collection of connected
    triangle faces with a volume. It is a subclass of both the `ClosedShell3D`
    and `OpenTriangleShell3D` classes and inherits all of their attributes and
    methods.

    :param faces: The triangle faces of the shell.
    :type faces: List[`Triangle3D`]
    :param color: The color of the shell.
    :type color: Tuple[float, float, float]
    :param alpha: The transparency of the shell, should be a value in the range (0, 1).
    :type alpha: float
    :param name: The name of the shell.
    :type name: str
    """

    def __init__(self, faces: List[Triangle3D],
                 color: Tuple[float, float, float] = None,
                 alpha: float = 1., name: str = ''):
        OpenTriangleShell3D.__init__(self, faces=faces, color=color, alpha=alpha, name=name)<|MERGE_RESOLUTION|>--- conflicted
+++ resolved
@@ -1666,9 +1666,8 @@
         outer_contour_side = oc_xmax_index
         side = 1
         return overlapping_theta, outer_contour_side, side
-
+        
     def linesegment3d_to_2d(self, linesegment3d):
-<<<<<<< HEAD
         """
         Converts the primitive from 3D spatial coordinates to its equivalent 2D primitive in the parametric space.
         """
@@ -1792,185 +1791,6 @@
                 self.point2d_to_3d(linesegment2d.end)
             )]
         return [vme.LineSegment3D(self.point2d_to_3d(linesegment2d.start), self.point2d_to_3d(linesegment2d.end))]
-
-
-class CylindricalSurface3D(PeriodicalSurface):
-    """
-    The local plane is defined by (theta, z).
-
-    :param frame: frame.w is axis, frame.u is theta=0 frame.v theta=pi/2
-    :param frame:
-    :param radius: Cylinder's radius
-    :type radius: float
-    """
-    face_class = 'CylindricalFace3D'
-    x_periodicity = volmdlr.TWO_PI
-    y_periodicity = None
-
-    def __init__(self, frame, radius, name=''):
-        self.frame = frame
-        self.radius = radius
-        PeriodicalSurface.__init__(self, name=name)
-
-    def point2d_to_3d(self, point2d: volmdlr.Point2D):
-        """
-        Coverts a parametric coordinate on the surface into a 3D spatial point (x, y, z).
-
-        :param point2d: Point at the CylindricalSuface3D
-        :type point2d: `volmdlr.`Point2D`
-        """
-        p = volmdlr.Point3D(self.radius * math.cos(point2d.x),
-                            self.radius * math.sin(point2d.x),
-                            point2d.y)
-        return self.frame.local_to_global_coordinates(p)
-
-    def point3d_to_2d(self, point3d):
-=======
->>>>>>> fd112812
-        """
-        Converts the primitive from 3D spatial coordinates to its equivalent 2D primitive in the parametric space.
-        """
-<<<<<<< HEAD
-        x, y, z = self.frame.global_to_local_coordinates(point3d)
-        # Do not delte this, mathematical problem when x and y close to zero but not 0
-        if abs(x) < 1e-12:
-            x = 0
-        if abs(y) < 1e-12:
-            y = 0
-
-        theta = math.atan2(y, x)
-        if abs(theta) < 1e-9:
-            theta = 0.0
-
-        return volmdlr.Point2D(theta, z)
-
-    def linesegment3d_to_2d(self, linesegment3d):
-        """
-        Converts the primitive from 3D spatial coordinates to its equivalent 2D primitive in the parametric space.
-        """
-        start = self.point3d_to_2d(linesegment3d.start)
-        end = self.point3d_to_2d(linesegment3d.end)
-        if start.x != end.x:
-            end = volmdlr.Point2D(start.x, end.y)
-        return [vme.LineSegment2D(start, end)]
-        # raise NotImplementedError('Ellipse? delta_theta={} delta_z={}'.format(abs(theta2-theta1), abs(z1-z2)))
-=======
-        start = self.point3d_to_2d(linesegment3d.start)
-        end = self.point3d_to_2d(linesegment3d.end)
-        if start.x != end.x:
-            end = volmdlr.Point2D(start.x, end.y)
-        return [vme.LineSegment2D(start, end)]
-
-    def arc3d_to_2d(self, arc3d):
-        start = self.point3d_to_2d(arc3d.start)
-        end = self.point3d_to_2d(arc3d.end)
-
-        angle3d = arc3d.angle
-
-        length = arc3d.length()
-        theta3, _ = self.point3d_to_2d(arc3d.point_at_abscissa(0.001 * length))
-        theta4, _ = self.point3d_to_2d(arc3d.point_at_abscissa(0.98 * length))
-
-        # make sure that the references points are not undefined
-        if abs(theta3) == math.pi:
-            theta3, _ = self.point3d_to_2d(arc3d.point_at_abscissa(0.002 * length))
-        if abs(theta4) == math.pi:
-            theta4, _ = self.point3d_to_2d(arc3d.point_at_abscissa(0.97 * length))
-
-        start, end = vm_parametric.arc3d_to_cylindrical_verification(start, end, angle3d, theta3, theta4)
-
-        return [vme.LineSegment2D(start, end)]
-
-    def fullarc3d_to_2d(self, fullarc3d):
-        """
-        Converts the primitive from 3D spatial coordinates to its equivalent 2D primitive in the parametric space.
-        """
-        length = fullarc3d.length()
-
-        start = self.point3d_to_2d(fullarc3d.start)
-        end = self.point3d_to_2d(fullarc3d.end)
-
-        theta3, _ = self.point3d_to_2d(fullarc3d.point_at_abscissa(0.001 * length))
-        theta4, _ = self.point3d_to_2d(fullarc3d.point_at_abscissa(0.98 * length))
-
-        # make sure that the references points are not undefined
-        if abs(theta3) == math.pi:
-            theta3, _ = self.point3d_to_2d(fullarc3d.point_at_abscissa(0.002 * length))
-        if abs(theta4) == math.pi:
-            theta4, _ = self.point3d_to_2d(fullarc3d.point_at_abscissa(0.97 * length))
-
-        start, end = vm_parametric.arc3d_to_cylindrical_verification(start, end, volmdlr.TWO_PI, theta3, theta4)
-
-        theta1, z1 = start
-        theta2, z2 = end
-
-        if self.frame.w.is_colinear_to(fullarc3d.normal):
-            p1 = volmdlr.Point2D(theta1, z1)
-            if theta1 > theta3:
-                p2 = volmdlr.Point2D(theta1 + volmdlr.TWO_PI, z2)
-            elif theta1 < theta3:
-                p2 = volmdlr.Point2D(theta1 - volmdlr.TWO_PI, z2)
-            return [vme.LineSegment2D(p1, p2)]
-
-        raise ValueError(f'Impossible: fullarc3d.normal: {fullarc3d.normal} self.frame.w: {self.frame.w}')
-
-    def bsplinecurve3d_to_2d(self, bspline_curve3d):
-        """
-        Converts the primitive from 3D spatial coordinates to its equivalent 2D primitive in the parametric space.
-        """
-        length = bspline_curve3d.length()
-        n = len(bspline_curve3d.control_points)
-        points = [self.point3d_to_2d(p) for p in bspline_curve3d.discretization_points(number_points=n)]
-
-        theta1, z1 = self.point3d_to_2d(bspline_curve3d.start)
-        theta2, z2 = self.point3d_to_2d(bspline_curve3d.end)
-
-        theta3, _ = self.point3d_to_2d(bspline_curve3d.point_at_abscissa(0.001 * length))
-        # make sure that the reference angle is not undefined
-        if abs(theta3) == math.pi:
-            theta3, _ = self.point3d_to_2d(bspline_curve3d.point_at_abscissa(0.002 * length))
-
-        # Verify if theta1 or theta2 point should be -pi because atan2() -> ]-pi, pi]
-        if abs(theta1) == math.pi:
-            theta1 = vm_parametric.repair_start_end_angle_periodicity(theta1, theta3)
-        if abs(theta2) == math.pi:
-            theta4, _ = self.point3d_to_2d(bspline_curve3d.point_at_abscissa(0.98 * length))
-            # make sure that the reference angle is not undefined
-            if abs(theta4) == math.pi:
-                theta4, _ = self.point3d_to_2d(bspline_curve3d.point_at_abscissa(0.97 * length))
-            theta2 = vm_parametric.repair_start_end_angle_periodicity(theta2, theta4)
-
-        points[0] = volmdlr.Point2D(theta1, z1)
-        points[-1] = volmdlr.Point2D(theta2, z2)
-
-        if theta3 < theta1 < theta2:
-            points = [p - volmdlr.Point2D(volmdlr.TWO_PI, 0) if p.x > 0 else p for p in points]
-        elif theta3 > theta1 > theta2:
-            points = [p + volmdlr.Point2D(volmdlr.TWO_PI, 0) if p.x < 0 else p for p in points]
-
-        return [vme.BSplineCurve2D.from_points_interpolation(points, degree=bspline_curve3d.degree,
-                                                             periodic=bspline_curve3d.periodic)]
-
-    def linesegment2d_to_3d(self, linesegment2d):
-        theta1, z1 = linesegment2d.start
-        theta2, z2 = linesegment2d.end
-        if math.isclose(theta1, theta2, abs_tol=1e-4):
-            return [vme.LineSegment3D(self.point2d_to_3d(linesegment2d.start),
-                                      self.point2d_to_3d(linesegment2d.end))]
-        if math.isclose(z1, z2, abs_tol=1e-4):
-            if abs(theta1 - theta2) == volmdlr.TWO_PI:
-                return [vme.FullArc3D(center=self.frame.origin + z1 * self.frame.w,
-                                      start_end=self.point2d_to_3d(linesegment2d.start),
-                                      normal=self.frame.w)]
-
-            return [vme.Arc3D(
-                self.point2d_to_3d(linesegment2d.start),
-                self.point2d_to_3d(volmdlr.Point2D(0.5 * (theta1 + theta2), z1)),
-                self.point2d_to_3d(linesegment2d.end)
-            )]
-        # TODO: this is a non exact method!
-        return [vme.LineSegment3D(self.point2d_to_3d(linesegment2d.start), self.point2d_to_3d(linesegment2d.end))]
->>>>>>> fd112812
 
 
 class CylindricalSurface3D(PeriodicalSurface):
