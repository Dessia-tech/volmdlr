--- conflicted
+++ resolved
@@ -8547,16 +8547,8 @@
         intersecting_faces = intersecting_faces1 + intersecting_faces2
 
         faces = self.get_non_intersecting_faces(shell2, intersecting_faces)
-<<<<<<< HEAD
         faces += shell2.get_non_intersecting_faces(self, intersecting_faces, intersection_method=True)
         new_valid_faces = self.subtraction_faces(shell2, intersecting_faces, intersecting_combinations)
-=======
-        faces += shell2.get_non_intersecting_faces(self, intersecting_faces,
-                                                   intersection_method=True)
-
-        new_valid_faces = self.subtraction_faces(shell2, intersecting_faces,
-                                                 intersecting_combinations)
->>>>>>> b55be9f0
         faces += new_valid_faces
         new_shell = ClosedShell3D(faces)
         # new_shell.eliminate_not_valid_closedshell_faces()
