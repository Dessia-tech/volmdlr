
"""

"""


from typing import List, Tuple
import math

import triangle
import numpy as npy

import scipy as scp
import scipy.optimize as opt

from itertools import product

import matplotlib.pyplot as plt
import matplotlib.tri as plt_tri
from pygeodesic import geodesic

import networkx as nx

from geomdl import BSpline
from geomdl import utilities
from geomdl.fitting import interpolate_surface, approximate_surface
from geomdl.operations import split_surface_u, split_surface_v

import dessia_common as dc
import volmdlr.core
import volmdlr.core_compiled
import volmdlr.edges as vme
import volmdlr.wires
import volmdlr.display as vmd
import volmdlr.geometry



def knots_vector_inv(knots_vector):
    ''' 
    compute knot elements and multiplicities based on the global knot vector
    '''
    
    knots = list(set(knots_vector))
    knots.sort()
    multiplicities = []
    for knot in knots:
        multiplicities.append(knots_vector.count(knot))
        
    return (knots,multiplicities)

class Surface2D(volmdlr.core.Primitive2D):
    """
    A surface bounded by an outer contour
    """

    def __init__(self, outer_contour: volmdlr.wires.Contour2D,
                 inner_contours: List[volmdlr.wires.Contour2D],
                 name: str = 'name'):
        self.outer_contour = outer_contour
        self.inner_contours = inner_contours

        volmdlr.core.Primitive2D.__init__(self, name=name)

    def area(self):
        return self.outer_contour.area() - sum(
            [c.area() for c in self.inner_contours])

    def second_moment_area(self, point:volmdlr.Point2D):
        Ix, Iy, Ixy = self.outer_contour.second_moment_area(point)
        for contour in self.inner_contours:
            Ixc, Iyc, Ixyc = contour.second_moment_area(point)
            Ix -= Ixc
            Iy -= Iyc
            Ixy -= Ixyc
        return Ix, Iy, Ixy

    def center_of_mass(self):
        center = self.outer_contour.area() * self.outer_contour.center_of_mass()
        for contour in self.inner_contours:
            center -= contour.area() * contour.center_of_mass()
        return center/self.area()

    def point_belongs(self, point2d: volmdlr.Point2D):
        if not self.outer_contour.point_belongs(point2d):
            return False

        for inner_contour in self.inner_contours:
            if inner_contour.point_belongs(point2d):
                return False

        return True

    def random_point_inside(self):
        '''
             returns a random point inside surface2d. Considers if it has holes 
        '''
        valid_point = False
        while not valid_point:
            point_inside_outer_contour = self.outer_contour.random_point_inside()
            inside_inner_contour = False
            for inner_contour in self.inner_contours:
                if inner_contour.point_belongs(point_inside_outer_contour):
                    inside_inner_contour = True
            if not inside_inner_contour:
                valid_point = True

        return point_inside_outer_contour




    def triangulation(self, min_x_density=None, min_y_density=None):

        if self.area() == 0.:
            return vmd.DisplayMesh2D([], triangles=[])

        outer_polygon = self.outer_contour.to_polygon(angle_resolution=10)

        if not self.inner_contours:# No holes
            return outer_polygon.triangulation()
        points = [vmd.Node2D(*p) for p in outer_polygon.points]
        vertices = [(p.x, p.y) for p in points]
        n = len(outer_polygon.points)
        segments = [(i, i + 1) for i in range(n - 1)]
        segments.append((n - 1, 0))
        point_index = {p: i for i, p in enumerate(points)}
        holes = []

        for inner_contour in self.inner_contours:
            inner_polygon = inner_contour.to_polygon(angle_resolution=10)

            for point in inner_polygon.points:
                if point not in point_index:
                    points.append(point)
                    vertices.append((point.x, point.y))
                    point_index[point] = n
                    n += 1
            for point1, point2 in zip(inner_polygon.points[:-1],
                                      inner_polygon.points[1:]):
                segments.append((point_index[point1],
                                 point_index[point2]))
            segments.append((point_index[inner_polygon.points[-1]],
                             point_index[inner_polygon.points[0]]))
            rpi = inner_contour.random_point_inside()
            holes.append((rpi.x, rpi.y))

        tri = {'vertices': npy.array(vertices).reshape((-1, 2)),
               'segments': npy.array(segments).reshape((-1, 2)),
               }
        if holes:
            tri['holes'] = npy.array(holes).reshape((-1, 2))
        t = triangle.triangulate(tri, 'p')
        triangles = t['triangles'].tolist()
        np = t['vertices'].shape[0]
        points = [vmd.Node2D(*t['vertices'][i, :]) for i in
                  range(np)]

        return vmd.DisplayMesh2D(points, triangles=triangles, edges=None)

    def split_by_lines(self, lines):
        cutted_surfaces = []
        iteration_surfaces = self.cut_by_line(lines[0])

        for line in lines[1:]:
            iteration_surfaces2 = []
            for surface in iteration_surfaces:
                line_cutted_surfaces = surface.cut_by_line(line)

                llcs = len(line_cutted_surfaces)

                if llcs == 1:
                    cutted_surfaces.append(line_cutted_surfaces[0])
                else:
                    iteration_surfaces2.extend(line_cutted_surfaces)

            iteration_surfaces = iteration_surfaces2[:]

        cutted_surfaces.extend(iteration_surfaces)
        return cutted_surfaces

    def split_regularly(self, n):
        """
        Split in n slices
        """
        xmin, xmax, ymin, ymax = self.outer_contour.bounding_rectangle()
        lines = []
        for i in range(n - 1):
            xi = xmin + (i + 1) * (xmax - xmin) / n
            lines.append(vme.Line2D(volmdlr.Point2D(xi, 0),
                                    volmdlr.Point2D(xi, 1)))
        return self.split_by_lines(lines)

    def cut_by_line(self, line: vme.Line2D):
        """
        This method makes inner contour disappear for now
        """
        splitted_outer_contours = self.outer_contour.cut_by_line(line)

        return [Surface2D(oc, []) for oc in splitted_outer_contours]

    def split_at_centers(self):
        """
        Split in n slices
        """
        xmin, xmax, ymin, ymax = self.outer_contour.bounding_rectangle()

        cutted_contours = []
        iteration_contours = []
        c1 = self.inner_contours[0].center_of_mass()
        c2 = self.inner_contours[1].center_of_mass()
        cut_line = vme.Line2D(c1, c2)

        iteration_contours2 = []

        sc = self.cut_by_line2(cut_line)

        iteration_contours2.extend(sc)

        iteration_contours = iteration_contours2[:]
        cutted_contours.extend(iteration_contours)

        return cutted_contours

    def cut_by_line2(self, line):
        all_contours = []
        inner_1 = self.inner_contours[0]
        inner_2 = self.inner_contours[1]

        inner_intersections_1 = inner_1.line_intersections(line)
        inner_intersections_2 = inner_2.line_intersections(line)

        Arc1, Arc2 = inner_1.split(inner_intersections_1[1],
                                   inner_intersections_1[0])
        Arc3, Arc4 = inner_2.split(inner_intersections_2[1],
                                   inner_intersections_2[0])
        new_inner_1 = volmdlr.wires.Contour2D([Arc1, Arc2])
        new_inner_2 = volmdlr.wires.Contour2D([Arc3, Arc4])

        intersections = []
        intersections.append((inner_intersections_1[0], Arc1))
        intersections.append((inner_intersections_1[1], Arc2))
        intersections += self.outer_contour.line_intersections(line)
        intersections.append((inner_intersections_2[0], Arc3))
        intersections.append((inner_intersections_2[1], Arc4))
        intersections += self.outer_contour.line_intersections(line)

        if not intersections:
            all_contours.extend([self])
        if len(intersections) < 4:
            return [self]
        elif len(intersections) >= 4:
            if isinstance(intersections[0][0], volmdlr.Point2D) and \
                    isinstance(intersections[1][0], volmdlr.Point2D):
                ip1, ip2 = sorted(
                    [new_inner_1.primitives.index(intersections[0][1]),
                     new_inner_1.primitives.index(intersections[1][1])])
                ip5, ip6 = sorted(
                    [new_inner_2.primitives.index(intersections[4][1]),
                     new_inner_2.primitives.index(intersections[5][1])])
                ip3, ip4 = sorted(
                    [self.outer_contour.primitives.index(intersections[2][1]),
                     self.outer_contour.primitives.index(intersections[3][1])])

                sp11, sp12 = intersections[2][1].split(intersections[2][0])
                sp21, sp22 = intersections[3][1].split(intersections[3][0])
                sp33, sp34 = intersections[6][1].split(intersections[6][0])
                sp44, sp43 = intersections[7][1].split(intersections[7][0])

                primitives1 = []
                primitives1.append(
                    volmdlr.edges.LineSegment2D(intersections[6][0],
                                                intersections[1][0]))
                primitives1.append(new_inner_1.primitives[ip1])
                primitives1.append(
                    volmdlr.edges.LineSegment2D(intersections[0][0],
                                                intersections[5][0]))
                primitives1.append(new_inner_2.primitives[ip5])
                primitives1.append(
                    volmdlr.edges.LineSegment2D(intersections[4][0],
                                                intersections[7][0]))
                primitives1.append(sp44)
                primitives1.extend(self.outer_contour.primitives[ip3 + 1:ip4])
                primitives1.append(sp34)

                primitives2 = []
                primitives2.append(
                    volmdlr.edges.LineSegment2D(intersections[7][0],
                                                intersections[4][0]))
                primitives2.append(new_inner_2.primitives[ip6])
                primitives2.append(
                    volmdlr.edges.LineSegment2D(intersections[5][0],
                                                intersections[0][0]))
                primitives2.append(new_inner_1.primitives[ip2])
                primitives2.append(
                    volmdlr.edges.LineSegment2D(intersections[1][0],
                                                intersections[6][0]))
                primitives2.append(sp33)
                a = self.outer_contour.primitives[:ip3]
                a.reverse()
                primitives2.extend(a)
                primitives2.append(sp43)

                all_contours.extend([volmdlr.wires.Contour2D(primitives1),
                                     volmdlr.wires.Contour2D(primitives2)])


            else:
                raise NotImplementedError(
                    'Non convex contour not supported yet')
                # raise NotImplementedError(
                #     '{} intersections not supported yet'.format(
                #         len(intersections)))

        return all_contours

    def cut_by_line3(self, line):
        # ax=self.outer_contour.plot()
        all_contours = []
        inner = self.inner_contours[0]
        inner_2 = self.inner_contours[1]
        inner_3 = self.inner_contours[2]

        c = inner.center_of_mass()
        c_2 = inner_2.center_of_mass()
        c_3 = inner_3.center_of_mass()
        direction_vector = line.normal_vector()
        direction_line = volmdlr.edges.Line2D(c, volmdlr.Point2D(
            (direction_vector.y * c.x - direction_vector.x * c.y) / (
                direction_vector.y), 0))
        direction_line_2 = volmdlr.edges.Line2D(c_2, volmdlr.Point2D(
            (direction_vector.y * c_2.x - direction_vector.x * c_2.y) / (
                direction_vector.y), 0))

        direction_line_3 = volmdlr.edges.Line2D(c_3, volmdlr.Point2D(
            (direction_vector.y * c_3.x - direction_vector.x * c_3.y) / (
                direction_vector.y), 0))
        inner_intersections = inner.line_intersections(direction_line)
        inner_intersections_2 = inner_2.line_intersections(direction_line_2)
        inner_intersections_3 = inner_3.line_intersections(direction_line_3)
        Arc1, Arc2 = inner.split(inner_intersections[1],
                                 inner_intersections[0])
        Arc3, Arc4 = inner_2.split(inner_intersections_2[1],
                                   inner_intersections_2[0])
        Arc5, Arc6 = inner_3.split(inner_intersections_3[1],
                                   inner_intersections_3[0])
        new_inner = volmdlr.wires.Contour2D([Arc1, Arc2])
        new_inner_2 = volmdlr.wires.Contour2D([Arc3, Arc4])
        new_inner_3 = volmdlr.wires.Contour2D([Arc5, Arc6])
        intersections = []

        intersections.append((inner_intersections[0], Arc1))
        intersections.append((inner_intersections[1], Arc2))
        if len(self.outer_contour.line_intersections(direction_line)) > 2:

            intersections.append(
                self.outer_contour.line_intersections(direction_line)[0])
            intersections.append(
                self.outer_contour.line_intersections(direction_line)[2])
        else:
            intersections.append(
                self.outer_contour.line_intersections(direction_line)[0])
            intersections.append(
                self.outer_contour.line_intersections(direction_line)[1])
        intersections.append((inner_intersections_2[0], Arc3))
        intersections.append((inner_intersections_2[1], Arc4))
        if len(self.outer_contour.line_intersections(direction_line_2)) > 2:
            intersections.append(
                self.outer_contour.line_intersections(direction_line_2)[0])
            intersections.append(
                self.outer_contour.line_intersections(direction_line_2)[2])
        else:
            intersections.append(
                self.outer_contour.line_intersections(direction_line_2)[0])
            intersections.append(
                self.outer_contour.line_intersections(direction_line_2)[1])
        intersections.append((inner_intersections_3[0], Arc5))
        intersections.append((inner_intersections_3[1], Arc6))
        if len(self.outer_contour.line_intersections(direction_line_3)) > 2:

            intersections.append(
                self.outer_contour.line_intersections(direction_line_3)[0])
            intersections.append(
                self.outer_contour.line_intersections(direction_line_3)[2])
        else:
            intersections.append(
                self.outer_contour.line_intersections(direction_line_3)[0])
            intersections.append(
                self.outer_contour.line_intersections(direction_line_3)[1])

        if isinstance(intersections[0][0], volmdlr.Point2D) and \
                isinstance(intersections[1][0], volmdlr.Point2D):
            ip1, ip2 = sorted([new_inner.primitives.index(intersections[0][1]),
                               new_inner.primitives.index(
                                   intersections[1][1])])
            ip5, ip6 = sorted(
                [new_inner_2.primitives.index(intersections[4][1]),
                 new_inner_2.primitives.index(intersections[5][1])])
            ip7, ip8 = sorted(
                [new_inner_3.primitives.index(intersections[8][1]),
                 new_inner_3.primitives.index(intersections[9][1])])
            ip3, ip4 = sorted(
                [self.outer_contour.primitives.index(intersections[2][1]),
                 self.outer_contour.primitives.index(intersections[3][1])])

            sp11, sp12 = intersections[2][1].split(intersections[2][0])
            sp21, sp22 = intersections[3][1].split(intersections[3][0])
            sp33, sp34 = intersections[6][1].split(intersections[6][0])
            sp44, sp43 = intersections[7][1].split(intersections[7][0])
            sp55, sp56 = intersections[10][1].split(intersections[10][0])
            sp66, sp65 = intersections[11][1].split(intersections[11][0])

            primitives1 = []
            primitives1.append(volmdlr.edges.LineSegment2D(intersections[7][0],
                                                           intersections[5][
                                                               0]))
            primitives1.append(new_inner_2.primitives[ip5])
            primitives1.append(volmdlr.edges.LineSegment2D(intersections[6][0],
                                                           intersections[4][
                                                               0]))
            primitives1.append(sp33)
            primitives1.append(sp43)

            primitives2 = []
            primitives2.append(volmdlr.edges.LineSegment2D(intersections[6][0],
                                                           intersections[4][
                                                               0]))
            primitives2.append(new_inner_2.primitives[ip6])
            primitives2.append(volmdlr.edges.LineSegment2D(intersections[5][0],
                                                           intersections[7][
                                                               0]))
            primitives2.append(volmdlr.edges.LineSegment2D(intersections[7][0],
                                                           intersections[11][
                                                               0]))
            primitives2.append(
                volmdlr.edges.LineSegment2D(intersections[11][0],
                                            intersections[9][0]))
            primitives2.append(new_inner_3.primitives[ip7])
            primitives2.append(volmdlr.edges.LineSegment2D(intersections[8][0],
                                                           intersections[10][
                                                               0]))
            primitives2.append(sp34)

            primitives3 = []
            primitives3.append(
                volmdlr.edges.LineSegment2D(intersections[10][0],
                                            intersections[8][0]))
            primitives3.append(new_inner_3.primitives[ip8])
            primitives3.append(volmdlr.edges.LineSegment2D(intersections[9][0],
                                                           intersections[11][
                                                               0]))
            primitives3.append(sp22)
            primitives3.append(volmdlr.edges.LineSegment2D(intersections[3][0],
                                                           intersections[1][
                                                               0]))
            primitives3.append(new_inner.primitives[ip1])
            primitives3.append(volmdlr.edges.LineSegment2D(intersections[0][0],
                                                           intersections[2][
                                                               0]))
            primitives3.append(volmdlr.edges.LineSegment2D(intersections[2][0],
                                                           intersections[10][
                                                               0]))

            primitives4 = []
            primitives4.append(volmdlr.edges.LineSegment2D(intersections[3][0],
                                                           intersections[1][
                                                               0]))
            a = volmdlr.edges.Arc2D(new_inner.primitives[ip2].end,
                                    new_inner.primitives[ip2].interior,
                                    new_inner.primitives[ip2].start)
            primitives4.append(a)
            primitives4.append(volmdlr.edges.LineSegment2D(intersections[0][0],
                                                           intersections[2][
                                                               0]))
            primitives4.append(sp12)
            primitives4.append(sp21)

            # Contour2D(primitives1),Contour2D(primitives2),
            #                      Contour2D(primitives3),
            all_contours.extend([volmdlr.wires.Contour2D(primitives4)])

        else:
            raise NotImplementedError(
                '{} intersections not supported yet'.format(
                    len(intersections)))

        return all_contours

    def bounding_rectangle(self):
        return self.outer_contour.bounding_rectangle()

    def plot(self, ax=None, color='k', alpha=1, equal_aspect=False):

        if ax is None:
            fig, ax = plt.subplots()
        self.outer_contour.plot(ax=ax, color=color, alpha=alpha,
                                equal_aspect=equal_aspect)
        for inner_contour in self.inner_contours:
            inner_contour.plot(ax=ax, color=color, alpha=alpha,
                               equal_aspect=equal_aspect)

        if equal_aspect:
            ax.set_aspect('equal')

        ax.margins(0.1)
        return ax


class Surface3D(dc.DessiaObject):
    x_periodicity = None
    y_periodicity = None
    """
    Abstract class
    """

    def face_from_contours3d(self,
                             contours3d: List[volmdlr.wires.Contour3D],
                             name: str = ''):
        """
        """

        lc3d = len(contours3d)
        
        if lc3d == 1:
            outer_contour2d = self.contour3d_to_2d(contours3d[0])
            inner_contours2d = []
        elif lc3d > 1:
            area = -1
            inner_contours2d = []
            for contour3d in contours3d:
                contour2d = self.contour3d_to_2d(contour3d)
                inner_contours2d.append(contour2d)
                contour_area = contour2d.area()
                if contour_area > area:
                    area = contour_area
                    outer_contour2d = contour2d
            inner_contours2d.remove(outer_contour2d)
        else:
            raise ValueError('Must have at least one contour')

        if isinstance(self.face_class, str):
            class_ = globals()[self.face_class]
        else:
            class_ = self.face_class

        surface2d = Surface2D(outer_contour=outer_contour2d,
                              inner_contours=inner_contours2d)
        return class_(self,
                      surface2d=surface2d,
                      name=name)

    def repair_primitives_periodicity(self, primitives, last_primitive):
        delta_x1 = abs(primitives[0].start.x
                       - last_primitive.end.x)
        delta_x2 = abs(primitives[-1].end.x
                       - last_primitive.end.x)
        delta_y1 = abs(primitives[0].start.y
                       - last_primitive.end.y)
        delta_y2 = abs(primitives[-1].end.y
                       - last_primitive.end.y)

        if self.x_periodicity \
                and not (math.isclose(delta_x1, 0,
                                      abs_tol=5e-5)
                         or math.isclose(delta_x2, 0,
                                         abs_tol=5e-5)):
            delta_x1 = delta_x1 % self.x_periodicity
            delta_x2 = delta_x2 % self.x_periodicity
            if math.isclose(delta_x1, self.x_periodicity,
                            abs_tol=1e-4):
                delta_x1 = 0.
            if math.isclose(delta_x2, self.x_periodicity,
                            abs_tol=1e-4):
                delta_x2 = 0.
            for prim in primitives:
                prim.start.x = abs(self.x_periodicity
                                   - prim.start.x)
                prim.end.x = abs(self.x_periodicity
                                 - prim.end.x)

        if self.y_periodicity \
                and not (math.isclose(delta_y1, 0,
                                      abs_tol=5e-5)
                         or math.isclose(delta_y2, 0,
                                         abs_tol=5e-5)):
            delta_y1 = delta_y1 % self.y_periodicity
            delta_y2 = delta_y2 % self.y_periodicity
            if math.isclose(delta_y1, self.y_periodicity,
                            abs_tol=1e-4):
                delta_y1 = 0.
            if math.isclose(delta_y2, self.y_periodicity,
                            abs_tol=1e-4):
                delta_y2 = 0.
            for prim in primitives:
                prim.start.y = abs(self.y_periodicity
                                   - prim.start.y)
                prim.end.y = abs(self.y_periodicity
                                 - prim.end.y)

        return primitives, delta_x1, delta_x2, delta_y1, delta_y2

    def contour3d_to_2d(self, contour3d):
        primitives2d = []
        last_primitive = None

        for primitive3d in contour3d.primitives:
            method_name = '{}_to_2d'.format(
                primitive3d.__class__.__name__.lower())
            if hasattr(self, method_name):
                primitives = getattr(self, method_name)(primitive3d)

                if primitives is None:
                    continue

                if last_primitive:
                    primitives, delta_x1, delta_x2, delta_y1, delta_y2 = \
                        self.repair_primitives_periodicity(primitives,
                                                           last_primitive)

                    dist1 = primitive3d.start.point_distance(
                        last_primitive3d.end)
                    dist2 = primitive3d.end.point_distance(
                        last_primitive3d.end)
                    if (math.isclose(delta_x1, 0., abs_tol=1e-3)
                            and math.isclose(delta_y1, 0., abs_tol=1e-3)
                            and math.isclose(dist1, 0, abs_tol=5e-5)):
                        pass
                    elif (math.isclose(delta_x2, 0., abs_tol=1e-3)
                            and math.isclose(delta_y2, 0., abs_tol=1e-3)
                            and math.isclose(dist2, 0, abs_tol=5e-5)):
                        primitives = [p.reverse() for p in primitives[::-1]]
                    else:
                        ax2 = contour3d.plot()
                        primitive3d.plot(ax=ax2, color='r')
                        last_primitive3d.plot(ax=ax2, color='b')
                        self.plot(ax=ax2)

                        ax = last_primitive.plot(color='b', plot_points=True)
                        # primitives[0].plot(ax=ax, color='r', plot_points=True)
                        # primitives[-1].plot(ax=ax, color='r', plot_points=True)
                        for p in primitives:
                            p.plot(ax=ax, color='r', plot_points=True)
                        if self.x_periodicity:
                            vme.Line2D(volmdlr.Point2D(self.x_periodicity, 0),
                                       volmdlr.Point2D(self.x_periodicity, 1))\
                                .plot(ax=ax)
                        print('Surface 3D:', self)
                        print('3D primitive in red:', primitive3d)
                        print('Previous 3D primitive:', last_primitive3d)
                        raise ValueError(
                            'Primitives not following each other in contour:',
                            'delta1={}, {}, {} ; '
                            'delta2={}, {}, {}'.format(
                                delta_x1, delta_y1, dist1,
                                delta_x2, delta_y2, dist2))

                if primitives:
                    last_primitive = primitives[-1]
                    last_primitive3d = primitive3d
                    primitives2d.extend(primitives)
            else:
                raise NotImplementedError(
                    'Class {} does not implement {}'.format(
                        self.__class__.__name__,
                        method_name))

        return volmdlr.wires.Contour2D(primitives2d)

    def contour2d_to_3d(self, contour2d):
        primitives3d = []
        for primitive2d in contour2d.primitives:
            method_name = '{}_to_3d'.format(
                primitive2d.__class__.__name__.lower())
            if hasattr(self, method_name):
                try:
                    primitives3d.extend(getattr(self, method_name)(primitive2d))
                except NotImplementedError:
                    print('Error NotImplementedError')
            else:
                raise NotImplementedError(
                    'Class {} does not implement {}'.format(
                        self.__class__.__name__,
                        method_name))

        return volmdlr.wires.Contour3D(primitives3d)

    def linesegment3d_to_2d(self, linesegment3d):
        """
        a line segment on a surface will be in any case a line in 2D?
        """
        return [vme.LineSegment2D(self.point3d_to_2d(linesegment3d.start),
                                  self.point3d_to_2d(linesegment3d.end))]

    def bsplinecurve3d_to_2d(self, bspline_curve3d):
        """
        Is this right?
        """
        control_points = [self.point3d_to_2d(p) \
                          for p in bspline_curve3d.control_points]
        return [vme.BSplineCurve2D(
                    bspline_curve3d.degree,
                    control_points=control_points,
                    knot_multiplicities=bspline_curve3d.knot_multiplicities,
                    knots=bspline_curve3d.knots,
                    weights=bspline_curve3d.weights,
                    periodic=bspline_curve3d.periodic)]

    def bsplinecurve2d_to_3d(self, bspline_curve2d):
        """
        Is this right?
        """
        control_points = [self.point2d_to_3d(p) \
                          for p in bspline_curve2d.control_points]
        return [vme.BSplineCurve3D(
                    bspline_curve2d.degree,
                    control_points=control_points,
                    knot_multiplicities=bspline_curve2d.knot_multiplicities,
                    knots=bspline_curve2d.knots,
                    weights=bspline_curve2d.weights,
                    periodic=bspline_curve2d.periodic)]

    
    def normal_from_point2d(self, point2d):
        
        raise NotImplementedError('NotImplemented')
        
        
    def normal_from_point3d(self, point3d):
        """ 
        evaluates the normal vector of the bspline surface at this point3d.
        """
        
        return (self.normal_from_point2d(self.point3d_to_2d(point3d)))[1]
    
 
class Plane3D(Surface3D):
    face_class = 'PlaneFace3D'

    def __init__(self, frame: volmdlr.Frame3D, name: str = ''):
        """
        :param frame: u and v of frame describe the plane, w is the normal
        """
        self.frame = frame
        self.name = name

    def __hash__(self):
        return hash(self.frame)

    def __eq__(self, other_plane):
        if other_plane.__class__.__name__ != self.__class__.__name__:
            return False
        return (self.frame.origin == other_plane.frame.origin and
                self.frame.w.is_colinear_to(other_plane.frame.w))

    def to_dict(self, use_pointers: bool = True, memo=None, path: str = '#'):
        # improve the object structure ?
        dict_ = dc.DessiaObject.base_dict(self)
        dict_['frame'] = self.frame.to_dict(use_pointers=use_pointers, memo=memo, path=path+'/frame')
        return dict_

    @classmethod
    def from_step(cls, arguments, object_dict):
        frame3d = object_dict[arguments[1]]
        frame3d.normalize()
        frame = volmdlr.Frame3D(frame3d.origin,
                                frame3d.v, frame3d.w, frame3d.u)
        return cls(frame, arguments[0][1:-1])

    def to_step(self, current_id):
        frame = volmdlr.Frame3D(self.frame.origin, self.frame.w, self.frame.u,
                                self.frame.v)
        content, frame_id = frame.to_step(current_id)
        plane_id = frame_id + 1
        content += "#{} = PLANE('{}',#{});\n".format(plane_id, self.name,
                                                     frame_id)
        return content, [plane_id]

    @classmethod
    def from_3_points(cls, point1, point2, point3):
        """
        Point 1 is used as origin of the plane
        """
        vector1 = point2 - point1
        vector2 = point3 - point1

        vector1.normalize()
        vector2.normalize()
        normal = vector1.cross(vector2)
        normal.normalize()
        frame = volmdlr.Frame3D(point1, vector1, normal.cross(vector1), normal)
        return cls(frame)

    @classmethod
    def from_normal(cls, point, normal):
        v1 = normal.deterministic_unit_normal_vector()
        v2 = v1.cross(normal)
        return cls(volmdlr.Frame3D(point, v1, v2, normal))

    @classmethod
    def from_plane_vectors(cls, plane_origin: volmdlr.Point3D,
                           plane_x: volmdlr.Vector3D,
                           plane_y: volmdlr.Vector3D):
        normal = plane_x.cross(plane_y)
        return cls(volmdlr.Frame3D(plane_origin, plane_x, plane_y, normal))

    @classmethod
    def from_points(cls, points):
        if len(points) < 3:
            raise ValueError
        elif len(points) == 3:
            return cls.from_3_points(volmdlr.Point3D(points[0].vector),
                                     volmdlr.Vector3D(points[1].vector),
                                     volmdlr.Vector3D(points[2].vector))
        else:
            points = [p.copy() for p in points]
            indexes_to_del = []
            for i, point in enumerate(points[1:]):
                if point == points[0]:
                    indexes_to_del.append(i)
            for index in indexes_to_del[::-1]:
                del points[index + 1]

            origin = points[0]
            vector1 = points[1] - origin
            vector1.normalize()
            vector2_min = points[2] - origin
            vector2_min.normalize()
            dot_min = abs(vector1.dot(vector2_min))
            for point in points[3:]:
                vector2 = point - origin
                vector2.normalize()
                dot = abs(vector1.dot(vector2))
                if dot < dot_min:
                    vector2_min = vector2
                    dot_min = dot
            return cls.from_3_points(origin, vector1 + origin,
                                     vector2_min + origin)

    def point_on_plane(self, point):
        if math.isclose(self.frame.w.dot(point - self.frame.origin), 0,
                        abs_tol=1e-6):
            return True
        return False

    def line_intersections(self, line):
        u = line.point2 - line.point1
        w = line.point1 - self.frame.origin
        if math.isclose(self.frame.w.dot(u), 0, abs_tol=1e-08):
            return []
        intersection_abscissea = - self.frame.w.dot(w) / self.frame.w.dot(u)
        return [line.point1 + intersection_abscissea * u]

    def linesegment_intersections(self, linesegment: vme.LineSegment3D) \
            -> List[volmdlr.Point3D]:
        u = linesegment.end - linesegment.start
        w = linesegment.start - self.frame.origin
        normaldotu = self.frame.w.dot(u)
        if math.isclose(normaldotu, 0, abs_tol=1e-08):
            return []
        intersection_abscissea = - self.frame.w.dot(w) / normaldotu
        if intersection_abscissea < 0 or intersection_abscissea > 1:
            return []
        return [linesegment.start + intersection_abscissea * u]

    def equation_coefficients(self):
        """
        returns the a,b,c,d coefficient from equation ax+by+cz+d = 0
        """
        a, b, c = self.frame.w
        d = -self.frame.origin.dot(self.frame.w)
        return (a, b, c, d)

    def plane_intersection(self, other_plane):
        line_direction = self.frame.w.cross(other_plane.frame.w)

        if line_direction.norm() < 1e-6:
            return None

        a1, b1, c1, d1 = self.equation_coefficients()
        a2, b2, c2, d2 = other_plane.equation_coefficients()

        if a1 * b2 - a2 * b1 != 0.:
            x0 = (b1 * d2 - b2 * d1) / (a1 * b2 - a2 * b1)
            y0 = (a2 * d1 - a1 * d2) / (a1 * b2 - a2 * b1)
            point1 = volmdlr.Point3D((x0, y0, 0))
        else:
            y0 = (b2 * d2 - c2 * d1) / (b1 * c2 - c1 * b2)
            z0 = (c1 * d1 - b1 * d2) / (b1 * c2 - c1 * b2)
            point1 = volmdlr.Point3D((0, y0, z0))

        point2 = point1 + line_direction
        return volmdlr.Line3D(point1, point2)

    def is_coincident(self, plane2):
        """
        Verifies if two planes are parallel and coincident
        """
        if self.frame.w.is_colinear_to(plane2.frame.w):
            if plane2.point_on_plane(self.frame.origin):
                return True
        return False

    def rotation(self, center, axis, angle, copy=True):
        # center_frame = self.frame.origin.copy()
        # center_frame.rotation(center, axis, angle, copy=False)
        if copy:
            new_frame = self.frame.rotation(center=center, axis=axis,
                                            angle=angle, copy=True)
            # new_frame.origin = center_frame
            return Plane3D(new_frame)
        else:
            self.frame.rotation(center=center, axis=axis, angle=angle, copy=False)
            # self.frame.origin = center_frame

    def translation(self, offset, copy=True):
        if copy:
            new_frame = self.frame.translation(offset, True)
            return Plane3D(new_frame)
        else:
            self.frame.translation(offset, False)

    def frame_mapping(self, frame, side, copy=True):
        """
        side = 'old' or 'new'
        """
        if side == 'old':
            new_origin = frame.old_coordinates(self.frame.origin)
            new_vector1 = frame.basis().old_coordinates(self.frame.u)
            new_vector2 = frame.basis().old_coordinates(self.frame.v)
            new_vector3 = frame.basis().old_coordinates(self.frame.w)
            if copy:
                return Plane3D(
                    volmdlr.Frame3D(new_origin, new_vector1, new_vector2,
                                    new_vector3), self.name)
            else:
                # self.origin = new_origin
                # self.vectors = [new_vector1, new_vector2]
                # self.normal = frame.Basis().old_coordinates(self.normal)
                # self.normal.normalize()
                self.frame.origin = new_origin
                self.frame.u = new_vector1
                self.frame.v = new_vector2
                self.frame.w = new_vector3

        if side == 'new':
            new_origin = frame.new_coordinates(self.frame.origin)
            new_vector1 = frame.basis().new_coordinates(self.frame.u)
            new_vector2 = frame.basis().new_coordinates(self.frame.v)
            new_vector3 = frame.basis().new_coordinates(self.frame.w)
            if copy:
                return Plane3D(
                    volmdlr.Frame3D(new_origin, new_vector1, new_vector2,
                                    new_vector3), self.name)
            else:
                self.frame.origin = new_origin
                self.frame.u = new_vector1
                self.frame.v = new_vector2
                self.frame.w = new_vector3

    def copy(self, deep=True, memo=None):
        new_frame = self.frame.copy()
        return Plane3D(new_frame, self.name)

    def plot(self, ax=None):
        if ax is None:
            fig = plt.figure()
            ax = fig.add_subplot(111, projection='3d')
        else:
            fig = ax.figure

        self.frame.origin.plot(ax)
        self.frame.u.plot(ax, starting_point=self.frame.origin, color='r')
        self.frame.v.plot(ax, starting_point=self.frame.origin, color='g')
        return ax

    def babylon_script(self):
        s = 'var myPlane = BABYLON.MeshBuilder.CreatePlane("myPlane", {width: 0.5, height: 0.5, sideOrientation: BABYLON.Mesh.DOUBLESIDE}, scene);\n'
        s += 'myPlane.setPositionWithLocalVector(new BABYLON.Vector3({},{},{}));\n'.format(
            self.origin[0], self.origin[1], self.origin[2])

        s += 'var axis1 = new BABYLON.Vector3({}, {}, {});\n'.format(
            self.vectors[0][0], self.vectors[0][1], self.vectors[0][2])
        s += 'var axis2 = new BABYLON.Vector3({}, {}, {});\n'.format(
            self.vectors[1][0], self.vectors[1][1], self.vectors[1][2])
        s += 'var axis3 = new BABYLON.Vector3({}, {}, {});\n'.format(
            self.normal[0], self.normal[1], self.normal[2])
        s += 'var orientation = BABYLON.Vector3.rotationFromAxis(axis1, axis2, axis3);\n'
        s += 'myPlane.rotation = orientation;\n'

        s += 'var planemat = new BABYLON.StandardMaterial("planemat", scene);\n'
        s += 'planemat.alpha = 0.4;\n'
        s += 'myPlane.material = planemat;\n'

        return s

    def point2d_to_3d(self, point2d):
        return point2d.to_3d(self.frame.origin, self.frame.u, self.frame.v)

    def point3d_to_2d(self, point3d):
        return point3d.to_2d(self.frame.origin, self.frame.u, self.frame.v)

    def contour2d_to_3d(self, contour2d):
        return contour2d.to_3d(self.frame.origin, self.frame.u, self.frame.v)

    def contour3d_to_2d(self, contour3d):
        return contour3d.to_2d(self.frame.origin, self.frame.u, self.frame.v)

    def bsplinecurve3d_to_2d(self, bspline_curve3d):
        control_points = [self.point3d_to_2d(p) \
                          for p in bspline_curve3d.control_points]
        return [vme.BSplineCurve2D(
            bspline_curve3d.degree,
            control_points=control_points,
            knot_multiplicities=bspline_curve3d.knot_multiplicities,
            knots=bspline_curve3d.knots,
            weights=bspline_curve3d.weights,
            periodic=bspline_curve3d.periodic)]

    def bsplinecurve2d_to_3d(self, bspline_curve2d):
        control_points = [self.point2d_to_3d(p) \
                          for p in bspline_curve2d.control_points]
        return [vme.BSplineCurve3D(
            bspline_curve2d.degree,
            control_points=control_points,
            knot_multiplicities=bspline_curve2d.knot_multiplicities,
            knots=bspline_curve2d.knots,
            weights=bspline_curve2d.weights,
            periodic=bspline_curve2d.periodic)]

    def rectangular_cut(self, x1: float, x2: float,
                        y1: float, y2: float, name: str = ''):

        p1 = volmdlr.Point2D(x1, y1)
        p2 = volmdlr.Point2D(x2, y1)
        p3 = volmdlr.Point2D(x2, y2)
        p4 = volmdlr.Point2D(x1, y2)
        outer_contour = volmdlr.wires.ClosedPolygon2D([p1, p2, p3, p4])
        surface = Surface2D(outer_contour, [])
        return PlaneFace3D(self, surface, name)


PLANE3D_OXY = Plane3D(volmdlr.OXYZ)
PLANE3D_OYZ = Plane3D(volmdlr.OYZX)
PLANE3D_OZX = Plane3D(volmdlr.OZXY)


class CylindricalSurface3D(Surface3D):
    face_class = 'CylindricalFace3D'
    x_periodicity = volmdlr.TWO_PI
    """
    The local plane is defined by (theta, z)
    :param frame: frame.w is axis, frame.u is theta=0 frame.v theta=pi/2
    :param radius: Cylinder's radius
    """

    def __init__(self, frame, radius, name=''):
        self.frame = frame
        self.radius = radius
        self.name = name

    def point2d_to_3d(self, point2d: volmdlr.Point2D):
        p = volmdlr.Point3D(self.radius * math.cos(point2d.x),
                            self.radius * math.sin(point2d.x),
                            point2d.y)
        return self.frame.old_coordinates(p)

    def point3d_to_2d(self, point3d):
        x, y, z = self.frame.new_coordinates(point3d)
        u1 = x / self.radius
        u2 = y / self.radius
        # theta = volmdlr.core.sin_cos_angle(u1, u2)
        theta = math.atan2(u2, u1)
        return volmdlr.Point2D(theta, z)

    def arc3d_to_2d(self, arc3d):
        start = self.point3d_to_2d(arc3d.start)
        end = self.point3d_to_2d(arc3d.end)
        # angle = abs(start.x-end.x)
        # if arc3d.is_trigo:
        # end = start + volmdlr.Point2D(arc3d.angle, 0)
        # else:
        #     end = start + volmdlr.Point2D(-arc3d.angle, 0)
        # interior = self.point3d_to_2d(arc3d.interior)
        # if start.x < interior.x:
        #     end = start + volmdlr.Point2D(arc3d.angle, 0)
        # else:
        #     end = start - volmdlr.Point2D(arc3d.angle, 0)
        return [vme.LineSegment2D(start, end)]

    def linesegment2d_to_3d(self, linesegment2d):
        theta1, z1 = linesegment2d.start
        theta2, z2 = linesegment2d.end
        if math.isclose(theta1, theta2, abs_tol=1e-9):
            return [vme.LineSegment3D(
                self.point2d_to_3d(linesegment2d.start),
                self.point2d_to_3d(linesegment2d.end),
            )]
        elif math.isclose(z1, z2, abs_tol=1e-9):
            if abs(theta1 - theta2) == volmdlr.TWO_PI:
                return [vme.FullArc3D(center=self.frame.origin + z1 * self.frame.w,
                                      start_end=self.point2d_to_3d(linesegment2d.start),
                                      normal=self.frame.w)]
            else:
                interior = self.point2d_to_3d(linesegment2d.point_at_abscissa(linesegment2d.length() * 0.5))
                return [vme.Arc3D(
                    self.point2d_to_3d(linesegment2d.start),
                    self.point2d_to_3d(
                        volmdlr.Point2D(0.5 * (theta1 + theta2), z1)),
                    self.point2d_to_3d(linesegment2d.end),
                )]
        else:
            # TODO: this is a non exact method!
            return [vme.LineSegment3D(self.point2d_to_3d(linesegment2d.start),self.point2d_to_3d(linesegment2d.end))]
            # raise NotImplementedError('Ellipse? delta_theta={} delta_z={}'.format(abs(theta2-theta1), abs(z1-z2)))

    def fullarc3d_to_2d(self, fullarc3d):
        if self.frame.w.is_colinear_to(fullarc3d.normal):
            p1 = self.point3d_to_2d(fullarc3d.start)
            return [vme.LineSegment2D(p1, p1 + volmdlr.TWO_PI * volmdlr.X2D)]
        else:
            print(fullarc3d.normal, self.frame.w)
            raise ValueError('Impossible!')

    def circle3d_to_2d(self, circle3d):
        return []

    def bsplinecurve3d_to_2d(self, bspline_curve3d):
        # TODO: enhance this, this is a non exact method!
        l = bspline_curve3d.length()
        points = [self.point3d_to_2d(bspline_curve3d.point_at_abscissa(i / 10 * l)) \
                  for i in range(11)]
        return [vme.LineSegment2D(p1, p2) \
                for p1, p2 in zip(points[:-1], points[1:])]

    @classmethod
    def from_step(cls, arguments, object_dict):
        frame3d = object_dict[arguments[1]]
        U, W = frame3d.v, -frame3d.u
        U.normalize()
        W.normalize()
        V = W.cross(U)
        frame_direct = volmdlr.Frame3D(frame3d.origin, U, V, W)
        radius = float(arguments[2]) / 1000
        return cls(frame_direct, radius, arguments[0][1:-1])

    def to_step(self, current_id):
        frame = volmdlr.Frame3D(self.frame.origin, self.frame.w, self.frame.u,
                                self.frame.v)
        content, frame_id = frame.to_step(current_id)
        current_id = frame_id + 1
        content += "#{} = CYLINDRICAL_SURFACE('{}',#{},{});\n" \
            .format(current_id, self.name, frame_id,
                    round(1000 * self.radius, 3))
        return content, [current_id]

    def frame_mapping(self, frame, side, copy=True):
        basis = frame.basis()
        if side == 'new':
            new_origin = frame.new_coordinates(self.frame.origin)
            new_u = basis.new_coordinates(self.frame.u)
            new_v = basis.new_coordinates(self.frame.v)
            new_w = basis.new_coordinates(self.frame.w)
            new_frame = volmdlr.Frame3D(new_origin, new_u, new_v, new_w)
            if copy:
                return CylindricalSurface3D(new_frame, self.radius,
                                            name=self.name)
            else:
                self.frame = new_frame

        if side == 'old':
            new_origin = frame.old_coordinates(self.frame.origin)
            new_u = basis.old_coordinates(self.frame.u)
            new_v = basis.old_coordinates(self.frame.v)
            new_w = basis.old_coordinates(self.frame.w)
            new_frame = volmdlr.Frame3D(new_origin, new_u, new_v, new_w)
            if copy:
                return CylindricalSurface3D(new_frame, self.radius,
                                            name=self.name)
            else:
                self.frame = new_frame

    def rectangular_cut(self, theta1: float, theta2: float,
                        z1: float, z2: float, name: str = ''):

        if theta1 == theta2:
            theta2 += volmdlr.TWO_PI

        p1 = volmdlr.Point2D(theta1, z1)
        p2 = volmdlr.Point2D(theta2, z1)
        p3 = volmdlr.Point2D(theta2, z2)
        p4 = volmdlr.Point2D(theta1, z2)
        outer_contour = volmdlr.wires.ClosedPolygon2D([p1, p2, p3, p4])
        surface2d = Surface2D(outer_contour, [])
        return volmdlr.faces.CylindricalFace3D(self, surface2d, name)

    def translation(self, offset: volmdlr.Vector3D, copy=True):
        if copy:
            return self.__class__(self.frame.translation(offset, copy=True),
                                  self.radius)
        else:
            self.frame.translation(offset, copy=False)

    def rotation(self, center, axis, angle, copy=True):
        if copy:
            new_frame = self.frame.rotation(center=center, axis=axis,
                                            angle=angle, copy=True)
            return self.__class__(new_frame, self.radius)
        else:
            self.frame.rotation(center, axis, angle, copy=False)


    def grid3d(self, points_x, points_y, xmin, xmax, ymin, ymax):
        '''
        generate 3d grid points of a Cylindrical surface, based on a 2d grid points parameters
        (xmin,xmax,points_x) limits and number of points in x, 
        (ymin,ymax,points_y) limits and number of points in y
        '''

        points_2d = volmdlr.Point2D.grid2d(points_x, points_y, xmin, xmax, ymin, ymax)

        points_3d = []
        for j in range(0,len(points_2d)):
            points_3d.append(self.point2d_to_3d(points_2d[j]))

        return points_3d


class ToroidalSurface3D(Surface3D):
    face_class = 'ToroidalFace3D'
    x_periodicity = volmdlr.TWO_PI
    y_periodicity = volmdlr.TWO_PI
    """
    The local plane is defined by (theta, phi)
    theta is the angle around the big (R) circle and phi around the small(r)

    :param frame: Tore's frame: origin is the center, u is pointing at
                    theta=0
    :param R: Tore's radius
    :param r: Circle to revolute radius
    Definitions of R and r according to https://en.wikipedia.org/wiki/Torus
    """

    def __init__(self, frame: volmdlr.Frame3D,
                 R: float, r: float, name: str = ''):
        self.frame = frame
        self.R = R
        self.r = r
        self.name = name

    def _bounding_box(self):
        d = self.R + self.r
        p1 = self.frame.origin + self.frame.u * d + self.frame.v * d + self.frame.w * self.r
        p2 = self.frame.origin + self.frame.u * d + self.frame.v * d - self.frame.w * self.r
        p3 = self.frame.origin + self.frame.u * d - self.frame.v * d + self.frame.w * self.r
        p4 = self.frame.origin + self.frame.u * d - self.frame.v * d - self.frame.w * self.r
        p5 = self.frame.origin - self.frame.u * d + self.frame.v * d + self.frame.w * self.r
        p6 = self.frame.origin - self.frame.u * d + self.frame.v * d - self.frame.w * self.r
        p7 = self.frame.origin - self.frame.u * d - self.frame.v * d + self.frame.w * self.r
        p8 = self.frame.origin - self.frame.u * d - self.frame.v * d - self.frame.w * self.r

        return volmdlr.core.BoundingBox.from_points(
            [p1, p2, p3, p4, p5, p6, p7, p8])

    def point2d_to_3d(self, point2d: volmdlr.Point2D):
        theta, phi = point2d
        x = (self.R + self.r * math.cos(phi)) * math.cos(theta)
        y = (self.R + self.r * math.cos(phi)) * math.sin(theta)
        z = self.r * math.sin(phi)
        return self.frame.old_coordinates(volmdlr.Point3D(x, y, z))

    def point3d_to_2d(self, point3d):
        # points_2D = []
        x, y, z = self.frame.new_coordinates(point3d)
        if z < -self.r:
            z = -self.r
        elif z > self.r:
            z = self.r

        zr = z / self.r
        phi = math.asin(zr)

        u = self.R + math.sqrt((self.r ** 2) - (z ** 2))
        u1, u2 = round(x / u, 5), round(y / u, 5)
        theta = volmdlr.core.sin_cos_angle(u1, u2)

        return volmdlr.Point2D(theta, phi)

    @classmethod
    def from_step(cls, arguments, object_dict):
        frame3d = object_dict[arguments[1]]
        U, W = frame3d.v, -frame3d.u
        U.normalize()
        W.normalize()
        V = W.cross(U)
        frame_direct = volmdlr.Frame3D(frame3d.origin, U, V, W)
        rcenter = float(arguments[2]) / 1000
        rcircle = float(arguments[3]) / 1000
        return cls(frame_direct, rcenter, rcircle, arguments[0][1:-1])

    def to_step(self, current_id):
        frame = volmdlr.Frame3D(self.frame.origin, self.frame.w, self.frame.u,
                                self.frame.v)
        content, frame_id = frame.to_step(current_id)
        current_id = frame_id + 1
        content += "#{} = TOROIDAL_SURFACE('{}',#{},{},{});\n" \
            .format(current_id, self.name, frame_id,
                    round(1000 * self.R, 3),
                    round(1000 * self.r, 3))
        return content, [current_id]

    def frame_mapping(self, frame, side, copy=True):
        basis = frame.Basis()
        if side == 'new':
            new_origin = frame.new_coordinates(self.frame.origin)
            new_u = basis.new_coordinates(self.frame.u)
            new_v = basis.new_coordinates(self.frame.v)
            new_w = basis.new_coordinates(self.frame.w)
            new_frame = volmdlr.Frame3D(new_origin, new_u, new_v, new_w)
            if copy:
                return ToroidalSurface3D(new_frame,
                                         self.R, self.r,
                                         name=self.name)
            else:
                self.frame = new_frame

        if side == 'old':
            new_origin = frame.old_coordinates(self.frame.origin)
            new_u = basis.old_coordinates(self.frame.u)
            new_v = basis.old_coordinates(self.frame.v)
            new_w = basis.old_coordinates(self.frame.w)
            new_frame = volmdlr.Frame3D(new_origin, new_u, new_v, new_w)
            if copy:
                return ToroidalSurface3D(new_frame,
                                         self.R, self.r,
                                         name=self.name)
            else:
                self.frame = new_frame

    def rectangular_cut(self, theta1, theta2, phi1, phi2, name=''):
        if phi1 == phi2:
            phi2 += volmdlr.TWO_PI
        elif phi2 < phi1:
            phi2 += volmdlr.TWO_PI
        if theta1 == theta2:
            theta2 += volmdlr.TWO_PI
        elif theta2 < theta1:
            theta2 += volmdlr.TWO_PI

        p1 = volmdlr.Point2D(theta1, phi1)
        p2 = volmdlr.Point2D(theta2, phi1)
        p3 = volmdlr.Point2D(theta2, phi2)
        p4 = volmdlr.Point2D(theta1, phi2)
        outer_contour = volmdlr.wires.ClosedPolygon2D([p1, p2, p3, p4])
        return ToroidalFace3D(self,
                              Surface2D(outer_contour, []),
                              name)

    def linesegment2d_to_3d(self, linesegment2d):
        theta1, phi1 = linesegment2d.start
        theta2, phi2 = linesegment2d.end
        if theta1 == theta2:
            if math.isclose(phi1 - phi2, volmdlr.TWO_PI, abs_tol=1e-9):
                u = self.frame.u.rotation(self.frame.origin, self.frame.w,
                                          angle=theta1)
                v = self.frame.u.rotation(self.frame.origin, self.frame.w,
                                          angle=theta1)
                center = self.frame.origin+self.R*u
                return [vme.FullArc3D(center=center,
                                      start_end=center + self.r * u,
                                      normal=v)]
            else:
                return [vme.Arc3D(
                    self.point2d_to_3d(linesegment2d.start),
                    self.point2d_to_3d(volmdlr.Point2D(theta1, 0.5 * (phi1 + phi2))),
                    self.point2d_to_3d(linesegment2d.end),
                )]
        elif math.isclose(phi1, phi2, abs_tol=1e-9):
            if abs(theta1 - theta2) == volmdlr.TWO_PI:
                center = self.frame.origin + self.r * math.sin(phi1) * self.frame.w
                start_end = center + self.frame.u * (self.r + self.R)
                return [vme.FullArc3D(center=center,
                                      start_end=start_end,
                                      normal=self.frame.w)]
            else:
                return [vme.Arc3D(
                    self.point2d_to_3d(linesegment2d.start),
                    self.point2d_to_3d(volmdlr.Point2D(0.5 * (theta1 + theta2), phi1)),
                    self.point2d_to_3d(linesegment2d.end),
                )]
        else:
            raise NotImplementedError('Ellipse?')

    def fullarc3d_to_2d(self, fullarc3d):
        if self.frame.w.is_colinear_to(fullarc3d.normal):
            p1 = self.point3d_to_2d(fullarc3d.start)
            return [vme.LineSegment2D(p1, p1 + volmdlr.TWO_PI * volmdlr.X2D)]
        elif fullarc3d.normal.dot(self.frame.w):
            p1 = self.point3d_to_2d(fullarc3d.start)
            return [vme.LineSegment2D(p1, p1 + volmdlr.TWO_PI * volmdlr.Y2D)]
        else:
            raise ValueError('Impossible!')

    def circle3d_to_2d(self, circle3d):
        return []

    def triangulation(self):
        face = self.rectangular_cut(0, volmdlr.TWO_PI, 0, volmdlr.TWO_PI)
        return face.triangulation()

    def translation(self, offset: volmdlr.Vector3D, copy=True):
        if copy:
            return self.__class__(self.frame.translation(offset, copy=True),
                                  self.R,
                                  self.r)
        else:
            self.frame.translation(offset, copy=False)

    def rotation(self, center, axis, angle, copy=True):
        if copy:
            new_frame = self.frame.rotation(center=center, axis=axis,
                                            angle=angle, copy=True)
            return self.__class__(new_frame, self.R, self.r)
        else:
            self.frame.rotation(center, axis, angle, copy=False)

class ConicalSurface3D(Surface3D):
    face_class = 'ConicalFace3D'
    x_periodicity = volmdlr.TWO_PI
    """
    The local plane is defined by (theta, z)
    :param frame: Cone's frame to position it: frame.w is axis of cone
                    frame.origin is at the angle of the cone
    :param semi_angle: Cone's semi-angle
    """

    def __init__(self, frame: volmdlr.Frame3D, semi_angle: float,
                 name: str = ''):
        self.frame = frame
        self.semi_angle = semi_angle
        self.name = name

    @classmethod
    def from_step(cls, arguments, object_dict):
        frame3d = object_dict[arguments[1]]
        U, W = frame3d.v, frame3d.u
        U.normalize()
        W.normalize()
        V = W.cross(U)
        radius = float(arguments[2]) / 1000
        semi_angle = float(arguments[3])
        origin = frame3d.origin - radius / math.tan(semi_angle) * W
        frame_direct = volmdlr.Frame3D(origin, U, V, W)
        return cls(frame_direct, semi_angle, arguments[0][1:-1])

    def to_step(self, current_id):
        frame = volmdlr.Frame3D(self.frame.origin, self.frame.w, self.frame.u,
                                self.frame.v)
        content, frame_id = frame.to_step(current_id)
        current_id = frame_id + 1
        content += "#{} = CONICAL_SURFACE('{}',#{},{},{});\n" \
            .format(current_id, self.name, frame_id,
                    0.,
                    round(self.semi_angle, 3))
        return content, [current_id]

    def frame_mapping(self, frame, side, copy=True):
        basis = frame.Basis()
        if side == 'new':
            new_origin = frame.new_coordinates(self.frame.origin)
            new_u = basis.new_coordinates(self.frame.u)
            new_v = basis.new_coordinates(self.frame.v)
            new_w = basis.new_coordinates(self.frame.w)
            new_frame = volmdlr.Frame3D(new_origin, new_u, new_v, new_w)
            if copy:
                return ConicalSurface3D(new_frame, self.radius, name=self.name)
            else:
                self.frame = new_frame

        if side == 'old':
            new_origin = frame.old_coordinates(self.frame.origin)
            new_u = basis.old_coordinates(self.frame.u)
            new_v = basis.old_coordinates(self.frame.v)
            new_w = basis.old_coordinates(self.frame.w)
            new_frame = volmdlr.Frame3D(new_origin, new_u, new_v, new_w)
            if copy:
                return ConicalSurface3D(new_frame, self.radius, name=self.name)
            else:
                self.frame = new_frame

    def point2d_to_3d(self, point2d: volmdlr.Point2D):
        theta, z = point2d
        r = math.tan(self.semi_angle) * z
        new_point = volmdlr.Point3D(r * math.cos(theta),
                                    r * math.sin(theta),
                                    z)
        return self.frame.old_coordinates(new_point)

    # def point3d_to_2d(self, point3d: volmdlr.Point3D):
    #     z = self.frame.w.dot(point3d)
    #     x, y = point3d.plane_projection2d(self.frame.origin, self.frame.u,
    #                                       self.frame.v)
    #     theta = math.atan2(y, x)
    #     return volmdlr.Point2D(theta, z+0.003)

    def point3d_to_2d(self, point3d: volmdlr.Point3D):
        x, y, z = self.frame.new_coordinates(point3d)
        # x, y = point3d.plane_projection2d(self.frame.origin, self.frame.u,
        #                                   self.frame.v)
        theta = math.atan2(y, x)
        return volmdlr.Point2D(theta, z)

    def rectangular_cut(self, theta1: float, theta2: float,
                        z1: float, z2: float, name: str = ''):
        # theta1 = angle_principal_measure(theta1)
        # theta2 = angle_principal_measure(theta2)
        if theta1 == theta2:
            theta2 += volmdlr.TWO_PI

        p1 = volmdlr.Point2D(theta1, z1)
        p2 = volmdlr.Point2D(theta2, z1)
        p3 = volmdlr.Point2D(theta2, z2)
        p4 = volmdlr.Point2D(theta1, z2)
        outer_contour = volmdlr.wires.ClosedPolygon2D([p1, p2, p3, p4])
        return ConicalFace3D(self, Surface2D(outer_contour, []), name)

    def fullarc3d_to_2d(self, fullarc3d):
        if self.frame.w.is_colinear_to(fullarc3d.normal):
            p1 = self.point3d_to_2d(fullarc3d.start)
            return [vme.LineSegment2D(p1, p1 + volmdlr.TWO_PI * volmdlr.X2D)]
        else:
            raise ValueError('Impossible!')

    def circle3d_to_2d(self, circle3d):
        return []

    def linesegment2d_to_3d(self, linesegment2d):
        theta1, z1 = linesegment2d.start
        theta2, z2 = linesegment2d.end
        if math.isclose(z1, z2, abs_tol=1e-9) and math.isclose(z1, 0.,
                                                               abs_tol=1e-9):
            return []
        elif math.isclose(abs(theta1 - theta2) % volmdlr.TWO_PI, 0., abs_tol=1e-9):
            return [vme.LineSegment3D(
                self.point2d_to_3d(linesegment2d.start),
                self.point2d_to_3d(linesegment2d.end),
            )]
        elif math.isclose(z1, z2, abs_tol=1e-9):

            if abs(theta1 - theta2) % volmdlr.TWO_PI == 0.:
                return [vme.FullArc3D(center=self.frame.origin + z1 * self.frame.w,
                                      start_end=self.point2d_to_3d(linesegment2d.start),
                                      normal=self.frame.w)]
            else:
                return [vme.Arc3D(
                    self.point2d_to_3d(linesegment2d.start),
                    self.point2d_to_3d(
                        volmdlr.Point2D(0.5 * (theta1 + theta2), z1)),
                    self.point2d_to_3d(linesegment2d.end))
                ]
        else:
            raise NotImplementedError('Ellipse?')

    def translation(self, offset: volmdlr.Vector3D, copy=True):
        if copy:
            return self.__class__(self.frame.translation(offset, copy=True),
                                  self.semi_angle)
        else:
            self.frame.translation(offset, copy=False)

    def rotation(self, center, axis, angle, copy=True):
        if copy:
            new_frame = self.frame.rotation(center=center, axis=axis, angle=angle, copy=True)
            return self.__class__(new_frame, self.semi_angle)
        else:
            self.frame.rotation(center, axis, angle, copy=False)

class SphericalSurface3D(Surface3D):
    face_class = 'SphericalFace3D'
    """
    :param frame: Sphere's frame to position it
    :type frame: volmdlr.Frame3D
    :param radius: Sphere's radius
    :type radius: float
    """

    def __init__(self, frame, radius, name=''):
        self.frame = frame
        self.radius = radius
        self.name = name
        # V = frame.v
        # V.normalize()
        # W = frame.w
        # W.normalize()
        # self.plane = Plane3D(frame.origin, V, W)

    def _bounding_box(self):
        points = [self.frame.origin + volmdlr.Point3D(-self.radius,
                                                      -self.radius,
                                                      -self.radius),
                  self.frame.origin + volmdlr.Point3D(self.radius,
                                                      self.radius,
                                                      self.radius),

                  ]
        return volmdlr.core.BoundingBox.from_points(points)

    @classmethod
    def from_step(cls, arguments, object_dict):
        frame3d = object_dict[arguments[1]]
        U, W = frame3d.v, frame3d.u
        U.normalize()
        W.normalize()
        V = W.cross(U)
        frame_direct = volmdlr.Frame3D(frame3d.origin, U, V, W)
        radius = float(arguments[2]) / 1000
        return cls(frame_direct, radius, arguments[0][1:-1])

    def point2d_to_3d(self, point2d):
        # source mathcurve.com/surfaces/sphere
        # -pi<theta<pi, -pi/2<phi<pi/2
        theta, phi = point2d
        x = self.radius * math.cos(phi) * math.cos(theta)
        y = self.radius * math.cos(phi) * math.sin(theta)
        z = self.radius * math.sin(phi)
        return self.frame.old_coordinates(volmdlr.Point3D(x, y, z))

    def point3d_to_2d(self, point3d):
        x, y, z = point3d
        if z < -self.radius:
            z = -self.radius
        elif z > self.radius:
            z = self.radius

        zr = z / self.radius
        phi = math.asin(zr)

        u = math.sqrt((self.radius ** 2) - (z ** 2))
        if u == 0:
            u1, u2 = x, y
        else:
            u1, u2 = round(x / u, 5), round(y / u, 5)
        theta = volmdlr.sin_cos_angle(u1, u2)
        return volmdlr.Point2D(theta, phi)

    def linesegment2d_to_3d(self, linesegment2d):
        start = self.point2d_to_3d(linesegment2d.start)
        interior = self.point2d_to_3d(0.5 * (linesegment2d.start + linesegment2d.end))
        end = self.point2d_to_3d(linesegment2d.end)
        if start == end:
            u = start - self.frame.origin
            u.normalize()
            v = interior - self.frame.origin
            v.normalize()
            normal = u.cross(v)
            return [vme.FullArc3D(self.frame.origin, start, normal)]
        return [vme.Arc3D(start, interior, end)]

    def plot(self, ax=None, color='grey', alpha=0.5):
        # points = []
        for i in range(20):
            theta = i / 20. * volmdlr.TWO_PI
            t_points = []
            for j in range(20):
                phi = j / 20. * volmdlr.TWO_PI
                t_points.append(self.point2d_to_3d(volmdlr.Point2D(theta, phi)))
            ax = volmdlr.wires.ClosedPolygon3D(t_points).plot(ax=ax, color=color, alpha=alpha)

        return ax

    def rectangular_cut(self, theta1, theta2, phi1, phi2, name=''):
        if phi1 == phi2:
            phi2 += volmdlr.TWO_PI
        elif phi2 < phi1:
            phi2 += volmdlr.TWO_PI
        if theta1 == theta2:
            theta2 += volmdlr.TWO_PI
        elif theta2 < theta1:
            theta2 += volmdlr.TWO_PI

        p1 = volmdlr.Point2D(theta1, phi1)
        p2 = volmdlr.Point2D(theta2, phi1)
        p3 = volmdlr.Point2D(theta2, phi2)
        p4 = volmdlr.Point2D(theta1, phi2)
        outer_contour = volmdlr.wires.ClosedPolygon2D([p1, p2, p3, p4])
        return SphericalFace3D(self,
                               Surface2D(outer_contour, []),
                               name=name)


class RuledSurface3D(Surface3D):
    face_class = 'RuledFace3D'
    """
    :param frame: frame.w is axis, frame.u is theta=0 frame.v theta=pi/2
    :type frame: volmdlr.Frame3D
    :param radius: Cylinder's radius
    :type radius: float
    """

    def __init__(self,
                 wire1: volmdlr.wires.Wire3D,
                 wire2: volmdlr.wires.Wire3D,
                 name: str = ''):
        self.wire1 = wire1
        self.wire2 = wire2
        self.length1 = wire1.length()
        self.length2 = wire2.length()
        self.name = name

    def point2d_to_3d(self, point2d: volmdlr.Point2D):
        x, y = point2d
        point1 = self.wire1.point_at_abscissa(x * self.length1)
        point2 = self.wire2.point_at_abscissa(x * self.length2)
        joining_line = vme.LineSegment3D(point1, point2)
        point = joining_line.point_at_abscissa(y * joining_line.length())
        return point

    def point3d_to_2d(self, point3d):
        raise NotImplementedError

    def rectangular_cut(self, x1: float, x2: float,
                        y1: float, y2: float, name: str = ''):
        p1 = volmdlr.Point2D(x1, y1)
        p2 = volmdlr.Point2D(x2, y1)
        p3 = volmdlr.Point2D(x2, y2)
        p4 = volmdlr.Point2D(x1, y2)
        outer_contour = volmdlr.wires.ClosedPolygon2D([p1, p2, p3, p4])
        surface2d = Surface2D(outer_contour, [])
        return volmdlr.faces.RuledFace3D(self, surface2d, name)


class BSplineSurface3D(Surface3D):
    face_class = 'BSplineFace3D'
    _non_serializable_attributes = ['surface']

    def __init__(self, degree_u, degree_v, control_points, nb_u, nb_v,
                 u_multiplicities, v_multiplicities, u_knots, v_knots,
                 weights=None, name=''):
        self.control_points = control_points
        self.degree_u = degree_u
        self.degree_v = degree_v
        self.nb_u = nb_u
        self.nb_v = nb_v

        u_knots = vme.standardize_knot_vector(u_knots)
        v_knots = vme.standardize_knot_vector(v_knots)
        self.u_knots = u_knots
        self.v_knots = v_knots
        self.u_multiplicities = u_multiplicities
        self.v_multiplicities = v_multiplicities
        self.weights = weights

        self.control_points_table = []
        points_row = []
        i = 1
        for pt in control_points:
            points_row.append(pt)
            if i == nb_v:
                self.control_points_table.append(points_row)
                points_row = []
                i = 1
            else:
                i += 1
        surface = BSpline.Surface()
        surface.degree_u = degree_u
        surface.degree_v = degree_v
        if weights is None:
            P = [(control_points[i][0], control_points[i][1],
                  control_points[i][2]) for i in range(len(control_points))]
            surface.set_ctrlpts(P, nb_u, nb_v)
        else:
            Pw = [(control_points[i][0] * weights[i],
                   control_points[i][1] * weights[i],
                   control_points[i][2] * weights[i],
                   weights[i]) for i in range(len(control_points))]
            surface.set_ctrlpts(Pw, nb_u, nb_v)
        knot_vector_u = []
        for i, u_knot in enumerate(u_knots):
            knot_vector_u.extend([u_knot] * u_multiplicities[i])
        knot_vector_v = []
        for i, v_knot in enumerate(v_knots):
            knot_vector_v.extend([v_knot] * v_multiplicities[i])
        surface.knotvector_u = knot_vector_u
        surface.knotvector_v = knot_vector_v
        surface.delta = 0.05
        # surface_points = surface.evalpts

        self.surface = surface
        # self.points = [volmdlr.Point3D(*p) for p in surface_points]
        volmdlr.core.Primitive3D.__init__(self, name=name)

        # Hidden Attributes
        self._displacements = {}
        self._grids2d = {}
        self._grids2d_deformed = {}

    @property
    def x_periodicity(self):
        p3d_x1 = self.point2d_to_3d(volmdlr.Point2D(1., 0.5))
        p2d_x0 = self.point3d_to_2d(p3d_x1, 0., 0.5)
        if self.point2d_to_3d(p2d_x0) == p3d_x1 and \
                not math.isclose(p2d_x0.x, 1, abs_tol=1e-3):
            return 1 - p2d_x0.x
        else:
            return None

    @property
    def y_periodicity(self):
        p3d_y1 = self.point2d_to_3d(volmdlr.Point2D(0.5, 1))
        p2d_y0 = self.point3d_to_2d(p3d_y1, 0., 0.5)
        if self.point2d_to_3d(p2d_y0) == p3d_y1 and \
                not math.isclose(p2d_y0.y, 1, abs_tol=1e-3):
            return 1 - p2d_y0.y
        else:
            return None

    def control_points_matrix(self, coordinates):
        ''' 
        define control points like a matrix, for each coordinate: x:0, y:1, z:2 
        '''

        P = npy.empty((self.nb_u, self.nb_v))
        for i in range(0,self.nb_u):
            for j in range(0,self.nb_v):
                P[i][j] = self.control_points_table[i][j][coordinates]
        return P

    #Knots_vector
    def knots_vector_u(self):
        '''
        compute the global knot vector (u direction) based on knot elements and multiplicities 
        '''

        knots = self.u_knots
        multiplicities = self.u_multiplicities

        knots_vec = []
        for i in range(0,len(knots)):
            for j in range(0,multiplicities[i]):
                knots_vec.append(knots[i])
        return knots_vec

    def knots_vector_v(self):
        ''' 
        compute the global knot vector (v direction) based on knot elements and multiplicities 
        '''

        knots = self.v_knots
        multiplicities = self.v_multiplicities

        knots_vec = []
        for i in range(0,len(knots)):
            for j in range(0,multiplicities[i]):
                knots_vec.append(knots[i])
        return knots_vec


    def basis_functions_u(self, u, k, i):
        ''' 
        compute basis functions Bi in u direction for u=u and degree=k
        '''

        # k = self.degree_u
        t = self.knots_vector_u()

        if k == 0:
            return 1.0 if t[i] <= u < t[i+1] else 0.0
        if t[i+k] == t[i]:
            c1 = 0.0
        else:
            c1 = (u - t[i])/(t[i+k] - t[i]) * self.basis_functions_u(u, k-1, i)
        if t[i+k+1] == t[i+1]:
            c2 = 0.0
        else:
            c2 = (t[i+k+1] - u)/(t[i+k+1] - t[i+1]) * self.basis_functions_u(u, k-1, i+1)
        return c1 + c2

    def basis_functions_v(self, v, k, i):
        ''' 
        compute basis functions Bi in v direction for v=v and degree=k
        '''

        # k = self.degree_u
        t = self.knots_vector_v()

        if k == 0:
            return 1.0 if t[i] <= v < t[i+1] else 0.0
        if t[i+k] == t[i]:
            c1 = 0.0
        else:
            c1 = (v - t[i])/(t[i+k] - t[i]) * self.basis_functions_v(v, k-1, i)
        if t[i+k+1] == t[i+1]:
            c2 = 0.0
        else:
            c2 = (t[i+k+1] - v)/(t[i+k+1] - t[i+1]) * self.basis_functions_v(v, k-1, i+1)
        return c1 + c2

    def blending_vector_u (self, u):
        ''' 
        compute a vector of basis_functions in u direction for u=u 
        '''

        blending_vect = npy.empty((1,self.nb_u))
        for j in range(0,self.nb_u):
            blending_vect[0][j] = self.basis_functions_u(u, self.degree_u, j)

        return blending_vect

    def blending_vector_v (self, v):
        ''' 
        compute a vector of basis_functions in v direction for v=v 
        '''

        blending_vect = npy.empty((1,self.nb_v))
        for j in range(0,self.nb_v):
            blending_vect[0][j] = self.basis_functions_v(v, self.degree_v, j)

        return blending_vect

    def blending_matrix_u (self, u):
        ''' 
        compute a matrix of basis_functions in u direction for a vector u like [0,1] 
        '''

        blending_mat = npy.empty((len(u), self.nb_u))
        for i in range(0,len(u)):
            for j in range(0,self.nb_u):
                blending_mat[i][j] = self.basis_functions_u(u[i], self.degree_u, j)
        return blending_mat

    def blending_matrix_v (self, v):
        ''' 
        compute a matrix of basis_functions in v direction for a vector v like [0,1] 
        '''

        blending_mat = npy.empty((len(v), self.nb_v))
        for i in range(0,len(v)):
            for j in range(0,self.nb_v):
                blending_mat[i][j] = self.basis_functions_v(v[i], self.degree_v, j)
        return blending_mat

    def point2d_to_3d(self, point2d: volmdlr.Point2D):
        x, y = point2d
        if -1e-3 < x < 0:
            x = 0.
        elif 1 < x < 1+1e-3:
            x = 1
        if -1e-3 < y < 0:
            y = 0
        elif 1 < y < 1+1e-3:
            y = 1
        return volmdlr.Point3D(*self.surface.evaluate_single((x, y)))


    def point3d_to_2d(self, point3d: volmdlr.Point3D, min_bound_x: float = 0.,
                      max_bound_x: float = 1., min_bound_y: float = 0.,
                      max_bound_y: float = 1., tol=1e-9):
        def f(x):
            p3d = self.point2d_to_3d(volmdlr.Point2D(x[0], x[1]))
            return point3d.point_distance(p3d)

        results = []

        delta_bound_x = max_bound_x - min_bound_x
        delta_bound_y = max_bound_y - min_bound_y
        x0s = [((min_bound_x+max_bound_x)/2, (min_bound_y+max_bound_y)/2),
               (min_bound_x+delta_bound_x/10, min_bound_y+delta_bound_y/10),
               (min_bound_x+delta_bound_x/10, max_bound_y-delta_bound_y/10),
               (max_bound_x-delta_bound_x/10, min_bound_y+delta_bound_y/10),
               (max_bound_x-delta_bound_x/10, max_bound_y-delta_bound_y/10)]

        for x0 in x0s:
            z = scp.optimize.least_squares(f, x0=x0, bounds=([min_bound_x,
                                                              min_bound_y],
                                                             [max_bound_x,
                                                              max_bound_y]),
                                           ftol=tol/10,
                                           xtol=tol/10,
                                           # loss='soft_l1'
                                           )
            # z.cost represent the value of the cost function at the solution
            if z.cost < tol:
                return volmdlr.Point2D(*z.x)

            res = scp.optimize.minimize(f, x0=npy.array(x0),
                                        bounds=[(min_bound_x, max_bound_x),
                                                (min_bound_y, max_bound_y)],
                                        tol=tol)
            # res.fun represent the value of the objective function
            if res.fun < tol:
                return volmdlr.Point2D(*res.x)

            results.append((z.x, z.cost))
            results.append((res.x, res.fun))
        return (volmdlr.Point2D(*min(results, key=lambda r: r[1])[0]))


    def linesegment2d_to_3d(self, linesegment2d):
        # TODO: this is a non exact method!
        lth = linesegment2d.length()
        points = [self.point2d_to_3d(
            linesegment2d.point_at_abscissa(i * lth / 10.)) for i in range(11)]

        linesegment = vme.LineSegment3D(points[0], points[-1])
        flag = True
        for pt in points:
            if not linesegment.point_belongs(pt):
                flag = False
                break

        periodic = False
        if self.x_periodicity is not None and \
                math.isclose(lth, self.x_periodicity, abs_tol=1e-6) and \
                math.isclose(linesegment2d.start.y, linesegment2d.end.y,
                             abs_tol=1e-6):
            periodic = True
        elif self.y_periodicity is not None and \
                math.isclose(lth, self.y_periodicity, abs_tol=1e-6) and \
                math.isclose(linesegment2d.start.x, linesegment2d.end.x,
                             abs_tol=1e-6):
            periodic = True

        if flag:
            # All the points are on the same LineSegment3D
            linesegments = [linesegment]
        else:
            linesegments = [vme.BSplineCurve3D.from_points_interpolation(
                points, max(self.degree_u, self.degree_v), periodic=periodic)]
            # linesegments = [vme.LineSegment3D(p1, p2)
            #                 for p1, p2 in zip(points[:-1], points[1:])]
        return linesegments

    def linesegment3d_to_2d(self, linesegment3d):
        """
        a line segment on a BSplineSurface3D will be in any case a line in 2D?
        """
        x_perio = self.x_periodicity if self.x_periodicity is not None else 1.
        y_perio = self.y_periodicity if self.y_periodicity is not None else 1.
        return [vme.LineSegment2D(self.point3d_to_2d(linesegment3d.start,
                                                     max_bound_x=x_perio,
                                                     max_bound_y=y_perio),
                                  self.point3d_to_2d(linesegment3d.end,
                                                     max_bound_x=x_perio,
                                                     max_bound_y=y_perio))]

    def bsplinecurve3d_to_2d(self, bspline_curve3d):
        # TODO: enhance this, it is a non exact method!
        # TODO: bsplinecurve can be periodic but not around the bsplinesurface
        bsc_linesegment = vme.LineSegment3D(bspline_curve3d.points[0],
                                            bspline_curve3d.points[-1])
        flag = True
        for pt in bspline_curve3d.points:
            if not bsc_linesegment.point_belongs(pt):
                flag = False
                break

        if self.x_periodicity and not self.y_periodicity \
                and bspline_curve3d.periodic:
            p1 = self.point3d_to_2d(bspline_curve3d.points[0], min_bound_x=0.,
                                    max_bound_x=self.x_periodicity)
            p1_sup = self.point3d_to_2d(bspline_curve3d.points[0],
                                        min_bound_x=1 - self.x_periodicity)
            new_x = p1.x-p1_sup.x+self.x_periodicity
            new_x = new_x if 0 <= new_x else 0
            reverse = False
            if new_x < 0:
                new_x = 0
            elif math.isclose(new_x, self.x_periodicity, abs_tol=1e-5):
                new_x = 0
                reverse = True

            linesegments = [
                vme.LineSegment2D(
                    volmdlr.Point2D(new_x, p1.y),
                    volmdlr.Point2D(self.x_periodicity, p1.y))]
            if reverse:
                linesegments[0] = linesegments[0].reverse()

        elif self.y_periodicity and not self.x_periodicity \
                and bspline_curve3d.periodic:
            p1 = self.point3d_to_2d(bspline_curve3d.points[0], min_bound_y=0.,
                                    max_bound_y=self.y_periodicity)
            p1_sup = self.point3d_to_2d(bspline_curve3d.points[0],
                                        min_bound_y=1 - self.y_periodicity)
            new_y = p1.y - p1_sup.y + self.y_periodicity
            new_y = new_y if 0 <= new_y else 0
            reverse = False
            if new_y < 0:
                new_y = 0
            elif math.isclose(new_y, self.y_periodicity, abs_tol=1e-5):
                new_y = 0
                reverse = True

            linesegments = [
                vme.LineSegment2D(
                    volmdlr.Point2D(p1.x, new_y),
                    volmdlr.Point2D(p1.x, self.y_periodicity))]
            if reverse:
                linesegments[0] = linesegments[0].reverse()

        elif self.x_periodicity and self.y_periodicity \
                and bspline_curve3d.periodic:
            raise NotImplementedError

        elif flag:
            x_perio = self.x_periodicity if self.x_periodicity is not None\
                else 1.
            y_perio = self.y_periodicity if self.y_periodicity is not None\
                else 1.
            p1 = self.point3d_to_2d(bspline_curve3d.points[0],
                                    max_bound_x=x_perio,
                                    max_bound_y=y_perio)
            p2 = self.point3d_to_2d(bspline_curve3d.points[-1],
                                    max_bound_x=x_perio,
                                    max_bound_y=y_perio)

            if p1 == p2:
                print('BSplineCruve3D skipped because it is too small')
                linesegments = None
            else:
                p1_sup = self.point3d_to_2d(bspline_curve3d.points[0],
                                            min_bound_x=1-x_perio,
                                            min_bound_y=1-y_perio)
                p2_sup = self.point3d_to_2d(bspline_curve3d.points[-1],
                                            min_bound_x=1-x_perio,
                                            min_bound_y=1-y_perio)
                if self.x_periodicity and p1.point_distance(p1_sup) > 1e-5:
                    p1.x -= p1_sup.x - x_perio
                    p2.x -= p2_sup.x - x_perio
                if self.y_periodicity and p1.point_distance(p1_sup) > 1e-5:
                    p1.y -= p1_sup.y - y_perio
                    p2.y -= p2_sup.y - y_perio
                linesegments = [vme.LineSegment2D(p1, p2)]
            # How to check if end of surface overlaps start or the opposite ?
        else:
            lth = bspline_curve3d.length()
            if lth > 1e-5:
                points = [self.point3d_to_2d(
                        bspline_curve3d.point_at_abscissa(i / 10 * lth)
                        # max_bound_x=self.x_periodicity,
                        # max_bound_y=self.y_periodicity
                    ) for i in range(11)]
                # linesegments = [vme.LineSegment2D(p1, p2)
                #                 for p1, p2 in zip(points[:-1], points[1:])]
                linesegments = [vme.BSplineCurve2D.from_points_interpolation(
                    points, max(self.degree_u, self.degree_v))]
            elif 1e-6 < lth <= 1e-5:
                linesegments = [vme.LineSegment2D(
                    self.point3d_to_2d(bspline_curve3d.start),
                    self.point3d_to_2d(bspline_curve3d.end))]
            else:
                print('BSplineCruve3D skipped because it is too small')
                linesegments = None

        # print(bspline_curve3d.start, bspline_curve3d.end)
        # print([(l.start, l.end) for l in linesegments])
        # print()
        return linesegments

    def arc3d_to_2d(self, arc3d):
        number_points = math.ceil(arc3d.angle * 7) + 1  # 7 points per radian
        l = arc3d.length()
        points = [self.point3d_to_2d(arc3d.point_at_abscissa(
            i * l / (number_points - 1))) for i in range(number_points)]
        return [vme.LineSegment2D(p1, p2)
                for p1, p2 in zip(points[:-1], points[1:])]

    def _bounding_box(self):
        return volmdlr.core.BoundingBox.from_points(self.control_points)

    def rectangular_cut(self, u1: float, u2: float,
                        v1: float, v2: float, name: str = ''):
        p1 = volmdlr.Point2D(u1, v1)
        p2 = volmdlr.Point2D(u2, v1)
        p3 = volmdlr.Point2D(u2, v2)
        p4 = volmdlr.Point2D(u1, v2)
        outer_contour = volmdlr.wires.ClosedPolygon2D([p1, p2, p3, p4])
        surface = Surface2D(outer_contour, [])
        return BSplineFace3D(self, surface, name) #PlaneFace3D

    def FreeCADExport(self, ip, ndigits=3):
        name = 'primitive{}'.format(ip)
        script = ""
        points = '['
        for i, pts_row in enumerate(self.control_points_table):
            pts = '['
            for j, pt in enumerate(pts_row):
                point = 'fc.Vector({},{},{}),'.format(pt[0], pt[1], pt[2])
                pts += point
            pts = pts[:-1] + '],'
            points += pts
        points = points[:-1] + ']'

        script += '{} = Part.BSplineSurface()\n'.format(name)
        if self.weights is None:
            script += '{}.buildFromPolesMultsKnots({},{},{},udegree={},vdegree={},uknots={},vknots={})\n'.format(
                name, points, self.u_multiplicities, self.v_multiplicities,
                self.degree_u, self.degree_v, self.u_knots, self.v_knots)
        else:
            script += '{}.buildFromPolesMultsKnots({},{},{},udegree={},vdegree={},uknots={},vknots={},weights={})\n'.format(
                name, points, self.u_multiplicities, self.v_multiplicities,
                self.degree_u, self.degree_v, self.u_knots, self.v_knots,
                self.weights)

        return script

    def rotation(self, center, axis, angle, copy=True):
        new_control_points = [p.rotation(center, axis, angle, copy=True) for p in
                              self.control_points]
        new_bsplinesurface3d = BSplineSurface3D(self.degree_u, self.degree_v,
                                                new_control_points, self.nb_u,
                                                self.nb_v,
                                                self.u_multiplicities,
                                                self.v_multiplicities,
                                                self.u_knots, self.v_knots,
                                                self.weights, self.name)
        if copy:
            return new_bsplinesurface3d
        else:
            self.control_points = new_control_points
            self.surface = new_bsplinesurface3d.surface
            # self.points = new_BSplineSurface3D.points

    def translation(self, offset, copy=True):
        new_control_points = [p.translation(offset, True) for p in
                              self.control_points]
        new_bsplinesurface3d = BSplineSurface3D(self.degree_u, self.degree_v,
                                                new_control_points, self.nb_u,
                                                self.nb_v,
                                                self.u_multiplicities,
                                                self.v_multiplicities,
                                                self.u_knots, self.v_knots,
                                                self.weights, self.name)
        if copy:
            return new_bsplinesurface3d
        else:
            self.control_points = new_control_points
            self.surface = new_bsplinesurface3d.surface
            # self.points = new_BSplineSurface3D.points

    def frame_mapping(self, frame, side, copy=True):
        new_control_points = [p.frame_mapping(frame, side, True) for p in
                              self.control_points]
        new_bsplinesurface3d = BSplineSurface3D(self.degree_u, self.degree_v,
                                                new_control_points, self.nb_u,
                                                self.nb_v,
                                                self.u_multiplicities,
                                                self.v_multiplicities,
                                                self.u_knots, self.v_knots,
                                                self.weights, self.name)
        if copy:
            return new_bsplinesurface3d
        else:
            self.control_points = new_control_points
            self.surface = new_bsplinesurface3d.surface
            # self.points = new_BSplineSurface3D.points

    def plot(self, ax=None):
        for p in self.control_points:
            ax = p.plot(ax=ax)
        return ax



    # def merge_with(self, other_bspline_surface3d, merging_direction):
        ''' 
        merge two Bspline surfaces along a merging direction (u ou v)
        Based on: Pungotra et al. Merging multiple B-spline surface patches in a virtual reality environment. 2010
        Link: http://dx.doi.org/10.1016/j.cad.2010.05.006 
        '''
        
        # #Bspline surface parameters
        # u=[] #knot vector u direction 
        # v=[] #knot vector v direction
        # degree=[] #degree u & v directions
        # r=[] #nbr points u direction 
        # s=[] #nbr points v direction 
        # A=[] #blending matrix
        
        # P=[] #control points
        # M=[] #discretized points (x,y,z)
        # M_point3d=[] #discretized points vlmdlr Point3D


        # steps=1000 
        # surfaces_to_be_merged=[self,other_bspline_surface3d]
        # n=0
        # for surface in surfaces_to_be_merged:
            
        #     u.append(surface.knots_vector_u())
        #     v.append(surface.knots_vector_v())
        #     degree.append([surface.degree_u,surface.degree_v])
        #     r.append(surface.nb_u)
        #     s.append(surface.nb_v)
            
        #     # if surface == self:
        #     #     # find u,v parameters for supperposition points for the 1st surface 
        #     #     uv_supperposition_parameters = self.intersection_with(other_bspline_surface3d)
        #     #     if (uv_supperposition_parameters[0][0][1]-uv_supperposition_parameters[0][0][0]) < (uv_supperposition_parameters[0][1][1]-uv_supperposition_parameters[0][1][0]):
        #     #         if uv_supperposition_parameters[0][1][0] < (1-uv_supperposition_parameters[0][1][0]):
        #     #             ux = npy.linspace(uv_supperposition_parameters[0][1][0] ,0.99,steps)
        #     #         else:
        #     #             ux = npy.linspace(0,uv_supperposition_parameters[0][1][0],steps)
        #     #         vx = npy.linspace(0,0.99,steps)
        #     #     else: 
        #     #         ux = npy.linspace(0,0.99,steps)
        #     #         if uv_supperposition_parameters[0][1][1] < (1-uv_supperposition_parameters[0][1][1]):
        #     #             vx = npy.linspace(uv_supperposition_parameters[0][1][1] ,0.99,steps)
        #     #         else:
        #     #             vx = npy.linspace(0,uv_supperposition_parameters[0][1][0],steps)
        #     # else: 
        #     #     ux = npy.linspace(0,0.99,steps)
        #     #     vx = npy.linspace(0,0.99,steps)

        #     ux = npy.linspace(0,0.99,steps)
        #     vx = npy.linspace(0,0.99,steps)

        #     A.append([surface.blending_matrix_u(ux), surface.blending_matrix_v(vx)])
        #     P.append([surface.control_points_matrix(0), 
        #               surface.control_points_matrix(1),
        #               surface.control_points_matrix(2)])
    
        #     #Discretize the Bspline surface
        #     M.append([(A[n][0].dot(P[n][0])).dot(A[n][1].transpose()),
        #               (A[n][0].dot(P[n][1])).dot(A[n][1].transpose()),
        #               (A[n][0].dot(P[n][2])).dot(A[n][1].transpose())])
        #     M_points =[]
        #     for i in range(0, len(M[n][0])):
        #         M_0 = []
        #         for j in range(0, len(M[n][0][0])):
        #             M_0.append(volmdlr.Point3D(M[n][0][i][j], M[n][1][i][j], M[n][2][i][j]))
        #         M_points.append(M_0)
        #     M_point3d.append(M_points)
        #     n=n+1
    
        # #Concatenate discretized points of the two surfaces
        # M_merge = []
        # if merging_direction == 'u':
        #     M_merge.append(npy.concatenate((M[0][0],M[1][0]),axis=1))
        #     M_merge.append(npy.concatenate((M[0][1],M[1][1]),axis=1))
        #     M_merge.append(npy.concatenate((M[0][2],M[1][2]),axis=1))        
            
        #     #Determine the revised number of control points in u,v (r,s) directions  
        #     r_merged=max(r[0],r[1]) 
        #     d=max(degree[0][0],degree[1][0]) - min(degree[0][0],degree[1][0])
        #     s_merged=s[0]+s[1]-1 +d #d is added here to ajust the nbr of ctrl points if the degree of the two intial surfaces is not equal. here the maximum degree is kept
    
        # elif merging_direction == 'v':
        #     M_merge.append(npy.concatenate((M[0][0],M[1][0]),axis=0))
        #     M_merge.append(npy.concatenate((M[0][1],M[1][1]),axis=0))
        #     M_merge.append(npy.concatenate((M[0][2],M[1][2]),axis=0))
            
        #     M_merge[0]=M_merge[0].transpose()
        #     M_merge[1]=M_merge[1].transpose()
        #     M_merge[2]=M_merge[2].transpose()
            
        #     #Determine the revised number of control points in u,v (r,s) directions 
        #     s_merged=max(s[0],s[1]) 
        #     d=max(degree[0][1],degree[1][1]) - min(degree[0][1],degree[1][1])
        #     r_merged=r[0]+r[1]-1 +d #d is added here to ajust the nbr of ctrl points if the degree of the two intial surfaces is not equal. here the maximum degree is kept
            
        # degree_merge_u = max(degree[0][0],degree[1][0])
        # degree_merge_v = max(degree[0][1],degree[1][1])
            
        # #Determine the new knot vectors 
        # u_merged = geomdl.knotvector.generate(degree_merge_u, r_merged)
        # v_merged = geomdl.knotvector.generate(degree_merge_v, s_merged)
        
        # m=len(M_merge[0])
        # n=len(M_merge[0][0]) #M_merge = m*n
        
        
        # (u_knots,u_multiplicities) = knots_vector_inv(u_merged)
        # (v_knots,v_multiplicities) = knots_vector_inv(v_merged)
    
        # control_points=[volmdlr.Point3D(0,0,0)] * (s_merged*r_merged)
        # merged_surface = volmdlr.faces.BSplineSurface3D(degree_merge_u, 
        #                                                 degree_merge_v, 
        #                                                 control_points,
        #                                                 r_merged, 
        #                                                 s_merged, 
        #                                                 u_multiplicities, 
        #                                                 v_multiplicities, 
        #                                                 u_knots, 
        #                                                 v_knots)
        
        # #Revise the blending matrices     
        # ux = npy.linspace(0,0.99,m)    
        # Au_merged = merged_surface.blending_matrix_u(ux)
        
        # vx = npy.linspace(0,0.99,n)
        # Av_merged = merged_surface.blending_matrix_v(vx)
    
        # #Determine the new control points
        # mat_u = npy.linalg.pinv((Au_merged.transpose()).dot(Au_merged))
        # mat_v = npy.linalg.pinv((Av_merged.transpose()).dot(Av_merged))
        
        # P_merged=[]
        
        # P_merged.append([(mat_u.dot((((Au_merged.transpose()).dot(M_merge[0])).dot(Av_merged)))).dot(mat_v)])
        # P_merged.append([(mat_u.dot((((Au_merged.transpose()).dot(M_merge[1])).dot(Av_merged)))).dot(mat_v)])
        # P_merged.append([(mat_u.dot((((Au_merged.transpose()).dot(M_merge[2])).dot(Av_merged)))).dot(mat_v)])
        
        # P_points =[] #new control points (x,y,z)
        # for i in range(0, len(P_merged[0][0])):
        #     P_0 = []
        #     for j in range(0, len(P_merged[0][0][1])):
        #         P_0.append(volmdlr.Point3D(P_merged[0][0][i][j], P_merged[1][0][i][j], P_merged[2][0][i][j]))
        #     P_points.append(P_0) #new control points vlmdlr Point3D
    
        # #Compute the merged surface
        # control_points = []
        # for i in range(0,len(P_points)):
        #     for j in range(0,len(P_points[0])):
        #         control_points.append(P_points[i][j])
    
        # knots_u, multiplicities_u = knots_vector_inv(u_merged)
        # knots_v, multiplicities_v = knots_vector_inv(v_merged)
        
        
        # merged_surface = volmdlr.faces.BSplineSurface3D(degree_u=degree_merge_u,
        #                                 degree_v=degree_merge_v,
        #                                 control_points=control_points,
        #                                 nb_u=r_merged,
        #                                 nb_v=s_merged,
        #                                 u_multiplicities=multiplicities_u,
        #                                 v_multiplicities=multiplicities_v,
        #                                 u_knots=knots_u,
        #                                 v_knots=knots_v)
    
        # return merged_surface     

        # return merged_surface

    @classmethod
    def from_step(cls, arguments, object_dict):
        name = arguments[0][1:-1]
        degree_u = int(arguments[1])
        degree_v = int(arguments[2])
        points_sets = arguments[3][1:-1].split("),")
        points_sets = [elem + ")" for elem in points_sets[:-1]] + [
            points_sets[-1]]
        control_points = []
        for points_set in points_sets:
            points = [object_dict[int(i[1:])] for i in
                      points_set[1:-1].split(",")]
            nb_v = len(points)
            control_points.extend(points)
        nb_u = int(len(control_points) / nb_v)
        surface_form = arguments[4]
        if arguments[5] == '.F.':
            u_closed = False
        elif arguments[5] == '.T.':
            u_closed = True
        else:
            raise ValueError
        if arguments[6] == '.F.':
            v_closed = False
        elif arguments[6] == '.T.':
            v_closed = True
        else:
            raise ValueError
        self_intersect = arguments[7]
        u_multiplicities = [int(i) for i in arguments[8][1:-1].split(",")]
        v_multiplicities = [int(i) for i in arguments[9][1:-1].split(",")]
        u_knots = [float(i) for i in arguments[10][1:-1].split(",")]
        v_knots = [float(i) for i in arguments[11][1:-1].split(",")]
        knot_spec = arguments[12]

        if 13 in range(len(arguments)):
            weight_data = [
                float(i) for i in
                arguments[13][1:-1].replace("(", "").replace(")", "").split(",")
            ]
        else:
            weight_data = None

        bsplinesurface = cls(degree_u, degree_v, control_points, nb_u, nb_v,
                             u_multiplicities, v_multiplicities, u_knots,
                             v_knots, weight_data, name)
        # if u_closed:
        #     bsplinesurface.x_periodicity = bsplinesurface.get_x_periodicity()
        # if v_closed:
        #     bsplinesurface.y_periodicity = bsplinesurface.get_y_periodicity()
        return bsplinesurface

    def to_step(self, current_id):
        content = ''
        point_matrix_ids = '('
        for points in self.control_points_table:
            point_ids = '('
            for point in points:
                point_content, point_id = point.to_step(current_id)
                content += point_content
                point_ids += '#{},'.format(point_id)
                current_id = point_id + 1
            point_ids = point_ids[:-1]
            point_ids += '),'
            point_matrix_ids += point_ids
        point_matrix_ids = point_matrix_ids[:-1]
        point_matrix_ids += ')'

        u_close = '.T.' if self.x_periodicity else '.F.'
        v_close = '.T.' if self.y_periodicity else '.F.'

        content += "#{} = B_SPLINE_SURFACE_WITH_KNOTS('{}',{},{},{},.UNSPECIFIED.,{},{},.F.,{},{},{},{},.UNSPECIFIED.);\n" \
            .format(current_id, self.name, self.degree_u, self.degree_v,
                    point_matrix_ids, u_close, v_close,
                    tuple(self.u_multiplicities), tuple(self.v_multiplicities),
                    tuple(self.u_knots), tuple(self.v_knots))
        return content, [current_id]

    def grid3d(self, points_x, points_y, xmin, xmax, ymin, ymax):
        '''
        generate 3d grid points of a Bspline surface, based on a 2d grid points parameters
        (xmin,xmax,points_x) limits and number of points in x, 
        (ymin,ymax,points_y) limits and number of points in y
        '''

        points_2d = volmdlr.Point2D.grid2d(points_x, points_y, xmin, xmax, ymin, ymax)
        if self._grids2d == {} :
            self._grids2d[points_x, points_y, xmin, xmax, ymin, ymax] = points_2d

        points_3d = []
        for j in range(0,len(points_2d)):
            points_3d.append(self.point2d_to_3d(points_2d[j]))

        return points_3d


    def grid2d_deformed(self, points_x, points_y, xmin, xmax, ymin, ymax):
        ''' 
        dimension and deform a 2d grid points based on a Bspline surface
        (xmin,xmax,points_x) limits and number of points in x, 
        (ymin,ymax,points_y) limits and number of points in y

        '''

        points_2d = volmdlr.Point2D.grid2d(points_x, points_y, xmin, xmax, ymin, ymax)
        points_3d = self.grid3d(points_x, points_y, xmin, xmax, ymin, ymax)

        # Parameters
        index_x = {} #grid point position(i,j), x coordinates position in X(unknown variable)
        index_y = {} #grid point position(i,j), y coordinates position in X(unknown variable)
        index_points = {} #grid point position(j,i), point position in points_2d (or points_3d)
        k,p = 0,0
        for i in range(0,points_x):
            for j in range(0,points_y):
                index_x.update({(j,i):k})
                index_y.update({(j,i):k+1})
                index_points.update({(j,i):p})
                k=k+2
                p=p+1

        equation_points = [] #points combination to compute distances between 2D and 3D grid points
        # for i in range(0,points_y): #row from (0,i)
        #     for j in range(1,points_x):
        #         equation_points.append(((0,i),(j,i)))
        # for i in range(0,points_x): #column from (i,0)
        #     for j in range(1,points_y):
        #         equation_points.append(((i,0),(i,j)))
        for i in range(0,points_y): #row
            for j in range(0,points_x-1):
                equation_points.append(((j,i),(j+1,i)))
        for i in range(0,points_x): #column
            for j in range(0,points_x-1):
                equation_points.append(((i,j),(i,j+1)))
        for i in range(0,points_y-1): #diagonal
            for j in range(0,points_x-1):
                equation_points.append(((j,i),(j+1,i+1)))

        for i in range(0,points_y): #row 2segments (before.point.after)
            for j in range(1,points_x-1):
                equation_points.append(((j-1,i),(j+1,i)))

        for i in range(0,points_x): #column 2segments (before.point.after)
            for j in range(1,points_y-1):
                equation_points.append(((i,j-1),(i,j+1)))

        # Euclidean distance
        # D=[] # distances between 3D grid points (based on points combination [equation_points])
        # for i in range(0, len(equation_points)):
        #     D.append((points_3d[index_points[equation_points[i][0]]].point_distance(points_3d[index_points[equation_points[i][1]]]))**2)

        # Geodesic distance

        xx=[]
        for p in points_2d:
            xx.append(p.x)
        yy=[]
        for p in points_2d:
            yy.append(p.y)

        triang = plt_tri.Triangulation(xx, yy)
        faces = triang.triangles
        points = npy.empty([len(points_3d),3])
        for i in range(0,len(points_3d)):
            points[i] = npy.array([points_3d[i].x,points_3d[i].y,points_3d[i].z])

        geoalg = geodesic.PyGeodesicAlgorithmExact(points, faces)
        D=[] # geodesic distances between 3D grid points (based on points combination [equation_points])
        for i in range(0, len(equation_points)):
            D.append((geoalg.geodesicDistance(index_points[equation_points[i][0]], index_points[equation_points[i][1]])[0])**2)

        #System of nonlinear equations
        def non_linear_equations(X):
            F = npy.empty(len(equation_points)+2)              

            for i in range(0, len(equation_points)):
                F[i] = abs((X[index_x[equation_points[i][0]]]**2 + X[index_x[equation_points[i][1]]]**2 + X[index_y[equation_points[i][0]]]**2 + X[index_y[equation_points[i][1]]]**2 - 2*X[index_x[equation_points[i][0]]]*X[index_x[equation_points[i][1]]] -2*X[index_y[equation_points[i][0]]]*X[index_y[equation_points[i][1]]] - D[i]) / D[i]) 
                
            F[i+1] = X[0]*1000
            F[i+2] = X[1]*1000
            # i=i+2
            # # F[i+3] = X[(len(points_2d)-points_x)*2]
            # l= 3
            # for f in range(1, points_x):
            #     F[i+f] = X[l]*1000
            #     l = l+2
            ## F[i+3] = X[3]*1000
            ## F[i+4] = X[5]*1000
            ## F[i+4] = X[points_x*2]*1000

            return F

        ## Solution with "least_squares" 
        x_init=[] #initial guess (2D grid points)
        for i in range(0,len(points_2d)):
            x_init.append(points_2d[i][0])
            x_init.append(points_2d[i][1])
        z = opt.least_squares(non_linear_equations, x_init)

        points_2d_deformed = [] #deformed 2d grid points
        for i in range(0,len(z.x),2):
            points_2d_deformed.append(volmdlr.Point2D(z.x[i], z.x[i+1]))

        self._grids2d_deformed[points_x, points_y, xmin, xmax, ymin, ymax] = points_2d_deformed

        return points_2d_deformed


    def grid2d_deformation (self, points_x, points_y, xmin, xmax, ymin, ymax):
        '''
        compute the deformation/displacement (dx/dy) of a 2d grid points based on a Bspline surface with:
        (xmin,xmax,points_x) limits and number of points in x, 
        (ymin,ymax,points_y) limits and number of points in y

        '''

        points_2d = volmdlr.Point2D.grid2d(points_x, points_y, xmin, xmax, ymin, ymax)

        if (points_x, points_y, xmin, xmax, ymin, ymax) in self._grids2d_deformed:
            points_2d_deformed = self._grids2d_deformed[points_x, points_y, xmin, xmax, ymin, ymax]
        else:
            points_2d_deformed = self.grid2d_deformed(points_x, points_y, xmin, xmax, ymin, ymax)
            self._grids2d_deformed[points_x, points_y, xmin, xmax, ymin, ymax] = points_2d_deformed


        #Displacement,Deformation dx/dy
        displacement = npy.ones(shape=(len(points_2d),2)) #2D grid points displacement
        for i in range(0,len(displacement)):
            displacement[i][0]=points_2d_deformed[i][0]-points_2d[i][0]
            displacement[i][1]=points_2d_deformed[i][1]-points_2d[i][1]

        return displacement
    
    
    def point2d_parametric_to_dimension(self, point2d: volmdlr.Point3D, points_x, points_y, xmin, xmax, ymin, ymax):
        ''' 
        convert a point2d from the parametric to the dimensioned frame
        '''
        
        if (points_x, points_y, xmin, xmax, ymin, ymax) in self._grids2d:
            points_2d = self._grids2d[points_x, points_y, xmin, xmax, ymin, ymax]
        else:
            points_2d = volmdlr.Point2D.grid2d(points_x, points_y, xmin, xmax, ymin, ymax)
            self._grids2d[points_x, points_y, xmin, xmax, ymin, ymax] = points_2d

        if (points_x, points_y, xmin, xmax, ymin, ymax) in self._displacements:
            displacement = self._displacements[points_x, points_y, xmin, xmax, ymin, ymax]
        else:
            displacement = self.grid2d_deformation(points_x, points_y, xmin, xmax, ymin, ymax)
            self._displacements[points_x, points_y, xmin, xmax, ymin, ymax] = displacement

        # Parameters
        index_points = {} #grid point position(j,i), point position in points_2d (or points_3d)
        p = 0
        for i in range(0,points_x):
            for j in range(0,points_y):
                index_points.update({(j,i):p})
                p=p+1

        #Form function "Finite Elements"
        def form_function(s,t):
            N = npy.empty(4)
            N[0] = (1-s)*(1-t)/4
            N[1] = (1+s)*(1-t)/4
            N[2] = (1+s)*(1+t)/4
            N[3] = (1-s)*(1+t)/4
            return N

        finite_elements_points = [] #2D grid points index that define one element
        for j in range(0,points_y-1):
            for i in range(0,points_x-1):
                finite_elements_points.append(((i,j),(i+1,j),(i+1,j+1),(i,j+1)))
        finite_elements = [] #finite elements defined with closed polygon
        for i in range(0, len(finite_elements_points)):
            finite_elements.append(volmdlr.wires.ClosedPolygon2D((points_2d[index_points[finite_elements_points[i][0]]],
                                      points_2d[index_points[finite_elements_points[i][1]]],
                                      points_2d[index_points[finite_elements_points[i][2]]],
                                      points_2d[index_points[finite_elements_points[i][3]]])))

        for k in range(0, len(finite_elements_points)):
            if (finite_elements[k].point_belongs(point2d)
                or ((points_2d[index_points[finite_elements_points[k][0]]][0] < point2d.x < points_2d[index_points[finite_elements_points[k][1]]][0])
                    and point2d.y == points_2d[index_points[finite_elements_points[k][0]]][1])
                or ((points_2d[index_points[finite_elements_points[k][1]]][1] < point2d.y < points_2d[index_points[finite_elements_points[k][2]]][1])
                    and point2d.x == points_2d[index_points[finite_elements_points[k][1]]][0])
                or ((points_2d[index_points[finite_elements_points[k][3]]][0] < point2d.x < points_2d[index_points[finite_elements_points[k][2]]][0])
                    and point2d.y == points_2d[index_points[finite_elements_points[k][1]]][1])
                or ((points_2d[index_points[finite_elements_points[k][0]]][1] < point2d.y < points_2d[index_points[finite_elements_points[k][3]]][1])
                    and point2d.x == points_2d[index_points[finite_elements_points[k][0]]][0])):
                break

        x0=points_2d[index_points[finite_elements_points[k][0]]][0]
        y0=points_2d[index_points[finite_elements_points[k][0]]][1]
        x1=points_2d[index_points[finite_elements_points[k][1]]][0]
        y2=points_2d[index_points[finite_elements_points[k][2]]][1]
        x=point2d.x
        y=point2d.y
        s=2*((x-x0)/(x1-x0))-1
        t=2*((y-y0)/(y2-y0))-1


        N = form_function(s,t)
        dx = npy.array([displacement[index_points[finite_elements_points[k][0]]][0],
                        displacement[index_points[finite_elements_points[k][1]]][0],
                        displacement[index_points[finite_elements_points[k][2]]][0],
                        displacement[index_points[finite_elements_points[k][3]]][0]])
        dy = npy.array([displacement[index_points[finite_elements_points[k][0]]][1],
                        displacement[index_points[finite_elements_points[k][1]]][1],
                        displacement[index_points[finite_elements_points[k][2]]][1],
                        displacement[index_points[finite_elements_points[k][3]]][1]])

        return volmdlr.Point2D(point2d.x + npy.transpose(N).dot(dx),  point2d.y + npy.transpose(N).dot(dy))

    
    def point3d_to_2d_with_dimension(self, point3d: volmdlr.Point3D, points_x, points_y, xmin, xmax, ymin, ymax):
        '''
        compute the point2d of a point3d, on a Bspline surface, in the dimensioned frame  
        '''
        
        point2d = self.point3d_to_2d(point3d) 
        
        point2d_with_dimension = self.point2d_parametric_to_dimension(point2d, points_x, points_y, xmin, xmax, ymin, ymax)

        return point2d_with_dimension
    
    
    def point2d_with_dimension_to_parametric_frame(self, point2d, points_x, points_y, xmin, xmax, ymin, ymax):
        ''' 
        convert a point2d from the dimensioned to the parametric frame
        '''
                                                                             
        if (points_x, points_y, xmin, xmax, ymin, ymax) in self._grids2d:
            points_2d = self._grids2d[points_x, points_y, xmin, xmax, ymin, ymax]
        else:
            points_2d = volmdlr.Point2D.grid2d(points_x, points_y, xmin, xmax, ymin, ymax)
            self._grids2d[points_x, points_y, xmin, xmax, ymin, ymax] = points_2d

        if (points_x, points_y, xmin, xmax, ymin, ymax) in self._grids2d_deformed:
            points_2d_deformed = self._grids2d_deformed[points_x, points_y, xmin, xmax, ymin, ymax]
        else:
            points_2d_deformed = self.grid2d_deformed(points_x, points_y, xmin, xmax, ymin, ymax)
            self._grids2d_deformed[points_x, points_y, xmin, xmax, ymin, ymax] = points_2d_deformed


        # Parameters
        index_points = {} #grid point position(j,i), point position in points_2d (or points_3d)
        p = 0
        for i in range(0,points_x):
            for j in range(0,points_y):
                index_points.update({(j,i):p})
                p=p+1

        finite_elements_points = [] #2D grid points index that define one element
        for j in range(0,points_y-1):
            for i in range(0,points_x-1):
                finite_elements_points.append(((i,j),(i+1,j),(i+1,j+1),(i,j+1)))
        finite_elements = [] #finite elements defined with closed polygon  DEFORMED
        for i in range(0, len(finite_elements_points)):
            finite_elements.append(volmdlr.wires.ClosedPolygon2D((points_2d_deformed[index_points[finite_elements_points[i][0]]],
                                                                  points_2d_deformed[index_points[finite_elements_points[i][1]]],
                                                                  points_2d_deformed[index_points[finite_elements_points[i][2]]],
                                                                  points_2d_deformed[index_points[finite_elements_points[i][3]]])))

        finite_elements_initial = [] #finite elements defined with closed polygon  INITIAL
        for i in range(0, len(finite_elements_points)):
            finite_elements_initial.append(volmdlr.wires.ClosedPolygon2D((points_2d[index_points[finite_elements_points[i][0]]],
                                                                          points_2d[index_points[finite_elements_points[i][1]]],
                                                                          points_2d[index_points[finite_elements_points[i][2]]],
                                                                          points_2d[index_points[finite_elements_points[i][3]]])))


        for k in range(0, len(finite_elements_points)):
            if (finite_elements[k].point_belongs(point2d)
                or ((points_2d_deformed[index_points[finite_elements_points[k][0]]][0] < point2d.x < points_2d_deformed[index_points[finite_elements_points[k][1]]][0])
                    and point2d.y == points_2d_deformed[index_points[finite_elements_points[k][0]]][1])
                or ((points_2d_deformed[index_points[finite_elements_points[k][1]]][1] < point2d.y < points_2d_deformed[index_points[finite_elements_points[k][2]]][1])
                    and point2d.x == points_2d_deformed[index_points[finite_elements_points[k][1]]][0])
                or ((points_2d_deformed[index_points[finite_elements_points[k][3]]][0] < point2d.x < points_2d_deformed[index_points[finite_elements_points[k][2]]][0])
                    and point2d.y == points_2d_deformed[index_points[finite_elements_points[k][1]]][1])
                or ((points_2d_deformed[index_points[finite_elements_points[k][0]]][1] < point2d.y < points_2d_deformed[index_points[finite_elements_points[k][3]]][1])
                    and point2d.x == points_2d_deformed[index_points[finite_elements_points[k][0]]][0])
                or finite_elements[k].primitives[0].point_belongs(point2d) or finite_elements[k].primitives[1].point_belongs(point2d)
                or finite_elements[k].primitives[2].point_belongs(point2d) or finite_elements[k].primitives[3].point_belongs(point2d)):

                break

        frame_deformed = volmdlr.Frame2D(finite_elements[k].center_of_mass(),
                                         volmdlr.Vector2D(finite_elements[k].primitives[1].middle_point()[0]-finite_elements[k].center_of_mass()[0],
                                                          finite_elements[k].primitives[1].middle_point()[1]-finite_elements[k].center_of_mass()[1]),
                                         volmdlr.Vector2D(finite_elements[k].primitives[0].middle_point()[0]-finite_elements[k].center_of_mass()[0],
                                                          finite_elements[k].primitives[0].middle_point()[1]-finite_elements[k].center_of_mass()[1]))

        point2d_frame_deformed = volmdlr.Point2D(point2d.frame_mapping(frame_deformed, 'new')[0],
                                                 point2d.frame_mapping(frame_deformed, 'new')[1])


        frame_inital = volmdlr.Frame2D(finite_elements_initial[k].center_of_mass(),
                                       volmdlr.Vector2D(finite_elements_initial[k].primitives[1].middle_point()[0]-finite_elements_initial[k].center_of_mass()[0],
                                                        finite_elements_initial[k].primitives[1].middle_point()[1]-finite_elements_initial[k].center_of_mass()[1]),
                                       volmdlr.Vector2D(finite_elements_initial[k].primitives[0].middle_point()[0]-finite_elements_initial[k].center_of_mass()[0],
                                                        finite_elements_initial[k].primitives[0].middle_point()[1]-finite_elements_initial[k].center_of_mass()[1]))

        X = point2d_frame_deformed.frame_mapping(frame_inital, 'old')[0]
        if X<0:
            X=0
        elif X>1:
            X=1
        Y = point2d_frame_deformed.frame_mapping(frame_inital, 'old')[1]
        if Y<0:
            Y=0
        elif Y>1:
            Y=1
        
        return volmdlr.Point2D(X,Y) 
        
    
    def point2d_with_dimension_to_3d(self, point2d, points_x, points_y, xmin, xmax, ymin, ymax):
        '''
        compute the point3d, on a Bspline surface, of a point2d define in the dimensioned frame
        '''
        
        point2d_01 = self.point2d_with_dimension_to_parametric_frame(point2d, points_x, points_y, xmin, xmax, ymin, ymax)
        
        return self.point2d_to_3d(point2d_01)
    

    def contour2d_parametric_to_dimension(self, contour2d:volmdlr.wires.Contour2D, points_x, points_y):
        ''' 
        convert a contour2d from the parametric to the dimensioned frame
        '''
        
        xmin, xmax, ymin, ymax = 0, 1, 0, 1
        point2d_dim = []
        for primitive in contour2d.primitives:
            point2d_dim.append(self.point2d_parametric_to_dimension(primitive.start, points_x, points_y, xmin, xmax, ymin, ymax))
            if type(primitive) == volmdlr.edges.Arc2D:
                point2d_dim.append(self.point2d_parametric_to_dimension(primitive.interior, points_x, points_y, xmin, xmax, ymin, ymax))
        
        return volmdlr.wires.Contour2D.from_points(point2d_dim)
        
    
    def contour3d_to_2d_with_dimension(self, contour3d:volmdlr.wires.Contour3D, points_x, points_y): 
        '''
        compute the contou2d of a contour3d, on a Bspline surface, in the dimensioned frame  
        '''
        
        contour2d_01 = self.contour3d_to_2d(contour3d)
        
        return self.contour2d_parametric_to_dimension(contour2d_01, points_x, points_y)
                   

    def contour2d_with_dimension_to_parametric_frame(self, contour2d):
        ''' 
        convert a contour2d from the dimensioned to the parametric frame
        '''
        
        for cle in self._grids2d.keys(): 
            [points_x, points_y, xmin, xmax, ymin, ymax] = cle
        
        contour2d = contour2d.order_contour()
        
        new_start_points = []
        for i in range(0,len(contour2d.primitives)):
            point2d = contour2d.primitives[i].start       
            new_start_points.append(self.point2d_with_dimension_to_parametric_frame(point2d, points_x, points_y, xmin, xmax, ymin, ymax))
        
        #Avoid to have primitives with start=end
        start_points = list(set(new_start_points))
        
        contour01 = volmdlr.wires.Contour2D.from_points(start_points)
        
        return contour01
        
    
    def contour2d_with_dimension_to_3d(self, contour2d):
        '''
        compute the contour3d, on a Bspline surface, of a contour2d define in the dimensioned frame
        '''
        
        contour01 = self.contour2d_with_dimension_to_parametric_frame(contour2d)
   
        return self.contour2d_to_3d(contour01)
        
  
    @classmethod 
    def from_geomdl_surface(cls, surface):
        ''' 
        create a volmdlr's BSpline_Surface3D from a geomdl's one 
        '''
        
        control_points=[]
        for i in range(0,len(surface.ctrlpts)):
            control_points.append(volmdlr.Point3D(surface.ctrlpts[i][0],surface.ctrlpts[i][1],surface.ctrlpts[i][2]))
        
        (u_knots,u_multiplicities) = knots_vector_inv((surface.knotvector_u))
        (v_knots,v_multiplicities) = knots_vector_inv((surface.knotvector_v))
    
        bspline_surface = cls(degree_u=surface.degree_u,
                              degree_v=surface.degree_v,
                              control_points=control_points,
                              nb_u=surface.ctrlpts_size_u,
                              nb_v=surface.ctrlpts_size_v,
                              u_multiplicities=u_multiplicities,
                              v_multiplicities=v_multiplicities,
                              u_knots=u_knots,
                              v_knots=v_knots)

        return bspline_surface


    @classmethod
    def points_fitting_into_bspline_surface(cls, points_3d, size_u, size_v, degree_u, degree_v):
        '''
        Bspline Surface interpolation through 3d points
        
        Parameters
        ----------
        points_3d : volmdlr.Point3D
            data points 
        size_u : int
            number of data points on the u-direction.
        size_v : int
            number of data points on the v-direction.
        degree_u : int
            degree of the output surface for the u-direction.
        degree_v : int
            degree of the output surface for the v-direction.
    
        Returns
        -------
        B-spline surface
    
        '''

        points=[]
        for i in range(0,len(points_3d)):
            points.append((points_3d[i].x,points_3d[i].y,points_3d[i].z))

        surface = interpolate_surface(points,size_u,size_v,degree_u,degree_v)
    
        return volmdlr.faces.BSplineSurface3D.from_geomdl_surface(surface)   
    
    
    @classmethod
    def points_approximate_into_bspline_surface(cls, points_3d, size_u, size_v, degree_u, degree_v, **kwargs):
        '''
        Bspline Surface approximate through 3d points
        
        Parameters
        ----------
        points_3d : volmdlr.Point3D
            data points 
        size_u : int
            number of data points on the u-direction.
        size_v : int
            number of data points on the v-direction.
        degree_u : int
            degree of the output surface for the u-direction.
        degree_v : int
            degree of the output surface for the v-direction.
            
        Keyword Arguments:
            * ``ctrlpts_size_u``: number of control points on the u-direction. *Default: size_u - 1*
            * ``ctrlpts_size_v``: number of control points on the v-direction. *Default: size_v - 1*
    
        Returns
        -------
        B-spline surface: volmdlr.faces.BSplineSurface3D
    
        ''' 
        
        # Keyword arguments
        num_cpts_u = kwargs.get('ctrlpts_size_u', size_u - 1)  # number of datapts, r + 1 > number of ctrlpts, n + 1
        num_cpts_v = kwargs.get('ctrlpts_size_v', size_v - 1)  # number of datapts, s + 1 > number of ctrlpts, m + 1

        points = [tuple([*pt]) for pt in points_3d]
        
        surface = approximate_surface(points, size_u, size_v, degree_u, degree_v, ctrlpts_size_u = num_cpts_u, num_cpts_v = num_cpts_v)

        return volmdlr.faces.BSplineSurface3D.from_geomdl_surface(surface) 
    
    
    @classmethod
    def from_cylindrical_surfaces(cls, faces, degree_u,degree_v, direction):
        ''' faces: List[volmdlr.faces.CylindricalFace3D] '''

        points_x, points_y  = 50, 50

        if len(faces) == 1:

            points_3d = faces[0].surface3d.grid3d(points_x, points_y,
                                                  faces[0].surface2d.outer_contour.bounding_rectangle()[0],
                                                  faces[0].surface2d.outer_contour.bounding_rectangle()[1],
                                                  faces[0].surface2d.outer_contour.bounding_rectangle()[2],
                                                  faces[0].surface2d.outer_contour.bounding_rectangle()[3])

            return volmdlr.faces.BSplineSurface3D.points_fitting_into_bspline_surface(points_3d,points_x,points_x,degree_u,degree_v)

        elif len(faces) > 1:
            points_3d = []

            if direction == 'x':
                ymin = faces[0].surface2d.outer_contour.bounding_rectangle()[2]
                ymax = faces[0].surface2d.outer_contour.bounding_rectangle()[3]
                for face in faces:
                    ymin = min(ymin, face.surface2d.outer_contour.bounding_rectangle()[2])
                    ymax = max(ymax, face.surface2d.outer_contour.bounding_rectangle()[3])
                for face in faces:
                    xmin = face.surface2d.outer_contour.bounding_rectangle()[0]
                    xmax = face.surface2d.outer_contour.bounding_rectangle()[1]

                    points_3d.append(face.surface3d.grid3d(points_x, points_y, xmin, xmax, ymin, ymax))

                points_3d_ordred = []
                if points_3d[0][points_x-1].point_distance(points_3d[0][points_x]) < points_3d[0][points_x-1].point_distance(points_3d[1][0]):
                    for i in range(0,len(faces)):
                        points_3d_ordred.extend(points_3d[i])
                else:
                    for j in range(0,len(points_3d[0]),points_x):
                        for i in range(0,len(faces)):
                            points_3d_ordred.extend(points_3d[i][j:j+points_x])

                return cls.points_fitting_into_bspline_surface(points_3d_ordred,points_x,points_x*len(faces),degree_u,degree_v)


            elif direction == 'y':
                xmin = faces[0].surface2d.outer_contour.bounding_rectangle()[0]
                xmax = faces[0].surface2d.outer_contour.bounding_rectangle()[1]
                for face in faces:
                    xmin = min(xmin, face.surface2d.outer_contour.bounding_rectangle()[0])
                    xmax = max(xmax, face.surface2d.outer_contour.bounding_rectangle()[1])
                for face in faces:
                    ymin = face.surface2d.outer_contour.bounding_rectangle()[2]
                    ymax = face.surface2d.outer_contour.bounding_rectangle()[3]

                    points_3d.append(face.surface3d.grid3d(points_x, points_y, xmin, xmax, ymin, ymax))

                points_3d_ordred = []
                if points_3d[0][points_x-1].point_distance(points_3d[0][points_x]) < points_3d[0][points_x-1].point_distance(points_3d[1][0]):
                    for i in range(0,len(faces)):
                        points_3d_ordred.extend(points_3d[i])

                else:
                    for j in range(0,len(points_3d[0]),points_x):
                        for i in range(0,len(faces)):
                            points_3d_ordred.extend(points_3d[i][j:j+points_x])

                return cls.points_fitting_into_bspline_surface(points_3d_ordred,points_x*len(faces),points_x,degree_u,degree_v)

    
    @classmethod
    def from_cylindrical_face(cls, cylindrical_face, degree_u, degree_v):
        ''' 
        define a bspline surface from a cylindrical face
        
        Parameters
        ----------
        cylindrical_face : volmdlr.faces.CylindricalFace3D
            face 3d
        degree_u : int
            degree of the output surface for the u-direction.
        degree_v : int
            degree of the output surface for the v-direction.
    
        Returns
        -------
        B-spline surface
        
        '''
        bounding_rectangle = cylindrical_face.surface2d.outer_contour.bounding_rectangle()
        points_x, points_y  = 50, 50
        points_3d = cylindrical_face.surface3d.grid3d(points_x, points_y, 
                                                      bounding_rectangle[0],
                                                      bounding_rectangle[1],
                                                      bounding_rectangle[2],
                                                      bounding_rectangle[3])
            
        return volmdlr.faces.BSplineSurface3D.points_fitting_into_bspline_surface(points_3d,points_x,points_x,degree_u,degree_v)    
        
    
    def intersection_with(self, other_bspline_surface3d):
        '''
        compute intersection points between two Bspline surfaces 
        return u,v parameters for intersection points for both surfaces      
        '''
        
        def f(X):
            return (self.point2d_to_3d(volmdlr.Point2D(X[0],X[1])) - other_bspline_surface3d.point2d_to_3d(volmdlr.Point2D(X[2],X[3]))).norm()
   
        x = npy.linspace(0,1,10)
        x_init=[]
        for xi in x:
            for yi in x:
                x_init.append((xi,yi, xi, yi))

        u1, v1, u2, v2 = [], [], [], []
        solutions = []
        for x0 in x_init: 
            z = scp.optimize.least_squares(f, x0=x0, bounds=([0,1]))
            # print(z.cost)
            if z.cost<1e-5:
                solution = z.x
                if solution not in solutions:
                    solutions.append(solution)
                    u1.append(solution[0])
                    v1.append(solution[1])
                    u2.append(solution[2])
                    v2.append(solution[3])
        
        # uv1 = [[min(u1),max(u1)],[min(v1),max(v1)]]
        # uv2 = [[min(u2),max(u2)],[min(v2),max(v2)]]
            
        return ((u1,v1), (u2,v2)) #(uv1, uv2)
    
    
    def plane_intersection(self, plane3d):
        '''
        compute intersection points between a Bspline surface and a plane3d
        '''

        def f(X):
            return ((self.surface.evaluate_single((X[0],X[1]))[0])*plane3d.equation_coefficients()[0] +
                    (self.surface.evaluate_single((X[0],X[1]))[1])*plane3d.equation_coefficients()[1] +
                    (self.surface.evaluate_single((X[0],X[1]))[2])*plane3d.equation_coefficients()[2] +
                    plane3d.equation_coefficients()[3])

        x = npy.linspace(0,1,20)
        x_init=[]
        for xi in x:
            for yi in x:
                x_init.append((xi,yi))


        # x_init = volmdlr.Point2D.grid2d(20, 20, 0, 1, 0, 1)

        intersection_points = []
        # solutions = []
        # u, v =[],  []
        
        for x0 in x_init: 
            z = scp.optimize.least_squares(f, x0=x0, bounds=([0,1]))
            if z.cost<1e-20:
            #     cost.append(z.cost)
            # # print(z.cost)
            # if z.cost<1e-20:
                solution = z.x
                intersection_points.append(volmdlr.Point3D(self.surface.evaluate_single((solution[0],solution[1]))[0],
                                                            self.surface.evaluate_single((solution[0],solution[1]))[1],
                                                            self.surface.evaluate_single((solution[0],solution[1]))[2]))
        # intersection_points.sort()
                # u.append(solution[0])        
                # v.append(solution[1])  
                # solutions.append(solution)
        
        # return (u,v)
        return intersection_points


    def error_with_point3d(self, point3d):
        '''
        compute the error/distance between the Bspline surface and a point3d
        '''

        def f(x):
            return (point3d - self.point2d_to_3d(volmdlr.Point2D(x[0], x[1]))).norm()

        cost = []

        for x0 in [(0, 0), (0, 1), (1, 0), (1, 1), (0.5, 0.5)]:
            z = scp.optimize.least_squares(f, x0=x0, bounds=([0,1]))
            cost.append(z.cost)

        return min(cost)


    def error_with_edge3d(self, edge3d):
        ''' 
        compute the error/distance between the Bspline surface and an edge3d
        it's the mean of the start and end points errors'
        '''

        return (self.error_with_point3d(edge3d.start) + self.error_with_point3d(edge3d.end)) / 2


    def nearest_edges3d(self, contour3d, threshold: float):
        ''' 
        compute the nearest edges of a contour3d to a Bspline_surface3d based on a threshold 
        '''

        nearest = []
        for primitive in contour3d.primitives:
            if self.error_with_edge3d(primitive) <= threshold:
                nearest.append(primitive)
        nearest_primitives = volmdlr.wires.Wire3D(nearest)

        return nearest_primitives

        
    def edge3d_to_2d_with_dimension(self, edge3d, points_x, points_y):
        '''
        compute the edge2d of a edge3d, on a Bspline surface, in the dimensioned frame  
        '''

        return volmdlr.edges.LineSegment2D(self.point3d_to_2d_with_dimension(edge3d.start, points_x, points_y, 0,1,0,1),
                                           self.point3d_to_2d_with_dimension(edge3d.end, points_x, points_y, 0,1,0,1))
    
    
    def wire3d_to_2d(self, wire3d):
        ''' 
        compute the 2d of a wire3d, on a Bspline surface
        '''
        
        edges2d = []
        for edge in wire3d.primitives:
            edges2d.append(volmdlr.edges.LineSegment2D(self.point3d_to_2d(edge.start),
                                                       self.point3d_to_2d(edge.end)))
        
        return volmdlr.wires.Wire2D(edges2d)
 
    
    def wire3d_to_2d_with_dimension(self, wire3d):
        ''' 
        compute the 2d of a wire3d, on a Bspline surface, in the dimensioned frame
        '''

        for cle in self._grids2d.keys():
            [points_x, points_y, xmin, xmax, ymin, ymax] = cle
        
        edges2d = []
        for edge in wire3d.primitives:
            edges2d.append(volmdlr.edges.LineSegment2D(self.point3d_to_2d_with_dimension(edge.start, points_x, points_y, xmin, xmax, ymin, ymax),
                                                      self.point3d_to_2d_with_dimension(edge.end, points_x, points_y, xmin, xmax, ymin, ymax)))
        
        return volmdlr.wires.Wire2D(edges2d)

 
    def split_surface_u(self, u: float):
        '''
        split the surface at the input parametric coordinate on the u-direction

        Parameters
        ----------
        u : float
            Parametric coordinate u choosen between 0 and 1

        Returns
        -------
        surfaces : list
            Two splitted surfaces

        '''
        
        surfaces_geo = split_surface_u(self.surface, u)
        surfaces = []
        for s in surfaces_geo:
            surfaces.append(volmdlr.faces.BSplineSurface3D.from_geomdl_surface(s))
        
        return surfaces
    
    
    def split_surface_v(self, v: float):
        '''
        split the surface at the input parametric coordinate on the v-direction

        Parameters
        ----------
        v : float
            Parametric coordinate v choosen between 0 and 1

        Returns
        -------
        surfaces : list
            Two splitted surfaces

        '''
        
        surfaces_geo = split_surface_v(self.surface, v)
        surfaces = []
        for s in surfaces_geo:
            surfaces.append(volmdlr.faces.BSplineSurface3D.from_geomdl_surface(s))
        
        return surfaces    
    
    
    def split_surface_with_bspline_curve(self, bspline_curve3d: volmdlr.edges.BSplineCurve3D):
        '''
        cuts the surface into two pieces with a bspline curve

        Parameters
        ----------
        bspline_curve3d : volmdlr.edges.BSplineCurve3D
            

        Returns
        -------
        surfaces : list
            Two splitted surfaces

        '''
        
        surfaces = []
        bspline_curve2d = self.bsplinecurve3d_to_2d(bspline_curve3d)[0]
        # if type(bspline_curve2d) == list:
        #     points = [bspline_curve2d[0].start]
        #     for edge in bspline_curve2d:
        #         points.append(edge.end)
        #     bspline_curve2d = vme.BSplineCurve2D.from_points_approximation(points, 2, ctrlpts_size = 5)
        contour = self.rectangular_cut(0,1,0,1).surface2d.outer_contour
        contours = contour.cut_by_bspline_curve(bspline_curve2d)

        du, dv = bspline_curve2d.end - bspline_curve2d.start
        resolution = 8
        
        for contour in contours:
            u_min, u_max, v_min, v_max = contour.bounding_rectangle()
            if du>dv:
                delta_u = u_max - u_min
                nlines_x = int(delta_u * resolution)
                lines_x = [vme.Line2D(volmdlr.Point2D(u_min, v_min),
                                              volmdlr.Point2D(u_min, v_max))]
                for i in range(nlines_x):
                    u = u_min + (i + 1) / (nlines_x + 1) * delta_u
                    lines_x.append(vme.Line2D(volmdlr.Point2D(u, v_min),
                                              volmdlr.Point2D(u, v_max)))
                lines_x.append(vme.Line2D(volmdlr.Point2D(u_max, v_min),
                                          volmdlr.Point2D(u_max, v_max)))
                lines = lines_x
                
            else:
                delta_v = v_max - v_min
                nlines_y = int(delta_v * resolution)
                lines_y = [vme.Line2D(volmdlr.Point2D(v_min, v_min),
                                              volmdlr.Point2D(v_max, v_min))]
                for i in range(nlines_y):
                    v = v_min + (i + 1) / (nlines_y + 1) * delta_v
                    lines_y.append(vme.Line2D(volmdlr.Point2D(v_min, v),
                                              volmdlr.Point2D(v_max, v)))
                lines_y.append(vme.Line2D(volmdlr.Point2D(v_min, v_max),
                                          volmdlr.Point2D(v_max, v_max)))
                lines = lines_y
 
            pt0 = volmdlr.O2D
            points=[]
            
            for l in lines:
                inter = contour.line_intersections(l)
                if inter:
                    pt = [inter[0][0], inter[1][0]]
                else:
                    raise NotImplementedError
                   
                pt = sorted(pt, key=lambda p: pt0.point_distance(p))
                pt0 = pt[0]
                edge = volmdlr.edges.LineSegment2D(pt[0], pt[1])
                
                points.extend(edge.discretization_points(10))
                
            points3d = []
            for p in points:
                points3d.append(self.point2d_to_3d(p))

            size_u, size_v, degree_u, degree_v = 10, 10, self.degree_u, self.degree_v
            surfaces.append(volmdlr.faces.BSplineSurface3D.points_fitting_into_bspline_surface(points3d, size_u, size_v, degree_u, degree_v))

        return surfaces
        
    def point_belongs(self, point3d):
        '''
        check if a point3d belongs to the bspline_surface or not 
        '''
        
        def f(x):
            p3d = self.point2d_to_3d(volmdlr.Point2D(x[0], x[1]))
            return point3d.point_distance(p3d)
    
        x = npy.linspace(0,1,5)
        x_init=[]
        for xi in x:
            for yi in x:
                x_init.append((xi,yi))
            
        for x0 in x_init: 
            z = scp.optimize.least_squares(f, x0=x0, bounds=([0,1]))
            if z.cost < 1e-10: 
                return True
        return False
    
    
    def is_intersected_with(self, other_bspline_surface3d):
        '''
        check if the two surfaces are intersected or not
        return True, when there are more 50points on the intersection zone     
        '''
        
        # intersection_results = self.intersection_with(other_bspline_surface3d)
        # if len(intersection_results[0][0]) >= 50:
        #     return True
        # else: 
        #     return False
        
        def f(X):
            return (self.point2d_to_3d(volmdlr.Point2D(X[0],X[1])) - other_bspline_surface3d.point2d_to_3d(volmdlr.Point2D(X[2],X[3]))).norm()
   
        x = npy.linspace(0,1,10)
        x_init=[]
        for xi in x:
            for yi in x:
                x_init.append((xi,yi, xi, yi))

        i = 0
        for x0 in x_init: 
            z = scp.optimize.least_squares(f, x0=x0, bounds=([0,1]))
            if z.cost<1e-5:
                i += 1
                if i >= 50:
                    return True
        return False


class BezierSurface3D(BSplineSurface3D):

    def __init__(self, degree_u: int, degree_v: int,
                 control_points: List[List[volmdlr.Point3D]],
                 nb_u: int, nb_v: int, name=''):

        u_knots = utilities.generate_knot_vector(degree_u, nb_u)
        v_knots = utilities.generate_knot_vector(degree_v, nb_v)

        u_multiplicities = [1] * len(u_knots)
        v_multiplicities = [1] * len(v_knots)

        BSplineSurface3D.__init__(self, degree_u, degree_v,
                                  control_points, nb_u, nb_v,
                                  u_multiplicities, v_multiplicities,
                                  u_knots, v_knots, None, name)


class Face3D(volmdlr.core.Primitive3D):
    min_x_density = 1
    min_y_density = 1

    def __init__(self, surface3d, surface2d: Surface2D,
                 name: str = ''):
        self.surface3d = surface3d
        self.surface2d = surface2d
        self.bounding_box = self._bounding_box()

        volmdlr.core.Primitive3D.__init__(self, name=name)

    def __hash__(self):
        return hash(self.surface3d) + hash(self.surface2d)

    def __eq__(self, other_):
        if other_.__class__.__name__ != self.__class__.__name__:
            return False
        equal = (self.surface3d == other_.surface3d
                 and self.surface2d == other_.surface2d)
        return equal

    def point_belongs(self, point3d: volmdlr.Point3D):
        """
        Tells you if a point is on the 3D face and inside its contour
        """
        point2d = self.surface3d.point3d_to_2d(point3d)
        check_point3d = self.surface3d.point2d_to_3d(point2d)
        if check_point3d.point_distance(point3d) > 1e-6:
            return False

        return self.surface2d.point_belongs(point2d)

    def point_belongs2(self, point):
        if not self.surface3d.point_on_plane(point):
            return False
        point2d = self.surface3d.point3d_to_2d(point)
        if self.surface2d.outer_contour.point_belongs(point2d) or \
                self.surface2d.outer_contour.point_over_contour(point2d, abs_tol=1e-7):
            return True
        return False

    @property
    def outer_contour3d(self):
        """

        """
        return self.surface3d.contour2d_to_3d(self.surface2d.outer_contour)

    @property
    def inner_contours3d(self):
        """

        """
        return [self.surface3d.contour2d_to_3d(c) for c in
                self.surface2d.inner_contours]

    def _bounding_box(self):
        """
        this error is raised to enforce overloading of this method
        """
        raise NotImplementedError(
            '_bounding_box method must be overloaded by {}'.format(
                self.__class__.__name__))

    @classmethod
    def from_step(cls, arguments, object_dict):
        contours = [object_dict[int(arguments[1][0][1:])]]

        # Detecting inner and outer contours
        name = arguments[0][1:-1]
        surface = object_dict[int(arguments[2])]

        if hasattr(surface, 'face_from_contours3d'):
            if (len(contours) == 1) and isinstance(contours[0],
                                                   volmdlr.Point3D):
                return surface

            return surface.face_from_contours3d(contours, name)
        else:
            raise NotImplementedError(
                'Not implemented :face_from_contours3d in {}'.format(surface))

    def to_step(self, current_id):
        xmin, xmax, ymin, ymax = self.surface2d.bounding_rectangle()
        subsurfaces2d = [self.surface2d]
        line_x = None
        if self.surface3d.x_periodicity and (xmax - xmin) >= 0.45 * self.surface3d.x_periodicity:
            line_x = vme.Line2D(volmdlr.Point2D(0.5 * (xmin + xmax), 0),
                                volmdlr.Point2D(
                                    0.5 * (xmin + xmax), 1))
        line_y = None
        if self.surface3d.y_periodicity and (
                ymax - ymin) >= 0.45 * self.surface3d.y_periodicity:
            line_y = vme.Line2D(
                volmdlr.Point2D(0., 0.5 * (ymin + ymax)),
                volmdlr.Point2D(1, 0.5 * (ymin + ymax)))

        if line_x:
            subsurfaces2 = []
            for subsurface2d in subsurfaces2d:
                subsurfaces2.extend(subsurface2d.cut_by_line(line_x))
            subsurfaces2d = subsurfaces2

        if line_y:
            subsurfaces2 = []
            for subsurface2d in subsurfaces2d:
                subsurfaces2.extend(subsurface2d.cut_by_line(line_y))
            subsurfaces2d = subsurfaces2

        if len(subsurfaces2d) > 1:
            content = ''
            face_ids = []
            for i, subsurface2d in enumerate(subsurfaces2d):
                face = self.__class__(self.surface3d, subsurface2d)
                face_content, face_id = face.to_step_without_splitting(
                    current_id)
                face_ids.append(face_id[0])
                content += face_content
                current_id = face_id[0] + 1
            return content, face_ids
        else:
            return self.to_step_without_splitting(current_id)

    def to_step_without_splitting(self, current_id):
        content, surface3d_ids = self.surface3d.to_step(current_id)
        current_id = max(surface3d_ids) + 1

        outer_contour_content, outer_contour_id = self.outer_contour3d.to_step(
            current_id)
        # surface_id=surface3d_id)
        content += outer_contour_content
        content += "#{} = FACE_BOUND('{}',#{},.T.);\n".format(
                outer_contour_id + 1, self.name, outer_contour_id)
        contours_ids = [outer_contour_id + 1]
        current_id = outer_contour_id + 2
        for inner_contour3d in self.inner_contours3d:
            inner_contour_content, inner_contour_id = inner_contour3d.to_step(
                current_id)
            # surface_id=surface3d_id)
            content += inner_contour_content
            face_bound_id = inner_contour_id + 1
            content += "#{} = FACE_BOUND('',#{},.T.);\n".format(
                face_bound_id, inner_contour_id)
            contours_ids.append(face_bound_id)
            current_id = face_bound_id + 1

        content += "#{} = ADVANCED_FACE('{}',({}),#{},.T.);\n".format(
            current_id,
            self.name,
            volmdlr.core.step_ids_to_str(contours_ids),
            surface3d_ids[0])
        # TODO: create an ADVANCED_FACE for each surface3d_ids ?
        return content, [current_id]

    def triangulation_lines(self):
        return [], []

    def triangulation(self):

        lines_x, lines_y = self.triangulation_lines()
        if lines_x and lines_y:
            surfaces = []
            for surface in self.surface2d.split_by_lines(lines_x):
                surfaces.extend(surface.split_by_lines(lines_y))

        elif lines_x:
            # try:
            surfaces = self.surface2d.split_by_lines(lines_x)
            # except:
            #     self.plot()
            #     raise NotImplementedError
        elif lines_y:
            surfaces = self.surface2d.split_by_lines(lines_y)
        else:
            surfaces = [self.surface2d]
            
        # mesh2d = surfaces[0].triangulation()
        # print('ls', len(surfaces))
        # for subsurface in surfaces[1:]:
        #     # mesh2d += subsurface.triangulation()
        #     mesh2d.merge_mesh(subsurface.triangulation())

        meshes = [s.triangulation() for s in surfaces]
        mesh2d = vmd.DisplayMesh2D.merge_meshes(meshes)
        return vmd.DisplayMesh3D(
            [vmd.Node3D(*self.surface3d.point2d_to_3d(p)) for p in
              mesh2d.points],
            mesh2d.triangles)


    def plot2d(self, ax=None, color='k', alpha=1):
        if ax is None:
            _, ax = plt.subplots()

        self.outer_contour.plot()

    def rotation(self, center, axis, angle, copy=True):
        if copy:
            new_surface = self.surface3d.rotation(center=center, axis=axis,
                                                  angle=angle, copy=True)
            return self.__class__(new_surface, self.surface2d)
        else:
            self.surface3d.rotation(center=center, axis=axis,
                                    angle=angle, copy=False)
            self.bounding_box = self._bounding_box()

    def translation(self, offset, copy=True):
        if copy:
            new_surface3d = self.surface3d.translation(offset=offset,
                                                       copy=True)
            return self.__class__(new_surface3d, self.surface2d)
        else:
            self.surface3d.translation(offset=offset, copy=False)
            self.bounding_box = self._bounding_box()

    def frame_mapping(self, frame, side, copy=True):
        """
        side = 'old' or 'new'
        """
        if copy:
            new_surface = self.surface3d.frame_mapping(frame, side, copy=True)
            return self.__class__(new_surface, self.surface2d.copy(),
                                  self.name)
        else:
            self.surface3d.frame_mapping(frame, side, copy=False)
            self.bounding_box = self._bounding_box()

    def copy(self, deep=True, memo=None):
        return self.__class__(self.surface3d.copy(), self.surface2d.copy(),
                              self.name)

    def line_intersections(self,
                                  line: vme.Line3D,
                                  ) -> List[volmdlr.Point3D]:
        intersections = []
        for intersection in self.surface3d.line_intersections(line):
            if self.point_belongs(intersection):
                intersections.append(intersection)

        return intersections

    def linesegment_intersections(self,
                                  linesegment: vme.LineSegment3D,
                                  ) -> List[volmdlr.Point3D]:
        intersections = []
        for intersection in self.surface3d.linesegment_intersections(
                linesegment):
            if self.point_belongs(intersection):
                intersections.append(intersection)

        return intersections

    def plot(self, ax=None, color='k', alpha=1, edge_details=False):
        if not ax:
            ax = plt.figure().add_subplot(111, projection='3d')
        self.outer_contour3d.plot(ax=ax, color=color, alpha=alpha,
                                  edge_details=edge_details)
        [contour3d.plot(ax=ax, color=color, alpha=alpha,
                        edge_details=edge_details)
         for contour3d in self.inner_contours3d]
        return ax

    def random_point_inside(self):
        point_inside2d = self.surface2d.random_point_inside()
        return self.surface3d.point2d_to_3d(point_inside2d)


class PlaneFace3D(Face3D):
    """
    :param contours: The face's contour2D
    :type contours: volmdlr.Contour2D
    :param plane: Plane used to place your face
    :type plane: Plane3D
    """
    _standalone_in_db = False
    _generic_eq = True
    _non_serializable_attributes = ['bounding_box', 'polygon2D']
    _non_eq_attributes = ['name', 'bounding_box', 'outer_contour3d',
                          'inner_contours3d']
    _non_hash_attributes = []

    def __init__(self, surface3d: Plane3D, surface2d: Surface2D,
                 name: str = ''):
        # if not isinstance(outer_contour2d, volmdlr.Contour2D):
        #     raise ValueError('Not a contour2D: {}'.format(outer_contour2d))
        Face3D.__init__(self,
                        surface3d=surface3d,
                        surface2d=surface2d,
                        name=name)

    # @classmethod
    # def _repair_points_and_polygon2d(cls, points, plane):
    #     if points[0] == points[-1]:
    #         points = points[:-1]
    #     polygon_points = [
    #         p.to_2d(plane.origin, plane.vectors[0], plane.vectors[1]) for p in
    #         points]
    #     repaired_points = [p.copy() for p in points]
    #     polygon2D = volmdlr.ClosedPolygon2D(polygon_points)
    #     if polygon2D.SelfIntersect()[0]:
    #         repaired_points = [repaired_points[1]] + [
    #             repaired_points[0]] + repaired_points[2:]
    #         polygon_points = [polygon_points[1]] + [
    #             polygon_points[0]] + polygon_points[2:]
    #         if polygon_points[0] == polygon_points[-1]:
    #             repaired_points = repaired_points[:-1]
    #             polygon_points = polygon_points[:-1]
    #         polygon2D = volmdlr.ClosedPolygon2D(polygon_points)
    #     return repaired_points, polygon2D

    @classmethod
    def dict_to_object(cls, dict_, global_dict=None, pointers_memo=None):
        plane3d = Plane3D.dict_to_object(dict_['surface3d'],
                                         global_dict=global_dict,
                                         pointers_memo=pointers_memo)
        surface2d = Surface2D.dict_to_object(dict_['surface2d'],
                                             global_dict=global_dict,
                                             pointers_memo=pointers_memo)
        return cls(plane3d, surface2d, dict_['name'])

    def area(self):
        return self.surface2d.outer_contour.area()

    def copy(self, deep=True, memo=None):
        return PlaneFace3D(self.surface3d.copy(), self.surface2d.copy(),
                           self.name)

    def _bounding_box(self):
        """
        """
        return self.outer_contour3d._bounding_box()

    def face_inside(self, face2):
        """
        verifies if a face is inside another face.
        It returns True if face2 is inside or False if the opposite
        """

        if self.surface3d.is_coincident(face2.surface3d):
            self_contour2d = self.outer_contour3d.to_2d(self.surface3d.frame.origin, self.surface3d.frame.u, self.surface3d.frame.v)
            face2_contour2d = face2.outer_contour3d.to_2d(self.surface3d.frame.origin, self.surface3d.frame.u, self.surface3d.frame.v)
            if self_contour2d.is_inside(face2_contour2d):
                # ax=self_contour2d.plot()
                # face2_contour2d.plot(ax=ax, color='r')
                return True
        return False

    # def average_center_point(self):
    #     """
    #     excluding holes
    #     """
    #     points = self.points
    #     nb = len(points)
    #     x = npy.sum([p[0] for p in points]) / nb
    #     y = npy.sum([p[1] for p in points]) / nb
    #     z = npy.sum([p[2] for p in points]) / nb
    #     return volmdlr.Point3D((x, y, z))

    def distance_to_point(self, point, return_other_point=False):
        # """
        # Only works if the surface is planar
        # TODO : this function does not take into account if Face has holes
        # """
        # On projette le point sur la surface plane
        # Si le point est à l'intérieur de la face,
        # on retourne la distance de projection
        # Si le point est à l'extérieur, on projette le point sur le plan
        # On calcule en 2D la distance entre la projection
        # et le polygone contour
        # On utilise le theroeme de Pythagore pour calculer
        # la distance minimale entre le point et le contour

        projected_pt = point.plane_projection3d(self.surface3d.frame.origin,
                                               self.surface3d.frame.u,
                                               self.surface3d.frame.v)
        projection_distance = point.point_distance(projected_pt)

        if self.point_belongs(projected_pt):
            if return_other_point:
                return projection_distance, projected_pt
            return projection_distance

        point_2D = point.to_2d(self.surface3d.frame.origin, self.surface3d.frame.u,
                               self.surface3d.frame.v)

        polygon2D = self.surface2d.outer_contour.to_polygon(angle_resolution=10)
        border_distance, other_point = polygon2D.point_border_distance(point_2D, return_other_point=True)

        other_point = self.surface3d.point2d_to_3d(volmdlr.Point2D(*other_point))

        if return_other_point:
            return (projection_distance ** 2 + border_distance ** 2) ** 0.5, \
                   other_point
        return (projection_distance ** 2 + border_distance ** 2) ** 0.5

    def minimum_distance_points_plane(self, other_plane_face,
                                      return_points=False):
        ## """
        ## Only works if the surface is planar
        ## TODO : this function does not take into account if Face has holes
        ## TODO : TRAITER LE CAS OU LA DISTANCE LA PLUS COURTE N'EST PAS D'UN SOMMET
        ## """
        # On calcule la distance entre la face 1 et chaque point de la face 2
        # On calcule la distance entre la face 2 et chaque point de la face 1

        # if self.face_intersection(other_plane_face) is not None:
        #     return 0, None, None
        #
        # polygon1_points_3D = [volmdlr.Point3D(p.vector) for p in
        #                       self.contours3d[0].tessel_points]
        # polygon2_points_3D = [volmdlr.Point3D(p.vector) for p in
        #                       other_plane_face.contours3d[0].tessel_points]
        #
        # distances = []
        # if not return_points:
        #     d_min = other_plane_face.distance_to_point(polygon1_points_3D[0])
        #     for point1 in polygon1_points_3D[1:]:
        #         d = other_plane_face.distance_to_point(point1)
        #         if d < d_min:
        #             d_min = d
        #     for point2 in polygon2_points_3D:
        #         d = self.distance_to_point(point2)
        #         if d < d_min:
        #             d_min = d
        #     return d_min
        #
        # else:
        #     for point1 in polygon1_points_3D:
        #         d, other_point = other_plane_face.distance_to_point(
        #             point1,
        #             return_other_point=True)
        #         distances.append((d, point1, other_point))
        #     for point2 in polygon2_points_3D:
        #         d, other_point = self.distance_to_point(
        #             point2,
        #             return_other_point=True
        #         )
        #         distances.append((d, point2, other_point))
        #
        # d_min, point_min, other_point_min = distances[0]
        # for distance in distances[1:]:
        #     if distance[0] < d_min:
        #         d_min = distance[0]
        #         point_min = distance[1]
        #         other_point_min = distance[2]
        #
        # return point_min, other_point_min

        min_distance = math.inf
        for edge1 in self.outer_contour3d.primitives:
            for edge2 in other_plane_face.outer_contour3d.primitives:
                dist = edge1.minimum_distance(edge2,
                                              return_points=return_points)
                if return_points:
                    if dist[0] < min_distance:
                        min_distance = dist[0]
                        p1, p2 = dist[1], dist[2]
                else:
                    if dist < min_distance:
                        min_distance = dist
        if return_points:
            return min_distance, p1, p2
        else:
            return min_distance

    def edge_intersections(self, edge):
        intersections = []
        linesegment = vme.LineSegment3D(edge.start, edge.end)
        for surface3d_inter in self.surface3d.linesegment_intersections(linesegment):
            point2d = self.surface3d.point3d_to_2d(surface3d_inter)
            if self.surface2d.point_belongs(point2d) or self.surface2d.outer_contour.point_over_contour(point2d, abs_tol=1e-7):
                if surface3d_inter not in intersections:
                    intersections.append(surface3d_inter)

        return intersections

    def face_intersections(self, face2, tol=1e-8) -> List[volmdlr.wires.Wire3D]:
        ## """
        ## Only works if the surface is planar
        ## TODO : this function does not take into account if Face has holes
        ## """

        bbox1 = self.bounding_box
        bbox2 = face2.bounding_box
        if not bbox1.bbox_intersection(bbox2) and bbox1.distance_to_bbox(bbox2) >= tol:
            return []

        intersections = []

        for edge2 in face2.outer_contour3d.primitives:
            intersection_points = self.edge_intersections(edge2)
            if intersection_points:
                intersections.extend(intersection_points)
        for edge1 in self.outer_contour3d.primitives:
            intersection_points = face2.edge_intersections(edge1)
            if intersection_points:
                for pt in intersection_points:
                    if pt not in intersections:
                        intersections.append(pt)
        if len(intersections) > 1:
            if intersections[0] == intersections[1]:
                return []
            primitive = volmdlr.edges.LineSegment3D(intersections[0], intersections[1])
            mid_point = primitive.middle_point()

            if self.outer_contour3d.point_over_contour(mid_point) and\
                    face2.outer_contour3d.point_over_contour(mid_point):
                return []

            intersections = [volmdlr.wires.Wire3D([primitive])]
            return intersections
        return []

    def minimum_distance(self, other_face, return_points=False):
        if other_face.__class__ is CylindricalFace3D:
            p1, p2 = other_face.minimum_distance_points_cyl(self)
            if return_points:
                return p1.point_distance(p2), p1, p2
            else:
                return p1.point_distance(p2)

        if other_face.__class__ is PlaneFace3D:
            if return_points:
                dist, p1, p2 = self.minimum_distance_points_plane(other_face,
                                                                  return_points=return_points)
                return dist, p1, p2
            else:
                dist = self.minimum_distance_points_plane(other_face,
                                                          return_points=return_points)
                return dist

        if other_face.__class__ is ToroidalFace3D:
            p1, p2 = other_face.minimum_distance_points_plane(self)
            if return_points:
                return p1.point_distance(p2), p1, p2
            else:
                return p1.point_distance(p2)

        else:
            return NotImplementedError

    def get_face_cutting_contours(self, dict_intersecting_combinations):
        '''
            :param face: A face object 
            :param dict_intersecting_combinations: dictionary containing as keys the combination of intersecting faces 
             and as the values the resulting primitive from the intersection of these two faces

            return a list all contours cutting one particular face
        '''
        face_intersecting_primitives2d = []
        for intersecting_combination in dict_intersecting_combinations.keys():
            if self in intersecting_combination:
                primitive2 = dict_intersecting_combinations[intersecting_combination].primitives[0]
                primitive2_2d = volmdlr.edges.LineSegment2D(self.surface3d.point3d_to_2d(primitive2.start), self.surface3d.point3d_to_2d(primitive2.end))

                if not self.surface2d.outer_contour.primitive_over_contour(primitive2_2d, tol=1e-7):
                    face_intersecting_primitives2d.append(primitive2_2d)

        if not face_intersecting_primitives2d:
            return []

        list_cutting_contours = volmdlr.wires.Contour2D.contours_from_edges(face_intersecting_primitives2d[:])

        return list_cutting_contours

    def divide_face(self, list_cutting_contours, inside, intersection_method = True):
        '''
            :param list_cutting_contours: list of contours cutting the face
            :param inside: when extracting a contour from another contour. It defines the extracted contour as being between the two points if True and outside these points if False
            return a list new faces resulting from face division 
        '''
        list_faces = []
        list_open_cutting_contours = []
        list_closed_cutting_contours = []
        for cutting_contour in list_cutting_contours:
            if cutting_contour.primitives[0].start != cutting_contour.primitives[-1].end:
                list_open_cutting_contours.append(cutting_contour)
            else:
                list_closed_cutting_contours.append(cutting_contour)

        if list_open_cutting_contours:
            new_faces_contours = self.surface2d.outer_contour.divide(list_open_cutting_contours, inside)
            for contour in new_faces_contours:
                list_faces.append(
                    PlaneFace3D(self.surface3d, Surface2D(contour, [])))

        if list_closed_cutting_contours:
            new_contour = list_closed_cutting_contours[0]
            if len(new_contour.primitives) >= 3 and new_contour.primitives[0].start == new_contour.primitives[-1].end:
                surf3d = self.surface3d
                surf2d = Surface2D(self.surface2d.outer_contour, [new_contour])
                new_plane = PlaneFace3D(surf3d, surf2d)
                list_faces.append(new_plane)
                list_faces.append(PlaneFace3D(surf3d, Surface2D(new_contour, [])))
            else:
                surf3d = self.surface3d
                surf2d = Surface2D(self.surface2d.outer_contour, [])
                new_plane = PlaneFace3D(surf3d, surf2d)
                list_faces.append(new_plane)

        return list_faces

    def is_adjacent(self, face2: Face3D):
        contour1 = self.outer_contour3d.to_2d(
            self.surface3d.frame.origin,
            self.surface3d.frame.u,
            self.surface3d.frame.v)
        contour2 = face2.outer_contour3d.to_2d(
            self.surface3d.frame.origin,
            self.surface3d.frame.u,
            self.surface3d.frame.v)
        if contour1.shares_primitives(contour2):
            return True
        return False

    @staticmethod
    def merge_faces(list_coincident_faces: List[Face3D]):
        valid_coicident_faces = list_coincident_faces[:]
        list_new_faces = []
        merge_finished = False
        face0 = valid_coicident_faces[0]
        merged_contour = face0.outer_contour3d.to_2d(
            face0.surface3d.frame.origin,
            face0.surface3d.frame.u,
            face0.surface3d.frame.v)
        valid_coicident_faces.remove(face0)
        while not merge_finished:
            valid = False
            for face in valid_coicident_faces:
                valid = False
                contour = face.outer_contour3d.to_2d(
                    face0.surface3d.frame.origin,
                    face0.surface3d.frame.u,
                    face0.surface3d.frame.v)
                if contour.shares_primitives(merged_contour):
                    merged_contour = merged_contour.merge_with(
                        contour)[0]
                    valid_coicident_faces.remove(face)
                    valid = True
                    break
            if not valid and valid_coicident_faces:
                list_new_faces.append(
                    PlaneFace3D(face0.surface3d,
                                Surface2D(merged_contour.copy(), [])))
                merged_contour = \
                    valid_coicident_faces[0].outer_contour3d.to_2d(
                        face0.surface3d.frame.origin,
                        face0.surface3d.frame.u,
                        face0.surface3d.frame.v)
                valid_coicident_faces.remove(valid_coicident_faces[0])

            if not valid_coicident_faces:
                merge_finished = True
        list_new_faces.append(
            PlaneFace3D(face0.surface3d,
                        Surface2D(merged_contour, [])))

        return list_new_faces

    def set_operations_new_faces(self, intersecting_combinations,
                                 contour_extract_inside):
        list_cutting_contours = self.get_face_cutting_contours(
            intersecting_combinations)
        if not list_cutting_contours:
            return [self]
        return self.divide_face(list_cutting_contours, contour_extract_inside)


class Triangle3D(PlaneFace3D):
    """
    :param point1: The first point
    :type point1: volmdlr.Point3D
    :param point2: The second point
    :type point2: volmdlr.Point3D
    :param point3: The third point
    :type point3: volmdlr.Point3D
    """
    _standalone_in_db = False
    # _generic_eq = True
    # _non_serializable_attributes = ['bounding_box', 'polygon2D']
    # _non_eq_attributes = ['name', 'bounding_box', 'outer_contour3d',
    #                       'inner_contours3d']
    # _non_hash_attributes = []

    def __init__(self, point1: volmdlr.Point3D, point2: volmdlr.Point3D,
                 point3: volmdlr.Point3D, alpha=1, color=None, name: str = ''):
        self.point1 = point1
        self.point2 = point2
        self.point3 = point3
        self.points = [self.point1, self.point2, self.point3]
        self.color = color
        self.alpha = alpha
        self.name = name

        self._utd_surface3d = False
        self._utd_surface2d = False
        self.bounding_box = self._bounding_box()
        
        dc.DessiaObject.__init__(self, name=name)

        # Don't use inheritence for performance: class method fakes face3D behavior
        # Face3D.__init__(self,
        #                 surface3d=plane3d,
        #                 surface2d=surface2d,
        #                 name=name)

    def _bounding_box(self):
        return volmdlr.core.BoundingBox.from_points([self.point1, self.point2, self.point3])

    @property
    def surface3d(self):
        if not self._utd_surface3d:
            self._surface3d = Plane3D.from_3_points(self.point1, self.point2, self.point3)
            self._utd_surface3d = True
        return self._surface3d

    @property
    def surface2d(self):
        if not self._utd_surface2d:
            plane3d = self.surface3d
            contour3d = volmdlr.wires.Contour3D([vme.LineSegment3D(self.point1, self.point2),
                                                 vme.LineSegment3D(self.point2, self.point3),
                                                 vme.LineSegment3D(self.point3, self.point1)])

            contour2d = contour3d.to_2d(plane3d.frame.origin,
                                        plane3d.frame.u, plane3d.frame.v)

            self._surface2d = Surface2D(outer_contour=contour2d, inner_contours=[])

            self._utd_surface2d = True
        return self._surface2d

    def to_dict(self, use_pointers: bool = False, memo=None, path: str = '#'):
        dict_ = dc.DessiaObject.base_dict(self)
<<<<<<< HEAD
        dict_['point1'] = self.point1.to_dict()
        dict_['point2'] = self.point2.to_dict()
        dict_['point3'] = self.point3.to_dict()
        dict_['name'] = self.name
=======
        dict_['point1'] = self.point1.to_dict(use_pointers=False)
        dict_['point2'] = self.point2.to_dict(use_pointers=False)
        dict_['point3'] = self.point3.to_dict(use_pointers=False)
>>>>>>> 12a8d0b2
        return dict_

    @classmethod
    def dict_to_object(cls, dict_):
        point1 = volmdlr.Point3D.dict_to_object(dict_['point1'])
        point2 = volmdlr.Point3D.dict_to_object(dict_['point2'])
        point3 = volmdlr.Point3D.dict_to_object(dict_['point3'])
        return cls(point1, point2, point3, dict_['name'])

    def area(self) -> float:
        """
        
        :return: area triangle
        :rtype: float

        Formula explained here: https://www.triangle-calculator.com/?what=vc

        """
        a = self.point1.point_distance(self.point2)
        b = self.point2.point_distance(self.point3)
        c = self.point3.point_distance(self.point1)

        semi_perimeter = (a + b + c)/2

        try :
            #Area with Heron's formula
            area = math.sqrt(semi_perimeter*(semi_perimeter-a)*(semi_perimeter-b)*(semi_perimeter-c))
        except ValueError :
            area = 0

        return area

    def height(self):
        # Formula explained here: https://www.triangle-calculator.com/?what=vc
        # Basis = vector point1 to point2d
        return 2*self.area()/self.point1.point_distance(self.point2)

    def frame_mapping(self, frame, side, copy=True):
        """
        side = 'old' or 'new'
        """
        if copy:
            np1 = self.point1.frame_mapping(frame, side, copy=True)
            np2 = self.point2.frame_mapping(frame, side, copy=True)
            np3 = self.point3.frame_mapping(frame, side, copy=True)
            return self.__class__(np1, np2, np3, self.name)
        else:
            self.point1.frame_mapping(frame, side, copy=False)
            self.point2.frame_mapping(frame, side, copy=False)
            self.point3.frame_mapping(frame, side, copy=False)
            self.bounding_box = self._bounding_box()

    def copy(self, deep=True, memo=None):
        return Triangle3D(self.point1.copy(), self.point2.copy(), self.point3.copy(),
                           self.name)


    def triangulation(self):
        return vmd.DisplayMesh3D([vmd.Node3D.from_point(self.point1),
                                  vmd.Node3D.from_point(self.point2),
                                  vmd.Node3D.from_point(self.point3)],
                                 [(0, 1, 2)])

    def translation(self, offset, copy=True):
        new_point1 = self.point1.translation(offset, True)
        new_point2 = self.point2.translation(offset, True)
        new_point3 = self.point3.translation(offset, True)

        new_triangle = Triangle3D(new_point1, new_point2, new_point3,
                                  self.alpha, self.color, self.name)
        if copy:
            return new_triangle
        else:
            self.point1 = new_point1
            self.point2 = new_point2
            self.point3 = new_point3

    def rotation(self, center, axis, angle, copy=True):
        new_point1 = self.point1.rotation(center, axis, angle, copy=True)
        new_point2 = self.point2.rotation(center, axis, angle, copy=True)
        new_point3 = self.point3.rotation(center, axis, angle, copy=True)

        new_triangle = Triangle3D(new_point1, new_point2, new_point3,
                                  self.alpha, self.color, self.name)
        if copy:
            return new_triangle
        else:
            self.point1 = new_point1
            self.point2 = new_point2
            self.point3 = new_point3

    def subdescription(self, resolution = 0.01) :
        frame = self.surface3d.frame
        pts2d = [pt.to_2d(frame.origin, frame.u, frame.v) for pt in self.points]
        
        t_poly2d = volmdlr.wires.ClosedPolygon2D(pts2d)

        xmin, xmax = min(pt.x for pt in pts2d), max(pt.x for pt in pts2d)
        ymin, ymax = min(pt.y for pt in pts2d), max(pt.y for pt in pts2d)

        nbx, nby = int(((xmax-xmin)/resolution)+2), int(((ymax-ymin)/resolution)+2)
        points_box = []
        for i in range(nbx):
            x = min(xmin + i*resolution, xmax)
            if x == xmin :
                x = xmin + 0.01*resolution
            for j in range(nby):
                y = min(ymin + j*resolution, ymax)
                if y == ymin :
                    y = ymin + 0.01*resolution
                points_box.append(volmdlr.Point2D(x,y))
                
        points = [pt.copy() for pt in self.points]
        for pt in points_box :
            if t_poly2d.point_belongs(pt):
                points.append(pt.to_3d(frame.origin, frame.u, frame.v))
            elif t_poly2d.point_over_contour(pt):  
                points.append(pt.to_3d(frame.origin, frame.u, frame.v))
                
        return volmdlr.Vector3D.remove_duplicate(points)
    
    def subdescription_to_triangles(self, resolution = 0.01) :
        """
        It describes a triangle by multiple subtriangles with the resolution parameter 
        as the max length of subtriangles
        """
        
        frame = self.surface3d.frame
        pts2d = [pt.to_2d(frame.origin, frame.u, frame.v) for pt in self.points]
        
        t_poly2d = volmdlr.wires.ClosedPolygon2D(pts2d)

        sub_triangles2d = [t_poly2d]
        done = False
        while not done :
            triangles2d = []
            for t, subtri in enumerate(sub_triangles2d) :
                ls_length = [ls.length() for ls in subtri.line_segments]
                ls_max = max(ls_length)
                
                if ls_max>resolution:
                    pos_ls_max = ls_length.index(ls_max)
                    taller = subtri.line_segments[pos_ls_max]
                    p1, p2 = taller.start, taller.end
                    p3 = list(set(subtri.points) - set([p1, p2]))[0]
                    
                    pt_mid = (p1 + p2)/2
                    new_triangles2d = [volmdlr.wires.ClosedPolygon2D([p1, pt_mid, p3]),
                                       volmdlr.wires.ClosedPolygon2D([p2, pt_mid, p3])]

                    triangles2d.extend(new_triangles2d)
                else :
                    triangles2d.append(subtri)
             
            if len(sub_triangles2d) == len(triangles2d):
                done = True
                break
            sub_triangles2d = triangles2d

        triangles3d = [Triangle3D(tri.points[0].to_3d(frame.origin, frame.u, frame.v),
                                  tri.points[1].to_3d(frame.origin, frame.u, frame.v),
                                  tri.points[2].to_3d(frame.origin, frame.u, frame.v)) for tri in sub_triangles2d]
        
        return triangles3d

    def middle(self):
        return (self.point1+self.point2+self.point3)/3

    def normal(self):
        '''
        
        Returns
        -------
        normal to the face

        '''
        normal = self.surface3d.frame.w
        # vec12 = self.point2 - self.point1
        # vec13 = self.point3 - self.point1
        # normal  = vec12.cross(vec13)
        normal.normalize()
        return normal

class CylindricalFace3D(Face3D):
    """
    :param contours2d: The cylinder's contour2D
    :type contours2d: volmdlr.Contour2D
    :param cylindricalsurface3d: Information about the Cylinder
    :type cylindricalsurface3d: CylindricalSurface3D
    :param points: contours2d's point
    :type points: List of volmdlr.Point2D

    :Example:
        >>> contours2d is rectangular and will create a classic cylinder with x= 2*pi*radius, y=h
    """
    min_x_density = 5
    min_y_density = 1

    def __init__(self,
                 surface3d: CylindricalSurface3D,
                 surface2d: Surface2D,
                 name: str = ''):

        self.radius = surface3d.radius
        self.center = surface3d.frame.origin
        self.normal = surface3d.frame.w
        Face3D.__init__(self, surface3d=surface3d,
                        surface2d=surface2d,
                        name=name)

    def copy(self, deep=True, memo=None):
        return CylindricalFace3D(self.surface3d.copy(), self.surface2d.copy(),
                           self.name)

    def _bounding_box(self):
        theta_min, theta_max, zmin, zmax = self.surface2d.outer_contour.bounding_rectangle()

        lower_center = self.surface3d.frame.origin + zmin * self.surface3d.frame.w
        upper_center = self.surface3d.frame.origin + zmax * self.surface3d.frame.w

        xmin, xmax = volmdlr.geometry.cos_image(theta_min, theta_max)
        ymin, ymax = volmdlr.geometry.sin_image(theta_min, theta_max)

        points = [(lower_center
                   + xmin * self.surface3d.radius * self.surface3d.frame.u
                   + ymin * self.surface3d.radius * self.surface3d.frame.v),
                  (lower_center
                   + xmax * self.surface3d.radius * self.surface3d.frame.u
                   + ymin * self.surface3d.radius * self.surface3d.frame.v),
                  (lower_center
                   + xmin * self.surface3d.radius * self.surface3d.frame.u
                   + ymax * self.surface3d.radius * self.surface3d.frame.v),
                  (lower_center
                   + xmax * self.surface3d.radius * self.surface3d.frame.u
                   + ymax * self.surface3d.radius * self.surface3d.frame.v),
                  (upper_center
                   + xmin * self.surface3d.radius * self.surface3d.frame.u
                   + ymin * self.surface3d.radius * self.surface3d.frame.v),
                  (upper_center
                   + xmax * self.surface3d.radius * self.surface3d.frame.u
                   + ymin * self.surface3d.radius * self.surface3d.frame.v),
                  (upper_center
                   + xmin * self.surface3d.radius * self.surface3d.frame.u
                   + ymax * self.surface3d.radius * self.surface3d.frame.v),
                  (upper_center
                   + xmax * self.surface3d.radius * self.surface3d.frame.u
                   + ymax * self.surface3d.radius * self.surface3d.frame.v)]

        return volmdlr.core.BoundingBox.from_points(points)

    def triangulation_lines(self, angle_resolution=5):
        theta_min, theta_max, zmin, zmax = self.surface2d.bounding_rectangle()
        delta_theta = theta_max - theta_min
        nlines = math.ceil(delta_theta * angle_resolution)
        lines = []
        for i in range(nlines):
            theta = theta_min + (i + 1) / (nlines + 1) * delta_theta
            lines.append(vme.Line2D(volmdlr.Point2D(theta, zmin),
                                    volmdlr.Point2D(theta, zmax)))
        return lines, []

    def range_closest(self, list_points):
        """
        This method has be edited as it was really bad coded:
            * parameter removed, use of self data instead
        """
        points_set = volmdlr.delete_double_point(list_points)
        points_set3D = CylindricalFace3D.points2d_to3d(None, [points_set],
                                                       self.radius, self.surface3d.frame)

        points_3dint = [points_set3D[0]]
        points_2dint = [points_set[0]]
        s = 1
        for k in range(1, len(points_set)):
            closest = points_set3D[s]
            while closest is None:
                s += 1
                closest = points_set3D[s]
            dist_min = (points_3dint[-1] - closest).norm()
            pos = s
            for i in range(s + 1, len(points_set3D)):
                close_test = points_set3D[i]
                if close_test is None:
                    continue
                else:
                    dist_test = (points_3dint[-1] - close_test).norm()
                    if dist_test <= dist_min:
                        dist_min = dist_test
                        closest = close_test
                        pos = i
            points_2dint.append(points_set[pos])
            points_set3D[pos] = None

        return points_2dint

    def minimum_maximum(self, contour2d, radius):
        points = contour2d.tessel_points

        min_h, min_theta = min([pt[1] for pt in points]), min(
            [pt[0] for pt in points])
        max_h, max_theta = max([pt[1] for pt in points]), max(
            [pt[0] for pt in points])
        return min_h, min_theta, max_h, max_theta

    def minimum_distance_points_cyl(self, other_cyl):
        r1, r2 = self.radius, other_cyl.radius
        min_h1, min_theta1, max_h1, max_theta1 = self.minimum_maximum(
            self.contours2d[0], r1)

        n1 = self.normal
        u1 = self.cylindricalsurface3d.frame.u
        v1 = self.cylindricalsurface3d.frame.v
        frame1 = volmdlr.Frame3D(self.center, u1, v1, n1)

        min_h2, min_theta2, max_h2, max_theta2 = self.minimum_maximum(
            other_cyl.contours2d[0], r2)

        n2 = other_cyl.normal
        u2 = other_cyl.cylindricalsurface3d.frame.u
        v2 = other_cyl.cylindricalsurface3d.frame.v
        frame2 = volmdlr.Frame3D(other_cyl.center, u2, v2, n2)
        # st2 = volmdlr.Point3D((r2*math.cos(min_theta2), r2*math.sin(min_theta2), min_h2))
        # start2 = frame2.old_coordinates(st2)

        w = other_cyl.center - self.center

        n1n1, n1u1, n1v1, n1n2, n1u2, n1v2 = n1.dot(n1), n1.dot(u1), n1.dot(
            v1), n1.dot(n2), n1.dot(u2), n1.dot(v2)
        u1u1, u1v1, u1n2, u1u2, u1v2 = u1.dot(u1), u1.dot(v1), u1.dot(
            n2), u1.dot(u2), u1.dot(v2)
        v1v1, v1n2, v1u2, v1v2 = v1.dot(v1), v1.dot(n2), v1.dot(u2), v1.dot(v2)
        n2n2, n2u2, n2v2 = n2.dot(n2), n2.dot(u2), n2.dot(v2)
        u2u2, u2v2, v2v2 = u2.dot(u2), u2.dot(v2), v2.dot(v2)

        w2, wn1, wu1, wv1, wn2, wu2, wv2 = w.dot(w), w.dot(n1), w.dot(
            u1), w.dot(v1), w.dot(n2), w.dot(u2), w.dot(v2)

        # x = (theta1, h1, theta2, h2)
        def distance_squared(x):
            return (n1n1 * (x[1] ** 2) + u1u1 * ((math.cos(x[0])) ** 2) * (
                    r1 ** 2) + v1v1 * ((math.sin(x[0])) ** 2) * (r1 ** 2)
                    + w2 + n2n2 * (x[3] ** 2) + u2u2 * (
                            (math.cos(x[2])) ** 2) * (r2 ** 2) + v2v2 * (
                            (math.sin(x[2])) ** 2) * (r2 ** 2)
                    + 2 * x[1] * r1 * math.cos(x[0]) * n1u1 + 2 * x[
                        1] * r1 * math.sin(x[0]) * n1v1 - 2 * x[1] * wn1
                    - 2 * x[1] * x[3] * n1n2 - 2 * x[1] * r2 * math.cos(
                        x[2]) * n1u2 - 2 * x[1] * r2 * math.sin(x[2]) * n1v2
                    + 2 * math.cos(x[0]) * math.sin(x[0]) * u1v1 * (
                            r1 ** 2) - 2 * r1 * math.cos(x[0]) * wu1
                    - 2 * r1 * x[3] * math.cos(
                        x[0]) * u1n2 - 2 * r1 * r2 * math.cos(x[0]) * math.cos(
                        x[2]) * u1u2
                    - 2 * r1 * r2 * math.cos(x[0]) * math.sin(
                        x[2]) * u1v2 - 2 * r1 * math.sin(x[0]) * wv1
                    - 2 * r1 * x[3] * math.sin(
                        x[0]) * v1n2 - 2 * r1 * r2 * math.sin(x[0]) * math.cos(
                        x[2]) * v1u2
                    - 2 * r1 * r2 * math.sin(x[0]) * math.sin(
                        x[2]) * v1v2 + 2 * x[3] * wn2 + 2 * r2 * math.cos(
                        x[2]) * wu2
                    + 2 * r2 * math.sin(x[2]) * wv2 + 2 * x[3] * r2 * math.cos(
                        x[2]) * n2u2 + 2 * x[3] * r2 * math.sin(x[2]) * n2v2
                    + 2 * math.cos(x[2]) * math.sin(x[2]) * u2v2 * (r2 ** 2))

        x01 = npy.array([(min_theta1 + max_theta1) / 2, (min_h1 + max_h1) / 2,
                         (min_theta2 + max_theta2) / 2, (min_h2 + max_h2) / 2])
        x02 = npy.array([min_theta1, (min_h1 + max_h1) / 2,
                         min_theta2, (min_h2 + max_h2) / 2])
        x03 = npy.array([max_theta1, (min_h1 + max_h1) / 2,
                         max_theta2, (min_h2 + max_h2) / 2])

        minimax = [(min_theta1, min_h1, min_theta2, min_h2),
                   (max_theta1, max_h1, max_theta2, max_h2)]

        res1 = scp.optimize.least_squares(distance_squared, x01,
                                          bounds=minimax)
        res2 = scp.optimize.least_squares(distance_squared, x02,
                                          bounds=minimax)
        res3 = scp.optimize.least_squares(distance_squared, x03,
                                          bounds=minimax)

        pt1 = volmdlr.Point3D(
            (r1 * math.cos(res1.x[0]), r1 * math.sin(res1.x[0]), res1.x[1]))
        p1 = frame1.old_coordinates(pt1)
        pt2 = volmdlr.Point3D(
            (r2 * math.cos(res1.x[2]), r2 * math.sin(res1.x[2]), res1.x[3]))
        p2 = frame2.old_coordinates(pt2)
        d = p1.point_distance(p2)
        result = res1

        res = [res2, res3]
        for couple in res:
            pttest1 = volmdlr.Point3D((r1 * math.cos(couple.x[0]),
                                       r1 * math.sin(couple.x[0]),
                                       couple.x[1]))
            pttest2 = volmdlr.Point3D((r2 * math.cos(couple.x[2]),
                                       r2 * math.sin(couple.x[2]),
                                       couple.x[3]))
            ptest1 = frame1.old_coordinates(pttest1)
            ptest2 = frame2.old_coordinates(pttest2)
            dtest = ptest1.point_distance(ptest2)
            if dtest < d:
                result = couple
                p1, p2 = ptest1, ptest2

        pt1_2d, pt2_2d = volmdlr.Point2D(
            (result.x[0], result.x[1])), volmdlr.Point2D(
            (result.x[2], result.x[3]))

        if not self.contours2d[0].point_belongs(pt1_2d):
            # Find the closest one
            points_contours1 = self.contours2d[0].tessel_points

            poly1 = volmdlr.ClosedPolygon2D(points_contours1)
            d1, new_pt1_2d = poly1.PointBorderDistance(pt1_2d,
                                                       return_other_point=True)
            pt1 = volmdlr.Point3D((r1 * math.cos(new_pt1_2d.vector[0]),
                                   r1 * math.sin(new_pt1_2d.vector[0]),
                                   new_pt1_2d.vector[1]))
            p1 = frame1.old_coordinates(pt1)

        if not other_cyl.contours2d[0].point_belongs(pt2_2d):
            # Find the closest one
            points_contours2 = other_cyl.contours2d[0].tessel_points

            poly2 = volmdlr.ClosedPolygon2D(points_contours2)
            d2, new_pt2_2d = poly2.PointBorderDistance(pt2_2d,
                                                       return_other_point=True)
            pt2 = volmdlr.Point3D((r2 * math.cos(new_pt2_2d.vector[0]),
                                   r2 * math.sin(new_pt2_2d.vector[0]),
                                   new_pt2_2d.vector[1]))
            p2 = frame2.old_coordinates(pt2)

        return p1, p2

    def minimum_distance_points_plane(self,
                                      planeface):  # Planeface with contour2D
        #### ADD THE FACT THAT PLANEFACE.CONTOURS : [0] = contours totale, le reste = trous
        r = self.radius
        min_h1, min_theta1, max_h1, max_theta1 = self.minimum_maximum(
            self.contours2d[0], r)

        n1 = self.normal
        u1 = self.cylindricalsurface3d.frame.u
        v1 = self.cylindricalsurface3d.frame.v
        frame1 = volmdlr.Frame3D(self.center, u1, v1, n1)
        # st1 = volmdlr.Point3D((r*math.cos(min_theta1), r*math.sin(min_theta1), min_h1))
        # start1 = frame1.old_coordinates(st1)

        poly2d = planeface.polygon2D
        pfpoints = poly2d.points
        xmin, ymin = min([pt[0] for pt in pfpoints]), min(
            [pt[1] for pt in pfpoints])
        xmax, ymax = max([pt[0] for pt in pfpoints]), max(
            [pt[1] for pt in pfpoints])
        origin, vx, vy = planeface.plane.origin, planeface.plane.vectors[0], \
                         planeface.plane.vectors[1]
        pf1_2d, pf2_2d = volmdlr.Point2D((xmin, ymin)), volmdlr.Point2D(
            (xmin, ymax))
        pf3_2d, pf4_2d = volmdlr.Point2D((xmax, ymin)), volmdlr.Point2D(
            (xmax, ymax))
        pf1, pf2 = pf1_2d.to_3d(origin, vx, vy), pf2_2d.to_3d(origin, vx, vy)
        pf3, _ = pf3_2d.to_3d(origin, vx, vy), pf4_2d.to_3d(origin, vx, vy)

        u, v = (pf3 - pf1), (pf2 - pf1)
        u.normalize()
        v.normalize()

        w = pf1 - self.center

        n1n1, n1u1, n1v1, n1u, n1v = n1.dot(n1), n1.dot(u1), n1.dot(
            v1), n1.dot(u), n1.dot(v)
        u1u1, u1v1, u1u, u1v = u1.dot(u1), u1.dot(v1), u1.dot(u), u1.dot(v)
        v1v1, v1u, v1v = v1.dot(v1), v1.dot(u), v1.dot(v)
        uu, uv, vv = u.dot(u), u.dot(v), v.dot(v)

        w2, wn1, wu1, wv1, wu, wv = w.dot(w), w.dot(n1), w.dot(u1), w.dot(
            v1), w.dot(u), w.dot(v)

        # x = (h, theta, x, y)
        def distance_squared(x):
            return (n1n1 * (x[0] ** 2) + ((math.cos(x[1])) ** 2) * u1u1 * (
                    r ** 2) + ((math.sin(x[1])) ** 2) * v1v1 * (r ** 2)
                    + w2 + uu * (x[2] ** 2) + vv * (x[3] ** 2) + 2 * x[
                        0] * math.cos(x[1]) * r * n1u1
                    + 2 * x[0] * math.sin(x[1]) * r * n1v1 - 2 * x[
                        0] * wn1 - 2 * x[0] * x[2] * n1u
                    - 2 * x[0] * x[3] * n1v + 2 * math.sin(x[1]) * math.cos(
                        x[1]) * u1v1 * (r ** 2)
                    - 2 * r * math.cos(x[1]) * wu1 - 2 * r * x[2] * math.cos(
                        x[1]) * u1u
                    - 2 * r * x[3] * math.sin(x[1]) * u1v - 2 * r * math.sin(
                        x[1]) * wv1
                    - 2 * r * x[2] * math.sin(x[1]) * v1u - 2 * r * x[
                        3] * math.sin(x[1]) * v1v
                    + 2 * x[2] * wu + 2 * x[3] * wv + 2 * x[2] * x[3] * uv)

        x01 = npy.array([(min_h1 + max_h1) / 2, (min_theta1 + max_theta1) / 2,
                         (xmax - xmin) / 2, (ymax - ymin) / 2])

        minimax = [(min_h1, min_theta1, 0, 0),
                   (max_h1, max_theta1, xmax - xmin, ymax - ymin)]

        res1 = scp.optimize.least_squares(distance_squared, x01,
                                          bounds=minimax)

        pt1 = volmdlr.Point3D(
            (r * math.cos(res1.x[1]), r * math.sin(res1.x[1]), res1.x[0]))
        p1 = frame1.old_coordinates(pt1)
        p2 = pf1 + res1.x[2] * u + res1.x[3] * v
        pt1_2d = volmdlr.Point2D((res1.x[1], res1.x[0]))
        pt2_2d = p2.to_2d(pf1, u, v)

        if not self.contours2d[0].point_belongs(pt1_2d):
            # Find the closest one
            points_contours1 = self.contours2d[0].tessel_points

            poly1 = volmdlr.ClosedPolygon2D(points_contours1)
            d1, new_pt1_2d = poly1.PointBorderDistance(pt1_2d,
                                                       return_other_point=True)
            pt1 = volmdlr.Point3D((r * math.cos(new_pt1_2d.vector[0]),
                                   r * math.sin(new_pt1_2d.vector[0]),
                                   new_pt1_2d.vector[1]))
            p1 = frame1.old_coordinates(pt1)

        if not planeface.contours[0].point_belongs(pt2_2d):
            # Find the closest one
            d2, new_pt2_2d = planeface.polygon2D.PointBorderDistance(pt2_2d,
                                                                     return_other_point=True)

            p2 = new_pt2_2d.to_3d(pf1, u, v)

        return p1, p2

    def minimum_distance(self, other_face, return_points=False):
        if other_face.__class__ is CylindricalFace3D:
            p1, p2 = self.minimum_distance_points_cyl(other_face)
            if return_points:
                return p1.point_distance(p2), p1, p2
            else:
                return p1.point_distance(p2)

        if other_face.__class__ is PlaneFace3D:
            p1, p2 = self.minimum_distance_points_plane(other_face)
            if return_points:
                return p1.point_distance(p2), p1, p2
            else:
                return p1.point_distance(p2)

        if other_face.__class__ is ToroidalFace3D:
            p1, p2 = other_face.minimum_distance_points_cyl(self)
            if return_points:
                return p1.point_distance(p2), p1, p2
            else:
                return p1.point_distance(p2)

        else:
            return NotImplementedError


class ToroidalFace3D(Face3D):
    """
    :param contours2d: The Tore's contour2D
    :type contours2d: volmdlr.Contour2D
    :param toroidalsurface3d: Information about the Tore
    :type toroidalsurface3d: ToroidalSurface3D
    :param theta: angle of cut in main circle direction
    :param phi: angle of cut in secondary circle direction
    :type points: List of float

    Example
        contours2d is rectangular and will create a classic tore with x:2*pi, y:2*pi
        x is for exterior, and y for the circle to revolute
        points = [pi, 2*pi] for an half tore
    """
    min_x_density = 5
    min_y_density = 1

    def __init__(self, surface3d: ToroidalSurface3D,
                 surface2d: Surface2D,
                 name: str = ''):

        # self.toroidalsurface3d = toroidalsurface3d

        self.center = surface3d.frame.origin
        self.normal = surface3d.frame.w

        theta_min, theta_max, phi_min, phi_max = surface2d.outer_contour.bounding_rectangle()

        self.theta_min = theta_min
        self.theta_max = theta_max
        self.phi_min = phi_min
        self.phi_max = phi_max

        # contours3d = [self.toroidalsurface3d.contour2d_to_3d(c)\
        #               for c in [outer_contour2d]+inners_contours2d]

        Face3D.__init__(self,
                        surface3d=surface3d,
                        surface2d=surface2d,
                        name=name)

    def copy(self, deep=True, memo=None):
        return ToroidalFace3D(self.surface3d.copy(), self.surface2d.copy(),
                              self.name)

    def points_resolution(self, line, pos,
                          resolution):  # With a resolution wished
        points = []
        points.append(line.points[0])
        limit = line.points[1].vector[pos]
        start = line.points[0].vector[pos]
        vec = [0, 0]
        vec[pos] = start
        echelon = [line.points[0].vector[0] - vec[0],
                   line.points[0].vector[1] - vec[1]]
        flag = start + resolution
        while flag < limit:
            echelon[pos] = flag
            flag += resolution
            points.append(volmdlr.Point2D(echelon))
        points.append(line.points[1])
        return points

    def _bounding_box(self):
        return self.surface3d._bounding_box()

    def triangulation_lines(self, angle_resolution=5):
        theta_min, theta_max, phi_min, phi_max = self.surface2d.bounding_rectangle()

        delta_theta = theta_max - theta_min
        nlines_x = int(delta_theta * angle_resolution)
        lines_x = []
        for i in range(nlines_x):
            theta = theta_min + (i + 1) / (nlines_x + 1) * delta_theta
            lines_x.append(vme.Line2D(volmdlr.Point2D(theta, phi_min),
                                      volmdlr.Point2D(theta, phi_max)))
        delta_phi = phi_max - phi_min
        nlines_y = int(delta_phi * angle_resolution)
        lines_y = []
        for i in range(nlines_y):
            phi = phi_min + (i + 1) / (nlines_y + 1) * delta_phi
            lines_y.append(vme.Line2D(volmdlr.Point2D(theta_min, phi),
                                      volmdlr.Point2D(theta_max, phi)))
        return lines_x, lines_y

    def minimum_maximum_tore(self, contour2d):
        points = contour2d.tessel_points

        min_phi, min_theta = min([pt[1] for pt in points]), min(
            [pt[0] for pt in points])
        max_phi, max_theta = max([pt[1] for pt in points]), max(
            [pt[0] for pt in points])
        return min_phi, min_theta, max_phi, max_theta

    def minimum_distance_points_tore(self, other_tore):
        R1, r1, R2, r2 = self.rcenter, self.rcircle, other_tore.rcenter, other_tore.rcircle

        min_phi1, min_theta1, max_phi1, max_theta1 = self.minimum_maximum_tore(
            self.contours2d[0])

        # start1 = self.start
        n1 = self.normal
        u1 = self.toroidalsurface3d.frame.u
        v1 = self.toroidalsurface3d.frame.v
        frame1 = volmdlr.Frame3D(self.center, u1, v1, n1)
        # start1 = self.points2d_to3d([[min_theta1, min_phi1]], R1, r1, frame1)

        min_phi2, min_theta2, max_phi2, max_theta2 = self.minimum_maximum_tore(
            other_tore.contours2d[0])

        # start2 = other_tore.start
        n2 = other_tore.normal
        u2 = other_tore.toroidalsurface3d.frame.u
        v2 = other_tore.toroidalsurface3d.frame.v
        frame2 = volmdlr.Frame3D(other_tore.center, u2, v2, n2)
        # start2 = other_tore.points2d_to3d([[min_theta2, min_phi2]], R2, r2, frame2)

        w = other_tore.center - self.center

        n1n1, n1u1, n1v1, n1n2, n1u2, n1v2 = n1.dot(n1), n1.dot(u1), n1.dot(
            v1), n1.dot(n2), n1.dot(u2), n1.dot(v2)
        u1u1, u1v1, u1n2, u1u2, u1v2 = u1.dot(u1), u1.dot(v1), u1.dot(
            n2), u1.dot(u2), u1.dot(v2)
        v1v1, v1n2, v1u2, v1v2 = v1.dot(v1), v1.dot(n2), v1.dot(u2), v1.dot(v2)
        n2n2, n2u2, n2v2 = n2.dot(n2), n2.dot(u2), n2.dot(v2)
        u2u2, u2v2, v2v2 = u2.dot(u2), u2.dot(v2), v2.dot(v2)

        w2, wn1, wu1, wv1, wn2, wu2, wv2 = w.dot(w), w.dot(n1), w.dot(
            u1), w.dot(v1), w.dot(n2), w.dot(u2), w.dot(v2)

        # x = (phi1, theta1, phi2, theta2)
        def distance_squared(x):
            return (u1u1 * (((R1 + r1 * math.cos(x[0])) * math.cos(x[1])) ** 2)
                    + v1v1 * (((R1 + r1 * math.cos(x[0])) * math.sin(
                        x[1])) ** 2)
                    + n1n1 * ((math.sin(x[0])) ** 2) * (r1 ** 2) + w2
                    + u2u2 * (((R2 + r2 * math.cos(x[2])) * math.cos(
                        x[3])) ** 2)
                    + v2v2 * (((R2 + r2 * math.cos(x[2])) * math.sin(
                        x[3])) ** 2)
                    + n2n2 * ((math.sin(x[2])) ** 2) * (r2 ** 2)
                    + 2 * u1v1 * math.cos(x[1]) * math.sin(x[1]) * (
                            (R1 + r1 * math.cos(x[0])) ** 2)
                    + 2 * (R1 + r1 * math.cos(x[0])) * math.cos(
                        x[1]) * r1 * math.sin(x[0]) * n1u1
                    - 2 * (R1 + r1 * math.cos(x[0])) * math.cos(x[1]) * wu1
                    - 2 * (R1 + r1 * math.cos(x[0])) * (
                            R2 + r2 * math.cos(x[2])) * math.cos(
                        x[1]) * math.cos(x[3]) * u1u2
                    - 2 * (R1 + r1 * math.cos(x[0])) * (
                            R2 + r2 * math.cos(x[2])) * math.cos(
                        x[1]) * math.sin(x[3]) * u1v2
                    - 2 * (R1 + r1 * math.cos(x[0])) * math.cos(
                        x[1]) * r2 * math.sin(x[2]) * u1n2
                    + 2 * (R1 + r1 * math.cos(x[0])) * math.sin(
                        x[1]) * r1 * math.sin(x[0]) * n1v1
                    - 2 * (R1 + r1 * math.cos(x[0])) * math.sin(x[1]) * wv1
                    - 2 * (R1 + r1 * math.cos(x[0])) * (
                            R2 + r2 * math.cos(x[2])) * math.sin(
                        x[1]) * math.cos(x[3]) * v1u2
                    - 2 * (R1 + r1 * math.cos(x[0])) * (
                            R2 + r2 * math.cos(x[2])) * math.sin(
                        x[1]) * math.sin(x[3]) * v1v2
                    - 2 * (R1 + r1 * math.cos(x[0])) * math.sin(
                        x[1]) * r2 * math.sin(x[2]) * v1n2
                    - 2 * r1 * math.sin(x[0]) * wn1
                    - 2 * r1 * math.sin(x[0]) * (
                            R2 + r2 * math.cos(x[2])) * math.cos(
                        x[3]) * n1u2
                    - 2 * r1 * math.sin(x[0]) * (
                            R2 + r2 * math.cos(x[2])) * math.sin(
                        x[3]) * n1v2
                    - 2 * r1 * r2 * math.sin(x[0]) * math.sin(x[2]) * n1n2
                    + 2 * (R2 + r2 * math.cos(x[2])) * math.cos(x[3]) * wu2
                    + 2 * (R2 + r2 * math.cos(x[2])) * math.sin(x[3]) * wv2
                    + 2 * r2 * math.sin(x[2]) * wn2
                    + 2 * u2v2 * math.cos(x[3]) * math.sin(x[3]) * (
                            (R2 + r2 * math.cos(x[2])) ** 2)
                    + 2 * math.cos(x[3]) * (
                            R2 + r2 * math.cos(x[2])) * r2 * math.sin(
                        x[2]) * n2u2
                    + 2 * math.sin(x[3]) * (
                            R2 + r2 * math.cos(x[2])) * r2 * math.sin(
                        x[2]) * n2v2)

        x01 = npy.array(
            [(min_phi1 + max_phi1) / 2, (min_theta1 + max_theta1) / 2,
             (min_phi2 + max_phi2) / 2, (min_theta2 + max_theta2) / 2])
        x02 = npy.array([min_phi1, min_theta1,
                         min_phi2, min_theta2])
        x03 = npy.array([max_phi1, max_theta1,
                         max_phi2, max_theta2])

        minimax = [(min_phi1, min_theta1, min_phi2, min_theta2),
                   (max_phi1, max_theta1, max_phi2, max_theta2)]

        res1 = scp.optimize.least_squares(distance_squared, x01,
                                          bounds=minimax)
        res2 = scp.optimize.least_squares(distance_squared, x02,
                                          bounds=minimax)
        res3 = scp.optimize.least_squares(distance_squared, x03,
                                          bounds=minimax)

        # frame1, frame2 = volmdlr.Frame3D(self.center, u1, v1, n1), volmdlr.Frame3D(other_tore.center, u2, v2, n2)
        pt1 = self.points2d_to3d([[res1.x[1], res1.x[0]]], R1, r1, frame1)
        pt2 = self.points2d_to3d([[res1.x[3], res1.x[2]]], R2, r2, frame2)
        p1, p2 = pt1[0], pt2[0]
        d = p1.point_distance(p2)
        result = res1

        res = [res2, res3]
        for couple in res:
            ptest1 = self.points2d_to3d([[couple.x[1], couple.x[0]]], R1, r1,
                                        frame1)
            ptest2 = self.points2d_to3d([[couple.x[3], couple.x[2]]], R2, r2,
                                        frame2)
            dtest = ptest1[0].point_distance(ptest2[0])
            if dtest < d:
                result = couple
                p1, p2 = ptest1[0], ptest2[0]

        pt1_2d, pt2_2d = volmdlr.Point2D(
            (result.x[1], result.x[0])), volmdlr.Point2D(
            (result.x[3], result.x[2]))

        if not self.contours2d[0].point_belongs(pt1_2d):
            # Find the closest one
            points_contours1 = self.contours2d[0].tessel_points

            poly1 = volmdlr.ClosedPolygon2D(points_contours1)
            d1, new_pt1_2d = poly1.PointBorderDistance(pt1_2d,
                                                       return_other_point=True)

            pt1 = self.points2d_to3d([new_pt1_2d], R1, r1, frame1)
            p1 = pt1[0]

        if not other_tore.contours2d[0].point_belongs(pt2_2d):
            # Find the closest one
            points_contours2 = other_tore.contours2d[0].tessel_points

            poly2 = volmdlr.ClosedPolygon2D(points_contours2)
            d2, new_pt2_2d = poly2.PointBorderDistance(pt2_2d,
                                                       return_other_point=True)

            pt2 = self.points2d_to3d([new_pt2_2d], R2, r2, frame2)
            p2 = pt2[0]

        return p1, p2

    def minimum_distance_points_cyl(self, cyl):
        R2, r2, r = self.rcenter, self.rcircle, cyl.radius

        min_h, min_theta, max_h, max_theta = cyl.minimum_maximum(
            cyl.contours2d[0], r)

        n1 = cyl.normal
        u1 = cyl.cylindricalsurface3d.frame.u
        v1 = cyl.cylindricalsurface3d.frame.v
        frame1 = volmdlr.Frame3D(cyl.center, u1, v1, n1)
        # st1 = volmdlr.Point3D((r*math.cos(min_theta), r*math.sin(min_theta), min_h))
        # start1 = frame1.old_coordinates(st1)

        min_phi2, min_theta2, max_phi2, max_theta2 = self.minimum_maximum_tore(
            self.contours2d[0])

        n2 = self.normal
        u2 = self.toroidalsurface3d.frame.u
        v2 = self.toroidalsurface3d.frame.v
        frame2 = volmdlr.Frame3D(self.center, u2, v2, n2)
        # start2 = self.points2d_to3d([[min_theta2, min_phi2]], R2, r2, frame2)

        w = self.center - cyl.center

        n1n1, n1u1, n1v1, n1n2, n1u2, n1v2 = n1.dot(n1), n1.dot(u1), n1.dot(
            v1), n1.dot(n2), n1.dot(u2), n1.dot(v2)
        u1u1, u1v1, u1n2, u1u2, u1v2 = u1.dot(u1), u1.dot(v1), u1.dot(
            n2), u1.dot(u2), u1.dot(v2)
        v1v1, v1n2, v1u2, v1v2 = v1.dot(v1), v1.dot(n2), v1.dot(u2), v1.dot(v2)
        n2n2, n2u2, n2v2 = n2.dot(n2), n2.dot(u2), n2.dot(v2)
        u2u2, u2v2, v2v2 = u2.dot(u2), u2.dot(v2), v2.dot(v2)

        w2, wn1, wu1, wv1, wn2, wu2, wv2 = w.dot(w), w.dot(n1), w.dot(
            u1), w.dot(v1), w.dot(n2), w.dot(u2), w.dot(v2)

        # x = (theta, h, phi2, theta2)
        def distance_squared(x):
            return (u1u1 * ((math.cos(x[0]) * r) ** 2) + v1v1 * (
                    (math.sin(x[0]) * r) ** 2)
                    + n1n1 * (x[1] ** 2) + w2
                    + u2u2 * (((R2 + r2 * math.cos(x[2])) * math.cos(
                        x[3])) ** 2)
                    + v2v2 * (((R2 + r2 * math.cos(x[2])) * math.sin(
                        x[3])) ** 2)
                    + n2n2 * ((math.sin(x[2])) ** 2) * (r2 ** 2)
                    + 2 * u1v1 * math.cos(x[0]) * math.sin(x[0]) * (r ** 2)
                    + 2 * r * math.cos(x[0]) * x[1] * n1u1 - 2 * r * math.cos(
                        x[0]) * wu1
                    - 2 * r * math.cos(x[0]) * (
                            R2 + r2 * math.cos(x[2])) * math.cos(
                        x[3]) * u1u2
                    - 2 * r * math.cos(x[0]) * (
                            R2 + r2 * math.cos(x[2])) * math.sin(
                        x[3]) * u1v2
                    - 2 * r * math.cos(x[0]) * r2 * math.sin(x[2]) * u1n2
                    + 2 * r * math.sin(x[0]) * x[1] * n1v1 - 2 * r * math.sin(
                        x[0]) * wv1
                    - 2 * r * math.sin(x[0]) * (
                            R2 + r2 * math.cos(x[2])) * math.cos(
                        x[3]) * v1u2
                    - 2 * r * math.sin(x[0]) * (
                            R2 + r2 * math.cos(x[2])) * math.sin(
                        x[3]) * v1v2
                    - 2 * r * math.sin(x[0]) * r2 * math.sin(x[2]) * v1n2 - 2 *
                    x[1] * wn1
                    - 2 * x[1] * (R2 + r2 * math.cos(x[2])) * math.cos(
                        x[3]) * n1u2
                    - 2 * x[1] * (R2 + r2 * math.cos(x[2])) * math.sin(
                        x[3]) * n1v2
                    - 2 * x[1] * r2 * math.sin(x[2]) * n1n2
                    + 2 * (R2 + r2 * math.cos(x[2])) * math.cos(x[3]) * wu2
                    + 2 * (R2 + r2 * math.cos(x[2])) * math.sin(x[3]) * wv2
                    + 2 * r2 * math.sin(x[2]) * wn2
                    + 2 * u2v2 * math.cos(x[3]) * math.sin(x[3]) * (
                            (R2 + r2 * math.cos(x[2])) ** 2)
                    + 2 * math.cos(x[3]) * (
                            R2 + r2 * math.cos(x[2])) * r2 * math.sin(
                        x[2]) * n2u2
                    + 2 * math.sin(x[3]) * (
                            R2 + r2 * math.cos(x[2])) * r2 * math.sin(
                        x[2]) * n2v2)

        x01 = npy.array([(min_theta + max_theta) / 2, (min_h + max_h) / 2,
                         (min_phi2 + max_phi2) / 2,
                         (min_theta2 + max_theta2) / 2])
        x02 = npy.array([min_theta, min_h,
                         min_phi2, min_theta2])
        x03 = npy.array([max_theta, max_h,
                         max_phi2, max_theta2])

        minimax = [(min_theta, min_h, min_phi2, min_theta2),
                   (max_theta, max_h, max_phi2, max_theta2)]

        res1 = scp.optimize.least_squares(distance_squared, x01,
                                          bounds=minimax)
        res2 = scp.optimize.least_squares(distance_squared, x02,
                                          bounds=minimax)
        res3 = scp.optimize.least_squares(distance_squared, x03,
                                          bounds=minimax)

        pt1 = volmdlr.Point3D(
            (r * math.cos(res1.x[0]), r * math.sin(res1.x[0]), res1.x[1]))
        p1 = frame1.old_coordinates(pt1)
        pt2 = self.points2d_to3d([[res1.x[3], res1.x[2]]], R2, r2, frame2)
        p2 = pt2[0]
        d = p1.point_distance(p2)
        result = res1

        res = [res2, res3]
        for couple in res:
            pttest1 = volmdlr.Point3D((r * math.cos(couple.x[0]),
                                       r * math.sin(couple.x[0]), couple.x[1]))
            ptest1 = frame1.old_coordinates(pttest1)
            ptest2 = self.points2d_to3d([[couple.x[3], couple.x[2]]], R2, r2,
                                        frame2)
            dtest = ptest1.point_distance(ptest2[0])
            if dtest < d:
                result = couple
                p1, p2 = ptest1, ptest2[0]

        pt1_2d, pt2_2d = volmdlr.Point2D(
            (result.x[0], result.x[1])), volmdlr.Point2D(
            (result.x[3], result.x[2]))

        if not self.contours2d[0].point_belongs(pt2_2d):
            # Find the closest one
            points_contours2 = self.contours2d[0].tessel_points

            poly2 = volmdlr.ClosedPolygon2D(points_contours2)
            d2, new_pt2_2d = poly2.PointBorderDistance(pt2_2d,
                                                       return_other_point=True)

            pt2 = self.points2d_to3d([new_pt2_2d], R2, r2, frame2)
            p2 = pt2[0]

        if not cyl.contours2d[0].point_belongs(pt1_2d):
            # Find the closest one
            points_contours1 = cyl.contours2d[0].tessel_points

            poly1 = volmdlr.ClosedPolygon2D(points_contours1)
            d1, new_pt1_2d = poly1.PointBorderDistance(pt1_2d,
                                                       return_other_point=True)

            pt1 = volmdlr.Point3D((r * math.cos(new_pt1_2d.vector[0]),
                                   r * math.sin(new_pt1_2d.vector[0]),
                                   new_pt1_2d.vector[1]))
            p1 = frame1.old_coordinates(pt1)

        return p1, p2

    def minimum_distance_points_plane(self,
                                      planeface):  # Planeface with contour2D
        # TODO: check that it takes into account holes

        poly2d = planeface.polygon2D
        pfpoints = poly2d.points
        xmin, ymin = min([pt[0] for pt in pfpoints]), min(
            [pt[1] for pt in pfpoints])
        xmax, ymax = max([pt[0] for pt in pfpoints]), max(
            [pt[1] for pt in pfpoints])
        origin, vx, vy = planeface.plane.origin, planeface.plane.vectors[0], \
                         planeface.plane.vectors[1]
        pf1_2d, pf2_2d = volmdlr.Point2D((xmin, ymin)), volmdlr.Point2D(
            (xmin, ymax))
        pf3_2d, pf4_2d = volmdlr.Point2D((xmax, ymin)), volmdlr.Point2D(
            (xmax, ymax))
        pf1, pf2 = pf1_2d.to_3d(origin, vx, vy), pf2_2d.to_3d(origin, vx, vy)
        pf3, _ = pf3_2d.to_3d(origin, vx, vy), pf4_2d.to_3d(origin, vx, vy)

        u, v = (pf3 - pf1), (pf2 - pf1)
        u.normalize()
        v.normalize()

        R1, r1 = self.rcenter, self.rcircle
        min_phi1, min_theta1, max_phi1, max_theta1 = self.minimum_maximum_tore(
            self.contours2d[0])

        n1 = self.normal
        u1 = self.toroidalsurface3d.frame.u
        v1 = self.toroidalsurface3d.frame.v
        frame1 = volmdlr.Frame3D(self.center, u1, v1, n1)
        # start1 = self.points2d_to3d([[min_theta1, min_phi1]], R1, r1, frame1)

        w = self.center - pf1

        n1n1, n1u1, n1v1, n1u, n1v = n1.dot(n1), n1.dot(u1), n1.dot(
            v1), n1.dot(u), n1.dot(v)
        u1u1, u1v1, u1u, u1v = u1.dot(u1), u1.dot(v1), u1.dot(u), u1.dot(v)
        v1v1, v1u, v1v = v1.dot(v1), v1.dot(u), v1.dot(v)
        uu, uv, vv = u.dot(u), u.dot(v), v.dot(v)

        w2, wn1, wu1, wv1, wu, wv = w.dot(w), w.dot(n1), w.dot(u1), w.dot(
            v1), w.dot(u), w.dot(v)

        # x = (x, y, phi1, theta1)
        def distance_squared(x):
            return (uu * (x[0] ** 2) + vv * (x[1] ** 2) + w2
                    + u1u1 * (((R1 + r1 * math.cos(x[2])) * math.cos(
                        x[3])) ** 2)
                    + v1v1 * (((R1 + r1 * math.cos(x[2])) * math.sin(
                        x[3])) ** 2)
                    + n1n1 * ((math.sin(x[2])) ** 2) * (r1 ** 2)
                    + 2 * x[0] * x[1] * uv - 2 * x[0] * wu
                    - 2 * x[0] * (R1 + r1 * math.cos(x[2])) * math.cos(
                        x[3]) * u1u
                    - 2 * x[0] * (R1 + r1 * math.cos(x[2])) * math.sin(
                        x[3]) * v1u
                    - 2 * x[0] * math.sin(x[2]) * r1 * n1u - 2 * x[1] * wv
                    - 2 * x[1] * (R1 + r1 * math.cos(x[2])) * math.cos(
                        x[3]) * u1v
                    - 2 * x[1] * (R1 + r1 * math.cos(x[2])) * math.sin(
                        x[3]) * v1v
                    - 2 * x[1] * math.sin(x[2]) * r1 * n1v
                    + 2 * (R1 + r1 * math.cos(x[2])) * math.cos(x[3]) * wu1
                    + 2 * (R1 + r1 * math.cos(x[2])) * math.sin(x[3]) * wv1
                    + 2 * math.sin(x[2]) * r1 * wn1
                    + 2 * u1v1 * math.cos(x[3]) * math.sin(x[3]) * (
                            (R1 + r1 * math.cos(x[2])) ** 2)
                    + 2 * (R1 + r1 * math.cos(x[2])) * math.cos(
                        x[3]) * r1 * math.sin(x[2]) * n1u1
                    + 2 * (R1 + r1 * math.cos(x[2])) * math.sin(
                        x[3]) * r1 * math.sin(x[2]) * n1v1)

        x01 = npy.array([(xmax - xmin) / 2, (ymax - ymin) / 2,
                         (min_phi1 + max_phi1) / 2,
                         (min_theta1 + max_theta1) / 2])

        minimax = [(0, 0, min_phi1, min_theta1),
                   (xmax - xmin, ymax - ymin, max_phi1, max_theta1)]

        res1 = scp.optimize.least_squares(distance_squared, x01,
                                          bounds=minimax)

        # frame1 = volmdlr.Frame3D(self.center, u1, v1, n1)
        pt1 = self.points2d_to3d([[res1.x[3], res1.x[2]]], R1, r1, frame1)
        p1 = pt1[0]
        p2 = pf1 + res1.x[2] * u + res1.x[3] * v

        pt1_2d = volmdlr.Point2D((res1.x[3], res1.x[2]))
        pt2_2d = p2.to_2d(pf1, u, v)

        if not self.contours2d[0].point_belongs(pt1_2d):
            # Find the closest one
            points_contours1 = self.contours2d[0].tessel_points

            poly1 = volmdlr.ClosedPolygon2D(points_contours1)
            d1, new_pt1_2d = poly1.PointBorderDistance(pt1_2d,
                                                       return_other_point=True)

            pt1 = self.points2d_to3d([new_pt1_2d], R1, r1, frame1)
            p1 = pt1[0]

        if not planeface.contours[0].point_belongs(pt2_2d):
            # Find the closest one
            d2, new_pt2_2d = planeface.polygon2D.PointBorderDistance(pt2_2d,
                                                                     return_other_point=True)

            p2 = new_pt2_2d.to_3d(pf1, u, v)

        return p1, p2

    def minimum_distance(self, other_face, return_points=False):
        if other_face.__class__ is ToroidalFace3D:
            p1, p2 = self.minimum_distance_points_tore(other_face)
            if return_points:
                return p1.point_distance(p2), p1, p2
            else:
                return p1.point_distance(p2)

        if other_face.__class__ is CylindricalFace3D:
            p1, p2 = self.minimum_distance_points_cyl(other_face)
            if return_points:
                return p1.point_distance(p2), p1, p2
            else:
                return p1.point_distance(p2)

        if other_face.__class__ is PlaneFace3D:
            p1, p2 = self.minimum_distance_points_plane(other_face)
            if return_points:
                return p1.point_distance(p2), p1, p2
            else:
                return p1.point_distance(p2)
        else:
            return NotImplementedError


class ConicalFace3D(Face3D):
    """
    :param contours2d: The Cone's contour2D
    :type contours2d: volmdlr.Contour2D
    :param conicalsurface3d: Information about the Cone
    :type conicalsurface3d: ConicalSurface3D
    :param points: Contour2d's parameter Cone
    :type points: List of float

    """
    min_x_density = 5
    min_y_density = 1

    def __init__(self, surface3d: ConicalSurface3D,
                 surface2d: Surface2D,
                 name: str = ''):

        Face3D.__init__(self,
                        surface3d=surface3d,
                        surface2d=surface2d,
                        name=name)

    def _bounding_box(self):
        theta_min, theta_max, zmin, zmax = self.surface2d.outer_contour.bounding_rectangle()

        xp = (volmdlr.X3D.dot(self.surface3d.frame.u) * self.surface3d.frame.u
              + volmdlr.X3D.dot(
                    self.surface3d.frame.v) * self.surface3d.frame.v)
        try:
            xp.normalize()
        except ZeroDivisionError:
            pass
        yp = (volmdlr.Y3D.dot(self.surface3d.frame.u) * self.surface3d.frame.u
              + volmdlr.Y3D.dot(
                    self.surface3d.frame.v) * self.surface3d.frame.v)

        try:
            yp.normalize()
        except ZeroDivisionError:
            pass

        zp = (volmdlr.Z3D.dot(self.surface3d.frame.u) * self.surface3d.frame.u
              + volmdlr.Z3D.dot(
                    self.surface3d.frame.v) * self.surface3d.frame.v)
        try:
            zp.normalize()
        except ZeroDivisionError:
            pass

        lower_center = self.surface3d.frame.origin + zmin * self.surface3d.frame.w
        upper_center = self.surface3d.frame.origin + zmax * self.surface3d.frame.w
        lower_radius = math.tan(self.surface3d.semi_angle) * zmin
        upper_radius = math.tan(self.surface3d.semi_angle) * zmax

        points = [lower_center - lower_radius * xp,
                  lower_center + lower_radius * xp,
                  lower_center - lower_radius * yp,
                  lower_center + lower_radius * yp,
                  lower_center - lower_radius * zp,
                  lower_center + lower_radius * zp,
                  upper_center - upper_radius * xp,
                  upper_center + upper_radius * xp,
                  upper_center - upper_radius * yp,
                  upper_center + upper_radius * yp,
                  upper_center - upper_radius * zp,
                  upper_center + upper_radius * zp,
                  ]

        return volmdlr.core.BoundingBox.from_points(points)

    def triangulation_lines(self, angle_resolution=5):
        theta_min, theta_max, zmin, zmax = self.surface2d.bounding_rectangle()
        delta_theta = theta_max - theta_min
        nlines = int(delta_theta * angle_resolution)
        lines_x = []
        for i in range(nlines):
            theta = theta_min + (i + 1) / (nlines + 1) * delta_theta
            lines_x.append(vme.Line2D(volmdlr.Point2D(theta, zmin),
                                      volmdlr.Point2D(theta, zmax)))

        if zmin < 1e-9:
            delta_z = zmax - zmin
            lines_y = [vme.Line2D(volmdlr.Point2D(theta_min, zmin + 0.1 * delta_z),
                                  volmdlr.Point2D(theta_max, zmin + 0.1 * delta_z))]
        else:
            lines_y = []
        return lines_x, lines_y

    # def create_triangle(self, all_contours_points, part):
    #     Triangles, ts = [], []
    #     pts, h_list = [], []
    #     for listpt in all_contours_points:
    #         for pt in listpt:
    #             pts.append(pt)
    #             h_list.append(pt[1])
    #     if part == 'bot':
    #         h_concerned = min(h_list)
    #     else:
    #         h_concerned = max(h_list)
    #     peak_list, other = [], []
    #     for pt in pts:
    #         if pt[1] == h_concerned:
    #             peak_list.append(pt)
    #         else:
    #             other.append(pt)
    #     points = [peak_list[0]] + other
    #
    #     for i in range(1, len(points)):
    #         if i == len(points) - 1:
    #             vertices = [points[i].vector, points[0].vector,
    #                         points[1].vector]
    #             segments = [[0, 1], [1, 2], [2, 0]]
    #             listindice = [i, 0, 1]
    #         else:
    #             vertices = [points[i].vector, points[0].vector,
    #                         points[i + 1].vector]
    #             segments = [[0, 1], [1, 2], [2, 0]]
    #             listindice = [i, 0, i + 1]
    #         tri = {'vertices': vertices, 'segments': segments}
    #         t = triangle.triangulate(tri, 'p')
    #         if 'triangles' in t:
    #             triangles = t['triangles'].tolist()
    #             triangles[0] = listindice
    #             Triangles.append(triangles)
    #         else:
    #             Triangles.append(None)
    #         ts.append(t)
    #
    #     return points, Triangles


class SphericalFace3D(Face3D):
    """
    :param contours2d: The Sphere's contour2D
    :type contours2d: volmdlr.Contour2D
    :param sphericalsurface3d: Information about the Sphere
    :type sphericalsurface3d: SphericalSurface3D
    :param points: Angle's Sphere
    :type points: List of float

    """
    min_x_density = 5
    min_y_density = 5

    def __init__(self, surface3d: SphericalSurface3D,
                 surface2d: Surface2D,
                 name: str = ''):
        Face3D.__init__(self,
                        surface3d=surface3d,
                        surface2d=surface2d,
                        name=name)

    def _bounding_box(self):
        # To be enhanced
        return self.surface3d._bounding_box()

    def triangulation_lines(self, angle_resolution=7):
        theta_min, theta_max, phi_min, phi_max = self.surface2d.bounding_rectangle()

        delta_theta = theta_max - theta_min
        nlines_x = int(delta_theta * angle_resolution)
        lines_x = []
        for i in range(nlines_x):
            theta = theta_min + (i + 1) / (nlines_x + 1) * delta_theta
            lines_x.append(vme.Line2D(volmdlr.Point2D(theta, phi_min),
                                      volmdlr.Point2D(theta, phi_max)))
        delta_phi = phi_max - phi_min
        nlines_y = int(delta_phi * angle_resolution)
        lines_y = []
        for i in range(nlines_y):
            phi = phi_min + (i + 1) / (nlines_y + 1) * delta_phi
            lines_y.append(vme.Line2D(volmdlr.Point2D(theta_min, phi),
                                      volmdlr.Point2D(theta_max, phi)))
        return lines_x, lines_y


class RuledFace3D(Face3D):
    """

    """
    min_x_density = 50
    min_y_density = 1

    def __init__(self,
                 surface3d: RuledSurface3D,
                 surface2d: Surface2D,
                 name: str = '',
                 color=None):
        Face3D.__init__(self, surface3d=surface3d,
                        surface2d=surface2d,
                        name=name)

    def _bounding_box(self):
        # To be enhance by restricting wires to cut
        # xmin, xmax, ymin, ymax = self.surface2d.outer_contour.bounding_rectangle()
        points = [self.surface3d.point2d_to_3d(volmdlr.Point2D(i / 30, 0.)) for
                  i in range(31)]
        points.extend(
            [self.surface3d.point2d_to_3d(volmdlr.Point2D(i / 30, 1.)) for i
             in range(31)])

        return volmdlr.core.BoundingBox.from_points(points)

    def triangulation_lines(self, angle_resolution=10):
        xmin, xmax, ymin, ymax = self.surface2d.bounding_rectangle()
        delta_x = xmax - xmin
        nlines = int(delta_x * angle_resolution)
        lines = []
        for i in range(nlines):
            x = xmin + (i + 1) / (nlines + 1) * delta_x
            lines.append(vme.Line2D(volmdlr.Point2D(x, ymin),
                                    volmdlr.Point2D(x, ymax)))
        return lines, []


class BSplineFace3D(Face3D):
    def __init__(self, surface3d: BSplineSurface3D,
                 surface2d: Surface2D,
                 name: str = ''):
        Face3D.__init__(self,
                        surface3d=surface3d,
                        surface2d=surface2d,
                        name=name)

    def _bounding_box(self):
        return self.surface3d._bounding_box()

    def triangulation_lines(self, resolution=25):
        u_min, u_max, v_min, v_max = self.surface2d.bounding_rectangle()

        delta_u = u_max - u_min
        nlines_x = int(delta_u * resolution)
        lines_x = []
        for i in range(nlines_x):
            u = u_min + (i + 1) / (nlines_x + 1) * delta_u
            lines_x.append(vme.Line2D(volmdlr.Point2D(u, v_min),
                                      volmdlr.Point2D(u, v_max)))
        delta_v = v_max - v_min
        nlines_y = int(delta_v * resolution)
        lines_y = []
        for i in range(nlines_y):
            v = v_min + (i + 1) / (nlines_y + 1) * delta_v
            lines_y.append(vme.Line2D(volmdlr.Point2D(v_min, v),
                                      volmdlr.Point2D(v_max, v)))
        return lines_x, lines_y

    
    def pair_with(self, other_bspline_face3d):
        '''
        find out how the uv parametric frames are located compared to each other, and also how grid3d can be defined respected to these directions
        
        Parameters
        ----------
        other_bspline_face3d : volmdlr.faces.BSplineFace3D

        Returns
        -------
        corresponding_direction
        grid2d_direction

        '''
        
        contour1 = self.outer_contour3d
        contour2 = other_bspline_face3d.outer_contour3d
        contours_3d = [contour1, contour2]
        for j in range(0,len(contours_3d)):
            contours_3d_primitives = []
            for k in range(0,len(contours_3d[j].primitives),10):
                contours_3d_primitives.append(volmdlr.edges.LineSegment3D(contours_3d[j].primitives[k].start, contours_3d[j].primitives[k+9].end))
            contours_3d[j]=volmdlr.wires.Contour3D(contours_3d_primitives) 

        corresponding_directions, grid2d_direction = self.corresponding_directions_grids(other_bspline_face3d)

        return (corresponding_directions, grid2d_direction)

    def extremities(self, other_bspline_face3d):
        '''
        find points extremities for nearest edges of two faces
        '''

        contour1 = self.outer_contour3d
        contour2 = other_bspline_face3d.outer_contour3d

        contour1_2d = self.surface2d.outer_contour
        contour2_2d = other_bspline_face3d.surface2d.outer_contour

        shared = contour1.shared_edges_between2contours(contour2)

        if contour1.edges_order_with_adjacent_contour(contour2):
            start1 = contour1_2d.primitives[shared[0][0]].start
            end1 = contour1_2d.primitives[shared[-1][0]].end

            start2 = contour2_2d.primitives[shared[0][1]].start
            end2 = contour2_2d.primitives[shared[-1][1]].end

        else:
            start1 = contour1_2d.primitives[shared[0][0]].start
            end1 = contour1_2d.primitives[shared[-1][0]].end

            start2 = contour2_2d.primitives[shared[0][1]].end
            end2 = contour2_2d.primitives[shared[-1][1]].start

        return start1, end1, start2, end2

    def adjacent_direction(self, other_bspline_face3d):
        '''
        find directions (u or v) between two faces, in the nearest edges between them
        '''

        start1, end1, start2, end2 = self.extremities(other_bspline_face3d)

        du1 = abs((end1-start1)[0])
        dv1 = abs((end1-start1)[1])

        if du1<dv1:
            adjacent_direction1 = 'v'
            diff1 = (end1 - start1)[1]
        else:
            adjacent_direction1 = 'u'
            diff1 = (end1 - start1)[0]

        du2 = abs((end2-start2)[0])
        dv2 = abs((end2-start2)[1])

        if du2<dv2:
            adjacent_direction2 = 'v'
            diff2 = (end2 - start2)[1]
        else:
            adjacent_direction2 = 'u'
            diff2 = (end2 - start2)[0]

        return adjacent_direction1, diff1, adjacent_direction2, diff2

    def corresponding_directions_grids(self, other_bspline_face3d):
        '''
        find directions to be used in generating grid2d respecting the two faces corresponding
        '''
    
        adjacent_direction1, diff1, adjacent_direction2, diff2 = self.adjacent_direction(other_bspline_face3d)
        start1, end1, start2, end2 = self.extremities(other_bspline_face3d)
    
        corresponding_directions = []
        if (diff1 > 0 and diff2 > 0) or (diff1 < 0 and diff2 < 0):
            corresponding_directions.append(('+' + adjacent_direction1, '+' + adjacent_direction2))
        else:
            corresponding_directions.append(('+' + adjacent_direction1, '-' + adjacent_direction2))
          
        borders_points = [volmdlr.Point2D(0, 0), volmdlr.Point2D(1, 0), 
                          volmdlr.Point2D(1, 1), volmdlr.Point2D(0, 1)]
    
        # TODO: compute nearest_point in 'bounding_box points' instead of borders_points
        nearest_start1 = start1.nearest_point(borders_points)
        # nearest_end1 = end1.nearest_point(borders_points)
        nearest_start2 = start2.nearest_point(borders_points)
        # nearest_end2 = end2.nearest_point(borders_points)
        
        def adjacent_direction_uu(nearest_start1, nearest_start2):
            # if adjacent_direction1 == 'u' and adjacent_direction2 == 'u':
            v1 = nearest_start1[1] 
            v2 = nearest_start2[1]
            
            if (v1 == 0 and v2 == 0):
                corresponding_directions.append(('+v', '-v'))
                grid2d_direction = [['+x','-y'], ['+x','+y']]
            
            elif (v1 == 1 and v2 == 1): 
                corresponding_directions.append(('+v', '-v'))
                grid2d_direction = [ ['+x','+y'], ['+x','-y']]
    
            elif (v1 == 1 and v2 == 0):
                corresponding_directions.append(('+v', '+v'))
                grid2d_direction = [['+x','+y'], ['+x','+y']]
    
            elif (v1 == 0 and v2 == 1):
                corresponding_directions.append(('+v', '+v'))
                grid2d_direction = [['+x','-y'], ['+x','-y']]
    
            return corresponding_directions, grid2d_direction
                             
        def adjacent_direction_vv(nearest_start1, nearest_start2):
            # elif adjacent_direction1 == 'v' and adjacent_direction2 == 'v':
            u1 = nearest_start1[0]
            u2 = nearest_start2[0]
            
            if (u1 == 0 and u2 == 0):
                corresponding_directions.append(('+u', '-v'))
                grid2d_direction = [['-y','-x'], ['-y','+x']]
            
            elif (u1 == 1 and u2 == 1):
                corresponding_directions.append(('+u', '-v'))
                grid2d_direction = [['+y','+x'], ['+y','-x']]
              
            elif (u1 == 0 and u2 == 1):
                corresponding_directions.append(('+u', '+u'))
                grid2d_direction = [['+y','-x'], ['+y','-x']]
               
            elif (u1 == 1 and u2 == 0):
                corresponding_directions.append(('+u', '+u'))
                grid2d_direction = [['+y','+x'], ['+y','+x']]
    
            return corresponding_directions, grid2d_direction
    
        def adjacent_direction_uv(nearest_start1, nearest_start2):
            # elif adjacent_direction1 == 'u' and adjacent_direction2 == 'v':
            v1 = nearest_start1[1]
            u2 = nearest_start2[0]
            
            if (v1 == 1 and u2 == 0):
                corresponding_directions.append(('+v', '+u'))
                grid2d_direction = [['+x','+y'], ['+y','+x']]
              
            elif (v1 == 0 and u2 == 1):
                corresponding_directions.append(('+v', '+u'))
                grid2d_direction = [['-x','-y'], ['-y','-x']]
    
            elif (v1 == 1 and u2 == 1):
                corresponding_directions.append(('+v', '-u'))
                grid2d_direction = [['+x','+y'], ['-y','-x']]
               
            elif (v1 == 0 and u2 == 0):
                corresponding_directions.append(('+v', '-u'))
                grid2d_direction = [['-x','-y'], ['-y','+x']]
    
            return corresponding_directions, grid2d_direction
    
        def adjacent_direction_vu(nearest_start1, nearest_start2):
            # elif adjacent_direction1 == 'v' and adjacent_direction2 == 'u':
            u1 = nearest_start1[0]
            v2 = nearest_start2[1]
            
            if (u1 == 1 and v2 == 0):
                corresponding_directions.append(('+u', '+v'))
                grid2d_direction = [['+y','+x'], ['+x','+y']]
               
            elif (u1 == 0 and v2 == 1):
                corresponding_directions.append(('+u', '+v'))
                grid2d_direction = [['-y','-x'], ['+x','-y']]
               
            elif (u1 == 0 and v2 == 0):  
                corresponding_directions.append(('+u', '-v'))
                grid2d_direction = [['+y','-x'], ['+x','+y']]
               
               
            elif (u1 == 1 and v2 == 1):
                corresponding_directions.append(('+u', '-v'))
                grid2d_direction = [['+y','+x'], ['+x','-y']]
    
            return corresponding_directions, grid2d_direction
    
        if adjacent_direction1 == 'u' and adjacent_direction2 == 'u':
            corresponding_directions, grid2d_direction = adjacent_direction_uu(nearest_start1, nearest_start2)

        elif adjacent_direction1 == 'v' and adjacent_direction2 == 'v':
            corresponding_directions, grid2d_direction = adjacent_direction_vv(nearest_start1, nearest_start2)
        elif adjacent_direction1 == 'u' and adjacent_direction2 == 'v':  
            corresponding_directions, grid2d_direction = adjacent_direction_uv(nearest_start1, nearest_start2)
        elif adjacent_direction1 == 'v' and adjacent_direction2 == 'u':  
            corresponding_directions, grid2d_direction = adjacent_direction_vu(nearest_start1, nearest_start2)
        
        return corresponding_directions, grid2d_direction

    def merge_two_adjacent_surfaces(self, other_bspline_face3d):
        '''
        merge two adjacent surfaces based on their faces 

        Parameters
        ----------
        other_bspline_face3d : volmdlr.faces.BSplineFace3D

        Returns
        -------
        merged_surface : volmdlr.faces.BSplineSurface3D

        '''
        
        corresponding_directions, grid2d_direction = self.pair_with(other_bspline_face3d)
        bsplines = [self.surface3d, other_bspline_face3d.surface3d]
        center = [self.surface2d.outer_contour.center_of_mass(), other_bspline_face3d.surface2d.outer_contour.center_of_mass()]
        intersection_results = bsplines[0].intersection_with(bsplines[1])
        points3d = []
        
        for i in range(0, len(intersection_results)):
            ru = intersection_results[i][0][:]
            rv = intersection_results[i][1][:]
            points = []
            
            for k in range(0, len(ru)):
                j = ru.index(min(ru))
                points.append(volmdlr.Point2D(ru[j], rv[j]))
                ru[j] = math.inf     
    
            curve = volmdlr.edges.BSplineCurve2D.from_points_approximation(points, 2, ctrlpts_size = 10)
            surfaces = bsplines[i].split_surface_with_bspline_curve(bsplines[i].bsplinecurve2d_to_3d(curve))

            errors = []
            for s in surfaces: 
                errors.append(s.error_with_point3d(bsplines[i].point2d_to_3d(center[i])))
        
            bsplines_new = surfaces[errors.index(min(errors))]
            
            grid2d = volmdlr.Point2D.grid2d_with_direction(10, 10, 0, 1, 0, 1, grid2d_direction[i])[0]
            grid3d = []
            for p in grid2d: 
                grid3d.append(bsplines_new.point2d_to_3d(p))
            
            points3d.extend(grid3d)
        
        size_u, size_v, degree_u, degree_v = 20, 10, max(bsplines[0].degree_u, bsplines[1].degree_u), max(bsplines[0].degree_v, bsplines[1].degree_v)
        
        merged_surface = volmdlr.faces.BSplineSurface3D.points_fitting_into_bspline_surface(points3d, size_u, size_v, degree_u, degree_v)
                
        return merged_surface


class OpenShell3D(volmdlr.core.CompositePrimitive3D):
    _standalone_in_db = True
    _non_serializable_attributes = ['bounding_box']
    _non_eq_attributes = ['name', 'color', 'alpha', 'bounding_box']
    _non_hash_attributes = []
    STEP_FUNCTION = 'OPEN_SHELL'

    def __init__(self, faces: List[Face3D],
                 color: Tuple[float, float, float] = None,
                 alpha: float = 1., name: str = ''):
        self.faces = faces
        self.name = name
        if not color:
            self.color = (0.8, 0.8, 0.8)
        else:
            self.color = color
        self.alpha = alpha
        self.bounding_box = self._bounding_box()

    # def __hash__(self):
    #     return sum([hash(f) for f in self.faces])

    # def __eq__(self, other_):
    #     if self.__class__ != other_.__class__:
    #         return False
    #     equal = True
    #     for face, other_face in zip(self.faces, other_.faces):
    #         equal = (equal and face == other_face)
    #     return equal

    @classmethod
    def from_step(cls, arguments, object_dict):
        faces = []
        for face in arguments[1]:
            faces.append(object_dict[int(face[1:])])
        return cls(faces, name=arguments[0][1:-1])

    def to_step(self, current_id):
        step_content = ''
        face_ids = []
        for face in self.faces:
            face_content, face_sub_ids = face.to_step(current_id)
            step_content += face_content
            face_ids.extend(face_sub_ids)
            current_id = max(face_sub_ids) + 1

        shell_id = current_id
        step_content += "#{} = {}('{}',({}));\n".format(current_id,
                                                        self.STEP_FUNCTION,
                                                        self.name,
                                                        volmdlr.core.step_ids_to_str(
                                                            face_ids))
        manifold_id = shell_id + 1
        step_content += "#{} = MANIFOLD_SOLID_BREP('{}',#{});\n".format(
            manifold_id,
            self.name,
            shell_id)

        frame_content, frame_id = volmdlr.OXYZ.to_step(manifold_id + 1)
        step_content += frame_content
        brep_id = frame_id + 1
        step_content += "#{} = ADVANCED_BREP_SHAPE_REPRESENTATION('',(#{},#{}),#7);\n".format(
            brep_id, frame_id, manifold_id)

        return step_content, brep_id

    def rotation(self, center, axis, angle, copy=True):
        if copy:
            new_faces = [face.rotation(center, axis, angle, copy=True) for face
                         in self.faces]
            return OpenShell3D(new_faces, color=self.color, alpha=self.alpha, name=self.name)
        else:
            for face in self.faces:
                face.rotation(center, axis, angle, copy=False)
            self.bounding_box = self._bounding_box()

    def translation(self, offset, copy=True):
        if copy:
            new_faces = [face.translation(offset, copy=True) for face in
                         self.faces]
            return OpenShell3D(new_faces, color=self.color, alpha=self.alpha, name=self.name)
        else:
            for face in self.faces:
                face.translation(offset, copy=False)
            self.bounding_box = self._bounding_box()

    def frame_mapping(self, frame, side, copy=True):
        """
        side = 'old' or 'new'
        """
        if copy:
            new_faces = [face.frame_mapping(frame, side, copy=True) for face in
                         self.faces]
            return self.__class__(new_faces, name=self.name)
        else:
            for face in self.faces:
                face.frame_mapping(frame, side, copy=False)
            self.bounding_box = self._bounding_box()

    def copy(self, deep=True, memo=None):
        new_faces = [face.copy() for face in self.faces]
        return self.__class__(new_faces, color=self.color, alpha=self.alpha,
                              name=self.name)

    def union(self, shell2):
        new_faces = self.faces + shell2.faces
        new_name = self.name + ' union ' + shell2.name
        new_color = self.color
        return self.__class__(new_faces, name=new_name, color=new_color)

    def volume(self):
        """
        Does not consider holes
        """
        volume = 0
        for i, face in enumerate(self.faces):
            display3d = face.triangulation()
            points_3D, triangles_indexes = display3d.points, display3d.triangles
            for triangle_index in triangles_indexes:
                point1 = points_3D[triangle_index[0]]
                point2 = points_3D[triangle_index[1]]
                point3 = points_3D[triangle_index[2]]

                v321 = point3[0] * point2[1] * point1[2]
                v231 = point2[0] * point3[1] * point1[2]
                v312 = point3[0] * point1[1] * point2[2]
                v132 = point1[0] * point3[1] * point2[2]
                v213 = point2[0] * point1[1] * point3[2]
                v123 = point1[0] * point2[1] * point3[2]
                volume_tetraedre = 1 / 6 * (
                        -v321 + v231 + v312 - v132 - v213 + v123)

                volume += volume_tetraedre

        return abs(volume)

    def _bounding_box(self):
        """
        Returns the boundary box
        """
        bbox = self.faces[0]._bounding_box()

        for face in self.faces[1:]:
            bbox += face._bounding_box()

        return bbox

    def cut_by_plane(self, plane_3d: Plane3D):
        graph = nx.Graph()
        intersections = []

        frame_block = self.bounding_box.to_frame()
        frame_block.u = 1.1 * frame_block.u
        frame_block.v = 1.1 * frame_block.v
        frame_block.w = 1.1 * frame_block.w

        for face in self.faces:
            block = volmdlr.primitives3d.Block(frame_block)
            face_3d = block.cut_by_orthogonal_plane(plane_3d)
            inters = face.face_intersections(face_3d)
            if inters:
                graph.add_edges_from([(inters[0].primitives[0].start, inters[0].primitives[0].start)])
                intersections.append([inters[0].primitives[0].start, inters[0].primitives[0].start])
        pts = list(nx.dfs_edges(graph, intersections[0][0]))
        # print(pts)
        # print(intersections)
        points = []
        u = plane_3d.frame.u
        v = plane_3d.frame.v
        for pt1, pt2 in pts:
            if pt1 not in points:
                points.append(pt1)
            if pt2 not in points:
                points.append(pt2)
        center_2d = volmdlr.Point2D(plane_3d.frame.origin.dot(u), plane_3d.frame.origin.dot(v))
        points_2d = [volmdlr.Point2D(p.dot(u), p.dot(v)) - center_2d for p in points]
        contour_2d = volmdlr.faces.Surface2D(volmdlr.wires.ClosedPolygon2D(points_2d), [])

        return volmdlr.faces.PlaneFace3D(plane_3d, contour_2d)

    def linesegment_intersections(self,
                                  linesegment3d: vme.LineSegment3D) \
            -> List[Tuple[Face3D, List[volmdlr.Point3D]]]:
        intersections = []
        for face in self.faces:
            face_intersections = face.linesegment_intersections(linesegment3d)
            if face_intersections:
                intersections.append((face, face_intersections))
        return intersections

    def line_intersections(self,
                                  line3d: vme.Line3D) \
            -> List[Tuple[Face3D, List[volmdlr.Point3D]]]:
        intersections = []
        for face in self.faces:
            face_intersections = face.line_intersections(line3d)
            if face_intersections:
                intersections.append((face, face_intersections))
        return intersections

    def minimum_distance_points(self, shell2, resolution):
        """
        Returns a Mesure object if the distance is not zero, otherwise returns None
        """
        shell2_inter = self.shell_intersection(shell2, resolution)
        if shell2_inter is not None and shell2_inter != 1:
            return None

        # distance_min, point1_min, point2_min = self.faces[0].distance_to_face(shell2.faces[0], return_points=True)
        distance_min, point1_min, point2_min = self.faces[0].minimum_distance(
            shell2.faces[0], return_points=True)
        for face1 in self.faces:
            bbox1 = face1.bounding_box
            for face2 in shell2.faces:
                bbox2 = face2.bounding_box
                bbox_distance = bbox1.distance_to_bbox(bbox2)

                if bbox_distance < distance_min:
                    # distance, point1, point2 = face1.distance_to_face(face2, return_points=True)
                    distance, point1, point2 = face1.minimum_distance(face2,
                                                                      return_points=True)
                    if distance == 0:
                        return None
                    elif distance < distance_min:
                        distance_min, point1_min, point2_min = distance, point1, point2

        return point1_min, point2_min

    def distance_to_shell(self, other_shell: 'OpenShell3D', resolution: float):
        min_dist = self.minimum_distance_points(other_shell, resolution)
        if min_dist is not None:
            p1, p2 = min_dist
            return p1.point_distance(p2)
        else:
            return None

    def minimum_distance_point(self,
                               point: volmdlr.Point3D) -> volmdlr.Point3D:
        """
        Computes the distance of a point to a Shell3D, whether it is inside or outside the Shell3D
        """
        distance_min, point1_min = self.faces[0].distance_to_point(point,
                                                                   return_other_point=True)
        for face in self.faces[1:]:
            bbox_distance = self.bounding_box.distance_to_point(point)
            if bbox_distance < distance_min:
                distance, point1 = face.distance_to_point(point,
                                                          return_other_point=True)
                if distance < distance_min:
                    distance_min, point1_min = distance, point1

        return point1_min

    def intersection_internal_aabb_volume(self, shell2: 'OpenShell3D',
                                          resolution: float):
        """
        aabb made of the intersection points and the points of self internal to shell2
        """
        intersections_points = []
        for face1 in self.faces:
            for face2 in shell2.faces:
                intersection_points = face1.face_intersections(face2)
                if intersection_points:
                    intersection_points = [intersection_points[0].primitives[0].start, intersection_points[0].primitives[0].end]
                    intersections_points.extend(intersection_points)

        shell1_points_inside_shell2 = []
        for face in self.faces:
            for point in face.outer_contour3d.discretization_points(
                    resolution):
                if shell2.point_belongs(point):
                    shell1_points_inside_shell2.append(point)

        if len(intersections_points + shell1_points_inside_shell2) == 0:
            return 0
        bbox = volmdlr.core.BoundingBox.from_points(
            intersections_points + shell1_points_inside_shell2)
        return bbox.volume()

    def intersection_external_aabb_volume(self, shell2: 'OpenShell3D',
                                          resolution: float):
        """
        aabb made of the intersection points and the points of self external to shell2
        """
        intersections_points = []
        for face1 in self.faces:
            for face2 in shell2.faces:
                intersection_points = face1.face_intersections(face2)
                if intersection_points:
                    intersection_points = [intersection_points[0].primitives[0].start, intersection_points[0].primitives[0].end]
                    intersections_points.extend(intersection_points)

        shell1_points_outside_shell2 = []
        for face in self.faces:
            for point in face.outer_contour3d.discretization_points(
                    resolution):
                if not shell2.point_belongs(point):
                    shell1_points_outside_shell2.append(point)

        if len(intersections_points + shell1_points_outside_shell2) == 0:
            return 0
        bbox = volmdlr.core.BoundingBox.from_points(
            intersections_points + shell1_points_outside_shell2)
        return bbox.volume()

    def primitive_inside_bbox(self, bounding_box: volmdlr.core.BoundingBox):
        for primitive in self.primitives:
            bbox = primitive.bounding_box

    def triangulation(self):
        # mesh = vmd.DisplayMesh3D([], [])
        meshes = []
        for i, face in enumerate(self.faces):
            try:
                face_mesh = face.triangulation()
                meshes.append(face_mesh)
                # mesh.merge_mesh(face_mesh)
            except NotImplementedError:
                print('Warning: a face has been skipped in rendering')
        return vmd.DisplayMesh3D.merge_meshes(meshes)

    def babylon_script(self, name='primitive_mesh'):
        s = f'var {name} = new BABYLON.Mesh("{name}", scene);\n'

        mesh = self.babylon_meshes()[0]

        s += 'var positions = {};\n'.format(mesh['positions'])
        s += 'var indices = {};\n'.format(mesh['indices'])
        s += 'var normals = [];\n'
        s += 'var vertexData = new BABYLON.VertexData();\n'
        s += 'BABYLON.VertexData.ComputeNormals(positions, indices, normals);\n'
        s += 'vertexData.positions = positions;\n'
        s += 'vertexData.indices = indices;\n'
        s += 'vertexData.normals = normals;\n'
        s += 'vertexData.applyToMesh({});\n'.format(name)
        s += '{}.enableEdgesRendering(0.9);\n'.format(name)
        s += '{}.edgesWidth = 0.1;\n'.format(name)
        s += '{}.edgesColor = new BABYLON.Color4(0, 0, 0, 0.6);\n'.format(name)
        s += 'var mat = new BABYLON.StandardMaterial("mat", scene);\n'
        #        s += 'mat.diffuseColor = BABYLON.Color3.Green();\n'
        #        s += 'mat.specularColor = new BABYLON.Color3(0.5, 0.6, 0.87);\n'
        #        s += 'mat.emissiveColor = new BABYLON.Color3(1, 1, 1);\n'
        #        s += 'mat.ambientColor = new BABYLON.Color3(0.23, 0.98, 0.53);\n'
        s += 'mat.backFaceCulling = false;\n'
        s += 'mat.alpha = {};\n'.format(self.alpha)
        s += '{}.material = mat;\n'.format(name)
        if self.color is not None:
            s += 'mat.diffuseColor = new BABYLON.Color3({}, {}, {});\n'.format(
                *self.color)
        return s

    def plot(self, ax=None, color:str='k', alpha:float=1):
        if ax is None:
            ax = plt.figure().add_subplot(111, projection='3d')

        for face in self.faces:
            face.plot(ax=ax, color=color, alpha=alpha)

        return ax


class ClosedShell3D(OpenShell3D):
    _standalone_in_db = True
    _non_serializable_attributes = ['bounding_box']
    _non_eq_attributes = ['name', 'color', 'alpha', 'bounding_box']
    STEP_FUNCTION = 'CLOSED_SHELL'

    def rotation(self, center, axis, angle, copy=True):
        if copy:
            new_faces = [face.rotation(center, axis, angle, copy=True) for face
                         in self.faces]
            return ClosedShell3D(new_faces, color=self.color, alpha=self.alpha, name=self.name)
        else:
            for face in self.faces:
                face.rotation(center, axis, angle, copy=False)
            self.bounding_box = self._bounding_box()

    def translation(self, offset, copy=True):
        if copy:
            new_faces = [face.translation(offset, copy=True) for face in
                         self.faces]
            return ClosedShell3D(new_faces, color=self.color, alpha=self.alpha, name=self.name)
        else:
            for face in self.faces:
                face.translation(offset, copy=False)
            self.bounding_box = self._bounding_box()

    def frame_mapping(self, frame, side, copy=True):
        """
        side = 'old' or 'new'
        """
        if copy:
            new_faces = [face.frame_mapping(frame, side, copy=True) for face in
                         self.faces]
            return ClosedShell3D(new_faces, name=self.name)
        else:
            for face in self.faces:
                face.frame_mapping(frame, side, copy=False)
            self.bounding_box = self._bounding_box()

    def copy(self, deep=True, memo=None):
        new_faces = [face.copy() for face in self.faces]
        return self.__class__(new_faces, color=self.color, alpha=self.alpha,
                             name=self.name)

    def face_on_shell(self, face):
        """
        Verifies if a face lies on the shell's surface
        """
        for fc in self.faces:
            if fc.face_inside(face):
                return True
        return False

    def is_face_inside(self, face: Face3D):
        for point in face.outer_contour3d.discretization_points(0.01):
            if not self.point_belongs(point) and \
                    not self.point_in_shell_face(point):
                return False
        return True

    def shell_intersection(self, shell2: 'OpenShell3D', resolution: float):
        """
        Return None if disjointed
        Return (1, 0) or (0, 1) if one is inside the other
        Return (n1, n2) if intersection

        4 cases :
            (n1, n2) with face intersection             => (n1, n2)
            (0, 0) with face intersection               => (0, 0)
            (0, 0) with no face intersection            => None
            (1, 0) or (0, 1) with no face intersection  => 1
        """
        # Check if boundary boxes don't intersect
        bbox1 = self.bounding_box
        bbox2 = shell2.bounding_box
        if not bbox1.bbox_intersection(bbox2):
            # print("No intersection of shells' BBox")
            return None

        # Check if any point of the first shell is in the second shell
        points1 = []
        for face in self.faces:
            points1.extend(
                face.outer_contour3d.discretization_points(resolution))
        points2 = []
        for face in shell2.faces:
            points2.extend(
                face.outer_contour3d.discretization_points(resolution))

        nb_pts1 = len(points1)
        nb_pts2 = len(points2)
        compteur1 = 0
        compteur2 = 0
        for point1 in points1:
            if shell2.point_belongs(point1):
                compteur1 += 1
        for point2 in points2:
            if self.point_belongs(point2):
                compteur2 += 1

        inter1 = compteur1 / nb_pts1
        inter2 = compteur2 / nb_pts2

        for face1 in self.faces:
            for face2 in shell2.faces:
                intersection_points = face1.face_intersections(face2)
                if intersection_points:
                    return inter1, inter2

        if inter1 == 0. and inter2 == 0.:
            return None
        return 1

    def point_belongs(self, point3d: volmdlr.Point3D, nb_rays: int = 1):
        """
        Ray Casting algorithm
        Returns True if the point is inside the Shell, False otherwise
        """

        bbox = self.bounding_box
        if not bbox.point_belongs(point3d):
            return False

        min_ray_length = 2 * max((bbox.xmax - bbox.xmin,
                                  bbox.ymax - bbox.ymin,
                                  bbox.zmax - bbox.zmin))
        two_min_ray_length = 2 * min_ray_length

        rays = []
        for k in range(0, nb_rays):
            rays.append(vme.LineSegment3D(
                point3d,
                point3d + volmdlr.Point3D.random(min_ray_length,
                                                 two_min_ray_length,
                                                 min_ray_length,
                                                 two_min_ray_length,
                                                 min_ray_length,
                                                 two_min_ray_length)))
        rays = sorted(rays, key=lambda ray: ray.length())

        rays_intersections = []
        tests = []

        # for ray in rays[:3]:
        for ray in rays[:nb_rays]:
            #
            count = 0
            ray_intersection = []
            is_inside = True
            for face, point_inters in self.linesegment_intersections(ray):
                count += len(point_inters)

            if count % 2 == 0:
                is_inside = False
            tests.append(is_inside)
            rays_intersections.append(ray_intersection)

        for test1, test2 in zip(tests[:-1], tests[1:]):
            if test1 != test2:
                raise ValueError
        return tests[0]

    def point_in_shell_face(self, point:volmdlr.Point3D):
        for face in self.faces:
            if face.point_belongs2(point):
                return True
        return False

    def is_inside_shell(self, shell2, resolution: float):
        """
        Returns True if all the points of self are inside shell2 and no face \
        are intersecting
        This method is not exact
        """
        bbox1 = self.bounding_box
        bbox2 = shell2.bounding_box
        if not bbox1.is_inside_bbox(bbox2):
            return False
        for face in self.faces:
            if not shell2.is_face_inside(face):
                return False
        return True

    def is_disjoint_from(self, shell2, tol=1e-8):
        '''
             verifies and rerturns a bool if two shells are disjointed or not. 
        '''
        disjoint = True
        if self.bounding_box.bbox_intersection(shell2.bounding_box) or\
                self.bounding_box.distance_to_bbox(shell2.bounding_box) <= tol:
            return False
        return disjoint

    def intersecting_faces_combinations(self, shell2, tol=1e-8):
        '''
            :param shell2: ClosedShell3D
            for two closed shells, it calculates and return a list of face 
            combinations (list = [(face_shell1, face_shell2),...])
            for intersecting faces. if two faces can not be intersected, 
            there is no combination for those
            :param tol: Corresponde to the tolerance to consider two faces as intersecting faces
        '''
        list_coicident_faces = self.get_coincident_faces(shell2)
        face_combinations = []
        for face1 in self.faces:
            for face2 in shell2.faces:
                if (volmdlr.faces.ClosedShell3D([face1]).bounding_box.bbox_intersection(volmdlr.faces.ClosedShell3D([face2]).bounding_box) or \
                        volmdlr.faces.ClosedShell3D(
                            [face1]).bounding_box.distance_to_bbox(
                            volmdlr.faces.ClosedShell3D([face2]).bounding_box) <= tol) and \
                        (face1, face2) not in list_coicident_faces:
                    face_combinations.append((face1, face2))

        return face_combinations

    @staticmethod
    def dict_intersecting_combinations(intersecting_faces_combinations, tol=1e-8):
        '''
            :param intersecting_faces_combinations: list of face combinations (list = [(face_shell1, face_shell2),...]) for intersecting faces.
            :type intersecting_faces_combinations: list of face objects combinaitons

            returns a dictionary containing as keys the combination of intersecting faces
            and as the values the resulting primitive from the two intersecting faces. 
            It is done so it is not needed to calculate the same intersecting primitive twice. 
        '''
        intersecting_combinations = {}
        for k, combination in enumerate(intersecting_faces_combinations):
            face_intersection = combination[0].face_intersections(combination[1], tol)
            if face_intersection:
                intersecting_combinations[combination] = face_intersection[0]

        return intersecting_combinations

    @staticmethod
    def get_intersecting_faces(dict_intersecting_combinations):
        '''
            :param dict_intersecting_combinations: dictionary containing as keys the combination of intersecting faces
            and as the values the resulting primitive from the two intersecting faces
    
            returns two lists. One for the intersecting faces in shell1 and the other for the shell2
        '''
        intersecting_faces_shell1 = []
        intersecting_faces_shell2 = []
        for face in list(dict_intersecting_combinations.keys()):
            if face[0] not in intersecting_faces_shell1:
                intersecting_faces_shell1.append(face[0])
            if face[1] not in intersecting_faces_shell2:
                intersecting_faces_shell2.append(face[1])
        return intersecting_faces_shell1, intersecting_faces_shell2

    def get_non_intersecting_faces(self, shell2, intersecting_faces,
                                   intersection_method= False):
        '''
            :param shell2: ClosedShell3D
            :param intersecting_faces: 
            returns a list of all the faces that never intersect any 
            face of the other shell
        '''
        non_intersecting_faces = []

        for face in self.faces:
            if (face not in intersecting_faces) and (face not in non_intersecting_faces):
                if not intersection_method:
                    if not ClosedShell3D([face]).is_inside_shell(shell2,
                                                                 resolution=0.01):
                        coincident_plane = False
                        for face2 in shell2.faces:
                            if face.surface3d.is_coincident(face2.surface3d) and \
                                    ClosedShell3D([face]).bounding_box.is_inside_bbox(
                                    ClosedShell3D([face2]).bounding_box):
                                coincident_plane = True
                                break
                        if not coincident_plane:
                            non_intersecting_faces.append(face)
                else:
                    if ClosedShell3D([face]).is_inside_shell(shell2, resolution=0.01):
                        non_intersecting_faces.append(face)

        return non_intersecting_faces

    def get_coincident_faces(self, shell2):
        """
        Finds all pairs of faces that are coincidents faces, that is,
        faces lying on the same plane

        returns a List of tuples with the face pairs
        """
        list_coincident_faces = []
        for face1 in self.faces:
            for face2 in shell2.faces:
                if face1.surface3d.is_coincident(face2.surface3d):
                    list_coincident_faces.append((face1, face2))

        return list_coincident_faces

    def two_shells_intersecting_contour(self, shell2, dict_intersecting_combinations=None):
        '''
            :param shell2: ClosedShell3D
            :param dict_intersecting_combinations: dictionary containing as keys the combination of intersecting faces
             and as the values the resulting primitive from the two intersecting faces

            :returns: intersecting contour for two intersecting shells
        '''
        if dict_intersecting_combinations is None:
            face_combinations = self.intersecting_faces_combinations(shell2)
            dict_intersecting_combinations = self.dict_intersecting_combinations(face_combinations)
        intersecting_lines = list(dict_intersecting_combinations.values())
        intersecting_contour = volmdlr.wires.Contour3D([wire.primitives[0] for wire in intersecting_lines])
        return intersecting_contour

    def reference_shell(self, shell2, face):
        if face in shell2.faces:
            contour_extract_inside = True
            reference_shell = self
        else:
            contour_extract_inside = False
            reference_shell = shell2
        return contour_extract_inside, reference_shell

    def set_operations_valid_exterior_faces(self, new_faces: List[Face3D],
                                            valid_faces: List[Face3D],
                                            shell2, reference_shell):
        for new_face in new_faces:
            inside_reference_shell = reference_shell.point_belongs(
                new_face.random_point_inside())
            if self.set_operations_exterior_face(new_face, valid_faces,
                                                 inside_reference_shell,
                                                 shell2):
                valid_faces.append(new_face)
        return valid_faces

    def union_faces(self, shell2, intersecting_faces,
                    intersecting_combinations):
        faces = []
        # list_coincident_faces = self.get_coincident_faces(shell2)
        for k, face in enumerate(intersecting_faces):
            contour_extract_inside, reference_shell = \
                self.reference_shell(shell2, face)
            new_faces = face.set_operations_new_faces(
                intersecting_combinations, contour_extract_inside)
            faces = self.set_operations_valid_exterior_faces(
                new_faces, faces, shell2, reference_shell)
        return faces

    def get_subtraction_valid_faces(self, new_faces, valid_faces,
                                    reference_shell,
                                    list_coincident_faces,
                                    shell2, keep_interior_faces):
        faces = []
        for new_face in new_faces:
            inside_reference_shell = reference_shell.point_belongs(
                new_face.random_point_inside())
            if keep_interior_faces:
                if self.set_operations_interior_face(new_face, valid_faces,
                                                     inside_reference_shell,
                                                     list_coincident_faces):
                    faces.append(new_face)
            elif self.set_operations_exterior_face(new_face, faces,
                                                   inside_reference_shell,
                                                   shell2):
                faces.append(new_face)
        return faces

    def subtraction_faces(self, shell2, intersecting_faces,
                          intersecting_combinations):
        faces = []
        list_coincident_faces = self.get_coincident_faces(shell2)
        for k, face in enumerate(intersecting_faces):
            keep_interior_faces = False
            if face in shell2.faces:
                keep_interior_faces = True
            contour_extract_inside, reference_shell = \
                self.reference_shell(shell2, face)
            new_faces = face.set_operations_new_faces(
                intersecting_combinations, contour_extract_inside)
            faces.extend(self.get_subtraction_valid_faces(
                new_faces, faces, reference_shell,
                list_coincident_faces, shell2, keep_interior_faces))

        return faces

    def valid_intersection_faces(self, new_faces, valid_faces,
                                 reference_shell, list_coincident_faces):
        faces = []
        for new_face in new_faces:
            inside_reference_shell = reference_shell.point_belongs(
                new_face.random_point_inside())
            if self.set_operations_interior_face(new_face, valid_faces,
                                                 inside_reference_shell,
                                                 list_coincident_faces):
                faces.append(new_face)

        return faces

    def intersection_faces(self, shell2, intersecting_faces,
                           intersecting_combinations):
        faces = []
        list_coincident_faces = self.get_coincident_faces(shell2)
        for k, face in enumerate(intersecting_faces):
            contour_extract_inside, reference_shell = \
                self.reference_shell(shell2, face)
            new_faces = face.set_operations_new_faces(
                intersecting_combinations, contour_extract_inside)
            faces.extend(self.valid_intersection_faces(
                new_faces, faces, reference_shell, list_coincident_faces))

        valid_faces = []
        for i, fc1 in enumerate(faces):
            valid_face = True
            for j, fc2 in enumerate(faces):
                if i != j:
                    if fc2.face_inside(fc1):
                        valid_face = False
            if valid_face and fc1 not in valid_faces:
                valid_faces.append(fc1)
        return valid_faces

    @staticmethod
    def set_operations_interior_face(new_face, faces, inside_reference_shell,
                                     list_coincident_faces):
        if inside_reference_shell:
            if new_face not in faces:
                return True
        for coin_f1, coin_f2 in list_coincident_faces:
            if coin_f1.face_inside(new_face) and coin_f2.face_inside(
                    new_face):
                valid = True
                for fc in faces:
                    if fc.face_inside(new_face) or new_face.face_inside(
                            fc):
                        valid = False
                if valid:
                    return True
        return False

    def is_face_between_shells(self, shell2, face):
        centroide = face.surface2d.outer_contour.center_of_mass()
        normal1 = face.surface3d.point2d_to_3d(
            centroide) - 0.001 * face.surface3d.frame.w
        normal2 = face.surface3d.point2d_to_3d(
            centroide) + 0.001 * face.surface3d.frame.w
        if (self.point_belongs(normal1) and
            shell2.point_belongs(normal2)) or \
                (shell2.point_belongs(normal1) and
                 self.point_belongs(normal2)):
            return True
        return False

    def set_operations_exterior_face(self, new_face, valid_faces,
                                     inside_reference_shell, shell2):
        if new_face not in valid_faces and not inside_reference_shell:
            for fc in valid_faces:
                if self.is_face_between_shells(shell2, new_face) or\
                        (fc.face_inside(new_face) and
                         new_face.area() == fc.area()):
                    return False
            return True
        return False

    def validate_set_operation(self, shell2, tol):
        '''
        Verifies if two shells are valid for union or subtractions operations, 
        that is, if they are disjointed or if one is totaly inside the other
        If it returns an empty list, it means the two shells are valid to continue the
        operation.
        '''
        if self.is_disjoint_from(shell2, tol):
            return [self, shell2]
        if self.is_inside_shell(shell2, resolution = 0.01):
            return [shell2]
        if shell2.is_inside_shell(self, resolution = 0.01):
            return [self]
        return []

    def union(self, shell2, tol=1e-8):
        '''
            Given Two closed shells, it returns
            a new united ClosedShell3D object
        '''
        validate_set_operation = \
            self.validate_set_operation(shell2, tol)
        if validate_set_operation:
            return validate_set_operation

        face_combinations = self.intersecting_faces_combinations(shell2, tol)

        intersecting_combinations = \
            self.dict_intersecting_combinations(face_combinations, tol)

        intersecting_faces1, intersecting_faces2 = \
            self.get_intersecting_faces(intersecting_combinations)
        intersecting_faces = intersecting_faces1 + intersecting_faces2
        faces = self.get_non_intersecting_faces(
            shell2, intersecting_faces) + shell2.get_non_intersecting_faces(
            self, intersecting_faces)
        if len(faces) == \
                len(self.faces + shell2.faces) and not intersecting_faces:
            return [self, shell2]
        new_valid_faces = self.union_faces(shell2, intersecting_faces,
                                           intersecting_combinations)
        faces += new_valid_faces
        new_shell = ClosedShell3D(faces)
        new_shell.merge_union_faces()
        return [new_shell]

    def merge_union_faces(self):
        union_faces = self.faces
        finished = False
        list_new_faces = []
        count = 0
        while not finished:
            coincident_planes_faces = []
            valid_coicident_faces = []
            for i, face1 in enumerate(union_faces):
                for j, face2 in enumerate(union_faces):
                    if j != i and \
                            face1.surface3d.is_coincident(face2.surface3d):
                        if face1 not in coincident_planes_faces:
                            coincident_planes_faces.append(face1)
                        coincident_planes_faces.append(face2)
                if coincident_planes_faces:
                    for f1, f2 in \
                            product(coincident_planes_faces, repeat=2):
                        if f1 != f2 and f1.is_adjacent(f2):
                            if f1 not in valid_coicident_faces:
                                valid_coicident_faces.append(f1)
                            if f2 not in valid_coicident_faces:
                                valid_coicident_faces.append(f2)
                    break
            list_valid_coincident_faces = valid_coicident_faces[:]

            if valid_coicident_faces:
                list_new_faces += PlaneFace3D.merge_faces(valid_coicident_faces)
            if list_valid_coincident_faces:
                for face in list_valid_coincident_faces:
                    union_faces.remove(face)
            count += 1
            if count >= len(self.faces) and not list_valid_coincident_faces:
                finished = True

        list_new_faces += union_faces
        self.faces = list_new_faces

    def subtract(self, shell2, tol=1e-8):
        '''
            Given Two closed shells, it returns a new subtracted OpenShell3D object 
        '''
        validate_set_operation = self.validate_set_operation(shell2, tol)
        if validate_set_operation:
            return validate_set_operation

        face_combinations = self.intersecting_faces_combinations(shell2, tol)

        intersecting_combinations = self.dict_intersecting_combinations(face_combinations, tol)

        if len(intersecting_combinations) == 0:
            return [self, shell2]

        intersecting_faces, _ = self.get_intersecting_faces(intersecting_combinations)

        faces = self.get_non_intersecting_faces(shell2, intersecting_faces)
        new_valid_faces = self.union_faces(shell2, intersecting_faces,
                                           intersecting_combinations)
        faces += new_valid_faces

        return [OpenShell3D(faces)]

    def subtract_to_closed_shell(self, shell2, tol=1e-8):
        '''
            Given Two closed shells, it returns a new subtracted ClosedShell3D object
        '''
        validate_set_operation = self.validate_set_operation(shell2, tol)
        if validate_set_operation:
            return validate_set_operation

        face_combinations = self.intersecting_faces_combinations(shell2, tol)

        intersecting_combinations = self.dict_intersecting_combinations(face_combinations, tol)

        if len(intersecting_combinations) == 0:
            return [self, shell2]

        intersecting_faces1, intersecting_faces2 = self.get_intersecting_faces(
            intersecting_combinations)
        intersecting_faces = intersecting_faces1 + intersecting_faces2

        faces = self.get_non_intersecting_faces(shell2, intersecting_faces)
        faces += shell2.get_non_intersecting_faces(self, intersecting_faces,
                                                   intersection_method=True)
        new_valid_faces = self.subtraction_faces(shell2, intersecting_faces,
                                                 intersecting_combinations)
        faces += new_valid_faces

        return [ClosedShell3D(faces)]

    def intersection(self, shell2, tol=1e-8):
        """
        Given two ClosedShell3D, it returns the new objet resulting
         from the intersection of the two
        """
        validate_set_operation = self.validate_set_operation(
            shell2, tol)
        if validate_set_operation:
            return validate_set_operation

        face_combinations = self.intersecting_faces_combinations(shell2, tol)

        intersecting_combinations = self.dict_intersecting_combinations(
            face_combinations, tol)

        if len(intersecting_combinations) == 0:
            return [self, shell2]

        intersecting_faces1, intersecting_faces2 = self.get_intersecting_faces(
            intersecting_combinations)
        intersecting_faces = intersecting_faces1 + intersecting_faces2
        faces = self.intersection_faces(shell2, intersecting_faces,
                                        intersecting_combinations)
        faces += self.get_non_intersecting_faces(shell2, intersecting_faces, intersection_method=True) + shell2.get_non_intersecting_faces(self, intersecting_faces, intersection_method=True)

        return [ClosedShell3D(faces)]
<|MERGE_RESOLUTION|>--- conflicted
+++ resolved
@@ -4202,16 +4202,11 @@
 
     def to_dict(self, use_pointers: bool = False, memo=None, path: str = '#'):
         dict_ = dc.DessiaObject.base_dict(self)
-<<<<<<< HEAD
         dict_['point1'] = self.point1.to_dict()
         dict_['point2'] = self.point2.to_dict()
         dict_['point3'] = self.point3.to_dict()
         dict_['name'] = self.name
-=======
-        dict_['point1'] = self.point1.to_dict(use_pointers=False)
-        dict_['point2'] = self.point2.to_dict(use_pointers=False)
-        dict_['point3'] = self.point3.to_dict(use_pointers=False)
->>>>>>> 12a8d0b2
+
         return dict_
 
     @classmethod
