--- conflicted
+++ resolved
@@ -1266,36 +1266,10 @@
             return cls.from_3_points(volmdlr.Point3D(points[0].vector),
                                      volmdlr.Vector3D(points[1].vector),
                                      volmdlr.Vector3D(points[2].vector))
-<<<<<<< HEAD
-        else:
-            points = [p.copy() for p in points]
-            indexes_to_del = []
-            for i, point in enumerate(points[1:]):
-                if point.is_close(points[0]):
-                    indexes_to_del.append(i)
-            for index in indexes_to_del[::-1]:
-                del points[index + 1]
-
-            origin = points[0]
-            vector1 = points[1] - origin
-            vector1.normalize()
-            vector2_min = points[2] - origin
-            vector2_min.normalize()
-            dot_min = abs(vector1.dot(vector2_min))
-            for point in points[3:]:
-                vector2 = point - origin
-                vector2.normalize()
-                dot = abs(vector1.dot(vector2))
-                if dot < dot_min:
-                    vector2_min = vector2
-                    dot_min = dot
-            return cls.from_3_points(origin, vector1 + origin,
-                                     vector2_min + origin)
-=======
         points = [p.copy() for p in points]
         indexes_to_del = []
         for i, point in enumerate(points[1:]):
-            if point == points[0]:
+            if point.is_close(points[0]):
                 indexes_to_del.append(i)
         for index in indexes_to_del[::-1]:
             del points[index + 1]
@@ -1313,9 +1287,7 @@
             if dot < dot_min:
                 vector2_min = vector2
                 dot_min = dot
-        return cls.from_3_points(origin, vector1 + origin,
-                                 vector2_min + origin)
->>>>>>> b2f2143d
+        return cls.from_3_points(origin, vector1 + origin, vector2_min + origin)
 
     def point_on_surface(self, point):
         """
