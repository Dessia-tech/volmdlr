"""
Surfaces & faces
"""

from typing import List, Tuple, Dict, Any
import math

from itertools import product, combinations

import triangle
import numpy as npy

import scipy as scp
import scipy.optimize as opt

import matplotlib.pyplot as plt
# import matplotlib.tri as plt_tri
# from pygeodesic import geodesic

from geomdl import BSpline
from geomdl import utilities
from geomdl.fitting import interpolate_surface, approximate_surface
from geomdl.operations import split_surface_u, split_surface_v

# import dessia_common
from dessia_common.core import DessiaObject
import volmdlr.core
import volmdlr.core_compiled
import volmdlr.edges as vme
import volmdlr.wires
import volmdlr.display as vmd
import volmdlr.geometry
import volmdlr.grid
import os

def knots_vector_inv(knots_vector):
    '''
    compute knot elements and multiplicities based on the global knot vector
    '''

    knots = sorted(set(knots_vector))
    multiplicities = []
    for knot in knots:
        multiplicities.append(knots_vector.count(knot))

    return (knots, multiplicities)


class Surface2D(volmdlr.core.Primitive2D):
    """
    A surface bounded by an outer contour
    """

    def __init__(self, outer_contour: volmdlr.wires.Contour2D,
                 inner_contours: List[volmdlr.wires.Contour2D],
                 name: str = 'name'):
        self.outer_contour = outer_contour
        self.inner_contours = inner_contours

        volmdlr.core.Primitive2D.__init__(self, name=name)

    def copy(self):
        return self.__class__(outer_contour=self.outer_contour.copy(),
                              inner_contours=[c.copy() for c in self.inner_contours],
                              name=self.name)

    def area(self):
        return self.outer_contour.area() - sum(contour.area() for contour in self.inner_contours)

    def second_moment_area(self, point: volmdlr.Point2D):
        Ix, Iy, Ixy = self.outer_contour.second_moment_area(point)
        for contour in self.inner_contours:
            Ixc, Iyc, Ixyc = contour.second_moment_area(point)
            Ix -= Ixc
            Iy -= Iyc
            Ixy -= Ixyc
        return Ix, Iy, Ixy

    def center_of_mass(self):
        center = self.outer_contour.area() * self.outer_contour.center_of_mass()
        for contour in self.inner_contours:
            center -= contour.area() * contour.center_of_mass()
        return center / self.area()

    def point_belongs(self, point2d: volmdlr.Point2D):
        if not self.outer_contour.point_belongs(point2d):
            return False

        for inner_contour in self.inner_contours:
            if inner_contour.point_belongs(point2d):
                return False
        return True

    def random_point_inside(self):
        '''
             returns a random point inside surface2d. Considers if it has holes
        '''
        valid_point = False
        point_inside_outer_contour = None
        while not valid_point:
            point_inside_outer_contour = self.outer_contour.random_point_inside()
            inside_inner_contour = False
            for inner_contour in self.inner_contours:
                if inner_contour.point_belongs(point_inside_outer_contour):
                    inside_inner_contour = True
            if not inside_inner_contour and \
                    point_inside_outer_contour is not None:
                valid_point = True

        return point_inside_outer_contour

    def triangulation(self, min_x_density=None, min_y_density=None):
        if self.area() == 0.:
            return vmd.DisplayMesh2D([], triangles=[])

        outer_polygon = self.outer_contour.to_polygon(angle_resolution=10)

        if not self.inner_contours:  # No holes
            return outer_polygon.triangulation()
        points = [vmd.Node2D(*p) for p in outer_polygon.points]
        vertices = [(p.x, p.y) for p in points]
        n = len(outer_polygon.points)
        segments = [(i, i + 1) for i in range(n - 1)]
        segments.append((n - 1, 0))
        point_index = {p: i for i, p in enumerate(points)}
        holes = []

        for inner_contour in self.inner_contours:
            inner_polygon = inner_contour.to_polygon(angle_resolution=10)

            for point in inner_polygon.points:
                if point not in point_index:
                    points.append(point)
                    vertices.append((point.x, point.y))
                    point_index[point] = n
                    n += 1
            for point1, point2 in zip(inner_polygon.points[:-1],
                                      inner_polygon.points[1:]):
                segments.append((point_index[point1],
                                 point_index[point2]))
            segments.append((point_index[inner_polygon.points[-1]],
                             point_index[inner_polygon.points[0]]))
            rpi = inner_contour.random_point_inside()
            holes.append((rpi.x, rpi.y))

        tri = {'vertices': npy.array(vertices).reshape((-1, 2)),
               'segments': npy.array(segments).reshape((-1, 2)),
               }
        if holes:
            tri['holes'] = npy.array(holes).reshape((-1, 2))
        t = triangle.triangulate(tri, 'p')
        triangles = t['triangles'].tolist()
        np = t['vertices'].shape[0]
        points = [vmd.Node2D(*t['vertices'][i, :]) for i in
                  range(np)]

        return vmd.DisplayMesh2D(points, triangles=triangles, edges=None)

    def split_by_lines(self, lines):
        cutted_surfaces = []
        iteration_surfaces = self.cut_by_line(lines[0])

        for line in lines[1:]:
            iteration_surfaces2 = []
            for surface in iteration_surfaces:
                line_cutted_surfaces = surface.cut_by_line(line)

                llcs = len(line_cutted_surfaces)

                if llcs == 1:
                    cutted_surfaces.append(line_cutted_surfaces[0])
                else:
                    iteration_surfaces2.extend(line_cutted_surfaces)

            iteration_surfaces = iteration_surfaces2[:]

        cutted_surfaces.extend(iteration_surfaces)
        return cutted_surfaces

    def split_regularly(self, n):
        """
        Split in n slices
        """
        bounding_rectangle = self.outer_contour.bounding_rectangle()
        lines = []
        for i in range(n - 1):
            xi = bounding_rectangle[0] + (i + 1) * (bounding_rectangle[1] - bounding_rectangle[0]) / n
            lines.append(vme.Line2D(volmdlr.Point2D(xi, 0),
                                    volmdlr.Point2D(xi, 1)))
        return self.split_by_lines(lines)

    def cut_by_line(self, line: vme.Line2D):
        surfaces = []
        splitted_outer_contours = self.outer_contour.cut_by_line(line)
        splitted_inner_contours_table = []
        for inner_contour in self.inner_contours:
            splitted_inner_contours = inner_contour.cut_by_line(line)
            splitted_inner_contours_table.append(splitted_inner_contours)

        # First part of the external contour
        for outer_split in splitted_outer_contours:
            inner_contours = []
            for splitted_inner_contours in splitted_inner_contours_table:
                for inner_split in splitted_inner_contours:
                    inner_split.order_contour()
                    point = inner_split.random_point_inside()
                    if outer_split.point_belongs(point):
                        inner_contours.append(inner_split)

            if inner_contours:
                surface2d = self.from_contours(outer_split, inner_contours)
                surfaces.append(surface2d)
            else:
                surfaces.append(Surface2D(outer_split, []))
        return surfaces

    def line_crossings(self, line: 'volmdlr.edges.Line2D'):
        """
        Returns a list of crossings with in the form of a tuple (point,
        primitive) of the wire primitives intersecting with the line
        """
        intersection_points = []
        for primitive in self.outer_contour.primitives:
            for p in primitive.line_crossings(line):
                if (p, primitive) not in intersection_points:
                    intersection_points.append((p, primitive))
        for inner_contour in self.inner_contours:
            for primitive in inner_contour.primitives:
                for p in primitive.line_crossings(line):
                    if (p, primitive) not in intersection_points:
                        intersection_points.append((p, primitive))
        return sorted(intersection_points, key=lambda ip: line.abscissa(ip[0]))

    def split_at_centers(self):
        """
        Split in n slices
        """
        # xmin, xmax, ymin, ymax = self.outer_contour.bounding_rectangle()

        cutted_contours = []
        iteration_contours = []
        c1 = self.inner_contours[0].center_of_mass()
        c2 = self.inner_contours[1].center_of_mass()
        cut_line = vme.Line2D(c1, c2)

        iteration_contours2 = []

        sc = self.cut_by_line(cut_line)

        iteration_contours2.extend(sc)

        iteration_contours = iteration_contours2[:]
        cutted_contours.extend(iteration_contours)

        return cutted_contours

    def cut_by_line2(self, line):
        all_contours = []
        inner_1 = self.inner_contours[0]
        inner_2 = self.inner_contours[1]

        inner_intersections_1 = inner_1.line_intersections(line)
        inner_intersections_2 = inner_2.line_intersections(line)

        Arc1, Arc2 = inner_1.split(inner_intersections_1[1],
                                   inner_intersections_1[0])
        Arc3, Arc4 = inner_2.split(inner_intersections_2[1],
                                   inner_intersections_2[0])
        new_inner_1 = volmdlr.wires.Contour2D([Arc1, Arc2])
        new_inner_2 = volmdlr.wires.Contour2D([Arc3, Arc4])

        intersections = []
        intersections.append((inner_intersections_1[0], Arc1))
        intersections.append((inner_intersections_1[1], Arc2))
        intersections += self.outer_contour.line_intersections(line)
        intersections.append((inner_intersections_2[0], Arc3))
        intersections.append((inner_intersections_2[1], Arc4))
        intersections += self.outer_contour.line_intersections(line)

        if not intersections:
            all_contours.extend([self])
        if len(intersections) < 4:
            return [self]
        if len(intersections) >= 4:
            if isinstance(intersections[0][0], volmdlr.Point2D) and \
                    isinstance(intersections[1][0], volmdlr.Point2D):
                ip1, ip2 = sorted(
                    [new_inner_1.primitives.index(intersections[0][1]),
                     new_inner_1.primitives.index(intersections[1][1])])
                ip5, ip6 = sorted(
                    [new_inner_2.primitives.index(intersections[4][1]),
                     new_inner_2.primitives.index(intersections[5][1])])
                ip3, ip4 = sorted(
                    [self.outer_contour.primitives.index(intersections[2][1]),
                     self.outer_contour.primitives.index(intersections[3][1])])

                # sp11, sp12 = intersections[2][1].split(intersections[2][0])
                # sp21, sp22 = intersections[3][1].split(intersections[3][0])
                sp33, sp34 = intersections[6][1].split(intersections[6][0])
                sp44, sp43 = intersections[7][1].split(intersections[7][0])

                primitives1 = []
                primitives1.append(
                    volmdlr.edges.LineSegment2D(intersections[6][0],
                                                intersections[1][0]))
                primitives1.append(new_inner_1.primitives[ip1])
                primitives1.append(
                    volmdlr.edges.LineSegment2D(intersections[0][0],
                                                intersections[5][0]))
                primitives1.append(new_inner_2.primitives[ip5])
                primitives1.append(
                    volmdlr.edges.LineSegment2D(intersections[4][0],
                                                intersections[7][0]))
                primitives1.append(sp44)
                primitives1.extend(self.outer_contour.primitives[ip3 + 1:ip4])
                primitives1.append(sp34)

                primitives2 = []
                primitives2.append(
                    volmdlr.edges.LineSegment2D(intersections[7][0],
                                                intersections[4][0]))
                primitives2.append(new_inner_2.primitives[ip6])
                primitives2.append(
                    volmdlr.edges.LineSegment2D(intersections[5][0],
                                                intersections[0][0]))
                primitives2.append(new_inner_1.primitives[ip2])
                primitives2.append(
                    volmdlr.edges.LineSegment2D(intersections[1][0],
                                                intersections[6][0]))
                primitives2.append(sp33)
                a = self.outer_contour.primitives[:ip3]
                a.reverse()
                primitives2.extend(a)
                primitives2.append(sp43)

                all_contours.extend([volmdlr.wires.Contour2D(primitives1),
                                     volmdlr.wires.Contour2D(primitives2)])

            else:
                raise NotImplementedError(
                    'Non convex contour not supported yet')
                # raise NotImplementedError(
                #     '{} intersections not supported yet'.format(
                #         len(intersections)))

        return all_contours

    def cut_by_line3(self, line):
        # ax=self.outer_contour.plot()
        all_contours = []
        inner = self.inner_contours[0]
        inner_2 = self.inner_contours[1]
        inner_3 = self.inner_contours[2]

        c = inner.center_of_mass()
        c_2 = inner_2.center_of_mass()
        c_3 = inner_3.center_of_mass()
        direction_vector = line.normal_vector()
        direction_line = volmdlr.edges.Line2D(c, volmdlr.Point2D(
            (direction_vector.y * c.x - direction_vector.x * c.y) / (
                direction_vector.y), 0))
        direction_line_2 = volmdlr.edges.Line2D(c_2, volmdlr.Point2D(
            (direction_vector.y * c_2.x - direction_vector.x * c_2.y) / (
                direction_vector.y), 0))

        direction_line_3 = volmdlr.edges.Line2D(c_3, volmdlr.Point2D(
            (direction_vector.y * c_3.x - direction_vector.x * c_3.y) / (
                direction_vector.y), 0))
        inner_intersections = inner.line_intersections(direction_line)
        inner_intersections_2 = inner_2.line_intersections(direction_line_2)
        inner_intersections_3 = inner_3.line_intersections(direction_line_3)
        Arc1, Arc2 = inner.split(inner_intersections[1],
                                 inner_intersections[0])
        Arc3, Arc4 = inner_2.split(inner_intersections_2[1],
                                   inner_intersections_2[0])
        Arc5, Arc6 = inner_3.split(inner_intersections_3[1],
                                   inner_intersections_3[0])
        new_inner = volmdlr.wires.Contour2D([Arc1, Arc2])
        new_inner_2 = volmdlr.wires.Contour2D([Arc3, Arc4])
        new_inner_3 = volmdlr.wires.Contour2D([Arc5, Arc6])
        intersections = []

        intersections.append((inner_intersections[0], Arc1))
        intersections.append((inner_intersections[1], Arc2))
        if len(self.outer_contour.line_intersections(direction_line)) > 2:

            intersections.append(
                self.outer_contour.line_intersections(direction_line)[0])
            intersections.append(
                self.outer_contour.line_intersections(direction_line)[2])
        else:
            intersections.append(
                self.outer_contour.line_intersections(direction_line)[0])
            intersections.append(
                self.outer_contour.line_intersections(direction_line)[1])
        intersections.append((inner_intersections_2[0], Arc3))
        intersections.append((inner_intersections_2[1], Arc4))
        if len(self.outer_contour.line_intersections(direction_line_2)) > 2:
            intersections.append(
                self.outer_contour.line_intersections(direction_line_2)[0])
            intersections.append(
                self.outer_contour.line_intersections(direction_line_2)[2])
        else:
            intersections.append(
                self.outer_contour.line_intersections(direction_line_2)[0])
            intersections.append(
                self.outer_contour.line_intersections(direction_line_2)[1])
        intersections.append((inner_intersections_3[0], Arc5))
        intersections.append((inner_intersections_3[1], Arc6))
        if len(self.outer_contour.line_intersections(direction_line_3)) > 2:

            intersections.append(
                self.outer_contour.line_intersections(direction_line_3)[0])
            intersections.append(
                self.outer_contour.line_intersections(direction_line_3)[2])
        else:
            intersections.append(
                self.outer_contour.line_intersections(direction_line_3)[0])
            intersections.append(
                self.outer_contour.line_intersections(direction_line_3)[1])

        if isinstance(intersections[0][0], volmdlr.Point2D) and \
                isinstance(intersections[1][0], volmdlr.Point2D):
            ip1, ip2 = sorted([new_inner.primitives.index(intersections[0][1]),
                               new_inner.primitives.index(
                                   intersections[1][1])])
            ip5, ip6 = sorted(
                [new_inner_2.primitives.index(intersections[4][1]),
                 new_inner_2.primitives.index(intersections[5][1])])
            ip7, ip8 = sorted(
                [new_inner_3.primitives.index(intersections[8][1]),
                 new_inner_3.primitives.index(intersections[9][1])])
            ip3, ip4 = sorted(
                [self.outer_contour.primitives.index(intersections[2][1]),
                 self.outer_contour.primitives.index(intersections[3][1])])

            sp11, sp12 = intersections[2][1].split(intersections[2][0])
            sp21, sp22 = intersections[3][1].split(intersections[3][0])
            sp33, sp34 = intersections[6][1].split(intersections[6][0])
            sp44, sp43 = intersections[7][1].split(intersections[7][0])
            sp55, sp56 = intersections[10][1].split(intersections[10][0])
            sp66, sp65 = intersections[11][1].split(intersections[11][0])

            primitives1 = []
            primitives1.append(volmdlr.edges.LineSegment2D(intersections[7][0],
                                                           intersections[5][
                                                               0]))
            primitives1.append(new_inner_2.primitives[ip5])
            primitives1.append(volmdlr.edges.LineSegment2D(intersections[6][0],
                                                           intersections[4][
                                                               0]))
            primitives1.append(sp33)
            primitives1.append(sp43)

            primitives2 = []
            primitives2.append(volmdlr.edges.LineSegment2D(intersections[6][0],
                                                           intersections[4][
                                                               0]))
            primitives2.append(new_inner_2.primitives[ip6])
            primitives2.append(volmdlr.edges.LineSegment2D(intersections[5][0],
                                                           intersections[7][
                                                               0]))
            primitives2.append(volmdlr.edges.LineSegment2D(intersections[7][0],
                                                           intersections[11][
                                                               0]))
            primitives2.append(
                volmdlr.edges.LineSegment2D(intersections[11][0],
                                            intersections[9][0]))
            primitives2.append(new_inner_3.primitives[ip7])
            primitives2.append(volmdlr.edges.LineSegment2D(intersections[8][0],
                                                           intersections[10][
                                                               0]))
            primitives2.append(sp34)

            primitives3 = []
            primitives3.append(
                volmdlr.edges.LineSegment2D(intersections[10][0],
                                            intersections[8][0]))
            primitives3.append(new_inner_3.primitives[ip8])
            primitives3.append(volmdlr.edges.LineSegment2D(intersections[9][0],
                                                           intersections[11][
                                                               0]))
            primitives3.append(sp22)
            primitives3.append(volmdlr.edges.LineSegment2D(intersections[3][0],
                                                           intersections[1][
                                                               0]))
            primitives3.append(new_inner.primitives[ip1])
            primitives3.append(volmdlr.edges.LineSegment2D(intersections[0][0],
                                                           intersections[2][
                                                               0]))
            primitives3.append(volmdlr.edges.LineSegment2D(intersections[2][0],
                                                           intersections[10][
                                                               0]))

            primitives4 = []
            primitives4.append(volmdlr.edges.LineSegment2D(intersections[3][0],
                                                           intersections[1][
                                                               0]))
            a = volmdlr.edges.Arc2D(new_inner.primitives[ip2].end,
                                    new_inner.primitives[ip2].interior,
                                    new_inner.primitives[ip2].start)
            primitives4.append(a)
            primitives4.append(volmdlr.edges.LineSegment2D(intersections[0][0],
                                                           intersections[2][
                                                               0]))
            primitives4.append(sp12)
            primitives4.append(sp21)

            # Contour2D(primitives1),Contour2D(primitives2),
            #                      Contour2D(primitives3),
            all_contours.extend([volmdlr.wires.Contour2D(primitives4)])

        else:
            raise NotImplementedError(
                f'{len(intersections)} intersections not supported yet')

        return all_contours

    def bounding_rectangle(self):
        return self.outer_contour.bounding_rectangle()

    @classmethod
    def from_contours(cls, outer_contour, inner_contours):
        surface2d_inner_contours = []
        surface2d_outer_contour = outer_contour
        for inner_contour in inner_contours:
            if surface2d_outer_contour.shared_primitives_extremities(
                    inner_contour):
                # inner_contour will be merged with outer_contour
                merged_contours = surface2d_outer_contour.merge_with(
                    inner_contour)
                if len(merged_contours) >= 2:
                    raise NotImplementedError
                surface2d_outer_contour = merged_contours[0]
            else:
                # inner_contour will be added to the inner contours of the
                # Surface2D
                surface2d_inner_contours.append(inner_contour)
        return cls(surface2d_outer_contour, surface2d_inner_contours)

    def plot(self, ax=None, color='k', alpha=1, equal_aspect=False):

        if ax is None:
            fig, ax = plt.subplots()
        self.outer_contour.plot(ax=ax, color=color, alpha=alpha,
                                equal_aspect=equal_aspect)
        for inner_contour in self.inner_contours:
            inner_contour.plot(ax=ax, color=color, alpha=alpha,
                               equal_aspect=equal_aspect)

        if equal_aspect:
            ax.set_aspect('equal')

        ax.margins(0.1)
        return ax

    def axial_symmetry(self, line):
        '''
        finds out the symmetric surface2d according to a line
        '''

        outer_contour = self.outer_contour.axial_symmetry(line)
        inner_contours = []
        if self.inner_contours != []:
            inner_contours = [contour.axial_symmetry(line) for contour in self.inner_contours]

        return self.__class__(outer_contour=outer_contour,
                              inner_contours=inner_contours)

    def rotation(self, center, angle):

        outer_contour = self.outer_contour.rotation(center, angle)
        if self.inner_contours != []:
            inner_contours = [contour.rotation(center, angle) for contour in self.inner_contours]
        else:
            inner_contours = []

        return self.__class__(outer_contour, inner_contours)

    def rotation_inplace(self, center, angle):

        new_surface2d = self.rotation(center, angle)
        self.outer_contour = new_surface2d.outer_contour
        self.inner_contours = new_surface2d.inner_contours

    def translation(self, offset: volmdlr.Vector2D):
        outer_contour = self.outer_contour.translation(offset)
        inner_contours = [contour.translation(offset) for contour in self.inner_contours]
        return self.__class__(outer_contour, inner_contours)

    def translation_inplace(self, offset: volmdlr.Vector2D):
        new_contour = self.translation(offset)
        self.outer_contour = new_contour.outer_contour
        self.inner_contours = new_contour.inner_contours

    def frame_mapping(self, frame: volmdlr.Frame2D, side: str):
        outer_contour = self.outer_contour.frame_mapping(frame, side)
        inner_contours = [contour.frame_mapping(frame, side) for contour in self.inner_contours]
        return self.__class__(outer_contour, inner_contours)

    def frame_mapping_inplace(self, frame: volmdlr.Frame2D, side: str):
        new_contour = self.frame_mapping(frame, side)
        self.outer_contour = new_contour.outer_contour
        self.inner_contours = new_contour.inner_contours


class Surface3D(DessiaObject):
    x_periodicity = None
    y_periodicity = None
    """
    Abstract class
    """

    def face_from_contours3d(self,
                             contours3d: List[volmdlr.wires.Contour3D],
                             name: str = ''):
        """
        Returns a face from a 3D contour.
        :param contours3d: Contour list
        :type contours3d: List[volmdlr.wires.Contour3D]
        """

        lc3d = len(contours3d)

        if lc3d == 1:
            outer_contour2d = self.contour3d_to_2d(contours3d[0])
            inner_contours2d = []
        elif lc3d > 1:
            area = -1
            inner_contours2d = []
            for contour3d in contours3d:
                contour2d = self.contour3d_to_2d(contour3d)
                inner_contours2d.append(contour2d)
                contour_area = contour2d.area()
                if contour_area > area:
                    area = contour_area
                    outer_contour2d = contour2d
            inner_contours2d.remove(outer_contour2d)
        else:
            raise ValueError('Must have at least one contour')

        if isinstance(self.face_class, str):
            class_ = globals()[self.face_class]
        else:
            class_ = self.face_class

        surface2d = Surface2D(outer_contour=outer_contour2d,
                              inner_contours=inner_contours2d)
        return class_(self, surface2d=surface2d, name=name)

    # def repair_singularity(self, primitives, last_primitives):


    def repair_primitives_periodicity(self, primitives, last_primitive):
        delta_x1 = abs(primitives[0].start.x
                       - last_primitive.end.x)
        delta_x2 = abs(primitives[-1].end.x
                       - last_primitive.end.x)
        delta_y1 = abs(primitives[0].start.y
                       - last_primitive.end.y)
        delta_y2 = abs(primitives[-1].end.y
                       - last_primitive.end.y)

        new_primitives = primitives

        if self.x_periodicity \
                and not (math.isclose(delta_x1, 0,
                                      abs_tol=5e-5)
                         or math.isclose(delta_x2, 0,
                                         abs_tol=5e-5)):

            delta_x1 = delta_x1 % self.x_periodicity
            delta_x2 = delta_x2 % self.x_periodicity

            if math.isclose(delta_x1, self.x_periodicity,
                            abs_tol=1e-4):
                delta_x1 = 0.

            if math.isclose(delta_x2, self.x_periodicity,
                            abs_tol=1e-4):
                delta_x2 = 0.

            delta = last_primitive.end - primitives[0].start
            new_primitives = []
            for prim in primitives:
                if isinstance(self, SphericalSurface3D):
                    v1 = prim.unit_direction_vector()
                    v2 = last_primitive.unit_direction_vector()
                    dot = v1.dot(volmdlr.X2D)
                    cross = v1.cross(v2)
                    if math.isclose(abs(last_primitive.end.y), 0.5*math.pi, abs_tol=1e-6) \
                        and cross == 0 and dot == 0:
                        if prim.start.x == math.pi:
                            prim = prim.translation(volmdlr.Vector2D(-2*math.pi, 0))
                            new = vme.LineSegment2D(last_primitive.end, prim.start)
                            new_primitives.append(new)
                            new_primitives.append(prim)
                        elif prim.start.x == -math.pi:
                            prim = prim.translation(volmdlr.Vector2D(2 * math.pi, 0))
                            new = vme.LineSegment2D(last_primitive.end, prim.start)
                            new_primitives.append(new)
                            new_primitives.append(prim)
                        else:
                            new = vme.LineSegment2D(last_primitive.end, prim.start)
                            new_primitives.append(new)
                            new_primitives.append(prim)
                    else:
                        new_primitives.append(prim.translation(delta))

                else:
                    new_primitives.append(prim.translation(delta))

        if self.y_periodicity \
                and not (math.isclose(delta_y1, 0,
                                      abs_tol=5e-5)
                         or math.isclose(delta_y2, 0,
                                         abs_tol=5e-5)):
            delta_y1 = delta_y1 % self.y_periodicity
            delta_y2 = delta_y2 % self.y_periodicity
            if math.isclose(delta_y1, self.y_periodicity,
                            abs_tol=1e-4):
                delta_y1 = 0.
            if math.isclose(delta_y2, self.y_periodicity,
                            abs_tol=1e-4):
                delta_y2 = 0.
            delta = last_primitive.end - primitives[0].start
            new_primitives = []
            for prim in primitives:
                new_primitives.append(prim.translation(delta))
                # temp = prim.translation(delta)
                # prim.start.y = temp.start.y
                # prim.end.y = temp.end.y

            # for prim in primitives:
            #     prim.start.y = abs(self.y_periodicity
            #                        - prim.start.y)
            #     prim.end.y = abs(self.y_periodicity
            #                      - prim.end.y)

        return new_primitives, delta_x1, delta_x2, delta_y1, delta_y2

    def contour3d_to_2d(self, contour3d):
        primitives2d = []
        last_primitive = None

        for primitive3d in contour3d.primitives:
            method_name = f'{primitive3d.__class__.__name__.lower()}_to_2d'

            if hasattr(self, method_name):
                primitives = getattr(self, method_name)(primitive3d)

                if primitives is None:
                    print('primitives is None')
                    continue

                if last_primitive:
                    # print(f'Primitive to repair: {last_primitive}')
                    primitives, delta_x1, delta_x2, delta_y1, delta_y2 = \
                        self.repair_primitives_periodicity(primitives,
                                                           last_primitive)

                    dist1 = primitive3d.start.point_distance(
                        last_primitive3d.end)
                    dist2 = primitive3d.end.point_distance(
                        last_primitive3d.end)
                    if (math.isclose(delta_x1, 0., abs_tol=1e-3)
                            and math.isclose(delta_y1, 0., abs_tol=1e-3)
                            and math.isclose(dist1, 0, abs_tol=5e-5)):
                        pass
                    elif (math.isclose(delta_x2, 0., abs_tol=1e-3)
                          and math.isclose(delta_y2, 0., abs_tol=1e-3)
                          and math.isclose(dist2, 0, abs_tol=5e-5)):
                        primitives = [p.reverse() for p in primitives[::-1]]
                    else:
                        # ax2 = contour3d.plot()
                        # primitive3d.plot(ax=ax2, color='r')
                        # last_primitive3d.plot(ax=ax2, color='b')
                        # # self.plot(ax=ax2)
                        #
                        # ax = last_primitive.plot(color='b', plot_points=True)
                        # # primitives[0].plot(ax=ax, color='r', plot_points=True)
                        # # primitives[-1].plot(ax=ax, color='r', plot_points=True)
                        # for p in primitives:
                        #     p.plot(ax=ax, color='r', plot_points=True)
                        # if self.x_periodicity:
                        #     vme.Line2D(volmdlr.Point2D(self.x_periodicity, 0),
                        #                volmdlr.Point2D(self.x_periodicity, 1)) \
                        #         .plot(ax=ax)
                        print('Primitives not following each other in contour:')
                        print('Surface 3D:', self)
                        print('3D primitive in red:', primitive3d)
                        print('Previous 3D primitive:', last_primitive3d)
                        # raise ValueError(
                        #     'Primitives not following each other in contour:',
                        #     'delta1={}, {}, {} ; '
                        #     'delta2={}, {}, {}'.format(
                        #         delta_x1, delta_y1, dist1,
                        #         delta_x2, delta_y2, dist2))

                if primitives:
                    last_primitive = primitives[-1]
                    last_primitive3d = primitive3d
                    primitives2d.extend(primitives)

            else:
                raise NotImplementedError(
                    f'Class {self.__class__.__name__} does not implement {method_name}')
        first_start = primitives2d[0].start
        last_end = primitives2d[-1].end
        if isinstance(self, SphericalSurface3D) and last_end != first_start:
            primitives2d.append(vme.LineSegment2D(last_end, first_start))
        return volmdlr.wires.Contour2D(primitives2d)

    def contour2d_to_3d(self, contour2d):
        primitives3d = []
        for primitive2d in contour2d.primitives:
            method_name = f'{primitive2d.__class__.__name__.lower()}_to_3d'
            if hasattr(self, method_name):
                try:
                    primitives3d.extend(getattr(self, method_name)(primitive2d))
                except NotImplementedError:
                    print(f'Error NotImplementedError {method_name} for {self}')
            else:
                raise NotImplementedError(
                    f'Class {self.__class__.__name__} does not implement {method_name}')

        return volmdlr.wires.Contour3D(primitives3d)

    def linesegment3d_to_2d(self, linesegment3d):
        """
        a line segment on a surface will be in any case a line in 2D?
        """
        return [vme.LineSegment2D(self.point3d_to_2d(linesegment3d.start),
                                  self.point3d_to_2d(linesegment3d.end))]

    def bsplinecurve3d_to_2d(self, bspline_curve3d):
        """
        Is this right?
        """
        control_points = [self.point3d_to_2d(p)
                          for p in bspline_curve3d.control_points]
        return [vme.BSplineCurve2D(
            bspline_curve3d.degree,
            control_points=control_points,
            knot_multiplicities=bspline_curve3d.knot_multiplicities,
            knots=bspline_curve3d.knots,
            weights=bspline_curve3d.weights,
            periodic=bspline_curve3d.periodic)]

    def bsplinecurve2d_to_3d(self, bspline_curve2d):
        """
        Is this right?
        """
        control_points = [self.point2d_to_3d(p)
                          for p in bspline_curve2d.control_points]
        return [vme.BSplineCurve3D(
            bspline_curve2d.degree,
            control_points=control_points,
            knot_multiplicities=bspline_curve2d.knot_multiplicities,
            knots=bspline_curve2d.knots,
            weights=bspline_curve2d.weights,
            periodic=bspline_curve2d.periodic)]

    def normal_from_point2d(self, point2d):

        raise NotImplementedError('NotImplemented')

    def normal_from_point3d(self, point3d):
        """
        evaluates the normal vector of the bspline surface at this point3d.
        """

        return (self.normal_from_point2d(self.point3d_to_2d(point3d)))[1]

    def geodesic_distance_from_points2d(self, point1_2d: volmdlr.Point2D,
                                        point2_2d: volmdlr.Point2D, number_points: int = 50):
        """
        Approximation of geodesic distance via linesegments length sum in 3D
        """
        # points = [point1_2d]
        current_point3d = self.point2d_to_3d(point1_2d)
        distance = 0.
        for i in range(number_points):
            next_point3d = self.point2d_to_3d(point1_2d + (i + 1) / (number_points) * (point2_2d - point1_2d))
            distance += next_point3d.point_distance(current_point3d)
            current_point3d = next_point3d
        return distance

    def geodesic_distance(self, point1_3d: volmdlr.Point3D, point2_3d: volmdlr.Point3D):
        """
        Approximation of geodesic distance between 2 3D points supposed to be on the surface
        """
        point1_2d = self.point3d_to_2d(point1_3d)
        point2_2d = self.point3d_to_2d(point2_3d)
        return self.geodesic_distance_from_points2d(point1_2d, point2_2d)

    def frame_mapping_parameters(self, frame: volmdlr.Frame3D, side: str):
        basis = frame.basis()
        if side == 'new':
            new_origin = frame.new_coordinates(self.frame.origin)
            new_u = basis.new_coordinates(self.frame.u)
            new_v = basis.new_coordinates(self.frame.v)
            new_w = basis.new_coordinates(self.frame.w)
            new_frame = volmdlr.Frame3D(new_origin, new_u, new_v, new_w)
        elif side == 'old':
            new_origin = frame.old_coordinates(self.frame.origin)
            new_u = basis.old_coordinates(self.frame.u)
            new_v = basis.old_coordinates(self.frame.v)
            new_w = basis.old_coordinates(self.frame.w)
            new_frame = volmdlr.Frame3D(new_origin, new_u, new_v, new_w)
        else:
            raise ValueError('side value not valid, please specify'
                             'a correct value: \'old\' or \'new\'')
        return new_frame


class Plane3D(Surface3D):
    face_class = 'PlaneFace3D'

    def __init__(self, frame: volmdlr.Frame3D, name: str = ''):
        """
        :param frame: u and v of frame describe the plane, w is the normal
        """
        self.frame = frame
        self.name = name
        Surface3D.__init__(self, name=name)

    def __hash__(self):
        return hash(self.frame)

    def __eq__(self, other_plane):
        if other_plane.__class__.__name__ != self.__class__.__name__:
            return False
        return self.frame == other_plane.frame
        # return (self.frame.origin == other_plane.frame.origin and
        #         self.frame.w.is_colinear_to(other_plane.frame.w))

    # def to_dict(self, use_pointers: bool = True, memo=None, path: str = '#'):
    #     # improve the object structure ?
    #     dict_ = dc.DessiaObject.base_dict(self)
    #     dict_['frame'] = self.frame.to_dict(use_pointers=use_pointers, memo=memo, path=path + '/frame')
    #     return dict_

    @classmethod
    def from_step(cls, arguments, object_dict):
        frame3d = object_dict[arguments[1]]
        frame3d.normalize()
        frame = volmdlr.Frame3D(frame3d.origin,
                                frame3d.v, frame3d.w, frame3d.u)
        return cls(frame, arguments[0][1:-1])

    def to_step(self, current_id):
        frame = volmdlr.Frame3D(self.frame.origin, self.frame.w, self.frame.u,
                                self.frame.v)
        content, frame_id = frame.to_step(current_id)
        plane_id = frame_id + 1
        content += f"#{plane_id} = PLANE('{self.name}',#{frame_id});\n"
        return content, [plane_id]

    @classmethod
    def from_3_points(cls, point1, point2, point3):
        """
        Point 1 is used as origin of the plane
        """
        vector1 = point2 - point1
        vector2 = point3 - point1

        vector1.normalize()
        vector2.normalize()
        normal = vector1.cross(vector2)
        normal.normalize()
        frame = volmdlr.Frame3D(point1, vector1, normal.cross(vector1), normal)
        return cls(frame)

    @classmethod
    def from_normal(cls, point, normal):
        v1 = normal.deterministic_unit_normal_vector()
        v2 = v1.cross(normal)
        return cls(volmdlr.Frame3D(point, v1, v2, normal))

    @classmethod
    def from_plane_vectors(cls, plane_origin: volmdlr.Point3D,
                           plane_x: volmdlr.Vector3D,
                           plane_y: volmdlr.Vector3D):
        normal = plane_x.cross(plane_y)
        return cls(volmdlr.Frame3D(plane_origin, plane_x, plane_y, normal))

    @classmethod
    def from_points(cls, points):
        if len(points) < 3:
            raise ValueError
        elif len(points) == 3:
            return cls.from_3_points(volmdlr.Point3D(points[0].vector),
                                     volmdlr.Vector3D(points[1].vector),
                                     volmdlr.Vector3D(points[2].vector))
        else:
            points = [p.copy() for p in points]
            indexes_to_del = []
            for i, point in enumerate(points[1:]):
                if point == points[0]:
                    indexes_to_del.append(i)
            for index in indexes_to_del[::-1]:
                del points[index + 1]

            origin = points[0]
            vector1 = points[1] - origin
            vector1.normalize()
            vector2_min = points[2] - origin
            vector2_min.normalize()
            dot_min = abs(vector1.dot(vector2_min))
            for point in points[3:]:
                vector2 = point - origin
                vector2.normalize()
                dot = abs(vector1.dot(vector2))
                if dot < dot_min:
                    vector2_min = vector2
                    dot_min = dot
            return cls.from_3_points(origin, vector1 + origin,
                                     vector2_min + origin)

    def point_on_plane(self, point):
        if math.isclose(self.frame.w.dot(point - self.frame.origin), 0,
                        abs_tol=1e-6):
            return True
        return False

    def line_intersections(self, line):
        u = line.point2 - line.point1
        w = line.point1 - self.frame.origin
        if math.isclose(self.frame.w.dot(u), 0, abs_tol=1e-08):
            return []
        intersection_abscissea = - self.frame.w.dot(w) / self.frame.w.dot(u)
        return [line.point1 + intersection_abscissea * u]

    def linesegment_intersections(self, linesegment: vme.LineSegment3D) \
            -> List[volmdlr.Point3D]:
        u = linesegment.end - linesegment.start
        w = linesegment.start - self.frame.origin
        normaldotu = self.frame.w.dot(u)
        if math.isclose(normaldotu, 0, abs_tol=1e-08):
            return []
        intersection_abscissea = - self.frame.w.dot(w) / normaldotu
        if intersection_abscissea < 0 or intersection_abscissea > 1:
            return []
        return [linesegment.start + intersection_abscissea * u]

    def equation_coefficients(self):
        """
        returns the a,b,c,d coefficient from equation ax+by+cz+d = 0
        """
        a, b, c = self.frame.w
        d = -self.frame.origin.dot(self.frame.w)
        return (a, b, c, d)

    def plane_intersection(self, other_plane):
        line_direction = self.frame.w.cross(other_plane.frame.w)

        if line_direction.norm() < 1e-6:
            return None

        a1, b1, c1, d1 = self.equation_coefficients()
        a2, b2, c2, d2 = other_plane.equation_coefficients()

        if a1 * b2 - a2 * b1 != 0.:
            x0 = (b1 * d2 - b2 * d1) / (a1 * b2 - a2 * b1)
            y0 = (a2 * d1 - a1 * d2) / (a1 * b2 - a2 * b1)
            point1 = volmdlr.Point3D((x0, y0, 0))
        else:
            y0 = (b2 * d2 - c2 * d1) / (b1 * c2 - c1 * b2)
            z0 = (c1 * d1 - b1 * d2) / (b1 * c2 - c1 * b2)
            point1 = volmdlr.Point3D((0, y0, z0))

        # point2 = point1 + line_direction
        # return volmdlr.Line3D(point1, point2)
        return volmdlr.Line3D(point1, point1 + line_direction)

    def is_coincident(self, plane2):
        """
        Verifies if two planes are parallel and coincident
        """
        if self.frame.w.is_colinear_to(plane2.frame.w):
            if plane2.point_on_plane(self.frame.origin):
                return True
        return False

    def rotation(self, center: volmdlr.Point3D, axis: volmdlr.Vector3D, angle: float):
        """
        Plane3D rotation
        :param center: rotation center
        :param axis: rotation axis
        :param angle: angle rotation
        :return: a new rotated Plane3D
        """
        new_frame = self.frame.rotation(center=center, axis=axis, angle=angle)
        return Plane3D(new_frame)

    def rotation_inplace(self, center: volmdlr.Point3D, axis: volmdlr.Vector3D, angle: float):
        """
        Plane3D rotation. Object is updated inplace
        :param center: rotation center
        :param axis: rotation axis
        :param angle: rotation angle
        """
        self.frame.rotation_inplace(center=center, axis=axis, angle=angle)

    def translation(self, offset: volmdlr.Vector3D):
        """
        Plane3D translation
        :param offset: translation vector
        :return: A new translated Plane3D
        """
        new_frame = self.frame.translation(offset)
        return Plane3D(new_frame)

    def translation_inplace(self, offset: volmdlr.Vector3D):
        """
        Plane3D translation. Object is updated inplace
        :param offset: translation vector
        """
        self.frame.translation_inplace(offset)

    def frame_mapping(self, frame: volmdlr.Frame3D, side: str):
        """
        Changes frame_mapping and return a new Frame3D
        side = 'old' or 'new'
        """
        new_frame = self.frame_mapping_parameters(frame, side)
        return Plane3D(new_frame, self.name)

    def frame_mapping_inplace(self, frame: volmdlr.Frame3D, side: str):
        """
        Changes frame_mapping and the object is updated inplace
        side = 'old' or 'new'
        """
        new_frame = self.frame_mapping_parameters(frame, side)
        self.frame.origin = new_frame.origin
        self.frame.u = new_frame.u
        self.frame.v = new_frame.v
        self.frame.w = new_frame.w

    def copy(self, deep=True, memo=None):
        new_frame = self.frame.copy()
        return Plane3D(new_frame, self.name)

    def plot(self, ax=None):
        if ax is None:
            fig = plt.figure()
            ax = fig.add_subplot(111, projection='3d')
        else:
            fig = ax.figure

        self.frame.origin.plot(ax)
        self.frame.u.plot(ax, color='r')
        self.frame.v.plot(ax, color='g')
        return ax

    def babylon_script(self):
        s = 'var myPlane = BABYLON.MeshBuilder.CreatePlane("myPlane", {width: 0.5, height: 0.5, sideOrientation: BABYLON.Mesh.DOUBLESIDE}, scene);\n'
        s += 'myPlane.setPositionWithLocalVector(new BABYLON.Vector3({},{},{}));\n'.format(
            self.origin[0], self.origin[1], self.origin[2])

        s += 'var axis1 = new BABYLON.Vector3({}, {}, {});\n'.format(
            self.vectors[0][0], self.vectors[0][1], self.vectors[0][2])
        s += 'var axis2 = new BABYLON.Vector3({}, {}, {});\n'.format(
            self.vectors[1][0], self.vectors[1][1], self.vectors[1][2])
        s += 'var axis3 = new BABYLON.Vector3({}, {}, {});\n'.format(
            self.normal[0], self.normal[1], self.normal[2])
        s += 'var orientation = BABYLON.Vector3.rotationFromAxis(axis1, axis2, axis3);\n'
        s += 'myPlane.rotation = orientation;\n'

        s += 'var planemat = new BABYLON.StandardMaterial("planemat", scene);\n'
        s += 'planemat.alpha = 0.4;\n'
        s += 'myPlane.material = planemat;\n'

        return s

    def point2d_to_3d(self, point2d):
        return point2d.to_3d(self.frame.origin, self.frame.u, self.frame.v)

    def point3d_to_2d(self, point3d):
        return point3d.to_2d(self.frame.origin, self.frame.u, self.frame.v)

    def contour2d_to_3d(self, contour2d):
        return contour2d.to_3d(self.frame.origin, self.frame.u, self.frame.v)

    def contour3d_to_2d(self, contour3d):
        return contour3d.to_2d(self.frame.origin, self.frame.u, self.frame.v)

    def bsplinecurve3d_to_2d(self, bspline_curve3d):
        control_points = [self.point3d_to_2d(p)
                          for p in bspline_curve3d.control_points]
        return [vme.BSplineCurve2D(
            bspline_curve3d.degree,
            control_points=control_points,
            knot_multiplicities=bspline_curve3d.knot_multiplicities,
            knots=bspline_curve3d.knots,
            weights=bspline_curve3d.weights,
            periodic=bspline_curve3d.periodic)]

    def bsplinecurve2d_to_3d(self, bspline_curve2d):
        control_points = [self.point2d_to_3d(p)
                          for p in bspline_curve2d.control_points]
        return [vme.BSplineCurve3D(
            bspline_curve2d.degree,
            control_points=control_points,
            knot_multiplicities=bspline_curve2d.knot_multiplicities,
            knots=bspline_curve2d.knots,
            weights=bspline_curve2d.weights,
            periodic=bspline_curve2d.periodic)]

    def rectangular_cut(self, x1: float, x2: float,
                        y1: float, y2: float, name: str = ''):

        p1 = volmdlr.Point2D(x1, y1)
        p2 = volmdlr.Point2D(x2, y1)
        p3 = volmdlr.Point2D(x2, y2)
        p4 = volmdlr.Point2D(x1, y2)
        outer_contour = volmdlr.wires.ClosedPolygon2D([p1, p2, p3, p4])
        surface = Surface2D(outer_contour, [])
        return PlaneFace3D(self, surface, name)


PLANE3D_OXY = Plane3D(volmdlr.OXYZ)
PLANE3D_OYZ = Plane3D(volmdlr.OYZX)
PLANE3D_OZX = Plane3D(volmdlr.OZXY)


class CylindricalSurface3D(Surface3D):
    face_class = 'CylindricalFace3D'
    x_periodicity = volmdlr.TWO_PI
    """
    The local plane is defined by (theta, z)
    :param frame: frame.w is axis, frame.u is theta=0 frame.v theta=pi/2
    :param radius: Cylinder's radius
    """

    def __init__(self, frame, radius, name=''):
        self.frame = frame
        self.radius = radius
        self.name = name

    def point2d_to_3d(self, point2d: volmdlr.Point2D):
        p = volmdlr.Point3D(self.radius * math.cos(point2d.x),
                            self.radius * math.sin(point2d.x),
                            point2d.y)
        return self.frame.old_coordinates(p)

    def point3d_to_2d(self, point3d):
        """
        Returns the cylindrical coordinates volmdlr.Point2D(theta, z) of a cartesian coordinates point at a
        CylindricalSurface3D.
        :param point3d: Point at the CylindricalSuface3D
        :type point3d: volmdlr.Point3D
        """
        x, y, z = self.frame.new_coordinates(point3d)
<<<<<<< HEAD

        # u1 = x / self.radius
        # u2 = y / self.radius
        theta = math.atan2(y, x)
        if abs(theta) < 1e-7:
            theta = 0.0
=======
        u1 = x / self.radius
        u2 = y / self.radius
        # theta = volmdlr.core.sin_cos_angle(u1, u2)
        theta = math.atan2(u2, u1)
        if u2 < 0:
            theta = theta + volmdlr.TWO_PI
>>>>>>> 3ded9743
        return volmdlr.Point2D(theta, z)

    def arc3d_to_2d(self, arc3d):
        start = self.point3d_to_2d(arc3d.start)
        end = self.point3d_to_2d(arc3d.end)
        theta1, z1 = start
        theta2, z2 = end

        angle3d = arc3d.angle

        length = arc3d.length()
        theta3, _ = self.point3d_to_2d(arc3d.point_at_abscissa(0.001 * length))
        theta4, _ = self.point3d_to_2d(arc3d.point_at_abscissa(0.98 * length))

        # Verify if theta1 or theta2 point should be -pi because atan2() -> ]-pi, pi]
        if math.isclose(theta1, math.pi, abs_tol=1e-6) and theta3 < 0:
            theta1 = -math.pi
        elif math.isclose(theta1, -math.pi, abs_tol=1e-6) and theta3 > 0:
            theta1 = math.pi
        if math.isclose(theta2, math.pi, abs_tol=1e-6) and theta4 < 0:
            theta2 = -math.pi
        elif math.isclose(theta2, -math.pi, abs_tol=1e-6) and theta4 > 0:
            theta2 = math.pi

        theta5 = theta1 - angle3d
        theta6 = theta1 + angle3d

        #theta3 < theta1 --> clockwise
        if theta3 < theta1 and theta5 < -math.pi:
            theta2 = theta5
        # theta3 > theta1 --> trigo
        elif theta3 > theta1 and theta6 > math.pi:
            theta2 = theta6

        if theta1 > 0 and theta3 < 0:
            theta1 -= 2 * math.pi
        elif theta1 < 0 and theta3 > 0:
            theta1 += 2 * math.pi

        start = volmdlr.Point2D(theta1, z1)
        end = volmdlr.Point2D(theta2, z2)

        return [vme.LineSegment2D(start, end)]

    def linesegment3d_to_2d(self, linesegment3d):
        """
        Changes the linesegment coordinates to Cylindrical coordinates (theta, z)
        """
        start = self.point3d_to_2d(linesegment3d.start)
        end = self.point3d_to_2d(linesegment3d.end)
        if start.x != end.x:
            end = volmdlr.Point2D(start.x, end.y)
        return [vme.LineSegment2D(start, end)]

    def linesegment2d_to_3d(self, linesegment2d):
        theta1, z1 = linesegment2d.start
        theta2, z2 = linesegment2d.end
        if math.isclose(theta1, theta2, abs_tol=1e-4):
            return [vme.LineSegment3D(
                self.point2d_to_3d(linesegment2d.start),
                self.point2d_to_3d(linesegment2d.end),
            )]
        elif math.isclose(z1, z2, abs_tol=1e-4):
            if abs(theta1 - theta2) == volmdlr.TWO_PI:
                return [vme.FullArc3D(center=self.frame.origin + z1 * self.frame.w,
                                      start_end=self.point2d_to_3d(linesegment2d.start),
                                      normal=self.frame.w)]
            else:
                interior = self.point2d_to_3d(volmdlr.Point2D(0.5 * (theta1 + theta2), z1))
                return [vme.Arc3D(
                    self.point2d_to_3d(linesegment2d.start),
                    interior,
                    self.point2d_to_3d(linesegment2d.end),
                )]
        else:
            # TODO: this is a non exact method!
            return [vme.LineSegment3D(self.point2d_to_3d(linesegment2d.start), self.point2d_to_3d(linesegment2d.end))]
            # raise NotImplementedError('Ellipse? delta_theta={} delta_z={}'.format(abs(theta2-theta1), abs(z1-z2)))

    def fullarc3d_to_2d(self, fullarc3d):
        if self.frame.w.is_colinear_to(fullarc3d.normal):
            p1 = self.point3d_to_2d(fullarc3d.start)
            p2 = p1 + volmdlr.TWO_PI * volmdlr.X2D
            return [vme.LineSegment2D(p1, p2)]
        else:
            print(fullarc3d.normal, self.frame.w)
            raise ValueError('Impossible!')

    def circle3d_to_2d(self, circle3d):
        return []

    def bsplinecurve3d_to_2d(self, bspline_curve3d):
        # TODO: enhance this, this is a non exact method!
        length = bspline_curve3d.length()
        points = [self.point3d_to_2d(bspline_curve3d.point_at_abscissa(i / 10 * length))
                  for i in range(11)]
        # points = [self.point3d_to_2d(p)
        #                   for p in bspline_curve3d.control_points]

        theta1, z1 = self.point3d_to_2d(bspline_curve3d.start)
        theta2, z2 = self.point3d_to_2d(bspline_curve3d.end)

        theta3, _ = self.point3d_to_2d(bspline_curve3d.point_at_abscissa(0.001 * length))
        theta4, _ = self.point3d_to_2d(bspline_curve3d.point_at_abscissa(0.98 * length))

        # Verify if theta1 or theta2 point should be -pi because atan2() -> ]-pi, pi]
        if theta1 == math.pi and theta3 < 0:
            theta1 = -math.pi
            points[0] = volmdlr.Point2D(theta1, z1)

        elif theta2 == math.pi and theta4 < 0:
            theta2 = -math.pi
            points[-1] = volmdlr.Point2D(theta2, z2)

        if theta3 < theta1 < 0 and theta2 > 0:
            points = [p - volmdlr.Point2D(volmdlr.TWO_PI, 0) if p.x > 0 else p for p in points]
        elif theta3 > theta1 > 0 and theta2 < 0:
            points = [p + volmdlr.Point2D(volmdlr.TWO_PI, 0) if p.x < 0 else p for p in points]

        list_primitives = []
        # new_points = []
        last_p1x = points[0].x
        for p1, p2 in zip(points[:-1], points[1:]):
            if p1 == p2:
                continue
            # Verify if LineSegment2D should start or end with -math.pi due to atan2() -> ]-math.pi, math.pi]
            if math.isclose(p1.x, math.pi, abs_tol=1e-6) and (p1.x - p2.x) > math.pi:
                p1 = volmdlr.Point2D(-math.pi, p1.y)
            elif math.isclose(p1.x, -math.pi, abs_tol=1e-6) and (p1.x - p2.x) < -math.pi:
                p1 = volmdlr.Point2D(math.pi, p1.y)
        #     new_points.append(p1)
        #
        # new_points.append(points[-1])
        # return [vme.BSplineCurve2D.from_points_interpolation(new_points, bspline_curve3d.degree,
        #                                                      bspline_curve3d.periodic)]
        # return [vme.BSplineCurve2D(
        #     bspline_curve3d.degree,
        #     control_points=new_points,
        #     knot_multiplicities=bspline_curve3d.knot_multiplicities,
        #     knots=bspline_curve3d.knots,
        #     weights=bspline_curve3d.weights,
        #     periodic=bspline_curve3d.periodic)]
            if math.isclose(p2.x, math.pi, abs_tol=1e-6) and (p1.x - last_p1x) < 0:
                p2 = p2 - volmdlr.TWO_PI * volmdlr.X2D
            elif math.isclose(p2.x, -math.pi, abs_tol=1e-6) and (p1.x - last_p1x) > 0:
                p2 = p2 + volmdlr.TWO_PI * volmdlr.X2D
            list_primitives.append(vme.LineSegment2D(p1, p2))
            last_p1x = p1.x
        return list_primitives

    def arcellipse3d_to_2d(self, arcellipse3d):
        """
        TODO: THIS IS AN APPROXIMATION
        """
        points = arcellipse3d.discretization_points(number_points=15)
        points2d = [self.point3d_to_2d(p) for p in points]
        # start = self.point3d_to_2d(arcellipse3d.start)
        # interior = self.point3d_to_2d(arcellipse3d.interior)
        # end = self.point3d_to_2d(arcellipse3d.end)
        # center = self.point3d_to_2d(arcellipse3d.center)
        # major_dir = self.point3d_to_2d(arcellipse3d.major_dir)
        # return [vme.ArcEllipse2D(start, interior, end, center, major_dir)]
        list_primitives = []
        last_p1x = points2d[0].x
        for p1, p2 in zip(points2d[:-1], points2d[1:]):
            if p1 == p2:
                continue
            # Verify if LineSegment2D should start or end with -math.pi due to atan2() -> ]-math.pi, math.pi]
            if math.isclose(p1.x, math.pi, abs_tol=1E-5) and (p1.x - p2.x) > math.pi:
                p1 = p1 - volmdlr.TWO_PI * volmdlr.X2D
            elif math.isclose(p1.x, -math.pi, abs_tol=1E-5) and (p1.x - p2.x) < -math.pi:
                p1 = p1 + volmdlr.TWO_PI * volmdlr.X2D
            if math.isclose(p2.x, math.pi, abs_tol=1E-5) and (p1.x - last_p1x) < 0:
                p2 = p2 - volmdlr.TWO_PI * volmdlr.X2D
            elif math.isclose(p2.x, -math.pi, abs_tol=1E-5) and (p1.x - last_p1x) > 0:
                p2 = p2 + volmdlr.TWO_PI * volmdlr.X2D

            list_primitives.append(vme.LineSegment2D(p1, p2))
            last_p1x = p1.x
        return list_primitives

    @classmethod
    def from_step(cls, arguments, object_dict):
        frame3d = object_dict[arguments[1]]
        U, W = frame3d.v, -frame3d.u
        U.normalize()
        W.normalize()
        V = W.cross(U)
        frame_direct = volmdlr.Frame3D(frame3d.origin, U, V, W)
        radius = float(arguments[2]) / 1000
        return cls(frame_direct, radius, arguments[0][1:-1])

    def to_step(self, current_id):
        frame = volmdlr.Frame3D(self.frame.origin, self.frame.w, self.frame.u,
                                self.frame.v)
        content, frame_id = frame.to_step(current_id)
        current_id = frame_id + 1
        content += f"#{current_id} = CYLINDRICAL_SURFACE('{self.name}',#{frame_id},{round(1000 * self.radius, 3)});\n"
        return content, [current_id]

    def frame_mapping(self, frame: volmdlr.Frame3D, side: str):
        """
        Changes frame_mapping and return a new CylindricalSurface3D
        side = 'old' or 'new'
        """
        new_frame = self.frame_mapping_parameters(frame, side)
        return CylindricalSurface3D(new_frame, self.radius,
                                    name=self.name)

    def frame_mapping_inplace(self, frame: volmdlr.Frame3D, side: str):
        """
        Changes frame_mapping and the object is updated inplace
        side = 'old' or 'new'
        """
        new_frame = self.frame_mapping_parameters(frame, side)
        self.frame = new_frame

    def rectangular_cut(self, theta1: float, theta2: float,
                        z1: float, z2: float, name: str = ''):

        if theta1 == theta2:
            theta2 += volmdlr.TWO_PI

        p1 = volmdlr.Point2D(theta1, z1)
        p2 = volmdlr.Point2D(theta2, z1)
        p3 = volmdlr.Point2D(theta2, z2)
        p4 = volmdlr.Point2D(theta1, z2)
        outer_contour = volmdlr.wires.ClosedPolygon2D([p1, p2, p3, p4])
        surface2d = Surface2D(outer_contour, [])
        return volmdlr.faces.CylindricalFace3D(self, surface2d, name)

    def rotation(self, center: volmdlr.Point3D, axis: volmdlr.Vector3D, angle: float):
        """
        CylindricalFace3D rotation
        :param center: rotation center
        :param axis: rotation axis
        :param angle: angle rotation
        :return: a new rotated Plane3D
        """
        new_frame = self.frame.rotation(center=center, axis=axis,
                                        angle=angle)
        return CylindricalFace3D(new_frame, self.radius)

    def rotation_inplace(self, center: volmdlr.Point3D, axis: volmdlr.Vector3D, angle: float):
        """
        CylindricalFace3D rotation. Object is updated inplace
        :param center: rotation center
        :param axis: rotation axis
        :param angle: rotation angle
        """
        self.frame.rotation_inplace(center, axis, angle)

    def translation(self, offset: volmdlr.Vector3D):
        """
        CylindricalFace3D translation
        :param offset: translation vector
        :return: A new translated CylindricalFace3D
        """
        return CylindricalFace3D(self.frame.translation(offset), self.radius)

    def translation_inplace(self, offset: volmdlr.Vector3D):
        """
        CylindricalFace3D translation. Object is updated inplace
        :param offset: translation vector
        """
        self.frame.translation_inplace(offset)

    def grid3d(self, grid2d: volmdlr.grid.Grid2D):
        '''
        generate 3d grid points of a Cylindrical surface, based on a Grid2D
        '''

        points_2d = grid2d.points
        points_3d = [self.point2d_to_3d(point2d) for point2d in points_2d]

        return points_3d

    def line_intersections(self, line: vme.Line3D):
        line_2d = line.to_2d(self.frame.origin, self.frame.u, self.frame.v)
        origin2d = self.frame.origin.to_2d(self.frame.origin, self.frame.u, self.frame.v)
        distance_line2d_to_origin = line_2d.point_distance(origin2d)
        if distance_line2d_to_origin > self.radius:
            return []
        a_prime = line_2d.point1
        b_prime = line_2d.point2
        a_prime_minus_b_prime = a_prime - b_prime
        t_param = a_prime.dot(a_prime_minus_b_prime) / a_prime_minus_b_prime.dot(a_prime_minus_b_prime)
        k_param = math.sqrt(
            (self.radius ** 2 - distance_line2d_to_origin ** 2) / a_prime_minus_b_prime.dot(a_prime_minus_b_prime))
        intersection1 = line.point1 + (t_param + k_param) * (line.direction_vector())
        intersection2 = line.point1 + (t_param - k_param) * (line.direction_vector())
        return [intersection1, intersection2]

    def linesegment_intersections(self, linesegment: vme.LineSegment3D):
        line = linesegment.to_line()
        line_intersections = self.line_intersections(line)
        linesegment_intersections = [inters for inters in line_intersections if linesegment.point_belongs(inters)]
        return linesegment_intersections


class ToroidalSurface3D(Surface3D):
    face_class = 'ToroidalFace3D'
    x_periodicity = volmdlr.TWO_PI
    y_periodicity = volmdlr.TWO_PI
    """
    The local plane is defined by (theta, phi)
    theta is the angle around the big (R) circle and phi around the small(r)

    :param frame: Tore's frame: origin is the center, u is pointing at
                    theta=0
    :param R: Tore's radius
    :param r: Circle to revolute radius
    Definitions of R and r according to https://en.wikipedia.org/wiki/Torus
    """

    def __init__(self, frame: volmdlr.Frame3D,
                 R: float, r: float, name: str = ''):
        self.frame = frame
        self.R = R
        self.r = r
        self.name = name

    @property
    def bounding_box(self):
        if not self._bbox:
            self._bbox = self.get_bounding_box()
        return self._bbox

    def _bounding_box(self):
        d = self.R + self.r
        p1 = self.frame.origin + self.frame.u * d + self.frame.v * d + self.frame.w * self.r
        p2 = self.frame.origin + self.frame.u * d + self.frame.v * d - self.frame.w * self.r
        p3 = self.frame.origin + self.frame.u * d - self.frame.v * d + self.frame.w * self.r
        p4 = self.frame.origin + self.frame.u * d - self.frame.v * d - self.frame.w * self.r
        p5 = self.frame.origin - self.frame.u * d + self.frame.v * d + self.frame.w * self.r
        p6 = self.frame.origin - self.frame.u * d + self.frame.v * d - self.frame.w * self.r
        p7 = self.frame.origin - self.frame.u * d - self.frame.v * d + self.frame.w * self.r
        p8 = self.frame.origin - self.frame.u * d - self.frame.v * d - self.frame.w * self.r

        return volmdlr.core.BoundingBox.from_points(
            [p1, p2, p3, p4, p5, p6, p7, p8])

    def point2d_to_3d(self, point2d: volmdlr.Point2D):
        theta, phi = point2d
        x = (self.R + self.r * math.cos(phi)) * math.cos(theta)
        y = (self.R + self.r * math.cos(phi)) * math.sin(theta)
        z = self.r * math.sin(phi)
        return self.frame.old_coordinates(volmdlr.Point3D(x, y, z))

    def point3d_to_2d(self, point3d):
        x, y, z = self.frame.new_coordinates(point3d)
        if z < -self.r:
            z = -self.r
        elif z > self.r:
            z = self.r

        zr = z / self.r
        phi = math.asin(zr)
        if abs(phi) < 1e-10:
            phi = 0

        u = self.R + math.sqrt((self.r ** 2) - (z ** 2))
        u1, u2 = round(x / u, 5), round(y / u, 5)
        if u2 == -0.0:
            u2 = 0.0
        theta = math.atan2(u2, u1)

        vector_to_tube_center = volmdlr.Vector3D(self.R * math.cos(theta), self.R * math.sin(theta), 0)
        vector_from_tube_center_to_point = volmdlr.Vector3D(x, y, z) - vector_to_tube_center
        phi2 = volmdlr.core.vectors3d_angle(vector_to_tube_center, vector_from_tube_center_to_point)

        if phi >= 0 and phi2 > 0.5 * math.pi:
            phi = math.pi - phi
        elif phi < 0 and phi2 > 0.5 * math.pi:
            phi = -math.pi - phi
        if abs(theta) < 1e-7:
            theta = 0.0
        if abs(phi) < 1e-7:
            phi = 0.0
        return volmdlr.Point2D(theta, phi)

    @classmethod
    def from_step(cls, arguments, object_dict):
        frame3d = object_dict[arguments[1]]
        U, W = frame3d.v, -frame3d.u
        U.normalize()
        W.normalize()
        V = W.cross(U)
        frame_direct = volmdlr.Frame3D(frame3d.origin, U, V, W)
        rcenter = float(arguments[2]) / 1000
        rcircle = float(arguments[3]) / 1000
        return cls(frame_direct, rcenter, rcircle, arguments[0][1:-1])

    def to_step(self, current_id):
        frame = volmdlr.Frame3D(self.frame.origin, self.frame.w, self.frame.u,
                                self.frame.v)
        content, frame_id = frame.to_step(current_id)
        current_id = frame_id + 1
        content += f"#{current_id} = TOROIDAL_SURFACE('{self.name}',#{frame_id}," \
                   f"{round(1000 * self.R, 3)},{round(1000 * self.r, 3)});\n"
        return content, [current_id]

    def frame_mapping(self, frame: volmdlr.Frame3D, side: str):
        """
        Changes frame_mapping and return a new ToroidalSurface3D
        side = 'old' or 'new'
        """
        new_frame = self.frame_mapping_parameters(frame, side)
        return ToroidalSurface3D(new_frame, self.R, self.r, name=self.name)

    def frame_mapping_inplace(self, frame: volmdlr.Frame3D, side: str):
        """
        Changes frame_mapping and the object is updated inplace
        side = 'old' or 'new'
        """
        new_frame = self.frame_mapping_parameters(frame, side)
        self.frame = new_frame

    def rectangular_cut(self, theta1, theta2, phi1, phi2, name=''):
        if phi1 == phi2:
            phi2 += volmdlr.TWO_PI
        elif phi2 < phi1:
            phi2 += volmdlr.TWO_PI
        if theta1 == theta2:
            theta2 += volmdlr.TWO_PI
        elif theta2 < theta1:
            theta2 += volmdlr.TWO_PI

        p1 = volmdlr.Point2D(theta1, phi1)
        p2 = volmdlr.Point2D(theta2, phi1)
        p3 = volmdlr.Point2D(theta2, phi2)
        p4 = volmdlr.Point2D(theta1, phi2)
        outer_contour = volmdlr.wires.ClosedPolygon2D([p1, p2, p3, p4])
        return ToroidalFace3D(self,
                              Surface2D(outer_contour, []),
                              name)

    def linesegment2d_to_3d(self, linesegment2d):
        theta1, phi1 = linesegment2d.start
        theta2, phi2 = linesegment2d.end
        if math.isclose(theta1, theta2, abs_tol=1e-4):
            if math.isclose(phi1 - phi2, volmdlr.TWO_PI, abs_tol=1e-4):
                u = self.frame.u.rotation(self.frame.origin, self.frame.w,
                                          angle=theta1)
                v = self.frame.u.rotation(self.frame.origin, self.frame.w,
                                          angle=theta1)
                center = self.frame.origin + self.R * u
                return [vme.FullArc3D(center=center,
                                      start_end=center + self.r * u,
                                      normal=v)]
            else:
                return [vme.Arc3D(
                    self.point2d_to_3d(linesegment2d.start),
                    self.point2d_to_3d(volmdlr.Point2D(theta1, 0.5 * (phi1 + phi2))),
                    self.point2d_to_3d(linesegment2d.end),
                )]
        elif math.isclose(phi1, phi2, abs_tol=1e-4):
            if abs(theta1 - theta2) == volmdlr.TWO_PI:
                center = self.frame.origin + self.r * math.sin(phi1) * self.frame.w
                start_end = center + self.frame.u * (self.r + self.R)
                return [vme.FullArc3D(center=center,
                                      start_end=start_end,
                                      normal=self.frame.w)]
            else:
                return [vme.Arc3D(
                    self.point2d_to_3d(linesegment2d.start),
                    self.point2d_to_3d(volmdlr.Point2D(0.5 * (theta1 + theta2), phi1)),
                    self.point2d_to_3d(linesegment2d.end),
                )]
        else:
            raise NotImplementedError('Ellipse?')

    def fullarc3d_to_2d(self, fullarc3d):
        if self.frame.w.is_colinear_to(fullarc3d.normal):
            p1 = self.point3d_to_2d(fullarc3d.start)
            return [vme.LineSegment2D(p1, p1 + volmdlr.TWO_PI * volmdlr.X2D)]
        elif fullarc3d.normal.dot(self.frame.w):
            p1 = self.point3d_to_2d(fullarc3d.start)
            return [vme.LineSegment2D(p1, p1 + volmdlr.TWO_PI * volmdlr.Y2D)]
        else:
            raise ValueError('Impossible!')

    def circle3d_to_2d(self, circle3d):
        return []

    def arc3d_to_2d(self, arc3d):
        start = self.point3d_to_2d(arc3d.start)
        end = self.point3d_to_2d(arc3d.end)

        theta1, phi1 = start
        theta2, phi2 = end

        length = arc3d.length()
        angle3d = arc3d.angle
        theta3, phi3 = self.point3d_to_2d(arc3d.point_at_abscissa(0.001 * length))
        theta4, phi4 = self.point3d_to_2d(arc3d.point_at_abscissa(0.98 * length))

        # Verify if theta1 or theta2 point should be -pi or pi because atan2() -> ]-pi, pi]
        if math.isclose(theta1, math.pi, abs_tol=1e-6) and theta3 < 0:
            theta1 = -math.pi
        elif math.isclose(theta1, -math.pi, abs_tol=1e-6) and theta3 > 0:
            theta1 = math.pi

        if math.isclose(theta2, math.pi, abs_tol=1e-6) and theta4 < 0:
            theta2 = -math.pi
        elif math.isclose(theta2, -math.pi, abs_tol=1e-6) and theta4 > 0:
            theta2 = math.pi

        # Verify if phi1 or phi2 point should be -pi or pi because phi -> ]-pi, pi]
        if math.isclose(phi1, math.pi, abs_tol=1e-6) and phi3 < 0:
            phi1 = -math.pi
        elif math.isclose(phi1, -math.pi, abs_tol=1e-6) and phi3 > 0:
            phi1 = math.pi

        if math.isclose(phi2, math.pi, abs_tol=1e-6) and phi4 < 0:
            phi2 = -math.pi
        elif math.isclose(phi2, -math.pi, abs_tol=1e-6) and phi4 < 0:
            phi2 = math.pi

        if math.isclose(phi1, phi2, abs_tol=1e-4):
            theta5 = theta1 - angle3d
            theta6 = theta1 + angle3d
            #theta3 < theta1 --> clockwise
            if theta3 < theta1 and theta5 < -math.pi:
                theta2 = theta5
            # theta3 > theta1 --> trigo
            elif theta3 > theta1 and theta6 > math.pi:
                theta2 = theta6

            if theta1 > 0 and theta3 < 0:
                theta1 -= 2 * math.pi
            elif theta1 < 0 and theta3 > 0:
                theta1 += 2 * math.pi
        if math.isclose(theta1, theta2, abs_tol=1e-4):
            phi5 = phi1 - angle3d
            phi6 = phi1 + angle3d
            # phi3 < phi1 --> clockwise
            if phi3 < phi1 and phi5 < -math.pi:
                phi2 = phi5
            # phi3 > phi1 --> trigo
            elif phi3 > phi1 and phi6 > math.pi:
                phi2 = phi6

            if phi1 > 0 and phi3 < 0:
                phi1 -= 2 * math.pi
            elif phi1 < 0 and phi3 > 0:
                phi1 += 2 * math.pi

        start = volmdlr.Point2D(theta1, phi1)
        end = volmdlr.Point2D(theta2, phi2)

        return [vme.LineSegment2D(start, end)]

    def bsplinecurve3d_to_2d(self, bspline_curve3d):
        """
        Returns a BspilineCurve2D in the surface coordinate system (theta, phi)
        """
        theta1, phi1 = self.point3d_to_2d(bspline_curve3d.start)
        theta2, phi2 = self.point3d_to_2d(bspline_curve3d.end)
        length = bspline_curve3d.length()
        theta3, phi3 = self.point3d_to_2d(bspline_curve3d.point_at_abscissa(0.001 * length))
        theta4, phi4 = self.point3d_to_2d(bspline_curve3d.point_at_abscissa(0.98 * length))
        # control_points = [self.point3d_to_2d(p)
        #                   for p in bspline_curve3d.control_points]
        control_points = [self.point3d_to_2d(bspline_curve3d.point_at_abscissa(i / 10 * length))
                  for i in range(11)]
        # Verify if theta1 or theta2 point should be -pi because atan2() -> ]-pi, pi]
        if theta1 == math.pi and theta3 < 0:
            theta1 = -math.pi
        elif theta2 == math.pi and theta4 < 0:
            theta2 = -math.pi

        # Verify if phi1 or phi2 point should be -pi because phi -> ]-pi, pi]
        if phi1 == math.pi and phi3 < 0:
            phi1 = -math.pi
        elif phi2 == math.pi and phi4 < 0:
            phi2 = -math.pi

        control_points[0] = volmdlr.Point2D(theta1, phi1)
        control_points[-1] = volmdlr.Point2D(theta2, phi2)

        if theta3 < theta1 < theta2:
            control_points = [p - volmdlr.Point2D(volmdlr.TWO_PI, 0) if p.x > 0 else p for p in control_points]
        elif theta3 > theta1 > theta2:
            control_points = [p + volmdlr.Point2D(volmdlr.TWO_PI, 0) if p.x < 0 else p for p in control_points]

        if phi3 < phi1 < phi2:
            control_points = [p - volmdlr.Point2D(volmdlr.TWO_PI, 0) if p.y > 0 else p for p in control_points]
        elif phi3 > phi1 > phi2:
            control_points = [p + volmdlr.Point2D(volmdlr.TWO_PI, 0) if p.y < 0 else p for p in control_points]

        list_primitives = []
        last_p1x = control_points[0].x
        last_p1y = control_points[0].y
        for p1, p2 in zip(control_points[:-1], control_points[1:]):
            if p1 == p2:
                continue
            # Verify if LineSegment2D should start or end with -math.pi due to atan2() -> ]-math.pi, math.pi]
            if math.isclose(p1.x, math.pi, abs_tol=1e-6) and (p1.x - p2.x) > math.pi:
                p1 = p1 - volmdlr.TWO_PI * volmdlr.X2D
            elif math.isclose(p1.x, -math.pi, abs_tol=1e-6) and (p1.x - p2.x) < -math.pi:
                p1 = p1 + volmdlr.TWO_PI * volmdlr.X2D
            if math.isclose(p2.x, math.pi, abs_tol=1e-6) and (p1.x - last_p1x) < 0:
                p2 = p2 - volmdlr.TWO_PI * volmdlr.X2D
            elif math.isclose(p2.x, -math.pi, abs_tol=1e-6) and (p1.x - last_p1x) > 0:
                p2 = p2 + volmdlr.TWO_PI * volmdlr.X2D

            if math.isclose(p1.y, math.pi, abs_tol=1e-6) and (p1.y - p2.y) > math.pi:
                p1 = p1 - volmdlr.TWO_PI * volmdlr.Y2D
            elif math.isclose(p1.y, -math.pi, abs_tol=1e-6) and (p1.y - p2.y) < -math.pi:
                p1 = p1 + volmdlr.TWO_PI * volmdlr.Y2D
            if math.isclose(p2.y, math.pi, abs_tol=1e-6) and (p1.y - last_p1y) < 0:
                p2 = p2 - volmdlr.TWO_PI * volmdlr.Y2D
            elif math.isclose(p2.y, -math.pi, abs_tol=1e-6) and (p1.y - last_p1y) > 0:
                p2 = p2 + volmdlr.TWO_PI * volmdlr.Y2D
            # list_primitives.append(vme.LineSegment2D(p1, p2))
            list_primitives.append(p1)
            last_p1x = p1.x
            last_p1y = p1.y
        list_primitives.append(control_points[-1])
        # return list_primitives
        return [vme.BSplineCurve2D.from_points_interpolation(list_primitives, bspline_curve3d.degree,
                                                             periodic=bspline_curve3d.periodic)]
        # return [vme.BSplineCurve2D(
        #     bspline_curve3d.degree,
        #     control_points=control_points,
        #     knot_multiplicities=bspline_curve3d.knot_multiplicities,
        #     knots=bspline_curve3d.knots,
        #     weights=bspline_curve3d.weights,
        #     periodic=bspline_curve3d.periodic)]

    def arcellipse3d_to_2d(self, arcellipse3d):
        """
        TODO: THIS IS AN APPROXIMATION
        """
        points = arcellipse3d.discretization_points(number_points=15)
        points2d = [self.point3d_to_2d(p) for p in points]
        # start = self.point3d_to_2d(arcellipse3d.start)
        # interior = self.point3d_to_2d(arcellipse3d.interior)
        # end = self.point3d_to_2d(arcellipse3d.end)
        # center = self.point3d_to_2d(arcellipse3d.center)
        # major_dir = self.point3d_to_2d(arcellipse3d.major_dir)
        # return [vme.ArcEllipse2D(start, interior, end, center, major_dir)]
        list_primitives = []
        last_p1x = points2d[0].x
        for p1, p2 in zip(points2d[:-1], points2d[1:]):
            if p1 == p2:
                continue
            # Verify if LineSegment2D should start or end with -math.pi due to atan2() -> ]-math.pi, math.pi]
            if math.isclose(p1.x, math.pi, abs_tol=1E-5) and (p1.x - p2.x) > math.pi:
                p1 = p1 - volmdlr.TWO_PI * volmdlr.X2D
            elif math.isclose(p1.x, -math.pi, abs_tol=1E-5) and (p1.x - p2.x) < -math.pi:
                p1 = p1 + volmdlr.TWO_PI * volmdlr.X2D
            if math.isclose(p2.x, math.pi, abs_tol=1E-5) and (p1.x - last_p1x) < 0:
                p2 = p2 - volmdlr.TWO_PI * volmdlr.X2D
            elif math.isclose(p2.x, -math.pi, abs_tol=1E-5) and (p1.x - last_p1x) > 0:
                p2 = p2 + volmdlr.TWO_PI * volmdlr.X2D

            list_primitives.append(vme.LineSegment2D(p1, p2))
            last_p1x = p1.x
        return list_primitives

    def triangulation(self):
        face = self.rectangular_cut(0, volmdlr.TWO_PI, 0, volmdlr.TWO_PI)
        return face.triangulation()

    def translation(self, offset: volmdlr.Vector3D):
        """
        ToroidalSurface3D translation
        :param offset: translation vector
        :return: A new translated ToroidalSurface3D
        """
        return ToroidalSurface3D(self.frame.translation(
            offset), self.R, self.r)

    def translation_inplace(self, offset: volmdlr.Vector3D):
        """
        ToroidalSurface3D translation. Object is updated inplace
        :param offset: translation vector
        """
        self.frame.translation_inplace(offset)

    def rotation(self, center: volmdlr.Point3D, axis: volmdlr.Vector3D, angle: float):
        """
        ToroidalSurface3D rotation
        :param center: rotation center
        :param axis: rotation axis
        :param angle: angle rotation
        :return: a new rotated ToroidalSurface3D
        """
        new_frame = self.frame.rotation(center=center, axis=axis,
                                        angle=angle)
        return self.__class__(new_frame, self.R, self.r)

    def rotation_inplace(self, center: volmdlr.Point3D, axis: volmdlr.Vector3D, angle: float):
        """
        ToroidalSurface3D rotation. Object is updated inplace
        :param center: rotation center
        :param axis: rotation axis
        :param angle: rotation angle
        """
        self.frame.rotation_inplace(center, axis, angle)


class ConicalSurface3D(Surface3D):
    face_class = 'ConicalFace3D'
    x_periodicity = volmdlr.TWO_PI
    """
    The local plane is defined by (theta, z)
    :param frame: Cone's frame to position it: frame.w is axis of cone
                    frame.origin is at the angle of the cone
    :param semi_angle: Cone's semi-angle
    """

    def __init__(self, frame: volmdlr.Frame3D, semi_angle: float,
                 name: str = ''):
        self.frame = frame
        self.semi_angle = semi_angle
        self.name = name

    @classmethod
    def from_step(cls, arguments, object_dict):
        frame3d = object_dict[arguments[1]]
        U, W = frame3d.v, frame3d.u
        U.normalize()
        W.normalize()
        V = W.cross(U)
        radius = float(arguments[2]) / 1000
        semi_angle = float(arguments[3])
        origin = frame3d.origin - radius / math.tan(semi_angle) * W
        frame_direct = volmdlr.Frame3D(origin, U, V, W)
        return cls(frame_direct, semi_angle, arguments[0][1:-1])

    def to_step(self, current_id):
        frame = volmdlr.Frame3D(self.frame.origin, self.frame.w, self.frame.u,
                                self.frame.v)
        content, frame_id = frame.to_step(current_id)
        current_id = frame_id + 1
        content += "#{} = CONICAL_SURFACE('{}',#{},{},{});\n" \
            .format(current_id, self.name, frame_id,
                    0.,
                    round(self.semi_angle, 3))
        return content, [current_id]

    def frame_mapping(self, frame: volmdlr.Frame3D, side: str):
        """
        Changes frame_mapping and return a new ConicalSurface3D
        side = 'old' or 'new'
        """
        new_frame = self.frame_mapping_parameters(frame, side)
        return ConicalSurface3D(new_frame, self.semi_angle, name=self.name)

    def frame_mapping_inplace(self, frame: volmdlr.Frame3D, side: str):
        """
        Changes frame_mapping and the object is updated inplace
        side = 'old' or 'new'
        """
        new_frame = self.frame_mapping_parameters(frame, side)
        self.frame = new_frame

    def point2d_to_3d(self, point2d: volmdlr.Point2D):
        theta, z = point2d
        r = math.tan(self.semi_angle) * z
        new_point = volmdlr.Point3D(r * math.cos(theta),
                                    r * math.sin(theta),
                                    z)
        return self.frame.old_coordinates(new_point)

    # def point3d_to_2d(self, point3d: volmdlr.Point3D):
    #     z = self.frame.w.dot(point3d)
    #     x, y = point3d.plane_projection2d(self.frame.origin, self.frame.u,
    #                                       self.frame.v)
    #     theta = math.atan2(y, x)
    #     return volmdlr.Point2D(theta, z+0.003)

    def point3d_to_2d(self, point3d: volmdlr.Point3D):
        x, y, z = self.frame.new_coordinates(point3d)
        # x, y = point3d.plane_projection2d(self.frame.origin, self.frame.u,
        #                                   self.frame.v)
        if y == -0.0:
            y = 0.0
        theta = math.atan2(y, x)
        if abs(theta) < 1e-7:
            theta = 0.0
        return volmdlr.Point2D(theta, z)

    def rectangular_cut(self, theta1: float, theta2: float,
                        z1: float, z2: float, name: str = ''):
        # theta1 = angle_principal_measure(theta1)
        # theta2 = angle_principal_measure(theta2)
        if theta1 == theta2:
            theta2 += volmdlr.TWO_PI

        p1 = volmdlr.Point2D(theta1, z1)
        p2 = volmdlr.Point2D(theta2, z1)
        p3 = volmdlr.Point2D(theta2, z2)
        p4 = volmdlr.Point2D(theta1, z2)
        outer_contour = volmdlr.wires.ClosedPolygon2D([p1, p2, p3, p4])
        return ConicalFace3D(self, Surface2D(outer_contour, []), name)

    def fullarc3d_to_2d(self, fullarc3d):
        if self.frame.w.is_colinear_to(fullarc3d.normal):
            p1 = self.point3d_to_2d(fullarc3d.start)
            return [vme.LineSegment2D(p1, p1 + volmdlr.TWO_PI * volmdlr.X2D)]
        else:
            raise ValueError('Impossible!')

    def arc3d_to_2d(self, arc3d):
        # angle = abs(start.x-end.x)
        # if arc3d.is_trigo:
        # end = start + volmdlr.Point2D(arc3d.angle, 0)
        # else:
        #     end = start + volmdlr.Point2D(-arc3d.angle, 0)
        # interior = self.point3d_to_2d(arc3d.interior)
        # if start.x < interior.x:
        #     end = start + volmdlr.Point2D(arc3d.angle, 0)
        # else:
        #     end = start - volmdlr.Point2D(arc3d.angle, 0)

        start = self.point3d_to_2d(arc3d.start)
        end = self.point3d_to_2d(arc3d.end)
        theta1, z1 = start
        theta2, z2 = end

        angle3d = arc3d.angle

        length = arc3d.length()
        theta3, _ = self.point3d_to_2d(arc3d.point_at_abscissa(0.001 * length))
        theta4, _ = self.point3d_to_2d(arc3d.point_at_abscissa(0.98 * length))

        # Verify if theta1 or theta2 point should be -pi because atan2() -> ]-pi, pi]
        if math.isclose(theta1, math.pi, abs_tol=1e-6) and theta3 < 0:
            theta1 = -math.pi
        elif math.isclose(theta1, -math.pi, abs_tol=1e-6) and theta3 > 0:
            theta1 = math.pi
        if math.isclose(theta2, math.pi, abs_tol=1e-6) and theta4 < 0:
            theta2 = -math.pi
        elif math.isclose(theta2, -math.pi, abs_tol=1e-6) and theta4 > 0:
            theta2 = math.pi

        theta5 = theta1 - angle3d
        theta6 = theta1 + angle3d

        #theta3 < theta1 --> clockwise
        if theta3 < theta1 and theta5 < -math.pi:
            theta2 = theta5
        # theta3 > theta1 --> trigo
        elif theta3 > theta1 and theta6 > math.pi:
            theta2 = theta6

        if theta1 > 0 and theta3 < 0:
            theta1 -= 2 * math.pi
        elif theta1 < 0 and theta3 > 0:
            theta1 += 2 * math.pi

        start = volmdlr.Point2D(theta1, z1)
        end = volmdlr.Point2D(theta2, z2)
        return [vme.LineSegment2D(start, end)]

    def circle3d_to_2d(self, circle3d):
        return []

    def linesegment2d_to_3d(self, linesegment2d):
        theta1, z1 = linesegment2d.start
        theta2, z2 = linesegment2d.end
        if math.isclose(z1, z2, abs_tol=1e-4) and math.isclose(z1, 0.,
                                                               abs_tol=1e-6):
            return []
        elif math.isclose(abs(theta1 - theta2) % volmdlr.TWO_PI, 0., abs_tol=1e-6):
            return [vme.LineSegment3D(
                self.point2d_to_3d(linesegment2d.start),
                self.point2d_to_3d(linesegment2d.end),
            )]
        elif math.isclose(z1, z2, abs_tol=1e-4):

            if abs(theta1 - theta2) % volmdlr.TWO_PI == 0.:
                return [vme.FullArc3D(center=self.frame.origin + z1 * self.frame.w,
                                      start_end=self.point2d_to_3d(linesegment2d.start),
                                      normal=self.frame.w)]
            else:
                return [vme.Arc3D(
                    self.point2d_to_3d(linesegment2d.start),
                    self.point2d_to_3d(
                        volmdlr.Point2D(0.5 * (theta1 + theta2), z1)),
                    self.point2d_to_3d(linesegment2d.end))
                ]
        else:
            raise NotImplementedError('Ellipse?')

    def translation(self, offset: volmdlr.Vector3D):
        """
        ConicalSurface3D translation
        :param offset: translation vector
        :return: A new translated ConicalSurface3D
        """
        return self.__class__(self.frame.translation(offset),
                              self.semi_angle)

    def translation_inplace(self, offset: volmdlr.Vector3D):
        """
        ConicalSurface3D translation. Object is updated inplace
        :param offset: translation vector
        """
        self.frame.translation_inplace(offset)

    def rotation(self, center: volmdlr.Point3D,
                 axis: volmdlr.Vector3D, angle: float):
        """
        ConicalSurface3D rotation
        :param center: rotation center
        :param axis: rotation axis
        :param angle: angle rotation
        :return: a new rotated ConicalSurface3D
        """
        new_frame = self.frame.rotation(center=center, axis=axis, angle=angle)
        return self.__class__(new_frame, self.semi_angle)

    def rotation_inplace(self, center: volmdlr.Point3D,
                         axis: volmdlr.Vector3D, angle: float):
        """
        ConicalSurface3D rotation. Object is updated inplace
        :param center: rotation center
        :param axis: rotation axis
        :param angle: rotation angle
        """
        self.frame.rotation_inplace(center, axis, angle)


class SphericalSurface3D(Surface3D):
    face_class = 'SphericalFace3D'
    x_periodicity = volmdlr.TWO_PI
    y_periodicity = volmdlr.TWO_PI
    """
    :param frame: Sphere's frame to position it
    :type frame: volmdlr.Frame3D
    :param radius: Sphere's radius
    :type radius: float
    """

    def __init__(self, frame, radius, name=''):
        self.frame = frame
        self.radius = radius
        self.name = name
        # V = frame.v
        # V.normalize()
        # W = frame.w
        # W.normalize()
        # self.plane = Plane3D(frame.origin, V, W)

    def _bounding_box(self):
        points = [self.frame.origin + volmdlr.Point3D(-self.radius,
                                                      -self.radius,
                                                      -self.radius),
                  self.frame.origin + volmdlr.Point3D(self.radius,
                                                      self.radius,
                                                      self.radius),

                  ]
        return volmdlr.core.BoundingBox.from_points(points)

    @classmethod
    def from_step(cls, arguments, object_dict):
        frame3d = object_dict[arguments[1]]
        U, W = frame3d.v, frame3d.u
        U.normalize()
        W.normalize()
        V = W.cross(U)
        frame_direct = volmdlr.Frame3D(frame3d.origin, U, V, W)
        radius = float(arguments[2]) / 1000
        return cls(frame_direct, radius, arguments[0][1:-1])

    def point2d_to_3d(self, point2d):
        # source mathcurve.com/surfaces/sphere
        # -pi<theta<pi, -pi/2<phi<pi/2
        theta, phi = point2d
        x = self.radius * math.cos(phi) * math.cos(theta)
        y = self.radius * math.cos(phi) * math.sin(theta)
        z = self.radius * math.sin(phi)
        return self.frame.old_coordinates(volmdlr.Point3D(x, y, z))

    def point3d_to_2d(self, point3d):
        x, y, z = self.frame.new_coordinates(point3d)
        if z < -self.radius:
            z = -self.radius
        elif z > self.radius:
            z = self.radius

        if z == -0.0:
            z = 0.0
        zr = round((z / self.radius), 6)
        phi = math.asin(zr)

        if abs(phi) < 1e-10:
            phi = 0

        if x == 0.0 and y == 0.0:
            phi2 = 0.5 * math.pi
        else:
            r_vector = volmdlr.Vector3D(x, y, 0)
            rho_vector = volmdlr.Vector3D(x, y, z)
            phi2 = volmdlr.core.vectors3d_angle(rho_vector, r_vector)
            if math.isclose(phi2, 0.5 * math.pi, abs_tol=1e-6):
                phi2 = 0.5 * math.pi

        if phi >= 0 and phi2 > 0.5 * math.pi:
            phi = math.pi - phi
        elif phi < 0 and phi2 > 0.5 * math.pi:
            phi = -math.pi - phi

        if math.isclose(phi, (0.5 * math.pi), abs_tol=1e-6):
            phi = 0.5 * math.pi
        elif math.isclose(phi, (-0.5 * math.pi), abs_tol=1e-6):
            phi = -0.5 * math.pi

        u = math.sqrt((self.radius ** 2) - (z ** 2))
        if u == 0:
            u1, u2 = x, y
        else:
            u1, u2 = round(x / u, 6), round(y / u, 6)
            if u2 == -0.0:
                u2 = 0.0
        theta = math.atan2(u2, u1)
        if abs(theta) < 1e-10:
            theta = 0
        # elif math.isclose(theta, 0.5*math.pi, abs_tol=1e-6):
        #     theta = 0.5*math.pi
        # elif math.isclose(theta, -0.5*math.pi, abs_tol=1e-6):
        #     theta = -0.5*math.pi
        # print('#######################################################')
        # print (phi3, phi2, phi)
        # print(f'Point 3d to 2d : {theta}, {phi}')
        return volmdlr.Point2D(theta, phi)

    def linesegment2d_to_3d(self, linesegment2d):
        start = self.point2d_to_3d(linesegment2d.start)
        interior = self.point2d_to_3d(0.5 * (linesegment2d.start + linesegment2d.end))
        end = self.point2d_to_3d(linesegment2d.end)
        if start == end or linesegment2d.length() == 2 * math.pi:
            u = start - self.frame.origin
            u.normalize()
            v = interior - self.frame.origin
            v.normalize()
            normal = u.cross(v)
            return [vme.FullArc3D(self.frame.origin, start, normal)]
        return [vme.Arc3D(start, interior, end)]

    def arc3d_to_2d(self, arc3d):
        start = self.point3d_to_2d(arc3d.start)
        end = self.point3d_to_2d(arc3d.end)
        interior = self.point3d_to_2d(arc3d.interior)

        theta1, phi1 = start
        theta2, phi2 = end

        length = arc3d.length()
        angle3d = arc3d.angle
        theta3, phi3 = self.point3d_to_2d(arc3d.point_at_abscissa(0.001 * length))
        theta4, phi4 = self.point3d_to_2d(arc3d.point_at_abscissa(0.98 * length))

        # Fix sphere singularity point
        if (abs(phi1) == 0.5 * math.pi or abs(phi2) == 0.5 * math.pi) and (theta1 == 0 or theta2 == 0):
            theta_interior = interior.x
            if math.isclose(theta3, theta_interior, abs_tol=1e-6) and \
                    math.isclose(theta4, theta_interior, abs_tol=1e-6):
                theta1 = theta_interior
                theta2 = theta_interior

        # Verify if theta1 or theta2 point should be -pi or pi because atan2() -> ]-pi, pi]
        if math.isclose(theta1, math.pi, abs_tol=1e-6) and theta3 < 0:
            theta1 = -math.pi
        elif math.isclose(theta1, -math.pi, abs_tol=1e-6) and theta3 > 0:
            theta1 = math.pi

        if math.isclose(theta2, math.pi, abs_tol=1e-6) and theta4 < 0:
            theta2 = -math.pi
        elif math.isclose(theta2, -math.pi, abs_tol=1e-6) and theta4 > 0:
            theta2 = math.pi

        # Verify if phi1 or phi2 point should be -pi or pi because phi -> ]-pi, pi]
        if math.isclose(phi1, math.pi, abs_tol=1e-6) and phi3 < 0:
            phi1 = -math.pi
        elif math.isclose(phi1, -math.pi, abs_tol=1e-6) and phi3 > 0:
            phi1 = math.pi

        if math.isclose(phi2, math.pi, abs_tol=1e-6) and phi4 < 0:
            phi2 = -math.pi
        elif math.isclose(phi2, -math.pi, abs_tol=1e-6) and phi4 < 0:
            phi2 = math.pi

        if math.isclose(phi1, phi2, abs_tol=1e-4):
            theta5 = theta1 - angle3d
            theta6 = theta1 + angle3d
            # theta3 < theta1 --> clockwise
            if theta3 < theta1 and theta5 < -math.pi:
                theta2 = theta5
            # theta3 > theta1 --> trigo
            elif theta3 > theta1 and theta6 > math.pi:
                theta2 = theta6

            if theta1 > 0 and theta3 < 0:
                theta1 -= 2 * math.pi
            elif theta1 < 0 and theta3 > 0:
                theta1 += 2 * math.pi

        if math.isclose(theta1, theta2, abs_tol=1e-4):
            phi5 = phi1 - angle3d
            phi6 = phi1 + angle3d
            # phi3 < phi1 --> clockwise
            if phi3 < phi1 and phi5 < -math.pi:
                phi2 = phi5
            # phi3 > phi1 --> trigo
            elif phi3 > phi1 and phi6 > math.pi:
                phi2 = phi6

            if phi1 > 0 and phi3 < 0:
                phi1 -= 2 * math.pi
            elif phi1 < 0 and phi3 > 0:
                phi1 += 2 * math.pi

        start = volmdlr.Point2D(theta1, phi1)
        end = volmdlr.Point2D(theta2, phi2)

        if start == end:
            # return self.fullarc3d_to_2d(arc3d)
            return [vme.LineSegment2D(start, start + volmdlr.TWO_PI * volmdlr.X2D)]
        if math.isclose(theta1, theta2, abs_tol=1e-4) or math.isclose(phi1, phi2, abs_tol=1e-4):
            return [vme.LineSegment2D(start, end)]

        # TODO: enhance this, this is a non exact method!
        number_points = math.ceil(angle3d * 10) + 1  # 10 points per radian
        points = [self.point3d_to_2d(arc3d.point_at_abscissa(
            i * length / (number_points - 1))) for i in range(number_points)]

        points[0] = start #to take into account all the previous verification
        points[-1] = end #to take into account all the previous verification

        if theta3 < theta1 < theta2:
            points = [p - volmdlr.Point2D(volmdlr.TWO_PI, 0) if p.x > 0 else p for p in points]
        elif theta3 > theta1 > theta2:
            points = [p + volmdlr.Point2D(volmdlr.TWO_PI, 0) if p.x < 0 else p for p in points]

        if phi3 < phi1 < phi2:
            points = [p - volmdlr.Point2D(volmdlr.TWO_PI, 0) if p.y > 0 else p for p in points]
        elif phi3 > phi1 > phi2:
            points = [p + volmdlr.Point2D(volmdlr.TWO_PI, 0) if p.y < 0 else p for p in points]
        primitives = [vme.LineSegment2D(p1, p2) for p1, p2 in zip(points[:-1], points[1:])]

        return primitives

        # return [vme.BSplineCurve2D.from_points_interpolation([start, interior, end], 2)]

        # start_x = arc3d.radius * math.cos(start[1]) * math.cos(start[0])
        # start_y = arc3d.radius * math.cos(start[1]) * math.sin(start[0])
        # end_x = arc3d.radius * math.cos(end[1]) * math.cos(end[0])
        # end_y = arc3d.radius * math.cos(end[1]) * math.sin(end[0])
        # start = volmdlr.Point2D(start_x, start_y)
        # end = volmdlr.Point2D(end_x, end_y)

        # angle = abs(start.x-end.x)
        # if arc3d.is_trigo:
        # end = start + volmdlr.Point2D(arc3d.angle, 0)
        # else:
        #     end = start + volmdlr.Point2D(-arc3d.angle, 0)
        # interior = self.point3d_to_2d(arc3d.interior)
        # if start.x < interior.x:
        #     end = start + volmdlr.Point2D(arc3d.angle, 0)
        # else:
        #     end = start - volmdlr.Point2D(arc3d.angle, 0)
        # if start == end:
        #     # return self.fullarc3d_to_2d(arc3d)
        #     return [vme.LineSegment2D(start, start + volmdlr.TWO_PI * volmdlr.X2D)]
        # print(start, end)
        # return [vme.LineSegment2D(start, end)]

    def bsplinecurve2d_to_3d(self, bsplinecurve2d):
        start = self.point2d_to_3d(bsplinecurve2d.control_points[0])
        interior = self.point2d_to_3d(bsplinecurve2d.control_points[1])
        end = self.point2d_to_3d(bsplinecurve2d.control_points[2])
        # if start == end or arc2d.angle == 2 * math.pi:
        #     u = start - self.frame.origin
        #     u.normalize()
        #     v = interior - self.frame.origin
        #     v.normalize()
        #     normal = u.cross(v)
        #     return [vme.FullArc3D(self.frame.origin, start, normal)]
        return [vme.Arc3D(start, interior, end)]

    def fullarc3d_to_2d(self, fullarc3d):
        # if self.frame.w.is_colinear_to(fullarc3d.normal):
        #     p1 = self.point3d_to_2d(fullarc3d.start)
        #     return [vme.LineSegment2D(p1, p1 + volmdlr.TWO_PI * volmdlr.X2D)]
        # else:
        #     raise ValueError('Impossible!')
        p1 = self.point3d_to_2d(fullarc3d.start)
        return [vme.LineSegment2D(p1, p1 + volmdlr.TWO_PI * volmdlr.X2D)]

    def plot(self, ax=None, color='grey', alpha=0.5):
        # points = []
        for i in range(20):
            theta = i / 20. * volmdlr.TWO_PI
            t_points = []
            for j in range(20):
                phi = j / 20. * volmdlr.TWO_PI
                t_points.append(self.point2d_to_3d(volmdlr.Point2D(theta, phi)))
            ax = volmdlr.wires.ClosedPolygon3D(t_points).plot(ax=ax, color=color, alpha=alpha)

        return ax

    def rectangular_cut(self, theta1, theta2, phi1, phi2, name=''):
        if phi1 == phi2:
            phi2 += volmdlr.TWO_PI
        elif phi2 < phi1:
            phi2 += volmdlr.TWO_PI
        if theta1 == theta2:
            theta2 += volmdlr.TWO_PI
        elif theta2 < theta1:
            theta2 += volmdlr.TWO_PI

        p1 = volmdlr.Point2D(theta1, phi1)
        p2 = volmdlr.Point2D(theta2, phi1)
        p3 = volmdlr.Point2D(theta2, phi2)
        p4 = volmdlr.Point2D(theta1, phi2)
        outer_contour = volmdlr.wires.ClosedPolygon2D([p1, p2, p3, p4])
        return SphericalFace3D(self,
                               Surface2D(outer_contour, []),
                               name=name)


class RuledSurface3D(Surface3D):
    face_class = 'RuledFace3D'
    """
    :param frame: frame.w is axis, frame.u is theta=0 frame.v theta=pi/2
    :type frame: volmdlr.Frame3D
    :param radius: Cylinder's radius
    :type radius: float
    """

    def __init__(self,
                 wire1: volmdlr.wires.Wire3D,
                 wire2: volmdlr.wires.Wire3D,
                 name: str = ''):
        self.wire1 = wire1
        self.wire2 = wire2
        self.length1 = wire1.length()
        self.length2 = wire2.length()
        self.name = name

    def point2d_to_3d(self, point2d: volmdlr.Point2D):
        x, y = point2d
        point1 = self.wire1.point_at_abscissa(x * self.length1)
        point2 = self.wire2.point_at_abscissa(x * self.length2)
        joining_line = vme.LineSegment3D(point1, point2)
        point = joining_line.point_at_abscissa(y * joining_line.length())
        return point

    def point3d_to_2d(self, point3d):
        raise NotImplementedError

    def rectangular_cut(self, x1: float, x2: float,
                        y1: float, y2: float, name: str = ''):
        p1 = volmdlr.Point2D(x1, y1)
        p2 = volmdlr.Point2D(x2, y1)
        p3 = volmdlr.Point2D(x2, y2)
        p4 = volmdlr.Point2D(x1, y2)
        outer_contour = volmdlr.wires.ClosedPolygon2D([p1, p2, p3, p4])
        surface2d = Surface2D(outer_contour, [])
        return volmdlr.faces.RuledFace3D(self, surface2d, name)


class BSplineSurface3D(Surface3D):
    face_class = 'BSplineFace3D'
    _non_serializable_attributes = ['surface']

    def __init__(self, degree_u, degree_v, control_points, nb_u, nb_v,
                 u_multiplicities, v_multiplicities, u_knots, v_knots,
                 weights=None, name=''):
        self.control_points = control_points
        self.degree_u = degree_u
        self.degree_v = degree_v
        self.nb_u = nb_u
        self.nb_v = nb_v

        u_knots = vme.standardize_knot_vector(u_knots)
        v_knots = vme.standardize_knot_vector(v_knots)
        self.u_knots = u_knots
        self.v_knots = v_knots
        self.u_multiplicities = u_multiplicities
        self.v_multiplicities = v_multiplicities
        self.weights = weights

        self.control_points_table = []
        points_row = []
        i = 1
        for pt in control_points:
            points_row.append(pt)
            if i == nb_v:
                self.control_points_table.append(points_row)
                points_row = []
                i = 1
            else:
                i += 1
        surface = BSpline.Surface()
        surface.degree_u = degree_u
        surface.degree_v = degree_v
        if weights is None:
            P = [(control_points[i][0], control_points[i][1],
                  control_points[i][2]) for i in range(len(control_points))]
            surface.set_ctrlpts(P, nb_u, nb_v)
        else:
            Pw = [(control_points[i][0] * weights[i],
                   control_points[i][1] * weights[i],
                   control_points[i][2] * weights[i],
                   weights[i]) for i in range(len(control_points))]
            surface.set_ctrlpts(Pw, nb_u, nb_v)
        knot_vector_u = []
        for i, u_knot in enumerate(u_knots):
            knot_vector_u.extend([u_knot] * u_multiplicities[i])
        knot_vector_v = []
        for i, v_knot in enumerate(v_knots):
            knot_vector_v.extend([v_knot] * v_multiplicities[i])
        surface.knotvector_u = knot_vector_u
        surface.knotvector_v = knot_vector_v
        surface.delta = 0.05
        # surface_points = surface.evalpts

        self.surface = surface
        # self.points = [volmdlr.Point3D(*p) for p in surface_points]
        Surface3D.__init__(self, name=name)

        # Hidden Attributes
        self._displacements = None
        self._grids2d = None
        self._grids2d_deformed = None

    @property
    def x_periodicity(self):
        p3d_x1 = self.point2d_to_3d(volmdlr.Point2D(1., 0.5))
        p2d_x0 = self.point3d_to_2d(p3d_x1, 0., 0.5)
        if self.point2d_to_3d(p2d_x0) == p3d_x1 and \
                not math.isclose(p2d_x0.x, 1, abs_tol=1e-3):
            return 1 - p2d_x0.x
        else:
            return None

    @property
    def y_periodicity(self):
        p3d_y1 = self.point2d_to_3d(volmdlr.Point2D(0.5, 1))
        p2d_y0 = self.point3d_to_2d(p3d_y1, 0., 0.5)
        if self.point2d_to_3d(p2d_y0) == p3d_y1 and \
                not math.isclose(p2d_y0.y, 1, abs_tol=1e-3):
            return 1 - p2d_y0.y
        else:
            return None

    def control_points_matrix(self, coordinates):
        '''
        define control points like a matrix, for each coordinate: x:0, y:1, z:2
        '''

        P = npy.empty((self.nb_u, self.nb_v))
        for i in range(0, self.nb_u):
            for j in range(0, self.nb_v):
                P[i][j] = self.control_points_table[i][j][coordinates]
        return P

    # Knots_vector
    def knots_vector_u(self):
        '''
        compute the global knot vector (u direction) based on knot elements and multiplicities
        '''

        knots = self.u_knots
        multiplicities = self.u_multiplicities

        knots_vec = []
        for i in range(0, len(knots)):
            for j in range(0, multiplicities[i]):
                knots_vec.append(knots[i])
        return knots_vec

    def knots_vector_v(self):
        '''
        compute the global knot vector (v direction) based on knot elements and multiplicities
        '''

        knots = self.v_knots
        multiplicities = self.v_multiplicities

        knots_vec = []
        for i in range(0, len(knots)):
            for j in range(0, multiplicities[i]):
                knots_vec.append(knots[i])
        return knots_vec

    def basis_functions_u(self, u, k, i):
        '''
        compute basis functions Bi in u direction for u=u and degree=k
        '''

        # k = self.degree_u
        t = self.knots_vector_u()

        if k == 0:
            return 1.0 if t[i] <= u < t[i + 1] else 0.0
        if t[i + k] == t[i]:
            c1 = 0.0
        else:
            c1 = (u - t[i]) / (t[i + k] - t[i]) * self.basis_functions_u(u, k - 1, i)
        if t[i + k + 1] == t[i + 1]:
            c2 = 0.0
        else:
            c2 = (t[i + k + 1] - u) / (t[i + k + 1] - t[i + 1]) * self.basis_functions_u(u, k - 1, i + 1)
        return c1 + c2

    def basis_functions_v(self, v, k, i):
        '''
        compute basis functions Bi in v direction for v=v and degree=k
        '''

        # k = self.degree_u
        t = self.knots_vector_v()

        if k == 0:
            return 1.0 if t[i] <= v < t[i + 1] else 0.0
        if t[i + k] == t[i]:
            c1 = 0.0
        else:
            c1 = (v - t[i]) / (t[i + k] - t[i]) * self.basis_functions_v(v, k - 1, i)
        if t[i + k + 1] == t[i + 1]:
            c2 = 0.0
        else:
            c2 = (t[i + k + 1] - v) / (t[i + k + 1] - t[i + 1]) * self.basis_functions_v(v, k - 1, i + 1)
        return c1 + c2

    def blending_vector_u(self, u):
        '''
        compute a vector of basis_functions in u direction for u=u
        '''

        blending_vect = npy.empty((1, self.nb_u))
        for j in range(0, self.nb_u):
            blending_vect[0][j] = self.basis_functions_u(u, self.degree_u, j)

        return blending_vect

    def blending_vector_v(self, v):
        '''
        compute a vector of basis_functions in v direction for v=v
        '''

        blending_vect = npy.empty((1, self.nb_v))
        for j in range(0, self.nb_v):
            blending_vect[0][j] = self.basis_functions_v(v, self.degree_v, j)

        return blending_vect

    def blending_matrix_u(self, u):
        '''
        compute a matrix of basis_functions in u direction for a vector u like [0,1]
        '''

        blending_mat = npy.empty((len(u), self.nb_u))
        for i in range(0, len(u)):
            for j in range(0, self.nb_u):
                blending_mat[i][j] = self.basis_functions_u(u[i], self.degree_u, j)
        return blending_mat

    def blending_matrix_v(self, v):
        '''
        compute a matrix of basis_functions in v direction for a vector v like [0,1]
        '''

        blending_mat = npy.empty((len(v), self.nb_v))
        for i in range(0, len(v)):
            for j in range(0, self.nb_v):
                blending_mat[i][j] = self.basis_functions_v(v[i], self.degree_v, j)
        return blending_mat

    def point2d_to_3d(self, point2d: volmdlr.Point2D):
        x, y = point2d
        if x < 0:
            x = 0.
        elif 1 < x:
            x = 1
        if y < 0:
            y = 0
        elif y > 1:
            y = 1

        return volmdlr.Point3D(*self.surface.evaluate_single((x, y)))

    def point3d_to_2d(self, point3d: volmdlr.Point3D, min_bound_x: float = 0.,
                      max_bound_x: float = 1., min_bound_y: float = 0.,
                      max_bound_y: float = 1., tol=1e-9):
        def f(x):
            p3d = self.point2d_to_3d(volmdlr.Point2D(x[0], x[1]))
            return point3d.point_distance(p3d)

        results = []

        delta_bound_x = max_bound_x - min_bound_x
        delta_bound_y = max_bound_y - min_bound_y
        x0s = [((min_bound_x + max_bound_x) / 2, (min_bound_y + max_bound_y) / 2),
               (min_bound_x + delta_bound_x / 10, min_bound_y + delta_bound_y / 10),
               (min_bound_x + delta_bound_x / 10, max_bound_y - delta_bound_y / 10),
               (max_bound_x - delta_bound_x / 10, min_bound_y + delta_bound_y / 10),
               (max_bound_x - delta_bound_x / 10, max_bound_y - delta_bound_y / 10)]

        for x0 in x0s:
            z = scp.optimize.least_squares(f, x0=x0, bounds=([min_bound_x,
                                                              min_bound_y],
                                                             [max_bound_x,
                                                              max_bound_y]),
                                           ftol=tol / 10,
                                           xtol=tol / 10,
                                           # loss='soft_l1'
                                           )
            # z.cost represent the value of the cost function at the solution
            if z.fun < tol:
                return volmdlr.Point2D(*z.x)

            res = scp.optimize.minimize(f, x0=npy.array(x0),
                                        bounds=[(min_bound_x, max_bound_x),
                                                (min_bound_y, max_bound_y)],
                                        tol=tol)
            # res.fun represent the value of the objective function
            if res.fun < tol:
                return volmdlr.Point2D(*res.x)

            results.append((z.x, z.fun))
            results.append((res.x, res.fun))
        return (volmdlr.Point2D(*min(results, key=lambda r: r[1])[0]))

    def linesegment2d_to_3d(self, linesegment2d):
        # TODO: this is a non exact method!
        lth = linesegment2d.length()
        points = [self.point2d_to_3d(
            linesegment2d.point_at_abscissa(i * lth / 10.)) for i in range(11)]

        linesegment = vme.LineSegment3D(points[0], points[-1])
        flag = True
        for pt in points:
            if not linesegment.point_belongs(pt):
                flag = False
                break

        periodic = False
        if self.x_periodicity is not None and \
                math.isclose(lth, self.x_periodicity, abs_tol=1e-6) and \
                math.isclose(linesegment2d.start.y, linesegment2d.end.y,
                             abs_tol=1e-6):
            periodic = True
        elif self.y_periodicity is not None and \
                math.isclose(lth, self.y_periodicity, abs_tol=1e-6) and \
                math.isclose(linesegment2d.start.x, linesegment2d.end.x,
                             abs_tol=1e-6):
            periodic = True

        if flag:
            # All the points are on the same LineSegment3D
            linesegments = [linesegment]
        else:
            linesegments = [vme.BSplineCurve3D.from_points_interpolation(
                points, max(self.degree_u, self.degree_v), periodic=periodic)]
            # linesegments = [vme.LineSegment3D(p1, p2)
            #                 for p1, p2 in zip(points[:-1], points[1:])]
        return linesegments

    def linesegment3d_to_2d(self, linesegment3d):
        """
        a line segment on a BSplineSurface3D will be in any case a line in 2D?
        """
        x_perio = self.x_periodicity if self.x_periodicity is not None else 1.
        y_perio = self.y_periodicity if self.y_periodicity is not None else 1.
        return [vme.LineSegment2D(self.point3d_to_2d(linesegment3d.start,
                                                     max_bound_x=x_perio,
                                                     max_bound_y=y_perio),
                                  self.point3d_to_2d(linesegment3d.end,
                                                     max_bound_x=x_perio,
                                                     max_bound_y=y_perio))]

    def bsplinecurve3d_to_2d(self, bspline_curve3d):
        # TODO: enhance this, it is a non exact method!
        # TODO: bsplinecurve can be periodic but not around the bsplinesurface
        bsc_linesegment = vme.LineSegment3D(bspline_curve3d.points[0],
                                            bspline_curve3d.points[-1])
        flag = True
        for pt in bspline_curve3d.points:
            if not bsc_linesegment.point_belongs(pt):
                flag = False
                break

        x_perio = self.x_periodicity if self.x_periodicity is not None \
            else 1.
        y_perio = self.y_periodicity if self.y_periodicity is not None \
            else 1.

        if self.x_periodicity and not self.y_periodicity \
                and bspline_curve3d.periodic:
            p1 = self.point3d_to_2d(bspline_curve3d.points[0], min_bound_x=0.,
                                    max_bound_x=self.x_periodicity)
            p1_sup = self.point3d_to_2d(bspline_curve3d.points[0],
                                        min_bound_x=1 - self.x_periodicity)
            new_x = p1.x - p1_sup.x + self.x_periodicity
            new_x = new_x if 0 <= new_x else 0
            reverse = False
            if new_x < 0:
                new_x = 0
            elif math.isclose(new_x, self.x_periodicity, abs_tol=1e-5):
                new_x = 0
                reverse = True

            linesegments = [
                vme.LineSegment2D(
                    volmdlr.Point2D(new_x, p1.y),
                    volmdlr.Point2D(self.x_periodicity, p1.y))]
            if reverse:
                linesegments[0] = linesegments[0].reverse()

        elif self.y_periodicity and not self.x_periodicity \
                and bspline_curve3d.periodic:
            p1 = self.point3d_to_2d(bspline_curve3d.points[0], min_bound_y=0.,
                                    max_bound_y=self.y_periodicity)
            p1_sup = self.point3d_to_2d(bspline_curve3d.points[0],
                                        min_bound_y=1 - self.y_periodicity)
            new_y = p1.y - p1_sup.y + self.y_periodicity
            new_y = new_y if 0 <= new_y else 0
            reverse = False
            if new_y < 0:
                new_y = 0
            elif math.isclose(new_y, self.y_periodicity, abs_tol=1e-5):
                new_y = 0
                reverse = True

            linesegments = [
                vme.LineSegment2D(
                    volmdlr.Point2D(p1.x, new_y),
                    volmdlr.Point2D(p1.x, self.y_periodicity))]
            if reverse:
                linesegments[0] = linesegments[0].reverse()

        elif self.x_periodicity and self.y_periodicity \
                and bspline_curve3d.periodic:
            raise NotImplementedError

        elif flag:
            x_perio = self.x_periodicity if self.x_periodicity is not None \
                else 1.
            y_perio = self.y_periodicity if self.y_periodicity is not None \
                else 1.

            p1 = self.point3d_to_2d(bspline_curve3d.points[0],
                                    max_bound_x=x_perio,
                                    max_bound_y=y_perio)
            p2 = self.point3d_to_2d(bspline_curve3d.points[-1],
                                    max_bound_x=x_perio,
                                    max_bound_y=y_perio)

            if p1 == p2:
                print('BSplineCruve3D skipped because it is too small')
                linesegments = None
            else:
                p1_sup = self.point3d_to_2d(bspline_curve3d.points[0],
                                            min_bound_x=1 - x_perio,
                                            min_bound_y=1 - y_perio)
                p2_sup = self.point3d_to_2d(bspline_curve3d.points[-1],
                                            min_bound_x=1 - x_perio,
                                            min_bound_y=1 - y_perio)
                if self.x_periodicity and p1.point_distance(p1_sup) > 1e-5:
                    p1.x -= p1_sup.x - x_perio
                    p2.x -= p2_sup.x - x_perio
                if self.y_periodicity and p1.point_distance(p1_sup) > 1e-5:
                    p1.y -= p1_sup.y - y_perio
                    p2.y -= p2_sup.y - y_perio
                linesegments = [vme.LineSegment2D(p1, p2)]
            # How to check if end of surface overlaps start or the opposite ?
        else:
            lth = bspline_curve3d.length()
            if lth > 1e-5:
                points = []
                for i in range(11):
                    point = self.point3d_to_2d(bspline_curve3d.point_at_abscissa(i / 10 * lth))
                    if point not in points:
                        points.append(point)
                    # max_bound_x=self.x_periodicity,
                    # max_bound_y=self.y_periodicity
                # ) for i in range(11)]
                # linesegments = [vme.LineSegment2D(p1, p2)
                #                 for p1, p2 in zip(points[:-1], points[1:])]
                linesegments = [vme.BSplineCurve2D.from_points_interpolation(
                    points, min(self.degree_u, self.degree_v))]
                # bs = vme.BSplineCurve2D.from_points_interpolation(
                #     points, min(self.degree_u, self.degree_v))
                # ax = bs.plot()
                # [p.plot(ax=ax) for p in points]
                # print(points)
            elif 1e-6 < lth <= 1e-5:
                linesegments = [vme.LineSegment2D(
                    self.point3d_to_2d(bspline_curve3d.start),
                    self.point3d_to_2d(bspline_curve3d.end))]
            else:
                print('BSplineCruve3D skipped because it is too small')
                linesegments = None

        # print(bspline_curve3d.start, bspline_curve3d.end)
        # print([(l.start, l.end) for l in linesegments])
        # print()
        return linesegments

    def arc3d_to_2d(self, arc3d):
        number_points = math.ceil(arc3d.angle * 10) + 1  # 10 points per radian
        l = arc3d.length()
        points = [self.point3d_to_2d(arc3d.point_at_abscissa(
            i * l / (number_points - 1))) for i in range(number_points)]
        return [vme.LineSegment2D(p1, p2)
                for p1, p2 in zip(points[:-1], points[1:]) if p1 != p2]
        # return [vme.BSplineCurve2D.from_points_interpolation(
        #     points, max(self.degree_u, self.degree_v))]

    def arc2d_to_3d(self, arc2d):
        number_points = math.ceil(arc2d.angle * 7) + 1  # 7 points per radian
        l = arc2d.length()
        points = [self.point2d_to_3d(arc2d.point_at_abscissa(
            i * l / (number_points - 1))) for i in range(number_points)]
        return [vme.BSplineCurve3D.from_points_interpolation(
            points, max(self.degree_u, self.degree_v))]

    def _bounding_box(self):
        return volmdlr.core.BoundingBox.from_points(self.control_points)

    def rectangular_cut(self, u1: float, u2: float,
                        v1: float, v2: float, name: str = ''):
        p1 = volmdlr.Point2D(u1, v1)
        p2 = volmdlr.Point2D(u2, v1)
        p3 = volmdlr.Point2D(u2, v2)
        p4 = volmdlr.Point2D(u1, v2)
        outer_contour = volmdlr.wires.ClosedPolygon2D([p1, p2, p3, p4])
        surface = Surface2D(outer_contour, [])
        return BSplineFace3D(self, surface, name)  # PlaneFace3D

    def FreeCADExport(self, ip, ndigits=3):
        name = f'primitive{ip}'
        script = ""
        points = '['
        for i, pts_row in enumerate(self.control_points_table):
            pts = '['
            for j, pt in enumerate(pts_row):
                point = f'fc.Vector({pt[0]},{pt[1]},{pt[2]}),'
                pts += point
            pts = pts[:-1] + '],'
            points += pts
        points = points[:-1] + ']'

        script += f'{name} = Part.BSplineSurface()\n'
        if self.weights is None:
            script += '{}.buildFromPolesMultsKnots({},{},{},udegree={},vdegree={},uknots={},vknots={})\n'.format(
                name, points, self.u_multiplicities, self.v_multiplicities,
                self.degree_u, self.degree_v, self.u_knots, self.v_knots)
        else:
            script += '{}.buildFromPolesMultsKnots({},{},{},udegree={},vdegree={},uknots={},vknots={},weights={})\n'.format(
                name, points, self.u_multiplicities, self.v_multiplicities,
                self.degree_u, self.degree_v, self.u_knots, self.v_knots,
                self.weights)

        return script

    def rotation(self, center: volmdlr.Vector3D,
                 axis: volmdlr.Vector3D, angle: float):
        """
        BSplineSurface3D rotation
        :param center: rotation center
        :param axis: rotation axis
        :param angle: angle rotation
        :return: a new rotated BSplineSurface3D
        """
        new_control_points = [p.rotation(center, axis, angle)
                              for p in self.control_points]
        new_bsplinesurface3d = BSplineSurface3D(self.degree_u, self.degree_v,
                                                new_control_points, self.nb_u,
                                                self.nb_v,
                                                self.u_multiplicities,
                                                self.v_multiplicities,
                                                self.u_knots, self.v_knots,
                                                self.weights, self.name)
        return new_bsplinesurface3d

    def rotation_inplace(self, center: volmdlr.Vector3D,
                         axis: volmdlr.Vector3D, angle: float):
        """
        BSplineSurface3D rotation. Object is updated inplace
        :param center: rotation center
        :param axis: rotation axis
        :param angle: rotation angle
        """
        new_bsplinesurface3d = self.rotation(center, axis, angle)
        self.control_points = new_bsplinesurface3d.control_points
        self.surface = new_bsplinesurface3d.surface

    def translation(self, offset: volmdlr.Vector3D):
        """
        BSplineSurface3D translation
        :param offset: translation vector
        :return: A new translated BSplineSurface3D
        """
        new_control_points = [p.translation(offset) for p in
                              self.control_points]
        new_bsplinesurface3d = BSplineSurface3D(self.degree_u, self.degree_v,
                                                new_control_points, self.nb_u,
                                                self.nb_v,
                                                self.u_multiplicities,
                                                self.v_multiplicities,
                                                self.u_knots, self.v_knots,
                                                self.weights, self.name)

        return new_bsplinesurface3d

    def translation_inplace(self, offset: volmdlr.Vector3D):
        """
        BSplineSurface3D translation. Object is updated inplace
        :param offset: translation vector
        """
        new_bsplinesurface3d = self.translation(offset)
        self.control_points = new_bsplinesurface3d.control_points
        self.surface = new_bsplinesurface3d.surface

    def frame_mapping(self, frame: volmdlr.Frame3D, side: str):
        """
        Changes frame_mapping and return a new BSplineSurface3D
        side = 'old' or 'new'
        """
        new_control_points = [p.frame_mapping(frame, side) for p in
                              self.control_points]
        new_bsplinesurface3d = BSplineSurface3D(self.degree_u, self.degree_v,
                                                new_control_points, self.nb_u,
                                                self.nb_v,
                                                self.u_multiplicities,
                                                self.v_multiplicities,
                                                self.u_knots, self.v_knots,
                                                self.weights, self.name)
        return new_bsplinesurface3d

    def frame_mapping_inplace(self, frame: volmdlr.Frame3D, side: str):
        """
        Changes frame_mapping and the object is updated inplace
        side = 'old' or 'new'
        """
        new_bsplinesurface3d = self.frame_mapping(frame, side)
        self.control_points = new_bsplinesurface3d.control_points
        self.surface = new_bsplinesurface3d.surface

    def plot(self, ax=None):
        for p in self.control_points:
            ax = p.plot(ax=ax)
        return ax

    @classmethod
    def from_step(cls, arguments, object_dict):
        name = arguments[0][1:-1]
        degree_u = int(arguments[1])
        degree_v = int(arguments[2])
        points_sets = arguments[3][1:-1].split("),")
        points_sets = [elem + ")" for elem in points_sets[:-1]] + [
            points_sets[-1]]
        control_points = []
        for points_set in points_sets:
            points = [object_dict[int(i[1:])] for i in
                      points_set[1:-1].split(",")]
            nb_v = len(points)
            control_points.extend(points)
        nb_u = int(len(control_points) / nb_v)
        surface_form = arguments[4]
        if arguments[5] == '.F.':
            u_closed = False
        elif arguments[5] == '.T.':
            u_closed = True
        else:
            raise ValueError
        if arguments[6] == '.F.':
            v_closed = False
        elif arguments[6] == '.T.':
            v_closed = True
        else:
            raise ValueError
        self_intersect = arguments[7]
        u_multiplicities = [int(i) for i in arguments[8][1:-1].split(",")]
        v_multiplicities = [int(i) for i in arguments[9][1:-1].split(",")]
        u_knots = [float(i) for i in arguments[10][1:-1].split(",")]
        v_knots = [float(i) for i in arguments[11][1:-1].split(",")]
        knot_spec = arguments[12]

        if 13 in range(len(arguments)):
            weight_data = [
                float(i) for i in
                arguments[13][1:-1].replace("(", "").replace(")", "").split(",")
            ]
        else:
            weight_data = None

        bsplinesurface = cls(degree_u, degree_v, control_points, nb_u, nb_v,
                             u_multiplicities, v_multiplicities, u_knots,
                             v_knots, weight_data, name)
        # if u_closed:
        #     bsplinesurface.x_periodicity = bsplinesurface.get_x_periodicity()
        # if v_closed:
        #     bsplinesurface.y_periodicity = bsplinesurface.get_y_periodicity()
        return bsplinesurface

    def to_step(self, current_id):
        content = ''
        point_matrix_ids = '('
        for points in self.control_points_table:
            point_ids = '('
            for point in points:
                point_content, point_id = point.to_step(current_id)
                content += point_content
                point_ids += f'#{point_id},'
                current_id = point_id + 1
            point_ids = point_ids[:-1]
            point_ids += '),'
            point_matrix_ids += point_ids
        point_matrix_ids = point_matrix_ids[:-1]
        point_matrix_ids += ')'

        u_close = '.T.' if self.x_periodicity else '.F.'
        v_close = '.T.' if self.y_periodicity else '.F.'

        content += "#{} = B_SPLINE_SURFACE_WITH_KNOTS('{}',{},{},{},.UNSPECIFIED.,{},{},.F.,{},{},{},{},.UNSPECIFIED.);\n" \
            .format(current_id, self.name, self.degree_u, self.degree_v,
                    point_matrix_ids, u_close, v_close,
                    tuple(self.u_multiplicities), tuple(self.v_multiplicities),
                    tuple(self.u_knots), tuple(self.v_knots))
        return content, [current_id]

    def grid3d(self, grid2d: volmdlr.grid.Grid2D):
        '''
        generate 3d grid points of a Bspline surface, based on a Grid2D
        '''

        if not self._grids2d:
            self._grids2d = grid2d

        points_2d = grid2d.points
        points_3d = [self.point2d_to_3d(point2d) for point2d in points_2d]

        return points_3d

    def grid2d_deformed(self, grid2d: volmdlr.grid.Grid2D):
        '''
        dimension and deform a Grid2D points based on a Bspline surface
        '''

        points_2d = grid2d.points
        points_3d = self.grid3d(grid2d)

        (xmin, xmax), (ymin, ymax) = grid2d.limits_xy
        points_x, points_y = grid2d.points_xy

        # Parameters
        index_x = {}  # grid point position(i,j), x coordinates position in X(unknown variable)
        index_y = {}  # grid point position(i,j), y coordinates position in X(unknown variable)
        index_points = {}  # grid point position(j,i), point position in points_2d (or points_3d)
        k, p = 0, 0
        for i in range(0, points_x):
            for j in range(0, points_y):
                index_x.update({(j, i): k})
                index_y.update({(j, i): k + 1})
                index_points.update({(j, i): p})
                k = k + 2
                p = p + 1

        equation_points = []  # points combination to compute distances between 2D and 3D grid points
        for i in range(0, points_y):  # row from (0,i)
            for j in range(1, points_x):
                equation_points.append(((0, i), (j, i)))
        for i in range(0, points_x):  # column from (i,0)
            for j in range(1, points_y):
                equation_points.append(((i, 0), (i, j)))
        for i in range(0, points_y):  # row
            for j in range(0, points_x - 1):
                equation_points.append(((j, i), (j + 1, i)))
        for i in range(0, points_x):  # column
            for j in range(0, points_x - 1):
                equation_points.append(((i, j), (i, j + 1)))
        for i in range(0, points_y - 1):  # diagonal
            for j in range(0, points_x - 1):
                equation_points.append(((j, i), (j + 1, i + 1)))

        for i in range(0, points_y):  # row 2segments (before.point.after)
            for j in range(1, points_x - 1):
                equation_points.append(((j - 1, i), (j + 1, i)))

        for i in range(0, points_x):  # column 2segments (before.point.after)
            for j in range(1, points_y - 1):
                equation_points.append(((i, j - 1), (i, j + 1)))

        # Euclidean distance
        # D=[] # distances between 3D grid points (based on points combination [equation_points])
        # for i in range(0, len(equation_points)):
        #     D.append((points_3d[index_points[equation_points[i][0]]].point_distance(points_3d[index_points[equation_points[i][1]]]))**2)

        # Geodesic distance
        # xx=[]
        # for p in points_2d:
        #     xx.append(p.x)
        # yy=[]
        # for p in points_2d:
        #     yy.append(p.y)

        # triang = plt_tri.Triangulation(xx, yy)
        # faces = triang.triangles
        # points = npy.empty([len(points_3d),3])
        # for i in range(0,len(points_3d)):
        #     points[i] = npy.array([points_3d[i].x,points_3d[i].y,points_3d[i].z])

        # geoalg = geodesic.PyGeodesicAlgorithmExact(points, faces)
        D = []  # geodesic distances between 3D grid points (based on points combination [equation_points])
        for i in range(0, len(equation_points)):
            D.append((self.geodesic_distance(
                points_3d[index_points[equation_points[i][0]]], points_3d[index_points[equation_points[i][1]]])) ** 2)

        # System of nonlinear equations
        def non_linear_equations(X):
            F = npy.empty(len(equation_points) + 2)
            for i in range(0, len(equation_points)):
                F[i] = abs((X[index_x[equation_points[i][0]]] ** 2 +
                            X[index_x[equation_points[i][1]]] ** 2 +
                            X[index_y[equation_points[i][0]]] ** 2 +
                            X[index_y[equation_points[i][1]]] ** 2 -
                            2 *
                            X[index_x[equation_points[i][0]]] *
                            X[index_x[equation_points[i][1]]] -
                            2 *
                            X[index_y[equation_points[i][0]]] *
                            X[index_y[equation_points[i][1]]] -
                            D[i]) /
                           D[i])

            F[i + 1] = X[0] * 1000
            F[i + 2] = X[1] * 1000
            # i=i+2
            # # F[i+3] = X[(len(points_2d)-points_x)*2]
            # l= 3
            # for f in range(1, points_x):
            #     F[i+f] = X[l]*1000
            #     l = l+2
            ## F[i+3] = X[3]*1000
            ## F[i+4] = X[5]*1000
            ## F[i+4] = X[points_x*2]*1000

            return F

        # Solution with "least_squares"
        x_init = []  # initial guess (2D grid points)
        for i in range(0, len(points_2d)):
            x_init.append(points_2d[i][0])
            x_init.append(points_2d[i][1])
        z = opt.least_squares(non_linear_equations, x_init)

        points_2d_deformed = []  # deformed 2d grid points
        for i in range(0, len(z.x), 2):
            points_2d_deformed.append(volmdlr.Point2D(z.x[i], z.x[i + 1]))

        grid2d_deformed = volmdlr.grid.Grid2D.from_points(points=points_2d_deformed,
                                                          points_dim_1=points_x,
                                                          direction=grid2d.direction)

        self._grids2d_deformed = grid2d_deformed

        return points_2d_deformed

    def grid2d_deformation(self, grid2d: volmdlr.grid.Grid2D):
        '''
        compute the deformation/displacement (dx/dy) of a Grid2D based on a Bspline surface
        '''

        if not self._grids2d_deformed:
            self.grid2d_deformed(grid2d)

        displacement = self._grids2d_deformed.displacement_compared_to(grid2d)
        self._displacements = displacement

        return displacement

    def point2d_parametric_to_dimension(self, point2d: volmdlr.Point3D, grid2d: volmdlr.grid.Grid2D):
        '''
        convert a point2d from the parametric to the dimensioned frame
        '''

        # Check if the 0<point2d.x<1 and 0<point2d.y<1
        if point2d.x < 0:
            point2d.x = 0
        elif point2d.x > 1:
            point2d.x = 1
        if point2d.y < 0:
            point2d.y = 0
        elif point2d.y > 1:
            point2d.y = 1

        if self._grids2d == grid2d:
            points_2d = self._grids2d.points
        else:
            points_2d = grid2d.points
            self._grids2d = grid2d

        if self._displacements is not None:
            displacement = self._displacements
        else:
            displacement = self.grid2d_deformation(grid2d)

        points_x, points_y = grid2d.points_xy

        # Parameters
        index_points = {}  # grid point position(j,i), point position in points_2d (or points_3d)
        p = 0
        for i in range(0, points_x):
            for j in range(0, points_y):
                index_points.update({(j, i): p})
                p = p + 1

        # Form function "Finite Elements"
        def form_function(s, t):
            N = npy.empty(4)
            N[0] = (1 - s) * (1 - t) / 4
            N[1] = (1 + s) * (1 - t) / 4
            N[2] = (1 + s) * (1 + t) / 4
            N[3] = (1 - s) * (1 + t) / 4
            return N

        finite_elements_points = []  # 2D grid points index that define one element
        for j in range(0, points_y - 1):
            for i in range(0, points_x - 1):
                finite_elements_points.append(((i, j), (i + 1, j), (i + 1, j + 1), (i, j + 1)))
        finite_elements = []  # finite elements defined with closed polygon
        for i in range(0, len(finite_elements_points)):
            finite_elements.append(
                volmdlr.wires.ClosedPolygon2D((points_2d[index_points[finite_elements_points[i][0]]],
                                               points_2d[index_points[finite_elements_points[i][1]]],
                                               points_2d[index_points[finite_elements_points[i][2]]],
                                               points_2d[index_points[finite_elements_points[i][3]]])))

        for k in range(0, len(finite_elements_points)):
            if (volmdlr.wires.Contour2D(finite_elements[k].primitives).point_belongs(
                    point2d)  # finite_elements[k].point_belongs(point2d)
                    or volmdlr.wires.Contour2D(finite_elements[k].primitives).point_over_contour(point2d)
                    or ((points_2d[index_points[finite_elements_points[k][0]]][0] < point2d.x <
                         points_2d[index_points[finite_elements_points[k][1]]][0])
                        and point2d.y == points_2d[index_points[finite_elements_points[k][0]]][1])
                    or ((points_2d[index_points[finite_elements_points[k][1]]][1] < point2d.y <
                         points_2d[index_points[finite_elements_points[k][2]]][1])
                        and point2d.x == points_2d[index_points[finite_elements_points[k][1]]][0])
                    or ((points_2d[index_points[finite_elements_points[k][3]]][0] < point2d.x <
                         points_2d[index_points[finite_elements_points[k][2]]][0])
                        and point2d.y == points_2d[index_points[finite_elements_points[k][1]]][1])
                    or ((points_2d[index_points[finite_elements_points[k][0]]][1] < point2d.y <
                         points_2d[index_points[finite_elements_points[k][3]]][1])
                        and point2d.x == points_2d[index_points[finite_elements_points[k][0]]][0])):
                break

        x0 = points_2d[index_points[finite_elements_points[k][0]]][0]
        y0 = points_2d[index_points[finite_elements_points[k][0]]][1]
        x1 = points_2d[index_points[finite_elements_points[k][1]]][0]
        y2 = points_2d[index_points[finite_elements_points[k][2]]][1]
        x = point2d.x
        y = point2d.y
        s = 2 * ((x - x0) / (x1 - x0)) - 1
        t = 2 * ((y - y0) / (y2 - y0)) - 1

        N = form_function(s, t)
        dx = npy.array([displacement[index_points[finite_elements_points[k][0]]][0],
                        displacement[index_points[finite_elements_points[k][1]]][0],
                        displacement[index_points[finite_elements_points[k][2]]][0],
                        displacement[index_points[finite_elements_points[k][3]]][0]])
        dy = npy.array([displacement[index_points[finite_elements_points[k][0]]][1],
                        displacement[index_points[finite_elements_points[k][1]]][1],
                        displacement[index_points[finite_elements_points[k][2]]][1],
                        displacement[index_points[finite_elements_points[k][3]]][1]])

        return volmdlr.Point2D(point2d.x + npy.transpose(N).dot(dx), point2d.y + npy.transpose(N).dot(dy))

    def point3d_to_2d_with_dimension(self, point3d: volmdlr.Point3D, grid2d: volmdlr.grid.Grid2D):
        '''
        compute the point2d of a point3d, on a Bspline surface, in the dimensioned frame
        '''

        point2d = self.point3d_to_2d(point3d)

        point2d_with_dimension = self.point2d_parametric_to_dimension(point2d, grid2d)

        return point2d_with_dimension

    def point2d_with_dimension_to_parametric_frame(self, point2d, grid2d: volmdlr.grid.Grid2D):
        '''
        convert a point2d from the dimensioned to the parametric frame
        '''

        if self._grids2d != grid2d:
            self._grids2d = grid2d
        if not self._grids2d_deformed:
            self.grid2d_deformed(grid2d)

        points_2d = grid2d.points
        points_2d_deformed = self._grids2d_deformed.points
        points_x, points_y = grid2d.points_xy

        # Parameters
        index_points = {}  # grid point position(j,i), point position in points_2d (or points_3d)
        p = 0
        for i in range(0, points_x):
            for j in range(0, points_y):
                index_points.update({(j, i): p})
                p = p + 1

        finite_elements_points = []  # 2D grid points index that define one element
        for j in range(0, points_y - 1):
            for i in range(0, points_x - 1):
                finite_elements_points.append(((i, j), (i + 1, j), (i + 1, j + 1), (i, j + 1)))
        finite_elements = []  # finite elements defined with closed polygon  DEFORMED
        for i in range(0, len(finite_elements_points)):
            finite_elements.append(
                volmdlr.wires.ClosedPolygon2D((points_2d_deformed[index_points[finite_elements_points[i][0]]],
                                               points_2d_deformed[index_points[finite_elements_points[i][1]]],
                                               points_2d_deformed[index_points[finite_elements_points[i][2]]],
                                               points_2d_deformed[index_points[finite_elements_points[i][3]]])))

        finite_elements_initial = []  # finite elements defined with closed polygon  INITIAL
        for i in range(0, len(finite_elements_points)):
            finite_elements_initial.append(
                volmdlr.wires.ClosedPolygon2D((points_2d[index_points[finite_elements_points[i][0]]],
                                               points_2d[index_points[finite_elements_points[i][1]]],
                                               points_2d[index_points[finite_elements_points[i][2]]],
                                               points_2d[index_points[finite_elements_points[i][3]]])))

        for k in range(0, len(finite_elements_points)):
            if (finite_elements[k].point_belongs(point2d)
                    or ((points_2d_deformed[index_points[finite_elements_points[k][0]]][0] < point2d.x <
                         points_2d_deformed[index_points[finite_elements_points[k][1]]][0])
                        and point2d.y == points_2d_deformed[index_points[finite_elements_points[k][0]]][1])
                    or ((points_2d_deformed[index_points[finite_elements_points[k][1]]][1] < point2d.y <
                         points_2d_deformed[index_points[finite_elements_points[k][2]]][1])
                        and point2d.x == points_2d_deformed[index_points[finite_elements_points[k][1]]][0])
                    or ((points_2d_deformed[index_points[finite_elements_points[k][3]]][0] < point2d.x <
                         points_2d_deformed[index_points[finite_elements_points[k][2]]][0])
                        and point2d.y == points_2d_deformed[index_points[finite_elements_points[k][1]]][1])
                    or ((points_2d_deformed[index_points[finite_elements_points[k][0]]][1] < point2d.y <
                         points_2d_deformed[index_points[finite_elements_points[k][3]]][1])
                        and point2d.x == points_2d_deformed[index_points[finite_elements_points[k][0]]][0])
                    or finite_elements[k].primitives[0].point_belongs(point2d) or finite_elements[k].primitives[
                        1].point_belongs(point2d)
                    or finite_elements[k].primitives[2].point_belongs(point2d) or finite_elements[k].primitives[
                        3].point_belongs(point2d)):
                break

        frame_deformed = volmdlr.Frame2D(finite_elements[k].center_of_mass(),
                                         volmdlr.Vector2D(finite_elements[k].primitives[1].middle_point()[0] -
                                                          finite_elements[k].center_of_mass()[0],
                                                          finite_elements[k].primitives[1].middle_point()[1] -
                                                          finite_elements[k].center_of_mass()[1]),
                                         volmdlr.Vector2D(finite_elements[k].primitives[0].middle_point()[0] -
                                                          finite_elements[k].center_of_mass()[0],
                                                          finite_elements[k].primitives[0].middle_point()[1] -
                                                          finite_elements[k].center_of_mass()[1]))

        point2d_frame_deformed = volmdlr.Point2D(point2d.frame_mapping(frame_deformed, 'new')[0],
                                                 point2d.frame_mapping(frame_deformed, 'new')[1])

        frame_inital = volmdlr.Frame2D(finite_elements_initial[k].center_of_mass(),
                                       volmdlr.Vector2D(finite_elements_initial[k].primitives[1].middle_point()[0] -
                                                        finite_elements_initial[k].center_of_mass()[0],
                                                        finite_elements_initial[k].primitives[1].middle_point()[1] -
                                                        finite_elements_initial[k].center_of_mass()[1]),
                                       volmdlr.Vector2D(finite_elements_initial[k].primitives[0].middle_point()[0] -
                                                        finite_elements_initial[k].center_of_mass()[0],
                                                        finite_elements_initial[k].primitives[0].middle_point()[1] -
                                                        finite_elements_initial[k].center_of_mass()[1]))

        X = point2d_frame_deformed.frame_mapping(frame_inital, 'old')[0]
        if X < 0:
            X = 0
        elif X > 1:
            X = 1
        Y = point2d_frame_deformed.frame_mapping(frame_inital, 'old')[1]
        if Y < 0:
            Y = 0
        elif Y > 1:
            Y = 1

        return volmdlr.Point2D(X, Y)

    def point2d_with_dimension_to_3d(self, point2d, grid2d: volmdlr.grid.Grid2D):
        '''
        compute the point3d, on a Bspline surface, of a point2d define in the dimensioned frame
        '''

        point2d_01 = self.point2d_with_dimension_to_parametric_frame(point2d, grid2d)

        return self.point2d_to_3d(point2d_01)

    def linesegment2d_parametric_to_dimension(self, linesegment2d, grid2d: volmdlr.grid.Grid2D):
        '''
        convert a linesegment2d from the parametric to the dimensioned frame
        '''

        points = linesegment2d.discretization_points(20)
        points_dim = [
            self.point2d_parametric_to_dimension(
                p, grid2d) for p in points]

        return vme.BSplineCurve2D.from_points_interpolation(
            points_dim, max(self.degree_u, self.degree_v))

    def linesegment3d_to_2d_with_dimension(self, linesegment3d, grid2d: volmdlr.grid.Grid2D):
        '''
        compute the linesegment2d of a linesegment3d, on a Bspline surface, in the dimensioned frame
        '''

        linesegment2d = self.linesegment3d_to_2d(linesegment3d)
        bsplinecurve2d_with_dimension = self.linesegment2d_parametric_to_dimension(linesegment2d, grid2d)

        return bsplinecurve2d_with_dimension

    def linesegment2d_with_dimension_to_parametric_frame(self, linesegment2d):
        '''
        convert a linesegment2d from the dimensioned to the parametric frame
        '''

        try:
            linesegment2d = volmdlr.edges.LineSegment2D(
                self.point2d_with_dimension_to_parametric_frame(linesegment2d.start, self._grids2d),
                self.point2d_with_dimension_to_parametric_frame(linesegment2d.end, self._grids2d))
        except NotImplementedError:
            return None

        return linesegment2d

    def linesegment2d_with_dimension_to_3d(self, linesegment2d):
        '''
        compute the linesegment3d, on a Bspline surface, of a linesegment2d defined in the dimensioned frame
        '''

        linesegment2d_01 = self.linesegment2d_with_dimension_to_parametric_frame(linesegment2d)
        linesegment3d = self.linesegment2d_to_3d(linesegment2d_01)

        return linesegment3d

    def bsplinecurve2d_parametric_to_dimension(self, bsplinecurve2d, grid2d: volmdlr.grid.Grid2D):
        '''
        convert a bsplinecurve2d from the parametric to the dimensioned frame
        '''

        # check if bsplinecurve2d is in a list
        if isinstance(bsplinecurve2d, list):
            bsplinecurve2d = bsplinecurve2d[0]
        points = bsplinecurve2d.control_points
        points_dim = []

        for p in points:
            points_dim.append(self.point2d_parametric_to_dimension(p, grid2d))

        bsplinecurve2d_with_dimension = volmdlr.edges.BSplineCurve2D(bsplinecurve2d.degree, points_dim,
                                                                     bsplinecurve2d.knot_multiplicities,
                                                                     bsplinecurve2d.knots,
                                                                     bsplinecurve2d.weights,
                                                                     bsplinecurve2d.periodic)

        return bsplinecurve2d_with_dimension

    def bsplinecurve3d_to_2d_with_dimension(self, bsplinecurve3d, grid2d: volmdlr.grid.Grid2D):
        '''
        compute the bsplinecurve2d of a bsplinecurve3d, on a Bspline surface, in the dimensioned frame
        '''

        bsplinecurve2d_01 = self.bsplinecurve3d_to_2d(bsplinecurve3d)
        bsplinecurve2d_with_dimension = self.bsplinecurve2d_parametric_to_dimension(
            bsplinecurve2d_01, grid2d)

        return bsplinecurve2d_with_dimension

    def bsplinecurve2d_with_dimension_to_parametric_frame(self, bsplinecurve2d):
        '''
        convert a bsplinecurve2d from the dimensioned to the parametric frame
        '''

        points_dim = bsplinecurve2d.control_points
        points = []
        for p in points_dim:
            points.append(
                self.point2d_with_dimension_to_parametric_frame(p, self._grids2d))

        bsplinecurve2d = volmdlr.edges.BSplineCurve2D(bsplinecurve2d.degree, points,
                                                      bsplinecurve2d.knot_multiplicities,
                                                      bsplinecurve2d.knots,
                                                      bsplinecurve2d.weights,
                                                      bsplinecurve2d.periodic)
        return bsplinecurve2d

    def bsplinecurve2d_with_dimension_to_3d(self, bsplinecurve2d):
        '''
        compute the bsplinecurve3d, on a Bspline surface, of a bsplinecurve2d defined in the dimensioned frame
        '''

        bsplinecurve2d_01 = self.bsplinecurve2d_with_dimension_to_parametric_frame(bsplinecurve2d)
        bsplinecurve3d = self.bsplinecurve2d_to_3d(bsplinecurve2d_01)

        return bsplinecurve3d

    def arc2d_parametric_to_dimension(self, arc2d, grid2d: volmdlr.grid.Grid2D):
        '''
        convert a arc2d from the parametric to the dimensioned frame
        '''

        number_points = math.ceil(arc2d.angle * 7) + 1
        l = arc2d.length()
        points = [self.point2d_parametric_to_dimension(arc2d.point_at_abscissa(
            i * l / (number_points - 1)), grid2d) for i in range(number_points)]

        return vme.BSplineCurve2D.from_points_interpolation(
            points, max(self.degree_u, self.degree_v))

    def arc3d_to_2d_with_dimension(self, arc3d, grid2d: volmdlr.grid.Grid2D):
        '''
        compute the arc2d of a arc3d, on a Bspline surface, in the dimensioned frame
        '''

        bsplinecurve2d = self.arc3d_to_2d(arc3d)[0]  # it's a bsplinecurve2d
        arc2d_with_dimension = self.bsplinecurve2d_parametric_to_dimension(bsplinecurve2d, grid2d)

        return arc2d_with_dimension  # it's a bsplinecurve2d-dimension

    def arc2d_with_dimension_to_parametric_frame(self, arc2d):
        '''
        convert a arc2d from the dimensioned to the parametric frame
        '''

        number_points = math.ceil(arc2d.angle * 7) + 1
        l = arc2d.length()

        points = [self.point2d_with_dimension_to_parametric_frame(arc2d.point_at_abscissa(
            i * l / (number_points - 1)), self._grids2d) for i in range(number_points)]

        return vme.BSplineCurve2D.from_points_interpolation(
            points, max(self.degree_u, self.degree_v))

    def arc2d_with_dimension_to_3d(self, arc2d):
        '''
        compute the  arc3d, on a Bspline surface, of a arc2d in the dimensioned frame
        '''

        arc2d_01 = self.arc2d_with_dimension_to_parametric_frame(arc2d)
        arc3d = self.arc2d_to_3d(arc2d_01)

        return arc3d  # it's a bsplinecurve3d

    def contour2d_parametric_to_dimension(self, contour2d: volmdlr.wires.Contour2D,
                                          grid2d: volmdlr.grid.Grid2D):
        '''
        convert a contour2d from the parametric to the dimensioned frame
        '''

        primitives2d_dim = []

        for primitive2d in contour2d.primitives:
            # method_name = '{}_parametric_to_dimension'.format(
            #     primitive2d.__class__.__name__.lower())
            method_name = f'{primitive2d.__class__.__name__.lower()}_parametric_to_dimension'

            if hasattr(self, method_name):
                primitives = getattr(self, method_name)(primitive2d, grid2d)
                if primitives:
                    primitives2d_dim.append(primitives)

            else:
                raise NotImplementedError(
                    f'Class {self.__class__.__name__} does not implement {method_name}')

        return volmdlr.wires.Contour2D(primitives2d_dim)

    def contour3d_to_2d_with_dimension(self, contour3d: volmdlr.wires.Contour3D,
                                       grid2d: volmdlr.grid.Grid2D):
        '''
        compute the contou2d of a contour3d, on a Bspline surface, in the dimensioned frame
        '''

        contour2d_01 = self.contour3d_to_2d(contour3d)

        return self.contour2d_parametric_to_dimension(contour2d_01, grid2d)

    def contour2d_with_dimension_to_parametric_frame(self, contour2d):
        '''
        convert a contour2d from the dimensioned to the parametric frame
        '''

        # TODO: check and avoid primitives with start=end
        primitives2d = []

        for primitive2d in contour2d.primitives:
            method_name = f'{primitive2d.__class__.__name__.lower()}_with_dimension_to_parametric_frame'

            if hasattr(self, method_name):
                primitives = getattr(self, method_name)(primitive2d)
                if primitives:
                    primitives2d.append(primitives)

            else:
                raise NotImplementedError(
                    # 'Class {} does not implement {}'.format(self.__class__.__name__,
                    #                                         method_name))
                    f'Class {self.__class__.__name__} does not implement {method_name}')

        # #Avoid to have primitives with start=end
        # start_points = []
        # for i in range(0, len(new_start_points)-1):
        #     if new_start_points[i] != new_start_points[i+1]:
        #         start_points.append(new_start_points[i])
        # if new_start_points[-1] != new_start_points[0]:
        #     start_points.append(new_start_points[-1])

        return volmdlr.wires.Contour2D(primitives2d)

    def contour2d_with_dimension_to_3d(self, contour2d):
        '''
        compute the contour3d, on a Bspline surface, of a contour2d define in the dimensioned frame
        '''

        contour01 = self.contour2d_with_dimension_to_parametric_frame(contour2d)

        return self.contour2d_to_3d(contour01)

    @classmethod
    def from_geomdl_surface(cls, surface):
        '''
        create a volmdlr's BSpline_Surface3D from a geomdl's one
        '''

        control_points = []
        for i in range(0, len(surface.ctrlpts)):
            control_points.append(volmdlr.Point3D(surface.ctrlpts[i][0], surface.ctrlpts[i][1], surface.ctrlpts[i][2]))

        (u_knots, u_multiplicities) = knots_vector_inv((surface.knotvector_u))
        (v_knots, v_multiplicities) = knots_vector_inv((surface.knotvector_v))

        bspline_surface = cls(degree_u=surface.degree_u,
                              degree_v=surface.degree_v,
                              control_points=control_points,
                              nb_u=surface.ctrlpts_size_u,
                              nb_v=surface.ctrlpts_size_v,
                              u_multiplicities=u_multiplicities,
                              v_multiplicities=v_multiplicities,
                              u_knots=u_knots,
                              v_knots=v_knots)

        return bspline_surface

    @classmethod
    def points_fitting_into_bspline_surface(cls, points_3d, size_u, size_v, degree_u, degree_v):
        '''
        Bspline Surface interpolation through 3d points

        Parameters
        ----------
        points_3d : volmdlr.Point3D
            data points
        size_u : int
            number of data points on the u-direction.
        size_v : int
            number of data points on the v-direction.
        degree_u : int
            degree of the output surface for the u-direction.
        degree_v : int
            degree of the output surface for the v-direction.

        Returns
        -------
        B-spline surface

        '''

        points = []
        for i in range(0, len(points_3d)):
            points.append((points_3d[i].x, points_3d[i].y, points_3d[i].z))

        surface = interpolate_surface(points, size_u, size_v, degree_u, degree_v)

        return cls.from_geomdl_surface(surface)

    @classmethod
    def points_approximate_into_bspline_surface(cls, points_3d, size_u, size_v, degree_u, degree_v, **kwargs):
        '''
        Bspline Surface approximate through 3d points

        Parameters
        ----------
        points_3d : volmdlr.Point3D
            data points
        size_u : int
            number of data points on the u-direction.
        size_v : int
            number of data points on the v-direction.
        degree_u : int
            degree of the output surface for the u-direction.
        degree_v : int
            degree of the output surface for the v-direction.

        Keyword Arguments:
            * ``ctrlpts_size_u``: number of control points on the u-direction. *Default: size_u - 1*
            * ``ctrlpts_size_v``: number of control points on the v-direction. *Default: size_v - 1*

        Returns
        -------
        B-spline surface: volmdlr.faces.BSplineSurface3D

        '''

        # Keyword arguments
        num_cpts_u = kwargs.get('ctrlpts_size_u', size_u - 1)  # number of datapts, r + 1 > number of ctrlpts, n + 1
        num_cpts_v = kwargs.get('ctrlpts_size_v', size_v - 1)  # number of datapts, s + 1 > number of ctrlpts, m + 1

        points = [tuple([*pt]) for pt in points_3d]

        surface = approximate_surface(points, size_u, size_v, degree_u, degree_v,
                                      ctrlpts_size_u=num_cpts_u, num_cpts_v=num_cpts_v)

        return cls.from_geomdl_surface(surface)

    @classmethod
    def from_cylindrical_faces(cls, cylindrical_faces, degree_u, degree_v,
                               points_x: int = 10, points_y: int = 10):
        '''
        define a bspline surface from a list of cylindrical faces

        Parameters
        ----------
        cylindrical_faces : List[volmdlr.faces.CylindricalFace3D]
            faces 3d
        degree_u : int
            degree of the output surface for the u-direction
        degree_v : int
            degree of the output surface for the v-direction
        points_x : int
            number of points in x-direction
        points_y : int
            number of points in y-direction

        Returns
        -------
        B-spline surface

        '''

        if len(cylindrical_faces) == 1:
            return cls.from_cylindrical_face(cylindrical_faces[0], degree_u, degree_v, points_x=50, points_y=50)

        if len(cylindrical_faces) > 1:
            bspline_surfaces = []
            direction = cylindrical_faces[0].adjacent_direction(cylindrical_faces[1])

            if direction == 'x':
                bounding_rectangle_0 = cylindrical_faces[0].surface2d.outer_contour.bounding_rectangle()
                ymin = bounding_rectangle_0[2]
                ymax = bounding_rectangle_0[3]
                for face in cylindrical_faces:
                    bounding_rectangle = face.surface2d.outer_contour.bounding_rectangle()
                    ymin = min(ymin, bounding_rectangle[2])
                    ymax = max(ymax, bounding_rectangle[3])
                for face in cylindrical_faces:
                    bounding_rectangle = face.surface2d.outer_contour.bounding_rectangle()

                    points_3d = face.surface3d.grid3d(
                        volmdlr.grid.Grid2D.from_properties(
                            x_limits=(bounding_rectangle[0], bounding_rectangle[1]),
                            y_limits=(ymin, ymax),
                            points_nbr=(points_x, points_y)))

                    bspline_surfaces.append(
                        cls.points_fitting_into_bspline_surface(
                            points_3d, points_x, points_y, degree_u, degree_v))

            elif direction == 'y':
                bounding_rectangle_0 = cylindrical_faces[0].surface2d.outer_contour.bounding_rectangle()
                xmin = bounding_rectangle_0[0]
                xmax = bounding_rectangle_0[1]
                for face in cylindrical_faces:
                    bounding_rectangle = face.surface2d.outer_contour.bounding_rectangle()
                    xmin = min(xmin, bounding_rectangle[0])
                    xmax = max(xmax, bounding_rectangle[1])
                for face in cylindrical_faces:
                    bounding_rectangle = face.surface2d.outer_contour.bounding_rectangle()

                    points_3d = face.surface3d.grid3d(
                        volmdlr.grid.Grid2D.from_properties(
                            x_limits=(xmin, xmax),
                            y_limits=(bounding_rectangle[2], bounding_rectangle[3]),
                            points_nbr=(points_x, points_y)))

                    bspline_surfaces.append(
                        cls.points_fitting_into_bspline_surface(
                            points_3d, points_x, points_y, degree_u, degree_v))

            to_be_merged = bspline_surfaces[0]
            for i in range(0, len(bspline_surfaces) - 1):
                merged = to_be_merged.merge_with(bspline_surfaces[i + 1])
                to_be_merged = merged

            bspline_surface = to_be_merged

            return bspline_surface

    @classmethod
    def from_cylindrical_face(cls, cylindrical_face, degree_u, degree_v,
                              **kwargs):  # points_x: int = 50, points_y: int = 50
        '''
        define a bspline surface from a cylindrical face

        Parameters
        ----------
        cylindrical_face : volmdlr.faces.CylindricalFace3D
            face 3d
        degree_u : int
            degree of the output surface for the u-direction.
        degree_v : int
            degree of the output surface for the v-direction.
        points_x : int
            number of points in x-direction
        points_y : int
            number of points in y-direction

        Returns
        -------
        B-spline surface

        '''

        points_x = kwargs['points_x']
        points_y = kwargs['points_y']
        bounding_rectangle = cylindrical_face.surface2d.outer_contour.bounding_rectangle()
        points_3d = cylindrical_face.surface3d.grid3d(
            volmdlr.grid.Grid2D.from_properties(x_limits=(bounding_rectangle[0],
                                                          bounding_rectangle[1]),
                                                y_limits=(bounding_rectangle[2],
                                                          bounding_rectangle[3]),
                                                points_nbr=(points_x, points_y)))

        return cls.points_fitting_into_bspline_surface(points_3d, points_x, points_x, degree_u, degree_v)

    def intersection_with(self, other_bspline_surface3d):
        '''
        compute intersection points between two Bspline surfaces
        return u,v parameters for intersection points for both surfaces
        '''

        def f(X):
            return (self.point2d_to_3d(volmdlr.Point2D(X[0], X[1])) -
                    other_bspline_surface3d.point2d_to_3d(volmdlr.Point2D(X[2], X[3]))).norm()

        x = npy.linspace(0, 1, 10)
        x_init = []
        for xi in x:
            for yi in x:
                x_init.append((xi, yi, xi, yi))

        u1, v1, u2, v2 = [], [], [], []
        solutions = []
        for x0 in x_init:
            z = scp.optimize.least_squares(f, x0=x0, bounds=([0, 1]))
            # print(z.cost)
            if z.fun < 1e-5:
                solution = z.x
                if solution not in solutions:
                    solutions.append(solution)
                    u1.append(solution[0])
                    v1.append(solution[1])
                    u2.append(solution[2])
                    v2.append(solution[3])

        # uv1 = [[min(u1),max(u1)],[min(v1),max(v1)]]
        # uv2 = [[min(u2),max(u2)],[min(v2),max(v2)]]

        return ((u1, v1), (u2, v2))  # (uv1, uv2)

    def plane_intersection(self, plane3d):
        '''
        compute intersection points between a Bspline surface and a plane3d
        '''

        def f(X):
            return ((self.surface.evaluate_single((X[0], X[1]))[0]) * plane3d.equation_coefficients()[0] +
                    (self.surface.evaluate_single((X[0], X[1]))[1]) * plane3d.equation_coefficients()[1] +
                    (self.surface.evaluate_single((X[0], X[1]))[2]) * plane3d.equation_coefficients()[2] +
                    plane3d.equation_coefficients()[3])

        x = npy.linspace(0, 1, 20)
        x_init = []
        for xi in x:
            for yi in x:
                x_init.append((xi, yi))

        # x_init = volmdlr.Point2D.grid2d(20, 20, 0, 1, 0, 1)

        intersection_points = []
        # solutions = []
        # u, v =[],  []

        for x0 in x_init:
            z = scp.optimize.least_squares(f, x0=x0, bounds=([0, 1]))
            if z.fun < 1e-20:
                #     cost.append(z.cost)
                # # print(z.cost)
                # if z.cost<1e-20:
                solution = z.x
                intersection_points.append(volmdlr.Point3D(self.surface.evaluate_single((solution[0], solution[1]))[0],
                                                           self.surface.evaluate_single((solution[0], solution[1]))[1],
                                                           self.surface.evaluate_single((solution[0], solution[1]))[
                                                               2]))
        # intersection_points.sort()
        # u.append(solution[0])
        # v.append(solution[1])
        # solutions.append(solution)

        # return (u,v)
        return intersection_points

    def error_with_point3d(self, point3d):
        '''
        compute the error/distance between the Bspline surface and a point3d
        '''

        def f(x):
            return (point3d - self.point2d_to_3d(volmdlr.Point2D(x[0], x[1]))).norm()

        cost = []

        for x0 in [(0, 0), (0, 1), (1, 0), (1, 1), (0.5, 0.5)]:
            z = scp.optimize.least_squares(f, x0=x0, bounds=([0, 1]))
            cost.append(z.fun)

        return min(cost)

    def error_with_edge3d(self, edge3d):
        '''
        compute the error/distance between the Bspline surface and an edge3d
        it's the mean of the start and end points errors'
        '''

        return (self.error_with_point3d(edge3d.start) + self.error_with_point3d(edge3d.end)) / 2

    def nearest_edges3d(self, contour3d, threshold: float):
        '''
        compute the nearest edges of a contour3d to a Bspline_surface3d based on a threshold
        '''

        nearest = []
        for primitive in contour3d.primitives:
            if self.error_with_edge3d(primitive) <= threshold:
                nearest.append(primitive)
        nearest_primitives = volmdlr.wires.Wire3D(nearest)

        return nearest_primitives

    def edge3d_to_2d_with_dimension(self, edge3d, grid2d: volmdlr.grid.Grid2D):
        '''
        compute the edge2d of a edge3d, on a Bspline surface, in the dimensioned frame
        '''

        # method_name = '{}_to_2d_with_dimension'.format(edge3d.__class__.__name__.lower())
        method_name = f'{edge3d.__class__.__name__.lower()}_to_2d_with_dimension'

        if hasattr(self, method_name):
            edge2d_dim = getattr(self, method_name)(edge3d, grid2d)
            if edge2d_dim:
                return edge2d_dim
            else:
                raise NotImplementedError
        else:
            raise NotImplementedError(
                # 'Class {} does not implement {}'.format(self.__class__.__name__,
                #                                         method_name))
                f'Class {self.__class__.__name__} does not implement {method_name}')

    def wire3d_to_2d(self, wire3d):
        '''
        compute the 2d of a wire3d, on a Bspline surface
        '''

        contour = self.contour3d_to_2d(wire3d)

        return volmdlr.wires.Wire2D(contour.primitives)

    def wire3d_to_2d_with_dimension(self, wire3d):
        '''
        compute the 2d of a wire3d, on a Bspline surface, in the dimensioned frame
        '''

        contour = self.contour3d_to_2d_with_dimension(wire3d, self._grids2d)

        return volmdlr.wires.Wire2D(contour.primitives)

    def split_surface_u(self, u: float):
        '''
        split the surface at the input parametric coordinate on the u-direction

        Parameters
        ----------
        u : float
            Parametric coordinate u choosen between 0 and 1

        Returns
        -------
        surfaces : list
            Two splitted surfaces

        '''

        surfaces_geo = split_surface_u(self.surface, u)
        surfaces = []
        for s in surfaces_geo:
            surfaces.append(volmdlr.faces.BSplineSurface3D.from_geomdl_surface(s))

        return surfaces

    def split_surface_v(self, v: float):
        '''
        split the surface at the input parametric coordinate on the v-direction

        Parameters
        ----------
        v : float
            Parametric coordinate v choosen between 0 and 1

        Returns
        -------
        surfaces : list
            Two splitted surfaces

        '''

        surfaces_geo = split_surface_v(self.surface, v)
        surfaces = []
        for s in surfaces_geo:
            surfaces.append(volmdlr.faces.BSplineSurface3D.from_geomdl_surface(s))

        return surfaces

    def split_surface_with_bspline_curve(self, bspline_curve3d: volmdlr.edges.BSplineCurve3D):
        '''
        cuts the surface into two pieces with a bspline curve

        Parameters
        ----------
        bspline_curve3d : volmdlr.edges.BSplineCurve3D


        Returns
        -------
        surfaces : list
            Two splitted surfaces

        '''

        surfaces = []
        bspline_curve2d = self.bsplinecurve3d_to_2d(bspline_curve3d)[0]
        # if type(bspline_curve2d) == list:
        #     points = [bspline_curve2d[0].start]
        #     for edge in bspline_curve2d:
        #         points.append(edge.end)
        #     bspline_curve2d = vme.BSplineCurve2D.from_points_approximation(points, 2, ctrlpts_size = 5)
        contour = self.rectangular_cut(0, 1, 0, 1).surface2d.outer_contour
        contours = contour.cut_by_bspline_curve(bspline_curve2d)

        du, dv = bspline_curve2d.end - bspline_curve2d.start
        resolution = 8

        for contour in contours:
            u_min, u_max, v_min, v_max = contour.bounding_rectangle().bounds()
            if du > dv:
                delta_u = u_max - u_min
                nlines_x = int(delta_u * resolution)
                lines_x = [vme.Line2D(volmdlr.Point2D(u_min, v_min),
                                      volmdlr.Point2D(u_min, v_max))]
                for i in range(nlines_x):
                    u = u_min + (i + 1) / (nlines_x + 1) * delta_u
                    lines_x.append(vme.Line2D(volmdlr.Point2D(u, v_min),
                                              volmdlr.Point2D(u, v_max)))
                lines_x.append(vme.Line2D(volmdlr.Point2D(u_max, v_min),
                                          volmdlr.Point2D(u_max, v_max)))
                lines = lines_x

            else:
                delta_v = v_max - v_min
                nlines_y = int(delta_v * resolution)
                lines_y = [vme.Line2D(volmdlr.Point2D(v_min, v_min),
                                      volmdlr.Point2D(v_max, v_min))]
                for i in range(nlines_y):
                    v = v_min + (i + 1) / (nlines_y + 1) * delta_v
                    lines_y.append(vme.Line2D(volmdlr.Point2D(v_min, v),
                                              volmdlr.Point2D(v_max, v)))
                lines_y.append(vme.Line2D(volmdlr.Point2D(v_min, v_max),
                                          volmdlr.Point2D(v_max, v_max)))
                lines = lines_y

            pt0 = volmdlr.O2D
            points = []

            for line in lines:
                inter = contour.line_intersections(line)
                if inter:
                    pt = set()
                    for p in inter:
                        pt.add(p[0])
                else:
                    raise NotImplementedError

                pt = sorted(pt, key=lambda p: pt0.point_distance(p))
                pt0 = pt[0]
                edge = volmdlr.edges.LineSegment2D(pt[0], pt[1])

                points.extend(edge.discretization_points(number_points=10))

            points3d = []
            for p in points:
                points3d.append(self.point2d_to_3d(p))

            size_u, size_v, degree_u, degree_v = 10, 10, self.degree_u, self.degree_v
            surfaces.append(
                volmdlr.faces.BSplineSurface3D.points_fitting_into_bspline_surface(
                    points3d, size_u, size_v, degree_u, degree_v))

        return surfaces

    def point_belongs(self, point3d):
        '''
        check if a point3d belongs to the bspline_surface or not
        '''

        def f(x):
            p3d = self.point2d_to_3d(volmdlr.Point2D(x[0], x[1]))
            return point3d.point_distance(p3d)

        x = npy.linspace(0, 1, 5)
        x_init = []
        for xi in x:
            for yi in x:
                x_init.append((xi, yi))

        for x0 in x_init:
            z = scp.optimize.least_squares(f, x0=x0, bounds=([0, 1]))
            if z.fun < 1e-10:
                return True
        return False

    def is_intersected_with(self, other_bspline_surface3d):
        '''
        check if the two surfaces are intersected or not
        return True, when there are more 50points on the intersection zone
        '''

        # intersection_results = self.intersection_with(other_bspline_surface3d)
        # if len(intersection_results[0][0]) >= 50:
        #     return True
        # else:
        #     return False

        def f(X):
            return (self.point2d_to_3d(volmdlr.Point2D(X[0], X[1])) -
                    other_bspline_surface3d.point2d_to_3d(volmdlr.Point2D(X[2], X[3]))).norm()

        x = npy.linspace(0, 1, 10)
        x_init = []
        for xi in x:
            for yi in x:
                x_init.append((xi, yi, xi, yi))

        i = 0
        for x0 in x_init:
            z = scp.optimize.least_squares(f, x0=x0, bounds=([0, 1]))
            if z.fun < 1e-5:
                i += 1
                if i >= 50:
                    return True
        return False

    def merge_with(self, other_bspline_surface3d):
        '''
        merge two adjacent surfaces based on their faces

        Parameters
        ----------
        other_bspline_face3d : volmdlr.faces.BSplineSurface3D

        Returns
        -------
        merged_surface : volmdlr.faces.BSplineSurface3D

        '''

        bspline_face3d = self.rectangular_cut(0, 1, 0, 1)
        other_bspline_face3d = other_bspline_surface3d.rectangular_cut(0, 1, 0, 1)

        bsplines = [self, other_bspline_surface3d]
        bsplines_new = bsplines

        center = [bspline_face3d.surface2d.outer_contour.center_of_mass(),
                  other_bspline_face3d.surface2d.outer_contour.center_of_mass()]
        grid2d_direction = (bspline_face3d.pair_with(other_bspline_face3d))[1]

        if bspline_face3d.outer_contour3d.is_sharing_primitives_with(other_bspline_face3d.outer_contour3d):

            xmin, xmax, ymin, ymax = self.xy_limits(other_bspline_surface3d)

        elif self.is_intersected_with(other_bspline_surface3d):
            # find pimitives to split with
            contour1 = bspline_face3d.outer_contour3d
            contour2 = other_bspline_face3d.outer_contour3d

            distances = []
            for p1 in contour1.primitives:
                dis = []
                for p2 in contour2.primitives:
                    point1 = (p1.start + p1.end) / 2
                    point2 = (p2.start + p2.end) / 2
                    dis.append(point1.point_distance(point2))
                distances.append(dis)

            i = distances.index((min(distances)))
            j = distances[i].index(min(distances[i]))

            curves = [contour2.primitives[j], contour1.primitives[i]]

            # split surface
            for i, bspline in enumerate(bsplines):
                surfaces = bspline.split_surface_with_bspline_curve(curves[i])

                errors = []
                for s in surfaces:
                    errors.append(s.error_with_point3d(bsplines[i].point2d_to_3d(center[i])))

                bsplines_new[i] = surfaces[errors.index(min(errors))]

            xmin, xmax, ymin, ymax = [0] * len(bsplines_new), [1] * len(bsplines_new), [0] * \
                                     len(bsplines_new), [1] * len(bsplines_new)

            grid2d_direction = (
                bsplines_new[0].rectangular_cut(
                    0, 1, 0, 1).pair_with(
                    bsplines_new[1].rectangular_cut(
                        0, 1, 0, 1)))[1]

        else:
            xmin, xmax, ymin, ymax = [0] * len(bsplines_new), [1] * len(bsplines_new), [0] * \
                                     len(bsplines_new), [1] * len(bsplines_new)

        # grid3d
        points3d = []
        for i, bspline in enumerate(bsplines_new):
            grid3d = bspline.grid3d(volmdlr.grid.Grid2D.from_properties(x_limits=(0, 1),
                                                                        y_limits=(0, 1),
                                                                        points_nbr=(50, 50),
                                                                        direction=grid2d_direction[i]))

            points3d.extend(grid3d)

            # fitting
        size_u, size_v, degree_u, degree_v = 100, 50, max(
            bsplines[0].degree_u, bsplines[1].degree_u), max(
            bsplines[0].degree_v, bsplines[1].degree_v)

        merged_surface = volmdlr.faces.BSplineSurface3D.points_fitting_into_bspline_surface(
            points3d, size_u, size_v, degree_u, degree_v)

        return merged_surface

    def xy_limits(self, other_bspline_surface3d):
        '''
        compute x, y limits to define grid2d
        '''

        grid2d_direction = (
            self.rectangular_cut(
                0, 1, 0, 1).pair_with(
                other_bspline_surface3d.rectangular_cut(
                    0, 1, 0, 1)))[1]

        xmin, xmax, ymin, ymax = [], [], [], []
        if grid2d_direction[0][1] == '+y':
            xmin.append(0)
            xmax.append(1)
            ymin.append(0)
            ymax.append(0.99)
        elif grid2d_direction[0][1] == '+x':
            xmin.append(0)
            xmax.append(0.99)
            ymin.append(0)
            ymax.append(1)
        elif grid2d_direction[0][1] == '-x':
            xmin.append(0.01)
            xmax.append(1)
            ymin.append(0)
            ymax.append(1)
        elif grid2d_direction[0][1] == '-y':
            xmin.append(0)
            xmax.append(1)
            ymin.append(0.01)
            ymax.append(1)

        xmin.append(0)
        xmax.append(1)
        ymin.append(0)
        ymax.append(1)

        return xmin, xmax, ymin, ymax


class BezierSurface3D(BSplineSurface3D):

    def __init__(self, degree_u: int, degree_v: int,
                 control_points: List[List[volmdlr.Point3D]],
                 nb_u: int, nb_v: int, name=''):
        u_knots = utilities.generate_knot_vector(degree_u, nb_u)
        v_knots = utilities.generate_knot_vector(degree_v, nb_v)

        u_multiplicities = [1] * len(u_knots)
        v_multiplicities = [1] * len(v_knots)

        BSplineSurface3D.__init__(self, degree_u, degree_v,
                                  control_points, nb_u, nb_v,
                                  u_multiplicities, v_multiplicities,
                                  u_knots, v_knots, None, name)


class Face3D(volmdlr.core.Primitive3D):
    min_x_density = 1
    min_y_density = 1

    def __init__(self, surface3d, surface2d: Surface2D,
                 name: str = ''):
        self.surface3d = surface3d
        self.surface2d = surface2d
        # self.bounding_box = self._bounding_box()

        volmdlr.core.Primitive3D.__init__(self, name=name)

    def __hash__(self):
        return hash(self.surface3d) + hash(self.surface2d)

    def __eq__(self, other_):
        if other_.__class__.__name__ != self.__class__.__name__:
            return False
        equal = (self.surface3d == other_.surface3d
                 and self.surface2d == other_.surface2d)
        return equal

    def point_belongs(self, point3d: volmdlr.Point3D):
        """
        Tells you if a point is on the 3D face and inside its contour
        """
        point2d = self.surface3d.point3d_to_2d(point3d)
        check_point3d = self.surface3d.point2d_to_3d(point2d)
        if check_point3d.point_distance(point3d) > 1e-6:
            return False

        return self.surface2d.point_belongs(point2d)

    @property
    def outer_contour3d(self):
        """

        """
        return self.surface3d.contour2d_to_3d(self.surface2d.outer_contour)

    @property
    def inner_contours3d(self):
        """

        """
        return [self.surface3d.contour2d_to_3d(c) for c in
                self.surface2d.inner_contours]

    @property
    def bounding_box(self):
        """
        this error is raised to enforce overloading of this method
        """
        raise NotImplementedError(
            f"bounding_box method must be"
            f"overloaded by {self.__class__.__name__}")

    @bounding_box.setter
    def bounding_box(self, new_bounding_box):
        """Sets the bounding box to a new value"""
        raise NotImplementedError(
            f"bounding_box setter method must be"
            f"overloaded by {self.__class__.__name__}")

    def get_bounding_box(self):
        raise NotImplementedError(
            f"self.__class__.__name__"
            f"overloaded by {self.__class__.__name__}")

    @classmethod
    def from_step(cls, arguments, object_dict):
        # contours = [object_dict[int(arguments[1][0][1:])]]
        contours = [object_dict[int(arg[1:])] for arg in arguments[1]]

        # Detecting inner and outer contours
        name = arguments[0][1:-1]
        surface = object_dict[int(arguments[2])]

        if hasattr(surface, 'face_from_contours3d'):
            if (len(contours) == 1) and isinstance(contours[0],
                                                   volmdlr.Point3D):
                return surface

            return surface.face_from_contours3d(contours, name)
        else:
            raise NotImplementedError(
                f'Not implemented :face_from_contours3d in {surface}')

    # def area(self):
    #     """
    #     Calculates the face's area
    #     :return: face's area
    #     """
    #     raise NotImplementedError(
    #         f'area method must be overloaded by {self.__class__.__name__}')

    def to_step(self, current_id):
        xmin, xmax, ymin, ymax = self.surface2d.bounding_rectangle().bounds()
        subsurfaces2d = [self.surface2d]
        line_x = None
        if self.surface3d.x_periodicity and (xmax - xmin) >= 0.45 * self.surface3d.x_periodicity:
            line_x = vme.Line2D(volmdlr.Point2D(0.5 * (xmin + xmax), 0),
                                volmdlr.Point2D(
                                    0.5 * (xmin + xmax), 1))
        line_y = None
        if self.surface3d.y_periodicity and (
                ymax - ymin) >= 0.45 * self.surface3d.y_periodicity:
            line_y = vme.Line2D(
                volmdlr.Point2D(0., 0.5 * (ymin + ymax)),
                volmdlr.Point2D(1, 0.5 * (ymin + ymax)))

        if line_x:
            subsurfaces2 = []
            for subsurface2d in subsurfaces2d:
                subsurfaces2.extend(subsurface2d.cut_by_line(line_x))
            subsurfaces2d = subsurfaces2

        if line_y:
            subsurfaces2 = []
            for subsurface2d in subsurfaces2d:
                subsurfaces2.extend(subsurface2d.cut_by_line(line_y))
            subsurfaces2d = subsurfaces2

        if len(subsurfaces2d) > 1:
            content = ''
            face_ids = []
            for i, subsurface2d in enumerate(subsurfaces2d):
                face = self.__class__(self.surface3d, subsurface2d)
                face_content, face_id = face.to_step_without_splitting(
                    current_id)
                face_ids.append(face_id[0])
                content += face_content
                current_id = face_id[0] + 1
            return content, face_ids
        else:
            return self.to_step_without_splitting(current_id)

    def to_step_without_splitting(self, current_id):
        content, surface3d_ids = self.surface3d.to_step(current_id)
        current_id = max(surface3d_ids) + 1

        if len(surface3d_ids) != 1:
            raise NotImplementedError('What to do with more than 1 id ? with 0 id ?')
        outer_contour_content, outer_contour_id = self.outer_contour3d.to_step(
            current_id, surface_id=surface3d_ids[0], surface3d=self.surface3d)
        content += outer_contour_content
        content += "#{} = FACE_BOUND('{}',#{},.T.);\n".format(
            outer_contour_id + 1, self.name, outer_contour_id)
        contours_ids = [outer_contour_id + 1]
        current_id = outer_contour_id + 2
        for inner_contour3d in self.inner_contours3d:
            inner_contour_content, inner_contour_id = inner_contour3d.to_step(
                current_id)
            # surface_id=surface3d_id)
            content += inner_contour_content
            face_bound_id = inner_contour_id + 1
            content += f"#{face_bound_id} = FACE_BOUND('',#{inner_contour_id},.T.);\n"
            contours_ids.append(face_bound_id)
            current_id = face_bound_id + 1

        content += "#{} = ADVANCED_FACE('{}',({}),#{},.T.);\n".format(
            current_id,
            self.name,
            volmdlr.core.step_ids_to_str(contours_ids),
            surface3d_ids[0])
        # TODO: create an ADVANCED_FACE for each surface3d_ids ?
        return content, [current_id]

    def triangulation_lines(self):
        return [], []

    def triangulation(self):
        lines_x, lines_y = self.triangulation_lines()
        if lines_x and lines_y:
            surfaces = []
            for surface in self.surface2d.split_by_lines(lines_x):
                surfaces.extend(surface.split_by_lines(lines_y))
                # for surface in surface.split_by_lines(lines_y):
                #     ax = self.surface2d.plot()
                #     surface.plot(ax=ax, color='r')

        elif lines_x:
            # try:
            surfaces = self.surface2d.split_by_lines(lines_x)
            # except:
            #     self.plot()
            #     raise NotImplementedError
        elif lines_y:
            surfaces = self.surface2d.split_by_lines(lines_y)
        else:
            surfaces = [self.surface2d]

        # mesh2d = surfaces[0].triangulation()
        # print('ls', len(surfaces))
        # for subsurface in surfaces[1:]:
        #     # mesh2d += subsurface.triangulation()
        #     mesh2d.merge_mesh(subsurface.triangulation())
        meshes = [s.triangulation() for s in surfaces]
        mesh2d = vmd.DisplayMesh2D.merge_meshes(meshes)
        return vmd.DisplayMesh3D(
            [vmd.Node3D(*self.surface3d.point2d_to_3d(p)) for p in
             mesh2d.points],
            mesh2d.triangles)

    def plot2d(self, ax=None, color='k', alpha=1):
        if ax is None:
            _, ax = plt.subplots()
        self.outer_contour.plot()

    def rotation(self, center: volmdlr.Point3D,
                 axis: volmdlr.Vector3D, angle: float):
        """
        Face3D rotation
        :param center: rotation center
        :param axis: rotation axis
        :param angle: angle rotation
        :return: a new rotated Face3D
        """
        new_surface = self.surface3d.rotation(center=center, axis=axis,
                                              angle=angle)
        return self.__class__(new_surface, self.surface2d)

    def rotation_inplace(self, center: volmdlr.Point3D,
                         axis: volmdlr.Vector3D, angle: float):
        """
        Face3D rotation. Object is updated inplace
        :param center: rotation center
        :param axis: rotation axis
        :param angle: rotation angle
        """
        self.surface3d.rotation_inplace(center=center, axis=axis, angle=angle)
        new_bounding_box = self.get_bounding_box()
        self.bounding_box = new_bounding_box

    def translation(self, offset: volmdlr.Vector3D):
        """
        Face3D translation
        :param offset: translation vector
        :return: A new translated Face3D
        """
        new_surface3d = self.surface3d.translation(offset=offset)
        return self.__class__(new_surface3d, self.surface2d)

    def translation_inplace(self, offset: volmdlr.Vector3D):
        """
        Face3D translation. Object is updated inplace
        :param offset: translation vector
        """
        self.surface3d.translation_inplace(offset=offset)
        new_bounding_box = self.get_bounding_box()
        self.bounding_box = new_bounding_box

    def frame_mapping(self, frame: volmdlr.Frame3D, side: str):
        """
        Changes frame_mapping and return a new Face3D
        side = 'old' or 'new'
        """
        new_surface3d = self.surface3d.frame_mapping(frame, side)
        return self.__class__(new_surface3d, self.surface2d.copy(),
                              self.name)

    def frame_mapping_inplace(self, frame: volmdlr.Frame3D, side: str):
        """
        Changes frame_mapping and the object is updated inplace
        side = 'old' or 'new'
        """
        self.surface3d.frame_mapping_inplace(frame, side)
        new_bounding_box = self.get_bounding_box()
        self.bounding_box = new_bounding_box

    def copy(self, deep=True, memo=None):
        return self.__class__(self.surface3d.copy(), self.surface2d.copy(),
                              self.name)

    def line_intersections(self,
                           line: vme.Line3D,
                           ) -> List[volmdlr.Point3D]:
        intersections = []
        for intersection in self.surface3d.line_intersections(line):
            if self.point_belongs(intersection):
                intersections.append(intersection)

        return intersections

    def linesegment_intersections(self,
                                  linesegment: vme.LineSegment3D,
                                  ) -> List[volmdlr.Point3D]:
        intersections = []
        for intersection in self.surface3d.linesegment_intersections(
                linesegment):
            if self.point_belongs(intersection):
                intersections.append(intersection)

        return intersections

    def plot(self, ax=None, color='k', alpha=1, edge_details=False):
        if not ax:
            ax = plt.figure().add_subplot(111, projection='3d')
        self.outer_contour3d.plot(ax=ax, color=color, alpha=alpha,
                                  edge_details=edge_details)
        [contour3d.plot(ax=ax, color=color, alpha=alpha,
                        edge_details=edge_details)
         for contour3d in self.inner_contours3d]
        return ax

    def random_point_inside(self):
        point_inside2d = self.surface2d.random_point_inside()
        return self.surface3d.point2d_to_3d(point_inside2d)

    def is_adjacent(self, face2: 'Face3D'):
        contour1 = self.outer_contour3d.to_2d(
            self.surface3d.frame.origin,
            self.surface3d.frame.u,
            self.surface3d.frame.v)
        contour2 = face2.outer_contour3d.to_2d(
            self.surface3d.frame.origin,
            self.surface3d.frame.u,
            self.surface3d.frame.v)
        if contour1.is_sharing_primitives_with(contour2):
            return True
        return False


class PlaneFace3D(Face3D):
    """
    :param contours: The face's contour2D
    :type contours: volmdlr.Contour2D
    :param plane: Plane used to place your face
    :type plane: Plane3D
    """
    _standalone_in_db = False
    _generic_eq = True
    _non_serializable_attributes = ['bounding_box', 'polygon2D']
    _non_data_eq_attributes = ['name', 'bounding_box', 'outer_contour3d',
                               'inner_contours3d']
    _non_data_hash_attributes = []

    def __init__(self, surface3d: Plane3D, surface2d: Surface2D,
                 name: str = ''):
        # if not isinstance(outer_contour2d, volmdlr.Contour2D):
        #     raise ValueError('Not a contour2D: {}'.format(outer_contour2d))
        self._bbox = None
        Face3D.__init__(self,
                        surface3d=surface3d,
                        surface2d=surface2d,
                        name=name)

    # @classmethod
    # def _repair_points_and_polygon2d(cls, points, plane):
    #     if points[0] == points[-1]:
    #         points = points[:-1]
    #     polygon_points = [
    #         p.to_2d(plane.origin, plane.vectors[0], plane.vectors[1]) for p in
    #         points]
    #     repaired_points = [p.copy() for p in points]
    #     polygon2D = volmdlr.ClosedPolygon2D(polygon_points)
    #     if polygon2D.SelfIntersect()[0]:
    #         repaired_points = [repaired_points[1]] + [
    #             repaired_points[0]] + repaired_points[2:]
    #         polygon_points = [polygon_points[1]] + [
    #             polygon_points[0]] + polygon_points[2:]
    #         if polygon_points[0] == polygon_points[-1]:
    #             repaired_points = repaired_points[:-1]
    #             polygon_points = polygon_points[:-1]
    #         polygon2D = volmdlr.ClosedPolygon2D(polygon_points)
    #     return repaired_points, polygon2D

    # @classmethod
    # def dict_to_object(cls, dict_, global_dict=None, pointers_memo: Dict[str, Any] = None, path: str = '#'):
    #     plane3d = Plane3D.dict_to_object(dict_['surface3d'],
    #                                      global_dict=global_dict,
    #                                      pointers_memo=pointers_memo,
    #                                      path=f'{path}/surface3d')
    #     surface2d = Surface2D.dict_to_object(dict_['surface2d'],
    #                                          global_dict=global_dict,
    #                                          pointers_memo=pointers_memo,
    #                                          path=f'{path}/surface2d')
    #     return cls(plane3d, surface2d, dict_['name'])

    def area(self):
        return self.surface2d.area()

    def copy(self, deep=True, memo=None):
        return PlaneFace3D(self.surface3d.copy(), self.surface2d.copy(),
                           self.name)

    @property
    def bounding_box(self):
        """
        """
        if not self._bbox:
            self._bbox = self.get_bounding_box()
        return self._bbox

    @bounding_box.setter
    def bounding_box(self, new_bounding_box):
        self._bbox = new_bounding_box

    def get_bounding_box(self):
        return self.outer_contour3d._bounding_box()

    def face_inside(self, face2):
        """
        verifies if a face is inside another face.
        It returns True if face2 is inside or False if the opposite
        """

        if self.surface3d.is_coincident(face2.surface3d):
            self_contour2d = self.outer_contour3d.to_2d(
                self.surface3d.frame.origin, self.surface3d.frame.u, self.surface3d.frame.v)
            face2_contour2d = face2.outer_contour3d.to_2d(
                self.surface3d.frame.origin, self.surface3d.frame.u, self.surface3d.frame.v)
            if self_contour2d.is_inside(face2_contour2d):
                return True
        return False

    def linesegment3d_inside(self, linesegement3d: volmdlr.edges.LineSegment3D):
        length = linesegement3d.length()
        points = [linesegement3d.point_at_abscissa(length * n / 200) for n in range(1, 199)]
        for point in points:
            if not self.point_belongs(point):
                return False

        return True

    # def average_center_point(self):
    #     """
    #     excluding holes
    #     """
    #     points = self.points
    #     nb = len(points)
    #     x = npy.sum([p[0] for p in points]) / nb
    #     y = npy.sum([p[1] for p in points]) / nb
    #     z = npy.sum([p[2] for p in points]) / nb
    #     return volmdlr.Point3D((x, y, z))

    def distance_to_point(self, point, return_other_point=False):
        # """
        # Only works if the surface is planar
        # TODO : this function does not take into account if Face has holes
        # """
        # On projette le point sur la surface plane
        # Si le point est à l'intérieur de la face,
        # on retourne la distance de projection
        # Si le point est à l'extérieur, on projette le point sur le plan
        # On calcule en 2D la distance entre la projection
        # et le polygone contour
        # On utilise le theroeme de Pythagore pour calculer
        # la distance minimale entre le point et le contour

        projected_pt = point.plane_projection3d(self.surface3d.frame.origin,
                                                self.surface3d.frame.u,
                                                self.surface3d.frame.v)
        projection_distance = point.point_distance(projected_pt)

        if self.point_belongs(projected_pt):
            if return_other_point:
                return projection_distance, projected_pt
            return projection_distance

        point_2D = point.to_2d(self.surface3d.frame.origin, self.surface3d.frame.u,
                               self.surface3d.frame.v)

        polygon2D = self.surface2d.outer_contour.to_polygon(angle_resolution=10)
        border_distance, other_point = polygon2D.point_border_distance(point_2D, return_other_point=True)

        other_point = self.surface3d.point2d_to_3d(volmdlr.Point2D(*other_point))

        if return_other_point:
            return (projection_distance ** 2 + border_distance ** 2) ** 0.5, \
                   other_point
        return (projection_distance ** 2 + border_distance ** 2) ** 0.5

    def minimum_distance_points_plane(self, other_plane_face,
                                      return_points=False):
        # """
        # Only works if the surface is planar
        # TODO : this function does not take into account if Face has holes
        # TODO : TRAITER LE CAS OU LA DISTANCE LA PLUS COURTE N'EST PAS D'UN SOMMET
        # """
        # On calcule la distance entre la face 1 et chaque point de la face 2
        # On calcule la distance entre la face 2 et chaque point de la face 1

        # if self.face_intersection(other_plane_face) is not None:
        #     return 0, None, None
        #
        # polygon1_points_3D = [volmdlr.Point3D(p.vector) for p in
        #                       self.contours3d[0].tessel_points]
        # polygon2_points_3D = [volmdlr.Point3D(p.vector) for p in
        #                       other_plane_face.contours3d[0].tessel_points]
        #
        # distances = []
        # if not return_points:
        #     d_min = other_plane_face.distance_to_point(polygon1_points_3D[0])
        #     for point1 in polygon1_points_3D[1:]:
        #         d = other_plane_face.distance_to_point(point1)
        #         if d < d_min:
        #             d_min = d
        #     for point2 in polygon2_points_3D:
        #         d = self.distance_to_point(point2)
        #         if d < d_min:
        #             d_min = d
        #     return d_min
        #
        # else:
        #     for point1 in polygon1_points_3D:
        #         d, other_point = other_plane_face.distance_to_point(
        #             point1,
        #             return_other_point=True)
        #         distances.append((d, point1, other_point))
        #     for point2 in polygon2_points_3D:
        #         d, other_point = self.distance_to_point(
        #             point2,
        #             return_other_point=True
        #         )
        #         distances.append((d, point2, other_point))
        #
        # d_min, point_min, other_point_min = distances[0]
        # for distance in distances[1:]:
        #     if distance[0] < d_min:
        #         d_min = distance[0]
        #         point_min = distance[1]
        #         other_point_min = distance[2]
        #
        # return point_min, other_point_min

        min_distance = math.inf
        for edge1 in self.outer_contour3d.primitives:
            for edge2 in other_plane_face.outer_contour3d.primitives:
                dist = edge1.minimum_distance(edge2,
                                              return_points=return_points)
                if return_points:
                    if dist[0] < min_distance:
                        min_distance = dist[0]
                        p1, p2 = dist[1], dist[2]
                else:
                    if dist < min_distance:
                        min_distance = dist
        if return_points:
            return min_distance, p1, p2
        else:
            return min_distance

    def edge_intersections(self, edge):
        intersections = []
        linesegment = vme.LineSegment3D(edge.start, edge.end)
        for surface3d_inter in self.surface3d.linesegment_intersections(linesegment):
            point2d = self.surface3d.point3d_to_2d(surface3d_inter)
            if self.surface2d.point_belongs(point2d):
                if surface3d_inter not in intersections:
                    intersections.append(surface3d_inter)
        if not intersections:
            for point in [edge.start, edge.end]:
                if self.point_belongs(point):

                    if point not in intersections:
                        intersections.append(point)
            for prim in self.outer_contour3d.primitives:
                intersection = prim.linesegment_intersection(edge)
                if intersection is not None:
                    if intersection not in intersections:
                        intersections.append(intersection)
        return intersections

    def face_intersections_outer_contour(self, face2):
        intersections = []
        for edge1 in self.outer_contour3d.primitives:
            intersection_points = face2.edge_intersections(edge1)
            if intersection_points:
                for point in intersection_points:
                    if point not in intersections:
                        intersections.append(point)

        return intersections

    def face_intersections_inner_contours(self, face2):
        intersections = []
        for inner_contour2d in face2.surface2d.inner_contours:
            inner_contour3d = face2.surface3d.contour2d_to_3d(inner_contour2d)
            for inner_edge2 in inner_contour3d.primitives:
                intersection_points = self.edge_intersections(inner_edge2)
                if intersection_points:
                    for point in intersection_points:
                        if point not in intersections:
                            intersections.append(point)

        return intersections

    def validate_inner_contour_intersections(self, intersections, face2=None):
        intersection_primitives = []
        for point1, point2 in combinations(intersections, 2):
            if point1 != point2:
                line_segment3d = volmdlr.edges.LineSegment3D(point1, point2)
                if self.linesegment3d_inside(line_segment3d) and line_segment3d not in intersection_primitives:
                    if face2 is not None:
                        if face2.linesegment3d_inside(line_segment3d):
                            intersection_primitives.append(line_segment3d)
                    else:
                        intersection_primitives.append(line_segment3d)
        return intersection_primitives

    def get_face_intersections(self, face2):
        intersections = []
        if face2.surface2d.inner_contours:
            intersections.extend(self.face_intersections_inner_contours(face2))
        if self.surface2d.inner_contours:
            intersections.extend(face2.face_intersections_inner_contours(self))
        face2_intersections = face2.face_intersections_outer_contour(self)
        self_face_intersections = self.face_intersections_outer_contour(face2)
        for point in self_face_intersections + face2_intersections:
            if point not in intersections:
                intersections.append(point)
        return intersections

    def validate_face_intersections(self, face2, intersections: List[volmdlr.Point3D]):
        if len(intersections) > 1:
            if intersections[0] == intersections[1]:
                return []
            if self.surface2d.inner_contours:
                intersection_primitives = self.validate_inner_contour_intersections(intersections, face2)
            elif face2.surface2d.inner_contours:
                intersection_primitives = face2.validate_inner_contour_intersections(intersections, self)
            elif len(intersections) > 2:
                intersection_primitives = self.validate_inner_contour_intersections(intersections, face2)
                if not intersections:
                    raise NotImplementedError
            else:
                intersection_primitives = [volmdlr.edges.LineSegment3D(
                    intersections[0], intersections[1])]
            intersection_wires = [volmdlr.wires.Wire3D([primitive])
                                  for primitive in intersection_primitives]
            return intersection_wires
        return []

    def face_intersections(self, face2, tol=1e-6) -> List[volmdlr.wires.Wire3D]:
        # """
        # Only works if the surface is planar
        # TODO : this function does not take into account if Face has more than one hole
        # """

        bbox1 = self.bounding_box
        bbox2 = face2.bounding_box
        if not bbox1.bbox_intersection(bbox2) and \
                bbox1.distance_to_bbox(bbox2) >= tol:
            return []
        if self.face_inside(face2) or face2.face_inside(self):
            return []
        intersections = self.get_face_intersections(face2)
        valid_intersections = self.validate_face_intersections(face2, intersections)
        return valid_intersections

    def minimum_distance(self, other_face, return_points=False):
        if other_face.__class__ is CylindricalFace3D:
            p1, p2 = other_face.minimum_distance_points_cyl(self)
            if return_points:
                return p1.point_distance(p2), p1, p2
            else:
                return p1.point_distance(p2)

        if other_face.__class__ is PlaneFace3D:
            if return_points:
                dist, p1, p2 = self.minimum_distance_points_plane(other_face,
                                                                  return_points=return_points)
                return dist, p1, p2
            else:
                dist = self.minimum_distance_points_plane(other_face,
                                                          return_points=return_points)
                return dist

        if other_face.__class__ is ToroidalFace3D:
            p1, p2 = other_face.minimum_distance_points_plane(self)
            if return_points:
                return p1.point_distance(p2), p1, p2
            else:
                return p1.point_distance(p2)

        else:
            return NotImplementedError

    def inner_contours_recalculation(self, inner_contour, spliting_points, spliting_points_and_cutting_contour,
                                     connectig_to_outer_contour):
        """
        Verifies if there is a cutting contours from face intersections connected to an inner contour at the two ends,
        if true this inner contour is updated with this cutting contour
        :param inner_contour: inner contour
        :param spliting_points: current inner contour spliting points
        :param spliting_points_and_cutting_contour: dictionnary containing all spliting points and
        the corresponding cutting contour
        :param connectig_to_outer_contour: list of the cutting contours connected to the outer contour
        :return: spliting points to be removed from list of spliting points and current inner contour updated
        """
        j = self.surface2d.inner_contours.index(inner_contour)
        remove_spliting_points = []
        remove_cutting_contour = []
        for point1, point2 in zip(spliting_points[:-1], spliting_points[1:]):
            if spliting_points_and_cutting_contour[point1] not in connectig_to_outer_contour and \
                    spliting_points_and_cutting_contour[point2] not in connectig_to_outer_contour and \
                    spliting_points_and_cutting_contour[point1] == spliting_points_and_cutting_contour[point2]:
                remove_cutting_contour.append(spliting_points_and_cutting_contour[point1])
                remove_spliting_points.extend([point1, point2])
                primitives1 = inner_contour.extract_with_points(point1, point2, True) + \
                              spliting_points_and_cutting_contour[point1].primitives
                primitives2 = inner_contour.extract_with_points(point1, point2, False) + \
                              spliting_points_and_cutting_contour[point1].primitives
                contour1 = volmdlr.wires.Contour2D(primitives1).order_contour()
                contour2 = volmdlr.wires.Contour2D(primitives2).order_contour()
                if contour1.is_inside(inner_contour):
                    self.surface2d.inner_contours[j] = contour1
                    inner_contour = self.surface2d.inner_contours[j]
                    remove_spliting_points.extend([point1, point2])
                elif contour2.is_inside(inner_contour):
                    self.surface2d.inner_contours[j] = contour2
                    inner_contour = self.surface2d.inner_contours[j]
                    remove_spliting_points.extend([point1, point2])
        return remove_spliting_points, inner_contour, remove_cutting_contour

    @staticmethod
    def get_connecting_contour(lists_primitives, inner_primitives):
        """
        Find which contour from resulting inner contour spliting is connected to saved cutting_contours
        :param lists_primitives: saved cutting contours
        :param inner_primitives: splited inner contour
        :return: updated saved cutting contours
        """
        if not lists_primitives:
            lists_primitives.extend(inner_primitives)
            return lists_primitives
        new_list_primitives = lists_primitives[:]
        for i, list_prim in enumerate(lists_primitives):
            if any(prim in list_prim for prim in inner_primitives):
                new_primitives = list_prim + [prim for prim in inner_primitives if prim not in list_prim]
                new_list_primitives[i] = new_primitives
                break
        lists_primitives = new_list_primitives[:]
        return lists_primitives

    def select_face_intersecting_primitives(self, dict_intersecting_combinations):
        """
        Select face intersecting primitives from a dictionary containing all intersection combinations
        :param dict_intersecting_combinations: dictionary containing all intersection combinations
        :return: list of intersecting primitives for current face
        """
        face_intersecting_primitives2d = []
        for intersecting_combination in dict_intersecting_combinations.keys():
            if self in intersecting_combination:
                for intersection_wire in dict_intersecting_combinations[intersecting_combination]:
                    if len(intersection_wire.primitives) != 1:
                        raise NotImplementedError
                    primitive2 = intersection_wire.primitives[0]
                    primitive2_2d = self.surface3d.contour3d_to_2d(primitive2)
                    if not self.surface2d.outer_contour.primitive_over_contour(primitive2_2d, tol=1e-7):
                        face_intersecting_primitives2d.append(primitive2_2d)
        return face_intersecting_primitives2d

    @staticmethod
    def updated_dictionnaries_cutting_contours(remove_spliting_points, remove_cutting_contour, spliting_points,
                                               dict_cutting_contour_intersections, old_inner_contour,
                                               new_inner_contour, list_cutting_contours,
                                               dict_inner_contour_intersections,
                                               inner_contours_connected_cutting_contour):
        for remove_point in remove_spliting_points:
            if remove_point in spliting_points:
                spliting_points.remove(remove_point)
            if remove_point in dict_cutting_contour_intersections:
                del dict_cutting_contour_intersections[remove_point]
        del dict_inner_contour_intersections[old_inner_contour]
        dict_inner_contour_intersections[new_inner_contour] = spliting_points
        for contour in remove_cutting_contour:
            if contour in list_cutting_contours:
                list_cutting_contours.remove(contour)
            if contour in inner_contours_connected_cutting_contour:
                del inner_contours_connected_cutting_contour[contour]
        for cutting_contour, innr_cntrs in inner_contours_connected_cutting_contour.items():
            if old_inner_contour in innr_cntrs:
                inner_contours_connected_cutting_contour[cutting_contour].remove(old_inner_contour)
                inner_contours_connected_cutting_contour[cutting_contour].append(new_inner_contour)
        return (dict_cutting_contour_intersections, dict_inner_contour_intersections,
                inner_contours_connected_cutting_contour, list_cutting_contours)

    def dictionnaries_cutting_contours(self, list_cutting_contours, connectig_to_outer_contour):
        inner_contours_connected_cutting_contour = {}
        dict_inner_contour_intersections = {}
        dict_cutting_contour_intersections = {}
        for inner_contour in self.surface2d.inner_contours:
            if not inner_contour.edge_polygon.is_trigo():
                inner_contour.invert_inplace()
            dict_inner_contour_intersections[inner_contour] = []
            for cutting_contour in list_cutting_contours:
                inner_contour_intersections = inner_contour.contour_intersections(cutting_contour)
                if inner_contour_intersections:
                    dict_inner_contour_intersections[inner_contour].extend(inner_contour_intersections)
                    if cutting_contour not in inner_contours_connected_cutting_contour:
                        inner_contours_connected_cutting_contour[cutting_contour] = [inner_contour]
                    else:
                        inner_contours_connected_cutting_contour[cutting_contour].append(inner_contour)
                for intersection in inner_contour_intersections:
                    dict_cutting_contour_intersections[intersection] = cutting_contour
            spliting_points = dict_inner_contour_intersections[inner_contour]
            spliting_points = list(sorted(
                spliting_points, key=lambda point, ic=inner_contour: ic.abscissa(point)))
            remove_spliting_points, new_inner_contour, remove_cutting_contour = self.inner_contours_recalculation(
                inner_contour, spliting_points, dict_cutting_contour_intersections, connectig_to_outer_contour)
            (dict_cutting_contour_intersections, dict_inner_contour_intersections,
             inner_contours_connected_cutting_contour, list_cutting_contours) = \
                self.updated_dictionnaries_cutting_contours(remove_spliting_points, remove_cutting_contour,
                                                            spliting_points, dict_cutting_contour_intersections,
                                                            inner_contour, new_inner_contour, list_cutting_contours,
                                                            dict_inner_contour_intersections,
                                                            inner_contours_connected_cutting_contour)
            inner_contour = new_inner_contour
        return (inner_contours_connected_cutting_contour, dict_inner_contour_intersections,
                dict_cutting_contour_intersections, list_cutting_contours)

    @staticmethod
    def inner_contour_cutting_points(inner_contour_spliting_points, cutting_contour):
        """
        Searches the inner contour points where it must be cutted
        :param inner_contour_spliting_points: all points os intersection with this inner contour
        :param cutting_contour: first cutting contour being used to cut inner contour
        :return: point1, point2
        """
        if cutting_contour.primitives[0].start in inner_contour_spliting_points:
            index_point1 = inner_contour_spliting_points.index(cutting_contour.primitives[0].start)
        else:
            index_point1 = inner_contour_spliting_points.index(cutting_contour.primitives[-1].end)
        if index_point1 != len(inner_contour_spliting_points) - 1:
            index_point2 = index_point1 + 1
        else:
            index_point2 = 0
        point1 = inner_contour_spliting_points[index_point1]
        point2 = inner_contour_spliting_points[index_point2]
        return point1, point2

    @staticmethod
    def is_inside_portion(cutting_contour, inner_contour_spliting_points1, inner_contour_spliting_points2):
        """
        For multiple inner contour intersections with cutting contours, defines if we get the inside or outside portion
        of the inner contour pair
        :param cutting_contour: cutting_contour cutting the two inner contours
        :param inner_contour_spliting_points1: spliting points for contour1
        :param inner_contour_spliting_points2: spliting points for contour1
        :return:
        """
        if (cutting_contour.primitives[0].start != inner_contour_spliting_points1[-1] and
            cutting_contour.primitives[-1].end != inner_contour_spliting_points2[-1]) or \
                (cutting_contour.primitives[0].start != inner_contour_spliting_points2[-1] and
                 cutting_contour.primitives[-1].end != inner_contour_spliting_points2[-1]):
            is_inside1 = True
            is_inside2 = False
        elif (cutting_contour.primitives[0].start == inner_contour_spliting_points1[-1] and
              cutting_contour.primitives[-1].end == inner_contour_spliting_points2[-1]):
            is_inside1 = True
            is_inside2 = False
        elif (cutting_contour.primitives[0].start != inner_contour_spliting_points1[-1] and
              cutting_contour.primitives[-1].end == inner_contour_spliting_points2[-1]) or \
                (cutting_contour.primitives[0].start == inner_contour_spliting_points1[-1] and
                 cutting_contour.primitives[-1].end != inner_contour_spliting_points2[-1]):
            is_inside1 = True
            is_inside2 = True
        else:
            raise NotImplementedError
        return is_inside1, is_inside2

    def get_inner_contours_cutting_primitives(self, list_cutting_contours, connectig_to_outer_contour):
        """
        Gets cutting primitives connected to face inner_contours
        :param list_cutting_contours: list of contours for resulting from intersection with other faces
        :param connectig_to_outer_contour: list of contours from list_cutting_contours connected to the outer contour
        and not to any outer contour
        :return: lists for final face cutting primitives
        """
        (inner_contours_connected_cutting_contour, dict_inner_contour_intersections,
         dict_cutting_contour_intersections, list_cutting_contours) = self.dictionnaries_cutting_contours(
            list_cutting_contours, connectig_to_outer_contour)
        valid_cutting_contours = []
        list_primitives1 = []
        list_primitives2 = []
        used_cutting_contours = []
        used_inner_contour = []
        for cutting_contour, inner_contours in inner_contours_connected_cutting_contour.items():
            primitives1 = []
            primitives2 = []
            if len(inner_contours) == 1:
                if all(dict_cutting_contour_intersections[inters] in connectig_to_outer_contour for inters in
                       dict_inner_contour_intersections[inner_contours[0]]) and cutting_contour not in \
                        used_cutting_contours and inner_contours[0] not in used_inner_contour:
                    inner_contour_spliting_points = dict_inner_contour_intersections[inner_contours[0]]
                    inner_contour_spliting_points = list(sorted(
                        inner_contour_spliting_points, key=lambda point, ic=inner_contours[0]: ic.abscissa(point)))

                    point1, point2 = self.inner_contour_cutting_points(inner_contour_spliting_points, cutting_contour)
                    primitives1.extend(inner_contours[0].extract_with_points(point1, point2, True))
                    primitives2.extend(inner_contours[0].extract_with_points(point1, point2, False))
                    if sum(prim.length() for prim in primitives2) > sum(prim.length() for prim in primitives1):
                        primitives1, primitives2 = primitives2, primitives1
                    primitives1.extend(dict_cutting_contour_intersections[point2].primitives +
                                       cutting_contour.primitives[:])
                    used_cutting_contours.extend([cutting_contour,
                                                  dict_cutting_contour_intersections[point2]])
                    used_inner_contour.append(inner_contours[0])
                    list_primitives1.append(primitives1)
                    list_primitives2.append(primitives2)
                elif cutting_contour not in valid_cutting_contours:
                    valid_cutting_contours.append(cutting_contour)
            elif len(inner_contours) == 2:
                inner_contour_spliting_points1 = dict_inner_contour_intersections[inner_contours[0]]
                inner_contour_spliting_points2 = dict_inner_contour_intersections[inner_contours[1]]
                inner_contour_spliting_points1 = list(sorted(
                    inner_contour_spliting_points1, key=lambda point, ic=inner_contours[0]: ic.abscissa(point)))
                inner_contour_spliting_points2 = list(sorted(
                    inner_contour_spliting_points2, key=lambda point, ic=inner_contours[1]: ic.abscissa(point)))
                inside1, inside2 = self.is_inside_portion(cutting_contour, inner_contour_spliting_points1,
                                                          inner_contour_spliting_points2)
                primitives1.extend(cutting_contour.primitives[:])
                contour_used = False
                for inner_contour, inner_contour_spliting_points, inside in zip(
                        inner_contours, [inner_contour_spliting_points1, inner_contour_spliting_points2],
                        [inside1, inside2]):
                    if inner_contour in used_inner_contour:
                        contour_used = True
                        continue
                    point1, point2 = self.inner_contour_cutting_points(inner_contour_spliting_points, cutting_contour)
                    primitives1.extend(inner_contour.extract_with_points(point1, point2, inside))
                    primitives1.extend(dict_cutting_contour_intersections[point2].primitives)
                    primitives2.extend(inner_contour.extract_with_points(point1, point2, not inside))
                    used_cutting_contours.extend([cutting_contour, dict_cutting_contour_intersections[point2]])
                if contour_used:
                    list_primitives1 = self.get_connecting_contour(list_primitives1, primitives1)
                else:
                    list_primitives1.append(primitives1)
                list_primitives2.append(primitives2)
                used_inner_contour.extend(inner_contours)
            else:
                raise NotImplementedError
        valid_cutting_contours = [contour for contour in valid_cutting_contours
                                  if contour not in used_cutting_contours]
        new_cutting_contours = [volmdlr.wires.Contour2D(list_prim).order_contour()
                                for list_prim in list_primitives1]
        for list_prim in list_primitives2:
            new_cutting_contours.extend(volmdlr.wires.Contour2D.contours_from_edges(list_prim))
        return new_cutting_contours, valid_cutting_contours

    def get_face_cutting_contours(self, dict_intersecting_combinations):
        """
        get all contours cutting the face, resultig from multiple faces intersections
        :param dict_intersecting_combinations: dictionary containing as keys the combination of intersecting faces
        and as the values the resulting primitive from the intersection of these two faces
        return a list all contours cutting one particular face
        """
        face_intersecting_primitives2d = self.select_face_intersecting_primitives(dict_intersecting_combinations)
        if not face_intersecting_primitives2d:
            return []
        list_cutting_contours = volmdlr.wires.Contour2D.contours_from_edges(face_intersecting_primitives2d[:])
        if self.surface2d.inner_contours:
            valid_cutting_contours = []
            connectig_to_outer_contour = []
            for cutting_contour in list_cutting_contours:
                if (self.surface2d.outer_contour.point_over_contour(cutting_contour.primitives[0].start) and
                    self.surface2d.outer_contour.point_over_contour(cutting_contour.primitives[-1].end)) or \
                        cutting_contour.primitives[0].start == cutting_contour.primitives[-1].end:
                    valid_cutting_contours.append(cutting_contour)
                if self.surface2d.outer_contour.contour_intersections(cutting_contour):
                    connectig_to_outer_contour.append(cutting_contour)
            if len(valid_cutting_contours) == len(list_cutting_contours):
                return valid_cutting_contours
            for cutting_contour in valid_cutting_contours:
                list_cutting_contours.remove(cutting_contour)
            new_cutting_contours, cutting_contours = self.get_inner_contours_cutting_primitives(
                list_cutting_contours, connectig_to_outer_contour)
            return valid_cutting_contours + new_cutting_contours + cutting_contours

        return list_cutting_contours

    def get_open_contour_divided_faces_inner_contours(self, new_faces_contours):
        """
        If there is any inner contour, verifies which ones belong to the new divided faces from
        an open cutting contour
        :param new_faces_contours: new faces outer contour
        :return: valid_new_faces_contours, valid_new_faces_contours
        """
        valid_new_faces_contours = []
        valid_inner_contours = []
        for new_face_contour in new_faces_contours:
            for inner_contour in self.surface2d.inner_contours:
                if new_face_contour.is_superposing(inner_contour):
                    break
            else:
                if new_face_contour not in valid_new_faces_contours:
                    inner_contours = []
                    for inner_contour in self.surface2d.inner_contours:
                        if new_face_contour.is_inside(inner_contour):
                            inner_contours.append(inner_contour)
                    valid_new_faces_contours.append(new_face_contour)
                    valid_inner_contours.append(inner_contours)
        return valid_new_faces_contours, valid_inner_contours

    @staticmethod
    def get_closed_contour_divided_faces_inner_contours(list_faces, new_contour):
        """
        If there is any inner contour, verifies which ones belong to the new divided faces from
        a closed cutting contour
        :param list_faces: list of new faces
        :param new_contour: current new face outer contour
        :return: a list of new faces with its inner contours
        """
        new_list_faces = []
        for new_face in list_faces:
            if new_face.surface2d.outer_contour.is_inside(new_contour):
                inner_contours1 = []
                inner_contours2 = []
                if not new_face.surface2d.inner_contours:
                    new_face.surface2d.inner_contours = [new_contour]
                    break
                new_contour_not_sharing_primitives = True
                for i, inner_contour in enumerate(new_face.surface2d.inner_contours):
                    if new_contour.is_inside(inner_contour):
                        if any(inner_contour.primitive_over_contour(prim)
                               for prim in new_contour.primitives):
                            new_face.surface2d.inner_contours[i] = new_contour
                            break
                        inner_contours2.append(inner_contour)
                    elif not any(inner_contour.primitive_over_contour(prim) for prim in
                                 new_contour.primitives):
                        inner_contours1.append(inner_contour)
                    else:
                        new_contour_not_sharing_primitives = False
                else:
                    surf3d = new_face.surface3d
                    if inner_contours1:
                        if new_contour_not_sharing_primitives:
                            inner_contours1.append(new_contour)
                            new_face.surface2d.inner_contours = inner_contours1
                            break
                        surf2d = Surface2D(new_face.surface2d.outer_contour, inner_contours1)
                        new_plane = PlaneFace3D(surf3d, surf2d)
                        new_list_faces.append(new_plane)
                    if inner_contours2:
                        new_list_faces.append(
                            PlaneFace3D(surf3d, Surface2D(new_contour, inner_contours2)))
        return new_list_faces

    def divide_face_with_open_cutting_contours(self, list_open_cutting_contours, inside):
        """
        :param list_open_cutting_contours: list containing the open cutting contours
        :param inside: inside portion
        :type inside: bool
        :return: list divided faces
        """
        list_faces = []
        if not self.surface2d.outer_contour.edge_polygon.is_trigo():
            self.surface2d.outer_contour.invert_inplace()
        new_faces_contours = self.surface2d.outer_contour.divide(list_open_cutting_contours, inside)
        new_inner_contours = len(new_faces_contours) * [[]]
        if self.surface2d.inner_contours:
            new_faces_contours, new_inner_contours = self.get_open_contour_divided_faces_inner_contours(
                new_faces_contours)
        for contour, inner_contours in zip(new_faces_contours, new_inner_contours):
            new_face = PlaneFace3D(self.surface3d, Surface2D(contour, inner_contours))
            list_faces.append(new_face)
        return list_faces

    def divide_face_with_closed_cutting_contours(self, list_closed_cutting_contours, list_faces):
        """
        :param list_closed_cutting_contours: list containing the closed cutting contours
        :param list_faces: list of already divided faces
        :return: list divided faces
        """
        for new_contour in list_closed_cutting_contours:
            if len(new_contour.primitives) >= 3 and \
                    new_contour.primitives[0].start == new_contour.primitives[-1].end:
                inner_contours1 = [new_contour]
                inner_contours2 = []
                if list_faces:
                    new_list_faces = self.get_closed_contour_divided_faces_inner_contours(list_faces, new_contour)
                    list_faces = list_faces + new_list_faces
                    continue
                for inner_contour in self.surface2d.inner_contours:
                    if new_contour.is_inside(inner_contour):
                        inner_contours2.append(inner_contour)
                        continue
                    inner_contours1.append(inner_contour)
                surf3d = self.surface3d
                surf2d = Surface2D(self.surface2d.outer_contour, inner_contours1)
                new_plane = PlaneFace3D(surf3d, surf2d)
                list_faces.append(new_plane)
                list_faces.append(PlaneFace3D(surf3d, Surface2D(new_contour, inner_contours2)))
                continue
            surf3d = self.surface3d
            surf2d = Surface2D(self.surface2d.outer_contour, [])
            new_plane = PlaneFace3D(surf3d, surf2d)
            list_faces.append(new_plane)
        return list_faces

    def divide_face(self, list_cutting_contours: List[volmdlr.wires.Contour2D], inside):
        """
        :param list_cutting_contours: list of contours cutting the face
        :param inside: when extracting a contour from another contour. It defines the extracted
        contour as being between the two points if True and outside these points if False
        return a list new faces resulting from face division
        """
        list_faces = []
        list_open_cutting_contours = []
        list_closed_cutting_contours = []
        for cutting_contour in list_cutting_contours:
            if cutting_contour.primitives[0].start != cutting_contour.primitives[-1].end:
                list_open_cutting_contours.append(cutting_contour)
                continue
            list_closed_cutting_contours.append(cutting_contour)
        if list_open_cutting_contours:
            list_faces = self.divide_face_with_open_cutting_contours(list_open_cutting_contours, inside)
        list_faces = self.divide_face_with_closed_cutting_contours(list_closed_cutting_contours, list_faces)
        return list_faces

    def is_adjacent(self, face2: Face3D):
        contour1 = self.outer_contour3d.to_2d(
            self.surface3d.frame.origin,
            self.surface3d.frame.u,
            self.surface3d.frame.v)
        contour2 = face2.outer_contour3d.to_2d(
            self.surface3d.frame.origin,
            self.surface3d.frame.u,
            self.surface3d.frame.v)
        if contour1.is_sharing_primitives_with(contour2, False):
            return True

    def is_intersecting(self, face2, list_coincident_faces=None, tol: float = 1e-6):
        """
        Verifies if two face are intersecting
        :param face2: face 2
        :param list_coincident_faces: list of coincident faces, if existent
        :param tol: tolerance for calculations
        :return: True if faces intersect, False otherwise
        """
        if list_coincident_faces is None:
            list_coincident_faces = []
        if (self.bounding_box.bbox_intersection(face2.bounding_box) or
            self.bounding_box.distance_to_bbox(face2.bounding_box) <= tol) and \
                (self, face2) not in list_coincident_faces:

            edge_intersections = []
            for prim1 in self.outer_contour3d.primitives + [prim for inner_contour in self.inner_contours3d
                                                            for prim in inner_contour.primitives]:
                edge_intersections = face2.edge_intersections(prim1)
                if edge_intersections:
                    return True
            if not edge_intersections:
                for prim2 in face2.outer_contour3d.primitives + [prim for inner_contour in face2.inner_contours3d
                                                                 for prim in inner_contour.primitives]:
                    edge_intersections = self.edge_intersections(prim2)
                    if edge_intersections:
                        return True

        return False

    @staticmethod
    def merge_faces(list_coincident_faces: List[Face3D]):
        valid_coicident_faces = list_coincident_faces[:]
        list_new_faces = []
        list_inner_contours = []
        merge_finished = False
        face0 = valid_coicident_faces[0]
        merged_contour = face0.outer_contour3d.to_2d(face0.surface3d.frame.origin,
                                                     face0.surface3d.frame.u,
                                                     face0.surface3d.frame.v)
        valid_coicident_faces.remove(face0)
        while not merge_finished:
            adjacent_faces = False
            list_inner_contours = []
            for face in valid_coicident_faces:
                adjacent_faces = False
                face_inside = False
                contour = face.outer_contour3d.to_2d(face0.surface3d.frame.origin,
                                                     face0.surface3d.frame.u,
                                                     face0.surface3d.frame.v)
                if contour.is_sharing_primitives_with(merged_contour):
                    merged_contour_results = merged_contour.union(contour)
                    merged_contour = merged_contour_results[0]
                    merged_inner_contours = merged_contour_results[1:]
                    list_inner_contours.extend(merged_inner_contours)
                    list_inner_contours.extend(face.surface2d.inner_contours)
                    valid_coicident_faces.remove(face)
                    adjacent_faces = True
                    break
                if merged_contour.is_inside(contour):
                    valid_coicident_faces.remove(face)
                    face_inside = True
                    break
            if not adjacent_faces and not face_inside and valid_coicident_faces:
                list_new_faces.append(
                    PlaneFace3D(face0.surface3d,
                                Surface2D(merged_contour.copy(),
                                          face0.surface2d.inner_contours +
                                          list_inner_contours)))
                merged_contour = \
                    valid_coicident_faces[0].outer_contour3d.to_2d(
                        face0.surface3d.frame.origin,
                        face0.surface3d.frame.u,
                        face0.surface3d.frame.v)
                valid_coicident_faces.remove(valid_coicident_faces[0])

            if not valid_coicident_faces:
                merge_finished = True
        list_new_faces.append(
            PlaneFace3D(face0.surface3d,
                        Surface2D(merged_contour,
                                  face0.surface2d.inner_contours +
                                  list_inner_contours)))
        return list_new_faces

    def set_operations_new_faces(self, intersecting_combinations,
                                 contour_extract_inside):
        self_copy = self.copy(deep=True)
        list_cutting_contours = self_copy.get_face_cutting_contours(
            intersecting_combinations)
        if not list_cutting_contours:
            return [self_copy]
        return self_copy.divide_face(list_cutting_contours, contour_extract_inside)

    def cut_by_coincident_face(self, face):
        """
        Cuts face1 with another coincident face2

        :param face: a face3d
        :type face: Face3D
        :return: a list of faces3d
        :rtype: List[Face3D]
        """

        if not self.surface3d.is_coincident(face.surface3d):
            raise ValueError('The faces are not coincident')

        if self.face_inside(face):
            return self.divide_face([face.surface2d.outer_contour], True)
        if face.is_inside(self):
            return face.divide_face([self.surface2d.outer_contour], True)

        outer_contour_1 = self.surface2d.outer_contour
        outer_contour_2 = self.surface3d.contour3d_to_2d(face.outer_contour3d)

        inner_contours = self.surface2d.inner_contours
        inner_contours.extend([self.surface3d.contour3d_to_2d(
            contour) for contour in face.inner_contours3d])

        contours = outer_contour_1.cut_by_wire(outer_contour_2)

        surfaces = []
        for contour in contours:
            inners = []
            for inner_c in inner_contours:
                if contour.is_inside(inner_c):
                    inners.append(inner_c)
            surfaces.append(Surface2D(contour, inners))

        return [self.__class__(self.surface3d, surface2d) for surface2d in surfaces]


class Triangle3D(PlaneFace3D):
    """
    :param point1: The first point
    :type point1: volmdlr.Point3D
    :param point2: The second point
    :type point2: volmdlr.Point3D
    :param point3: The third point
    :type point3: volmdlr.Point3D
    """
    _standalone_in_db = False

    # _generic_eq = True
    # _non_serializable_attributes = ['bounding_box', 'polygon2D']
    # _non_data_eq_attributes = ['name', 'bounding_box', 'outer_contour3d',
    #                       'inner_contours3d']
    # _non_data_hash_attributes = []

    def __init__(self, point1: volmdlr.Point3D, point2: volmdlr.Point3D,
                 point3: volmdlr.Point3D, alpha=1, color=None, name: str = ''):
        self.point1 = point1
        self.point2 = point2
        self.point3 = point3
        self.points = [self.point1, self.point2, self.point3]
        self.color = color
        self.alpha = alpha
        self.name = name

        self._utd_surface3d = False
        self._utd_surface2d = False
        self._bbox = None
        # self.bounding_box = self._bounding_box()

        DessiaObject.__init__(self, name=name)

        # Don't use inheritence for performance: class method fakes face3D behavior
        # Face3D.__init__(self,
        #                 surface3d=plane3d,
        #                 surface2d=surface2d,
        #                 name=name)

    def _data_hash(self):
        """
        Using point approx hash to speed up
        """
        return self.point1.approx_hash() + self.point2.approx_hash() + self.point3.approx_hash()

    def _data_eq(self, other_object):
        if other_object.__class__.__name__ != self.__class__.__name__:
            return False
        self_set = set([self.point1, self.point2, self.point3])
        other_set = set([other_object.point1, other_object.point2, other_object.point3])
        if self_set != other_set:
            return False
        return True

    @property
    def bounding_box(self):
        if not self._bbox:
            self._bbox = self.get_bounding_box()
        return self._bbox

    @bounding_box.setter
    def bounding_box(self, new_bouding_box):
        self._bbox = new_bouding_box

    def get_bounding_box(self):
        return volmdlr.core.BoundingBox.from_points([self.point1,
                                                     self.point2,
                                                     self.point3])

    @property
    def surface3d(self):
        if not self._utd_surface3d:
            self._surface3d = Plane3D.from_3_points(self.point1, self.point2, self.point3)
            self._utd_surface3d = True
        return self._surface3d

    @property
    def surface2d(self):
        if not self._utd_surface2d:
            plane3d = self.surface3d
            contour3d = volmdlr.wires.Contour3D([vme.LineSegment3D(self.point1, self.point2),
                                                 vme.LineSegment3D(self.point2, self.point3),
                                                 vme.LineSegment3D(self.point3, self.point1)])

            contour2d = contour3d.to_2d(plane3d.frame.origin,
                                        plane3d.frame.u, plane3d.frame.v)

            self._surface2d = Surface2D(outer_contour=contour2d, inner_contours=[])

            self._utd_surface2d = True
        return self._surface2d

    def to_dict(self, use_pointers: bool = False, memo=None, path: str = '#'):
        dict_ = DessiaObject.base_dict(self)
        dict_['point1'] = self.point1.to_dict()
        dict_['point2'] = self.point2.to_dict()
        dict_['point3'] = self.point3.to_dict()
        dict_['name'] = self.name

        return dict_

    @classmethod
    def dict_to_object(cls, dict_, global_dict=None, pointers_memo: Dict[str, Any] = None, path: str = '#'):
        point1 = volmdlr.Point3D.dict_to_object(dict_['point1'])
        point2 = volmdlr.Point3D.dict_to_object(dict_['point2'])
        point3 = volmdlr.Point3D.dict_to_object(dict_['point3'])
        return cls(point1, point2, point3, dict_['name'])

    def area(self) -> float:
        """

        :return: area triangle
        :rtype: float

        Formula explained here: https://www.triangle-calculator.com/?what=vc

        """
        a = self.point1.point_distance(self.point2)
        b = self.point2.point_distance(self.point3)
        c = self.point3.point_distance(self.point1)

        semi_perimeter = (a + b + c) / 2

        try:
            # Area with Heron's formula
            area = math.sqrt(semi_perimeter * (semi_perimeter - a) * (semi_perimeter - b) * (semi_perimeter - c))
        except ValueError:
            area = 0

        return area

    def height(self):
        # Formula explained here: https://www.triangle-calculator.com/?what=vc
        # Basis = vector point1 to point2d
        return 2 * self.area() / self.point1.point_distance(self.point2)

    def frame_mapping(self, frame: volmdlr.Frame3D, side: str):
        """
        Changes frame_mapping and return a new Triangle3D
        side = 'old' or 'new'
        """
        np1 = self.point1.frame_mapping(frame, side)
        np2 = self.point2.frame_mapping(frame, side)
        np3 = self.point3.frame_mapping(frame, side)
        return self.__class__(np1, np2, np3, self.name)

    def frame_mapping_inplace(self, frame: volmdlr.Frame3D, side: str):
        """
        Changes frame_mapping and the object is updated inplace
        side = 'old' or 'new'
        """
        self.point1.frame_mapping_inplace(frame, side)
        self.point2.frame_mapping_inplace(frame, side)
        self.point3.frame_mapping_inplace(frame, side)
        new_bounding_box = self.get_bounding_box()
        self.bounding_box = new_bounding_box

    def copy(self, deep=True, memo=None):
        return Triangle3D(self.point1.copy(), self.point2.copy(), self.point3.copy(),
                          self.name)

    def triangulation(self):
        return vmd.DisplayMesh3D([vmd.Node3D.from_point(self.point1),
                                  vmd.Node3D.from_point(self.point2),
                                  vmd.Node3D.from_point(self.point3)],
                                 [(0, 1, 2)])

    def translation(self, offset: volmdlr.Vector3D):
        """
        Plane3D translation
        :param offset: translation vector
        :return: A new translated Plane3D
        """
        new_point1 = self.point1.translation(offset)
        new_point2 = self.point2.translation(offset)
        new_point3 = self.point3.translation(offset)

        new_triangle = Triangle3D(new_point1, new_point2, new_point3,
                                  self.alpha, self.color, self.name)
        return new_triangle

    def translation_inplace(self, offset: volmdlr.Vector3D):
        """
        Plane3D translation. Object is updated inplace
        :param offset: translation vector
        """
        self.point1.translation_inplace(offset)
        self.point2.translation_inplace(offset)
        self.point3.translation_inplace(offset)
        new_bounding_box = self.get_bounding_box()
        self.bounding_box = new_bounding_box

    def rotation(self, center: volmdlr.Point3D, axis: volmdlr.Vector3D,
                 angle: float):
        """
        Triangle3D rotation
        :param center: rotation center
        :param axis: rotation axis
        :param angle: angle rotation
        :return: a new rotated Triangle3D
        """
        new_point1 = self.point1.rotation(center, axis, angle)
        new_point2 = self.point2.rotation(center, axis, angle)
        new_point3 = self.point3.rotation(center, axis, angle)
        new_triangle = Triangle3D(new_point1, new_point2, new_point3,
                                  self.alpha, self.color, self.name)
        return new_triangle

    def rotation_inplace(self, center: volmdlr.Point3D, axis: volmdlr.Vector3D,
                         angle: float):
        """
        Triangle3D rotation. Object is updated inplace
        :param center: rotation center
        :param axis: rotation axis
        :param angle: rotation angle
        """
        self.point1.rotation_inplace(center, axis, angle)
        self.point2.rotation_inplace(center, axis, angle)
        self.point3.rotation_inplace(center, axis, angle)
        new_bounding_box = self.get_bounding_box()
        self.bounding_box = new_bounding_box

    def subdescription(self, resolution=0.01):
        frame = self.surface3d.frame
        pts2d = [pt.to_2d(frame.origin, frame.u, frame.v) for pt in self.points]

        t_poly2d = volmdlr.wires.ClosedPolygon2D(pts2d)

        xmin, xmax = min(pt.x for pt in pts2d), max(pt.x for pt in pts2d)
        ymin, ymax = min(pt.y for pt in pts2d), max(pt.y for pt in pts2d)

        nbx, nby = int(((xmax - xmin) / resolution) + 2), int(((ymax - ymin) / resolution) + 2)
        points_box = []
        for i in range(nbx):
            x = min(xmin + i * resolution, xmax)
            if x == xmin:
                x = xmin + 0.01 * resolution
            for j in range(nby):
                y = min(ymin + j * resolution, ymax)
                if y == ymin:
                    y = ymin + 0.01 * resolution
                points_box.append(volmdlr.Point2D(x, y))

        points = [pt.copy() for pt in self.points]
        for pt in points_box:
            if t_poly2d.point_belongs(pt):
                points.append(pt.to_3d(frame.origin, frame.u, frame.v))
            elif t_poly2d.point_over_contour(pt):
                points.append(pt.to_3d(frame.origin, frame.u, frame.v))

        return volmdlr.Vector3D.remove_duplicate(points)

    def subdescription_to_triangles(self, resolution=0.01):
        """
        This function will return a list of Triangle3D with resolution as max
        length of subtriangles side
        """

        frame = self.surface3d.frame
        pts2d = [pt.to_2d(frame.origin, frame.u, frame.v) for pt in self.points]

        t_poly2d = volmdlr.wires.ClosedPolygon2D(pts2d)

        sub_triangles2d = [t_poly2d]
        done = False
        while not done:
            triangles2d = []
            for t, subtri in enumerate(sub_triangles2d):
                ls_length = [ls.length() for ls in subtri.line_segments]
                ls_max = max(ls_length)

                if ls_max > resolution:
                    pos_ls_max = ls_length.index(ls_max)
                    taller = subtri.line_segments[pos_ls_max]
                    p1, p2 = taller.start, taller.end
                    p3 = list(set(subtri.points) - set([p1, p2]))[0]

                    pt_mid = (p1 + p2) / 2
                    new_triangles2d = [volmdlr.wires.ClosedPolygon2D([p1, pt_mid, p3]),
                                       volmdlr.wires.ClosedPolygon2D([p2, pt_mid, p3])]

                    triangles2d.extend(new_triangles2d)
                else:
                    triangles2d.append(subtri)

            if len(sub_triangles2d) == len(triangles2d):
                done = True
                break
            sub_triangles2d = triangles2d

        triangles3d = [Triangle3D(tri.points[0].to_3d(frame.origin, frame.u, frame.v),
                                  tri.points[1].to_3d(frame.origin, frame.u, frame.v),
                                  tri.points[2].to_3d(frame.origin, frame.u, frame.v)) for tri in sub_triangles2d]

        return triangles3d

    def middle(self):
        return (self.point1 + self.point2 + self.point3) / 3

    def normal(self):
        '''

        Returns
        -------
        normal to the face

        '''
        normal = self.surface3d.frame.w
        # vec12 = self.point2 - self.point1
        # vec13 = self.point3 - self.point1
        # normal  = vec12.cross(vec13)
        normal.normalize()
        return normal


class CylindricalFace3D(Face3D):
    """
    :param contours2d: The cylinder's contour2D
    :type contours2d: volmdlr.Contour2D
    :param cylindricalsurface3d: Information about the Cylinder
    :type cylindricalsurface3d: CylindricalSurface3D
    :param points: contours2d's point
    :type points: List of volmdlr.Point2D

    :Example:
        >>> contours2d is rectangular and will create a classic cylinder with x= 2*pi*radius, y=h
    """
    min_x_density = 5
    min_y_density = 1

    def __init__(self,
                 surface3d: CylindricalSurface3D,
                 surface2d: Surface2D,
                 name: str = ''):

        self.radius = surface3d.radius
        self.center = surface3d.frame.origin
        self.normal = surface3d.frame.w
        Face3D.__init__(self, surface3d=surface3d,
                        surface2d=surface2d,
                        name=name)
        self._bbox = None

    def copy(self, deep=True, memo=None):
        return CylindricalFace3D(self.surface3d.copy(), self.surface2d.copy(),
                                 self.name)

    @property
    def bounding_box(self):
        if not self._bbox:
            self._bbox = self.get_bounding_box()
        return self._bbox

    @bounding_box.setter
    def bounding_box(self, new_bouding_box):
        self._bbox = new_bouding_box

    def get_bounding_box(self):
        theta_min, theta_max, zmin, zmax = self.surface2d.outer_contour.bounding_rectangle().bounds()

        lower_center = self.surface3d.frame.origin + zmin * self.surface3d.frame.w
        upper_center = self.surface3d.frame.origin + zmax * self.surface3d.frame.w

        xmin, xmax = volmdlr.geometry.cos_image(theta_min, theta_max)
        ymin, ymax = volmdlr.geometry.sin_image(theta_min, theta_max)

        points = [(lower_center
                   + xmin * self.surface3d.radius * self.surface3d.frame.u
                   + ymin * self.surface3d.radius * self.surface3d.frame.v),
                  (lower_center
                   + xmax * self.surface3d.radius * self.surface3d.frame.u
                   + ymin * self.surface3d.radius * self.surface3d.frame.v),
                  (lower_center
                   + xmin * self.surface3d.radius * self.surface3d.frame.u
                   + ymax * self.surface3d.radius * self.surface3d.frame.v),
                  (lower_center
                   + xmax * self.surface3d.radius * self.surface3d.frame.u
                   + ymax * self.surface3d.radius * self.surface3d.frame.v),
                  (upper_center
                   + xmin * self.surface3d.radius * self.surface3d.frame.u
                   + ymin * self.surface3d.radius * self.surface3d.frame.v),
                  (upper_center
                   + xmax * self.surface3d.radius * self.surface3d.frame.u
                   + ymin * self.surface3d.radius * self.surface3d.frame.v),
                  (upper_center
                   + xmin * self.surface3d.radius * self.surface3d.frame.u
                   + ymax * self.surface3d.radius * self.surface3d.frame.v),
                  (upper_center
                   + xmax * self.surface3d.radius * self.surface3d.frame.u
                   + ymax * self.surface3d.radius * self.surface3d.frame.v)]

        return volmdlr.core.BoundingBox.from_points(points)

    def triangulation_lines(self, angle_resolution=5):
        theta_min, theta_max, zmin, zmax = self.surface2d.bounding_rectangle().bounds()
        delta_theta = theta_max - theta_min
        nlines = math.ceil(delta_theta * angle_resolution)
        lines = []
        for i in range(nlines):
            theta = theta_min + (i + 1) / (nlines + 1) * delta_theta
            lines.append(vme.Line2D(volmdlr.Point2D(theta, zmin),
                                    volmdlr.Point2D(theta, zmax)))
        return lines, []

    def range_closest(self, list_points):
        """
        This method has be edited as it was really bad coded:
            * parameter removed, use of self data instead
        """
        points_set = volmdlr.delete_double_point(list_points)
        points_set3D = CylindricalFace3D.points2d_to3d(None, [points_set],
                                                       self.radius, self.surface3d.frame)

        points_3dint = [points_set3D[0]]
        points_2dint = [points_set[0]]
        s = 1
        for k in range(1, len(points_set)):
            closest = points_set3D[s]
            while closest is None:
                s += 1
                closest = points_set3D[s]
            dist_min = (points_3dint[-1] - closest).norm()
            pos = s
            for i in range(s + 1, len(points_set3D)):
                close_test = points_set3D[i]
                if close_test is None:
                    continue
                else:
                    dist_test = (points_3dint[-1] - close_test).norm()
                    if dist_test <= dist_min:
                        dist_min = dist_test
                        closest = close_test
                        pos = i
            points_2dint.append(points_set[pos])
            points_set3D[pos] = None

        return points_2dint

    def minimum_maximum(self, contour2d, radius):
        points = contour2d.tessel_points
        min_h, min_theta = min(pt[1] for pt in points), min(pt[0] for pt in points)
        max_h, max_theta = max(pt[1] for pt in points), max(pt[0] for pt in points)

        return min_h, min_theta, max_h, max_theta

    def minimum_distance_points_cyl(self, other_cyl):
        r1, r2 = self.radius, other_cyl.radius
        min_h1, min_theta1, max_h1, max_theta1 = self.minimum_maximum(
            self.contours2d[0], r1)

        n1 = self.normal
        u1 = self.cylindricalsurface3d.frame.u
        v1 = self.cylindricalsurface3d.frame.v
        frame1 = volmdlr.Frame3D(self.center, u1, v1, n1)

        min_h2, min_theta2, max_h2, max_theta2 = self.minimum_maximum(
            other_cyl.contours2d[0], r2)

        n2 = other_cyl.normal
        u2 = other_cyl.cylindricalsurface3d.frame.u
        v2 = other_cyl.cylindricalsurface3d.frame.v
        frame2 = volmdlr.Frame3D(other_cyl.center, u2, v2, n2)
        # st2 = volmdlr.Point3D((r2*math.cos(min_theta2), r2*math.sin(min_theta2), min_h2))
        # start2 = frame2.old_coordinates(st2)

        w = other_cyl.center - self.center

        n1n1, n1u1, n1v1, n1n2, n1u2, n1v2 = n1.dot(n1), n1.dot(u1), n1.dot(
            v1), n1.dot(n2), n1.dot(u2), n1.dot(v2)
        u1u1, u1v1, u1n2, u1u2, u1v2 = u1.dot(u1), u1.dot(v1), u1.dot(
            n2), u1.dot(u2), u1.dot(v2)
        v1v1, v1n2, v1u2, v1v2 = v1.dot(v1), v1.dot(n2), v1.dot(u2), v1.dot(v2)
        n2n2, n2u2, n2v2 = n2.dot(n2), n2.dot(u2), n2.dot(v2)
        u2u2, u2v2, v2v2 = u2.dot(u2), u2.dot(v2), v2.dot(v2)

        w2, wn1, wu1, wv1, wn2, wu2, wv2 = w.dot(w), w.dot(n1), w.dot(
            u1), w.dot(v1), w.dot(n2), w.dot(u2), w.dot(v2)

        # x = (theta1, h1, theta2, h2)
        def distance_squared(x):
            return (n1n1 * (x[1] ** 2) + u1u1 * ((math.cos(x[0])) ** 2) * (
                    r1 ** 2) + v1v1 * ((math.sin(x[0])) ** 2) * (r1 ** 2)
                    + w2 + n2n2 * (x[3] ** 2) + u2u2 * (
                            (math.cos(x[2])) ** 2) * (r2 ** 2) + v2v2 * (
                            (math.sin(x[2])) ** 2) * (r2 ** 2)
                    + 2 * x[1] * r1 * math.cos(x[0]) * n1u1 + 2 * x[
                        1] * r1 * math.sin(x[0]) * n1v1 - 2 * x[1] * wn1
                    - 2 * x[1] * x[3] * n1n2 - 2 * x[1] * r2 * math.cos(
                        x[2]) * n1u2 - 2 * x[1] * r2 * math.sin(x[2]) * n1v2
                    + 2 * math.cos(x[0]) * math.sin(x[0]) * u1v1 * (
                            r1 ** 2) - 2 * r1 * math.cos(x[0]) * wu1
                    - 2 * r1 * x[3] * math.cos(
                        x[0]) * u1n2 - 2 * r1 * r2 * math.cos(x[0]) * math.cos(
                        x[2]) * u1u2
                    - 2 * r1 * r2 * math.cos(x[0]) * math.sin(
                        x[2]) * u1v2 - 2 * r1 * math.sin(x[0]) * wv1
                    - 2 * r1 * x[3] * math.sin(
                        x[0]) * v1n2 - 2 * r1 * r2 * math.sin(x[0]) * math.cos(
                        x[2]) * v1u2
                    - 2 * r1 * r2 * math.sin(x[0]) * math.sin(
                        x[2]) * v1v2 + 2 * x[3] * wn2 + 2 * r2 * math.cos(
                        x[2]) * wu2
                    + 2 * r2 * math.sin(x[2]) * wv2 + 2 * x[3] * r2 * math.cos(
                        x[2]) * n2u2 + 2 * x[3] * r2 * math.sin(x[2]) * n2v2
                    + 2 * math.cos(x[2]) * math.sin(x[2]) * u2v2 * (r2 ** 2))

        x01 = npy.array([(min_theta1 + max_theta1) / 2, (min_h1 + max_h1) / 2,
                         (min_theta2 + max_theta2) / 2, (min_h2 + max_h2) / 2])
        x02 = npy.array([min_theta1, (min_h1 + max_h1) / 2,
                         min_theta2, (min_h2 + max_h2) / 2])
        x03 = npy.array([max_theta1, (min_h1 + max_h1) / 2,
                         max_theta2, (min_h2 + max_h2) / 2])

        minimax = [(min_theta1, min_h1, min_theta2, min_h2),
                   (max_theta1, max_h1, max_theta2, max_h2)]

        res1 = scp.optimize.least_squares(distance_squared, x01,
                                          bounds=minimax)
        res2 = scp.optimize.least_squares(distance_squared, x02,
                                          bounds=minimax)
        res3 = scp.optimize.least_squares(distance_squared, x03,
                                          bounds=minimax)

        pt1 = volmdlr.Point3D(
            (r1 * math.cos(res1.x[0]), r1 * math.sin(res1.x[0]), res1.x[1]))
        p1 = frame1.old_coordinates(pt1)
        pt2 = volmdlr.Point3D(
            (r2 * math.cos(res1.x[2]), r2 * math.sin(res1.x[2]), res1.x[3]))
        p2 = frame2.old_coordinates(pt2)
        d = p1.point_distance(p2)
        result = res1

        res = [res2, res3]
        for couple in res:
            pttest1 = volmdlr.Point3D((r1 * math.cos(couple.x[0]),
                                       r1 * math.sin(couple.x[0]),
                                       couple.x[1]))
            pttest2 = volmdlr.Point3D((r2 * math.cos(couple.x[2]),
                                       r2 * math.sin(couple.x[2]),
                                       couple.x[3]))
            ptest1 = frame1.old_coordinates(pttest1)
            ptest2 = frame2.old_coordinates(pttest2)
            dtest = ptest1.point_distance(ptest2)
            if dtest < d:
                result = couple
                p1, p2 = ptest1, ptest2

        pt1_2d, pt2_2d = volmdlr.Point2D(
            (result.x[0], result.x[1])), volmdlr.Point2D(
            (result.x[2], result.x[3]))

        if not self.contours2d[0].point_belongs(pt1_2d):
            # Find the closest one
            points_contours1 = self.contours2d[0].tessel_points

            poly1 = volmdlr.ClosedPolygon2D(points_contours1)
            d1, new_pt1_2d = poly1.PointBorderDistance(pt1_2d,
                                                       return_other_point=True)
            pt1 = volmdlr.Point3D((r1 * math.cos(new_pt1_2d.vector[0]),
                                   r1 * math.sin(new_pt1_2d.vector[0]),
                                   new_pt1_2d.vector[1]))
            p1 = frame1.old_coordinates(pt1)

        if not other_cyl.contours2d[0].point_belongs(pt2_2d):
            # Find the closest one
            points_contours2 = other_cyl.contours2d[0].tessel_points

            poly2 = volmdlr.ClosedPolygon2D(points_contours2)
            d2, new_pt2_2d = poly2.PointBorderDistance(pt2_2d,
                                                       return_other_point=True)
            pt2 = volmdlr.Point3D((r2 * math.cos(new_pt2_2d.vector[0]),
                                   r2 * math.sin(new_pt2_2d.vector[0]),
                                   new_pt2_2d.vector[1]))
            p2 = frame2.old_coordinates(pt2)

        return p1, p2

    def minimum_distance_points_plane(self,
                                      planeface):  # Planeface with contour2D
        # ADD THE FACT THAT PLANEFACE.CONTOURS : [0] = contours totale, le reste = trous
        r = self.radius
        min_h1, min_theta1, max_h1, max_theta1 = self.minimum_maximum(
            self.contours2d[0], r)

        n1 = self.normal
        u1 = self.cylindricalsurface3d.frame.u
        v1 = self.cylindricalsurface3d.frame.v
        frame1 = volmdlr.Frame3D(self.center, u1, v1, n1)
        # st1 = volmdlr.Point3D((r*math.cos(min_theta1), r*math.sin(min_theta1), min_h1))
        # start1 = frame1.old_coordinates(st1)

        poly2d = planeface.polygon2D
        pfpoints = poly2d.points
        xmin, ymin = min(pt[0] for pt in pfpoints), min(pt[1] for pt in pfpoints)
        xmax, ymax = max(pt[0] for pt in pfpoints), max(pt[1] for pt in pfpoints)
        origin, vx, vy = planeface.plane.origin, planeface.plane.vectors[0], \
                         planeface.plane.vectors[1]
        pf1_2d, pf2_2d = volmdlr.Point2D((xmin, ymin)), volmdlr.Point2D(
            (xmin, ymax))
        pf3_2d, pf4_2d = volmdlr.Point2D((xmax, ymin)), volmdlr.Point2D(
            (xmax, ymax))
        pf1, pf2 = pf1_2d.to_3d(origin, vx, vy), pf2_2d.to_3d(origin, vx, vy)
        pf3, _ = pf3_2d.to_3d(origin, vx, vy), pf4_2d.to_3d(origin, vx, vy)

        u, v = (pf3 - pf1), (pf2 - pf1)
        u.normalize()
        v.normalize()

        w = pf1 - self.center

        n1n1, n1u1, n1v1, n1u, n1v = n1.dot(n1), n1.dot(u1), n1.dot(
            v1), n1.dot(u), n1.dot(v)
        u1u1, u1v1, u1u, u1v = u1.dot(u1), u1.dot(v1), u1.dot(u), u1.dot(v)
        v1v1, v1u, v1v = v1.dot(v1), v1.dot(u), v1.dot(v)
        uu, uv, vv = u.dot(u), u.dot(v), v.dot(v)

        w2, wn1, wu1, wv1, wu, wv = w.dot(w), w.dot(n1), w.dot(u1), w.dot(
            v1), w.dot(u), w.dot(v)

        # x = (h, theta, x, y)
        def distance_squared(x):
            return (n1n1 * (x[0] ** 2) + ((math.cos(x[1])) ** 2) * u1u1 * (
                    r ** 2) + ((math.sin(x[1])) ** 2) * v1v1 * (r ** 2)
                    + w2 + uu * (x[2] ** 2) + vv * (x[3] ** 2) + 2 * x[
                        0] * math.cos(x[1]) * r * n1u1
                    + 2 * x[0] * math.sin(x[1]) * r * n1v1 - 2 * x[
                        0] * wn1 - 2 * x[0] * x[2] * n1u
                    - 2 * x[0] * x[3] * n1v + 2 * math.sin(x[1]) * math.cos(
                        x[1]) * u1v1 * (r ** 2)
                    - 2 * r * math.cos(x[1]) * wu1 - 2 * r * x[2] * math.cos(
                        x[1]) * u1u
                    - 2 * r * x[3] * math.sin(x[1]) * u1v - 2 * r * math.sin(
                        x[1]) * wv1
                    - 2 * r * x[2] * math.sin(x[1]) * v1u - 2 * r * x[
                        3] * math.sin(x[1]) * v1v
                    + 2 * x[2] * wu + 2 * x[3] * wv + 2 * x[2] * x[3] * uv)

        x01 = npy.array([(min_h1 + max_h1) / 2, (min_theta1 + max_theta1) / 2,
                         (xmax - xmin) / 2, (ymax - ymin) / 2])

        minimax = [(min_h1, min_theta1, 0, 0),
                   (max_h1, max_theta1, xmax - xmin, ymax - ymin)]

        res1 = scp.optimize.least_squares(distance_squared, x01,
                                          bounds=minimax)

        pt1 = volmdlr.Point3D(
            (r * math.cos(res1.x[1]), r * math.sin(res1.x[1]), res1.x[0]))
        p1 = frame1.old_coordinates(pt1)
        p2 = pf1 + res1.x[2] * u + res1.x[3] * v
        pt1_2d = volmdlr.Point2D((res1.x[1], res1.x[0]))
        pt2_2d = p2.to_2d(pf1, u, v)

        if not self.contours2d[0].point_belongs(pt1_2d):
            # Find the closest one
            points_contours1 = self.contours2d[0].tessel_points

            poly1 = volmdlr.ClosedPolygon2D(points_contours1)
            d1, new_pt1_2d = poly1.PointBorderDistance(pt1_2d,
                                                       return_other_point=True)
            pt1 = volmdlr.Point3D((r * math.cos(new_pt1_2d.vector[0]),
                                   r * math.sin(new_pt1_2d.vector[0]),
                                   new_pt1_2d.vector[1]))
            p1 = frame1.old_coordinates(pt1)

        if not planeface.contours[0].point_belongs(pt2_2d):
            # Find the closest one
            d2, new_pt2_2d = planeface.polygon2D.PointBorderDistance(pt2_2d,
                                                                     return_other_point=True)

            p2 = new_pt2_2d.to_3d(pf1, u, v)

        return p1, p2

    def minimum_distance(self, other_face, return_points=False):
        if other_face.__class__ is CylindricalFace3D:
            p1, p2 = self.minimum_distance_points_cyl(other_face)
            if return_points:
                return p1.point_distance(p2), p1, p2
            else:
                return p1.point_distance(p2)

        if other_face.__class__ is PlaneFace3D:
            p1, p2 = self.minimum_distance_points_plane(other_face)
            if return_points:
                return p1.point_distance(p2), p1, p2
            else:
                return p1.point_distance(p2)

        if other_face.__class__ is ToroidalFace3D:
            p1, p2 = other_face.minimum_distance_points_cyl(self)
            if return_points:
                return p1.point_distance(p2), p1, p2
            else:
                return p1.point_distance(p2)

        else:
            return NotImplementedError

    def adjacent_direction(self, other_face3d):
        '''
        find out in which direction the faces are adjacent
        Parameters
        ----------
        other_face3d : volmdlr.faces.CylindricalFace3D
        Returns
        -------
        adjacent_direction
        '''

        contour1 = self.outer_contour3d
        contour2 = other_face3d.outer_contour3d
        point1, point2 = contour1.shared_primitives_extremities(contour2)

        coord = point1 - point2
        coord = [abs(coord.x), abs(coord.y)]

        if coord.index(max(coord)) == 0:
            return 'x'
        return 'y'


class ToroidalFace3D(Face3D):
    """
    :param contours2d: The Tore's contour2D
    :type contours2d: volmdlr.Contour2D
    :param toroidalsurface3d: Information about the Tore
    :type toroidalsurface3d: ToroidalSurface3D
    :param theta: angle of cut in main circle direction
    :param phi: angle of cut in secondary circle direction
    :type points: List of float

    Example
        contours2d is rectangular and will create a classic tore with x:2*pi, y:2*pi
        x is for exterior, and y for the circle to revolute
        points = [pi, 2*pi] for an half tore
    """
    min_x_density = 5
    min_y_density = 1

    def __init__(self, surface3d: ToroidalSurface3D,
                 surface2d: Surface2D,
                 name: str = ''):

        # self.toroidalsurface3d = toroidalsurface3d

        self.center = surface3d.frame.origin
        self.normal = surface3d.frame.w

        theta_min, theta_max, phi_min, phi_max = surface2d.outer_contour.bounding_rectangle().bounds()

        self.theta_min = theta_min
        self.theta_max = theta_max
        self.phi_min = phi_min
        self.phi_max = phi_max

        # contours3d = [self.toroidalsurface3d.contour2d_to_3d(c)\
        #               for c in [outer_contour2d]+inners_contours2d]

        Face3D.__init__(self,
                        surface3d=surface3d,
                        surface2d=surface2d,
                        name=name)
        self._bbox = None

    def copy(self, deep=True, memo=None):
        return ToroidalFace3D(self.surface3d.copy(), self.surface2d.copy(),
                              self.name)

    def points_resolution(self, line, pos,
                          resolution):  # With a resolution wished
        points = []
        points.append(line.points[0])
        limit = line.points[1].vector[pos]
        start = line.points[0].vector[pos]
        vec = [0, 0]
        vec[pos] = start
        echelon = [line.points[0].vector[0] - vec[0],
                   line.points[0].vector[1] - vec[1]]
        flag = start + resolution
        while flag < limit:
            echelon[pos] = flag
            flag += resolution
            points.append(volmdlr.Point2D(echelon))
        points.append(line.points[1])
        return points

    @property
    def bounding_box(self):
        if not self._bbox:
            self._bbox = self.get_bounding_box()
        return self._bbox

    @bounding_box.setter
    def bounding_box(self, new_bounding_box):
        self._bbox = new_bounding_box

    def get_bounding_box(self):
        return self.surface3d._bounding_box()

    def triangulation_lines(self, angle_resolution=5):
        theta_min, theta_max, phi_min, phi_max = self.surface2d.bounding_rectangle().bounds()

        delta_theta = theta_max - theta_min
        nlines_x = int(delta_theta * angle_resolution)
        lines_x = []
        for i in range(nlines_x):
            theta = theta_min + (i + 1) / (nlines_x + 1) * delta_theta
            lines_x.append(vme.Line2D(volmdlr.Point2D(theta, phi_min),
                                      volmdlr.Point2D(theta, phi_max)))
        delta_phi = phi_max - phi_min
        nlines_y = int(delta_phi * angle_resolution)
        lines_y = []
        for i in range(nlines_y):
            phi = phi_min + (i + 1) / (nlines_y + 1) * delta_phi
            lines_y.append(vme.Line2D(volmdlr.Point2D(theta_min, phi),
                                      volmdlr.Point2D(theta_max, phi)))
        return lines_x, lines_y


# =============================================================================
#  This code seems buggy...
# =============================================================================

# def minimum_maximum_tore(self, contour2d):
#     points = contour2d.tessel_points

#     min_phi, min_theta = min([pt[1] for pt in points]), min(
#         [pt[0] for pt in points])
#     max_phi, max_theta = max([pt[1] for pt in points]), max(
#         [pt[0] for pt in points])
#     return min_phi, min_theta, max_phi, max_theta

# def minimum_distance_points_tore(self, other_tore):
#     raise NotImplementedError('This method seems unused, its code has been commented')
#     R1, r1, R2, r2 = self.rcenter, self.rcircle, other_tore.rcenter, other_tore.rcircle

#     min_phi1, min_theta1, max_phi1, max_theta1 = self.minimum_maximum_tore(
#         self.contours2d[0])

#     # start1 = self.start
#     n1 = self.normal
#     u1 = self.toroidalsurface3d.frame.u
#     v1 = self.toroidalsurface3d.frame.v
#     frame1 = volmdlr.Frame3D(self.center, u1, v1, n1)
#     # start1 = self.points2d_to3d([[min_theta1, min_phi1]], R1, r1, frame1)

#     min_phi2, min_theta2, max_phi2, max_theta2 = self.minimum_maximum_tore(
#         other_tore.contours2d[0])

#     # start2 = other_tore.start
#     n2 = other_tore.normal
#     u2 = other_tore.toroidalsurface3d.frame.u
#     v2 = other_tore.toroidalsurface3d.frame.v
#     frame2 = volmdlr.Frame3D(other_tore.center, u2, v2, n2)
#     # start2 = other_tore.points2d_to3d([[min_theta2, min_phi2]], R2, r2, frame2)

#     w = other_tore.center - self.center

#     n1n1, n1u1, n1v1, n1n2, n1u2, n1v2 = n1.dot(n1), n1.dot(u1), n1.dot(
#         v1), n1.dot(n2), n1.dot(u2), n1.dot(v2)
#     u1u1, u1v1, u1n2, u1u2, u1v2 = u1.dot(u1), u1.dot(v1), u1.dot(
#         n2), u1.dot(u2), u1.dot(v2)
#     v1v1, v1n2, v1u2, v1v2 = v1.dot(v1), v1.dot(n2), v1.dot(u2), v1.dot(v2)
#     n2n2, n2u2, n2v2 = n2.dot(n2), n2.dot(u2), n2.dot(v2)
#     u2u2, u2v2, v2v2 = u2.dot(u2), u2.dot(v2), v2.dot(v2)

#     w2, wn1, wu1, wv1, wn2, wu2, wv2 = w.dot(w), w.dot(n1), w.dot(
#         u1), w.dot(v1), w.dot(n2), w.dot(u2), w.dot(v2)

#     # x = (phi1, theta1, phi2, theta2)
#     def distance_squared(x):
#         return (u1u1 * (((R1 + r1 * math.cos(x[0])) * math.cos(x[1])) ** 2)
#                 + v1v1 * (((R1 + r1 * math.cos(x[0])) * math.sin(
#                     x[1])) ** 2)
#                 + n1n1 * ((math.sin(x[0])) ** 2) * (r1 ** 2) + w2
#                 + u2u2 * (((R2 + r2 * math.cos(x[2])) * math.cos(
#                     x[3])) ** 2)
#                 + v2v2 * (((R2 + r2 * math.cos(x[2])) * math.sin(
#                     x[3])) ** 2)
#                 + n2n2 * ((math.sin(x[2])) ** 2) * (r2 ** 2)
#                 + 2 * u1v1 * math.cos(x[1]) * math.sin(x[1]) * (
#                         (R1 + r1 * math.cos(x[0])) ** 2)
#                 + 2 * (R1 + r1 * math.cos(x[0])) * math.cos(
#                     x[1]) * r1 * math.sin(x[0]) * n1u1
#                 - 2 * (R1 + r1 * math.cos(x[0])) * math.cos(x[1]) * wu1
#                 - 2 * (R1 + r1 * math.cos(x[0])) * (
#                         R2 + r2 * math.cos(x[2])) * math.cos(
#                     x[1]) * math.cos(x[3]) * u1u2
#                 - 2 * (R1 + r1 * math.cos(x[0])) * (
#                         R2 + r2 * math.cos(x[2])) * math.cos(
#                     x[1]) * math.sin(x[3]) * u1v2
#                 - 2 * (R1 + r1 * math.cos(x[0])) * math.cos(
#                     x[1]) * r2 * math.sin(x[2]) * u1n2
#                 + 2 * (R1 + r1 * math.cos(x[0])) * math.sin(
#                     x[1]) * r1 * math.sin(x[0]) * n1v1
#                 - 2 * (R1 + r1 * math.cos(x[0])) * math.sin(x[1]) * wv1
#                 - 2 * (R1 + r1 * math.cos(x[0])) * (
#                         R2 + r2 * math.cos(x[2])) * math.sin(
#                     x[1]) * math.cos(x[3]) * v1u2
#                 - 2 * (R1 + r1 * math.cos(x[0])) * (
#                         R2 + r2 * math.cos(x[2])) * math.sin(
#                     x[1]) * math.sin(x[3]) * v1v2
#                 - 2 * (R1 + r1 * math.cos(x[0])) * math.sin(
#                     x[1]) * r2 * math.sin(x[2]) * v1n2
#                 - 2 * r1 * math.sin(x[0]) * wn1
#                 - 2 * r1 * math.sin(x[0]) * (
#                         R2 + r2 * math.cos(x[2])) * math.cos(
#                     x[3]) * n1u2
#                 - 2 * r1 * math.sin(x[0]) * (
#                         R2 + r2 * math.cos(x[2])) * math.sin(
#                     x[3]) * n1v2
#                 - 2 * r1 * r2 * math.sin(x[0]) * math.sin(x[2]) * n1n2
#                 + 2 * (R2 + r2 * math.cos(x[2])) * math.cos(x[3]) * wu2
#                 + 2 * (R2 + r2 * math.cos(x[2])) * math.sin(x[3]) * wv2
#                 + 2 * r2 * math.sin(x[2]) * wn2
#                 + 2 * u2v2 * math.cos(x[3]) * math.sin(x[3]) * (
#                         (R2 + r2 * math.cos(x[2])) ** 2)
#                 + 2 * math.cos(x[3]) * (
#                         R2 + r2 * math.cos(x[2])) * r2 * math.sin(
#                     x[2]) * n2u2
#                 + 2 * math.sin(x[3]) * (
#                         R2 + r2 * math.cos(x[2])) * r2 * math.sin(
#                     x[2]) * n2v2)

#     x01 = npy.array(
#         [(min_phi1 + max_phi1) / 2, (min_theta1 + max_theta1) / 2,
#          (min_phi2 + max_phi2) / 2, (min_theta2 + max_theta2) / 2])
#     x02 = npy.array([min_phi1, min_theta1,
#                      min_phi2, min_theta2])
#     x03 = npy.array([max_phi1, max_theta1,
#                      max_phi2, max_theta2])

#     minimax = [(min_phi1, min_theta1, min_phi2, min_theta2),
#                (max_phi1, max_theta1, max_phi2, max_theta2)]

#     res1 = scp.optimize.least_squares(distance_squared, x01,
#                                       bounds=minimax)
#     res2 = scp.optimize.least_squares(distance_squared, x02,
#                                       bounds=minimax)
#     res3 = scp.optimize.least_squares(distance_squared, x03,
#                                       bounds=minimax)

#     # frame1, frame2 = volmdlr.Frame3D(self.center, u1, v1, n1), volmdlr.Frame3D(other_tore.center, u2, v2, n2)
#     pt1 = self.points2d_to3d([[res1.x[1], res1.x[0]]], R1, r1, frame1)
#     pt2 = self.points2d_to3d([[res1.x[3], res1.x[2]]], R2, r2, frame2)
#     p1, p2 = pt1[0], pt2[0]
#     d = p1.point_distance(p2)
#     result = res1

#     res = [res2, res3]
#     for couple in res:
#         ptest1 = self.points2d_to3d([[couple.x[1], couple.x[0]]], R1, r1,
#                                     frame1)
#         ptest2 = self.points2d_to3d([[couple.x[3], couple.x[2]]], R2, r2,
#                                     frame2)
#         dtest = ptest1[0].point_distance(ptest2[0])
#         if dtest < d:
#             result = couple
#             p1, p2 = ptest1[0], ptest2[0]

#     pt1_2d, pt2_2d = volmdlr.Point2D(
#         (result.x[1], result.x[0])), volmdlr.Point2D(
#         (result.x[3], result.x[2]))

#     if not self.contours2d[0].point_belongs(pt1_2d):
#         # Find the closest one
#         points_contours1 = self.contours2d[0].tessel_points

#         poly1 = volmdlr.ClosedPolygon2D(points_contours1)
#         d1, new_pt1_2d = poly1.PointBorderDistance(pt1_2d,
#                                                    return_other_point=True)

#         pt1 = self.points2d_to3d([new_pt1_2d], R1, r1, frame1)
#         p1 = pt1[0]

#     if not other_tore.contours2d[0].point_belongs(pt2_2d):
#         # Find the closest one
#         points_contours2 = other_tore.contours2d[0].tessel_points

#         poly2 = volmdlr.ClosedPolygon2D(points_contours2)
#         d2, new_pt2_2d = poly2.PointBorderDistance(pt2_2d,
#                                                    return_other_point=True)

#         pt2 = self.points2d_to3d([new_pt2_2d], R2, r2, frame2)
#         p2 = pt2[0]

#     return p1, p2

# def minimum_distance_points_cyl(self, cyl):
#     R2, r2, r = self.rcenter, self.rcircle, cyl.radius

#     min_h, min_theta, max_h, max_theta = cyl.minimum_maximum(
#         cyl.contours2d[0], r)

#     n1 = cyl.normal
#     u1 = cyl.cylindricalsurface3d.frame.u
#     v1 = cyl.cylindricalsurface3d.frame.v
#     frame1 = volmdlr.Frame3D(cyl.center, u1, v1, n1)
#     # st1 = volmdlr.Point3D((r*math.cos(min_theta), r*math.sin(min_theta), min_h))
#     # start1 = frame1.old_coordinates(st1)

#     min_phi2, min_theta2, max_phi2, max_theta2 = self.minimum_maximum_tore(
#         self.contours2d[0])

#     n2 = self.normal
#     u2 = self.toroidalsurface3d.frame.u
#     v2 = self.toroidalsurface3d.frame.v
#     frame2 = volmdlr.Frame3D(self.center, u2, v2, n2)
#     # start2 = self.points2d_to3d([[min_theta2, min_phi2]], R2, r2, frame2)

#     w = self.center - cyl.center

#     n1n1, n1u1, n1v1, n1n2, n1u2, n1v2 = n1.dot(n1), n1.dot(u1), n1.dot(
#         v1), n1.dot(n2), n1.dot(u2), n1.dot(v2)
#     u1u1, u1v1, u1n2, u1u2, u1v2 = u1.dot(u1), u1.dot(v1), u1.dot(
#         n2), u1.dot(u2), u1.dot(v2)
#     v1v1, v1n2, v1u2, v1v2 = v1.dot(v1), v1.dot(n2), v1.dot(u2), v1.dot(v2)
#     n2n2, n2u2, n2v2 = n2.dot(n2), n2.dot(u2), n2.dot(v2)
#     u2u2, u2v2, v2v2 = u2.dot(u2), u2.dot(v2), v2.dot(v2)

#     w2, wn1, wu1, wv1, wn2, wu2, wv2 = w.dot(w), w.dot(n1), w.dot(
#         u1), w.dot(v1), w.dot(n2), w.dot(u2), w.dot(v2)

#     # x = (theta, h, phi2, theta2)
#     def distance_squared(x):
#         return (u1u1 * ((math.cos(x[0]) * r) ** 2) + v1v1 * (
#                 (math.sin(x[0]) * r) ** 2)
#                 + n1n1 * (x[1] ** 2) + w2
#                 + u2u2 * (((R2 + r2 * math.cos(x[2])) * math.cos(
#                     x[3])) ** 2)
#                 + v2v2 * (((R2 + r2 * math.cos(x[2])) * math.sin(
#                     x[3])) ** 2)
#                 + n2n2 * ((math.sin(x[2])) ** 2) * (r2 ** 2)
#                 + 2 * u1v1 * math.cos(x[0]) * math.sin(x[0]) * (r ** 2)
#                 + 2 * r * math.cos(x[0]) * x[1] * n1u1 - 2 * r * math.cos(
#                     x[0]) * wu1
#                 - 2 * r * math.cos(x[0]) * (
#                         R2 + r2 * math.cos(x[2])) * math.cos(
#                     x[3]) * u1u2
#                 - 2 * r * math.cos(x[0]) * (
#                         R2 + r2 * math.cos(x[2])) * math.sin(
#                     x[3]) * u1v2
#                 - 2 * r * math.cos(x[0]) * r2 * math.sin(x[2]) * u1n2
#                 + 2 * r * math.sin(x[0]) * x[1] * n1v1 - 2 * r * math.sin(
#                     x[0]) * wv1
#                 - 2 * r * math.sin(x[0]) * (
#                         R2 + r2 * math.cos(x[2])) * math.cos(
#                     x[3]) * v1u2
#                 - 2 * r * math.sin(x[0]) * (
#                         R2 + r2 * math.cos(x[2])) * math.sin(
#                     x[3]) * v1v2
#                 - 2 * r * math.sin(x[0]) * r2 * math.sin(x[2]) * v1n2 - 2 *
#                 x[1] * wn1
#                 - 2 * x[1] * (R2 + r2 * math.cos(x[2])) * math.cos(
#                     x[3]) * n1u2
#                 - 2 * x[1] * (R2 + r2 * math.cos(x[2])) * math.sin(
#                     x[3]) * n1v2
#                 - 2 * x[1] * r2 * math.sin(x[2]) * n1n2
#                 + 2 * (R2 + r2 * math.cos(x[2])) * math.cos(x[3]) * wu2
#                 + 2 * (R2 + r2 * math.cos(x[2])) * math.sin(x[3]) * wv2
#                 + 2 * r2 * math.sin(x[2]) * wn2
#                 + 2 * u2v2 * math.cos(x[3]) * math.sin(x[3]) * (
#                         (R2 + r2 * math.cos(x[2])) ** 2)
#                 + 2 * math.cos(x[3]) * (
#                         R2 + r2 * math.cos(x[2])) * r2 * math.sin(
#                     x[2]) * n2u2
#                 + 2 * math.sin(x[3]) * (
#                         R2 + r2 * math.cos(x[2])) * r2 * math.sin(
#                     x[2]) * n2v2)

#     x01 = npy.array([(min_theta + max_theta) / 2, (min_h + max_h) / 2,
#                      (min_phi2 + max_phi2) / 2,
#                      (min_theta2 + max_theta2) / 2])
#     x02 = npy.array([min_theta, min_h,
#                      min_phi2, min_theta2])
#     x03 = npy.array([max_theta, max_h,
#                      max_phi2, max_theta2])

#     minimax = [(min_theta, min_h, min_phi2, min_theta2),
#                (max_theta, max_h, max_phi2, max_theta2)]

#     res1 = scp.optimize.least_squares(distance_squared, x01,
#                                       bounds=minimax)
#     res2 = scp.optimize.least_squares(distance_squared, x02,
#                                       bounds=minimax)
#     res3 = scp.optimize.least_squares(distance_squared, x03,
#                                       bounds=minimax)

#     pt1 = volmdlr.Point3D(
#         (r * math.cos(res1.x[0]), r * math.sin(res1.x[0]), res1.x[1]))
#     p1 = frame1.old_coordinates(pt1)
#     pt2 = self.points2d_to3d([[res1.x[3], res1.x[2]]], R2, r2, frame2)
#     p2 = pt2[0]
#     d = p1.point_distance(p2)
#     result = res1

#     res = [res2, res3]
#     for couple in res:
#         pttest1 = volmdlr.Point3D((r * math.cos(couple.x[0]),
#                                    r * math.sin(couple.x[0]), couple.x[1]))
#         ptest1 = frame1.old_coordinates(pttest1)
#         ptest2 = self.points2d_to3d([[couple.x[3], couple.x[2]]], R2, r2,
#                                     frame2)
#         dtest = ptest1.point_distance(ptest2[0])
#         if dtest < d:
#             result = couple
#             p1, p2 = ptest1, ptest2[0]

#     pt1_2d, pt2_2d = volmdlr.Point2D(
#         (result.x[0], result.x[1])), volmdlr.Point2D(
#         (result.x[3], result.x[2]))

#     if not self.contours2d[0].point_belongs(pt2_2d):
#         # Find the closest one
#         points_contours2 = self.contours2d[0].tessel_points

#         poly2 = volmdlr.ClosedPolygon2D(points_contours2)
#         d2, new_pt2_2d = poly2.PointBorderDistance(pt2_2d,
#                                                    return_other_point=True)

#         pt2 = self.points2d_to3d([new_pt2_2d], R2, r2, frame2)
#         p2 = pt2[0]

#     if not cyl.contours2d[0].point_belongs(pt1_2d):
#         # Find the closest one
#         points_contours1 = cyl.contours2d[0].tessel_points

#         poly1 = volmdlr.ClosedPolygon2D(points_contours1)
#         d1, new_pt1_2d = poly1.PointBorderDistance(pt1_2d,
#                                                    return_other_point=True)

#         pt1 = volmdlr.Point3D((r * math.cos(new_pt1_2d.vector[0]),
#                                r * math.sin(new_pt1_2d.vector[0]),
#                                new_pt1_2d.vector[1]))
#         p1 = frame1.old_coordinates(pt1)

#     return p1, p2

# def minimum_distance_points_plane(self,
#                                   planeface):  # Planeface with contour2D
#     # TODO: check that it takes into account holes

#     poly2d = planeface.polygon2D
#     pfpoints = poly2d.points
#     xmin, ymin = min([pt[0] for pt in pfpoints]), min(
#         [pt[1] for pt in pfpoints])
#     xmax, ymax = max([pt[0] for pt in pfpoints]), max(
#         [pt[1] for pt in pfpoints])
#     origin, vx, vy = planeface.plane.origin, planeface.plane.vectors[0], \
#                      planeface.plane.vectors[1]
#     pf1_2d, pf2_2d = volmdlr.Point2D((xmin, ymin)), volmdlr.Point2D(
#         (xmin, ymax))
#     pf3_2d, pf4_2d = volmdlr.Point2D((xmax, ymin)), volmdlr.Point2D(
#         (xmax, ymax))
#     pf1, pf2 = pf1_2d.to_3d(origin, vx, vy), pf2_2d.to_3d(origin, vx, vy)
#     pf3, _ = pf3_2d.to_3d(origin, vx, vy), pf4_2d.to_3d(origin, vx, vy)

#     u, v = (pf3 - pf1), (pf2 - pf1)
#     u.normalize()
#     v.normalize()

#     R1, r1 = self.rcenter, self.rcircle
#     min_phi1, min_theta1, max_phi1, max_theta1 = self.minimum_maximum_tore(
#         self.contours2d[0])

#     n1 = self.normal
#     u1 = self.toroidalsurface3d.frame.u
#     v1 = self.toroidalsurface3d.frame.v
#     frame1 = volmdlr.Frame3D(self.center, u1, v1, n1)
#     # start1 = self.points2d_to3d([[min_theta1, min_phi1]], R1, r1, frame1)

#     w = self.center - pf1

#     n1n1, n1u1, n1v1, n1u, n1v = n1.dot(n1), n1.dot(u1), n1.dot(
#         v1), n1.dot(u), n1.dot(v)
#     u1u1, u1v1, u1u, u1v = u1.dot(u1), u1.dot(v1), u1.dot(u), u1.dot(v)
#     v1v1, v1u, v1v = v1.dot(v1), v1.dot(u), v1.dot(v)
#     uu, uv, vv = u.dot(u), u.dot(v), v.dot(v)

#     w2, wn1, wu1, wv1, wu, wv = w.dot(w), w.dot(n1), w.dot(u1), w.dot(
#         v1), w.dot(u), w.dot(v)

#     # x = (x, y, phi1, theta1)
#     def distance_squared(x):
#         return (uu * (x[0] ** 2) + vv * (x[1] ** 2) + w2
#                 + u1u1 * (((R1 + r1 * math.cos(x[2])) * math.cos(
#                     x[3])) ** 2)
#                 + v1v1 * (((R1 + r1 * math.cos(x[2])) * math.sin(
#                     x[3])) ** 2)
#                 + n1n1 * ((math.sin(x[2])) ** 2) * (r1 ** 2)
#                 + 2 * x[0] * x[1] * uv - 2 * x[0] * wu
#                 - 2 * x[0] * (R1 + r1 * math.cos(x[2])) * math.cos(
#                     x[3]) * u1u
#                 - 2 * x[0] * (R1 + r1 * math.cos(x[2])) * math.sin(
#                     x[3]) * v1u
#                 - 2 * x[0] * math.sin(x[2]) * r1 * n1u - 2 * x[1] * wv
#                 - 2 * x[1] * (R1 + r1 * math.cos(x[2])) * math.cos(
#                     x[3]) * u1v
#                 - 2 * x[1] * (R1 + r1 * math.cos(x[2])) * math.sin(
#                     x[3]) * v1v
#                 - 2 * x[1] * math.sin(x[2]) * r1 * n1v
#                 + 2 * (R1 + r1 * math.cos(x[2])) * math.cos(x[3]) * wu1
#                 + 2 * (R1 + r1 * math.cos(x[2])) * math.sin(x[3]) * wv1
#                 + 2 * math.sin(x[2]) * r1 * wn1
#                 + 2 * u1v1 * math.cos(x[3]) * math.sin(x[3]) * (
#                         (R1 + r1 * math.cos(x[2])) ** 2)
#                 + 2 * (R1 + r1 * math.cos(x[2])) * math.cos(
#                     x[3]) * r1 * math.sin(x[2]) * n1u1
#                 + 2 * (R1 + r1 * math.cos(x[2])) * math.sin(
#                     x[3]) * r1 * math.sin(x[2]) * n1v1)

#     x01 = npy.array([(xmax - xmin) / 2, (ymax - ymin) / 2,
#                      (min_phi1 + max_phi1) / 2,
#                      (min_theta1 + max_theta1) / 2])

#     minimax = [(0, 0, min_phi1, min_theta1),
#                (xmax - xmin, ymax - ymin, max_phi1, max_theta1)]

#     res1 = scp.optimize.least_squares(distance_squared, x01,
#                                       bounds=minimax)

#     # frame1 = volmdlr.Frame3D(self.center, u1, v1, n1)
#     pt1 = self.points2d_to3d([[res1.x[3], res1.x[2]]], R1, r1, frame1)
#     p1 = pt1[0]
#     p2 = pf1 + res1.x[2] * u + res1.x[3] * v

#     pt1_2d = volmdlr.Point2D((res1.x[3], res1.x[2]))
#     pt2_2d = p2.to_2d(pf1, u, v)

#     if not self.contours2d[0].point_belongs(pt1_2d):
#         # Find the closest one
#         points_contours1 = self.contours2d[0].tessel_points

#         poly1 = volmdlr.ClosedPolygon2D(points_contours1)
#         d1, new_pt1_2d = poly1.PointBorderDistance(pt1_2d,
#                                                    return_other_point=True)

#         pt1 = self.points2d_to3d([new_pt1_2d], R1, r1, frame1)
#         p1 = pt1[0]

#     if not planeface.contours[0].point_belongs(pt2_2d):
#         # Find the closest one
#         d2, new_pt2_2d = planeface.polygon2D.PointBorderDistance(pt2_2d,
#                                                                  return_other_point=True)

#         p2 = new_pt2_2d.to_3d(pf1, u, v)

#     return p1, p2

# def minimum_distance(self, other_face, return_points=False):
#     if other_face.__class__ is ToroidalFace3D:
#         p1, p2 = self.minimum_distance_points_tore(other_face)
#         if return_points:
#             return p1.point_distance(p2), p1, p2
#         else:
#             return p1.point_distance(p2)

#     if other_face.__class__ is CylindricalFace3D:
#         p1, p2 = self.minimum_distance_points_cyl(other_face)
#         if return_points:
#             return p1.point_distance(p2), p1, p2
#         else:
#             return p1.point_distance(p2)

#     if other_face.__class__ is PlaneFace3D:
#         p1, p2 = self.minimum_distance_points_plane(other_face)
#         if return_points:
#             return p1.point_distance(p2), p1, p2
#         else:
#             return p1.point_distance(p2)
#     else:
#         return NotImplementedError


class ConicalFace3D(Face3D):
    """
    :param contours2d: The Cone's contour2D
    :type contours2d: volmdlr.Contour2D
    :param conicalsurface3d: Information about the Cone
    :type conicalsurface3d: ConicalSurface3D
    :param points: Contour2d's parameter Cone
    :type points: List of float

    """
    min_x_density = 5
    min_y_density = 1

    def __init__(self, surface3d: ConicalSurface3D,
                 surface2d: Surface2D,
                 name: str = ''):

        Face3D.__init__(self,
                        surface3d=surface3d,
                        surface2d=surface2d,
                        name=name)
        self._bbox = None

    @property
    def bounding_box(self):
        if not self._bbox:
            self._bbox = self.get_bounding_box()
        return self._bbox

    @bounding_box.setter
    def bounding_box(self, new_bouding_box):
        self._bbox = new_bouding_box

    def get_bounding_box(self):
        theta_min, theta_max, zmin, zmax = self.surface2d.outer_contour.bounding_rectangle().bounds()

        xp = (volmdlr.X3D.dot(self.surface3d.frame.u) * self.surface3d.frame.u
              + volmdlr.X3D.dot(
                    self.surface3d.frame.v) * self.surface3d.frame.v)
        try:
            xp.normalize()
        except ZeroDivisionError:
            pass
        yp = (volmdlr.Y3D.dot(self.surface3d.frame.u) * self.surface3d.frame.u
              + volmdlr.Y3D.dot(
                    self.surface3d.frame.v) * self.surface3d.frame.v)

        try:
            yp.normalize()
        except ZeroDivisionError:
            pass

        zp = (volmdlr.Z3D.dot(self.surface3d.frame.u) * self.surface3d.frame.u
              + volmdlr.Z3D.dot(
                    self.surface3d.frame.v) * self.surface3d.frame.v)
        try:
            zp.normalize()
        except ZeroDivisionError:
            pass

        lower_center = self.surface3d.frame.origin + zmin * self.surface3d.frame.w
        upper_center = self.surface3d.frame.origin + zmax * self.surface3d.frame.w
        lower_radius = math.tan(self.surface3d.semi_angle) * zmin
        upper_radius = math.tan(self.surface3d.semi_angle) * zmax

        points = [lower_center - lower_radius * xp,
                  lower_center + lower_radius * xp,
                  lower_center - lower_radius * yp,
                  lower_center + lower_radius * yp,
                  lower_center - lower_radius * zp,
                  lower_center + lower_radius * zp,
                  upper_center - upper_radius * xp,
                  upper_center + upper_radius * xp,
                  upper_center - upper_radius * yp,
                  upper_center + upper_radius * yp,
                  upper_center - upper_radius * zp,
                  upper_center + upper_radius * zp,
                  ]

        return volmdlr.core.BoundingBox.from_points(points)

    def triangulation_lines(self, angle_resolution=5):
        theta_min, theta_max, zmin, zmax = self.surface2d.bounding_rectangle().bounds()
        delta_theta = theta_max - theta_min
        nlines = int(delta_theta * angle_resolution)
        lines_x = []
        for i in range(nlines):
            theta = theta_min + (i + 1) / (nlines + 1) * delta_theta
            lines_x.append(vme.Line2D(volmdlr.Point2D(theta, zmin),
                                      volmdlr.Point2D(theta, zmax)))

        if zmin < 1e-9:
            delta_z = zmax - zmin
            lines_y = [vme.Line2D(volmdlr.Point2D(theta_min, zmin + 0.1 * delta_z),
                                  volmdlr.Point2D(theta_max, zmin + 0.1 * delta_z))]
        else:
            lines_y = []
        return lines_x, lines_y

    # def create_triangle(self, all_contours_points, part):
    #     Triangles, ts = [], []
    #     pts, h_list = [], []
    #     for listpt in all_contours_points:
    #         for pt in listpt:
    #             pts.append(pt)
    #             h_list.append(pt[1])
    #     if part == 'bot':
    #         h_concerned = min(h_list)
    #     else:
    #         h_concerned = max(h_list)
    #     peak_list, other = [], []
    #     for pt in pts:
    #         if pt[1] == h_concerned:
    #             peak_list.append(pt)
    #         else:
    #             other.append(pt)
    #     points = [peak_list[0]] + other
    #
    #     for i in range(1, len(points)):
    #         if i == len(points) - 1:
    #             vertices = [points[i].vector, points[0].vector,
    #                         points[1].vector]
    #             segments = [[0, 1], [1, 2], [2, 0]]
    #             listindice = [i, 0, 1]
    #         else:
    #             vertices = [points[i].vector, points[0].vector,
    #                         points[i + 1].vector]
    #             segments = [[0, 1], [1, 2], [2, 0]]
    #             listindice = [i, 0, i + 1]
    #         tri = {'vertices': vertices, 'segments': segments}
    #         t = triangle.triangulate(tri, 'p')
    #         if 'triangles' in t:
    #             triangles = t['triangles'].tolist()
    #             triangles[0] = listindice
    #             Triangles.append(triangles)
    #         else:
    #             Triangles.append(None)
    #         ts.append(t)
    #
    #     return points, Triangles


class SphericalFace3D(Face3D):
    """
    :param contours2d: The Sphere's contour2D
    :type contours2d: volmdlr.Contour2D
    :param sphericalsurface3d: Information about the Sphere
    :type sphericalsurface3d: SphericalSurface3D
    :param points: Angle's Sphere
    :type points: List of float

    """
    min_x_density = 5
    min_y_density = 5

    def __init__(self, surface3d: SphericalSurface3D,
                 surface2d: Surface2D,
                 name: str = ''):
        Face3D.__init__(self,
                        surface3d=surface3d,
                        surface2d=surface2d,
                        name=name)
        self._bbox = None

    @property
    def bounding_box(self):
        if not self._bbox:
            self._bbox = self.get_bounding_box()
        return self._bbox

    @bounding_box.setter
    def bounding_box(self, new_bouding_box):
        self._bbox = new_bouding_box

    def get_bounding_box(self):
        # To be enhanced
        return self.surface3d._bounding_box()

    def triangulation_lines(self, angle_resolution=7):
        theta_min, theta_max, phi_min, phi_max = self.surface2d.bounding_rectangle().bounds()

        delta_theta = theta_max - theta_min
        nlines_x = int(delta_theta * angle_resolution)
        lines_x = []
        for i in range(nlines_x):
            theta = theta_min + (i + 1) / (nlines_x + 1) * delta_theta
            lines_x.append(vme.Line2D(volmdlr.Point2D(theta, phi_min),
                                      volmdlr.Point2D(theta, phi_max)))
        delta_phi = phi_max - phi_min
        nlines_y = int(delta_phi * angle_resolution)
        lines_y = []
        for i in range(nlines_y):
            phi = phi_min + (i + 1) / (nlines_y + 1) * delta_phi
            lines_y.append(vme.Line2D(volmdlr.Point2D(theta_min, phi),
                                      volmdlr.Point2D(theta_max, phi)))
        return lines_x, lines_y


class RuledFace3D(Face3D):
    """

    """
    min_x_density = 50
    min_y_density = 1

    def __init__(self,
                 surface3d: RuledSurface3D,
                 surface2d: Surface2D,
                 name: str = '',
                 color=None):
        Face3D.__init__(self, surface3d=surface3d,
                        surface2d=surface2d,
                        name=name)
        self._bbox = None

    @property
    def bounding_box(self):
        if not self._bbox:
            self._bbox = self.get_bounding_box()
        return self._bbox

    @bounding_box.setter
    def bounding_box(self, new_bouding_box):
        self._bbox = new_bouding_box

    def get_bounding_box(self):
        # To be enhance by restricting wires to cut
        # xmin, xmax, ymin, ymax = self.surface2d.outer_contour.bounding_rectangle()
        points = [self.surface3d.point2d_to_3d(volmdlr.Point2D(i / 30, 0.)) for
                  i in range(31)]
        points.extend(
            [self.surface3d.point2d_to_3d(volmdlr.Point2D(i / 30, 1.)) for i
             in range(31)])

        return volmdlr.core.BoundingBox.from_points(points)

    def triangulation_lines(self, angle_resolution=10):
        xmin, xmax, ymin, ymax = self.surface2d.bounding_rectangle().bounds()
        delta_x = xmax - xmin
        nlines = int(delta_x * angle_resolution)
        lines = []
        for i in range(nlines):
            x = xmin + (i + 1) / (nlines + 1) * delta_x
            lines.append(vme.Line2D(volmdlr.Point2D(x, ymin),
                                    volmdlr.Point2D(x, ymax)))
        return lines, []


class BSplineFace3D(Face3D):
    def __init__(self, surface3d: BSplineSurface3D,
                 surface2d: Surface2D,
                 name: str = ''):
        Face3D.__init__(self,
                        surface3d=surface3d,
                        surface2d=surface2d,
                        name=name)
        self._bbox = None

    @property
    def bounding_box(self):
        if not self._bbox:
            self._bbox = self.get_bounding_box()
        return self._bbox

    @bounding_box.setter
    def bounding_box(self, new_bounding_box):
        self._bbox = new_bounding_box

    def get_bounding_box(self):
        return self.surface3d._bounding_box()

    def triangulation_lines(self, resolution=25):
        u_min, u_max, v_min, v_max = self.surface2d.bounding_rectangle().bounds()

        delta_u = u_max - u_min
        nlines_x = int(delta_u * resolution)
        lines_x = []
        for i in range(nlines_x):
            u = u_min + (i + 1) / (nlines_x + 1) * delta_u
            lines_x.append(vme.Line2D(volmdlr.Point2D(u, v_min),
                                      volmdlr.Point2D(u, v_max)))
        delta_v = v_max - v_min
        nlines_y = int(delta_v * resolution)
        lines_y = []
        for i in range(nlines_y):
            v = v_min + (i + 1) / (nlines_y + 1) * delta_v
            lines_y.append(vme.Line2D(volmdlr.Point2D(v_min, v),
                                      volmdlr.Point2D(v_max, v)))
        return lines_x, lines_y

    def pair_with(self, other_bspline_face3d):
        '''
        find out how the uv parametric frames are located compared to each other, and also how grid3d can be defined respected to these directions

        Parameters
        ----------
        other_bspline_face3d : volmdlr.faces.BSplineFace3D
        Returns
        -------
        corresponding_direction
        grid2d_direction
        '''

        adjacent_direction1, diff1, adjacent_direction2, diff2 = self.adjacent_direction(other_bspline_face3d)
        corresponding_directions = []
        if (diff1 > 0 and diff2 > 0) or (diff1 < 0 and diff2 < 0):
            corresponding_directions.append(('+' + adjacent_direction1, '+' + adjacent_direction2))
        else:
            corresponding_directions.append(('+' + adjacent_direction1, '-' + adjacent_direction2))

        if adjacent_direction1 == 'u' and adjacent_direction2 == 'u':
            corresponding_directions, grid2d_direction = self.adjacent_direction_uu(
                other_bspline_face3d, corresponding_directions)
        elif adjacent_direction1 == 'v' and adjacent_direction2 == 'v':
            corresponding_directions, grid2d_direction = self.adjacent_direction_vv(
                other_bspline_face3d, corresponding_directions)
        elif adjacent_direction1 == 'u' and adjacent_direction2 == 'v':
            corresponding_directions, grid2d_direction = self.adjacent_direction_uv(
                other_bspline_face3d, corresponding_directions)
        elif adjacent_direction1 == 'v' and adjacent_direction2 == 'u':
            corresponding_directions, grid2d_direction = self.adjacent_direction_vu(
                other_bspline_face3d, corresponding_directions)

        return corresponding_directions, grid2d_direction

    def adjacent_direction_uu(self, other_bspline_face3d, corresponding_directions):

        extremities = self.extremities(other_bspline_face3d)
        start1, start2 = extremities[0], extremities[2]
        borders_points = [volmdlr.Point2D(0, 0), volmdlr.Point2D(1, 0),
                          volmdlr.Point2D(1, 1), volmdlr.Point2D(0, 1)]

        # TODO: compute nearest_point in 'bounding_box points' instead of borders_points
        nearest_start1 = start1.nearest_point(borders_points)
        # nearest_end1 = end1.nearest_point(borders_points)
        nearest_start2 = start2.nearest_point(borders_points)
        # nearest_end2 = end2.nearest_point(borders_points)

        v1 = nearest_start1[1]
        v2 = nearest_start2[1]

        if (v1 == 0 and v2 == 0):
            corresponding_directions.append(('+v', '-v'))
            grid2d_direction = [['+x', '-y'], ['+x', '+y']]

        elif (v1 == 1 and v2 == 1):
            if corresponding_directions == [('+u', '-u')]:
                grid2d_direction = [['+x', '+y'], ['-x', '-y']]
            else:
                grid2d_direction = [['+x', '+y'], ['+x', '-y']]
            corresponding_directions.append(('+v', '-v'))

        elif (v1 == 1 and v2 == 0):
            corresponding_directions.append(('+v', '+v'))
            grid2d_direction = [['+x', '+y'], ['+x', '+y']]

        elif (v1 == 0 and v2 == 1):
            corresponding_directions.append(('+v', '+v'))
            grid2d_direction = [['+x', '-y'], ['+x', '-y']]

        return corresponding_directions, grid2d_direction

    def adjacent_direction_vv(self, other_bspline_face3d, corresponding_directions):

        extremities = self.extremities(other_bspline_face3d)
        start1, start2 = extremities[0], extremities[2]
        borders_points = [volmdlr.Point2D(0, 0), volmdlr.Point2D(1, 0),
                          volmdlr.Point2D(1, 1), volmdlr.Point2D(0, 1)]

        # TODO: compute nearest_point in 'bounding_box points' instead of borders_points
        nearest_start1 = start1.nearest_point(borders_points)
        # nearest_end1 = end1.nearest_point(borders_points)
        nearest_start2 = start2.nearest_point(borders_points)
        # nearest_end2 = end2.nearest_point(borders_points)

        u1 = nearest_start1[0]
        u2 = nearest_start2[0]

        if (u1 == 0 and u2 == 0):
            corresponding_directions.append(('+u', '-v'))
            grid2d_direction = [['-y', '-x'], ['-y', '+x']]

        elif (u1 == 1 and u2 == 1):
            corresponding_directions.append(('+u', '-v'))
            grid2d_direction = [['+y', '+x'], ['+y', '-x']]

        elif (u1 == 0 and u2 == 1):
            corresponding_directions.append(('+u', '+u'))
            grid2d_direction = [['+y', '-x'], ['+y', '-x']]

        elif (u1 == 1 and u2 == 0):
            corresponding_directions.append(('+u', '+u'))
            grid2d_direction = [['+y', '+x'], ['+y', '+x']]

        return corresponding_directions, grid2d_direction

    def adjacent_direction_uv(self, other_bspline_face3d, corresponding_directions):

        extremities = self.extremities(other_bspline_face3d)
        start1, start2 = extremities[0], extremities[2]
        borders_points = [volmdlr.Point2D(0, 0), volmdlr.Point2D(1, 0),
                          volmdlr.Point2D(1, 1), volmdlr.Point2D(0, 1)]

        # TODO: compute nearest_point in 'bounding_box points' instead of borders_points
        nearest_start1 = start1.nearest_point(borders_points)
        # nearest_end1 = end1.nearest_point(borders_points)
        nearest_start2 = start2.nearest_point(borders_points)
        # nearest_end2 = end2.nearest_point(borders_points)

        v1 = nearest_start1[1]
        u2 = nearest_start2[0]

        if (v1 == 1 and u2 == 0):
            corresponding_directions.append(('+v', '+u'))
            grid2d_direction = [['+x', '+y'], ['+y', '+x']]

        elif (v1 == 0 and u2 == 1):
            corresponding_directions.append(('+v', '+u'))
            grid2d_direction = [['-x', '-y'], ['-y', '-x']]

        elif (v1 == 1 and u2 == 1):
            corresponding_directions.append(('+v', '-u'))
            grid2d_direction = [['+x', '+y'], ['-y', '-x']]

        elif (v1 == 0 and u2 == 0):
            corresponding_directions.append(('+v', '-u'))
            grid2d_direction = [['-x', '-y'], ['-y', '+x']]

        return corresponding_directions, grid2d_direction

    def adjacent_direction_vu(self, other_bspline_face3d, corresponding_directions):

        extremities = self.extremities(other_bspline_face3d)
        start1, start2 = extremities[0], extremities[2]
        borders_points = [volmdlr.Point2D(0, 0), volmdlr.Point2D(1, 0),
                          volmdlr.Point2D(1, 1), volmdlr.Point2D(0, 1)]

        # TODO: compute nearest_point in 'bounding_box points' instead of borders_points
        nearest_start1 = start1.nearest_point(borders_points)
        # nearest_end1 = end1.nearest_point(borders_points)
        nearest_start2 = start2.nearest_point(borders_points)
        # nearest_end2 = end2.nearest_point(borders_points)

        u1 = nearest_start1[0]
        v2 = nearest_start2[1]

        if (u1 == 1 and v2 == 0):
            corresponding_directions.append(('+u', '+v'))
            grid2d_direction = [['+y', '+x'], ['+x', '+y']]

        elif (u1 == 0 and v2 == 1):
            corresponding_directions.append(('+u', '+v'))
            grid2d_direction = [['-y', '-x'], ['+x', '-y']]

        elif (u1 == 0 and v2 == 0):
            corresponding_directions.append(('+u', '-v'))
            grid2d_direction = [['+y', '-x'], ['+x', '+y']]

        elif (u1 == 1 and v2 == 1):
            if corresponding_directions == [('+v', '-u')]:
                grid2d_direction = [['+y', '+x'], ['-x', '-y']]
            else:
                grid2d_direction = [['+y', '+x'], ['+x', '-y']]
            corresponding_directions.append(('+u', '-v'))

        return corresponding_directions, grid2d_direction

    def extremities(self, other_bspline_face3d):
        '''
        find points extremities for nearest edges of two faces
        '''
        contour1 = self.outer_contour3d
        contour2 = other_bspline_face3d.outer_contour3d

        contour1_2d = self.surface2d.outer_contour
        contour2_2d = other_bspline_face3d.surface2d.outer_contour

        points1 = [p.start for p in contour1.primitives]
        points2 = [p.start for p in contour2.primitives]

        dis, ind = [], []
        for p in points1:
            pt = p.nearest_point(points2)
            ind.append(points2.index(pt))
            dis.append(p.point_distance(pt))

        dis_sorted = sorted(dis)

        shared = []
        for k, p1 in enumerate(contour1.primitives):
            if dis_sorted[0] == dis_sorted[1]:
                indices = npy.where(npy.array(dis) == dis_sorted[0])[0]
                index1 = indices[0]
                index2 = indices[1]
            else:
                index1 = dis.index(dis_sorted[0])
                index2 = dis.index(dis_sorted[1])
            if ((p1.start == points1[index1] and p1.end == points1[index2])
                    or
                    (p1.end == points1[index1] and p1.start == points1[index2])):
                shared.append(p1)
                i = k

        for k, p2 in enumerate(contour2.primitives):
            if ((p2.start == points2[ind[index1]] and p2.end == points2[ind[index2]])
                    or
                    (p2.end == points2[ind[index1]] and p2.start == points2[ind[index2]])):
                shared.append(p2)
                j = k

        points = [contour2.primitives[j].start, contour2.primitives[j].end]

        if points.index(contour1.primitives[i].start.nearest_point(points)) == 1:
            start1 = contour1_2d.primitives[i].start
            end1 = contour1_2d.primitives[i].end

            start2 = contour2_2d.primitives[j].end
            end2 = contour2_2d.primitives[j].start

        else:
            start1 = contour1_2d.primitives[i].start
            end1 = contour1_2d.primitives[i].end

            start2 = contour2_2d.primitives[j].start
            end2 = contour2_2d.primitives[j].end

        return start1, end1, start2, end2

    def adjacent_direction(self, other_bspline_face3d):
        '''
        find directions (u or v) between two faces, in the nearest edges between them
        '''

        start1, end1, start2, end2 = self.extremities(other_bspline_face3d)

        du1 = abs((end1 - start1)[0])
        dv1 = abs((end1 - start1)[1])

        if du1 < dv1:
            adjacent_direction1 = 'v'
            diff1 = (end1 - start1)[1]
        else:
            adjacent_direction1 = 'u'
            diff1 = (end1 - start1)[0]

        du2 = abs((end2 - start2)[0])
        dv2 = abs((end2 - start2)[1])

        if du2 < dv2:
            adjacent_direction2 = 'v'
            diff2 = (end2 - start2)[1]
        else:
            adjacent_direction2 = 'u'
            diff2 = (end2 - start2)[0]

        return adjacent_direction1, diff1, adjacent_direction2, diff2

    def adjacent_direction_xy(self, other_face3d):
        '''
        find out in which direction the faces are adjacent
        Parameters
        ----------
        other_face3d : volmdlr.faces.BSplineFace3D
        Returns
        -------
        adjacent_direction
        '''

        contour1 = self.outer_contour3d
        contour2 = other_face3d.outer_contour3d
        point1, point2 = contour1.shared_primitives_extremities(contour2)

        coord = point1 - point2
        coord = [abs(coord.x), abs(coord.y)]

        if coord.index(max(coord)) == 0:
            return 'x'
        else:
            return 'y'

    def merge_with(self, other_bspline_face3d):
        '''
        merge two adjacent faces
        Parameters
        ----------
        other_bspline_face3d : volmdlr.faces.BSplineFace3D
        Returns
        -------
        merged_face : volmdlr.faces.BSplineFace3D
        '''

        merged_surface = self.surface3d.merge_with(other_bspline_face3d.surface3d)
        contours = self.outer_contour3d.merge_with(other_bspline_face3d.outer_contour3d)
        contours.extend(self.inner_contours3d)
        contours.extend(other_bspline_face3d.inner_contours3d)
        merged_face = merged_surface.face_from_contours3d(contours)

        return merged_face


class OpenShell3D(volmdlr.core.CompositePrimitive3D):
    _standalone_in_db = True
    _non_serializable_attributes = ['bounding_box', 'primitives']
    _non_data_eq_attributes = ['name', 'color', 'alpha', 'bounding_box', 'primitives']
    _non_data_hash_attributes = []
    STEP_FUNCTION = 'OPEN_SHELL'

    def __init__(self, faces: List[Face3D],
                 color: Tuple[float, float, float] = None,
                 alpha: float = 1., name: str = ''):
        self.faces = faces
        if not color:
            self.color = (0.8, 0.8, 0.8)
        else:
            self.color = color
        self.alpha = alpha
        self._bbox = None
        volmdlr.core.CompositePrimitive3D.__init__(self,
                                                   primitives=faces, color=color, alpha=alpha,
                                                   name=name)

    def _data_hash(self):
        return sum(face._data_hash() for face in self.faces)

    def _data_eq(self, other_object):
        if other_object.__class__.__name__ != self.__class__.__name__:
            return False
        for face1, face2 in zip(self.faces, other_object.faces):
            if not face1._data_eq(face2):
                return False

        return True

    def to_dict(self, use_pointers: bool = False, memo=None, path: str = '#'):
        """
        This method does not use pointers for faces as it has no sense to have duplicate faces
        """
        dict_ = DessiaObject.base_dict(self)
        dict_.update({'color': self.color,
                      'alpha': self.alpha,
                      'faces': [f.to_dict(use_pointers=False) for f in self.faces]})

        return dict_

    @classmethod
    def from_step(cls, arguments, object_dict):
        faces = []
        for face in arguments[1]:
            faces.append(object_dict[int(face[1:])])
        return cls(faces, name=arguments[0][1:-1])

    def to_step(self, current_id):
        step_content = ''
        face_ids = []
        for face in self.faces:
            if isinstance(face, Face3D) or isinstance(face, Surface3D):
                face_content, face_sub_ids = face.to_step(current_id)
            else:
                face_content, face_sub_ids = face.to_step(current_id)
                face_sub_ids = [face_sub_ids]
            step_content += face_content
            face_ids.extend(face_sub_ids)
            current_id = max(face_sub_ids) + 1

        shell_id = current_id
        step_content += f"#{current_id} = {self.STEP_FUNCTION}('{self.name}',({volmdlr.core.step_ids_to_str(face_ids)}));\n"
        manifold_id = shell_id + 1
        # step_content += "#{} = MANIFOLD_SOLID_BREP('{}',#{});\n".format(
        #     manifold_id, self.name, shell_id)
        step_content += f"#{manifold_id} = SHELL_BASED_SURFACE_MODEL('{self.name}',(#{shell_id}));\n"

        frame_content, frame_id = volmdlr.OXYZ.to_step(manifold_id + 1)
        step_content += frame_content
        brep_id = frame_id + 1
        # step_content += "#{} = ADVANCED_BREP_SHAPE_REPRESENTATION('',(#{},#{}),#7);\n".format(
        #     brep_id, frame_id, manifold_id)
        step_content += f"#{brep_id} = MANIFOLD_SURFACE_SHAPE_REPRESENTATION('',(#{frame_id},#{manifold_id}),#7);\n"

        return step_content, brep_id

    def to_step_face_ids(self, current_id):
        step_content = ''
        face_ids = []
        for face in self.faces:
            face_content, face_sub_ids = face.to_step(current_id)
            step_content += face_content
            face_ids.extend(face_sub_ids)
            current_id = max(face_sub_ids) + 1

        shell_id = current_id
        step_content += "#{} = {}('{}',({}));\n".format(current_id,
                                                        self.STEP_FUNCTION,
                                                        self.name,
                                                        volmdlr.core.step_ids_to_str(
                                                            face_ids))
        manifold_id = shell_id + 1
        # step_content += "#{} = MANIFOLD_SOLID_BREP('{}',#{});\n".format(
        #     manifold_id, self.name, shell_id)
        step_content += "#{} = SHELL_BASED_SURFACE_MODEL('{}',(#{}));\n".format(
            manifold_id, self.name, shell_id)

        frame_content, frame_id = volmdlr.OXYZ.to_step(manifold_id + 1)
        step_content += frame_content
        brep_id = frame_id + 1
        # step_content += "#{} = ADVANCED_BREP_SHAPE_REPRESENTATION('',(#{},#{}),#7);\n".format(
        #     brep_id, frame_id, manifold_id)
        step_content += f"#{brep_id} = MANIFOLD_SURFACE_SHAPE_REPRESENTATION('',(#{frame_id},#{manifold_id}),#7);\n"
        return step_content, brep_id, face_ids

    def rotation(self, center: volmdlr.Point3D, axis: volmdlr.Vector3D,
                 angle: float):
        """
        OpenShell3D rotation
        :param center: rotation center
        :param axis: rotation axis
        :param angle: angle rotation
        :return: a new rotated OpenShell3D
        """
        new_faces = [face.rotation(center, axis, angle) for face
                     in self.faces]
        return OpenShell3D(new_faces, color=self.color, alpha=self.alpha,
                           name=self.name)

    def rotation_inplace(self, center: volmdlr.Point3D, axis: volmdlr.Vector3D,
                         angle: float):
        """
        OpenShell3D rotation. Object is updated inplace
        :param center: rotation center
        :param axis: rotation axis
        :param angle: rotation angle
        """
        for face in self.faces:
            face.rotation_inplace(center, axis, angle)
        new_bounding_box = self.get_bounding_box()
        self.bounding_box = new_bounding_box

    def translation(self, offset: volmdlr.Vector3D):
        """
        OpenShell3D translation
        :param offset: translation vector
        :return: A new translated OpenShell3D
        """
        new_faces = [face.translation(offset) for face in
                     self.faces]
        return OpenShell3D(new_faces, color=self.color, alpha=self.alpha,
                           name=self.name)

    def translation_inplace(self, offset: volmdlr.Vector3D):
        """
        OpenShell3D translation. Object is updated inplace
        :param offset: translation vector
        """
        for face in self.faces:
            face.translation_inplace(offset)
        new_bounding_box = self.get_bounding_box()
        self.bounding_box = new_bounding_box

    def frame_mapping(self, frame: volmdlr.Frame3D, side: str):
        """
        Changes frame_mapping and return a new OpenShell3D
        side = 'old' or 'new'
        """
        new_faces = [face.frame_mapping(frame, side) for face in
                     self.faces]
        return self.__class__(new_faces, name=self.name)

    def frame_mapping_inplace(self, frame: volmdlr.Frame3D, side: str):
        """
        Changes frame_mapping and the object is updated inplace
        side = 'old' or 'new'
        """
        for face in self.faces:
            face.frame_mapping_inplace(frame, side)
        new_bounding_box = self.get_bounding_box()
        self.bounding_box = new_bounding_box

    def copy(self, deep=True, memo=None):
        new_faces = [face.copy() for face in self.faces]
        return self.__class__(new_faces, color=self.color, alpha=self.alpha,
                              name=self.name)

    def union(self, shell2):
        new_faces = self.faces + shell2.faces
        new_name = self.name + ' union ' + shell2.name
        new_color = self.color
        return self.__class__(new_faces, name=new_name, color=new_color)

    def volume(self):
        """
        Does not consider holes
        """
        volume = 0
        for face in self.faces:
            display3d = face.triangulation()
            for triangle_index in display3d.triangles:
                point1 = display3d.points[triangle_index[0]]
                point2 = display3d.points[triangle_index[1]]
                point3 = display3d.points[triangle_index[2]]

                v321 = point3[0] * point2[1] * point1[2]
                v231 = point2[0] * point3[1] * point1[2]
                v312 = point3[0] * point1[1] * point2[2]
                v132 = point1[0] * point3[1] * point2[2]
                v213 = point2[0] * point1[1] * point3[2]
                v123 = point1[0] * point2[1] * point3[2]
                volume_tetraedre = 1 / 6 * (-v321 + v231 + v312 - v132 - v213 + v123)

                volume += volume_tetraedre

        return abs(volume)

    @property
    def bounding_box(self):
        """
        Returns the boundary box
        """
        if not self._bbox:
            self._bbox = self.get_bounding_box()
        return self._bbox

    @bounding_box.setter
    def bounding_box(self, new_bounding_box):
        self._bbox = new_bounding_box

    def get_bounding_box(self):
        bbox = self.faces[0].bounding_box
        for face in self.faces[1:]:
            bbox += face.bounding_box
        return bbox

    def cut_by_plane(self, plane_3d: Plane3D):
        frame_block = self.bounding_box.to_frame()
        frame_block.u = 1.1 * frame_block.u
        frame_block.v = 1.1 * frame_block.v
        frame_block.w = 1.1 * frame_block.w
        block = volmdlr.primitives3d.Block(frame_block,
                                           color=(0.1, 0.2, 0.2),
                                           alpha=0.6)
        face_3d = block.cut_by_orthogonal_plane(plane_3d)
        intersection_primitives = []
        for face in self.faces:
            intersection_wires = face.face_intersections(face_3d)
            if intersection_wires:
                for intersection_wire in intersection_wires:
                    intersection_primitives.extend(intersection_wire.primitives)
        contours3d = volmdlr.wires.Contour3D.contours_from_edges(
            intersection_primitives[:])
        if not contours3d:
            return []
        contours2d = [contour.to_2d(plane_3d.frame.origin,
                                    plane_3d.frame.u,
                                    plane_3d.frame.v) for contour in contours3d]
        resulting_faces = []
        for contour2d in contours2d:
            if contour2d.area() > 1e-7:
                surface2d = Surface2D(contour2d, [])
                resulting_faces.append(PlaneFace3D(plane_3d, surface2d))
        return resulting_faces

    def linesegment_intersections(self,
                                  linesegment3d: vme.LineSegment3D) \
            -> List[Tuple[Face3D, List[volmdlr.Point3D]]]:
        intersections = []
        for face in self.faces:
            face_intersections = face.linesegment_intersections(linesegment3d)
            if face_intersections:
                intersections.append((face, face_intersections))
        return intersections

    def line_intersections(self,
                           line3d: vme.Line3D) \
            -> List[Tuple[Face3D, List[volmdlr.Point3D]]]:
        intersections = []
        for face in self.faces:
            face_intersections = face.line_intersections(line3d)
            if face_intersections:
                intersections.append((face, face_intersections))
        return intersections

    def minimum_distance_points(self, shell2, resolution):
        """
        Returns a Mesure object if the distance is not zero, otherwise returns None
        """
        shell2_inter = self.shell_intersection(shell2, resolution)
        if shell2_inter is not None and shell2_inter != 1:
            return None

        # distance_min, point1_min, point2_min = self.faces[0].distance_to_face(shell2.faces[0], return_points=True)
        distance_min, point1_min, point2_min = self.faces[0].minimum_distance(
            shell2.faces[0], return_points=True)
        for face1 in self.faces:
            bbox1 = face1.bounding_box
            for face2 in shell2.faces:
                bbox2 = face2.bounding_box
                bbox_distance = bbox1.distance_to_bbox(bbox2)

                if bbox_distance < distance_min:
                    # distance, point1, point2 = face1.distance_to_face(face2, return_points=True)
                    distance, point1, point2 = face1.minimum_distance(face2,
                                                                      return_points=True)
                    if distance == 0:
                        return None
                    elif distance < distance_min:
                        distance_min, point1_min, point2_min = distance, point1, point2

        return point1_min, point2_min

    def distance_to_shell(self, other_shell: 'OpenShell3D', resolution: float):
        min_dist = self.minimum_distance_points(other_shell, resolution)
        if min_dist is not None:
            p1, p2 = min_dist
            return p1.point_distance(p2)
        return 0

    def minimum_distance_point(self,
                               point: volmdlr.Point3D) -> volmdlr.Point3D:
        """
        Computes the distance of a point to a Shell3D, whether it is inside or outside the Shell3D
        """
        distance_min, point1_min = self.faces[0].distance_to_point(point,
                                                                   return_other_point=True)
        for face in self.faces[1:]:
            bbox_distance = self.bounding_box.distance_to_point(point)
            if bbox_distance < distance_min:
                distance, point1 = face.distance_to_point(point,
                                                          return_other_point=True)
                if distance < distance_min:
                    distance_min, point1_min = distance, point1

        return point1_min

    def intersection_internal_aabb_volume(self, shell2: 'OpenShell3D',
                                          resolution: float):
        """
        aabb made of the intersection points and the points of self internal to shell2
        """
        intersections_points = []
        for face1 in self.faces:
            for face2 in shell2.faces:
                intersection_points = face1.face_intersections(face2)
                if intersection_points:
                    intersection_points = [
                        intersection_points[0].primitives[0].start,
                        intersection_points[0].primitives[0].end]
                    intersections_points.extend(intersection_points)

        shell1_points_inside_shell2 = []
        for face in self.faces:
            for point in face.outer_contour3d.discretization_points(
                    resolution):
                if shell2.point_belongs(point):
                    shell1_points_inside_shell2.append(point)

        if len(intersections_points + shell1_points_inside_shell2) == 0:
            return 0
        bbox = volmdlr.core.BoundingBox.from_points(
            intersections_points + shell1_points_inside_shell2)
        return bbox.volume()

    def intersection_external_aabb_volume(self, shell2: 'OpenShell3D',
                                          resolution: float):
        """
        aabb made of the intersection points and the points of self external to shell2
        """
        intersections_points = []
        for face1 in self.faces:
            for face2 in shell2.faces:
                intersection_points = face1.face_intersections(face2)
                if intersection_points:
                    intersection_points = [
                        intersection_points[0].primitives[0].start,
                        intersection_points[0].primitives[0].end]
                    intersections_points.extend(intersection_points)

        shell1_points_outside_shell2 = []
        for face in self.faces:
            for point in face.outer_contour3d.discretization_points(
                    resolution):
                if not shell2.point_belongs(point):
                    shell1_points_outside_shell2.append(point)

        if len(intersections_points + shell1_points_outside_shell2) == 0:
            return 0
        bbox = volmdlr.core.BoundingBox.from_points(
            intersections_points + shell1_points_outside_shell2)
        return bbox.volume()

    def primitive_inside_bbox(self, bounding_box: volmdlr.core.BoundingBox):
        for primitive in self.primitives:
            bbox = primitive.bounding_box

    def triangulation(self):
        # mesh = vmd.DisplayMesh3D([], [])
        meshes = []
        for i, face in enumerate(self.faces):
            # try:
            face_mesh = face.triangulation()
            meshes.append(face_mesh)
            # mesh.merge_mesh(face_mesh)
            # except NotImplementedError:
            #     print('Warning: a face has been skipped in rendering')
        return vmd.DisplayMesh3D.merge_meshes(meshes)

    def babylon_script(self, name='primitive_mesh'):
        s = f'var {name} = new BABYLON.Mesh("{name}", scene);\n'

        mesh = self.babylon_meshes()[0]

        s += 'var positions = {};\n'.format(mesh['positions'])
        s += 'var indices = {};\n'.format(mesh['indices'])
        s += 'var normals = [];\n'
        s += 'var vertexData = new BABYLON.VertexData();\n'
        s += 'BABYLON.VertexData.ComputeNormals(positions, indices, normals);\n'
        s += 'vertexData.positions = positions;\n'
        s += 'vertexData.indices = indices;\n'
        s += 'vertexData.normals = normals;\n'
        s += f'vertexData.applyToMesh({name});\n'
        s += f'{name}.enableEdgesRendering(0.9);\n'
        s += f'{name}.edgesWidth = 0.1;\n'
        s += f'{name}.edgesColor = new BABYLON.Color4(0, 0, 0, 0.6);\n'
        s += 'var mat = new BABYLON.StandardMaterial("mat", scene);\n'
        #        s += 'mat.diffuseColor = BABYLON.Color3.Green();\n'
        #        s += 'mat.specularColor = new BABYLON.Color3(0.5, 0.6, 0.87);\n'
        #        s += 'mat.emissiveColor = new BABYLON.Color3(1, 1, 1);\n'
        #        s += 'mat.ambientColor = new BABYLON.Color3(0.23, 0.98, 0.53);\n'
        s += 'mat.backFaceCulling = false;\n'
        s += f'mat.alpha = {self.alpha};\n'
        s += f'{name}.material = mat;\n'
        if self.color is not None:
            s += f'mat.diffuseColor = new BABYLON.Color3({self.color}, {self.color}, {self.color});\n'
        return s

    def plot(self, ax=None, color: str = 'k', alpha: float = 1):
        if ax is None:
            ax = plt.figure().add_subplot(111, projection='3d')

        for face in self.faces:
            face.plot(ax=ax, color=color, alpha=alpha)

        return ax


class ClosedShell3D(OpenShell3D):
    STEP_FUNCTION = 'CLOSED_SHELL'

    def rotation(self, center: volmdlr.Point3D, axis: volmdlr.Vector3D,
                 angle: float):
        """
        ClosedShell3D rotation
        :param center: rotation center
        :param axis: rotation axis
        :param angle: angle rotation
        :return: a new rotated ClosedShell3D
        """
        new_faces = [face.rotation(center, axis, angle) for face
                     in self.faces]
        return ClosedShell3D(new_faces, color=self.color,
                             alpha=self.alpha, name=self.name)

    def rotation_inplace(self, center: volmdlr.Point3D, axis: volmdlr.Vector3D,
                         angle: float):
        """
        ClosedShell3D rotation. Object is updated inplace
        :param center: rotation center
        :param axis: rotation axis
        :param angle: rotation angle
        """
        for face in self.faces:
            face.rotation_inplace(center, axis, angle)
        new_bounding_box = self.get_bounding_box()
        self.bounding_box = new_bounding_box

    def translation(self, offset: volmdlr.Vector3D):
        """
        ClosedShell3D translation
        :param offset: translation vector
        :return: A new translated ClosedShell3D
        """
        new_faces = [face.translation(offset) for face in
                     self.faces]
        return ClosedShell3D(new_faces, color=self.color, alpha=self.alpha,
                             name=self.name)

    def translation_inplace(self, offset: volmdlr.Vector3D):
        """
        ClosedShell3D translation. Object is updated inplace
        :param offset: translation vector
        """
        for face in self.faces:
            face.translation_inplace(offset)
        new_bounding_box = self.get_bounding_box()
        self.bounding_box = new_bounding_box

    def frame_mapping(self, frame: volmdlr.Frame3D, side: str):
        """
        Changes frame_mapping and return a new ClosedShell3D
        side = 'old' or 'new'
        """
        new_faces = [face.frame_mapping(frame, side) for face in
                     self.faces]
        return ClosedShell3D(new_faces, name=self.name)

    def frame_mapping_inplace(self, frame: volmdlr.Frame3D, side: str):
        """
        Changes frame_mapping and the object is updated inplace
        side = 'old' or 'new'
        """
        for face in self.faces:
            face.frame_mapping_inplace(frame, side)
        new_bounding_box = self.get_bounding_box()
        self.bounding_box = new_bounding_box

    def copy(self, deep=True, memo=None):
        new_faces = [face.copy() for face in self.faces]
        return self.__class__(new_faces, color=self.color, alpha=self.alpha,
                              name=self.name)

    def face_on_shell(self, face):
        """
        Verifies if a face lies on the shell's surface
        """
        for fc in self.faces:
            if fc.face_inside(face):
                return True
        return False

    def is_face_inside(self, face: Face3D):
        for point in face.outer_contour3d.discretization_points(0.01):
            point_inside_shell = self.point_belongs(point)
            point_in_shells_faces = self.point_in_shell_face(point)
            if (not point_inside_shell) and (not point_in_shells_faces):
                return False
        return True

    def shell_intersection(self, shell2: 'OpenShell3D', resolution: float):
        """
        Return None if disjointed
        Return (1, 0) or (0, 1) if one is inside the other
        Return (n1, n2) if intersection

        4 cases :
            (n1, n2) with face intersection             => (n1, n2)
            (0, 0) with face intersection               => (0, 0)
            (0, 0) with no face intersection            => None
            (1, 0) or (0, 1) with no face intersection  => 1
        """
        # Check if boundary boxes don't intersect
        bbox1 = self.bounding_box
        bbox2 = shell2.bounding_box
        if not bbox1.bbox_intersection(bbox2):
            # print("No intersection of shells' BBox")
            return None

        # Check if any point of the first shell is in the second shell
        points1 = []
        for face in self.faces:
            points1.extend(
                face.outer_contour3d.discretization_points(resolution))
        points2 = []
        for face in shell2.faces:
            points2.extend(
                face.outer_contour3d.discretization_points(resolution))

        nb_pts1 = len(points1)
        nb_pts2 = len(points2)
        compteur1 = 0
        compteur2 = 0
        for point1 in points1:
            if shell2.point_belongs(point1):
                compteur1 += 1
        for point2 in points2:
            if self.point_belongs(point2):
                compteur2 += 1

        inter1 = compteur1 / nb_pts1
        inter2 = compteur2 / nb_pts2

        for face1 in self.faces:
            for face2 in shell2.faces:
                intersection_points = face1.face_intersections(face2)
                if intersection_points:
                    return inter1, inter2

        if inter1 == 0. and inter2 == 0.:
            return None
        return 1

    def point_belongs(self, point3d: volmdlr.Point3D, **kwargs):
        """
        Ray Casting algorithm
        Returns True if the point is inside the Shell, False otherwise
        """
        nb_rays = kwargs.get("nb_rays", 1)  # TODO: remove nb_rays argument in the future as it shouldn't be necessary

        bbox = self.bounding_box
        if not bbox.point_belongs(point3d):
            return False

        min_ray_length = 2 * max((bbox.xmax - bbox.xmin,
                                  bbox.ymax - bbox.ymin,
                                  bbox.zmax - bbox.zmin))
        two_min_ray_length = 2 * min_ray_length

        rays = []
        for _ in range(0, nb_rays):
            rays.append(vme.LineSegment3D(
                point3d,
                point3d + volmdlr.Point3D.random(min_ray_length,
                                                 two_min_ray_length,
                                                 min_ray_length,
                                                 two_min_ray_length,
                                                 min_ray_length,
                                                 two_min_ray_length)))
        rays = sorted(rays, key=lambda ray: ray.length())
        rays_intersections = []
        tests = []

        # for ray in rays[:3]:
        for ray in rays[:nb_rays]:
            #
            count = 0
            ray_intersection = []
            is_inside = True
            for face, point_inters in self.linesegment_intersections(ray):
                count += len(point_inters)
            if count % 2 == 0:
                is_inside = False
            tests.append(is_inside)
            rays_intersections.append(ray_intersection)
        for test1, test2 in zip(tests[:-1], tests[1:]):
            if test1 != test2:
                raise ValueError
        return tests[0]

    def point_in_shell_face(self, point: volmdlr.Point3D):

        for face in self.faces:
            if (face.surface3d.point_on_plane(point) and face.point_belongs(point)) or \
                    face.outer_contour3d.point_over_contour(point, abs_tol=1e-7):
                return True
        return False

    def is_inside_shell(self, shell2, resolution: float):
        """
        Returns True if all the points of self are inside shell2 and no face \
        are intersecting
        This method is not exact
        """
        bbox1 = self.bounding_box
        bbox2 = shell2.bounding_box
        if not bbox1.is_inside_bbox(bbox2):
            return False
        for face in self.faces:
            if not shell2.is_face_inside(face):
                return False
        return True

    def is_disjoint_from(self, shell2, tol=1e-8):
        '''
             verifies and rerturns a bool if two shells are disjointed or not.
        '''
        disjoint = True
        if self.bounding_box.bbox_intersection(shell2.bounding_box) or \
                self.bounding_box.distance_to_bbox(shell2.bounding_box) <= tol:
            return False
        return disjoint

    def intersecting_faces_combinations(self, shell2, list_coincident_faces, tol=1e-8):
        """
        :param shell2: ClosedShell3D
            for two closed shells, it calculates and return a list of face
            combinations (list = [(face_shell1, face_shell2),...])
            for intersecting faces. if two faces can not be intersected,
            there is no combination for those
        :param tol: Corresponde to the tolerance to consider two faces as intersecting faces
        :param shell2:
        :param list_coincident_faces:
        :param tol:
        :return:
        """
        face_combinations = []
        for face1 in self.faces:
            for face2 in shell2.faces:
                if face1.is_intersecting(face2, list_coincident_faces, tol):
                    face_combinations.append((face1, face2))
        return face_combinations

    @staticmethod
    def dict_intersecting_combinations(intersecting_faces_combinations, tol=1e-8):
        '''
            :param intersecting_faces_combinations: list of face combinations (list = [(face_shell1, face_shell2),...]) for intersecting faces.
            :type intersecting_faces_combinations: list of face objects combinaitons
            returns a dictionary containing as keys the combination of intersecting faces
            and as the values the resulting primitive from the two intersecting faces.
            It is done so it is not needed to calculate the same intersecting primitive twice.
        '''
        intersecting_combinations = {}
        for combination in intersecting_faces_combinations:
            face_intersections = combination[0].face_intersections(combination[1], tol)
            if face_intersections:
                intersecting_combinations[combination] = face_intersections

        return intersecting_combinations

    @staticmethod
    def get_intersecting_faces(dict_intersecting_combinations):
        '''
            :param dict_intersecting_combinations: dictionary containing as keys the combination of intersecting faces
            and as the values the resulting primitive from the two intersecting faces

            returns two lists. One for the intersecting faces in shell1 and the other for the shell2
        '''
        intersecting_faces_shell1 = []
        intersecting_faces_shell2 = []
        for face in list(dict_intersecting_combinations.keys()):
            if face[0] not in intersecting_faces_shell1:
                intersecting_faces_shell1.append(face[0])
            if face[1] not in intersecting_faces_shell2:
                intersecting_faces_shell2.append(face[1])
        return intersecting_faces_shell1, intersecting_faces_shell2

    def get_non_intersecting_faces(self, shell2, intersecting_faces, intersection_method=False):
        """
        :param shell2: ClosedShell3D
        :param intersecting_faces:
        :param intersection_method: determines if running for intersection operation
        returns a list of all the faces that never intersect any
        face of the other shell
        """
        non_intersecting_faces = []

        for face in self.faces:
            if (face not in intersecting_faces) and (face not in non_intersecting_faces):
                if not intersection_method:
                    if not face.bounding_box.is_inside_bbox(shell2.bounding_box) or not shell2.is_face_inside(face):
                        coincident_plane = False
                        for face2 in shell2.faces:
                            if face.surface3d.is_coincident(face2.surface3d) and \
                                    face.bounding_box.is_inside_bbox(face2.bounding_box):
                                coincident_plane = True
                                break
                        if not coincident_plane:
                            non_intersecting_faces.append(face)
                else:
                    if face.bounding_box.is_inside_bbox(shell2.bounding_box) and shell2.is_face_inside(face):
                        non_intersecting_faces.append(face)

        return non_intersecting_faces

    def get_coincident_and_adjacent_faces(self, shell2):
        coincident_and_adjacent_faces = []
        for face1 in self.faces:
            for face2 in shell2.faces:
                if face1.surface3d.is_coincident(face2.surface3d) and \
                        face1.is_adjacent(face2):
                    coincident_and_adjacent_faces.append((face1, face2))

        return coincident_and_adjacent_faces

    def get_coincident_faces(self, shell2):
        """
        Finds all pairs of faces that are coincidents faces, that is,
        faces lying on the same plane

        returns a List of tuples with the face pairs
        """
        list_coincident_faces = []
        for face1 in self.faces:
            for face2 in shell2.faces:
                if face1.surface3d.is_coincident(face2.surface3d):
                    contour1 = face1.outer_contour3d.to_2d(
                        face1.surface3d.frame.origin,
                        face1.surface3d.frame.u,
                        face1.surface3d.frame.v)
                    contour2 = face2.outer_contour3d.to_2d(
                        face1.surface3d.frame.origin,
                        face1.surface3d.frame.u,
                        face1.surface3d.frame.v)
                    inters = contour1.contour_intersections(contour2)
                    if len(inters) >= 2:
                        list_coincident_faces.append((face1, face2))

        return list_coincident_faces

    def two_shells_intersecting_contour(self, shell2,
                                        list_coincident_faces: List[Face3D],
                                        dict_intersecting_combinations=None):
        '''
            :param shell2: ClosedShell3D
            :param dict_intersecting_combinations: dictionary containing as keys the combination of intersecting faces
             and as the values the resulting primitive from the two intersecting faces

            :returns: intersecting contour for two intersecting shells
        '''
        if dict_intersecting_combinations is None:
            face_combinations = self.intersecting_faces_combinations(
                shell2, list_coincident_faces)
            dict_intersecting_combinations = \
                self.dict_intersecting_combinations(face_combinations)
        intersecting_lines = list(dict_intersecting_combinations.values())
        intersecting_contour = \
            volmdlr.wires.Contour3D([wire.primitives[0] for
                                     wire in intersecting_lines])
        return intersecting_contour

    def reference_shell(self, shell2, face):
        if face in shell2.faces:
            contour_extract_inside = True
            reference_shell = self
        else:
            contour_extract_inside = False
            reference_shell = shell2
        return contour_extract_inside, reference_shell

    def set_operations_valid_exterior_faces(self, new_faces: List[Face3D],
                                            valid_faces: List[Face3D],
                                            list_coincident_faces: List[Face3D],
                                            shell2, reference_shell):
        for new_face in new_faces:
            inside_reference_shell = reference_shell.point_belongs(
                new_face.random_point_inside())
            if self.set_operations_exterior_face(new_face, valid_faces,
                                                 inside_reference_shell,
                                                 list_coincident_faces,
                                                 shell2):
                valid_faces.append(new_face)
        return valid_faces

    def union_faces(self, shell2, intersecting_faces,
                    intersecting_combinations,
                    list_coincident_faces):
        faces = []
        for face in intersecting_faces:
            contour_extract_inside, reference_shell = \
                self.reference_shell(shell2, face)
            new_faces = face.set_operations_new_faces(
                intersecting_combinations, contour_extract_inside)
            faces = self.set_operations_valid_exterior_faces(
                new_faces, faces,
                list_coincident_faces,
                shell2, reference_shell)
        return faces

    def get_subtraction_valid_faces(self, new_faces, valid_faces, reference_shell, shell2, keep_interior_faces):
        faces = []
        for new_face in new_faces:
            inside_reference_shell = reference_shell.point_belongs(new_face.random_point_inside())
            if keep_interior_faces:
                if self.set_operations_interior_face(new_face, valid_faces, inside_reference_shell):
                    faces.append(new_face)
            elif self.set_operations_exterior_face(new_face, faces, inside_reference_shell, [], shell2):
                faces.append(new_face)
        return faces

    def subtraction_faces(self, shell2, intersecting_faces, intersecting_combinations):
        faces = []
        for face in intersecting_faces:
            keep_interior_faces = False
            if face in shell2.faces:
                keep_interior_faces = True
            contour_extract_inside, reference_shell = self.reference_shell(shell2, face)
            new_faces = face.set_operations_new_faces(intersecting_combinations, contour_extract_inside)
            valid_faces = self.get_subtraction_valid_faces(new_faces, faces, reference_shell,
                                                           shell2, keep_interior_faces)
            faces.extend(valid_faces)

        return faces

    def valid_intersection_faces(self, new_faces, valid_faces,
                                 reference_shell):
        faces = []
        for new_face in new_faces:
            inside_reference_shell = reference_shell.point_belongs(
                new_face.random_point_inside())
            if self.set_operations_interior_face(new_face, valid_faces,
                                                 inside_reference_shell):
                faces.append(new_face)

        return faces

    def intersection_faces(self, shell2, intersecting_faces,
                           intersecting_combinations):
        faces = []
        for face in intersecting_faces:
            contour_extract_inside, reference_shell = \
                self.reference_shell(shell2, face)
            new_faces = face.set_operations_new_faces(
                intersecting_combinations, contour_extract_inside)
            faces.extend(self.valid_intersection_faces(
                new_faces, faces, reference_shell))

        valid_faces = []
        for i, fc1 in enumerate(faces):
            valid_face = True
            for j, fc2 in enumerate(faces):
                if i != j:
                    if fc2.face_inside(fc1):
                        valid_face = False
            if valid_face and fc1 not in valid_faces:
                valid_faces.append(fc1)
        return valid_faces

    @staticmethod
    def set_operations_interior_face(new_face, faces, inside_reference_shell):
        if inside_reference_shell and new_face not in faces:
            return True
        return False

    def is_face_between_shells(self, shell2, face):
        if face.surface2d.inner_contours:
            normal_0 = face.surface2d.outer_contour.primitives[0].normal_vector()
            middle_point_0 = face.surface2d.outer_contour.primitives[0].middle_point()
            point1 = middle_point_0 + 0.0001 * normal_0
            point2 = middle_point_0 - 0.0001 * normal_0
            points = [point1, point2]
        else:
            points = [face.surface2d.outer_contour.center_of_mass()]

        for point in points:
            point3d = face.surface3d.point2d_to_3d(point)
            if face.point_belongs(point3d):
                normal1 = point3d - 0.00001 * face.surface3d.frame.w
                normal2 = point3d + 0.00001 * face.surface3d.frame.w
                if (self.point_belongs(normal1) and
                    shell2.point_belongs(normal2)) or \
                        (shell2.point_belongs(normal1) and
                         self.point_belongs(normal2)):
                    return True
        return False

    def set_operations_exterior_face(self, new_face, valid_faces,
                                     inside_reference_shell,
                                     list_coincident_faces,
                                     shell2):
        if new_face.area() < 1e-8:
            return False
        if new_face not in valid_faces and not inside_reference_shell:
            if list_coincident_faces:
                if self.is_face_between_shells(shell2, new_face):
                    return False
            return True
        return False

    def validate_set_operation(self, shell2, tol):
        '''
        Verifies if two shells are valid for union or subtractions operations,
        that is, if they are disjointed or if one is totaly inside the other
        If it returns an empty list, it means the two shells are valid to continue the
        operation.
        '''
        if self.is_disjoint_from(shell2, tol):
            return [self, shell2]
        if self.is_inside_shell(shell2, resolution=0.01):
            return [shell2]
        if shell2.is_inside_shell(self, resolution=0.01):
            return [self]
        return []

    def is_clean(self):
        """
        Verifies if closed shell\'s faces are clean or
        if it is needed to be cleaned
        :return: True if clean and False Otherwise
        """
        for face1, face2 in product(self.faces, repeat=2):
            if face1 != face2 and \
                    face1.surface3d.is_coincident(face2.surface3d) and \
                    face1.is_adjacent(face2):
                return False
        return True

    def union(self, shell2: 'ClosedShell3D', tol: float = 1e-8):
        '''
            Given Two closed shells, it returns
            a new united ClosedShell3D object
        '''

        validate_set_operation = \
            self.validate_set_operation(shell2, tol)
        if validate_set_operation:
            return validate_set_operation
        list_coincident_faces = self.get_coincident_faces(shell2)
        face_combinations = self.intersecting_faces_combinations(shell2, list_coincident_faces, tol)
        intersecting_combinations = self.dict_intersecting_combinations(face_combinations, tol)
        intersecting_faces1, intersecting_faces2 = self.get_intersecting_faces(intersecting_combinations)
        intersecting_faces = intersecting_faces1 + intersecting_faces2
        faces = self.get_non_intersecting_faces(shell2, intersecting_faces) + \
                shell2.get_non_intersecting_faces(self, intersecting_faces)
        if len(faces) == len(self.faces + shell2.faces) and not intersecting_faces:
            return [self, shell2]
        new_valid_faces = self.union_faces(shell2, intersecting_faces,
                                           intersecting_combinations,
                                           list_coincident_faces
                                           )
        faces += new_valid_faces
        new_shell = ClosedShell3D(faces)
        return [new_shell]

    @staticmethod
    def get_faces_to_be_merged(union_faces):
        coincident_planes_faces = []
        for i, face1 in enumerate(union_faces):
            for j, face2 in enumerate(union_faces):
                if j != i and face1.surface3d.is_coincident(face2.surface3d):
                    if face1 not in coincident_planes_faces:
                        coincident_planes_faces.append(face1)
                    coincident_planes_faces.append(face2)
            if coincident_planes_faces:
                break
        return coincident_planes_faces

    @staticmethod
    def clean_faces(union_faces, list_new_faces):
        list_remove_faces = []
        if union_faces:
            for face1 in union_faces:
                for face2 in list_new_faces:
                    if face1.face_inside(face2):
                        list_remove_faces.append(face2)
                    elif face2.face_inside(face1):
                        list_remove_faces.append(face1)
        list_new_faces += union_faces
        for face in list_remove_faces:
            list_new_faces.remove(face)
        return list_new_faces

    def merge_faces(self):
        union_faces = self.faces
        finished = False
        list_new_faces = []
        count = 0
        while not finished:
            valid_coicident_faces = \
                ClosedShell3D.get_faces_to_be_merged(union_faces)
            list_valid_coincident_faces = valid_coicident_faces[:]
            if valid_coicident_faces:
                list_new_faces += PlaneFace3D.merge_faces(valid_coicident_faces)
            for face in list_valid_coincident_faces:
                union_faces.remove(face)
            count += 1
            if (count >= len(self.faces) and not list_valid_coincident_faces):
                finished = True

        list_new_faces = self.clean_faces(union_faces, list_new_faces)

        self.faces = list_new_faces

    def subtract(self, shell2, tol=1e-8):
        '''
            Given Two closed shells, it returns a new subtracted OpenShell3D object
        '''
        validate_set_operation = self.validate_set_operation(shell2, tol)
        if validate_set_operation:
            return validate_set_operation

        list_coincident_faces = self.get_coincident_faces(shell2)
        face_combinations = self.intersecting_faces_combinations(
            shell2, list_coincident_faces, tol)

        intersecting_combinations = self.dict_intersecting_combinations(face_combinations, tol)

        if len(intersecting_combinations) == 0:
            return [self, shell2]

        intersecting_faces, _ = self.get_intersecting_faces(intersecting_combinations)

        faces = self.get_non_intersecting_faces(shell2, intersecting_faces)
        new_valid_faces = self.union_faces(shell2, intersecting_faces,
                                           intersecting_combinations,
                                           list_coincident_faces
                                           )
        faces += new_valid_faces
        return [OpenShell3D(faces)]

    def subtract_to_closed_shell(self, shell2, tol=1e-8):
        """
        Given Two closed shells, it returns a new subtracted ClosedShell3D object
        :param shell2:
        :param tol:
        :return:
        """

        validate_set_operation = self.validate_set_operation(shell2, tol)
        if validate_set_operation:
            return validate_set_operation

        list_coincident_faces = self.get_coincident_faces(shell2)
        face_combinations = self.intersecting_faces_combinations(
            shell2, list_coincident_faces, tol)
        intersecting_combinations = self.dict_intersecting_combinations(face_combinations, tol)

        if len(intersecting_combinations) == 0:
            return [self, shell2]

        intersecting_faces1, intersecting_faces2 = self.get_intersecting_faces(intersecting_combinations)
        intersecting_faces = intersecting_faces1 + intersecting_faces2

        faces = self.get_non_intersecting_faces(shell2, intersecting_faces)
        faces += shell2.get_non_intersecting_faces(self, intersecting_faces, intersection_method=True)

        new_valid_faces = self.subtraction_faces(shell2, intersecting_faces, intersecting_combinations)
        faces += new_valid_faces
        new_shell = ClosedShell3D(faces)
        return [new_shell]

    def intersection(self, shell2, tol=1e-8):
        """
        Given two ClosedShell3D, it returns the new objet resulting
        from the intersection of the two
        """
        validate_set_operation = self.validate_set_operation(
            shell2, tol)
        if validate_set_operation:
            return validate_set_operation
        list_coincident_faces = self.get_coincident_faces(shell2)
        face_combinations = self.intersecting_faces_combinations(shell2, list_coincident_faces, tol)
        intersecting_combinations = self.dict_intersecting_combinations(face_combinations, tol)

        if len(intersecting_combinations) == 0:
            return [self, shell2]

        intersecting_faces1, intersecting_faces2 = self.get_intersecting_faces(intersecting_combinations)
        intersecting_faces = intersecting_faces1 + intersecting_faces2
        faces = self.intersection_faces(shell2, intersecting_faces, intersecting_combinations)
        faces += self.get_non_intersecting_faces(shell2, intersecting_faces, intersection_method=True) + \
                 shell2.get_non_intersecting_faces(self, intersecting_faces, intersection_method=True)
        new_shell = ClosedShell3D(faces)
        return [new_shell]<|MERGE_RESOLUTION|>--- conflicted
+++ resolved
@@ -1253,21 +1253,13 @@
         :type point3d: volmdlr.Point3D
         """
         x, y, z = self.frame.new_coordinates(point3d)
-<<<<<<< HEAD
 
         # u1 = x / self.radius
         # u2 = y / self.radius
         theta = math.atan2(y, x)
         if abs(theta) < 1e-7:
             theta = 0.0
-=======
-        u1 = x / self.radius
-        u2 = y / self.radius
-        # theta = volmdlr.core.sin_cos_angle(u1, u2)
-        theta = math.atan2(u2, u1)
-        if u2 < 0:
-            theta = theta + volmdlr.TWO_PI
->>>>>>> 3ded9743
+
         return volmdlr.Point2D(theta, z)
 
     def arc3d_to_2d(self, arc3d):
