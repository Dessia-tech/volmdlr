"""
Surfaces & faces
"""


from typing import List, Tuple
import math

from itertools import product

import triangle
import numpy as npy

import scipy as scp
import scipy.optimize as opt

import matplotlib.pyplot as plt
# import matplotlib.tri as plt_tri
# from pygeodesic import geodesic

import networkx as nx

from geomdl import BSpline
from geomdl import utilities
from geomdl.fitting import interpolate_surface, approximate_surface
from geomdl.operations import split_surface_u, split_surface_v

import dessia_common as dc
import volmdlr.core
import volmdlr.core_compiled
import volmdlr.edges as vme
import volmdlr.wires
import volmdlr.display as vmd
import volmdlr.geometry



def knots_vector_inv(knots_vector):
    ''' 
    compute knot elements and multiplicities based on the global knot vector
    '''
    
    knots = list(set(knots_vector))
    knots.sort()
    multiplicities = []
    for knot in knots:
        multiplicities.append(knots_vector.count(knot))
        
    return (knots,multiplicities)

class Surface2D(volmdlr.core.Primitive2D):
    """
    A surface bounded by an outer contour
    """

    def __init__(self, outer_contour: volmdlr.wires.Contour2D,
                 inner_contours: List[volmdlr.wires.Contour2D],
                 name: str = 'name'):
        self.outer_contour = outer_contour
        self.inner_contours = inner_contours

        volmdlr.core.Primitive2D.__init__(self, name=name)

    def area(self):
        return self.outer_contour.area() - sum(
            [c.area() for c in self.inner_contours])

    def second_moment_area(self, point:volmdlr.Point2D):
        Ix, Iy, Ixy = self.outer_contour.second_moment_area(point)
        for contour in self.inner_contours:
            Ixc, Iyc, Ixyc = contour.second_moment_area(point)
            Ix -= Ixc
            Iy -= Iyc
            Ixy -= Ixyc
        return Ix, Iy, Ixy

    def center_of_mass(self):
        center = self.outer_contour.area() * self.outer_contour.center_of_mass()
        for contour in self.inner_contours:
            center -= contour.area() * contour.center_of_mass()
        return center/self.area()

    def point_belongs(self, point2d: volmdlr.Point2D):
        if not self.outer_contour.point_belongs(point2d):
            return False

        for inner_contour in self.inner_contours:
            if inner_contour.point_belongs(point2d):
                return False

        return True

    def random_point_inside(self):
        '''
             returns a random point inside surface2d. Considers if it has holes 
        '''
        valid_point = False
        point_inside_outer_contour = None
        while not valid_point:
            point_inside_outer_contour = self.outer_contour.random_point_inside()
            inside_inner_contour = False
            for inner_contour in self.inner_contours:
                if inner_contour.point_belongs(point_inside_outer_contour):
                    inside_inner_contour = True
            if not inside_inner_contour and\
                    point_inside_outer_contour is not None:
                valid_point = True

        return point_inside_outer_contour




    def triangulation(self, min_x_density=None, min_y_density=None):

        if self.area() == 0.:
            return vmd.DisplayMesh2D([], triangles=[])

        outer_polygon = self.outer_contour.to_polygon(angle_resolution=10)

        if not self.inner_contours:# No holes
            return outer_polygon.triangulation()
        points = [vmd.Node2D(*p) for p in outer_polygon.points]
        vertices = [(p.x, p.y) for p in points]
        n = len(outer_polygon.points)
        segments = [(i, i + 1) for i in range(n - 1)]
        segments.append((n - 1, 0))
        point_index = {p: i for i, p in enumerate(points)}
        holes = []

        for inner_contour in self.inner_contours:
            inner_polygon = inner_contour.to_polygon(angle_resolution=10)

            for point in inner_polygon.points:
                if point not in point_index:
                    points.append(point)
                    vertices.append((point.x, point.y))
                    point_index[point] = n
                    n += 1
            for point1, point2 in zip(inner_polygon.points[:-1],
                                      inner_polygon.points[1:]):
                segments.append((point_index[point1],
                                 point_index[point2]))
            segments.append((point_index[inner_polygon.points[-1]],
                             point_index[inner_polygon.points[0]]))
            rpi = inner_contour.random_point_inside()
            holes.append((rpi.x, rpi.y))

        tri = {'vertices': npy.array(vertices).reshape((-1, 2)),
               'segments': npy.array(segments).reshape((-1, 2)),
               }
        if holes:
            tri['holes'] = npy.array(holes).reshape((-1, 2))
        t = triangle.triangulate(tri, 'p')
        triangles = t['triangles'].tolist()
        np = t['vertices'].shape[0]
        points = [vmd.Node2D(*t['vertices'][i, :]) for i in
                  range(np)]

        return vmd.DisplayMesh2D(points, triangles=triangles, edges=None)

    def split_by_lines(self, lines):
        cutted_surfaces = []
        iteration_surfaces = self.cut_by_line(lines[0])

        for line in lines[1:]:
            iteration_surfaces2 = []
            for surface in iteration_surfaces:
                line_cutted_surfaces = surface.cut_by_line(line)

                llcs = len(line_cutted_surfaces)

                if llcs == 1:
                    cutted_surfaces.append(line_cutted_surfaces[0])
                else:
                    iteration_surfaces2.extend(line_cutted_surfaces)

            iteration_surfaces = iteration_surfaces2[:]

        cutted_surfaces.extend(iteration_surfaces)
        return cutted_surfaces

    def split_regularly(self, n):
        """
        Split in n slices
        """
        bounding_rectangle = self.outer_contour.bounding_rectangle()
        lines = []
        for i in range(n - 1):
            xi = bounding_rectangle[0] + (i + 1) * (bounding_rectangle[1] - bounding_rectangle[0]) / n
            lines.append(vme.Line2D(volmdlr.Point2D(xi, 0),
                                    volmdlr.Point2D(xi, 1)))
        return self.split_by_lines(lines)

    def cut_by_line(self, line: vme.Line2D):
        """
        This method makes inner contour disappear for now
        """
        splitted_outer_contours = self.outer_contour.cut_by_line(line)

        return [Surface2D(oc, []) for oc in splitted_outer_contours]

    def split_at_centers(self):
        """
        Split in n slices
        """
        # xmin, xmax, ymin, ymax = self.outer_contour.bounding_rectangle()

        cutted_contours = []
        iteration_contours = []
        c1 = self.inner_contours[0].center_of_mass()
        c2 = self.inner_contours[1].center_of_mass()
        cut_line = vme.Line2D(c1, c2)

        iteration_contours2 = []

        sc = self.cut_by_line2(cut_line)

        iteration_contours2.extend(sc)

        iteration_contours = iteration_contours2[:]
        cutted_contours.extend(iteration_contours)

        return cutted_contours

    def cut_by_line2(self, line):
        all_contours = []
        inner_1 = self.inner_contours[0]
        inner_2 = self.inner_contours[1]

        inner_intersections_1 = inner_1.line_intersections(line)
        inner_intersections_2 = inner_2.line_intersections(line)

        Arc1, Arc2 = inner_1.split(inner_intersections_1[1],
                                   inner_intersections_1[0])
        Arc3, Arc4 = inner_2.split(inner_intersections_2[1],
                                   inner_intersections_2[0])
        new_inner_1 = volmdlr.wires.Contour2D([Arc1, Arc2])
        new_inner_2 = volmdlr.wires.Contour2D([Arc3, Arc4])

        intersections = []
        intersections.append((inner_intersections_1[0], Arc1))
        intersections.append((inner_intersections_1[1], Arc2))
        intersections += self.outer_contour.line_intersections(line)
        intersections.append((inner_intersections_2[0], Arc3))
        intersections.append((inner_intersections_2[1], Arc4))
        intersections += self.outer_contour.line_intersections(line)

        if not intersections:
            all_contours.extend([self])
        if len(intersections) < 4:
            return [self]
        elif len(intersections) >= 4:
            if isinstance(intersections[0][0], volmdlr.Point2D) and \
                    isinstance(intersections[1][0], volmdlr.Point2D):
                ip1, ip2 = sorted(
                    [new_inner_1.primitives.index(intersections[0][1]),
                     new_inner_1.primitives.index(intersections[1][1])])
                ip5, ip6 = sorted(
                    [new_inner_2.primitives.index(intersections[4][1]),
                     new_inner_2.primitives.index(intersections[5][1])])
                ip3, ip4 = sorted(
                    [self.outer_contour.primitives.index(intersections[2][1]),
                     self.outer_contour.primitives.index(intersections[3][1])])

                # sp11, sp12 = intersections[2][1].split(intersections[2][0])
                # sp21, sp22 = intersections[3][1].split(intersections[3][0])
                sp33, sp34 = intersections[6][1].split(intersections[6][0])
                sp44, sp43 = intersections[7][1].split(intersections[7][0])

                primitives1 = []
                primitives1.append(
                    volmdlr.edges.LineSegment2D(intersections[6][0],
                                                intersections[1][0]))
                primitives1.append(new_inner_1.primitives[ip1])
                primitives1.append(
                    volmdlr.edges.LineSegment2D(intersections[0][0],
                                                intersections[5][0]))
                primitives1.append(new_inner_2.primitives[ip5])
                primitives1.append(
                    volmdlr.edges.LineSegment2D(intersections[4][0],
                                                intersections[7][0]))
                primitives1.append(sp44)
                primitives1.extend(self.outer_contour.primitives[ip3 + 1:ip4])
                primitives1.append(sp34)

                primitives2 = []
                primitives2.append(
                    volmdlr.edges.LineSegment2D(intersections[7][0],
                                                intersections[4][0]))
                primitives2.append(new_inner_2.primitives[ip6])
                primitives2.append(
                    volmdlr.edges.LineSegment2D(intersections[5][0],
                                                intersections[0][0]))
                primitives2.append(new_inner_1.primitives[ip2])
                primitives2.append(
                    volmdlr.edges.LineSegment2D(intersections[1][0],
                                                intersections[6][0]))
                primitives2.append(sp33)
                a = self.outer_contour.primitives[:ip3]
                a.reverse()
                primitives2.extend(a)
                primitives2.append(sp43)

                all_contours.extend([volmdlr.wires.Contour2D(primitives1),
                                     volmdlr.wires.Contour2D(primitives2)])


            else:
                raise NotImplementedError(
                    'Non convex contour not supported yet')
                # raise NotImplementedError(
                #     '{} intersections not supported yet'.format(
                #         len(intersections)))

        return all_contours

    def cut_by_line3(self, line):
        # ax=self.outer_contour.plot()
        all_contours = []
        inner = self.inner_contours[0]
        inner_2 = self.inner_contours[1]
        inner_3 = self.inner_contours[2]

        c = inner.center_of_mass()
        c_2 = inner_2.center_of_mass()
        c_3 = inner_3.center_of_mass()
        direction_vector = line.normal_vector()
        direction_line = volmdlr.edges.Line2D(c, volmdlr.Point2D(
            (direction_vector.y * c.x - direction_vector.x * c.y) / (
                direction_vector.y), 0))
        direction_line_2 = volmdlr.edges.Line2D(c_2, volmdlr.Point2D(
            (direction_vector.y * c_2.x - direction_vector.x * c_2.y) / (
                direction_vector.y), 0))

        direction_line_3 = volmdlr.edges.Line2D(c_3, volmdlr.Point2D(
            (direction_vector.y * c_3.x - direction_vector.x * c_3.y) / (
                direction_vector.y), 0))
        inner_intersections = inner.line_intersections(direction_line)
        inner_intersections_2 = inner_2.line_intersections(direction_line_2)
        inner_intersections_3 = inner_3.line_intersections(direction_line_3)
        Arc1, Arc2 = inner.split(inner_intersections[1],
                                 inner_intersections[0])
        Arc3, Arc4 = inner_2.split(inner_intersections_2[1],
                                   inner_intersections_2[0])
        Arc5, Arc6 = inner_3.split(inner_intersections_3[1],
                                   inner_intersections_3[0])
        new_inner = volmdlr.wires.Contour2D([Arc1, Arc2])
        new_inner_2 = volmdlr.wires.Contour2D([Arc3, Arc4])
        new_inner_3 = volmdlr.wires.Contour2D([Arc5, Arc6])
        intersections = []

        intersections.append((inner_intersections[0], Arc1))
        intersections.append((inner_intersections[1], Arc2))
        if len(self.outer_contour.line_intersections(direction_line)) > 2:

            intersections.append(
                self.outer_contour.line_intersections(direction_line)[0])
            intersections.append(
                self.outer_contour.line_intersections(direction_line)[2])
        else:
            intersections.append(
                self.outer_contour.line_intersections(direction_line)[0])
            intersections.append(
                self.outer_contour.line_intersections(direction_line)[1])
        intersections.append((inner_intersections_2[0], Arc3))
        intersections.append((inner_intersections_2[1], Arc4))
        if len(self.outer_contour.line_intersections(direction_line_2)) > 2:
            intersections.append(
                self.outer_contour.line_intersections(direction_line_2)[0])
            intersections.append(
                self.outer_contour.line_intersections(direction_line_2)[2])
        else:
            intersections.append(
                self.outer_contour.line_intersections(direction_line_2)[0])
            intersections.append(
                self.outer_contour.line_intersections(direction_line_2)[1])
        intersections.append((inner_intersections_3[0], Arc5))
        intersections.append((inner_intersections_3[1], Arc6))
        if len(self.outer_contour.line_intersections(direction_line_3)) > 2:

            intersections.append(
                self.outer_contour.line_intersections(direction_line_3)[0])
            intersections.append(
                self.outer_contour.line_intersections(direction_line_3)[2])
        else:
            intersections.append(
                self.outer_contour.line_intersections(direction_line_3)[0])
            intersections.append(
                self.outer_contour.line_intersections(direction_line_3)[1])

        if isinstance(intersections[0][0], volmdlr.Point2D) and \
                isinstance(intersections[1][0], volmdlr.Point2D):
            ip1, ip2 = sorted([new_inner.primitives.index(intersections[0][1]),
                               new_inner.primitives.index(
                                   intersections[1][1])])
            ip5, ip6 = sorted(
                [new_inner_2.primitives.index(intersections[4][1]),
                 new_inner_2.primitives.index(intersections[5][1])])
            ip7, ip8 = sorted(
                [new_inner_3.primitives.index(intersections[8][1]),
                 new_inner_3.primitives.index(intersections[9][1])])
            ip3, ip4 = sorted(
                [self.outer_contour.primitives.index(intersections[2][1]),
                 self.outer_contour.primitives.index(intersections[3][1])])

            sp11, sp12 = intersections[2][1].split(intersections[2][0])
            sp21, sp22 = intersections[3][1].split(intersections[3][0])
            sp33, sp34 = intersections[6][1].split(intersections[6][0])
            sp44, sp43 = intersections[7][1].split(intersections[7][0])
            sp55, sp56 = intersections[10][1].split(intersections[10][0])
            sp66, sp65 = intersections[11][1].split(intersections[11][0])

            primitives1 = []
            primitives1.append(volmdlr.edges.LineSegment2D(intersections[7][0],
                                                           intersections[5][
                                                               0]))
            primitives1.append(new_inner_2.primitives[ip5])
            primitives1.append(volmdlr.edges.LineSegment2D(intersections[6][0],
                                                           intersections[4][
                                                               0]))
            primitives1.append(sp33)
            primitives1.append(sp43)

            primitives2 = []
            primitives2.append(volmdlr.edges.LineSegment2D(intersections[6][0],
                                                           intersections[4][
                                                               0]))
            primitives2.append(new_inner_2.primitives[ip6])
            primitives2.append(volmdlr.edges.LineSegment2D(intersections[5][0],
                                                           intersections[7][
                                                               0]))
            primitives2.append(volmdlr.edges.LineSegment2D(intersections[7][0],
                                                           intersections[11][
                                                               0]))
            primitives2.append(
                volmdlr.edges.LineSegment2D(intersections[11][0],
                                            intersections[9][0]))
            primitives2.append(new_inner_3.primitives[ip7])
            primitives2.append(volmdlr.edges.LineSegment2D(intersections[8][0],
                                                           intersections[10][
                                                               0]))
            primitives2.append(sp34)

            primitives3 = []
            primitives3.append(
                volmdlr.edges.LineSegment2D(intersections[10][0],
                                            intersections[8][0]))
            primitives3.append(new_inner_3.primitives[ip8])
            primitives3.append(volmdlr.edges.LineSegment2D(intersections[9][0],
                                                           intersections[11][
                                                               0]))
            primitives3.append(sp22)
            primitives3.append(volmdlr.edges.LineSegment2D(intersections[3][0],
                                                           intersections[1][
                                                               0]))
            primitives3.append(new_inner.primitives[ip1])
            primitives3.append(volmdlr.edges.LineSegment2D(intersections[0][0],
                                                           intersections[2][
                                                               0]))
            primitives3.append(volmdlr.edges.LineSegment2D(intersections[2][0],
                                                           intersections[10][
                                                               0]))

            primitives4 = []
            primitives4.append(volmdlr.edges.LineSegment2D(intersections[3][0],
                                                           intersections[1][
                                                               0]))
            a = volmdlr.edges.Arc2D(new_inner.primitives[ip2].end,
                                    new_inner.primitives[ip2].interior,
                                    new_inner.primitives[ip2].start)
            primitives4.append(a)
            primitives4.append(volmdlr.edges.LineSegment2D(intersections[0][0],
                                                           intersections[2][
                                                               0]))
            primitives4.append(sp12)
            primitives4.append(sp21)

            # Contour2D(primitives1),Contour2D(primitives2),
            #                      Contour2D(primitives3),
            all_contours.extend([volmdlr.wires.Contour2D(primitives4)])

        else:
            raise NotImplementedError(
                '{} intersections not supported yet'.format(
                    len(intersections)))

        return all_contours

    def bounding_rectangle(self):
        return self.outer_contour.bounding_rectangle()

    def plot(self, ax=None, color='k', alpha=1, equal_aspect=False):

        if ax is None:
            fig, ax = plt.subplots()
        self.outer_contour.plot(ax=ax, color=color, alpha=alpha,
                                equal_aspect=equal_aspect)
        for inner_contour in self.inner_contours:
            inner_contour.plot(ax=ax, color=color, alpha=alpha,
                               equal_aspect=equal_aspect)

        if equal_aspect:
            ax.set_aspect('equal')

        ax.margins(0.1)
        return ax


class Surface3D(dc.DessiaObject):
    x_periodicity = None
    y_periodicity = None
    """
    Abstract class
    """

    def face_from_contours3d(self,
                             contours3d: List[volmdlr.wires.Contour3D],
                             name: str = ''):
        """
        """

        lc3d = len(contours3d)
        
        if lc3d == 1:
            outer_contour2d = self.contour3d_to_2d(contours3d[0])
            inner_contours2d = []
        elif lc3d > 1:
            area = -1
            inner_contours2d = []
            for contour3d in contours3d:
                contour2d = self.contour3d_to_2d(contour3d)
                inner_contours2d.append(contour2d)
                contour_area = contour2d.area()
                if contour_area > area:
                    area = contour_area
                    outer_contour2d = contour2d
            inner_contours2d.remove(outer_contour2d)
        else:
            raise ValueError('Must have at least one contour')

        if isinstance(self.face_class, str):
            class_ = globals()[self.face_class]
        else:
            class_ = self.face_class

        surface2d = Surface2D(outer_contour=outer_contour2d,
                              inner_contours=inner_contours2d)
        return class_(self,
                      surface2d=surface2d,
                      name=name)

    def repair_primitives_periodicity(self, primitives, last_primitive):
        delta_x1 = abs(primitives[0].start.x
                       - last_primitive.end.x)
        delta_x2 = abs(primitives[-1].end.x
                       - last_primitive.end.x)
        delta_y1 = abs(primitives[0].start.y
                       - last_primitive.end.y)
        delta_y2 = abs(primitives[-1].end.y
                       - last_primitive.end.y)

        if self.x_periodicity \
                and not (math.isclose(delta_x1, 0,
                                      abs_tol=5e-5)
                         or math.isclose(delta_x2, 0,
                                         abs_tol=5e-5)):
            delta_x1 = delta_x1 % self.x_periodicity
            delta_x2 = delta_x2 % self.x_periodicity
            if math.isclose(delta_x1, self.x_periodicity,
                            abs_tol=1e-4):
                delta_x1 = 0.
            if math.isclose(delta_x2, self.x_periodicity,
                            abs_tol=1e-4):
                delta_x2 = 0.
            for prim in primitives:
                prim.start.x = abs(self.x_periodicity
                                   - prim.start.x)
                prim.end.x = abs(self.x_periodicity
                                 - prim.end.x)

        if self.y_periodicity \
                and not (math.isclose(delta_y1, 0,
                                      abs_tol=5e-5)
                         or math.isclose(delta_y2, 0,
                                         abs_tol=5e-5)):
            delta_y1 = delta_y1 % self.y_periodicity
            delta_y2 = delta_y2 % self.y_periodicity
            if math.isclose(delta_y1, self.y_periodicity,
                            abs_tol=1e-4):
                delta_y1 = 0.
            if math.isclose(delta_y2, self.y_periodicity,
                            abs_tol=1e-4):
                delta_y2 = 0.
            for prim in primitives:
                prim.start.y = abs(self.y_periodicity
                                   - prim.start.y)
                prim.end.y = abs(self.y_periodicity
                                 - prim.end.y)

        return primitives, delta_x1, delta_x2, delta_y1, delta_y2

    def contour3d_to_2d(self, contour3d):
        primitives2d = []
        last_primitive = None

        for primitive3d in contour3d.primitives:
            method_name = '{}_to_2d'.format(
                primitive3d.__class__.__name__.lower())
            if hasattr(self, method_name):
                primitives = getattr(self, method_name)(primitive3d)

                if primitives is None:
                    continue

                if last_primitive:
                    primitives, delta_x1, delta_x2, delta_y1, delta_y2 = \
                        self.repair_primitives_periodicity(primitives,
                                                           last_primitive)

                    dist1 = primitive3d.start.point_distance(
                        last_primitive3d.end)
                    dist2 = primitive3d.end.point_distance(
                        last_primitive3d.end)
                    if (math.isclose(delta_x1, 0., abs_tol=1e-3)
                            and math.isclose(delta_y1, 0., abs_tol=1e-3)
                            and math.isclose(dist1, 0, abs_tol=5e-5)):
                        pass
                    elif (math.isclose(delta_x2, 0., abs_tol=1e-3)
                            and math.isclose(delta_y2, 0., abs_tol=1e-3)
                            and math.isclose(dist2, 0, abs_tol=5e-5)):
                        primitives = [p.reverse() for p in primitives[::-1]]
                    else:
                        ax2 = contour3d.plot()
                        primitive3d.plot(ax=ax2, color='r')
                        last_primitive3d.plot(ax=ax2, color='b')
                        self.plot(ax=ax2)

                        ax = last_primitive.plot(color='b', plot_points=True)
                        # primitives[0].plot(ax=ax, color='r', plot_points=True)
                        # primitives[-1].plot(ax=ax, color='r', plot_points=True)
                        for p in primitives:
                            p.plot(ax=ax, color='r', plot_points=True)
                        if self.x_periodicity:
                            vme.Line2D(volmdlr.Point2D(self.x_periodicity, 0),
                                       volmdlr.Point2D(self.x_periodicity, 1))\
                                .plot(ax=ax)
                        print('Surface 3D:', self)
                        print('3D primitive in red:', primitive3d)
                        print('Previous 3D primitive:', last_primitive3d)
                        raise ValueError(
                            'Primitives not following each other in contour:',
                            'delta1={}, {}, {} ; '
                            'delta2={}, {}, {}'.format(
                                delta_x1, delta_y1, dist1,
                                delta_x2, delta_y2, dist2))

                if primitives:
                    last_primitive = primitives[-1]
                    last_primitive3d = primitive3d
                    primitives2d.extend(primitives)
            else:
                raise NotImplementedError(
                    'Class {} does not implement {}'.format(
                        self.__class__.__name__,
                        method_name))

        return volmdlr.wires.Contour2D(primitives2d)

    def contour2d_to_3d(self, contour2d):
        primitives3d = []
        for primitive2d in contour2d.primitives:
            method_name = '{}_to_3d'.format(
                primitive2d.__class__.__name__.lower())
            if hasattr(self, method_name):
                try:
                    primitives3d.extend(getattr(self, method_name)(primitive2d))
                except NotImplementedError:
                    print('Error NotImplementedError')
            else:
                raise NotImplementedError(
                    'Class {} does not implement {}'.format(
                        self.__class__.__name__,
                        method_name))

        return volmdlr.wires.Contour3D(primitives3d)

    def linesegment3d_to_2d(self, linesegment3d):
        """
        a line segment on a surface will be in any case a line in 2D?
        """
        return [vme.LineSegment2D(self.point3d_to_2d(linesegment3d.start),
                                  self.point3d_to_2d(linesegment3d.end))]

    def bsplinecurve3d_to_2d(self, bspline_curve3d):
        """
        Is this right?
        """
        control_points = [self.point3d_to_2d(p) \
                          for p in bspline_curve3d.control_points]
        return [vme.BSplineCurve2D(
                    bspline_curve3d.degree,
                    control_points=control_points,
                    knot_multiplicities=bspline_curve3d.knot_multiplicities,
                    knots=bspline_curve3d.knots,
                    weights=bspline_curve3d.weights,
                    periodic=bspline_curve3d.periodic)]

    def bsplinecurve2d_to_3d(self, bspline_curve2d):
        """
        Is this right?
        """
        control_points = [self.point2d_to_3d(p) \
                          for p in bspline_curve2d.control_points]
        return [vme.BSplineCurve3D(
                    bspline_curve2d.degree,
                    control_points=control_points,
                    knot_multiplicities=bspline_curve2d.knot_multiplicities,
                    knots=bspline_curve2d.knots,
                    weights=bspline_curve2d.weights,
                    periodic=bspline_curve2d.periodic)]

    
    def normal_from_point2d(self, point2d):
        
        raise NotImplementedError('NotImplemented')
        
        
    def normal_from_point3d(self, point3d):
        """ 
        evaluates the normal vector of the bspline surface at this point3d.
        """
        
        return (self.normal_from_point2d(self.point3d_to_2d(point3d)))[1]
    
    
    def geodesic_distance_from_points2d(self, point1_2d:volmdlr.Point2D, point2_2d:volmdlr.Point2D, number_points:int=50):
        """
        Approximation of geodesic distance via linesegments length sum in 3D
        """
        # points = [point1_2d]
        current_point3d = self.point2d_to_3d(point1_2d)
        distance = 0.
        for i in range(number_points):
            next_point3d = self.point2d_to_3d(point1_2d + (i+1)/(number_points)*(point2_2d - point1_2d))
            distance += next_point3d.point_distance(current_point3d)
            current_point3d = next_point3d
        return distance
            
        
    def geodesic_distance(self, point1_3d:volmdlr.Point3D, point2_3d:volmdlr.Point3D):
        """
        Approximation of geodesic distance between 2 3D points supposed to be on the surface
        """
        point1_2d = self.point3d_to_2d(point1_3d)
        point2_2d = self.point3d_to_2d(point2_3d)
        return self.geodesic_distance_from_points2d(point1_2d, point2_2d)
    
 
class Plane3D(Surface3D):
    face_class = 'PlaneFace3D'

    def __init__(self, frame: volmdlr.Frame3D, name: str = ''):
        """
        :param frame: u and v of frame describe the plane, w is the normal
        """
        self.frame = frame
        self.name = name

    def __hash__(self):
        return hash(self.frame)

    def __eq__(self, other_plane):
        if other_plane.__class__.__name__ != self.__class__.__name__:
            return False
        return (self.frame.origin == other_plane.frame.origin and
                self.frame.w.is_colinear_to(other_plane.frame.w))

    def to_dict(self, use_pointers: bool = True, memo=None, path: str = '#'):
        # improve the object structure ?
        dict_ = dc.DessiaObject.base_dict(self)
        dict_['frame'] = self.frame.to_dict(use_pointers=use_pointers, memo=memo, path=path+'/frame')
        return dict_

    @classmethod
    def from_step(cls, arguments, object_dict):
        frame3d = object_dict[arguments[1]]
        frame3d.normalize()
        frame = volmdlr.Frame3D(frame3d.origin,
                                frame3d.v, frame3d.w, frame3d.u)
        return cls(frame, arguments[0][1:-1])

    def to_step(self, current_id):
        frame = volmdlr.Frame3D(self.frame.origin, self.frame.w, self.frame.u,
                                self.frame.v)
        content, frame_id = frame.to_step(current_id)
        plane_id = frame_id + 1
        content += "#{} = PLANE('{}',#{});\n".format(plane_id, self.name,
                                                     frame_id)
        return content, [plane_id]

    @classmethod
    def from_3_points(cls, point1, point2, point3):
        """
        Point 1 is used as origin of the plane
        """
        vector1 = point2 - point1
        vector2 = point3 - point1

        vector1.normalize()
        vector2.normalize()
        normal = vector1.cross(vector2)
        normal.normalize()
        frame = volmdlr.Frame3D(point1, vector1, normal.cross(vector1), normal)
        return cls(frame)

    @classmethod
    def from_normal(cls, point, normal):
        v1 = normal.deterministic_unit_normal_vector()
        v2 = v1.cross(normal)
        return cls(volmdlr.Frame3D(point, v1, v2, normal))

    @classmethod
    def from_plane_vectors(cls, plane_origin: volmdlr.Point3D,
                           plane_x: volmdlr.Vector3D,
                           plane_y: volmdlr.Vector3D):
        normal = plane_x.cross(plane_y)
        return cls(volmdlr.Frame3D(plane_origin, plane_x, plane_y, normal))

    @classmethod
    def from_points(cls, points):
        if len(points) < 3:
            raise ValueError
        elif len(points) == 3:
            return cls.from_3_points(volmdlr.Point3D(points[0].vector),
                                     volmdlr.Vector3D(points[1].vector),
                                     volmdlr.Vector3D(points[2].vector))
        else:
            points = [p.copy() for p in points]
            indexes_to_del = []
            for i, point in enumerate(points[1:]):
                if point == points[0]:
                    indexes_to_del.append(i)
            for index in indexes_to_del[::-1]:
                del points[index + 1]

            origin = points[0]
            vector1 = points[1] - origin
            vector1.normalize()
            vector2_min = points[2] - origin
            vector2_min.normalize()
            dot_min = abs(vector1.dot(vector2_min))
            for point in points[3:]:
                vector2 = point - origin
                vector2.normalize()
                dot = abs(vector1.dot(vector2))
                if dot < dot_min:
                    vector2_min = vector2
                    dot_min = dot
            return cls.from_3_points(origin, vector1 + origin,
                                     vector2_min + origin)

    def point_on_plane(self, point):
        if math.isclose(self.frame.w.dot(point - self.frame.origin), 0,
                        abs_tol=1e-6):
            return True
        return False

    def line_intersections(self, line):
        u = line.point2 - line.point1
        w = line.point1 - self.frame.origin
        if math.isclose(self.frame.w.dot(u), 0, abs_tol=1e-08):
            return []
        intersection_abscissea = - self.frame.w.dot(w) / self.frame.w.dot(u)
        return [line.point1 + intersection_abscissea * u]

    def linesegment_intersections(self, linesegment: vme.LineSegment3D) \
            -> List[volmdlr.Point3D]:
        u = linesegment.end - linesegment.start
        w = linesegment.start - self.frame.origin
        normaldotu = self.frame.w.dot(u)
        if math.isclose(normaldotu, 0, abs_tol=1e-08):
            return []
        intersection_abscissea = - self.frame.w.dot(w) / normaldotu
        if intersection_abscissea < 0 or intersection_abscissea > 1:
            return []
        return [linesegment.start + intersection_abscissea * u]

    def equation_coefficients(self):
        """
        returns the a,b,c,d coefficient from equation ax+by+cz+d = 0
        """
        a, b, c = self.frame.w
        d = -self.frame.origin.dot(self.frame.w)
        return (a, b, c, d)

    def plane_intersection(self, other_plane):
        line_direction = self.frame.w.cross(other_plane.frame.w)

        if line_direction.norm() < 1e-6:
            return None

        a1, b1, c1, d1 = self.equation_coefficients()
        a2, b2, c2, d2 = other_plane.equation_coefficients()

        if a1 * b2 - a2 * b1 != 0.:
            x0 = (b1 * d2 - b2 * d1) / (a1 * b2 - a2 * b1)
            y0 = (a2 * d1 - a1 * d2) / (a1 * b2 - a2 * b1)
            point1 = volmdlr.Point3D((x0, y0, 0))
        else:
            y0 = (b2 * d2 - c2 * d1) / (b1 * c2 - c1 * b2)
            z0 = (c1 * d1 - b1 * d2) / (b1 * c2 - c1 * b2)
            point1 = volmdlr.Point3D((0, y0, z0))

        # point2 = point1 + line_direction
        # return volmdlr.Line3D(point1, point2)
        return volmdlr.Line3D(point1, point1 + line_direction)

    def is_coincident(self, plane2):
        """
        Verifies if two planes are parallel and coincident
        """
        if self.frame.w.is_colinear_to(plane2.frame.w):
            if plane2.point_on_plane(self.frame.origin):
                return True
        return False

    def rotation(self, center, axis, angle, copy=True):
        # center_frame = self.frame.origin.copy()
        # center_frame.rotation(center, axis, angle, copy=False)
        if copy:
            new_frame = self.frame.rotation(center=center, axis=axis,
                                            angle=angle, copy=True)
            # new_frame.origin = center_frame
            return Plane3D(new_frame)
        else:
            self.frame.rotation(center=center, axis=axis, angle=angle, copy=False)
            # self.frame.origin = center_frame

    def translation(self, offset, copy=True):
        if copy:
            new_frame = self.frame.translation(offset, True)
            return Plane3D(new_frame)
        else:
            self.frame.translation(offset, False)

    def frame_mapping(self, frame, side, copy=True):
        """
        side = 'old' or 'new'
        """
        if side == 'old':
            new_origin = frame.old_coordinates(self.frame.origin)
            new_vector1 = frame.basis().old_coordinates(self.frame.u)
            new_vector2 = frame.basis().old_coordinates(self.frame.v)
            new_vector3 = frame.basis().old_coordinates(self.frame.w)
            if copy:
                return Plane3D(
                    volmdlr.Frame3D(new_origin, new_vector1, new_vector2,
                                    new_vector3), self.name)
            else:
                # self.origin = new_origin
                # self.vectors = [new_vector1, new_vector2]
                # self.normal = frame.Basis().old_coordinates(self.normal)
                # self.normal.normalize()
                self.frame.origin = new_origin
                self.frame.u = new_vector1
                self.frame.v = new_vector2
                self.frame.w = new_vector3

        if side == 'new':
            new_origin = frame.new_coordinates(self.frame.origin)
            new_vector1 = frame.basis().new_coordinates(self.frame.u)
            new_vector2 = frame.basis().new_coordinates(self.frame.v)
            new_vector3 = frame.basis().new_coordinates(self.frame.w)
            if copy:
                return Plane3D(
                    volmdlr.Frame3D(new_origin, new_vector1, new_vector2,
                                    new_vector3), self.name)
            else:
                self.frame.origin = new_origin
                self.frame.u = new_vector1
                self.frame.v = new_vector2
                self.frame.w = new_vector3

    def copy(self, deep=True, memo=None):
        new_frame = self.frame.copy()
        return Plane3D(new_frame, self.name)

    def plot(self, ax=None):
        if ax is None:
            fig = plt.figure()
            ax = fig.add_subplot(111, projection='3d')
        else:
            fig = ax.figure

        self.frame.origin.plot(ax)
        self.frame.u.plot(ax, starting_point=self.frame.origin, color='r')
        self.frame.v.plot(ax, starting_point=self.frame.origin, color='g')
        return ax

    def babylon_script(self):
        s = 'var myPlane = BABYLON.MeshBuilder.CreatePlane("myPlane", {width: 0.5, height: 0.5, sideOrientation: BABYLON.Mesh.DOUBLESIDE}, scene);\n'
        s += 'myPlane.setPositionWithLocalVector(new BABYLON.Vector3({},{},{}));\n'.format(
            self.origin[0], self.origin[1], self.origin[2])

        s += 'var axis1 = new BABYLON.Vector3({}, {}, {});\n'.format(
            self.vectors[0][0], self.vectors[0][1], self.vectors[0][2])
        s += 'var axis2 = new BABYLON.Vector3({}, {}, {});\n'.format(
            self.vectors[1][0], self.vectors[1][1], self.vectors[1][2])
        s += 'var axis3 = new BABYLON.Vector3({}, {}, {});\n'.format(
            self.normal[0], self.normal[1], self.normal[2])
        s += 'var orientation = BABYLON.Vector3.rotationFromAxis(axis1, axis2, axis3);\n'
        s += 'myPlane.rotation = orientation;\n'

        s += 'var planemat = new BABYLON.StandardMaterial("planemat", scene);\n'
        s += 'planemat.alpha = 0.4;\n'
        s += 'myPlane.material = planemat;\n'

        return s

    def point2d_to_3d(self, point2d):
        return point2d.to_3d(self.frame.origin, self.frame.u, self.frame.v)

    def point3d_to_2d(self, point3d):
        return point3d.to_2d(self.frame.origin, self.frame.u, self.frame.v)

    def contour2d_to_3d(self, contour2d):
        return contour2d.to_3d(self.frame.origin, self.frame.u, self.frame.v)

    def contour3d_to_2d(self, contour3d):
        return contour3d.to_2d(self.frame.origin, self.frame.u, self.frame.v)

    def bsplinecurve3d_to_2d(self, bspline_curve3d):
        control_points = [self.point3d_to_2d(p) \
                          for p in bspline_curve3d.control_points]
        return [vme.BSplineCurve2D(
            bspline_curve3d.degree,
            control_points=control_points,
            knot_multiplicities=bspline_curve3d.knot_multiplicities,
            knots=bspline_curve3d.knots,
            weights=bspline_curve3d.weights,
            periodic=bspline_curve3d.periodic)]

    def bsplinecurve2d_to_3d(self, bspline_curve2d):
        control_points = [self.point2d_to_3d(p) \
                          for p in bspline_curve2d.control_points]
        return [vme.BSplineCurve3D(
            bspline_curve2d.degree,
            control_points=control_points,
            knot_multiplicities=bspline_curve2d.knot_multiplicities,
            knots=bspline_curve2d.knots,
            weights=bspline_curve2d.weights,
            periodic=bspline_curve2d.periodic)]

    def rectangular_cut(self, x1: float, x2: float,
                        y1: float, y2: float, name: str = ''):

        p1 = volmdlr.Point2D(x1, y1)
        p2 = volmdlr.Point2D(x2, y1)
        p3 = volmdlr.Point2D(x2, y2)
        p4 = volmdlr.Point2D(x1, y2)
        outer_contour = volmdlr.wires.ClosedPolygon2D([p1, p2, p3, p4])
        surface = Surface2D(outer_contour, [])
        return PlaneFace3D(self, surface, name)


PLANE3D_OXY = Plane3D(volmdlr.OXYZ)
PLANE3D_OYZ = Plane3D(volmdlr.OYZX)
PLANE3D_OZX = Plane3D(volmdlr.OZXY)


class CylindricalSurface3D(Surface3D):
    face_class = 'CylindricalFace3D'
    x_periodicity = volmdlr.TWO_PI
    """
    The local plane is defined by (theta, z)
    :param frame: frame.w is axis, frame.u is theta=0 frame.v theta=pi/2
    :param radius: Cylinder's radius
    """

    def __init__(self, frame, radius, name=''):
        self.frame = frame
        self.radius = radius
        self.name = name

    def point2d_to_3d(self, point2d: volmdlr.Point2D):
        p = volmdlr.Point3D(self.radius * math.cos(point2d.x),
                            self.radius * math.sin(point2d.x),
                            point2d.y)
        return self.frame.old_coordinates(p)

    def point3d_to_2d(self, point3d):
        x, y, z = self.frame.new_coordinates(point3d)
        u1 = x / self.radius
        u2 = y / self.radius
        # theta = volmdlr.core.sin_cos_angle(u1, u2)
        theta = math.atan2(u2, u1)
        return volmdlr.Point2D(theta, z)

    def arc3d_to_2d(self, arc3d):
        start = self.point3d_to_2d(arc3d.start)
        end = self.point3d_to_2d(arc3d.end)
        # angle = abs(start.x-end.x)
        # if arc3d.is_trigo:
        # end = start + volmdlr.Point2D(arc3d.angle, 0)
        # else:
        #     end = start + volmdlr.Point2D(-arc3d.angle, 0)
        # interior = self.point3d_to_2d(arc3d.interior)
        # if start.x < interior.x:
        #     end = start + volmdlr.Point2D(arc3d.angle, 0)
        # else:
        #     end = start - volmdlr.Point2D(arc3d.angle, 0)
        return [vme.LineSegment2D(start, end)]

    def linesegment2d_to_3d(self, linesegment2d):
        theta1, z1 = linesegment2d.start
        theta2, z2 = linesegment2d.end
        if math.isclose(theta1, theta2, abs_tol=1e-9):
            return [vme.LineSegment3D(
                self.point2d_to_3d(linesegment2d.start),
                self.point2d_to_3d(linesegment2d.end),
            )]
        elif math.isclose(z1, z2, abs_tol=1e-9):
            if abs(theta1 - theta2) == volmdlr.TWO_PI:
                return [vme.FullArc3D(center=self.frame.origin + z1 * self.frame.w,
                                      start_end=self.point2d_to_3d(linesegment2d.start),
                                      normal=self.frame.w)]
            else:
                interior = self.point2d_to_3d(linesegment2d.point_at_abscissa(linesegment2d.length() * 0.5))
                return [vme.Arc3D(
                    self.point2d_to_3d(linesegment2d.start),
                    self.point2d_to_3d(
                        volmdlr.Point2D(0.5 * (theta1 + theta2), z1)),
                    self.point2d_to_3d(linesegment2d.end),
                )]
        else:
            # TODO: this is a non exact method!
            return [vme.LineSegment3D(self.point2d_to_3d(linesegment2d.start),self.point2d_to_3d(linesegment2d.end))]
            # raise NotImplementedError('Ellipse? delta_theta={} delta_z={}'.format(abs(theta2-theta1), abs(z1-z2)))

    def fullarc3d_to_2d(self, fullarc3d):
        if self.frame.w.is_colinear_to(fullarc3d.normal):
            p1 = self.point3d_to_2d(fullarc3d.start)
            return [vme.LineSegment2D(p1, p1 + volmdlr.TWO_PI * volmdlr.X2D)]
        else:
            print(fullarc3d.normal, self.frame.w)
            raise ValueError('Impossible!')

    def circle3d_to_2d(self, circle3d):
        return []

    def bsplinecurve3d_to_2d(self, bspline_curve3d):
        # TODO: enhance this, this is a non exact method!
        l = bspline_curve3d.length()
        points = [self.point3d_to_2d(bspline_curve3d.point_at_abscissa(i / 10 * l)) \
                  for i in range(11)]
        return [vme.LineSegment2D(p1, p2) \
                for p1, p2 in zip(points[:-1], points[1:])]

    @classmethod
    def from_step(cls, arguments, object_dict):
        frame3d = object_dict[arguments[1]]
        U, W = frame3d.v, -frame3d.u
        U.normalize()
        W.normalize()
        V = W.cross(U)
        frame_direct = volmdlr.Frame3D(frame3d.origin, U, V, W)
        radius = float(arguments[2]) / 1000
        return cls(frame_direct, radius, arguments[0][1:-1])

    def to_step(self, current_id):
        frame = volmdlr.Frame3D(self.frame.origin, self.frame.w, self.frame.u,
                                self.frame.v)
        content, frame_id = frame.to_step(current_id)
        current_id = frame_id + 1
        content += "#{} = CYLINDRICAL_SURFACE('{}',#{},{});\n" \
            .format(current_id, self.name, frame_id,
                    round(1000 * self.radius, 3))
        return content, [current_id]

    def frame_mapping(self, frame, side, copy=True):
        basis = frame.basis()
        if side == 'new':
            new_origin = frame.new_coordinates(self.frame.origin)
            new_u = basis.new_coordinates(self.frame.u)
            new_v = basis.new_coordinates(self.frame.v)
            new_w = basis.new_coordinates(self.frame.w)
            new_frame = volmdlr.Frame3D(new_origin, new_u, new_v, new_w)
            if copy:
                return CylindricalSurface3D(new_frame, self.radius,
                                            name=self.name)
            else:
                self.frame = new_frame

        if side == 'old':
            new_origin = frame.old_coordinates(self.frame.origin)
            new_u = basis.old_coordinates(self.frame.u)
            new_v = basis.old_coordinates(self.frame.v)
            new_w = basis.old_coordinates(self.frame.w)
            new_frame = volmdlr.Frame3D(new_origin, new_u, new_v, new_w)
            if copy:
                return CylindricalSurface3D(new_frame, self.radius,
                                            name=self.name)
            else:
                self.frame = new_frame

    def rectangular_cut(self, theta1: float, theta2: float,
                        z1: float, z2: float, name: str = ''):

        if theta1 == theta2:
            theta2 += volmdlr.TWO_PI

        p1 = volmdlr.Point2D(theta1, z1)
        p2 = volmdlr.Point2D(theta2, z1)
        p3 = volmdlr.Point2D(theta2, z2)
        p4 = volmdlr.Point2D(theta1, z2)
        outer_contour = volmdlr.wires.ClosedPolygon2D([p1, p2, p3, p4])
        surface2d = Surface2D(outer_contour, [])
        return volmdlr.faces.CylindricalFace3D(self, surface2d, name)

    def translation(self, offset: volmdlr.Vector3D, copy=True):
        if copy:
            return self.__class__(self.frame.translation(offset, copy=True),
                                  self.radius)
        else:
            self.frame.translation(offset, copy=False)

    def rotation(self, center, axis, angle, copy=True):
        if copy:
            new_frame = self.frame.rotation(center=center, axis=axis,
                                            angle=angle, copy=True)
            return self.__class__(new_frame, self.radius)
        else:
            self.frame.rotation(center, axis, angle, copy=False)


    def grid3d(self, points_x, points_y, xmin, xmax, ymin, ymax):
        '''
        generate 3d grid points of a Cylindrical surface, based on a 2d grid points parameters
        (xmin,xmax,points_x) limits and number of points in x, 
        (ymin,ymax,points_y) limits and number of points in y
        '''

        points_2d = volmdlr.Point2D.grid2d(points_x, points_y, xmin, xmax, ymin, ymax)

        points_3d = []
        for j in range(0,len(points_2d)):
            points_3d.append(self.point2d_to_3d(points_2d[j]))

        return points_3d


class ToroidalSurface3D(Surface3D):
    face_class = 'ToroidalFace3D'
    x_periodicity = volmdlr.TWO_PI
    y_periodicity = volmdlr.TWO_PI
    """
    The local plane is defined by (theta, phi)
    theta is the angle around the big (R) circle and phi around the small(r)

    :param frame: Tore's frame: origin is the center, u is pointing at
                    theta=0
    :param R: Tore's radius
    :param r: Circle to revolute radius
    Definitions of R and r according to https://en.wikipedia.org/wiki/Torus
    """

    def __init__(self, frame: volmdlr.Frame3D,
                 R: float, r: float, name: str = ''):
        self.frame = frame
        self.R = R
        self.r = r
        self.name = name

    def _bounding_box(self):
        d = self.R + self.r
        p1 = self.frame.origin + self.frame.u * d + self.frame.v * d + self.frame.w * self.r
        p2 = self.frame.origin + self.frame.u * d + self.frame.v * d - self.frame.w * self.r
        p3 = self.frame.origin + self.frame.u * d - self.frame.v * d + self.frame.w * self.r
        p4 = self.frame.origin + self.frame.u * d - self.frame.v * d - self.frame.w * self.r
        p5 = self.frame.origin - self.frame.u * d + self.frame.v * d + self.frame.w * self.r
        p6 = self.frame.origin - self.frame.u * d + self.frame.v * d - self.frame.w * self.r
        p7 = self.frame.origin - self.frame.u * d - self.frame.v * d + self.frame.w * self.r
        p8 = self.frame.origin - self.frame.u * d - self.frame.v * d - self.frame.w * self.r

        return volmdlr.core.BoundingBox.from_points(
            [p1, p2, p3, p4, p5, p6, p7, p8])

    def point2d_to_3d(self, point2d: volmdlr.Point2D):
        theta, phi = point2d
        x = (self.R + self.r * math.cos(phi)) * math.cos(theta)
        y = (self.R + self.r * math.cos(phi)) * math.sin(theta)
        z = self.r * math.sin(phi)
        return self.frame.old_coordinates(volmdlr.Point3D(x, y, z))

    def point3d_to_2d(self, point3d):
        # points_2D = []
        x, y, z = self.frame.new_coordinates(point3d)
        if z < -self.r:
            z = -self.r
        elif z > self.r:
            z = self.r

        zr = z / self.r
        phi = math.asin(zr)

        u = self.R + math.sqrt((self.r ** 2) - (z ** 2))
        u1, u2 = round(x / u, 5), round(y / u, 5)
        theta = volmdlr.core.sin_cos_angle(u1, u2)

        return volmdlr.Point2D(theta, phi)

    @classmethod
    def from_step(cls, arguments, object_dict):
        frame3d = object_dict[arguments[1]]
        U, W = frame3d.v, -frame3d.u
        U.normalize()
        W.normalize()
        V = W.cross(U)
        frame_direct = volmdlr.Frame3D(frame3d.origin, U, V, W)
        rcenter = float(arguments[2]) / 1000
        rcircle = float(arguments[3]) / 1000
        return cls(frame_direct, rcenter, rcircle, arguments[0][1:-1])

    def to_step(self, current_id):
        frame = volmdlr.Frame3D(self.frame.origin, self.frame.w, self.frame.u,
                                self.frame.v)
        content, frame_id = frame.to_step(current_id)
        current_id = frame_id + 1
        content += "#{} = TOROIDAL_SURFACE('{}',#{},{},{});\n" \
            .format(current_id, self.name, frame_id,
                    round(1000 * self.R, 3),
                    round(1000 * self.r, 3))
        return content, [current_id]

    def frame_mapping(self, frame, side, copy=True):
        basis = frame.Basis()
        if side == 'new':
            new_origin = frame.new_coordinates(self.frame.origin)
            new_u = basis.new_coordinates(self.frame.u)
            new_v = basis.new_coordinates(self.frame.v)
            new_w = basis.new_coordinates(self.frame.w)
            new_frame = volmdlr.Frame3D(new_origin, new_u, new_v, new_w)
            if copy:
                return ToroidalSurface3D(new_frame,
                                         self.R, self.r,
                                         name=self.name)
            else:
                self.frame = new_frame

        if side == 'old':
            new_origin = frame.old_coordinates(self.frame.origin)
            new_u = basis.old_coordinates(self.frame.u)
            new_v = basis.old_coordinates(self.frame.v)
            new_w = basis.old_coordinates(self.frame.w)
            new_frame = volmdlr.Frame3D(new_origin, new_u, new_v, new_w)
            if copy:
                return ToroidalSurface3D(new_frame,
                                         self.R, self.r,
                                         name=self.name)
            else:
                self.frame = new_frame

    def rectangular_cut(self, theta1, theta2, phi1, phi2, name=''):
        if phi1 == phi2:
            phi2 += volmdlr.TWO_PI
        elif phi2 < phi1:
            phi2 += volmdlr.TWO_PI
        if theta1 == theta2:
            theta2 += volmdlr.TWO_PI
        elif theta2 < theta1:
            theta2 += volmdlr.TWO_PI

        p1 = volmdlr.Point2D(theta1, phi1)
        p2 = volmdlr.Point2D(theta2, phi1)
        p3 = volmdlr.Point2D(theta2, phi2)
        p4 = volmdlr.Point2D(theta1, phi2)
        outer_contour = volmdlr.wires.ClosedPolygon2D([p1, p2, p3, p4])
        return ToroidalFace3D(self,
                              Surface2D(outer_contour, []),
                              name)

    def linesegment2d_to_3d(self, linesegment2d):
        theta1, phi1 = linesegment2d.start
        theta2, phi2 = linesegment2d.end
        if theta1 == theta2:
            if math.isclose(phi1 - phi2, volmdlr.TWO_PI, abs_tol=1e-9):
                u = self.frame.u.rotation(self.frame.origin, self.frame.w,
                                          angle=theta1)
                v = self.frame.u.rotation(self.frame.origin, self.frame.w,
                                          angle=theta1)
                center = self.frame.origin+self.R*u
                return [vme.FullArc3D(center=center,
                                      start_end=center + self.r * u,
                                      normal=v)]
            else:
                return [vme.Arc3D(
                    self.point2d_to_3d(linesegment2d.start),
                    self.point2d_to_3d(volmdlr.Point2D(theta1, 0.5 * (phi1 + phi2))),
                    self.point2d_to_3d(linesegment2d.end),
                )]
        elif math.isclose(phi1, phi2, abs_tol=1e-9):
            if abs(theta1 - theta2) == volmdlr.TWO_PI:
                center = self.frame.origin + self.r * math.sin(phi1) * self.frame.w
                start_end = center + self.frame.u * (self.r + self.R)
                return [vme.FullArc3D(center=center,
                                      start_end=start_end,
                                      normal=self.frame.w)]
            else:
                return [vme.Arc3D(
                    self.point2d_to_3d(linesegment2d.start),
                    self.point2d_to_3d(volmdlr.Point2D(0.5 * (theta1 + theta2), phi1)),
                    self.point2d_to_3d(linesegment2d.end),
                )]
        else:
            raise NotImplementedError('Ellipse?')

    def fullarc3d_to_2d(self, fullarc3d):
        if self.frame.w.is_colinear_to(fullarc3d.normal):
            p1 = self.point3d_to_2d(fullarc3d.start)
            return [vme.LineSegment2D(p1, p1 + volmdlr.TWO_PI * volmdlr.X2D)]
        elif fullarc3d.normal.dot(self.frame.w):
            p1 = self.point3d_to_2d(fullarc3d.start)
            return [vme.LineSegment2D(p1, p1 + volmdlr.TWO_PI * volmdlr.Y2D)]
        else:
            raise ValueError('Impossible!')

    def circle3d_to_2d(self, circle3d):
        return []

    def triangulation(self):
        face = self.rectangular_cut(0, volmdlr.TWO_PI, 0, volmdlr.TWO_PI)
        return face.triangulation()

    def translation(self, offset: volmdlr.Vector3D, copy=True):
        if copy:
            return self.__class__(self.frame.translation(offset, copy=True),
                                  self.R,
                                  self.r)
        else:
            self.frame.translation(offset, copy=False)

    def rotation(self, center, axis, angle, copy=True):
        if copy:
            new_frame = self.frame.rotation(center=center, axis=axis,
                                            angle=angle, copy=True)
            return self.__class__(new_frame, self.R, self.r)
        else:
            self.frame.rotation(center, axis, angle, copy=False)

class ConicalSurface3D(Surface3D):
    face_class = 'ConicalFace3D'
    x_periodicity = volmdlr.TWO_PI
    """
    The local plane is defined by (theta, z)
    :param frame: Cone's frame to position it: frame.w is axis of cone
                    frame.origin is at the angle of the cone
    :param semi_angle: Cone's semi-angle
    """

    def __init__(self, frame: volmdlr.Frame3D, semi_angle: float,
                 name: str = ''):
        self.frame = frame
        self.semi_angle = semi_angle
        self.name = name

    @classmethod
    def from_step(cls, arguments, object_dict):
        frame3d = object_dict[arguments[1]]
        U, W = frame3d.v, frame3d.u
        U.normalize()
        W.normalize()
        V = W.cross(U)
        radius = float(arguments[2]) / 1000
        semi_angle = float(arguments[3])
        origin = frame3d.origin - radius / math.tan(semi_angle) * W
        frame_direct = volmdlr.Frame3D(origin, U, V, W)
        return cls(frame_direct, semi_angle, arguments[0][1:-1])

    def to_step(self, current_id):
        frame = volmdlr.Frame3D(self.frame.origin, self.frame.w, self.frame.u,
                                self.frame.v)
        content, frame_id = frame.to_step(current_id)
        current_id = frame_id + 1
        content += "#{} = CONICAL_SURFACE('{}',#{},{},{});\n" \
            .format(current_id, self.name, frame_id,
                    0.,
                    round(self.semi_angle, 3))
        return content, [current_id]

    def frame_mapping(self, frame, side, copy=True):
        basis = frame.Basis()
        if side == 'new':
            new_origin = frame.new_coordinates(self.frame.origin)
            new_u = basis.new_coordinates(self.frame.u)
            new_v = basis.new_coordinates(self.frame.v)
            new_w = basis.new_coordinates(self.frame.w)
            new_frame = volmdlr.Frame3D(new_origin, new_u, new_v, new_w)
            if copy:
                return ConicalSurface3D(new_frame, self.radius, name=self.name)
            else:
                self.frame = new_frame

        if side == 'old':
            new_origin = frame.old_coordinates(self.frame.origin)
            new_u = basis.old_coordinates(self.frame.u)
            new_v = basis.old_coordinates(self.frame.v)
            new_w = basis.old_coordinates(self.frame.w)
            new_frame = volmdlr.Frame3D(new_origin, new_u, new_v, new_w)
            if copy:
                return ConicalSurface3D(new_frame, self.radius, name=self.name)
            else:
                self.frame = new_frame

    def point2d_to_3d(self, point2d: volmdlr.Point2D):
        theta, z = point2d
        r = math.tan(self.semi_angle) * z
        new_point = volmdlr.Point3D(r * math.cos(theta),
                                    r * math.sin(theta),
                                    z)
        return self.frame.old_coordinates(new_point)

    # def point3d_to_2d(self, point3d: volmdlr.Point3D):
    #     z = self.frame.w.dot(point3d)
    #     x, y = point3d.plane_projection2d(self.frame.origin, self.frame.u,
    #                                       self.frame.v)
    #     theta = math.atan2(y, x)
    #     return volmdlr.Point2D(theta, z+0.003)

    def point3d_to_2d(self, point3d: volmdlr.Point3D):
        x, y, z = self.frame.new_coordinates(point3d)
        # x, y = point3d.plane_projection2d(self.frame.origin, self.frame.u,
        #                                   self.frame.v)
        theta = math.atan2(y, x)
        return volmdlr.Point2D(theta, z)

    def rectangular_cut(self, theta1: float, theta2: float,
                        z1: float, z2: float, name: str = ''):
        # theta1 = angle_principal_measure(theta1)
        # theta2 = angle_principal_measure(theta2)
        if theta1 == theta2:
            theta2 += volmdlr.TWO_PI

        p1 = volmdlr.Point2D(theta1, z1)
        p2 = volmdlr.Point2D(theta2, z1)
        p3 = volmdlr.Point2D(theta2, z2)
        p4 = volmdlr.Point2D(theta1, z2)
        outer_contour = volmdlr.wires.ClosedPolygon2D([p1, p2, p3, p4])
        return ConicalFace3D(self, Surface2D(outer_contour, []), name)

    def fullarc3d_to_2d(self, fullarc3d):
        if self.frame.w.is_colinear_to(fullarc3d.normal):
            p1 = self.point3d_to_2d(fullarc3d.start)
            return [vme.LineSegment2D(p1, p1 + volmdlr.TWO_PI * volmdlr.X2D)]
        else:
            raise ValueError('Impossible!')

    def circle3d_to_2d(self, circle3d):
        return []

    def linesegment2d_to_3d(self, linesegment2d):
        theta1, z1 = linesegment2d.start
        theta2, z2 = linesegment2d.end
        if math.isclose(z1, z2, abs_tol=1e-9) and math.isclose(z1, 0.,
                                                               abs_tol=1e-9):
            return []
        elif math.isclose(abs(theta1 - theta2) % volmdlr.TWO_PI, 0., abs_tol=1e-9):
            return [vme.LineSegment3D(
                self.point2d_to_3d(linesegment2d.start),
                self.point2d_to_3d(linesegment2d.end),
            )]
        elif math.isclose(z1, z2, abs_tol=1e-9):

            if abs(theta1 - theta2) % volmdlr.TWO_PI == 0.:
                return [vme.FullArc3D(center=self.frame.origin + z1 * self.frame.w,
                                      start_end=self.point2d_to_3d(linesegment2d.start),
                                      normal=self.frame.w)]
            else:
                return [vme.Arc3D(
                    self.point2d_to_3d(linesegment2d.start),
                    self.point2d_to_3d(
                        volmdlr.Point2D(0.5 * (theta1 + theta2), z1)),
                    self.point2d_to_3d(linesegment2d.end))
                ]
        else:
            raise NotImplementedError('Ellipse?')

    def translation(self, offset: volmdlr.Vector3D, copy=True):
        if copy:
            return self.__class__(self.frame.translation(offset, copy=True),
                                  self.semi_angle)
        else:
            self.frame.translation(offset, copy=False)

    def rotation(self, center, axis, angle, copy=True):
        if copy:
            new_frame = self.frame.rotation(center=center, axis=axis, angle=angle, copy=True)
            return self.__class__(new_frame, self.semi_angle)
        else:
            self.frame.rotation(center, axis, angle, copy=False)

class SphericalSurface3D(Surface3D):
    face_class = 'SphericalFace3D'
    """
    :param frame: Sphere's frame to position it
    :type frame: volmdlr.Frame3D
    :param radius: Sphere's radius
    :type radius: float
    """

    def __init__(self, frame, radius, name=''):
        self.frame = frame
        self.radius = radius
        self.name = name
        # V = frame.v
        # V.normalize()
        # W = frame.w
        # W.normalize()
        # self.plane = Plane3D(frame.origin, V, W)

    def _bounding_box(self):
        points = [self.frame.origin + volmdlr.Point3D(-self.radius,
                                                      -self.radius,
                                                      -self.radius),
                  self.frame.origin + volmdlr.Point3D(self.radius,
                                                      self.radius,
                                                      self.radius),

                  ]
        return volmdlr.core.BoundingBox.from_points(points)

    @classmethod
    def from_step(cls, arguments, object_dict):
        frame3d = object_dict[arguments[1]]
        U, W = frame3d.v, frame3d.u
        U.normalize()
        W.normalize()
        V = W.cross(U)
        frame_direct = volmdlr.Frame3D(frame3d.origin, U, V, W)
        radius = float(arguments[2]) / 1000
        return cls(frame_direct, radius, arguments[0][1:-1])

    def point2d_to_3d(self, point2d):
        # source mathcurve.com/surfaces/sphere
        # -pi<theta<pi, -pi/2<phi<pi/2
        theta, phi = point2d
        x = self.radius * math.cos(phi) * math.cos(theta)
        y = self.radius * math.cos(phi) * math.sin(theta)
        z = self.radius * math.sin(phi)
        return self.frame.old_coordinates(volmdlr.Point3D(x, y, z))

    def point3d_to_2d(self, point3d):
        x, y, z = point3d
        if z < -self.radius:
            z = -self.radius
        elif z > self.radius:
            z = self.radius

        zr = z / self.radius
        phi = math.asin(zr)

        u = math.sqrt((self.radius ** 2) - (z ** 2))
        if u == 0:
            u1, u2 = x, y
        else:
            u1, u2 = round(x / u, 5), round(y / u, 5)
        theta = volmdlr.sin_cos_angle(u1, u2)
        return volmdlr.Point2D(theta, phi)

    def linesegment2d_to_3d(self, linesegment2d):
        start = self.point2d_to_3d(linesegment2d.start)
        interior = self.point2d_to_3d(0.5 * (linesegment2d.start + linesegment2d.end))
        end = self.point2d_to_3d(linesegment2d.end)
        if start == end:
            u = start - self.frame.origin
            u.normalize()
            v = interior - self.frame.origin
            v.normalize()
            normal = u.cross(v)
            return [vme.FullArc3D(self.frame.origin, start, normal)]
        return [vme.Arc3D(start, interior, end)]

    def plot(self, ax=None, color='grey', alpha=0.5):
        # points = []
        for i in range(20):
            theta = i / 20. * volmdlr.TWO_PI
            t_points = []
            for j in range(20):
                phi = j / 20. * volmdlr.TWO_PI
                t_points.append(self.point2d_to_3d(volmdlr.Point2D(theta, phi)))
            ax = volmdlr.wires.ClosedPolygon3D(t_points).plot(ax=ax, color=color, alpha=alpha)

        return ax

    def rectangular_cut(self, theta1, theta2, phi1, phi2, name=''):
        if phi1 == phi2:
            phi2 += volmdlr.TWO_PI
        elif phi2 < phi1:
            phi2 += volmdlr.TWO_PI
        if theta1 == theta2:
            theta2 += volmdlr.TWO_PI
        elif theta2 < theta1:
            theta2 += volmdlr.TWO_PI

        p1 = volmdlr.Point2D(theta1, phi1)
        p2 = volmdlr.Point2D(theta2, phi1)
        p3 = volmdlr.Point2D(theta2, phi2)
        p4 = volmdlr.Point2D(theta1, phi2)
        outer_contour = volmdlr.wires.ClosedPolygon2D([p1, p2, p3, p4])
        return SphericalFace3D(self,
                               Surface2D(outer_contour, []),
                               name=name)


class RuledSurface3D(Surface3D):
    face_class = 'RuledFace3D'
    """
    :param frame: frame.w is axis, frame.u is theta=0 frame.v theta=pi/2
    :type frame: volmdlr.Frame3D
    :param radius: Cylinder's radius
    :type radius: float
    """

    def __init__(self,
                 wire1: volmdlr.wires.Wire3D,
                 wire2: volmdlr.wires.Wire3D,
                 name: str = ''):
        self.wire1 = wire1
        self.wire2 = wire2
        self.length1 = wire1.length()
        self.length2 = wire2.length()
        self.name = name

    def point2d_to_3d(self, point2d: volmdlr.Point2D):
        x, y = point2d
        point1 = self.wire1.point_at_abscissa(x * self.length1)
        point2 = self.wire2.point_at_abscissa(x * self.length2)
        joining_line = vme.LineSegment3D(point1, point2)
        point = joining_line.point_at_abscissa(y * joining_line.length())
        return point

    def point3d_to_2d(self, point3d):
        raise NotImplementedError

    def rectangular_cut(self, x1: float, x2: float,
                        y1: float, y2: float, name: str = ''):
        p1 = volmdlr.Point2D(x1, y1)
        p2 = volmdlr.Point2D(x2, y1)
        p3 = volmdlr.Point2D(x2, y2)
        p4 = volmdlr.Point2D(x1, y2)
        outer_contour = volmdlr.wires.ClosedPolygon2D([p1, p2, p3, p4])
        surface2d = Surface2D(outer_contour, [])
        return volmdlr.faces.RuledFace3D(self, surface2d, name)


class BSplineSurface3D(Surface3D):
    face_class = 'BSplineFace3D'
    _non_serializable_attributes = ['surface']

    def __init__(self, degree_u, degree_v, control_points, nb_u, nb_v,
                 u_multiplicities, v_multiplicities, u_knots, v_knots,
                 weights=None, name=''):
        self.control_points = control_points
        self.degree_u = degree_u
        self.degree_v = degree_v
        self.nb_u = nb_u
        self.nb_v = nb_v

        u_knots = vme.standardize_knot_vector(u_knots)
        v_knots = vme.standardize_knot_vector(v_knots)
        self.u_knots = u_knots
        self.v_knots = v_knots
        self.u_multiplicities = u_multiplicities
        self.v_multiplicities = v_multiplicities
        self.weights = weights

        self.control_points_table = []
        points_row = []
        i = 1
        for pt in control_points:
            points_row.append(pt)
            if i == nb_v:
                self.control_points_table.append(points_row)
                points_row = []
                i = 1
            else:
                i += 1
        surface = BSpline.Surface()
        surface.degree_u = degree_u
        surface.degree_v = degree_v
        if weights is None:
            P = [(control_points[i][0], control_points[i][1],
                  control_points[i][2]) for i in range(len(control_points))]
            surface.set_ctrlpts(P, nb_u, nb_v)
        else:
            Pw = [(control_points[i][0] * weights[i],
                   control_points[i][1] * weights[i],
                   control_points[i][2] * weights[i],
                   weights[i]) for i in range(len(control_points))]
            surface.set_ctrlpts(Pw, nb_u, nb_v)
        knot_vector_u = []
        for i, u_knot in enumerate(u_knots):
            knot_vector_u.extend([u_knot] * u_multiplicities[i])
        knot_vector_v = []
        for i, v_knot in enumerate(v_knots):
            knot_vector_v.extend([v_knot] * v_multiplicities[i])
        surface.knotvector_u = knot_vector_u
        surface.knotvector_v = knot_vector_v
        surface.delta = 0.05
        # surface_points = surface.evalpts

        self.surface = surface
        # self.points = [volmdlr.Point3D(*p) for p in surface_points]
        volmdlr.core.Primitive3D.__init__(self, name=name)

        # Hidden Attributes
        self._displacements = {}
        self._grids2d = {}
        self._grids2d_deformed = {}

    @property
    def x_periodicity(self):
        p3d_x1 = self.point2d_to_3d(volmdlr.Point2D(1., 0.5))
        p2d_x0 = self.point3d_to_2d(p3d_x1, 0., 0.5)
        if self.point2d_to_3d(p2d_x0) == p3d_x1 and \
                not math.isclose(p2d_x0.x, 1, abs_tol=1e-3):
            return 1 - p2d_x0.x
        else:
            return None

    @property
    def y_periodicity(self):
        p3d_y1 = self.point2d_to_3d(volmdlr.Point2D(0.5, 1))
        p2d_y0 = self.point3d_to_2d(p3d_y1, 0., 0.5)
        if self.point2d_to_3d(p2d_y0) == p3d_y1 and \
                not math.isclose(p2d_y0.y, 1, abs_tol=1e-3):
            return 1 - p2d_y0.y
        else:
            return None

    def control_points_matrix(self, coordinates):
        ''' 
        define control points like a matrix, for each coordinate: x:0, y:1, z:2 
        '''

        P = npy.empty((self.nb_u, self.nb_v))
        for i in range(0,self.nb_u):
            for j in range(0,self.nb_v):
                P[i][j] = self.control_points_table[i][j][coordinates]
        return P

    #Knots_vector
    def knots_vector_u(self):
        '''
        compute the global knot vector (u direction) based on knot elements and multiplicities 
        '''

        knots = self.u_knots
        multiplicities = self.u_multiplicities

        knots_vec = []
        for i in range(0,len(knots)):
            for j in range(0,multiplicities[i]):
                knots_vec.append(knots[i])
        return knots_vec

    def knots_vector_v(self):
        ''' 
        compute the global knot vector (v direction) based on knot elements and multiplicities 
        '''

        knots = self.v_knots
        multiplicities = self.v_multiplicities

        knots_vec = []
        for i in range(0,len(knots)):
            for j in range(0,multiplicities[i]):
                knots_vec.append(knots[i])
        return knots_vec


    def basis_functions_u(self, u, k, i):
        ''' 
        compute basis functions Bi in u direction for u=u and degree=k
        '''

        # k = self.degree_u
        t = self.knots_vector_u()

        if k == 0:
            return 1.0 if t[i] <= u < t[i+1] else 0.0
        if t[i+k] == t[i]:
            c1 = 0.0
        else:
            c1 = (u - t[i])/(t[i+k] - t[i]) * self.basis_functions_u(u, k-1, i)
        if t[i+k+1] == t[i+1]:
            c2 = 0.0
        else:
            c2 = (t[i+k+1] - u)/(t[i+k+1] - t[i+1]) * self.basis_functions_u(u, k-1, i+1)
        return c1 + c2

    def basis_functions_v(self, v, k, i):
        ''' 
        compute basis functions Bi in v direction for v=v and degree=k
        '''

        # k = self.degree_u
        t = self.knots_vector_v()

        if k == 0:
            return 1.0 if t[i] <= v < t[i+1] else 0.0
        if t[i+k] == t[i]:
            c1 = 0.0
        else:
            c1 = (v - t[i])/(t[i+k] - t[i]) * self.basis_functions_v(v, k-1, i)
        if t[i+k+1] == t[i+1]:
            c2 = 0.0
        else:
            c2 = (t[i+k+1] - v)/(t[i+k+1] - t[i+1]) * self.basis_functions_v(v, k-1, i+1)
        return c1 + c2

    def blending_vector_u (self, u):
        ''' 
        compute a vector of basis_functions in u direction for u=u 
        '''

        blending_vect = npy.empty((1,self.nb_u))
        for j in range(0,self.nb_u):
            blending_vect[0][j] = self.basis_functions_u(u, self.degree_u, j)

        return blending_vect

    def blending_vector_v (self, v):
        ''' 
        compute a vector of basis_functions in v direction for v=v 
        '''

        blending_vect = npy.empty((1,self.nb_v))
        for j in range(0,self.nb_v):
            blending_vect[0][j] = self.basis_functions_v(v, self.degree_v, j)

        return blending_vect

    def blending_matrix_u (self, u):
        ''' 
        compute a matrix of basis_functions in u direction for a vector u like [0,1] 
        '''

        blending_mat = npy.empty((len(u), self.nb_u))
        for i in range(0,len(u)):
            for j in range(0,self.nb_u):
                blending_mat[i][j] = self.basis_functions_u(u[i], self.degree_u, j)
        return blending_mat

    def blending_matrix_v (self, v):
        ''' 
        compute a matrix of basis_functions in v direction for a vector v like [0,1] 
        '''

        blending_mat = npy.empty((len(v), self.nb_v))
        for i in range(0,len(v)):
            for j in range(0,self.nb_v):
                blending_mat[i][j] = self.basis_functions_v(v[i], self.degree_v, j)
        return blending_mat

    def point2d_to_3d(self, point2d: volmdlr.Point2D):
        x, y = point2d
        if -1e-3 < x < 0:
            x = 0.
        elif 1 < x < 1+1e-3:
            x = 1
        if -1e-3 < y < 0:
            y = 0
        elif 1 < y < 1+1e-3:
            y = 1
        return volmdlr.Point3D(*self.surface.evaluate_single((x, y)))


    def point3d_to_2d(self, point3d: volmdlr.Point3D, min_bound_x: float = 0.,
                      max_bound_x: float = 1., min_bound_y: float = 0.,
                      max_bound_y: float = 1., tol=1e-9):
        def f(x):
            p3d = self.point2d_to_3d(volmdlr.Point2D(x[0], x[1]))
            return point3d.point_distance(p3d)

        results = []

        delta_bound_x = max_bound_x - min_bound_x
        delta_bound_y = max_bound_y - min_bound_y
        x0s = [((min_bound_x+max_bound_x)/2, (min_bound_y+max_bound_y)/2),
               (min_bound_x+delta_bound_x/10, min_bound_y+delta_bound_y/10),
               (min_bound_x+delta_bound_x/10, max_bound_y-delta_bound_y/10),
               (max_bound_x-delta_bound_x/10, min_bound_y+delta_bound_y/10),
               (max_bound_x-delta_bound_x/10, max_bound_y-delta_bound_y/10)]

        for x0 in x0s:
            z = scp.optimize.least_squares(f, x0=x0, bounds=([min_bound_x,
                                                              min_bound_y],
                                                             [max_bound_x,
                                                              max_bound_y]),
                                           ftol=tol/10,
                                           xtol=tol/10,
                                           # loss='soft_l1'
                                           )
            # z.cost represent the value of the cost function at the solution
            if z.fun < tol:
                return volmdlr.Point2D(*z.x)

            res = scp.optimize.minimize(f, x0=npy.array(x0),
                                        bounds=[(min_bound_x, max_bound_x),
                                                (min_bound_y, max_bound_y)],
                                        tol=tol)
            # res.fun represent the value of the objective function
            if res.fun < tol:
                return volmdlr.Point2D(*res.x)

            results.append((z.x, z.fun))
            results.append((res.x, res.fun))
        return (volmdlr.Point2D(*min(results, key=lambda r: r[1])[0]))


    def linesegment2d_to_3d(self, linesegment2d):
        # TODO: this is a non exact method!
        lth = linesegment2d.length()
        points = [self.point2d_to_3d(
            linesegment2d.point_at_abscissa(i * lth / 10.)) for i in range(11)]

        linesegment = vme.LineSegment3D(points[0], points[-1])
        flag = True
        for pt in points:
            if not linesegment.point_belongs(pt):
                flag = False
                break

        periodic = False
        if self.x_periodicity is not None and \
                math.isclose(lth, self.x_periodicity, abs_tol=1e-6) and \
                math.isclose(linesegment2d.start.y, linesegment2d.end.y,
                             abs_tol=1e-6):
            periodic = True
        elif self.y_periodicity is not None and \
                math.isclose(lth, self.y_periodicity, abs_tol=1e-6) and \
                math.isclose(linesegment2d.start.x, linesegment2d.end.x,
                             abs_tol=1e-6):
            periodic = True

        if flag:
            # All the points are on the same LineSegment3D
            linesegments = [linesegment]
        else:
            linesegments = [vme.BSplineCurve3D.from_points_interpolation(
                points, max(self.degree_u, self.degree_v), periodic=periodic)]
            # linesegments = [vme.LineSegment3D(p1, p2)
            #                 for p1, p2 in zip(points[:-1], points[1:])]
        return linesegments

    def linesegment3d_to_2d(self, linesegment3d):
        """
        a line segment on a BSplineSurface3D will be in any case a line in 2D?
        """
        x_perio = self.x_periodicity if self.x_periodicity is not None else 1.
        y_perio = self.y_periodicity if self.y_periodicity is not None else 1.
        return [vme.LineSegment2D(self.point3d_to_2d(linesegment3d.start,
                                                     max_bound_x=x_perio,
                                                     max_bound_y=y_perio),
                                  self.point3d_to_2d(linesegment3d.end,
                                                     max_bound_x=x_perio,
                                                     max_bound_y=y_perio))]

    def bsplinecurve3d_to_2d(self, bspline_curve3d):
        # TODO: enhance this, it is a non exact method!
        # TODO: bsplinecurve can be periodic but not around the bsplinesurface
        bsc_linesegment = vme.LineSegment3D(bspline_curve3d.points[0],
                                            bspline_curve3d.points[-1])
        flag = True
        for pt in bspline_curve3d.points:
            if not bsc_linesegment.point_belongs(pt):
                flag = False
                break

        if self.x_periodicity and not self.y_periodicity \
                and bspline_curve3d.periodic:
            p1 = self.point3d_to_2d(bspline_curve3d.points[0], min_bound_x=0.,
                                    max_bound_x=self.x_periodicity)
            p1_sup = self.point3d_to_2d(bspline_curve3d.points[0],
                                        min_bound_x=1 - self.x_periodicity)
            new_x = p1.x-p1_sup.x+self.x_periodicity
            new_x = new_x if 0 <= new_x else 0
            reverse = False
            if new_x < 0:
                new_x = 0
            elif math.isclose(new_x, self.x_periodicity, abs_tol=1e-5):
                new_x = 0
                reverse = True

            linesegments = [
                vme.LineSegment2D(
                    volmdlr.Point2D(new_x, p1.y),
                    volmdlr.Point2D(self.x_periodicity, p1.y))]
            if reverse:
                linesegments[0] = linesegments[0].reverse()

        elif self.y_periodicity and not self.x_periodicity \
                and bspline_curve3d.periodic:
            p1 = self.point3d_to_2d(bspline_curve3d.points[0], min_bound_y=0.,
                                    max_bound_y=self.y_periodicity)
            p1_sup = self.point3d_to_2d(bspline_curve3d.points[0],
                                        min_bound_y=1 - self.y_periodicity)
            new_y = p1.y - p1_sup.y + self.y_periodicity
            new_y = new_y if 0 <= new_y else 0
            reverse = False
            if new_y < 0:
                new_y = 0
            elif math.isclose(new_y, self.y_periodicity, abs_tol=1e-5):
                new_y = 0
                reverse = True

            linesegments = [
                vme.LineSegment2D(
                    volmdlr.Point2D(p1.x, new_y),
                    volmdlr.Point2D(p1.x, self.y_periodicity))]
            if reverse:
                linesegments[0] = linesegments[0].reverse()

        elif self.x_periodicity and self.y_periodicity \
                and bspline_curve3d.periodic:
            raise NotImplementedError

        elif flag:
            x_perio = self.x_periodicity if self.x_periodicity is not None\
                else 1.
            y_perio = self.y_periodicity if self.y_periodicity is not None\
                else 1.
            p1 = self.point3d_to_2d(bspline_curve3d.points[0],
                                    max_bound_x=x_perio,
                                    max_bound_y=y_perio)
            p2 = self.point3d_to_2d(bspline_curve3d.points[-1],
                                    max_bound_x=x_perio,
                                    max_bound_y=y_perio)

            if p1 == p2:
                print('BSplineCruve3D skipped because it is too small')
                linesegments = None
            else:
                p1_sup = self.point3d_to_2d(bspline_curve3d.points[0],
                                            min_bound_x=1-x_perio,
                                            min_bound_y=1-y_perio)
                p2_sup = self.point3d_to_2d(bspline_curve3d.points[-1],
                                            min_bound_x=1-x_perio,
                                            min_bound_y=1-y_perio)
                if self.x_periodicity and p1.point_distance(p1_sup) > 1e-5:
                    p1.x -= p1_sup.x - x_perio
                    p2.x -= p2_sup.x - x_perio
                if self.y_periodicity and p1.point_distance(p1_sup) > 1e-5:
                    p1.y -= p1_sup.y - y_perio
                    p2.y -= p2_sup.y - y_perio
                linesegments = [vme.LineSegment2D(p1, p2)]
            # How to check if end of surface overlaps start or the opposite ?
        else:
            lth = bspline_curve3d.length()
            if lth > 1e-5:
                points = [self.point3d_to_2d(
                        bspline_curve3d.point_at_abscissa(i / 10 * lth)
                        # max_bound_x=self.x_periodicity,
                        # max_bound_y=self.y_periodicity
                    ) for i in range(11)]
                # linesegments = [vme.LineSegment2D(p1, p2)
                #                 for p1, p2 in zip(points[:-1], points[1:])]
                linesegments = [vme.BSplineCurve2D.from_points_interpolation(
                    points, max(self.degree_u, self.degree_v))]
            elif 1e-6 < lth <= 1e-5:
                linesegments = [vme.LineSegment2D(
                    self.point3d_to_2d(bspline_curve3d.start),
                    self.point3d_to_2d(bspline_curve3d.end))]
            else:
                print('BSplineCruve3D skipped because it is too small')
                linesegments = None

        # print(bspline_curve3d.start, bspline_curve3d.end)
        # print([(l.start, l.end) for l in linesegments])
        # print()
        return linesegments

    def arc3d_to_2d(self, arc3d):
        number_points = math.ceil(arc3d.angle * 10) + 1  # 10 points per radian
        l = arc3d.length()
        points = [self.point3d_to_2d(arc3d.point_at_abscissa(
            i * l / (number_points - 1))) for i in range(number_points)]
        # return [vme.LineSegment2D(p1, p2)
        #         for p1, p2 in zip(points[:-1], points[1:])]
        return [vme.BSplineCurve2D.from_points_interpolation(
                    points, max(self.degree_u, self.degree_v))]

    def arc2d_to_3d(self, arc2d):
        number_points = math.ceil(arc2d.angle * 7) + 1  # 7 points per radian
        l = arc2d.length()
        points = [self.point2d_to_3d(arc2d.point_at_abscissa(
            i * l / (number_points - 1))) for i in range(number_points)]
        return vme.BSplineCurve3D.from_points_interpolation(
                    points, max(self.degree_u, self.degree_v))

    def _bounding_box(self):
        return volmdlr.core.BoundingBox.from_points(self.control_points)

    def rectangular_cut(self, u1: float, u2: float,
                        v1: float, v2: float, name: str = ''):
        p1 = volmdlr.Point2D(u1, v1)
        p2 = volmdlr.Point2D(u2, v1)
        p3 = volmdlr.Point2D(u2, v2)
        p4 = volmdlr.Point2D(u1, v2)
        outer_contour = volmdlr.wires.ClosedPolygon2D([p1, p2, p3, p4])
        surface = Surface2D(outer_contour, [])
        return BSplineFace3D(self, surface, name) #PlaneFace3D

    def FreeCADExport(self, ip, ndigits=3):
        name = 'primitive{}'.format(ip)
        script = ""
        points = '['
        for i, pts_row in enumerate(self.control_points_table):
            pts = '['
            for j, pt in enumerate(pts_row):
                point = 'fc.Vector({},{},{}),'.format(pt[0], pt[1], pt[2])
                pts += point
            pts = pts[:-1] + '],'
            points += pts
        points = points[:-1] + ']'

        script += '{} = Part.BSplineSurface()\n'.format(name)
        if self.weights is None:
            script += '{}.buildFromPolesMultsKnots({},{},{},udegree={},vdegree={},uknots={},vknots={})\n'.format(
                name, points, self.u_multiplicities, self.v_multiplicities,
                self.degree_u, self.degree_v, self.u_knots, self.v_knots)
        else:
            script += '{}.buildFromPolesMultsKnots({},{},{},udegree={},vdegree={},uknots={},vknots={},weights={})\n'.format(
                name, points, self.u_multiplicities, self.v_multiplicities,
                self.degree_u, self.degree_v, self.u_knots, self.v_knots,
                self.weights)

        return script

    def rotation(self, center, axis, angle, copy=True):
        new_control_points = [p.rotation(center, axis, angle, copy=True) for p in
                              self.control_points]
        new_bsplinesurface3d = BSplineSurface3D(self.degree_u, self.degree_v,
                                                new_control_points, self.nb_u,
                                                self.nb_v,
                                                self.u_multiplicities,
                                                self.v_multiplicities,
                                                self.u_knots, self.v_knots,
                                                self.weights, self.name)
        if copy:
            return new_bsplinesurface3d
        else:
            self.control_points = new_control_points
            self.surface = new_bsplinesurface3d.surface
            # self.points = new_BSplineSurface3D.points

    def translation(self, offset, copy=True):
        new_control_points = [p.translation(offset, True) for p in
                              self.control_points]
        new_bsplinesurface3d = BSplineSurface3D(self.degree_u, self.degree_v,
                                                new_control_points, self.nb_u,
                                                self.nb_v,
                                                self.u_multiplicities,
                                                self.v_multiplicities,
                                                self.u_knots, self.v_knots,
                                                self.weights, self.name)
        if copy:
            return new_bsplinesurface3d
        else:
            self.control_points = new_control_points
            self.surface = new_bsplinesurface3d.surface
            # self.points = new_BSplineSurface3D.points

    def frame_mapping(self, frame, side, copy=True):
        new_control_points = [p.frame_mapping(frame, side, True) for p in
                              self.control_points]
        new_bsplinesurface3d = BSplineSurface3D(self.degree_u, self.degree_v,
                                                new_control_points, self.nb_u,
                                                self.nb_v,
                                                self.u_multiplicities,
                                                self.v_multiplicities,
                                                self.u_knots, self.v_knots,
                                                self.weights, self.name)
        if copy:
            return new_bsplinesurface3d
        else:
            self.control_points = new_control_points
            self.surface = new_bsplinesurface3d.surface
            # self.points = new_BSplineSurface3D.points

    def plot(self, ax=None):
        for p in self.control_points:
            ax = p.plot(ax=ax)
        return ax

    @classmethod
    def from_step(cls, arguments, object_dict):
        name = arguments[0][1:-1]
        degree_u = int(arguments[1])
        degree_v = int(arguments[2])
        points_sets = arguments[3][1:-1].split("),")
        points_sets = [elem + ")" for elem in points_sets[:-1]] + [
            points_sets[-1]]
        control_points = []
        for points_set in points_sets:
            points = [object_dict[int(i[1:])] for i in
                      points_set[1:-1].split(",")]
            nb_v = len(points)
            control_points.extend(points)
        nb_u = int(len(control_points) / nb_v)
        surface_form = arguments[4]
        if arguments[5] == '.F.':
            u_closed = False
        elif arguments[5] == '.T.':
            u_closed = True
        else:
            raise ValueError
        if arguments[6] == '.F.':
            v_closed = False
        elif arguments[6] == '.T.':
            v_closed = True
        else:
            raise ValueError
        self_intersect = arguments[7]
        u_multiplicities = [int(i) for i in arguments[8][1:-1].split(",")]
        v_multiplicities = [int(i) for i in arguments[9][1:-1].split(",")]
        u_knots = [float(i) for i in arguments[10][1:-1].split(",")]
        v_knots = [float(i) for i in arguments[11][1:-1].split(",")]
        knot_spec = arguments[12]

        if 13 in range(len(arguments)):
            weight_data = [
                float(i) for i in
                arguments[13][1:-1].replace("(", "").replace(")", "").split(",")
            ]
        else:
            weight_data = None

        bsplinesurface = cls(degree_u, degree_v, control_points, nb_u, nb_v,
                             u_multiplicities, v_multiplicities, u_knots,
                             v_knots, weight_data, name)
        # if u_closed:
        #     bsplinesurface.x_periodicity = bsplinesurface.get_x_periodicity()
        # if v_closed:
        #     bsplinesurface.y_periodicity = bsplinesurface.get_y_periodicity()
        return bsplinesurface

    def to_step(self, current_id):
        content = ''
        point_matrix_ids = '('
        for points in self.control_points_table:
            point_ids = '('
            for point in points:
                point_content, point_id = point.to_step(current_id)
                content += point_content
                point_ids += '#{},'.format(point_id)
                current_id = point_id + 1
            point_ids = point_ids[:-1]
            point_ids += '),'
            point_matrix_ids += point_ids
        point_matrix_ids = point_matrix_ids[:-1]
        point_matrix_ids += ')'

        u_close = '.T.' if self.x_periodicity else '.F.'
        v_close = '.T.' if self.y_periodicity else '.F.'

        content += "#{} = B_SPLINE_SURFACE_WITH_KNOTS('{}',{},{},{},.UNSPECIFIED.,{},{},.F.,{},{},{},{},.UNSPECIFIED.);\n" \
            .format(current_id, self.name, self.degree_u, self.degree_v,
                    point_matrix_ids, u_close, v_close,
                    tuple(self.u_multiplicities), tuple(self.v_multiplicities),
                    tuple(self.u_knots), tuple(self.v_knots))
        return content, [current_id]
        
        
    def grid3d(self, points_x, points_y, xmin, xmax, ymin, ymax):
        '''
        generate 3d grid points of a Bspline surface, based on a 2d grid points parameters
        (xmin,xmax,points_x) limits and number of points in x, 
        (ymin,ymax,points_y) limits and number of points in y
        '''

        points_2d = volmdlr.Point2D.grid2d(points_x, points_y, xmin, xmax, ymin, ymax)
        if self._grids2d == {} :
            self._grids2d[points_x, points_y, xmin, xmax, ymin, ymax] = points_2d

        points_3d = []
        for j in range(0,len(points_2d)):
            points_3d.append(self.point2d_to_3d(points_2d[j]))

        return points_3d


    def grid2d_deformed(self, points_x, points_y, xmin, xmax, ymin, ymax):
        ''' 
        dimension and deform a 2d grid points based on a Bspline surface
        (xmin,xmax,points_x) limits and number of points in x, 
        (ymin,ymax,points_y) limits and number of points in y

        '''

        points_2d = volmdlr.Point2D.grid2d(points_x, points_y, xmin, xmax, ymin, ymax)
        points_3d = self.grid3d(points_x, points_y, xmin, xmax, ymin, ymax)

        # Parameters
        index_x = {} #grid point position(i,j), x coordinates position in X(unknown variable)
        index_y = {} #grid point position(i,j), y coordinates position in X(unknown variable)
        index_points = {} #grid point position(j,i), point position in points_2d (or points_3d)
        k,p = 0,0
        for i in range(0,points_x):
            for j in range(0,points_y):
                index_x.update({(j,i):k})
                index_y.update({(j,i):k+1})
                index_points.update({(j,i):p})
                k=k+2
                p=p+1

        equation_points = [] #points combination to compute distances between 2D and 3D grid points
        for i in range(0,points_y): #row from (0,i)
            for j in range(1,points_x):
                equation_points.append(((0,i),(j,i)))
        for i in range(0,points_x): #column from (i,0)
            for j in range(1,points_y):
                equation_points.append(((i,0),(i,j)))
        for i in range(0,points_y): #row
            for j in range(0,points_x-1):
                equation_points.append(((j,i),(j+1,i)))
        for i in range(0,points_x): #column
            for j in range(0,points_x-1):
                equation_points.append(((i,j),(i,j+1)))
        for i in range(0,points_y-1): #diagonal
            for j in range(0,points_x-1):
                equation_points.append(((j,i),(j+1,i+1)))

        for i in range(0,points_y): #row 2segments (before.point.after)
            for j in range(1,points_x-1):
                equation_points.append(((j-1,i),(j+1,i)))

        for i in range(0,points_x): #column 2segments (before.point.after)
            for j in range(1,points_y-1):
                equation_points.append(((i,j-1),(i,j+1)))

        # Euclidean distance
        # D=[] # distances between 3D grid points (based on points combination [equation_points])
        # for i in range(0, len(equation_points)):
        #     D.append((points_3d[index_points[equation_points[i][0]]].point_distance(points_3d[index_points[equation_points[i][1]]]))**2)

        # Geodesic distance

        # xx=[]
        # for p in points_2d:
        #     xx.append(p.x)
        # yy=[]
        # for p in points_2d:
        #     yy.append(p.y)

        # triang = plt_tri.Triangulation(xx, yy)
        # faces = triang.triangles
        # points = npy.empty([len(points_3d),3])
        # for i in range(0,len(points_3d)):
        #     points[i] = npy.array([points_3d[i].x,points_3d[i].y,points_3d[i].z])

        # geoalg = geodesic.PyGeodesicAlgorithmExact(points, faces)
        D = [] # geodesic distances between 3D grid points (based on points combination [equation_points])
        for i in range(0, len(equation_points)):
            D.append((self.geodesic_distance(points_3d[index_points[equation_points[i][0]]], points_3d[index_points[equation_points[i][1]]]))**2)

        #System of nonlinear equations
        def non_linear_equations(X):
            F = npy.empty(len(equation_points)+2)
            for i in range(0, len(equation_points)):
                F[i] = abs((X[index_x[equation_points[i][0]]]**2 + X[index_x[equation_points[i][1]]]**2 + X[index_y[equation_points[i][0]]]**2 + X[index_y[equation_points[i][1]]]**2 - 2*X[index_x[equation_points[i][0]]]*X[index_x[equation_points[i][1]]] -2*X[index_y[equation_points[i][0]]]*X[index_y[equation_points[i][1]]] - D[i]) / D[i]) 
                
            F[i+1] = X[0]*1000
            F[i+2] = X[1]*1000
            # i=i+2
            # # F[i+3] = X[(len(points_2d)-points_x)*2]
            # l= 3
            # for f in range(1, points_x):
            #     F[i+f] = X[l]*1000
            #     l = l+2
            ## F[i+3] = X[3]*1000
            ## F[i+4] = X[5]*1000
            ## F[i+4] = X[points_x*2]*1000

            return F

        ## Solution with "least_squares" 
        x_init=[] #initial guess (2D grid points)
        for i in range(0,len(points_2d)):
            x_init.append(points_2d[i][0])
            x_init.append(points_2d[i][1])
        z = opt.least_squares(non_linear_equations, x_init)

        points_2d_deformed = [] #deformed 2d grid points
        for i in range(0,len(z.x),2):
            points_2d_deformed.append(volmdlr.Point2D(z.x[i], z.x[i+1]))

        self._grids2d_deformed[points_x, points_y, xmin, xmax, ymin, ymax] = points_2d_deformed

        return points_2d_deformed


    def grid2d_deformation (self, points_x, points_y, xmin, xmax, ymin, ymax):
        '''
        compute the deformation/displacement (dx/dy) of a 2d grid points based on a Bspline surface with:
        (xmin,xmax,points_x) limits and number of points in x, 
        (ymin,ymax,points_y) limits and number of points in y

        '''

        points_2d = volmdlr.Point2D.grid2d(points_x, points_y, xmin, xmax, ymin, ymax)

        if (points_x, points_y, xmin, xmax, ymin, ymax) in self._grids2d_deformed:
            points_2d_deformed = self._grids2d_deformed[points_x, points_y, xmin, xmax, ymin, ymax]
        else:
            points_2d_deformed = self.grid2d_deformed(points_x, points_y, xmin, xmax, ymin, ymax)
            self._grids2d_deformed[points_x, points_y, xmin, xmax, ymin, ymax] = points_2d_deformed


        #Displacement,Deformation dx/dy
        displacement = npy.ones(shape=(len(points_2d),2)) #2D grid points displacement
        for i in range(0,len(displacement)):
            displacement[i][0]=points_2d_deformed[i][0]-points_2d[i][0]
            displacement[i][1]=points_2d_deformed[i][1]-points_2d[i][1]

        return displacement
    
    
    def point2d_parametric_to_dimension(self, point2d: volmdlr.Point3D, points_x, points_y, xmin, xmax, ymin, ymax):
        ''' 
        convert a point2d from the parametric to the dimensioned frame
        '''
        
        if (points_x, points_y, xmin, xmax, ymin, ymax) in self._grids2d:
            points_2d = self._grids2d[points_x, points_y, xmin, xmax, ymin, ymax]
        else:
            points_2d = volmdlr.Point2D.grid2d(points_x, points_y, xmin, xmax, ymin, ymax)
            self._grids2d[points_x, points_y, xmin, xmax, ymin, ymax] = points_2d

        if (points_x, points_y, xmin, xmax, ymin, ymax) in self._displacements:
            displacement = self._displacements[points_x, points_y, xmin, xmax, ymin, ymax]
        else:
            displacement = self.grid2d_deformation(points_x, points_y, xmin, xmax, ymin, ymax)
            self._displacements[points_x, points_y, xmin, xmax, ymin, ymax] = displacement

        # Parameters
        index_points = {} #grid point position(j,i), point position in points_2d (or points_3d)
        p = 0
        for i in range(0,points_x):
            for j in range(0,points_y):
                index_points.update({(j,i):p})
                p=p+1

        #Form function "Finite Elements"
        def form_function(s,t):
            N = npy.empty(4)
            N[0] = (1-s)*(1-t)/4
            N[1] = (1+s)*(1-t)/4
            N[2] = (1+s)*(1+t)/4
            N[3] = (1-s)*(1+t)/4
            return N

        finite_elements_points = [] #2D grid points index that define one element
        for j in range(0,points_y-1):
            for i in range(0,points_x-1):
                finite_elements_points.append(((i,j),(i+1,j),(i+1,j+1),(i,j+1)))
        finite_elements = [] #finite elements defined with closed polygon
        for i in range(0, len(finite_elements_points)):
            finite_elements.append(volmdlr.wires.ClosedPolygon2D((points_2d[index_points[finite_elements_points[i][0]]],
                                      points_2d[index_points[finite_elements_points[i][1]]],
                                      points_2d[index_points[finite_elements_points[i][2]]],
                                      points_2d[index_points[finite_elements_points[i][3]]])))

        for k in range(0, len(finite_elements_points)):
            if (volmdlr.wires.Contour2D(finite_elements[k].primitives).point_belongs(point2d) #finite_elements[k].point_belongs(point2d)
                or volmdlr.wires.Contour2D(finite_elements[k].primitives).point_over_contour(point2d)
                or ((points_2d[index_points[finite_elements_points[k][0]]][0] < point2d.x < points_2d[index_points[finite_elements_points[k][1]]][0])
                    and point2d.y == points_2d[index_points[finite_elements_points[k][0]]][1])
                or ((points_2d[index_points[finite_elements_points[k][1]]][1] < point2d.y < points_2d[index_points[finite_elements_points[k][2]]][1])
                    and point2d.x == points_2d[index_points[finite_elements_points[k][1]]][0])
                or ((points_2d[index_points[finite_elements_points[k][3]]][0] < point2d.x < points_2d[index_points[finite_elements_points[k][2]]][0])
                    and point2d.y == points_2d[index_points[finite_elements_points[k][1]]][1])
                or ((points_2d[index_points[finite_elements_points[k][0]]][1] < point2d.y < points_2d[index_points[finite_elements_points[k][3]]][1])
                    and point2d.x == points_2d[index_points[finite_elements_points[k][0]]][0])):
                break

        x0=points_2d[index_points[finite_elements_points[k][0]]][0]
        y0=points_2d[index_points[finite_elements_points[k][0]]][1]
        x1=points_2d[index_points[finite_elements_points[k][1]]][0]
        y2=points_2d[index_points[finite_elements_points[k][2]]][1]
        x=point2d.x
        y=point2d.y
        s=2*((x-x0)/(x1-x0))-1
        t=2*((y-y0)/(y2-y0))-1


        N = form_function(s,t)
        dx = npy.array([displacement[index_points[finite_elements_points[k][0]]][0],
                        displacement[index_points[finite_elements_points[k][1]]][0],
                        displacement[index_points[finite_elements_points[k][2]]][0],
                        displacement[index_points[finite_elements_points[k][3]]][0]])
        dy = npy.array([displacement[index_points[finite_elements_points[k][0]]][1],
                        displacement[index_points[finite_elements_points[k][1]]][1],
                        displacement[index_points[finite_elements_points[k][2]]][1],
                        displacement[index_points[finite_elements_points[k][3]]][1]])

        return volmdlr.Point2D(point2d.x + npy.transpose(N).dot(dx),  point2d.y + npy.transpose(N).dot(dy))

    
    def point3d_to_2d_with_dimension(self, point3d: volmdlr.Point3D, points_x, points_y, xmin, xmax, ymin, ymax):
        '''
        compute the point2d of a point3d, on a Bspline surface, in the dimensioned frame  
        '''
        
        point2d = self.point3d_to_2d(point3d) 
        
        point2d_with_dimension = self.point2d_parametric_to_dimension(point2d, points_x, points_y, xmin, xmax, ymin, ymax)

        return point2d_with_dimension
    
    
    def point2d_with_dimension_to_parametric_frame(self, point2d, points_x, points_y, xmin, xmax, ymin, ymax):
        ''' 
        convert a point2d from the dimensioned to the parametric frame
        '''
                                                                             
        if (points_x, points_y, xmin, xmax, ymin, ymax) in self._grids2d:
            points_2d = self._grids2d[points_x, points_y, xmin, xmax, ymin, ymax]
        else:
            points_2d = volmdlr.Point2D.grid2d(points_x, points_y, xmin, xmax, ymin, ymax)
            self._grids2d[points_x, points_y, xmin, xmax, ymin, ymax] = points_2d

        if (points_x, points_y, xmin, xmax, ymin, ymax) in self._grids2d_deformed:
            points_2d_deformed = self._grids2d_deformed[points_x, points_y, xmin, xmax, ymin, ymax]
        else:
            points_2d_deformed = self.grid2d_deformed(points_x, points_y, xmin, xmax, ymin, ymax)
            self._grids2d_deformed[points_x, points_y, xmin, xmax, ymin, ymax] = points_2d_deformed


        # Parameters
        index_points = {} #grid point position(j,i), point position in points_2d (or points_3d)
        p = 0
        for i in range(0,points_x):
            for j in range(0,points_y):
                index_points.update({(j,i):p})
                p=p+1

        finite_elements_points = [] #2D grid points index that define one element
        for j in range(0,points_y-1):
            for i in range(0,points_x-1):
                finite_elements_points.append(((i,j),(i+1,j),(i+1,j+1),(i,j+1)))
        finite_elements = [] #finite elements defined with closed polygon  DEFORMED
        for i in range(0, len(finite_elements_points)):
            finite_elements.append(volmdlr.wires.ClosedPolygon2D((points_2d_deformed[index_points[finite_elements_points[i][0]]],
                                                                  points_2d_deformed[index_points[finite_elements_points[i][1]]],
                                                                  points_2d_deformed[index_points[finite_elements_points[i][2]]],
                                                                  points_2d_deformed[index_points[finite_elements_points[i][3]]])))

        finite_elements_initial = [] #finite elements defined with closed polygon  INITIAL
        for i in range(0, len(finite_elements_points)):
            finite_elements_initial.append(volmdlr.wires.ClosedPolygon2D((points_2d[index_points[finite_elements_points[i][0]]],
                                                                          points_2d[index_points[finite_elements_points[i][1]]],
                                                                          points_2d[index_points[finite_elements_points[i][2]]],
                                                                          points_2d[index_points[finite_elements_points[i][3]]])))


        for k in range(0, len(finite_elements_points)):
            if (finite_elements[k].point_belongs(point2d)
                or ((points_2d_deformed[index_points[finite_elements_points[k][0]]][0] < point2d.x < points_2d_deformed[index_points[finite_elements_points[k][1]]][0])
                    and point2d.y == points_2d_deformed[index_points[finite_elements_points[k][0]]][1])
                or ((points_2d_deformed[index_points[finite_elements_points[k][1]]][1] < point2d.y < points_2d_deformed[index_points[finite_elements_points[k][2]]][1])
                    and point2d.x == points_2d_deformed[index_points[finite_elements_points[k][1]]][0])
                or ((points_2d_deformed[index_points[finite_elements_points[k][3]]][0] < point2d.x < points_2d_deformed[index_points[finite_elements_points[k][2]]][0])
                    and point2d.y == points_2d_deformed[index_points[finite_elements_points[k][1]]][1])
                or ((points_2d_deformed[index_points[finite_elements_points[k][0]]][1] < point2d.y < points_2d_deformed[index_points[finite_elements_points[k][3]]][1])
                    and point2d.x == points_2d_deformed[index_points[finite_elements_points[k][0]]][0])
                or finite_elements[k].primitives[0].point_belongs(point2d) or finite_elements[k].primitives[1].point_belongs(point2d)
                or finite_elements[k].primitives[2].point_belongs(point2d) or finite_elements[k].primitives[3].point_belongs(point2d)):

                break

        frame_deformed = volmdlr.Frame2D(finite_elements[k].center_of_mass(),
                                         volmdlr.Vector2D(finite_elements[k].primitives[1].middle_point()[0]-finite_elements[k].center_of_mass()[0],
                                                          finite_elements[k].primitives[1].middle_point()[1]-finite_elements[k].center_of_mass()[1]),
                                         volmdlr.Vector2D(finite_elements[k].primitives[0].middle_point()[0]-finite_elements[k].center_of_mass()[0],
                                                          finite_elements[k].primitives[0].middle_point()[1]-finite_elements[k].center_of_mass()[1]))

        point2d_frame_deformed = volmdlr.Point2D(point2d.frame_mapping(frame_deformed, 'new')[0],
                                                 point2d.frame_mapping(frame_deformed, 'new')[1])


        frame_inital = volmdlr.Frame2D(finite_elements_initial[k].center_of_mass(),
                                       volmdlr.Vector2D(finite_elements_initial[k].primitives[1].middle_point()[0]-finite_elements_initial[k].center_of_mass()[0],
                                                        finite_elements_initial[k].primitives[1].middle_point()[1]-finite_elements_initial[k].center_of_mass()[1]),
                                       volmdlr.Vector2D(finite_elements_initial[k].primitives[0].middle_point()[0]-finite_elements_initial[k].center_of_mass()[0],
                                                        finite_elements_initial[k].primitives[0].middle_point()[1]-finite_elements_initial[k].center_of_mass()[1]))

        X = point2d_frame_deformed.frame_mapping(frame_inital, 'old')[0]
        if X<0:
            X=0
        elif X>1:
            X=1
        Y = point2d_frame_deformed.frame_mapping(frame_inital, 'old')[1]
        if Y<0:
            Y=0
        elif Y>1:
            Y=1
        
        return volmdlr.Point2D(X,Y) 
        
    
    def point2d_with_dimension_to_3d(self, point2d, points_x, points_y, xmin, xmax, ymin, ymax):
        '''
        compute the point3d, on a Bspline surface, of a point2d define in the dimensioned frame
        '''
        
        point2d_01 = self.point2d_with_dimension_to_parametric_frame(point2d, points_x, points_y, xmin, xmax, ymin, ymax)
        
        return self.point2d_to_3d(point2d_01)
    

    def linesegment2d_parametric_to_dimension(self, linesegment2d, points_x, points_y):
        '''
        convert a linesegment2d from the parametric to the dimensioned frame
        '''

        xmin, xmax, ymin, ymax = 0, 1, 0, 1

        linesegment2d_with_dimension = volmdlr.edges.LineSegment2D(self.point2d_parametric_to_dimension(linesegment2d.start, points_x, points_y, xmin, xmax, ymin, ymax), self.point2d_parametric_to_dimension(linesegment2d.end, points_x, points_y, xmin, xmax, ymin, ymax))

        return linesegment2d_with_dimension


    def linesegment3d_to_2d_with_dimension(self, linesegment3d, points_x, points_y):
        '''
        compute the linesegment2d of a linesegment3d, on a Bspline surface, in the dimensioned frame
        '''

        linesegment2d = self.linesegment3d_to_2d(linesegment3d)
        linesegment2d_with_dimension = self.linesegment2d_parametric_to_dimension(linesegment2d, points_x, points_y)

        return linesegment2d_with_dimension


    def linesegment2d_with_dimension_to_parametric_frame(self, linesegment2d):            
        '''
        convert a linesegment2d from the dimensioned to the parametric frame
        '''

        for key in self._grids2d:
            [points_x, points_y, xmin, xmax, ymin, ymax] = key

        try:
            linesegment2d = volmdlr.edges.LineSegment2D(self.point2d_with_dimension_to_parametric_frame(linesegment2d.start, points_x, points_y, xmin, xmax, ymin, ymax), self.point2d_with_dimension_to_parametric_frame(linesegment2d.end, points_x, points_y, xmin, xmax, ymin, ymax))
        except NotImplementedError:
            return None

        return linesegment2d


    def linesegment2d_with_dimension_to_3d(self, linesegment2d):
        '''
        compute the linesegment3d, on a Bspline surface, of a linesegment2d defined in the dimensioned frame
        '''

        linesegment2d_01 = self.linesegment2d_with_dimension_to_parametric_frame(linesegment2d)
        linesegment3d = self.linesegment2d_to_3d(linesegment2d_01)

        return linesegment3d


    def bsplinecurve2d_parametric_to_dimension(self, bsplinecurve2d, points_x, points_y):
        '''
        convert a bsplinecurve2d from the parametric to the dimensioned frame
        '''

        xmin, xmax, ymin, ymax = 0, 1, 0, 1
        # check if bsplinecurve2d is in a list
        if isinstance(bsplinecurve2d, list):
            bsplinecurve2d = bsplinecurve2d[0]
        points = bsplinecurve2d.control_points
        points_dim = []

        for p in points:
            points_dim.append(self.point2d_parametric_to_dimension(p, points_x, points_y, xmin, xmax, ymin, ymax))

        bsplinecurve2d_with_dimension = volmdlr.edges.BSplineCurve2D(bsplinecurve2d.degree, points_dim,
                                                                     bsplinecurve2d.knot_multiplicities,
                                                                     bsplinecurve2d.knots,
                                                                     bsplinecurve2d.weights,
                                                                     bsplinecurve2d.periodic)

        return bsplinecurve2d_with_dimension


    def bsplinecurve3d_to_2d_with_dimension(self, bsplinecurve3d, points_x, points_y):
        '''
        compute the bsplinecurve2d of a bsplinecurve3d, on a Bspline surface, in the dimensioned frame
        '''

        bsplinecurve2d_01 = self.bsplinecurve3d_to_2d(bsplinecurve3d)
        bsplinecurve2d_with_dimension = self.bsplinecurve2d_parametric_to_dimension(bsplinecurve2d_01, points_x, points_y)

        return bsplinecurve2d_with_dimension


    def bsplinecurve2d_with_dimension_to_parametric_frame(self, bsplinecurve2d):
        '''
        convert a bsplinecurve2d from the dimensioned to the parametric frame
        '''

        points_dim = bsplinecurve2d.control_points
        points = []
        for key in self._grids2d:
            [points_x, points_y, xmin, xmax, ymin, ymax] = key

        for p in points_dim:
            points.append(self.point2d_with_dimension_to_parametric_frame(p, points_x, points_y, xmin, xmax, ymin, ymax))

        bsplinecurve2d = volmdlr.edges.BSplineCurve2D(bsplinecurve2d.degree, points,
                                                      bsplinecurve2d.knot_multiplicities,
                                                      bsplinecurve2d.knots,
                                                      bsplinecurve2d.weights,
                                                      bsplinecurve2d.periodic)
        return bsplinecurve2d


    def bsplinecurve2d_with_dimension_to_3d(self, bsplinecurve2d):
        '''
        compute the bsplinecurve3d, on a Bspline surface, of a bsplinecurve2d defined in the dimensioned frame
        '''

        bsplinecurve2d_01 = self.bsplinecurve2d_with_dimension_to_parametric_frame(bsplinecurve2d)
        bsplinecurve3d = self.bsplinecurve2d_to_3d(bsplinecurve2d_01)

        return bsplinecurve3d


    def arc2d_parametric_to_dimension(self, arc2d, points_x, points_y):
        '''
        convert a arc2d from the parametric to the dimensioned frame
        '''

        xmin, xmax, ymin, ymax = 0, 1, 0, 1

        start = self.point2d_parametric_to_dimension(arc2d.start, points_x, points_y, xmin, xmax, ymin, ymax)
        end = self.point2d_parametric_to_dimension(arc2d.end, points_x, points_y, xmin, xmax, ymin, ymax)
        interior = self.point2d_parametric_to_dimension(arc2d.interior, points_x, points_y, xmin, xmax, ymin, ymax)

        arc2d_with_dimension = volmdlr.edges.Arc2D(start, interior, end)

        return arc2d_with_dimension


    def arc3d_to_2d_with_dimension(self, arc3d, points_x, points_y):
        '''
        compute the arc2d of a arc3d, on a Bspline surface, in the dimensioned frame
        '''

        arc2d = self.arc3d_to_2d(arc3d) #it's a bsplinecurve2d
        arc2d_with_dimension = self.bsplinecurve2d_parametric_to_dimension(arc2d, points_x, points_y)

        return arc2d_with_dimension #it's a bsplinecurve2d-dimension


    def arc2d_with_dimension_to_parametric_frame(self, arc2d):
        '''
        convert a arc2d from the dimensioned to the parametric frame
        '''

        for key in self._grids2d:
            [points_x, points_y, xmin, xmax, ymin, ymax] = key

        start = self.point2d_with_dimension_to_parametric_frame(arc2d.start, points_x, points_y, xmin, xmax, ymin, ymax)
        interior = self.point2d_with_dimension_to_parametric_frame(arc2d.interior, points_x, points_y, xmin, xmax, ymin, ymax)
        end = self.point2d_with_dimension_to_parametric_frame(arc2d.end, points_x, points_y, xmin, xmax, ymin, ymax)

        arc2d = volmdlr.edges.Arc2D(start, interior, end)

        return arc2d


    def arc2d_with_dimension_to_3d(self, arc2d):
        '''
        compute the  arc3d, on a Bspline surface, of a arc2d in the dimensioned frame
        '''

        arc2d_01 = self.arc2d_with_dimension_to_parametric_frame(arc2d)
        arc3d = self.arc2d_to_3d(arc2d_01)

        return arc3d #it's a bsplinecurve3d


    def contour2d_parametric_to_dimension(self, contour2d:volmdlr.wires.Contour2D, points_x, points_y):
        ''' 
        convert a contour2d from the parametric to the dimensioned frame
        '''

        primitives2d_dim = []

        for primitive2d in contour2d.primitives:
            # method_name = '{}_parametric_to_dimension'.format(
            #     primitive2d.__class__.__name__.lower())
            method_name = f'{primitive2d.__class__.__name__.lower()}_parametric_to_dimension'

            if hasattr(self, method_name):
                primitives = getattr(self, method_name)(primitive2d, points_x, points_y)
                if primitives:
                    primitives2d_dim.append(primitives)

            else:
                raise NotImplementedError(
                    f'Class {self.__class__.__name__} does not implement {method_name}')

        return volmdlr.wires.Contour2D(primitives2d_dim)
        
    
    def contour3d_to_2d_with_dimension(self, contour3d:volmdlr.wires.Contour3D, points_x, points_y): 
        '''
        compute the contou2d of a contour3d, on a Bspline surface, in the dimensioned frame  
        '''
        
        contour2d_01 = self.contour3d_to_2d(contour3d)
        
        return self.contour2d_parametric_to_dimension(contour2d_01, points_x, points_y)
                   

    def contour2d_with_dimension_to_parametric_frame(self, contour2d):
        ''' 
        convert a contour2d from the dimensioned to the parametric frame
        '''

        # TODO: check and avoid primitives with start=end
        primitives2d = []

        for primitive2d in contour2d.primitives:
            method_name = f'{primitive2d.__class__.__name__.lower()}_with_dimension_to_parametric_frame'

            if hasattr(self, method_name):
                primitives = getattr(self, method_name)(primitive2d)
                if primitives:
                    primitives2d.append(primitives)

            else:
                raise NotImplementedError(
                    # 'Class {} does not implement {}'.format(self.__class__.__name__,
                    #                                         method_name))
                    f'Class {self.__class__.__name__} does not implement {method_name}')

        # #Avoid to have primitives with start=end
        # start_points = []
        # for i in range(0, len(new_start_points)-1):
        #     if new_start_points[i] != new_start_points[i+1]:
        #         start_points.append(new_start_points[i])
        # if new_start_points[-1] != new_start_points[0]:
        #     start_points.append(new_start_points[-1])

        return volmdlr.wires.Contour2D(primitives2d)
    
    def contour2d_with_dimension_to_3d(self, contour2d):
        '''
        compute the contour3d, on a Bspline surface, of a contour2d define in the dimensioned frame
        '''
        
        contour01 = self.contour2d_with_dimension_to_parametric_frame(contour2d)
   
        return self.contour2d_to_3d(contour01)
        
  
    @classmethod 
    def from_geomdl_surface(cls, surface):
        ''' 
        create a volmdlr's BSpline_Surface3D from a geomdl's one 
        '''
        
        control_points=[]
        for i in range(0,len(surface.ctrlpts)):
            control_points.append(volmdlr.Point3D(surface.ctrlpts[i][0],surface.ctrlpts[i][1],surface.ctrlpts[i][2]))
        
        (u_knots,u_multiplicities) = knots_vector_inv((surface.knotvector_u))
        (v_knots,v_multiplicities) = knots_vector_inv((surface.knotvector_v))
    
        bspline_surface = cls(degree_u=surface.degree_u,
                              degree_v=surface.degree_v,
                              control_points=control_points,
                              nb_u=surface.ctrlpts_size_u,
                              nb_v=surface.ctrlpts_size_v,
                              u_multiplicities=u_multiplicities,
                              v_multiplicities=v_multiplicities,
                              u_knots=u_knots,
                              v_knots=v_knots)

        return bspline_surface


    @classmethod
    def points_fitting_into_bspline_surface(cls, points_3d, size_u, size_v, degree_u, degree_v):
        '''
        Bspline Surface interpolation through 3d points
        
        Parameters
        ----------
        points_3d : volmdlr.Point3D
            data points 
        size_u : int
            number of data points on the u-direction.
        size_v : int
            number of data points on the v-direction.
        degree_u : int
            degree of the output surface for the u-direction.
        degree_v : int
            degree of the output surface for the v-direction.
    
        Returns
        -------
        B-spline surface
    
        '''

        points=[]
        for i in range(0,len(points_3d)):
            points.append((points_3d[i].x,points_3d[i].y,points_3d[i].z))

        surface = interpolate_surface(points,size_u,size_v,degree_u,degree_v)
    
        return cls.from_geomdl_surface(surface)
    
    
    @classmethod
    def points_approximate_into_bspline_surface(cls, points_3d, size_u, size_v, degree_u, degree_v, **kwargs):
        '''
        Bspline Surface approximate through 3d points
        
        Parameters
        ----------
        points_3d : volmdlr.Point3D
            data points 
        size_u : int
            number of data points on the u-direction.
        size_v : int
            number of data points on the v-direction.
        degree_u : int
            degree of the output surface for the u-direction.
        degree_v : int
            degree of the output surface for the v-direction.
            
        Keyword Arguments:
            * ``ctrlpts_size_u``: number of control points on the u-direction. *Default: size_u - 1*
            * ``ctrlpts_size_v``: number of control points on the v-direction. *Default: size_v - 1*
    
        Returns
        -------
        B-spline surface: volmdlr.faces.BSplineSurface3D
    
        ''' 
        
        # Keyword arguments
        num_cpts_u = kwargs.get('ctrlpts_size_u', size_u - 1)  # number of datapts, r + 1 > number of ctrlpts, n + 1
        num_cpts_v = kwargs.get('ctrlpts_size_v', size_v - 1)  # number of datapts, s + 1 > number of ctrlpts, m + 1

        points = [tuple([*pt]) for pt in points_3d]
        
        surface = approximate_surface(points, size_u, size_v, degree_u, degree_v, ctrlpts_size_u = num_cpts_u, num_cpts_v = num_cpts_v)

        return cls.from_geomdl_surface(surface)
    
    
    @classmethod
    def from_cylindrical_faces(cls, cylindrical_faces, degree_u, degree_v,
                               points_x: int = 10, points_y: int = 10):
        '''
        define a bspline surface from a list of cylindrical faces

        Parameters
        ----------
        cylindrical_faces : List[volmdlr.faces.CylindricalFace3D]
            faces 3d
        degree_u : int
            degree of the output surface for the u-direction
        degree_v : int
            degree of the output surface for the v-direction
        points_x : int
            number of points in x-direction
        points_y : int
            number of points in y-direction

        Returns
        -------
        B-spline surface

        '''

        if len(cylindrical_faces) == 1:

            return cls.from_cylindrical_face(cylindrical_faces[0], degree_u, degree_v, 50, 50)

        if len(cylindrical_faces) > 1:
            bspline_surfaces = []
            direction = cylindrical_faces[0].adjacent_direction(cylindrical_faces[1])

            if direction == 'x':
                bounding_rectangle_0 = cylindrical_faces[0].surface2d.outer_contour.bounding_rectangle()
                ymin = bounding_rectangle_0[2]
                ymax = bounding_rectangle_0[3]
                for face in cylindrical_faces:
                    bounding_rectangle = face.surface2d.outer_contour.bounding_rectangle()
                    ymin = min(ymin, bounding_rectangle[2])
                    ymax = max(ymax, bounding_rectangle[3])
                for face in cylindrical_faces:
                    bounding_rectangle = face.surface2d.outer_contour.bounding_rectangle()

                    points_3d = face.surface3d.grid3d(points_x, points_y,
                                                      bounding_rectangle[0], bounding_rectangle[1],
                                                      ymin, ymax)
                    bspline_surfaces.append(cls.points_fitting_into_bspline_surface(points_3d,points_x,points_y,degree_u,degree_v))

            elif direction == 'y':
                bounding_rectangle_0 = cylindrical_faces[0].surface2d.outer_contour.bounding_rectangle()
                xmin = bounding_rectangle_0[0]
                xmax = bounding_rectangle_0[1]
                for face in cylindrical_faces:
                    bounding_rectangle = face.surface2d.outer_contour.bounding_rectangle()
                    xmin = min(xmin, bounding_rectangle[0])
                    xmax = max(xmax, bounding_rectangle[1])
                for face in cylindrical_faces:
                    bounding_rectangle = face.surface2d.outer_contour.bounding_rectangle()

                    points_3d = face.surface3d.grid3d(points_x, points_y, xmin, xmax,
                                                      bounding_rectangle[2], bounding_rectangle[3])
                    bspline_surfaces.append(cls.points_fitting_into_bspline_surface(points_3d,points_x,points_y,degree_u,degree_v))

            to_be_merged = bspline_surfaces[0]
            for i in range(0, len(bspline_surfaces)-1):
                merged = to_be_merged.merge_with(bspline_surfaces[i+1])
                to_be_merged = merged

            bspline_surface = to_be_merged

            return bspline_surface

    @classmethod
    def from_cylindrical_face(cls, cylindrical_face, degree_u, degree_v,
                              *args): #points_x: int = 50, points_y: int = 50):
        ''' 
        define a bspline surface from a cylindrical face
        
        Parameters
        ----------
        cylindrical_face : volmdlr.faces.CylindricalFace3D
            face 3d
        degree_u : int
            degree of the output surface for the u-direction.
        degree_v : int
            degree of the output surface for the v-direction.
        points_x : int
            number of points in x-direction
        points_y : int
            number of points in y-direction

        Returns
        -------
        B-spline surface
        
        '''

        points_x, points_y = args
        bounding_rectangle = cylindrical_face.surface2d.outer_contour.bounding_rectangle()
        points_3d = cylindrical_face.surface3d.grid3d(points_x, points_y, 
                                                      bounding_rectangle[0],
                                                      bounding_rectangle[1],
                                                      bounding_rectangle[2],
                                                      bounding_rectangle[3])
            
        return cls.points_fitting_into_bspline_surface(points_3d,points_x,points_x,degree_u,degree_v)
        
    
    def intersection_with(self, other_bspline_surface3d):
        '''
        compute intersection points between two Bspline surfaces 
        return u,v parameters for intersection points for both surfaces      
        '''
        
        def f(X):
            return (self.point2d_to_3d(volmdlr.Point2D(X[0],X[1])) - other_bspline_surface3d.point2d_to_3d(volmdlr.Point2D(X[2],X[3]))).norm()
   
        x = npy.linspace(0,1,10)
        x_init=[]
        for xi in x:
            for yi in x:
                x_init.append((xi,yi, xi, yi))

        u1, v1, u2, v2 = [], [], [], []
        solutions = []
        for x0 in x_init: 
            z = scp.optimize.least_squares(f, x0=x0, bounds=([0,1]))
            # print(z.cost)
            if z.fun<1e-5:
                solution = z.x
                if solution not in solutions:
                    solutions.append(solution)
                    u1.append(solution[0])
                    v1.append(solution[1])
                    u2.append(solution[2])
                    v2.append(solution[3])
        
        # uv1 = [[min(u1),max(u1)],[min(v1),max(v1)]]
        # uv2 = [[min(u2),max(u2)],[min(v2),max(v2)]]
            
        return ((u1,v1), (u2,v2)) #(uv1, uv2)
    
    
    def plane_intersection(self, plane3d):
        '''
        compute intersection points between a Bspline surface and a plane3d
        '''

        def f(X):
            return ((self.surface.evaluate_single((X[0],X[1]))[0])*plane3d.equation_coefficients()[0] +
                    (self.surface.evaluate_single((X[0],X[1]))[1])*plane3d.equation_coefficients()[1] +
                    (self.surface.evaluate_single((X[0],X[1]))[2])*plane3d.equation_coefficients()[2] +
                    plane3d.equation_coefficients()[3])

        x = npy.linspace(0,1,20)
        x_init=[]
        for xi in x:
            for yi in x:
                x_init.append((xi,yi))


        # x_init = volmdlr.Point2D.grid2d(20, 20, 0, 1, 0, 1)

        intersection_points = []
        # solutions = []
        # u, v =[],  []
        
        for x0 in x_init: 
            z = scp.optimize.least_squares(f, x0=x0, bounds=([0,1]))
            if z.fun<1e-20:
            #     cost.append(z.cost)
            # # print(z.cost)
            # if z.cost<1e-20:
                solution = z.x
                intersection_points.append(volmdlr.Point3D(self.surface.evaluate_single((solution[0],solution[1]))[0],
                                                            self.surface.evaluate_single((solution[0],solution[1]))[1],
                                                            self.surface.evaluate_single((solution[0],solution[1]))[2]))
        # intersection_points.sort()
                # u.append(solution[0])        
                # v.append(solution[1])  
                # solutions.append(solution)
        
        # return (u,v)
        return intersection_points


    def error_with_point3d(self, point3d):
        '''
        compute the error/distance between the Bspline surface and a point3d
        '''

        def f(x):
            return (point3d - self.point2d_to_3d(volmdlr.Point2D(x[0], x[1]))).norm()

        cost = []

        for x0 in [(0, 0), (0, 1), (1, 0), (1, 1), (0.5, 0.5)]:
            z = scp.optimize.least_squares(f, x0=x0, bounds=([0,1]))
            cost.append(z.fun)

        return min(cost)


    def error_with_edge3d(self, edge3d):
        ''' 
        compute the error/distance between the Bspline surface and an edge3d
        it's the mean of the start and end points errors'
        '''

        return (self.error_with_point3d(edge3d.start) + self.error_with_point3d(edge3d.end)) / 2


    def nearest_edges3d(self, contour3d, threshold: float):
        ''' 
        compute the nearest edges of a contour3d to a Bspline_surface3d based on a threshold 
        '''

        nearest = []
        for primitive in contour3d.primitives:
            if self.error_with_edge3d(primitive) <= threshold:
                nearest.append(primitive)
        nearest_primitives = volmdlr.wires.Wire3D(nearest)

        return nearest_primitives

        
    def edge3d_to_2d_with_dimension(self, edge3d, points_x, points_y):
        '''
        compute the edge2d of a edge3d, on a Bspline surface, in the dimensioned frame  
        '''

        # method_name = '{}_to_2d_with_dimension'.format(edge3d.__class__.__name__.lower())
        method_name = f'{edge3d.__class__.__name__.lower()}_to_2d_with_dimension'

        if hasattr(self, method_name):
            edge2d_dim = getattr(self, method_name)(edge3d, points_x, points_y)
            if edge2d_dim:
                return edge2d_dim
            else:
                raise NotImplementedError
        else:
            raise NotImplementedError(
                # 'Class {} does not implement {}'.format(self.__class__.__name__,
                #                                         method_name))
                f'Class {self.__class__.__name__} does not implement {method_name}')


    def wire3d_to_2d(self, wire3d):
        ''' 
        compute the 2d of a wire3d, on a Bspline surface
        '''

        contour = self.contour3d_to_2d(wire3d)

        return volmdlr.wires.Wire2D(contour.primitives)
 
    
    def wire3d_to_2d_with_dimension(self, wire3d):
        ''' 
        compute the 2d of a wire3d, on a Bspline surface, in the dimensioned frame
        '''

        for key in self._grids2d:
            points_x = key[0]
            points_y = key[1]

        contour = self.contour3d_to_2d_with_dimension(wire3d, points_x, points_y)

        return volmdlr.wires.Wire2D(contour.primitives)

 
    def split_surface_u(self, u: float):
        '''
        split the surface at the input parametric coordinate on the u-direction

        Parameters
        ----------
        u : float
            Parametric coordinate u choosen between 0 and 1

        Returns
        -------
        surfaces : list
            Two splitted surfaces

        '''
        
        surfaces_geo = split_surface_u(self.surface, u)
        surfaces = []
        for s in surfaces_geo:
            surfaces.append(volmdlr.faces.BSplineSurface3D.from_geomdl_surface(s))
        
        return surfaces
    
    
    def split_surface_v(self, v: float):
        '''
        split the surface at the input parametric coordinate on the v-direction

        Parameters
        ----------
        v : float
            Parametric coordinate v choosen between 0 and 1

        Returns
        -------
        surfaces : list
            Two splitted surfaces

        '''
        
        surfaces_geo = split_surface_v(self.surface, v)
        surfaces = []
        for s in surfaces_geo:
            surfaces.append(volmdlr.faces.BSplineSurface3D.from_geomdl_surface(s))
        
        return surfaces    
    
    
    def split_surface_with_bspline_curve(self, bspline_curve3d: volmdlr.edges.BSplineCurve3D):
        '''
        cuts the surface into two pieces with a bspline curve

        Parameters
        ----------
        bspline_curve3d : volmdlr.edges.BSplineCurve3D
            

        Returns
        -------
        surfaces : list
            Two splitted surfaces

        '''
        
        surfaces = []
        bspline_curve2d = self.bsplinecurve3d_to_2d(bspline_curve3d)[0]
        # if type(bspline_curve2d) == list:
        #     points = [bspline_curve2d[0].start]
        #     for edge in bspline_curve2d:
        #         points.append(edge.end)
        #     bspline_curve2d = vme.BSplineCurve2D.from_points_approximation(points, 2, ctrlpts_size = 5)
        contour = self.rectangular_cut(0,1,0,1).surface2d.outer_contour
        contours = contour.cut_by_bspline_curve(bspline_curve2d)

        du, dv = bspline_curve2d.end - bspline_curve2d.start
        resolution = 8
        
        for contour in contours:
            u_min, u_max, v_min, v_max = contour.bounding_rectangle()
            if du>dv:
                delta_u = u_max - u_min
                nlines_x = int(delta_u * resolution)
                lines_x = [vme.Line2D(volmdlr.Point2D(u_min, v_min),
                                              volmdlr.Point2D(u_min, v_max))]
                for i in range(nlines_x):
                    u = u_min + (i + 1) / (nlines_x + 1) * delta_u
                    lines_x.append(vme.Line2D(volmdlr.Point2D(u, v_min),
                                              volmdlr.Point2D(u, v_max)))
                lines_x.append(vme.Line2D(volmdlr.Point2D(u_max, v_min),
                                          volmdlr.Point2D(u_max, v_max)))
                lines = lines_x
                
            else:
                delta_v = v_max - v_min
                nlines_y = int(delta_v * resolution)
                lines_y = [vme.Line2D(volmdlr.Point2D(v_min, v_min),
                                              volmdlr.Point2D(v_max, v_min))]
                for i in range(nlines_y):
                    v = v_min + (i + 1) / (nlines_y + 1) * delta_v
                    lines_y.append(vme.Line2D(volmdlr.Point2D(v_min, v),
                                              volmdlr.Point2D(v_max, v)))
                lines_y.append(vme.Line2D(volmdlr.Point2D(v_min, v_max),
                                          volmdlr.Point2D(v_max, v_max)))
                lines = lines_y
 
            pt0 = volmdlr.O2D
            points=[]
            
            for l in lines:
                inter = contour.line_intersections(l)
                if inter:
                    pt = [inter[0][0], inter[1][0]]
                else:
                    raise NotImplementedError
                   
                pt = sorted(pt, key=lambda p: pt0.point_distance(p))
                pt0 = pt[0]
                edge = volmdlr.edges.LineSegment2D(pt[0], pt[1])
                
                points.extend(edge.discretization_points(10))
                
            points3d = []
            for p in points:
                points3d.append(self.point2d_to_3d(p))

            size_u, size_v, degree_u, degree_v = 10, 10, self.degree_u, self.degree_v
            surfaces.append(volmdlr.faces.BSplineSurface3D.points_fitting_into_bspline_surface(points3d, size_u, size_v, degree_u, degree_v))

        return surfaces
        
    def point_belongs(self, point3d):
        '''
        check if a point3d belongs to the bspline_surface or not 
        '''
        
        def f(x):
            p3d = self.point2d_to_3d(volmdlr.Point2D(x[0], x[1]))
            return point3d.point_distance(p3d)
    
        x = npy.linspace(0,1,5)
        x_init=[]
        for xi in x:
            for yi in x:
                x_init.append((xi,yi))
            
        for x0 in x_init: 
            z = scp.optimize.least_squares(f, x0=x0, bounds=([0,1]))
            if z.fun < 1e-10: 
                return True
        return False
    
    
    def is_intersected_with(self, other_bspline_surface3d):
        '''
        check if the two surfaces are intersected or not
        return True, when there are more 50points on the intersection zone     
        '''
        
        # intersection_results = self.intersection_with(other_bspline_surface3d)
        # if len(intersection_results[0][0]) >= 50:
        #     return True
        # else: 
        #     return False
        
        def f(X):
            return (self.point2d_to_3d(volmdlr.Point2D(X[0],X[1])) - other_bspline_surface3d.point2d_to_3d(volmdlr.Point2D(X[2],X[3]))).norm()
   
        x = npy.linspace(0,1,10)
        x_init=[]
        for xi in x:
            for yi in x:
                x_init.append((xi,yi, xi, yi))

        i = 0
        for x0 in x_init:
            z = scp.optimize.least_squares(f, x0=x0, bounds=([0,1]))
            if z.fun<1e-5:
                i += 1
                if i >= 50:
                    return True
        return False


    def merge_with(self, other_bspline_surface3d):
        '''
        merge two adjacent surfaces based on their faces

        Parameters
        ----------
        other_bspline_face3d : volmdlr.faces.BSplineSurface3D

        Returns
        -------
        merged_surface : volmdlr.faces.BSplineSurface3D

        '''

        bspline_face3d = self.rectangular_cut(0,1,0,1)
        other_bspline_face3d = other_bspline_surface3d.rectangular_cut(0,1,0,1)

        bsplines = [self, other_bspline_surface3d]
        bsplines_new = bsplines

        center = [bspline_face3d.surface2d.outer_contour.center_of_mass(), other_bspline_face3d.surface2d.outer_contour.center_of_mass()]
        grid2d_direction = (bspline_face3d.pair_with(other_bspline_face3d))[1]

        if bspline_face3d.outer_contour3d.is_sharing_primitives_with(other_bspline_face3d.outer_contour3d):

            xmin, xmax, ymin, ymax = self.xy_limits(other_bspline_surface3d)

        elif self.is_intersected_with(other_bspline_surface3d):
            # find pimitives to split with
            contour1 = bspline_face3d.outer_contour3d
            contour2 = other_bspline_face3d.outer_contour3d

            distances = []
            for p1 in contour1.primitives:
                dis = []
                for p2 in contour2.primitives:
                    point1 = (p1.start + p1.end)/2
                    point2 = (p2.start + p2.end)/2
                    dis.append(point1.point_distance(point2))
                distances.append(dis)

            i = distances.index((min(distances)))
            j = distances[i].index(min(distances[i]))

            curves = [contour2.primitives[j], contour1.primitives[i]]

            # split surface
            for i, bspline in enumerate(bsplines):
                surfaces = bspline.split_surface_with_bspline_curve(curves[i])

                errors = []
                for s in surfaces:
                    errors.append(s.error_with_point3d(bsplines[i].point2d_to_3d(center[i])))

                bsplines_new[i] = surfaces[errors.index(min(errors))]

            xmin, xmax, ymin, ymax = [0]*len(bsplines_new), [1]*len(bsplines_new), [0]*len(bsplines_new), [1]*len(bsplines_new)

            grid2d_direction = (bsplines_new[0].rectangular_cut(0,1,0,1).pair_with(bsplines_new[1].rectangular_cut(0,1,0,1)))[1]

        # grid3d
        points3d = []
        for i, bspline in enumerate(bsplines_new):
            grid2d = volmdlr.Point2D.grid2d_with_direction(50, 50, xmin[i], xmax[i], ymin[i], ymax[i], grid2d_direction[i])[0]
            grid3d = []
            for p in grid2d:
                grid3d.append(bspline.point2d_to_3d(p))

            points3d.extend(grid3d)

            # fitting
        size_u, size_v, degree_u, degree_v = 100, 50, max(bsplines[0].degree_u, bsplines[1].degree_u), max(bsplines[0].degree_v, bsplines[1].degree_v)

        merged_surface = volmdlr.faces.BSplineSurface3D.points_fitting_into_bspline_surface(points3d, size_u, size_v, degree_u, degree_v)

        return  merged_surface

    def xy_limits(self, other_bspline_surface3d):
        '''
        compute x, y limits to define grid2d
        '''

        grid2d_direction = (self.rectangular_cut(0,1,0,1).pair_with(other_bspline_surface3d.rectangular_cut(0,1,0,1)))[1]

        xmin, xmax, ymin, ymax = [], [], [], []
        if grid2d_direction[0][1] == '+y':
            xmin.append(0)
            xmax.append(1)
            ymin.append(0)
            ymax.append(0.99)
        elif grid2d_direction[0][1] == '+x':
            xmin.append(0)
            xmax.append(0.99)
            ymin.append(0)
            ymax.append(1)
        elif grid2d_direction[0][1] == '-x':
            xmin.append(0.01)
            xmax.append(1)
            ymin.append(0)
            ymax.append(1)
        elif grid2d_direction[0][1] == '-y':
            xmin.append(0)
            xmax.append(1)
            ymin.append(0.01)
            ymax.append(1)

        xmin.append(0)
        xmax.append(1)
        ymin.append(0)
        ymax.append(1)

        return xmin, xmax, ymin, ymax


class BezierSurface3D(BSplineSurface3D):

    def __init__(self, degree_u: int, degree_v: int,
                 control_points: List[List[volmdlr.Point3D]],
                 nb_u: int, nb_v: int, name=''):

        u_knots = utilities.generate_knot_vector(degree_u, nb_u)
        v_knots = utilities.generate_knot_vector(degree_v, nb_v)

        u_multiplicities = [1] * len(u_knots)
        v_multiplicities = [1] * len(v_knots)

        BSplineSurface3D.__init__(self, degree_u, degree_v,
                                  control_points, nb_u, nb_v,
                                  u_multiplicities, v_multiplicities,
                                  u_knots, v_knots, None, name)


class Face3D(volmdlr.core.Primitive3D):
    min_x_density = 1
    min_y_density = 1

    def __init__(self, surface3d, surface2d: Surface2D,
                 name: str = ''):
        self.surface3d = surface3d
        self.surface2d = surface2d
        self.bounding_box = self._bounding_box()

        volmdlr.core.Primitive3D.__init__(self, name=name)

    def __hash__(self):
        return hash(self.surface3d) + hash(self.surface2d)

    def __eq__(self, other_):
        if other_.__class__.__name__ != self.__class__.__name__:
            return False
        equal = (self.surface3d == other_.surface3d
                 and self.surface2d == other_.surface2d)
        return equal

    def point_belongs(self, point3d: volmdlr.Point3D):
        """
        Tells you if a point is on the 3D face and inside its contour
        """
        point2d = self.surface3d.point3d_to_2d(point3d)
        check_point3d = self.surface3d.point2d_to_3d(point2d)
        if check_point3d.point_distance(point3d) > 1e-6:
            return False

        return self.surface2d.point_belongs(point2d)

    @property
    def outer_contour3d(self):
        """

        """
        return self.surface3d.contour2d_to_3d(self.surface2d.outer_contour)

    @property
    def inner_contours3d(self):
        """

        """
        return [self.surface3d.contour2d_to_3d(c) for c in
                self.surface2d.inner_contours]

    def _bounding_box(self):
        """
        this error is raised to enforce overloading of this method
        """
        raise NotImplementedError(
            '_bounding_box method must be overloaded by {}'.format(
                self.__class__.__name__))

    @classmethod
    def from_step(cls, arguments, object_dict):
        contours = [object_dict[int(arguments[1][0][1:])]]

        # Detecting inner and outer contours
        name = arguments[0][1:-1]
        surface = object_dict[int(arguments[2])]

        if hasattr(surface, 'face_from_contours3d'):
            if (len(contours) == 1) and isinstance(contours[0],
                                                   volmdlr.Point3D):
                return surface

            return surface.face_from_contours3d(contours, name)
        else:
            raise NotImplementedError(
                'Not implemented :face_from_contours3d in {}'.format(surface))

    def to_step(self, current_id):
        xmin, xmax, ymin, ymax = self.surface2d.bounding_rectangle()
        subsurfaces2d = [self.surface2d]
        line_x = None
        if self.surface3d.x_periodicity and (xmax - xmin) >= 0.45 * self.surface3d.x_periodicity:
            line_x = vme.Line2D(volmdlr.Point2D(0.5 * (xmin + xmax), 0),
                                volmdlr.Point2D(
                                    0.5 * (xmin + xmax), 1))
        line_y = None
        if self.surface3d.y_periodicity and (
                ymax - ymin) >= 0.45 * self.surface3d.y_periodicity:
            line_y = vme.Line2D(
                volmdlr.Point2D(0., 0.5 * (ymin + ymax)),
                volmdlr.Point2D(1, 0.5 * (ymin + ymax)))

        if line_x:
            subsurfaces2 = []
            for subsurface2d in subsurfaces2d:
                subsurfaces2.extend(subsurface2d.cut_by_line(line_x))
            subsurfaces2d = subsurfaces2

        if line_y:
            subsurfaces2 = []
            for subsurface2d in subsurfaces2d:
                subsurfaces2.extend(subsurface2d.cut_by_line(line_y))
            subsurfaces2d = subsurfaces2

        if len(subsurfaces2d) > 1:
            content = ''
            face_ids = []
            for i, subsurface2d in enumerate(subsurfaces2d):
                face = self.__class__(self.surface3d, subsurface2d)
                face_content, face_id = face.to_step_without_splitting(
                    current_id)
                face_ids.append(face_id[0])
                content += face_content
                current_id = face_id[0] + 1
            return content, face_ids
        else:
            return self.to_step_without_splitting(current_id)

    def to_step_without_splitting(self, current_id):
        content, surface3d_ids = self.surface3d.to_step(current_id)
        current_id = max(surface3d_ids) + 1

        outer_contour_content, outer_contour_id = self.outer_contour3d.to_step(
            current_id)
        # surface_id=surface3d_id)
        content += outer_contour_content
        content += "#{} = FACE_BOUND('{}',#{},.T.);\n".format(
                outer_contour_id + 1, self.name, outer_contour_id)
        contours_ids = [outer_contour_id + 1]
        current_id = outer_contour_id + 2
        for inner_contour3d in self.inner_contours3d:
            inner_contour_content, inner_contour_id = inner_contour3d.to_step(
                current_id)
            # surface_id=surface3d_id)
            content += inner_contour_content
            face_bound_id = inner_contour_id + 1
            content += "#{} = FACE_BOUND('',#{},.T.);\n".format(
                face_bound_id, inner_contour_id)
            contours_ids.append(face_bound_id)
            current_id = face_bound_id + 1

        content += "#{} = ADVANCED_FACE('{}',({}),#{},.T.);\n".format(
            current_id,
            self.name,
            volmdlr.core.step_ids_to_str(contours_ids),
            surface3d_ids[0])
        # TODO: create an ADVANCED_FACE for each surface3d_ids ?
        return content, [current_id]

    def triangulation_lines(self):
        return [], []

    def triangulation(self):

        lines_x, lines_y = self.triangulation_lines()
        if lines_x and lines_y:
            surfaces = []
            for surface in self.surface2d.split_by_lines(lines_x):
                surfaces.extend(surface.split_by_lines(lines_y))

        elif lines_x:
            # try:
            surfaces = self.surface2d.split_by_lines(lines_x)
            # except:
            #     self.plot()
            #     raise NotImplementedError
        elif lines_y:
            surfaces = self.surface2d.split_by_lines(lines_y)
        else:
            surfaces = [self.surface2d]
            
        # mesh2d = surfaces[0].triangulation()
        # print('ls', len(surfaces))
        # for subsurface in surfaces[1:]:
        #     # mesh2d += subsurface.triangulation()
        #     mesh2d.merge_mesh(subsurface.triangulation())

        meshes = [s.triangulation() for s in surfaces]
        mesh2d = vmd.DisplayMesh2D.merge_meshes(meshes)
        return vmd.DisplayMesh3D(
            [vmd.Node3D(*self.surface3d.point2d_to_3d(p)) for p in
              mesh2d.points],
            mesh2d.triangles)


    def plot2d(self, ax=None, color='k', alpha=1):
        if ax is None:
            _, ax = plt.subplots()

        self.outer_contour.plot()

    def rotation(self, center, axis, angle, copy=True):
        if copy:
            new_surface = self.surface3d.rotation(center=center, axis=axis,
                                                  angle=angle, copy=True)
            return self.__class__(new_surface, self.surface2d)
        else:
            self.surface3d.rotation(center=center, axis=axis,
                                    angle=angle, copy=False)
            self.bounding_box = self._bounding_box()

    def translation(self, offset, copy=True):
        if copy:
            new_surface3d = self.surface3d.translation(offset=offset,
                                                       copy=True)
            return self.__class__(new_surface3d, self.surface2d)
        else:
            self.surface3d.translation(offset=offset, copy=False)
            self.bounding_box = self._bounding_box()

    def frame_mapping(self, frame, side, copy=True):
        """
        side = 'old' or 'new'
        """
        if copy:
            new_surface = self.surface3d.frame_mapping(frame, side, copy=True)
            return self.__class__(new_surface, self.surface2d.copy(),
                                  self.name)
        else:
            self.surface3d.frame_mapping(frame, side, copy=False)
            self.bounding_box = self._bounding_box()

    def copy(self, deep=True, memo=None):
        return self.__class__(self.surface3d.copy(), self.surface2d.copy(),
                              self.name)

    def line_intersections(self,
                                  line: vme.Line3D,
                                  ) -> List[volmdlr.Point3D]:
        intersections = []
        for intersection in self.surface3d.line_intersections(line):
            if self.point_belongs(intersection):
                intersections.append(intersection)

        return intersections

    def linesegment_intersections(self,
                                  linesegment: vme.LineSegment3D,
                                  ) -> List[volmdlr.Point3D]:
        intersections = []
        for intersection in self.surface3d.linesegment_intersections(
                linesegment):
            if self.point_belongs(intersection):
                intersections.append(intersection)

        return intersections

    def plot(self, ax=None, color='k', alpha=1, edge_details=False):
        if not ax:
            ax = plt.figure().add_subplot(111, projection='3d')
        self.outer_contour3d.plot(ax=ax, color=color, alpha=alpha,
                                  edge_details=edge_details)
        [contour3d.plot(ax=ax, color=color, alpha=alpha,
                        edge_details=edge_details)
         for contour3d in self.inner_contours3d]
        return ax

    def random_point_inside(self):
        point_inside2d = self.surface2d.random_point_inside()
        return self.surface3d.point2d_to_3d(point_inside2d)


class PlaneFace3D(Face3D):
    """
    :param contours: The face's contour2D
    :type contours: volmdlr.Contour2D
    :param plane: Plane used to place your face
    :type plane: Plane3D
    """
    _standalone_in_db = False
    _generic_eq = True
    _non_serializable_attributes = ['bounding_box', 'polygon2D']
    _non_eq_attributes = ['name', 'bounding_box', 'outer_contour3d',
                          'inner_contours3d']
    _non_hash_attributes = []

    def __init__(self, surface3d: Plane3D, surface2d: Surface2D,
                 name: str = ''):
        # if not isinstance(outer_contour2d, volmdlr.Contour2D):
        #     raise ValueError('Not a contour2D: {}'.format(outer_contour2d))
        Face3D.__init__(self,
                        surface3d=surface3d,
                        surface2d=surface2d,
                        name=name)

    # @classmethod
    # def _repair_points_and_polygon2d(cls, points, plane):
    #     if points[0] == points[-1]:
    #         points = points[:-1]
    #     polygon_points = [
    #         p.to_2d(plane.origin, plane.vectors[0], plane.vectors[1]) for p in
    #         points]
    #     repaired_points = [p.copy() for p in points]
    #     polygon2D = volmdlr.ClosedPolygon2D(polygon_points)
    #     if polygon2D.SelfIntersect()[0]:
    #         repaired_points = [repaired_points[1]] + [
    #             repaired_points[0]] + repaired_points[2:]
    #         polygon_points = [polygon_points[1]] + [
    #             polygon_points[0]] + polygon_points[2:]
    #         if polygon_points[0] == polygon_points[-1]:
    #             repaired_points = repaired_points[:-1]
    #             polygon_points = polygon_points[:-1]
    #         polygon2D = volmdlr.ClosedPolygon2D(polygon_points)
    #     return repaired_points, polygon2D

    @classmethod
    def dict_to_object(cls, dict_, global_dict=None, pointers_memo=None):
        plane3d = Plane3D.dict_to_object(dict_['surface3d'],
                                         global_dict=global_dict,
                                         pointers_memo=pointers_memo)
        surface2d = Surface2D.dict_to_object(dict_['surface2d'],
                                             global_dict=global_dict,
                                             pointers_memo=pointers_memo)
        return cls(plane3d, surface2d, dict_['name'])

    def area(self):
        return self.surface2d.outer_contour.area()

    def copy(self, deep=True, memo=None):
        return PlaneFace3D(self.surface3d.copy(), self.surface2d.copy(),
                           self.name)

    def _bounding_box(self):
        """
        """
        return self.outer_contour3d._bounding_box()

    def face_inside(self, face2):
        """
        verifies if a face is inside another face.
        It returns True if face2 is inside or False if the opposite
        """

        if self.surface3d.is_coincident(face2.surface3d):
            self_contour2d = self.outer_contour3d.to_2d(self.surface3d.frame.origin, self.surface3d.frame.u, self.surface3d.frame.v)
            face2_contour2d = face2.outer_contour3d.to_2d(self.surface3d.frame.origin, self.surface3d.frame.u, self.surface3d.frame.v)
            if self_contour2d.is_inside(face2_contour2d):
                # ax=self_contour2d.plot()
                # face2_contour2d.plot(ax=ax, color='r')
                return True
        return False

    # def average_center_point(self):
    #     """
    #     excluding holes
    #     """
    #     points = self.points
    #     nb = len(points)
    #     x = npy.sum([p[0] for p in points]) / nb
    #     y = npy.sum([p[1] for p in points]) / nb
    #     z = npy.sum([p[2] for p in points]) / nb
    #     return volmdlr.Point3D((x, y, z))

    def distance_to_point(self, point, return_other_point=False):
        # """
        # Only works if the surface is planar
        # TODO : this function does not take into account if Face has holes
        # """
        # On projette le point sur la surface plane
        # Si le point est à l'intérieur de la face,
        # on retourne la distance de projection
        # Si le point est à l'extérieur, on projette le point sur le plan
        # On calcule en 2D la distance entre la projection
        # et le polygone contour
        # On utilise le theroeme de Pythagore pour calculer
        # la distance minimale entre le point et le contour

        projected_pt = point.plane_projection3d(self.surface3d.frame.origin,
                                               self.surface3d.frame.u,
                                               self.surface3d.frame.v)
        projection_distance = point.point_distance(projected_pt)

        if self.point_belongs(projected_pt):
            if return_other_point:
                return projection_distance, projected_pt
            return projection_distance

        point_2D = point.to_2d(self.surface3d.frame.origin, self.surface3d.frame.u,
                               self.surface3d.frame.v)

        polygon2D = self.surface2d.outer_contour.to_polygon(angle_resolution=10)
        border_distance, other_point = polygon2D.point_border_distance(point_2D, return_other_point=True)

        other_point = self.surface3d.point2d_to_3d(volmdlr.Point2D(*other_point))

        if return_other_point:
            return (projection_distance ** 2 + border_distance ** 2) ** 0.5, \
                   other_point
        return (projection_distance ** 2 + border_distance ** 2) ** 0.5

    def minimum_distance_points_plane(self, other_plane_face,
                                      return_points=False):
        ## """
        ## Only works if the surface is planar
        ## TODO : this function does not take into account if Face has holes
        ## TODO : TRAITER LE CAS OU LA DISTANCE LA PLUS COURTE N'EST PAS D'UN SOMMET
        ## """
        # On calcule la distance entre la face 1 et chaque point de la face 2
        # On calcule la distance entre la face 2 et chaque point de la face 1

        # if self.face_intersection(other_plane_face) is not None:
        #     return 0, None, None
        #
        # polygon1_points_3D = [volmdlr.Point3D(p.vector) for p in
        #                       self.contours3d[0].tessel_points]
        # polygon2_points_3D = [volmdlr.Point3D(p.vector) for p in
        #                       other_plane_face.contours3d[0].tessel_points]
        #
        # distances = []
        # if not return_points:
        #     d_min = other_plane_face.distance_to_point(polygon1_points_3D[0])
        #     for point1 in polygon1_points_3D[1:]:
        #         d = other_plane_face.distance_to_point(point1)
        #         if d < d_min:
        #             d_min = d
        #     for point2 in polygon2_points_3D:
        #         d = self.distance_to_point(point2)
        #         if d < d_min:
        #             d_min = d
        #     return d_min
        #
        # else:
        #     for point1 in polygon1_points_3D:
        #         d, other_point = other_plane_face.distance_to_point(
        #             point1,
        #             return_other_point=True)
        #         distances.append((d, point1, other_point))
        #     for point2 in polygon2_points_3D:
        #         d, other_point = self.distance_to_point(
        #             point2,
        #             return_other_point=True
        #         )
        #         distances.append((d, point2, other_point))
        #
        # d_min, point_min, other_point_min = distances[0]
        # for distance in distances[1:]:
        #     if distance[0] < d_min:
        #         d_min = distance[0]
        #         point_min = distance[1]
        #         other_point_min = distance[2]
        #
        # return point_min, other_point_min

        min_distance = math.inf
        for edge1 in self.outer_contour3d.primitives:
            for edge2 in other_plane_face.outer_contour3d.primitives:
                dist = edge1.minimum_distance(edge2,
                                              return_points=return_points)
                if return_points:
                    if dist[0] < min_distance:
                        min_distance = dist[0]
                        p1, p2 = dist[1], dist[2]
                else:
                    if dist < min_distance:
                        min_distance = dist
        if return_points:
            return min_distance, p1, p2
        else:
            return min_distance

    def edge_intersections(self, edge):
        intersections = []
        linesegment = vme.LineSegment3D(edge.start, edge.end)
        for surface3d_inter in self.surface3d.linesegment_intersections(linesegment):
            point2d = self.surface3d.point3d_to_2d(surface3d_inter)
            if self.surface2d.point_belongs(point2d) or self.surface2d.outer_contour.point_over_contour(point2d, abs_tol=1e-7):
                if surface3d_inter not in intersections:
                    intersections.append(surface3d_inter)

        return intersections

    def face_intersections(self, face2, tol=1e-8) -> List[volmdlr.wires.Wire3D]:
        ## """
        ## Only works if the surface is planar
        ## TODO : this function does not take into account if Face has holes
        ## """

        bbox1 = self.bounding_box
        bbox2 = face2.bounding_box
        if not bbox1.bbox_intersection(bbox2) and bbox1.distance_to_bbox(bbox2) >= tol:
            return []

        intersections = []

        for edge2 in face2.outer_contour3d.primitives:
            intersection_points = self.edge_intersections(edge2)
            if intersection_points:
                intersections.extend(intersection_points)
        for edge1 in self.outer_contour3d.primitives:
            intersection_points = face2.edge_intersections(edge1)
            if intersection_points:
                for pt in intersection_points:
                    if pt not in intersections:
                        intersections.append(pt)
        if len(intersections) > 1:
            if intersections[0] == intersections[1]:
                return []
            primitive = volmdlr.edges.LineSegment3D(intersections[0], intersections[1])
            mid_point = primitive.middle_point()

            if self.outer_contour3d.point_over_contour(mid_point) and\
                    face2.outer_contour3d.point_over_contour(mid_point):
                return []

            intersections = [volmdlr.wires.Wire3D([primitive])]
            return intersections
        return []

    def minimum_distance(self, other_face, return_points=False):
        if other_face.__class__ is CylindricalFace3D:
            p1, p2 = other_face.minimum_distance_points_cyl(self)
            if return_points:
                return p1.point_distance(p2), p1, p2
            else:
                return p1.point_distance(p2)

        if other_face.__class__ is PlaneFace3D:
            if return_points:
                dist, p1, p2 = self.minimum_distance_points_plane(other_face,
                                                                  return_points=return_points)
                return dist, p1, p2
            else:
                dist = self.minimum_distance_points_plane(other_face,
                                                          return_points=return_points)
                return dist

        if other_face.__class__ is ToroidalFace3D:
            p1, p2 = other_face.minimum_distance_points_plane(self)
            if return_points:
                return p1.point_distance(p2), p1, p2
            else:
                return p1.point_distance(p2)

        else:
            return NotImplementedError

    def get_face_cutting_contours(self, dict_intersecting_combinations):
        '''
            :param face: A face object 
            :param dict_intersecting_combinations: dictionary containing as keys the combination of intersecting faces 
             and as the values the resulting primitive from the intersection of these two faces

            return a list all contours cutting one particular face
        '''
        face_intersecting_primitives2d = []
        for intersecting_combination in dict_intersecting_combinations.keys():
            if self in intersecting_combination:
                primitive2 = dict_intersecting_combinations[intersecting_combination].primitives[0]
                primitive2_2d = volmdlr.edges.LineSegment2D(self.surface3d.point3d_to_2d(primitive2.start), self.surface3d.point3d_to_2d(primitive2.end))

                if not self.surface2d.outer_contour.primitive_over_contour(primitive2_2d, tol=1e-7):
                    face_intersecting_primitives2d.append(primitive2_2d)

        if not face_intersecting_primitives2d:
            return []

        list_cutting_contours = volmdlr.wires.Contour2D.contours_from_edges(face_intersecting_primitives2d[:])

        return list_cutting_contours

    def divide_face(self, list_cutting_contours, inside, intersection_method = True):
        '''
            :param list_cutting_contours: list of contours cutting the face
            :param inside: when extracting a contour from another contour. It defines the extracted contour as being between the two points if True and outside these points if False
            return a list new faces resulting from face division 
        '''
        list_faces = []
        list_open_cutting_contours = []
        list_closed_cutting_contours = []
        for cutting_contour in list_cutting_contours:
            if cutting_contour.primitives[0].start != cutting_contour.primitives[-1].end:
                list_open_cutting_contours.append(cutting_contour)
            else:
                list_closed_cutting_contours.append(cutting_contour)

        if list_open_cutting_contours:
            new_faces_contours = self.surface2d.outer_contour.divide(list_open_cutting_contours, inside)
            for contour in new_faces_contours:
                list_faces.append(
                    PlaneFace3D(self.surface3d, Surface2D(contour, [])))

        if list_closed_cutting_contours:
            new_contour = list_closed_cutting_contours[0]
            if len(new_contour.primitives) >= 3 and new_contour.primitives[0].start == new_contour.primitives[-1].end:
                surf3d = self.surface3d
                surf2d = Surface2D(self.surface2d.outer_contour, [new_contour])
                new_plane = PlaneFace3D(surf3d, surf2d)
                list_faces.append(new_plane)
                list_faces.append(PlaneFace3D(surf3d, Surface2D(new_contour, [])))
            else:
                surf3d = self.surface3d
                surf2d = Surface2D(self.surface2d.outer_contour, [])
                new_plane = PlaneFace3D(surf3d, surf2d)
                list_faces.append(new_plane)

        return list_faces

    def is_adjacent(self, face2: Face3D):
        contour1 = self.outer_contour3d.to_2d(
            self.surface3d.frame.origin,
            self.surface3d.frame.u,
            self.surface3d.frame.v)
        contour2 = face2.outer_contour3d.to_2d(
            self.surface3d.frame.origin,
            self.surface3d.frame.u,
            self.surface3d.frame.v)
        if contour1.shares_primitives(contour2):
            return True
        return False

    @staticmethod
    def merge_faces(list_coincident_faces: List[Face3D]):
        valid_coicident_faces = list_coincident_faces[:]
        list_new_faces = []
        list_inner_contours = []
        merge_finished = False
        face0 = valid_coicident_faces[0]
        merged_contour = face0.outer_contour3d.to_2d(
            face0.surface3d.frame.origin,
            face0.surface3d.frame.u,
            face0.surface3d.frame.v)
        valid_coicident_faces.remove(face0)
        while not merge_finished:
            adjacent_faces = False
            list_inner_contours = []
            for face in valid_coicident_faces:
                adjacent_faces = False
                contour = face.outer_contour3d.to_2d(
                    face0.surface3d.frame.origin,
                    face0.surface3d.frame.u,
                    face0.surface3d.frame.v)
                if contour.shares_primitives(merged_contour):
                    merged_contour_results = merged_contour.merge_with(
                        contour)
                    merged_contour = merged_contour_results[0]
                    merged_inner_contours = merged_contour_results[1:]
                    list_inner_contours.extend(merged_inner_contours)
                    list_inner_contours.extend(face.surface2d.inner_contours)
                    valid_coicident_faces.remove(face)
                    adjacent_faces = True
                    break
            if not adjacent_faces and valid_coicident_faces:
                list_new_faces.append(
                    PlaneFace3D(face0.surface3d,
                                Surface2D(merged_contour.copy(),
                                          face0.surface2d.inner_contours +
                                          list_inner_contours)))
                merged_contour = \
                    valid_coicident_faces[0].outer_contour3d.to_2d(
                        face0.surface3d.frame.origin,
                        face0.surface3d.frame.u,
                        face0.surface3d.frame.v)
                valid_coicident_faces.remove(valid_coicident_faces[0])

            if not valid_coicident_faces:
                merge_finished = True
        list_new_faces.append(
            PlaneFace3D(face0.surface3d,
                        Surface2D(merged_contour,
                                  face0.surface2d.inner_contours +
                                  list_inner_contours)))

        return list_new_faces

    def set_operations_new_faces(self, intersecting_combinations,
                                 contour_extract_inside):
        list_cutting_contours = self.get_face_cutting_contours(
            intersecting_combinations)
        if not list_cutting_contours:
            return [self]
        return self.divide_face(list_cutting_contours, contour_extract_inside)


class Triangle3D(PlaneFace3D):
    """
    :param point1: The first point
    :type point1: volmdlr.Point3D
    :param point2: The second point
    :type point2: volmdlr.Point3D
    :param point3: The third point
    :type point3: volmdlr.Point3D
    """
    _standalone_in_db = False
    # _generic_eq = True
    # _non_serializable_attributes = ['bounding_box', 'polygon2D']
    # _non_eq_attributes = ['name', 'bounding_box', 'outer_contour3d',
    #                       'inner_contours3d']
    # _non_hash_attributes = []

    def __init__(self, point1: volmdlr.Point3D, point2: volmdlr.Point3D,
                 point3: volmdlr.Point3D, alpha=1, color=None, name: str = ''):
        self.point1 = point1
        self.point2 = point2
        self.point3 = point3
        self.points = [self.point1, self.point2, self.point3]
        self.color = color
        self.alpha = alpha
        self.name = name

        self._utd_surface3d = False
        self._utd_surface2d = False
        self.bounding_box = self._bounding_box()
        
        dc.DessiaObject.__init__(self, name=name)

        # Don't use inheritence for performance: class method fakes face3D behavior
        # Face3D.__init__(self,
        #                 surface3d=plane3d,
        #                 surface2d=surface2d,
        #                 name=name)

    def _bounding_box(self):
        return volmdlr.core.BoundingBox.from_points([self.point1, self.point2, self.point3])

    @property
    def surface3d(self):
        if not self._utd_surface3d:
            self._surface3d = Plane3D.from_3_points(self.point1, self.point2, self.point3)
            self._utd_surface3d = True
        return self._surface3d

    @property
    def surface2d(self):
        if not self._utd_surface2d:
            plane3d = self.surface3d
            contour3d = volmdlr.wires.Contour3D([vme.LineSegment3D(self.point1, self.point2),
                                                 vme.LineSegment3D(self.point2, self.point3),
                                                 vme.LineSegment3D(self.point3, self.point1)])

            contour2d = contour3d.to_2d(plane3d.frame.origin,
                                        plane3d.frame.u, plane3d.frame.v)

            self._surface2d = Surface2D(outer_contour=contour2d, inner_contours=[])

            self._utd_surface2d = True
        return self._surface2d

    def to_dict(self, use_pointers: bool = False, memo=None, path: str = '#'):
        dict_ = dc.DessiaObject.base_dict(self)
        dict_['point1'] = self.point1.to_dict()
        dict_['point2'] = self.point2.to_dict()
        dict_['point3'] = self.point3.to_dict()
        dict_['name'] = self.name

        return dict_

    @classmethod
    def dict_to_object(cls, dict_):
        point1 = volmdlr.Point3D.dict_to_object(dict_['point1'])
        point2 = volmdlr.Point3D.dict_to_object(dict_['point2'])
        point3 = volmdlr.Point3D.dict_to_object(dict_['point3'])
        return cls(point1, point2, point3, dict_['name'])

    def area(self) -> float:
        """
        
        :return: area triangle
        :rtype: float

        Formula explained here: https://www.triangle-calculator.com/?what=vc

        """
        a = self.point1.point_distance(self.point2)
        b = self.point2.point_distance(self.point3)
        c = self.point3.point_distance(self.point1)

        semi_perimeter = (a + b + c)/2

        try :
            #Area with Heron's formula
            area = math.sqrt(semi_perimeter*(semi_perimeter-a)*(semi_perimeter-b)*(semi_perimeter-c))
        except ValueError :
            area = 0

        return area

    def height(self):
        # Formula explained here: https://www.triangle-calculator.com/?what=vc
        # Basis = vector point1 to point2d
        return 2*self.area()/self.point1.point_distance(self.point2)

    def frame_mapping(self, frame, side, copy=True):
        """
        side = 'old' or 'new'
        """
        if copy:
            np1 = self.point1.frame_mapping(frame, side, copy=True)
            np2 = self.point2.frame_mapping(frame, side, copy=True)
            np3 = self.point3.frame_mapping(frame, side, copy=True)
            return self.__class__(np1, np2, np3, self.name)
        else:
            self.point1.frame_mapping(frame, side, copy=False)
            self.point2.frame_mapping(frame, side, copy=False)
            self.point3.frame_mapping(frame, side, copy=False)
            self.bounding_box = self._bounding_box()

    def copy(self, deep=True, memo=None):
        return Triangle3D(self.point1.copy(), self.point2.copy(), self.point3.copy(),
                           self.name)


    def triangulation(self):
        return vmd.DisplayMesh3D([vmd.Node3D.from_point(self.point1),
                                  vmd.Node3D.from_point(self.point2),
                                  vmd.Node3D.from_point(self.point3)],
                                 [(0, 1, 2)])

    def translation(self, offset, copy=True):
        new_point1 = self.point1.translation(offset, True)
        new_point2 = self.point2.translation(offset, True)
        new_point3 = self.point3.translation(offset, True)

        new_triangle = Triangle3D(new_point1, new_point2, new_point3,
                                  self.alpha, self.color, self.name)
        if copy:
            return new_triangle
        else:
            self.point1 = new_point1
            self.point2 = new_point2
            self.point3 = new_point3

    def rotation(self, center, axis, angle, copy=True):
        new_point1 = self.point1.rotation(center, axis, angle, copy=True)
        new_point2 = self.point2.rotation(center, axis, angle, copy=True)
        new_point3 = self.point3.rotation(center, axis, angle, copy=True)

        new_triangle = Triangle3D(new_point1, new_point2, new_point3,
                                  self.alpha, self.color, self.name)
        if copy:
            return new_triangle
        else:
            self.point1 = new_point1
            self.point2 = new_point2
            self.point3 = new_point3

    def subdescription(self, resolution = 0.01) :
        frame = self.surface3d.frame
        pts2d = [pt.to_2d(frame.origin, frame.u, frame.v) for pt in self.points]
        
        t_poly2d = volmdlr.wires.ClosedPolygon2D(pts2d)

        xmin, xmax = min(pt.x for pt in pts2d), max(pt.x for pt in pts2d)
        ymin, ymax = min(pt.y for pt in pts2d), max(pt.y for pt in pts2d)

        nbx, nby = int(((xmax-xmin)/resolution)+2), int(((ymax-ymin)/resolution)+2)
        points_box = []
        for i in range(nbx):
            x = min(xmin + i*resolution, xmax)
            if x == xmin :
                x = xmin + 0.01*resolution
            for j in range(nby):
                y = min(ymin + j*resolution, ymax)
                if y == ymin :
                    y = ymin + 0.01*resolution
                points_box.append(volmdlr.Point2D(x,y))

        points = [pt.copy() for pt in self.points]
        for pt in points_box :
            if t_poly2d.point_belongs(pt):
                points.append(pt.to_3d(frame.origin, frame.u, frame.v))
            elif t_poly2d.point_over_contour(pt):  
                points.append(pt.to_3d(frame.origin, frame.u, frame.v))
                
        return volmdlr.Vector3D.remove_duplicate(points)
    
    def subdescription_to_triangles(self, resolution = 0.01) :
        """
        This function will return a list of Triangle3D with resolution as max
        length of subtriangles side 
        """
        
        frame = self.surface3d.frame
        pts2d = [pt.to_2d(frame.origin, frame.u, frame.v) for pt in self.points]
        
        t_poly2d = volmdlr.wires.ClosedPolygon2D(pts2d)

        sub_triangles2d = [t_poly2d]
        done = False
        while not done :
            triangles2d = []
            for t, subtri in enumerate(sub_triangles2d) :
                ls_length = [ls.length() for ls in subtri.line_segments]
                ls_max = max(ls_length)
                
                if ls_max>resolution:
                    pos_ls_max = ls_length.index(ls_max)
                    taller = subtri.line_segments[pos_ls_max]
                    p1, p2 = taller.start, taller.end
                    p3 = list(set(subtri.points) - set([p1, p2]))[0]
                    
                    pt_mid = (p1 + p2)/2
                    new_triangles2d = [volmdlr.wires.ClosedPolygon2D([p1, pt_mid, p3]),
                                       volmdlr.wires.ClosedPolygon2D([p2, pt_mid, p3])]

                    triangles2d.extend(new_triangles2d)
                else :
                    triangles2d.append(subtri)
             
            if len(sub_triangles2d) == len(triangles2d):
                done = True
                break
            sub_triangles2d = triangles2d

        triangles3d = [Triangle3D(tri.points[0].to_3d(frame.origin, frame.u, frame.v),
                                  tri.points[1].to_3d(frame.origin, frame.u, frame.v),
                                  tri.points[2].to_3d(frame.origin, frame.u, frame.v)) for tri in sub_triangles2d]
        
        return triangles3d

    def middle(self):
        return (self.point1+self.point2+self.point3)/3

    def normal(self):
        '''
        
        Returns
        -------
        normal to the face

        '''
        normal = self.surface3d.frame.w
        # vec12 = self.point2 - self.point1
        # vec13 = self.point3 - self.point1
        # normal  = vec12.cross(vec13)
        normal.normalize()
        return normal

class CylindricalFace3D(Face3D):
    """
    :param contours2d: The cylinder's contour2D
    :type contours2d: volmdlr.Contour2D
    :param cylindricalsurface3d: Information about the Cylinder
    :type cylindricalsurface3d: CylindricalSurface3D
    :param points: contours2d's point
    :type points: List of volmdlr.Point2D

    :Example:
        >>> contours2d is rectangular and will create a classic cylinder with x= 2*pi*radius, y=h
    """
    min_x_density = 5
    min_y_density = 1

    def __init__(self,
                 surface3d: CylindricalSurface3D,
                 surface2d: Surface2D,
                 name: str = ''):

        self.radius = surface3d.radius
        self.center = surface3d.frame.origin
        self.normal = surface3d.frame.w
        Face3D.__init__(self, surface3d=surface3d,
                        surface2d=surface2d,
                        name=name)

    def copy(self, deep=True, memo=None):
        return CylindricalFace3D(self.surface3d.copy(), self.surface2d.copy(),
                           self.name)

    def _bounding_box(self):
        theta_min, theta_max, zmin, zmax = self.surface2d.outer_contour.bounding_rectangle()

        lower_center = self.surface3d.frame.origin + zmin * self.surface3d.frame.w
        upper_center = self.surface3d.frame.origin + zmax * self.surface3d.frame.w

        xmin, xmax = volmdlr.geometry.cos_image(theta_min, theta_max)
        ymin, ymax = volmdlr.geometry.sin_image(theta_min, theta_max)

        points = [(lower_center
                   + xmin * self.surface3d.radius * self.surface3d.frame.u
                   + ymin * self.surface3d.radius * self.surface3d.frame.v),
                  (lower_center
                   + xmax * self.surface3d.radius * self.surface3d.frame.u
                   + ymin * self.surface3d.radius * self.surface3d.frame.v),
                  (lower_center
                   + xmin * self.surface3d.radius * self.surface3d.frame.u
                   + ymax * self.surface3d.radius * self.surface3d.frame.v),
                  (lower_center
                   + xmax * self.surface3d.radius * self.surface3d.frame.u
                   + ymax * self.surface3d.radius * self.surface3d.frame.v),
                  (upper_center
                   + xmin * self.surface3d.radius * self.surface3d.frame.u
                   + ymin * self.surface3d.radius * self.surface3d.frame.v),
                  (upper_center
                   + xmax * self.surface3d.radius * self.surface3d.frame.u
                   + ymin * self.surface3d.radius * self.surface3d.frame.v),
                  (upper_center
                   + xmin * self.surface3d.radius * self.surface3d.frame.u
                   + ymax * self.surface3d.radius * self.surface3d.frame.v),
                  (upper_center
                   + xmax * self.surface3d.radius * self.surface3d.frame.u
                   + ymax * self.surface3d.radius * self.surface3d.frame.v)]

        return volmdlr.core.BoundingBox.from_points(points)

    def triangulation_lines(self, angle_resolution=5):
        theta_min, theta_max, zmin, zmax = self.surface2d.bounding_rectangle()
        delta_theta = theta_max - theta_min
        nlines = math.ceil(delta_theta * angle_resolution)
        lines = []
        for i in range(nlines):
            theta = theta_min + (i + 1) / (nlines + 1) * delta_theta
            lines.append(vme.Line2D(volmdlr.Point2D(theta, zmin),
                                    volmdlr.Point2D(theta, zmax)))
        return lines, []

    def range_closest(self, list_points):
        """
        This method has be edited as it was really bad coded:
            * parameter removed, use of self data instead
        """
        points_set = volmdlr.delete_double_point(list_points)
        points_set3D = CylindricalFace3D.points2d_to3d(None, [points_set],
                                                       self.radius, self.surface3d.frame)

        points_3dint = [points_set3D[0]]
        points_2dint = [points_set[0]]
        s = 1
        for k in range(1, len(points_set)):
            closest = points_set3D[s]
            while closest is None:
                s += 1
                closest = points_set3D[s]
            dist_min = (points_3dint[-1] - closest).norm()
            pos = s
            for i in range(s + 1, len(points_set3D)):
                close_test = points_set3D[i]
                if close_test is None:
                    continue
                else:
                    dist_test = (points_3dint[-1] - close_test).norm()
                    if dist_test <= dist_min:
                        dist_min = dist_test
                        closest = close_test
                        pos = i
            points_2dint.append(points_set[pos])
            points_set3D[pos] = None

        return points_2dint

    def minimum_maximum(self, contour2d, radius):
        points = contour2d.tessel_points

        min_h, min_theta = min([pt[1] for pt in points]), min(
            [pt[0] for pt in points])
        max_h, max_theta = max([pt[1] for pt in points]), max(
            [pt[0] for pt in points])
        return min_h, min_theta, max_h, max_theta

    def minimum_distance_points_cyl(self, other_cyl):
        r1, r2 = self.radius, other_cyl.radius
        min_h1, min_theta1, max_h1, max_theta1 = self.minimum_maximum(
            self.contours2d[0], r1)

        n1 = self.normal
        u1 = self.cylindricalsurface3d.frame.u
        v1 = self.cylindricalsurface3d.frame.v
        frame1 = volmdlr.Frame3D(self.center, u1, v1, n1)

        min_h2, min_theta2, max_h2, max_theta2 = self.minimum_maximum(
            other_cyl.contours2d[0], r2)

        n2 = other_cyl.normal
        u2 = other_cyl.cylindricalsurface3d.frame.u
        v2 = other_cyl.cylindricalsurface3d.frame.v
        frame2 = volmdlr.Frame3D(other_cyl.center, u2, v2, n2)
        # st2 = volmdlr.Point3D((r2*math.cos(min_theta2), r2*math.sin(min_theta2), min_h2))
        # start2 = frame2.old_coordinates(st2)

        w = other_cyl.center - self.center

        n1n1, n1u1, n1v1, n1n2, n1u2, n1v2 = n1.dot(n1), n1.dot(u1), n1.dot(
            v1), n1.dot(n2), n1.dot(u2), n1.dot(v2)
        u1u1, u1v1, u1n2, u1u2, u1v2 = u1.dot(u1), u1.dot(v1), u1.dot(
            n2), u1.dot(u2), u1.dot(v2)
        v1v1, v1n2, v1u2, v1v2 = v1.dot(v1), v1.dot(n2), v1.dot(u2), v1.dot(v2)
        n2n2, n2u2, n2v2 = n2.dot(n2), n2.dot(u2), n2.dot(v2)
        u2u2, u2v2, v2v2 = u2.dot(u2), u2.dot(v2), v2.dot(v2)

        w2, wn1, wu1, wv1, wn2, wu2, wv2 = w.dot(w), w.dot(n1), w.dot(
            u1), w.dot(v1), w.dot(n2), w.dot(u2), w.dot(v2)

        # x = (theta1, h1, theta2, h2)
        def distance_squared(x):
            return (n1n1 * (x[1] ** 2) + u1u1 * ((math.cos(x[0])) ** 2) * (
                    r1 ** 2) + v1v1 * ((math.sin(x[0])) ** 2) * (r1 ** 2)
                    + w2 + n2n2 * (x[3] ** 2) + u2u2 * (
                            (math.cos(x[2])) ** 2) * (r2 ** 2) + v2v2 * (
                            (math.sin(x[2])) ** 2) * (r2 ** 2)
                    + 2 * x[1] * r1 * math.cos(x[0]) * n1u1 + 2 * x[
                        1] * r1 * math.sin(x[0]) * n1v1 - 2 * x[1] * wn1
                    - 2 * x[1] * x[3] * n1n2 - 2 * x[1] * r2 * math.cos(
                        x[2]) * n1u2 - 2 * x[1] * r2 * math.sin(x[2]) * n1v2
                    + 2 * math.cos(x[0]) * math.sin(x[0]) * u1v1 * (
                            r1 ** 2) - 2 * r1 * math.cos(x[0]) * wu1
                    - 2 * r1 * x[3] * math.cos(
                        x[0]) * u1n2 - 2 * r1 * r2 * math.cos(x[0]) * math.cos(
                        x[2]) * u1u2
                    - 2 * r1 * r2 * math.cos(x[0]) * math.sin(
                        x[2]) * u1v2 - 2 * r1 * math.sin(x[0]) * wv1
                    - 2 * r1 * x[3] * math.sin(
                        x[0]) * v1n2 - 2 * r1 * r2 * math.sin(x[0]) * math.cos(
                        x[2]) * v1u2
                    - 2 * r1 * r2 * math.sin(x[0]) * math.sin(
                        x[2]) * v1v2 + 2 * x[3] * wn2 + 2 * r2 * math.cos(
                        x[2]) * wu2
                    + 2 * r2 * math.sin(x[2]) * wv2 + 2 * x[3] * r2 * math.cos(
                        x[2]) * n2u2 + 2 * x[3] * r2 * math.sin(x[2]) * n2v2
                    + 2 * math.cos(x[2]) * math.sin(x[2]) * u2v2 * (r2 ** 2))

        x01 = npy.array([(min_theta1 + max_theta1) / 2, (min_h1 + max_h1) / 2,
                         (min_theta2 + max_theta2) / 2, (min_h2 + max_h2) / 2])
        x02 = npy.array([min_theta1, (min_h1 + max_h1) / 2,
                         min_theta2, (min_h2 + max_h2) / 2])
        x03 = npy.array([max_theta1, (min_h1 + max_h1) / 2,
                         max_theta2, (min_h2 + max_h2) / 2])

        minimax = [(min_theta1, min_h1, min_theta2, min_h2),
                   (max_theta1, max_h1, max_theta2, max_h2)]

        res1 = scp.optimize.least_squares(distance_squared, x01,
                                          bounds=minimax)
        res2 = scp.optimize.least_squares(distance_squared, x02,
                                          bounds=minimax)
        res3 = scp.optimize.least_squares(distance_squared, x03,
                                          bounds=minimax)

        pt1 = volmdlr.Point3D(
            (r1 * math.cos(res1.x[0]), r1 * math.sin(res1.x[0]), res1.x[1]))
        p1 = frame1.old_coordinates(pt1)
        pt2 = volmdlr.Point3D(
            (r2 * math.cos(res1.x[2]), r2 * math.sin(res1.x[2]), res1.x[3]))
        p2 = frame2.old_coordinates(pt2)
        d = p1.point_distance(p2)
        result = res1

        res = [res2, res3]
        for couple in res:
            pttest1 = volmdlr.Point3D((r1 * math.cos(couple.x[0]),
                                       r1 * math.sin(couple.x[0]),
                                       couple.x[1]))
            pttest2 = volmdlr.Point3D((r2 * math.cos(couple.x[2]),
                                       r2 * math.sin(couple.x[2]),
                                       couple.x[3]))
            ptest1 = frame1.old_coordinates(pttest1)
            ptest2 = frame2.old_coordinates(pttest2)
            dtest = ptest1.point_distance(ptest2)
            if dtest < d:
                result = couple
                p1, p2 = ptest1, ptest2

        pt1_2d, pt2_2d = volmdlr.Point2D(
            (result.x[0], result.x[1])), volmdlr.Point2D(
            (result.x[2], result.x[3]))

        if not self.contours2d[0].point_belongs(pt1_2d):
            # Find the closest one
            points_contours1 = self.contours2d[0].tessel_points

            poly1 = volmdlr.ClosedPolygon2D(points_contours1)
            d1, new_pt1_2d = poly1.PointBorderDistance(pt1_2d,
                                                       return_other_point=True)
            pt1 = volmdlr.Point3D((r1 * math.cos(new_pt1_2d.vector[0]),
                                   r1 * math.sin(new_pt1_2d.vector[0]),
                                   new_pt1_2d.vector[1]))
            p1 = frame1.old_coordinates(pt1)

        if not other_cyl.contours2d[0].point_belongs(pt2_2d):
            # Find the closest one
            points_contours2 = other_cyl.contours2d[0].tessel_points

            poly2 = volmdlr.ClosedPolygon2D(points_contours2)
            d2, new_pt2_2d = poly2.PointBorderDistance(pt2_2d,
                                                       return_other_point=True)
            pt2 = volmdlr.Point3D((r2 * math.cos(new_pt2_2d.vector[0]),
                                   r2 * math.sin(new_pt2_2d.vector[0]),
                                   new_pt2_2d.vector[1]))
            p2 = frame2.old_coordinates(pt2)

        return p1, p2

    def minimum_distance_points_plane(self,
                                      planeface):  # Planeface with contour2D
        #### ADD THE FACT THAT PLANEFACE.CONTOURS : [0] = contours totale, le reste = trous
        r = self.radius
        min_h1, min_theta1, max_h1, max_theta1 = self.minimum_maximum(
            self.contours2d[0], r)

        n1 = self.normal
        u1 = self.cylindricalsurface3d.frame.u
        v1 = self.cylindricalsurface3d.frame.v
        frame1 = volmdlr.Frame3D(self.center, u1, v1, n1)
        # st1 = volmdlr.Point3D((r*math.cos(min_theta1), r*math.sin(min_theta1), min_h1))
        # start1 = frame1.old_coordinates(st1)

        poly2d = planeface.polygon2D
        pfpoints = poly2d.points
        xmin, ymin = min([pt[0] for pt in pfpoints]), min(
            [pt[1] for pt in pfpoints])
        xmax, ymax = max([pt[0] for pt in pfpoints]), max(
            [pt[1] for pt in pfpoints])
        origin, vx, vy = planeface.plane.origin, planeface.plane.vectors[0], \
                         planeface.plane.vectors[1]
        pf1_2d, pf2_2d = volmdlr.Point2D((xmin, ymin)), volmdlr.Point2D(
            (xmin, ymax))
        pf3_2d, pf4_2d = volmdlr.Point2D((xmax, ymin)), volmdlr.Point2D(
            (xmax, ymax))
        pf1, pf2 = pf1_2d.to_3d(origin, vx, vy), pf2_2d.to_3d(origin, vx, vy)
        pf3, _ = pf3_2d.to_3d(origin, vx, vy), pf4_2d.to_3d(origin, vx, vy)

        u, v = (pf3 - pf1), (pf2 - pf1)
        u.normalize()
        v.normalize()

        w = pf1 - self.center

        n1n1, n1u1, n1v1, n1u, n1v = n1.dot(n1), n1.dot(u1), n1.dot(
            v1), n1.dot(u), n1.dot(v)
        u1u1, u1v1, u1u, u1v = u1.dot(u1), u1.dot(v1), u1.dot(u), u1.dot(v)
        v1v1, v1u, v1v = v1.dot(v1), v1.dot(u), v1.dot(v)
        uu, uv, vv = u.dot(u), u.dot(v), v.dot(v)

        w2, wn1, wu1, wv1, wu, wv = w.dot(w), w.dot(n1), w.dot(u1), w.dot(
            v1), w.dot(u), w.dot(v)

        # x = (h, theta, x, y)
        def distance_squared(x):
            return (n1n1 * (x[0] ** 2) + ((math.cos(x[1])) ** 2) * u1u1 * (
                    r ** 2) + ((math.sin(x[1])) ** 2) * v1v1 * (r ** 2)
                    + w2 + uu * (x[2] ** 2) + vv * (x[3] ** 2) + 2 * x[
                        0] * math.cos(x[1]) * r * n1u1
                    + 2 * x[0] * math.sin(x[1]) * r * n1v1 - 2 * x[
                        0] * wn1 - 2 * x[0] * x[2] * n1u
                    - 2 * x[0] * x[3] * n1v + 2 * math.sin(x[1]) * math.cos(
                        x[1]) * u1v1 * (r ** 2)
                    - 2 * r * math.cos(x[1]) * wu1 - 2 * r * x[2] * math.cos(
                        x[1]) * u1u
                    - 2 * r * x[3] * math.sin(x[1]) * u1v - 2 * r * math.sin(
                        x[1]) * wv1
                    - 2 * r * x[2] * math.sin(x[1]) * v1u - 2 * r * x[
                        3] * math.sin(x[1]) * v1v
                    + 2 * x[2] * wu + 2 * x[3] * wv + 2 * x[2] * x[3] * uv)

        x01 = npy.array([(min_h1 + max_h1) / 2, (min_theta1 + max_theta1) / 2,
                         (xmax - xmin) / 2, (ymax - ymin) / 2])

        minimax = [(min_h1, min_theta1, 0, 0),
                   (max_h1, max_theta1, xmax - xmin, ymax - ymin)]

        res1 = scp.optimize.least_squares(distance_squared, x01,
                                          bounds=minimax)

        pt1 = volmdlr.Point3D(
            (r * math.cos(res1.x[1]), r * math.sin(res1.x[1]), res1.x[0]))
        p1 = frame1.old_coordinates(pt1)
        p2 = pf1 + res1.x[2] * u + res1.x[3] * v
        pt1_2d = volmdlr.Point2D((res1.x[1], res1.x[0]))
        pt2_2d = p2.to_2d(pf1, u, v)

        if not self.contours2d[0].point_belongs(pt1_2d):
            # Find the closest one
            points_contours1 = self.contours2d[0].tessel_points

            poly1 = volmdlr.ClosedPolygon2D(points_contours1)
            d1, new_pt1_2d = poly1.PointBorderDistance(pt1_2d,
                                                       return_other_point=True)
            pt1 = volmdlr.Point3D((r * math.cos(new_pt1_2d.vector[0]),
                                   r * math.sin(new_pt1_2d.vector[0]),
                                   new_pt1_2d.vector[1]))
            p1 = frame1.old_coordinates(pt1)

        if not planeface.contours[0].point_belongs(pt2_2d):
            # Find the closest one
            d2, new_pt2_2d = planeface.polygon2D.PointBorderDistance(pt2_2d,
                                                                     return_other_point=True)

            p2 = new_pt2_2d.to_3d(pf1, u, v)

        return p1, p2

    def minimum_distance(self, other_face, return_points=False):
        if other_face.__class__ is CylindricalFace3D:
            p1, p2 = self.minimum_distance_points_cyl(other_face)
            if return_points:
                return p1.point_distance(p2), p1, p2
            else:
                return p1.point_distance(p2)

        if other_face.__class__ is PlaneFace3D:
            p1, p2 = self.minimum_distance_points_plane(other_face)
            if return_points:
                return p1.point_distance(p2), p1, p2
            else:
                return p1.point_distance(p2)

        if other_face.__class__ is ToroidalFace3D:
            p1, p2 = other_face.minimum_distance_points_cyl(self)
            if return_points:
                return p1.point_distance(p2), p1, p2
            else:
                return p1.point_distance(p2)

        else:
            return NotImplementedError

    def adjacent_direction(self, other_face3d):
        '''
        find out in which direction the faces are adjacent
        Parameters
        ----------
        other_face3d : volmdlr.faces.CylindricalFace3D
        Returns
        -------
        adjacent_direction
        '''


        contour1 = self.outer_contour3d
        contour2 = other_face3d.outer_contour3d
        point1, point2 = contour1.shared_primitives_extremities(contour2)

        coord = point1 - point2
        coord = [abs(coord.x), abs(coord.y)]

        if coord.index(max(coord)) == 0:
            return 'x'
        else:
            return 'y'


class ToroidalFace3D(Face3D):
    """
    :param contours2d: The Tore's contour2D
    :type contours2d: volmdlr.Contour2D
    :param toroidalsurface3d: Information about the Tore
    :type toroidalsurface3d: ToroidalSurface3D
    :param theta: angle of cut in main circle direction
    :param phi: angle of cut in secondary circle direction
    :type points: List of float

    Example
        contours2d is rectangular and will create a classic tore with x:2*pi, y:2*pi
        x is for exterior, and y for the circle to revolute
        points = [pi, 2*pi] for an half tore
    """
    min_x_density = 5
    min_y_density = 1

    def __init__(self, surface3d: ToroidalSurface3D,
                 surface2d: Surface2D,
                 name: str = ''):

        # self.toroidalsurface3d = toroidalsurface3d

        self.center = surface3d.frame.origin
        self.normal = surface3d.frame.w

        theta_min, theta_max, phi_min, phi_max = surface2d.outer_contour.bounding_rectangle()

        self.theta_min = theta_min
        self.theta_max = theta_max
        self.phi_min = phi_min
        self.phi_max = phi_max

        # contours3d = [self.toroidalsurface3d.contour2d_to_3d(c)\
        #               for c in [outer_contour2d]+inners_contours2d]

        Face3D.__init__(self,
                        surface3d=surface3d,
                        surface2d=surface2d,
                        name=name)

    def copy(self, deep=True, memo=None):
        return ToroidalFace3D(self.surface3d.copy(), self.surface2d.copy(),
                              self.name)

    def points_resolution(self, line, pos,
                          resolution):  # With a resolution wished
        points = []
        points.append(line.points[0])
        limit = line.points[1].vector[pos]
        start = line.points[0].vector[pos]
        vec = [0, 0]
        vec[pos] = start
        echelon = [line.points[0].vector[0] - vec[0],
                   line.points[0].vector[1] - vec[1]]
        flag = start + resolution
        while flag < limit:
            echelon[pos] = flag
            flag += resolution
            points.append(volmdlr.Point2D(echelon))
        points.append(line.points[1])
        return points

    def _bounding_box(self):
        return self.surface3d._bounding_box()

    def triangulation_lines(self, angle_resolution=5):
        theta_min, theta_max, phi_min, phi_max = self.surface2d.bounding_rectangle()

        delta_theta = theta_max - theta_min
        nlines_x = int(delta_theta * angle_resolution)
        lines_x = []
        for i in range(nlines_x):
            theta = theta_min + (i + 1) / (nlines_x + 1) * delta_theta
            lines_x.append(vme.Line2D(volmdlr.Point2D(theta, phi_min),
                                      volmdlr.Point2D(theta, phi_max)))
        delta_phi = phi_max - phi_min
        nlines_y = int(delta_phi * angle_resolution)
        lines_y = []
        for i in range(nlines_y):
            phi = phi_min + (i + 1) / (nlines_y + 1) * delta_phi
            lines_y.append(vme.Line2D(volmdlr.Point2D(theta_min, phi),
                                      volmdlr.Point2D(theta_max, phi)))
        return lines_x, lines_y

# =============================================================================
#  This code seems buggy...
# =============================================================================

    # def minimum_maximum_tore(self, contour2d):
    #     points = contour2d.tessel_points

    #     min_phi, min_theta = min([pt[1] for pt in points]), min(
    #         [pt[0] for pt in points])
    #     max_phi, max_theta = max([pt[1] for pt in points]), max(
    #         [pt[0] for pt in points])
    #     return min_phi, min_theta, max_phi, max_theta

    # def minimum_distance_points_tore(self, other_tore):
    #     raise NotImplementedError('This method seems unused, its code has been commented')
    #     R1, r1, R2, r2 = self.rcenter, self.rcircle, other_tore.rcenter, other_tore.rcircle

    #     min_phi1, min_theta1, max_phi1, max_theta1 = self.minimum_maximum_tore(
    #         self.contours2d[0])

    #     # start1 = self.start
    #     n1 = self.normal
    #     u1 = self.toroidalsurface3d.frame.u
    #     v1 = self.toroidalsurface3d.frame.v
    #     frame1 = volmdlr.Frame3D(self.center, u1, v1, n1)
    #     # start1 = self.points2d_to3d([[min_theta1, min_phi1]], R1, r1, frame1)

    #     min_phi2, min_theta2, max_phi2, max_theta2 = self.minimum_maximum_tore(
    #         other_tore.contours2d[0])

    #     # start2 = other_tore.start
    #     n2 = other_tore.normal
    #     u2 = other_tore.toroidalsurface3d.frame.u
    #     v2 = other_tore.toroidalsurface3d.frame.v
    #     frame2 = volmdlr.Frame3D(other_tore.center, u2, v2, n2)
    #     # start2 = other_tore.points2d_to3d([[min_theta2, min_phi2]], R2, r2, frame2)

    #     w = other_tore.center - self.center

    #     n1n1, n1u1, n1v1, n1n2, n1u2, n1v2 = n1.dot(n1), n1.dot(u1), n1.dot(
    #         v1), n1.dot(n2), n1.dot(u2), n1.dot(v2)
    #     u1u1, u1v1, u1n2, u1u2, u1v2 = u1.dot(u1), u1.dot(v1), u1.dot(
    #         n2), u1.dot(u2), u1.dot(v2)
    #     v1v1, v1n2, v1u2, v1v2 = v1.dot(v1), v1.dot(n2), v1.dot(u2), v1.dot(v2)
    #     n2n2, n2u2, n2v2 = n2.dot(n2), n2.dot(u2), n2.dot(v2)
    #     u2u2, u2v2, v2v2 = u2.dot(u2), u2.dot(v2), v2.dot(v2)

    #     w2, wn1, wu1, wv1, wn2, wu2, wv2 = w.dot(w), w.dot(n1), w.dot(
    #         u1), w.dot(v1), w.dot(n2), w.dot(u2), w.dot(v2)

    #     # x = (phi1, theta1, phi2, theta2)
    #     def distance_squared(x):
    #         return (u1u1 * (((R1 + r1 * math.cos(x[0])) * math.cos(x[1])) ** 2)
    #                 + v1v1 * (((R1 + r1 * math.cos(x[0])) * math.sin(
    #                     x[1])) ** 2)
    #                 + n1n1 * ((math.sin(x[0])) ** 2) * (r1 ** 2) + w2
    #                 + u2u2 * (((R2 + r2 * math.cos(x[2])) * math.cos(
    #                     x[3])) ** 2)
    #                 + v2v2 * (((R2 + r2 * math.cos(x[2])) * math.sin(
    #                     x[3])) ** 2)
    #                 + n2n2 * ((math.sin(x[2])) ** 2) * (r2 ** 2)
    #                 + 2 * u1v1 * math.cos(x[1]) * math.sin(x[1]) * (
    #                         (R1 + r1 * math.cos(x[0])) ** 2)
    #                 + 2 * (R1 + r1 * math.cos(x[0])) * math.cos(
    #                     x[1]) * r1 * math.sin(x[0]) * n1u1
    #                 - 2 * (R1 + r1 * math.cos(x[0])) * math.cos(x[1]) * wu1
    #                 - 2 * (R1 + r1 * math.cos(x[0])) * (
    #                         R2 + r2 * math.cos(x[2])) * math.cos(
    #                     x[1]) * math.cos(x[3]) * u1u2
    #                 - 2 * (R1 + r1 * math.cos(x[0])) * (
    #                         R2 + r2 * math.cos(x[2])) * math.cos(
    #                     x[1]) * math.sin(x[3]) * u1v2
    #                 - 2 * (R1 + r1 * math.cos(x[0])) * math.cos(
    #                     x[1]) * r2 * math.sin(x[2]) * u1n2
    #                 + 2 * (R1 + r1 * math.cos(x[0])) * math.sin(
    #                     x[1]) * r1 * math.sin(x[0]) * n1v1
    #                 - 2 * (R1 + r1 * math.cos(x[0])) * math.sin(x[1]) * wv1
    #                 - 2 * (R1 + r1 * math.cos(x[0])) * (
    #                         R2 + r2 * math.cos(x[2])) * math.sin(
    #                     x[1]) * math.cos(x[3]) * v1u2
    #                 - 2 * (R1 + r1 * math.cos(x[0])) * (
    #                         R2 + r2 * math.cos(x[2])) * math.sin(
    #                     x[1]) * math.sin(x[3]) * v1v2
    #                 - 2 * (R1 + r1 * math.cos(x[0])) * math.sin(
    #                     x[1]) * r2 * math.sin(x[2]) * v1n2
    #                 - 2 * r1 * math.sin(x[0]) * wn1
    #                 - 2 * r1 * math.sin(x[0]) * (
    #                         R2 + r2 * math.cos(x[2])) * math.cos(
    #                     x[3]) * n1u2
    #                 - 2 * r1 * math.sin(x[0]) * (
    #                         R2 + r2 * math.cos(x[2])) * math.sin(
    #                     x[3]) * n1v2
    #                 - 2 * r1 * r2 * math.sin(x[0]) * math.sin(x[2]) * n1n2
    #                 + 2 * (R2 + r2 * math.cos(x[2])) * math.cos(x[3]) * wu2
    #                 + 2 * (R2 + r2 * math.cos(x[2])) * math.sin(x[3]) * wv2
    #                 + 2 * r2 * math.sin(x[2]) * wn2
    #                 + 2 * u2v2 * math.cos(x[3]) * math.sin(x[3]) * (
    #                         (R2 + r2 * math.cos(x[2])) ** 2)
    #                 + 2 * math.cos(x[3]) * (
    #                         R2 + r2 * math.cos(x[2])) * r2 * math.sin(
    #                     x[2]) * n2u2
    #                 + 2 * math.sin(x[3]) * (
    #                         R2 + r2 * math.cos(x[2])) * r2 * math.sin(
    #                     x[2]) * n2v2)

    #     x01 = npy.array(
    #         [(min_phi1 + max_phi1) / 2, (min_theta1 + max_theta1) / 2,
    #          (min_phi2 + max_phi2) / 2, (min_theta2 + max_theta2) / 2])
    #     x02 = npy.array([min_phi1, min_theta1,
    #                      min_phi2, min_theta2])
    #     x03 = npy.array([max_phi1, max_theta1,
    #                      max_phi2, max_theta2])

    #     minimax = [(min_phi1, min_theta1, min_phi2, min_theta2),
    #                (max_phi1, max_theta1, max_phi2, max_theta2)]

    #     res1 = scp.optimize.least_squares(distance_squared, x01,
    #                                       bounds=minimax)
    #     res2 = scp.optimize.least_squares(distance_squared, x02,
    #                                       bounds=minimax)
    #     res3 = scp.optimize.least_squares(distance_squared, x03,
    #                                       bounds=minimax)

    #     # frame1, frame2 = volmdlr.Frame3D(self.center, u1, v1, n1), volmdlr.Frame3D(other_tore.center, u2, v2, n2)
    #     pt1 = self.points2d_to3d([[res1.x[1], res1.x[0]]], R1, r1, frame1)
    #     pt2 = self.points2d_to3d([[res1.x[3], res1.x[2]]], R2, r2, frame2)
    #     p1, p2 = pt1[0], pt2[0]
    #     d = p1.point_distance(p2)
    #     result = res1

    #     res = [res2, res3]
    #     for couple in res:
    #         ptest1 = self.points2d_to3d([[couple.x[1], couple.x[0]]], R1, r1,
    #                                     frame1)
    #         ptest2 = self.points2d_to3d([[couple.x[3], couple.x[2]]], R2, r2,
    #                                     frame2)
    #         dtest = ptest1[0].point_distance(ptest2[0])
    #         if dtest < d:
    #             result = couple
    #             p1, p2 = ptest1[0], ptest2[0]

    #     pt1_2d, pt2_2d = volmdlr.Point2D(
    #         (result.x[1], result.x[0])), volmdlr.Point2D(
    #         (result.x[3], result.x[2]))

    #     if not self.contours2d[0].point_belongs(pt1_2d):
    #         # Find the closest one
    #         points_contours1 = self.contours2d[0].tessel_points

    #         poly1 = volmdlr.ClosedPolygon2D(points_contours1)
    #         d1, new_pt1_2d = poly1.PointBorderDistance(pt1_2d,
    #                                                    return_other_point=True)

    #         pt1 = self.points2d_to3d([new_pt1_2d], R1, r1, frame1)
    #         p1 = pt1[0]

    #     if not other_tore.contours2d[0].point_belongs(pt2_2d):
    #         # Find the closest one
    #         points_contours2 = other_tore.contours2d[0].tessel_points

    #         poly2 = volmdlr.ClosedPolygon2D(points_contours2)
    #         d2, new_pt2_2d = poly2.PointBorderDistance(pt2_2d,
    #                                                    return_other_point=True)

    #         pt2 = self.points2d_to3d([new_pt2_2d], R2, r2, frame2)
    #         p2 = pt2[0]

    #     return p1, p2

    # def minimum_distance_points_cyl(self, cyl):
    #     R2, r2, r = self.rcenter, self.rcircle, cyl.radius

    #     min_h, min_theta, max_h, max_theta = cyl.minimum_maximum(
    #         cyl.contours2d[0], r)

    #     n1 = cyl.normal
    #     u1 = cyl.cylindricalsurface3d.frame.u
    #     v1 = cyl.cylindricalsurface3d.frame.v
    #     frame1 = volmdlr.Frame3D(cyl.center, u1, v1, n1)
    #     # st1 = volmdlr.Point3D((r*math.cos(min_theta), r*math.sin(min_theta), min_h))
    #     # start1 = frame1.old_coordinates(st1)

    #     min_phi2, min_theta2, max_phi2, max_theta2 = self.minimum_maximum_tore(
    #         self.contours2d[0])

    #     n2 = self.normal
    #     u2 = self.toroidalsurface3d.frame.u
    #     v2 = self.toroidalsurface3d.frame.v
    #     frame2 = volmdlr.Frame3D(self.center, u2, v2, n2)
    #     # start2 = self.points2d_to3d([[min_theta2, min_phi2]], R2, r2, frame2)

    #     w = self.center - cyl.center

    #     n1n1, n1u1, n1v1, n1n2, n1u2, n1v2 = n1.dot(n1), n1.dot(u1), n1.dot(
    #         v1), n1.dot(n2), n1.dot(u2), n1.dot(v2)
    #     u1u1, u1v1, u1n2, u1u2, u1v2 = u1.dot(u1), u1.dot(v1), u1.dot(
    #         n2), u1.dot(u2), u1.dot(v2)
    #     v1v1, v1n2, v1u2, v1v2 = v1.dot(v1), v1.dot(n2), v1.dot(u2), v1.dot(v2)
    #     n2n2, n2u2, n2v2 = n2.dot(n2), n2.dot(u2), n2.dot(v2)
    #     u2u2, u2v2, v2v2 = u2.dot(u2), u2.dot(v2), v2.dot(v2)

    #     w2, wn1, wu1, wv1, wn2, wu2, wv2 = w.dot(w), w.dot(n1), w.dot(
    #         u1), w.dot(v1), w.dot(n2), w.dot(u2), w.dot(v2)

    #     # x = (theta, h, phi2, theta2)
    #     def distance_squared(x):
    #         return (u1u1 * ((math.cos(x[0]) * r) ** 2) + v1v1 * (
    #                 (math.sin(x[0]) * r) ** 2)
    #                 + n1n1 * (x[1] ** 2) + w2
    #                 + u2u2 * (((R2 + r2 * math.cos(x[2])) * math.cos(
    #                     x[3])) ** 2)
    #                 + v2v2 * (((R2 + r2 * math.cos(x[2])) * math.sin(
    #                     x[3])) ** 2)
    #                 + n2n2 * ((math.sin(x[2])) ** 2) * (r2 ** 2)
    #                 + 2 * u1v1 * math.cos(x[0]) * math.sin(x[0]) * (r ** 2)
    #                 + 2 * r * math.cos(x[0]) * x[1] * n1u1 - 2 * r * math.cos(
    #                     x[0]) * wu1
    #                 - 2 * r * math.cos(x[0]) * (
    #                         R2 + r2 * math.cos(x[2])) * math.cos(
    #                     x[3]) * u1u2
    #                 - 2 * r * math.cos(x[0]) * (
    #                         R2 + r2 * math.cos(x[2])) * math.sin(
    #                     x[3]) * u1v2
    #                 - 2 * r * math.cos(x[0]) * r2 * math.sin(x[2]) * u1n2
    #                 + 2 * r * math.sin(x[0]) * x[1] * n1v1 - 2 * r * math.sin(
    #                     x[0]) * wv1
    #                 - 2 * r * math.sin(x[0]) * (
    #                         R2 + r2 * math.cos(x[2])) * math.cos(
    #                     x[3]) * v1u2
    #                 - 2 * r * math.sin(x[0]) * (
    #                         R2 + r2 * math.cos(x[2])) * math.sin(
    #                     x[3]) * v1v2
    #                 - 2 * r * math.sin(x[0]) * r2 * math.sin(x[2]) * v1n2 - 2 *
    #                 x[1] * wn1
    #                 - 2 * x[1] * (R2 + r2 * math.cos(x[2])) * math.cos(
    #                     x[3]) * n1u2
    #                 - 2 * x[1] * (R2 + r2 * math.cos(x[2])) * math.sin(
    #                     x[3]) * n1v2
    #                 - 2 * x[1] * r2 * math.sin(x[2]) * n1n2
    #                 + 2 * (R2 + r2 * math.cos(x[2])) * math.cos(x[3]) * wu2
    #                 + 2 * (R2 + r2 * math.cos(x[2])) * math.sin(x[3]) * wv2
    #                 + 2 * r2 * math.sin(x[2]) * wn2
    #                 + 2 * u2v2 * math.cos(x[3]) * math.sin(x[3]) * (
    #                         (R2 + r2 * math.cos(x[2])) ** 2)
    #                 + 2 * math.cos(x[3]) * (
    #                         R2 + r2 * math.cos(x[2])) * r2 * math.sin(
    #                     x[2]) * n2u2
    #                 + 2 * math.sin(x[3]) * (
    #                         R2 + r2 * math.cos(x[2])) * r2 * math.sin(
    #                     x[2]) * n2v2)

    #     x01 = npy.array([(min_theta + max_theta) / 2, (min_h + max_h) / 2,
    #                      (min_phi2 + max_phi2) / 2,
    #                      (min_theta2 + max_theta2) / 2])
    #     x02 = npy.array([min_theta, min_h,
    #                      min_phi2, min_theta2])
    #     x03 = npy.array([max_theta, max_h,
    #                      max_phi2, max_theta2])

    #     minimax = [(min_theta, min_h, min_phi2, min_theta2),
    #                (max_theta, max_h, max_phi2, max_theta2)]

    #     res1 = scp.optimize.least_squares(distance_squared, x01,
    #                                       bounds=minimax)
    #     res2 = scp.optimize.least_squares(distance_squared, x02,
    #                                       bounds=minimax)
    #     res3 = scp.optimize.least_squares(distance_squared, x03,
    #                                       bounds=minimax)

    #     pt1 = volmdlr.Point3D(
    #         (r * math.cos(res1.x[0]), r * math.sin(res1.x[0]), res1.x[1]))
    #     p1 = frame1.old_coordinates(pt1)
    #     pt2 = self.points2d_to3d([[res1.x[3], res1.x[2]]], R2, r2, frame2)
    #     p2 = pt2[0]
    #     d = p1.point_distance(p2)
    #     result = res1

    #     res = [res2, res3]
    #     for couple in res:
    #         pttest1 = volmdlr.Point3D((r * math.cos(couple.x[0]),
    #                                    r * math.sin(couple.x[0]), couple.x[1]))
    #         ptest1 = frame1.old_coordinates(pttest1)
    #         ptest2 = self.points2d_to3d([[couple.x[3], couple.x[2]]], R2, r2,
    #                                     frame2)
    #         dtest = ptest1.point_distance(ptest2[0])
    #         if dtest < d:
    #             result = couple
    #             p1, p2 = ptest1, ptest2[0]

    #     pt1_2d, pt2_2d = volmdlr.Point2D(
    #         (result.x[0], result.x[1])), volmdlr.Point2D(
    #         (result.x[3], result.x[2]))

    #     if not self.contours2d[0].point_belongs(pt2_2d):
    #         # Find the closest one
    #         points_contours2 = self.contours2d[0].tessel_points

    #         poly2 = volmdlr.ClosedPolygon2D(points_contours2)
    #         d2, new_pt2_2d = poly2.PointBorderDistance(pt2_2d,
    #                                                    return_other_point=True)

    #         pt2 = self.points2d_to3d([new_pt2_2d], R2, r2, frame2)
    #         p2 = pt2[0]

    #     if not cyl.contours2d[0].point_belongs(pt1_2d):
    #         # Find the closest one
    #         points_contours1 = cyl.contours2d[0].tessel_points

    #         poly1 = volmdlr.ClosedPolygon2D(points_contours1)
    #         d1, new_pt1_2d = poly1.PointBorderDistance(pt1_2d,
    #                                                    return_other_point=True)

    #         pt1 = volmdlr.Point3D((r * math.cos(new_pt1_2d.vector[0]),
    #                                r * math.sin(new_pt1_2d.vector[0]),
    #                                new_pt1_2d.vector[1]))
    #         p1 = frame1.old_coordinates(pt1)

    #     return p1, p2

    # def minimum_distance_points_plane(self,
    #                                   planeface):  # Planeface with contour2D
    #     # TODO: check that it takes into account holes

    #     poly2d = planeface.polygon2D
    #     pfpoints = poly2d.points
    #     xmin, ymin = min([pt[0] for pt in pfpoints]), min(
    #         [pt[1] for pt in pfpoints])
    #     xmax, ymax = max([pt[0] for pt in pfpoints]), max(
    #         [pt[1] for pt in pfpoints])
    #     origin, vx, vy = planeface.plane.origin, planeface.plane.vectors[0], \
    #                      planeface.plane.vectors[1]
    #     pf1_2d, pf2_2d = volmdlr.Point2D((xmin, ymin)), volmdlr.Point2D(
    #         (xmin, ymax))
    #     pf3_2d, pf4_2d = volmdlr.Point2D((xmax, ymin)), volmdlr.Point2D(
    #         (xmax, ymax))
    #     pf1, pf2 = pf1_2d.to_3d(origin, vx, vy), pf2_2d.to_3d(origin, vx, vy)
    #     pf3, _ = pf3_2d.to_3d(origin, vx, vy), pf4_2d.to_3d(origin, vx, vy)

    #     u, v = (pf3 - pf1), (pf2 - pf1)
    #     u.normalize()
    #     v.normalize()

    #     R1, r1 = self.rcenter, self.rcircle
    #     min_phi1, min_theta1, max_phi1, max_theta1 = self.minimum_maximum_tore(
    #         self.contours2d[0])

    #     n1 = self.normal
    #     u1 = self.toroidalsurface3d.frame.u
    #     v1 = self.toroidalsurface3d.frame.v
    #     frame1 = volmdlr.Frame3D(self.center, u1, v1, n1)
    #     # start1 = self.points2d_to3d([[min_theta1, min_phi1]], R1, r1, frame1)

    #     w = self.center - pf1

    #     n1n1, n1u1, n1v1, n1u, n1v = n1.dot(n1), n1.dot(u1), n1.dot(
    #         v1), n1.dot(u), n1.dot(v)
    #     u1u1, u1v1, u1u, u1v = u1.dot(u1), u1.dot(v1), u1.dot(u), u1.dot(v)
    #     v1v1, v1u, v1v = v1.dot(v1), v1.dot(u), v1.dot(v)
    #     uu, uv, vv = u.dot(u), u.dot(v), v.dot(v)

    #     w2, wn1, wu1, wv1, wu, wv = w.dot(w), w.dot(n1), w.dot(u1), w.dot(
    #         v1), w.dot(u), w.dot(v)

    #     # x = (x, y, phi1, theta1)
    #     def distance_squared(x):
    #         return (uu * (x[0] ** 2) + vv * (x[1] ** 2) + w2
    #                 + u1u1 * (((R1 + r1 * math.cos(x[2])) * math.cos(
    #                     x[3])) ** 2)
    #                 + v1v1 * (((R1 + r1 * math.cos(x[2])) * math.sin(
    #                     x[3])) ** 2)
    #                 + n1n1 * ((math.sin(x[2])) ** 2) * (r1 ** 2)
    #                 + 2 * x[0] * x[1] * uv - 2 * x[0] * wu
    #                 - 2 * x[0] * (R1 + r1 * math.cos(x[2])) * math.cos(
    #                     x[3]) * u1u
    #                 - 2 * x[0] * (R1 + r1 * math.cos(x[2])) * math.sin(
    #                     x[3]) * v1u
    #                 - 2 * x[0] * math.sin(x[2]) * r1 * n1u - 2 * x[1] * wv
    #                 - 2 * x[1] * (R1 + r1 * math.cos(x[2])) * math.cos(
    #                     x[3]) * u1v
    #                 - 2 * x[1] * (R1 + r1 * math.cos(x[2])) * math.sin(
    #                     x[3]) * v1v
    #                 - 2 * x[1] * math.sin(x[2]) * r1 * n1v
    #                 + 2 * (R1 + r1 * math.cos(x[2])) * math.cos(x[3]) * wu1
    #                 + 2 * (R1 + r1 * math.cos(x[2])) * math.sin(x[3]) * wv1
    #                 + 2 * math.sin(x[2]) * r1 * wn1
    #                 + 2 * u1v1 * math.cos(x[3]) * math.sin(x[3]) * (
    #                         (R1 + r1 * math.cos(x[2])) ** 2)
    #                 + 2 * (R1 + r1 * math.cos(x[2])) * math.cos(
    #                     x[3]) * r1 * math.sin(x[2]) * n1u1
    #                 + 2 * (R1 + r1 * math.cos(x[2])) * math.sin(
    #                     x[3]) * r1 * math.sin(x[2]) * n1v1)

    #     x01 = npy.array([(xmax - xmin) / 2, (ymax - ymin) / 2,
    #                      (min_phi1 + max_phi1) / 2,
    #                      (min_theta1 + max_theta1) / 2])

    #     minimax = [(0, 0, min_phi1, min_theta1),
    #                (xmax - xmin, ymax - ymin, max_phi1, max_theta1)]

    #     res1 = scp.optimize.least_squares(distance_squared, x01,
    #                                       bounds=minimax)

    #     # frame1 = volmdlr.Frame3D(self.center, u1, v1, n1)
    #     pt1 = self.points2d_to3d([[res1.x[3], res1.x[2]]], R1, r1, frame1)
    #     p1 = pt1[0]
    #     p2 = pf1 + res1.x[2] * u + res1.x[3] * v

    #     pt1_2d = volmdlr.Point2D((res1.x[3], res1.x[2]))
    #     pt2_2d = p2.to_2d(pf1, u, v)

    #     if not self.contours2d[0].point_belongs(pt1_2d):
    #         # Find the closest one
    #         points_contours1 = self.contours2d[0].tessel_points

    #         poly1 = volmdlr.ClosedPolygon2D(points_contours1)
    #         d1, new_pt1_2d = poly1.PointBorderDistance(pt1_2d,
    #                                                    return_other_point=True)

    #         pt1 = self.points2d_to3d([new_pt1_2d], R1, r1, frame1)
    #         p1 = pt1[0]

    #     if not planeface.contours[0].point_belongs(pt2_2d):
    #         # Find the closest one
    #         d2, new_pt2_2d = planeface.polygon2D.PointBorderDistance(pt2_2d,
    #                                                                  return_other_point=True)

    #         p2 = new_pt2_2d.to_3d(pf1, u, v)

    #     return p1, p2

    # def minimum_distance(self, other_face, return_points=False):
    #     if other_face.__class__ is ToroidalFace3D:
    #         p1, p2 = self.minimum_distance_points_tore(other_face)
    #         if return_points:
    #             return p1.point_distance(p2), p1, p2
    #         else:
    #             return p1.point_distance(p2)

    #     if other_face.__class__ is CylindricalFace3D:
    #         p1, p2 = self.minimum_distance_points_cyl(other_face)
    #         if return_points:
    #             return p1.point_distance(p2), p1, p2
    #         else:
    #             return p1.point_distance(p2)

    #     if other_face.__class__ is PlaneFace3D:
    #         p1, p2 = self.minimum_distance_points_plane(other_face)
    #         if return_points:
    #             return p1.point_distance(p2), p1, p2
    #         else:
    #             return p1.point_distance(p2)
    #     else:
    #         return NotImplementedError


class ConicalFace3D(Face3D):
    """
    :param contours2d: The Cone's contour2D
    :type contours2d: volmdlr.Contour2D
    :param conicalsurface3d: Information about the Cone
    :type conicalsurface3d: ConicalSurface3D
    :param points: Contour2d's parameter Cone
    :type points: List of float

    """
    min_x_density = 5
    min_y_density = 1

    def __init__(self, surface3d: ConicalSurface3D,
                 surface2d: Surface2D,
                 name: str = ''):

        Face3D.__init__(self,
                        surface3d=surface3d,
                        surface2d=surface2d,
                        name=name)

    def _bounding_box(self):
        theta_min, theta_max, zmin, zmax = self.surface2d.outer_contour.bounding_rectangle()

        xp = (volmdlr.X3D.dot(self.surface3d.frame.u) * self.surface3d.frame.u
              + volmdlr.X3D.dot(
                    self.surface3d.frame.v) * self.surface3d.frame.v)
        try:
            xp.normalize()
        except ZeroDivisionError:
            pass
        yp = (volmdlr.Y3D.dot(self.surface3d.frame.u) * self.surface3d.frame.u
              + volmdlr.Y3D.dot(
                    self.surface3d.frame.v) * self.surface3d.frame.v)

        try:
            yp.normalize()
        except ZeroDivisionError:
            pass

        zp = (volmdlr.Z3D.dot(self.surface3d.frame.u) * self.surface3d.frame.u
              + volmdlr.Z3D.dot(
                    self.surface3d.frame.v) * self.surface3d.frame.v)
        try:
            zp.normalize()
        except ZeroDivisionError:
            pass

        lower_center = self.surface3d.frame.origin + zmin * self.surface3d.frame.w
        upper_center = self.surface3d.frame.origin + zmax * self.surface3d.frame.w
        lower_radius = math.tan(self.surface3d.semi_angle) * zmin
        upper_radius = math.tan(self.surface3d.semi_angle) * zmax

        points = [lower_center - lower_radius * xp,
                  lower_center + lower_radius * xp,
                  lower_center - lower_radius * yp,
                  lower_center + lower_radius * yp,
                  lower_center - lower_radius * zp,
                  lower_center + lower_radius * zp,
                  upper_center - upper_radius * xp,
                  upper_center + upper_radius * xp,
                  upper_center - upper_radius * yp,
                  upper_center + upper_radius * yp,
                  upper_center - upper_radius * zp,
                  upper_center + upper_radius * zp,
                  ]

        return volmdlr.core.BoundingBox.from_points(points)

    def triangulation_lines(self, angle_resolution=5):
        theta_min, theta_max, zmin, zmax = self.surface2d.bounding_rectangle()
        delta_theta = theta_max - theta_min
        nlines = int(delta_theta * angle_resolution)
        lines_x = []
        for i in range(nlines):
            theta = theta_min + (i + 1) / (nlines + 1) * delta_theta
            lines_x.append(vme.Line2D(volmdlr.Point2D(theta, zmin),
                                      volmdlr.Point2D(theta, zmax)))

        if zmin < 1e-9:
            delta_z = zmax - zmin
            lines_y = [vme.Line2D(volmdlr.Point2D(theta_min, zmin + 0.1 * delta_z),
                                  volmdlr.Point2D(theta_max, zmin + 0.1 * delta_z))]
        else:
            lines_y = []
        return lines_x, lines_y

    # def create_triangle(self, all_contours_points, part):
    #     Triangles, ts = [], []
    #     pts, h_list = [], []
    #     for listpt in all_contours_points:
    #         for pt in listpt:
    #             pts.append(pt)
    #             h_list.append(pt[1])
    #     if part == 'bot':
    #         h_concerned = min(h_list)
    #     else:
    #         h_concerned = max(h_list)
    #     peak_list, other = [], []
    #     for pt in pts:
    #         if pt[1] == h_concerned:
    #             peak_list.append(pt)
    #         else:
    #             other.append(pt)
    #     points = [peak_list[0]] + other
    #
    #     for i in range(1, len(points)):
    #         if i == len(points) - 1:
    #             vertices = [points[i].vector, points[0].vector,
    #                         points[1].vector]
    #             segments = [[0, 1], [1, 2], [2, 0]]
    #             listindice = [i, 0, 1]
    #         else:
    #             vertices = [points[i].vector, points[0].vector,
    #                         points[i + 1].vector]
    #             segments = [[0, 1], [1, 2], [2, 0]]
    #             listindice = [i, 0, i + 1]
    #         tri = {'vertices': vertices, 'segments': segments}
    #         t = triangle.triangulate(tri, 'p')
    #         if 'triangles' in t:
    #             triangles = t['triangles'].tolist()
    #             triangles[0] = listindice
    #             Triangles.append(triangles)
    #         else:
    #             Triangles.append(None)
    #         ts.append(t)
    #
    #     return points, Triangles


class SphericalFace3D(Face3D):
    """
    :param contours2d: The Sphere's contour2D
    :type contours2d: volmdlr.Contour2D
    :param sphericalsurface3d: Information about the Sphere
    :type sphericalsurface3d: SphericalSurface3D
    :param points: Angle's Sphere
    :type points: List of float

    """
    min_x_density = 5
    min_y_density = 5

    def __init__(self, surface3d: SphericalSurface3D,
                 surface2d: Surface2D,
                 name: str = ''):
        Face3D.__init__(self,
                        surface3d=surface3d,
                        surface2d=surface2d,
                        name=name)

    def _bounding_box(self):
        # To be enhanced
        return self.surface3d._bounding_box()

    def triangulation_lines(self, angle_resolution=7):
        theta_min, theta_max, phi_min, phi_max = self.surface2d.bounding_rectangle()

        delta_theta = theta_max - theta_min
        nlines_x = int(delta_theta * angle_resolution)
        lines_x = []
        for i in range(nlines_x):
            theta = theta_min + (i + 1) / (nlines_x + 1) * delta_theta
            lines_x.append(vme.Line2D(volmdlr.Point2D(theta, phi_min),
                                      volmdlr.Point2D(theta, phi_max)))
        delta_phi = phi_max - phi_min
        nlines_y = int(delta_phi * angle_resolution)
        lines_y = []
        for i in range(nlines_y):
            phi = phi_min + (i + 1) / (nlines_y + 1) * delta_phi
            lines_y.append(vme.Line2D(volmdlr.Point2D(theta_min, phi),
                                      volmdlr.Point2D(theta_max, phi)))
        return lines_x, lines_y


class RuledFace3D(Face3D):
    """

    """
    min_x_density = 50
    min_y_density = 1

    def __init__(self,
                 surface3d: RuledSurface3D,
                 surface2d: Surface2D,
                 name: str = '',
                 color=None):
        Face3D.__init__(self, surface3d=surface3d,
                        surface2d=surface2d,
                        name=name)

    def _bounding_box(self):
        # To be enhance by restricting wires to cut
        # xmin, xmax, ymin, ymax = self.surface2d.outer_contour.bounding_rectangle()
        points = [self.surface3d.point2d_to_3d(volmdlr.Point2D(i / 30, 0.)) for
                  i in range(31)]
        points.extend(
            [self.surface3d.point2d_to_3d(volmdlr.Point2D(i / 30, 1.)) for i
             in range(31)])

        return volmdlr.core.BoundingBox.from_points(points)

    def triangulation_lines(self, angle_resolution=10):
        xmin, xmax, ymin, ymax = self.surface2d.bounding_rectangle()
        delta_x = xmax - xmin
        nlines = int(delta_x * angle_resolution)
        lines = []
        for i in range(nlines):
            x = xmin + (i + 1) / (nlines + 1) * delta_x
            lines.append(vme.Line2D(volmdlr.Point2D(x, ymin),
                                    volmdlr.Point2D(x, ymax)))
        return lines, []


class BSplineFace3D(Face3D):
    def __init__(self, surface3d: BSplineSurface3D,
                 surface2d: Surface2D,
                 name: str = ''):
        Face3D.__init__(self,
                        surface3d=surface3d,
                        surface2d=surface2d,
                        name=name)

    def _bounding_box(self):
        return self.surface3d._bounding_box()

    def triangulation_lines(self, resolution=25):
        u_min, u_max, v_min, v_max = self.surface2d.bounding_rectangle()

        delta_u = u_max - u_min
        nlines_x = int(delta_u * resolution)
        lines_x = []
        for i in range(nlines_x):
            u = u_min + (i + 1) / (nlines_x + 1) * delta_u
            lines_x.append(vme.Line2D(volmdlr.Point2D(u, v_min),
                                      volmdlr.Point2D(u, v_max)))
        delta_v = v_max - v_min
        nlines_y = int(delta_v * resolution)
        lines_y = []
        for i in range(nlines_y):
            v = v_min + (i + 1) / (nlines_y + 1) * delta_v
            lines_y.append(vme.Line2D(volmdlr.Point2D(v_min, v),
                                      volmdlr.Point2D(v_max, v)))
        return lines_x, lines_y


    def pair_with(self, other_bspline_face3d):
        '''
        find out how the uv parametric frames are located compared to each other, and also how grid3d can be defined respected to these directions
        
        Parameters
        ----------
        other_bspline_face3d : volmdlr.faces.BSplineFace3D
        Returns
        -------
        corresponding_direction
        grid2d_direction
        '''
<<<<<<< HEAD
        
        adjacent_direction1, diff1, adjacent_direction2, diff2 = self.adjacent_direction(other_bspline_face3d)
        extremities_points = self.extremities(other_bspline_face3d)
        start1, start2 = extremities_points[0], extremities_points[2]
=======
>>>>>>> 7abe3b51

        adjacent_direction1, diff1, adjacent_direction2, diff2 = self.adjacent_direction(other_bspline_face3d)
        corresponding_directions = []
        if (diff1 > 0 and diff2 > 0) or (diff1 < 0 and diff2 < 0):
            corresponding_directions.append(('+' + adjacent_direction1, '+' + adjacent_direction2))
        else:
            corresponding_directions.append(('+' + adjacent_direction1, '-' + adjacent_direction2))

        if adjacent_direction1 == 'u' and adjacent_direction2 == 'u':
            corresponding_directions, grid2d_direction = self.adjacent_direction_uu(other_bspline_face3d, corresponding_directions)
        elif adjacent_direction1 == 'v' and adjacent_direction2 == 'v':
            corresponding_directions, grid2d_direction = self.adjacent_direction_vv(other_bspline_face3d, corresponding_directions)
        elif adjacent_direction1 == 'u' and adjacent_direction2 == 'v':
            corresponding_directions, grid2d_direction = self.adjacent_direction_uv(other_bspline_face3d, corresponding_directions)
        elif adjacent_direction1 == 'v' and adjacent_direction2 == 'u':
            corresponding_directions, grid2d_direction = self.adjacent_direction_vu(other_bspline_face3d, corresponding_directions)

        return corresponding_directions, grid2d_direction

    def adjacent_direction_uu(self, other_bspline_face3d, corresponding_directions):

        extremities = self.extremities(other_bspline_face3d)
        start1, start2 = extremities[0], extremities[2]
        borders_points = [volmdlr.Point2D(0, 0), volmdlr.Point2D(1, 0), 
                          volmdlr.Point2D(1, 1), volmdlr.Point2D(0, 1)]

        # TODO: compute nearest_point in 'bounding_box points' instead of borders_points
        nearest_start1 = start1.nearest_point(borders_points)
        # nearest_end1 = end1.nearest_point(borders_points)
        nearest_start2 = start2.nearest_point(borders_points)
        # nearest_end2 = end2.nearest_point(borders_points)

        v1 = nearest_start1[1] 
        v2 = nearest_start2[1]

        if (v1 == 0 and v2 == 0):
            corresponding_directions.append(('+v', '-v'))
            grid2d_direction = [['+x','-y'], ['+x','+y']]

        elif (v1 == 1 and v2 == 1):
            if corresponding_directions == [('+u', '-u')]:
                grid2d_direction = [['+x','+y'], ['-x','-y']]
            else:
                grid2d_direction = [['+x','+y'], ['+x','-y']]
            corresponding_directions.append(('+v', '-v'))


        elif (v1 == 1 and v2 == 0):
            corresponding_directions.append(('+v', '+v'))
            grid2d_direction = [['+x','+y'], ['+x','+y']]


        elif (v1 == 0 and v2 == 1):
            corresponding_directions.append(('+v', '+v'))
            grid2d_direction = [['+x','-y'], ['+x','-y']]

        return corresponding_directions, grid2d_direction

    def adjacent_direction_vv(self, other_bspline_face3d, corresponding_directions):

        extremities = self.extremities(other_bspline_face3d)
        start1, start2 = extremities[0], extremities[2]
        borders_points = [volmdlr.Point2D(0, 0), volmdlr.Point2D(1, 0), 
                          volmdlr.Point2D(1, 1), volmdlr.Point2D(0, 1)]

        # TODO: compute nearest_point in 'bounding_box points' instead of borders_points
        nearest_start1 = start1.nearest_point(borders_points)
        # nearest_end1 = end1.nearest_point(borders_points)
        nearest_start2 = start2.nearest_point(borders_points)
        # nearest_end2 = end2.nearest_point(borders_points)

        u1 = nearest_start1[0]
        u2 = nearest_start2[0]

        if (u1 == 0 and u2 == 0):
            corresponding_directions.append(('+u', '-v'))
            grid2d_direction = [['-y','-x'], ['-y','+x']]
        
        elif (u1 == 1 and u2 == 1):
            corresponding_directions.append(('+u', '-v'))
            grid2d_direction = [['+y','+x'], ['+y','-x']]

        elif (u1 == 0 and u2 == 1):
            corresponding_directions.append(('+u', '+u'))
            grid2d_direction = [['+y','-x'], ['+y','-x']]

        elif (u1 == 1 and u2 == 0):
            corresponding_directions.append(('+u', '+u'))
            grid2d_direction = [['+y','+x'], ['+y','+x']]

        return corresponding_directions, grid2d_direction

    def adjacent_direction_uv(self, other_bspline_face3d, corresponding_directions):

        extremities = self.extremities(other_bspline_face3d)
        start1, start2 = extremities[0], extremities[2]
        borders_points = [volmdlr.Point2D(0, 0), volmdlr.Point2D(1, 0), 
                          volmdlr.Point2D(1, 1), volmdlr.Point2D(0, 1)]

        # TODO: compute nearest_point in 'bounding_box points' instead of borders_points
        nearest_start1 = start1.nearest_point(borders_points)
        # nearest_end1 = end1.nearest_point(borders_points)
        nearest_start2 = start2.nearest_point(borders_points)
        # nearest_end2 = end2.nearest_point(borders_points)

        v1 = nearest_start1[1]
        u2 = nearest_start2[0]

        if (v1 == 1 and u2 == 0):
            corresponding_directions.append(('+v', '+u'))
            grid2d_direction = [['+x','+y'], ['+y','+x']]
    
        elif (v1 == 0 and u2 == 1):
            corresponding_directions.append(('+v', '+u'))
            grid2d_direction = [['-x','-y'], ['-y','-x']]


        elif (v1 == 1 and u2 == 1):
            corresponding_directions.append(('+v', '-u'))
            grid2d_direction = [['+x','+y'], ['-y','-x']]
           
        elif (v1 == 0 and u2 == 0):
            corresponding_directions.append(('+v', '-u'))
            grid2d_direction = [['-x','-y'], ['-y','+x']]
        
        return corresponding_directions, grid2d_direction

    def adjacent_direction_vu(self, other_bspline_face3d, corresponding_directions):

        extremities = self.extremities(other_bspline_face3d)
        start1, start2 = extremities[0], extremities[2]
        borders_points = [volmdlr.Point2D(0, 0), volmdlr.Point2D(1, 0), 
                          volmdlr.Point2D(1, 1), volmdlr.Point2D(0, 1)]

        # TODO: compute nearest_point in 'bounding_box points' instead of borders_points
        nearest_start1 = start1.nearest_point(borders_points)
        # nearest_end1 = end1.nearest_point(borders_points)
        nearest_start2 = start2.nearest_point(borders_points)
        # nearest_end2 = end2.nearest_point(borders_points)

        u1 = nearest_start1[0]
        v2 = nearest_start2[1]

        if (u1 == 1 and v2 == 0):
            corresponding_directions.append(('+u', '+v'))
            grid2d_direction = [['+y','+x'], ['+x','+y']]

        elif (u1 == 0 and v2 == 1):
            corresponding_directions.append(('+u', '+v'))
            grid2d_direction = [['-y','-x'], ['+x','-y']]


        elif (u1 == 0 and v2 == 0):  
            corresponding_directions.append(('+u', '-v'))
            grid2d_direction = [['+y','-x'], ['+x','+y']]


        elif (u1 == 1 and v2 == 1):
            if corresponding_directions == [('+v', '-u')]:
                grid2d_direction = [['+y','+x'], ['-x','-y']]
            else:
                grid2d_direction = [['+y','+x'], ['+x','-y']]
            corresponding_directions.append(('+u', '-v'))

        return corresponding_directions, grid2d_direction

    def extremities(self, other_bspline_face3d):
        '''
        find points extremities for nearest edges of two faces
        '''
        contour1 = self.outer_contour3d
        contour2 = other_bspline_face3d.outer_contour3d

        contour1_2d = self.surface2d.outer_contour
        contour2_2d = other_bspline_face3d.surface2d.outer_contour

        points1 = [p.start for p in contour1.primitives]
        points2 = [p.start for p in contour2.primitives]

        dis, ind = [], []
        for p in points1:
            pt = p.nearest_point(points2)
            ind.append(points2.index(pt))
            dis.append(p.point_distance(pt))

        dis_sorted = sorted(dis)

        shared = []
        for k, p1 in enumerate(contour1.primitives):
            if dis_sorted[0] == dis_sorted[1]:
                indices = npy.where(npy.array(dis) == dis_sorted[0])[0]
                index1 = indices[0]
                index2 = indices[1]
            else:
                index1 = dis.index(dis_sorted[0])
                index2 = dis.index(dis_sorted[1])
            if ((p1.start == points1[index1] and p1.end == points1[index2])
                or
                (p1.end == points1[index1] and p1.start == points1[index2])):

                shared.append(p1)
                i = k

        for k, p2 in enumerate(contour2.primitives):
            if ((p2.start == points2[ind[index1]] and p2.end == points2[ind[index2]])
                or
                (p2.end == points2[ind[index1]] and p2.start == points2[ind[index2]])):

                shared.append(p2)
                j = k

        points = [contour2.primitives[j].start, contour2.primitives[j].end]

        if points.index(contour1.primitives[i].start.nearest_point(points)) == 1:
            start1 = contour1_2d.primitives[i].start
            end1 = contour1_2d.primitives[i].end

            start2 = contour2_2d.primitives[j].end
            end2 = contour2_2d.primitives[j].start

        else:
            start1 = contour1_2d.primitives[i].start
            end1 = contour1_2d.primitives[i].end

            start2 = contour2_2d.primitives[j].start
            end2 = contour2_2d.primitives[j].end

        return start1, end1, start2, end2

    # =============================================================================

    def adjacent_direction(self, other_bspline_face3d):
        '''
        find directions (u or v) between two faces, in the nearest edges between them
        '''

        start1, end1, start2, end2 = self.extremities(other_bspline_face3d)

        du1 = abs((end1-start1)[0])
        dv1 = abs((end1-start1)[1])

        if du1<dv1:
            adjacent_direction1 = 'v'
            diff1 = (end1 - start1)[1]
        else:
            adjacent_direction1 = 'u'
            diff1 = (end1 - start1)[0]

        du2 = abs((end2-start2)[0])
        dv2 = abs((end2-start2)[1])

        if du2<dv2:
            adjacent_direction2 = 'v'
            diff2 = (end2 - start2)[1]
        else:
            adjacent_direction2 = 'u'
            diff2 = (end2 - start2)[0]

        return adjacent_direction1, diff1, adjacent_direction2, diff2

    def adjacent_direction_xy(self, other_face3d):
        '''
        find out in which direction the faces are adjacent
        Parameters
        ----------
        other_face3d : volmdlr.faces.BSplineFace3D
        Returns
        -------
        adjacent_direction
        '''

        contour1 = self.outer_contour3d
        contour2 = other_face3d.outer_contour3d
        point1, point2 = contour1.shared_primitives_extremities(contour2)

        coord = point1 - point2
        coord = [abs(coord.x), abs(coord.y)]

        if coord.index(max(coord)) == 0:
            return 'x'
        else:
            return 'y'

    def merge_with(self, other_bspline_face3d):
        '''
        merge two adjacent faces
        Parameters
        ----------
        other_bspline_face3d : volmdlr.faces.BSplineFace3D
        Returns
        -------
        merged_face : volmdlr.faces.BSplineFace3D
        '''

        merged_surface = self.surface3d.merge_with(other_bspline_face3d.surface3d)
        contours = self.outer_contour3d.merge_with(other_bspline_face3d.outer_contour3d)
        contours.extend(self.inner_contours3d)
        contours.extend(other_bspline_face3d.inner_contours3d)
        merged_face = merged_surface.face_from_contours3d(contours)

        return merged_face


class OpenShell3D(volmdlr.core.CompositePrimitive3D):
    _standalone_in_db = True
    _non_serializable_attributes = ['bounding_box']
    _non_eq_attributes = ['name', 'color', 'alpha', 'bounding_box']
    _non_hash_attributes = []
    STEP_FUNCTION = 'OPEN_SHELL'

    def __init__(self, faces: List[Face3D],
                 color: Tuple[float, float, float] = None,
                 alpha: float = 1., name: str = ''):
        self.faces = faces
        self.name = name
        if not color:
            self.color = (0.8, 0.8, 0.8)
        else:
            self.color = color
        self.alpha = alpha
        self.bounding_box = self._bounding_box()

    # def __hash__(self):
    #     return sum([hash(f) for f in self.faces])

    # def __eq__(self, other_):
    #     if self.__class__ != other_.__class__:
    #         return False
    #     equal = True
    #     for face, other_face in zip(self.faces, other_.faces):
    #         equal = (equal and face == other_face)
    #     return equal

    @classmethod
    def from_step(cls, arguments, object_dict):
        faces = []
        for face in arguments[1]:
            faces.append(object_dict[int(face[1:])])
        return cls(faces, name=arguments[0][1:-1])

    def to_step(self, current_id):
        step_content = ''
        face_ids = []
        for face in self.faces:
            face_content, face_sub_ids = face.to_step(current_id)
            step_content += face_content
            face_ids.extend(face_sub_ids)
            current_id = max(face_sub_ids) + 1

        shell_id = current_id
        step_content += "#{} = {}('{}',({}));\n".format(current_id,
                                                        self.STEP_FUNCTION,
                                                        self.name,
                                                        volmdlr.core.step_ids_to_str(
                                                            face_ids))
        manifold_id = shell_id + 1
        step_content += "#{} = MANIFOLD_SOLID_BREP('{}',#{});\n".format(
            manifold_id,
            self.name,
            shell_id)

        frame_content, frame_id = volmdlr.OXYZ.to_step(manifold_id + 1)
        step_content += frame_content
        brep_id = frame_id + 1
        step_content += "#{} = ADVANCED_BREP_SHAPE_REPRESENTATION('',(#{},#{}),#7);\n".format(
            brep_id, frame_id, manifold_id)

        return step_content, brep_id

    def rotation(self, center, axis, angle, copy=True):
        if copy:
            new_faces = [face.rotation(center, axis, angle, copy=True) for face
                         in self.faces]
            return OpenShell3D(new_faces, color=self.color, alpha=self.alpha, name=self.name)
        else:
            for face in self.faces:
                face.rotation(center, axis, angle, copy=False)
            self.bounding_box = self._bounding_box()

    def translation(self, offset, copy=True):
        if copy:
            new_faces = [face.translation(offset, copy=True) for face in
                         self.faces]
            return OpenShell3D(new_faces, color=self.color, alpha=self.alpha, name=self.name)
        else:
            for face in self.faces:
                face.translation(offset, copy=False)
            self.bounding_box = self._bounding_box()

    def frame_mapping(self, frame, side, copy=True):
        """
        side = 'old' or 'new'
        """
        if copy:
            new_faces = [face.frame_mapping(frame, side, copy=True) for face in
                         self.faces]
            return self.__class__(new_faces, name=self.name)
        else:
            for face in self.faces:
                face.frame_mapping(frame, side, copy=False)
            self.bounding_box = self._bounding_box()

    def copy(self, deep=True, memo=None):
        new_faces = [face.copy() for face in self.faces]
        return self.__class__(new_faces, color=self.color, alpha=self.alpha,
                              name=self.name)

    def union(self, shell2):
        new_faces = self.faces + shell2.faces
        new_name = self.name + ' union ' + shell2.name
        new_color = self.color
        return self.__class__(new_faces, name=new_name, color=new_color)

    def volume(self):
        """
        Does not consider holes
        """
        volume = 0
        for i, face in enumerate(self.faces):
            display3d = face.triangulation()
            points_3D, triangles_indexes = display3d.points, display3d.triangles
            for triangle_index in triangles_indexes:
                point1 = points_3D[triangle_index[0]]
                point2 = points_3D[triangle_index[1]]
                point3 = points_3D[triangle_index[2]]

                v321 = point3[0] * point2[1] * point1[2]
                v231 = point2[0] * point3[1] * point1[2]
                v312 = point3[0] * point1[1] * point2[2]
                v132 = point1[0] * point3[1] * point2[2]
                v213 = point2[0] * point1[1] * point3[2]
                v123 = point1[0] * point2[1] * point3[2]
                volume_tetraedre = 1 / 6 * (
                        -v321 + v231 + v312 - v132 - v213 + v123)

                volume += volume_tetraedre

        return abs(volume)

    def _bounding_box(self):
        """
        Returns the boundary box
        """
        bbox = self.faces[0]._bounding_box()

        for face in self.faces[1:]:
            bbox += face._bounding_box()

        return bbox

    def cut_by_plane(self, plane_3d: Plane3D):
        graph = nx.Graph()
        intersections = []

        frame_block = self.bounding_box.to_frame()
        frame_block.u = 1.1 * frame_block.u
        frame_block.v = 1.1 * frame_block.v
        frame_block.w = 1.1 * frame_block.w

        for face in self.faces:
            block = volmdlr.primitives3d.Block(frame_block)
            face_3d = block.cut_by_orthogonal_plane(plane_3d)
            inters = face.face_intersections(face_3d)
            if inters:
                graph.add_edges_from([(inters[0].primitives[0].start, inters[0].primitives[0].start)])
                intersections.append([inters[0].primitives[0].start, inters[0].primitives[0].start])
        pts = list(nx.dfs_edges(graph, intersections[0][0]))
        # print(pts)
        # print(intersections)
        points = []
        u = plane_3d.frame.u
        v = plane_3d.frame.v
        for pt1, pt2 in pts:
            if pt1 not in points:
                points.append(pt1)
            if pt2 not in points:
                points.append(pt2)
        center_2d = volmdlr.Point2D(plane_3d.frame.origin.dot(u), plane_3d.frame.origin.dot(v))
        points_2d = [volmdlr.Point2D(p.dot(u), p.dot(v)) - center_2d for p in points]
        contour_2d = volmdlr.faces.Surface2D(volmdlr.wires.ClosedPolygon2D(points_2d), [])

        return volmdlr.faces.PlaneFace3D(plane_3d, contour_2d)

    def linesegment_intersections(self,
                                  linesegment3d: vme.LineSegment3D) \
            -> List[Tuple[Face3D, List[volmdlr.Point3D]]]:
        intersections = []
        for face in self.faces:
            face_intersections = face.linesegment_intersections(linesegment3d)
            if face_intersections:
                intersections.append((face, face_intersections))
        return intersections

    def line_intersections(self,
                                  line3d: vme.Line3D) \
            -> List[Tuple[Face3D, List[volmdlr.Point3D]]]:
        intersections = []
        for face in self.faces:
            face_intersections = face.line_intersections(line3d)
            if face_intersections:
                intersections.append((face, face_intersections))
        return intersections

    def minimum_distance_points(self, shell2, resolution):
        """
        Returns a Mesure object if the distance is not zero, otherwise returns None
        """
        shell2_inter = self.shell_intersection(shell2, resolution)
        if shell2_inter is not None and shell2_inter != 1:
            return None

        # distance_min, point1_min, point2_min = self.faces[0].distance_to_face(shell2.faces[0], return_points=True)
        distance_min, point1_min, point2_min = self.faces[0].minimum_distance(
            shell2.faces[0], return_points=True)
        for face1 in self.faces:
            bbox1 = face1.bounding_box
            for face2 in shell2.faces:
                bbox2 = face2.bounding_box
                bbox_distance = bbox1.distance_to_bbox(bbox2)

                if bbox_distance < distance_min:
                    # distance, point1, point2 = face1.distance_to_face(face2, return_points=True)
                    distance, point1, point2 = face1.minimum_distance(face2,
                                                                      return_points=True)
                    if distance == 0:
                        return None
                    elif distance < distance_min:
                        distance_min, point1_min, point2_min = distance, point1, point2

        return point1_min, point2_min

    def distance_to_shell(self, other_shell: 'OpenShell3D', resolution: float):
        min_dist = self.minimum_distance_points(other_shell, resolution)
        if min_dist is not None:
            p1, p2 = min_dist
            return p1.point_distance(p2)
        else:
            return None

    def minimum_distance_point(self,
                               point: volmdlr.Point3D) -> volmdlr.Point3D:
        """
        Computes the distance of a point to a Shell3D, whether it is inside or outside the Shell3D
        """
        distance_min, point1_min = self.faces[0].distance_to_point(point,
                                                                   return_other_point=True)
        for face in self.faces[1:]:
            bbox_distance = self.bounding_box.distance_to_point(point)
            if bbox_distance < distance_min:
                distance, point1 = face.distance_to_point(point,
                                                          return_other_point=True)
                if distance < distance_min:
                    distance_min, point1_min = distance, point1

        return point1_min

    def intersection_internal_aabb_volume(self, shell2: 'OpenShell3D',
                                          resolution: float):
        """
        aabb made of the intersection points and the points of self internal to shell2
        """
        intersections_points = []
        for face1 in self.faces:
            for face2 in shell2.faces:
                intersection_points = face1.face_intersections(face2)
                if intersection_points:
                    intersection_points = [intersection_points[0].primitives[0].start, intersection_points[0].primitives[0].end]
                    intersections_points.extend(intersection_points)

        shell1_points_inside_shell2 = []
        for face in self.faces:
            for point in face.outer_contour3d.discretization_points(
                    resolution):
                if shell2.point_belongs(point):
                    shell1_points_inside_shell2.append(point)

        if len(intersections_points + shell1_points_inside_shell2) == 0:
            return 0
        bbox = volmdlr.core.BoundingBox.from_points(
            intersections_points + shell1_points_inside_shell2)
        return bbox.volume()

    def intersection_external_aabb_volume(self, shell2: 'OpenShell3D',
                                          resolution: float):
        """
        aabb made of the intersection points and the points of self external to shell2
        """
        intersections_points = []
        for face1 in self.faces:
            for face2 in shell2.faces:
                intersection_points = face1.face_intersections(face2)
                if intersection_points:
                    intersection_points = [intersection_points[0].primitives[0].start, intersection_points[0].primitives[0].end]
                    intersections_points.extend(intersection_points)

        shell1_points_outside_shell2 = []
        for face in self.faces:
            for point in face.outer_contour3d.discretization_points(
                    resolution):
                if not shell2.point_belongs(point):
                    shell1_points_outside_shell2.append(point)

        if len(intersections_points + shell1_points_outside_shell2) == 0:
            return 0
        bbox = volmdlr.core.BoundingBox.from_points(
            intersections_points + shell1_points_outside_shell2)
        return bbox.volume()

    def primitive_inside_bbox(self, bounding_box: volmdlr.core.BoundingBox):
        for primitive in self.primitives:
            bbox = primitive.bounding_box

    def triangulation(self):
        # mesh = vmd.DisplayMesh3D([], [])
        meshes = []
        for i, face in enumerate(self.faces):
            try:
                face_mesh = face.triangulation()
                meshes.append(face_mesh)
                # mesh.merge_mesh(face_mesh)
            except NotImplementedError:
                print('Warning: a face has been skipped in rendering')
        return vmd.DisplayMesh3D.merge_meshes(meshes)

    def babylon_script(self, name='primitive_mesh'):
        s = f'var {name} = new BABYLON.Mesh("{name}", scene);\n'

        mesh = self.babylon_meshes()[0]

        s += 'var positions = {};\n'.format(mesh['positions'])
        s += 'var indices = {};\n'.format(mesh['indices'])
        s += 'var normals = [];\n'
        s += 'var vertexData = new BABYLON.VertexData();\n'
        s += 'BABYLON.VertexData.ComputeNormals(positions, indices, normals);\n'
        s += 'vertexData.positions = positions;\n'
        s += 'vertexData.indices = indices;\n'
        s += 'vertexData.normals = normals;\n'
        s += 'vertexData.applyToMesh({});\n'.format(name)
        s += '{}.enableEdgesRendering(0.9);\n'.format(name)
        s += '{}.edgesWidth = 0.1;\n'.format(name)
        s += '{}.edgesColor = new BABYLON.Color4(0, 0, 0, 0.6);\n'.format(name)
        s += 'var mat = new BABYLON.StandardMaterial("mat", scene);\n'
        #        s += 'mat.diffuseColor = BABYLON.Color3.Green();\n'
        #        s += 'mat.specularColor = new BABYLON.Color3(0.5, 0.6, 0.87);\n'
        #        s += 'mat.emissiveColor = new BABYLON.Color3(1, 1, 1);\n'
        #        s += 'mat.ambientColor = new BABYLON.Color3(0.23, 0.98, 0.53);\n'
        s += 'mat.backFaceCulling = false;\n'
        s += 'mat.alpha = {};\n'.format(self.alpha)
        s += '{}.material = mat;\n'.format(name)
        if self.color is not None:
            s += 'mat.diffuseColor = new BABYLON.Color3({}, {}, {});\n'.format(
                *self.color)
        return s

    def plot(self, ax=None, color:str='k', alpha:float=1):
        if ax is None:
            ax = plt.figure().add_subplot(111, projection='3d')

        for face in self.faces:
            face.plot(ax=ax, color=color, alpha=alpha)

        return ax


class ClosedShell3D(OpenShell3D):
    _standalone_in_db = True
    _non_serializable_attributes = ['bounding_box']
    _non_eq_attributes = ['name', 'color', 'alpha', 'bounding_box']
    STEP_FUNCTION = 'CLOSED_SHELL'

    def rotation(self, center, axis, angle, copy=True):
        if copy:
            new_faces = [face.rotation(center, axis, angle, copy=True) for face
                         in self.faces]
            return ClosedShell3D(new_faces, color=self.color, alpha=self.alpha, name=self.name)
        else:
            for face in self.faces:
                face.rotation(center, axis, angle, copy=False)
            self.bounding_box = self._bounding_box()

    def translation(self, offset, copy=True):
        if copy:
            new_faces = [face.translation(offset, copy=True) for face in
                         self.faces]
            return ClosedShell3D(new_faces, color=self.color, alpha=self.alpha, name=self.name)
        else:
            for face in self.faces:
                face.translation(offset, copy=False)
            self.bounding_box = self._bounding_box()

    def frame_mapping(self, frame, side, copy=True):
        """
        side = 'old' or 'new'
        """
        if copy:
            new_faces = [face.frame_mapping(frame, side, copy=True) for face in
                         self.faces]
            return ClosedShell3D(new_faces, name=self.name)
        else:
            for face in self.faces:
                face.frame_mapping(frame, side, copy=False)
            self.bounding_box = self._bounding_box()

    def copy(self, deep=True, memo=None):
        new_faces = [face.copy() for face in self.faces]
        return self.__class__(new_faces, color=self.color, alpha=self.alpha,
                             name=self.name)

    def face_on_shell(self, face):
        """
        Verifies if a face lies on the shell's surface
        """
        for fc in self.faces:
            if fc.face_inside(face):
                return True
        return False

    def is_face_inside(self, face: Face3D):
        for point in face.outer_contour3d.discretization_points(0.01):
            point_inside_shell = self.point_belongs(point)
            point_in_shells_faces = self.point_in_shell_face(point)
            if (not point_inside_shell) and (not point_in_shells_faces):
                return False
        return True

    def shell_intersection(self, shell2: 'OpenShell3D', resolution: float):
        """
        Return None if disjointed
        Return (1, 0) or (0, 1) if one is inside the other
        Return (n1, n2) if intersection

        4 cases :
            (n1, n2) with face intersection             => (n1, n2)
            (0, 0) with face intersection               => (0, 0)
            (0, 0) with no face intersection            => None
            (1, 0) or (0, 1) with no face intersection  => 1
        """
        # Check if boundary boxes don't intersect
        bbox1 = self.bounding_box
        bbox2 = shell2.bounding_box
        if not bbox1.bbox_intersection(bbox2):
            # print("No intersection of shells' BBox")
            return None

        # Check if any point of the first shell is in the second shell
        points1 = []
        for face in self.faces:
            points1.extend(
                face.outer_contour3d.discretization_points(resolution))
        points2 = []
        for face in shell2.faces:
            points2.extend(
                face.outer_contour3d.discretization_points(resolution))

        nb_pts1 = len(points1)
        nb_pts2 = len(points2)
        compteur1 = 0
        compteur2 = 0
        for point1 in points1:
            if shell2.point_belongs(point1):
                compteur1 += 1
        for point2 in points2:
            if self.point_belongs(point2):
                compteur2 += 1

        inter1 = compteur1 / nb_pts1
        inter2 = compteur2 / nb_pts2

        for face1 in self.faces:
            for face2 in shell2.faces:
                intersection_points = face1.face_intersections(face2)
                if intersection_points:
                    return inter1, inter2

        if inter1 == 0. and inter2 == 0.:
            return None
        return 1

    def point_belongs(self, point3d: volmdlr.Point3D, nb_rays: int = 1):
        """
        Ray Casting algorithm
        Returns True if the point is inside the Shell, False otherwise
        """

        bbox = self.bounding_box
        if not bbox.point_belongs(point3d):
            return False

        min_ray_length = 2 * max((bbox.xmax - bbox.xmin,
                                  bbox.ymax - bbox.ymin,
                                  bbox.zmax - bbox.zmin))
        two_min_ray_length = 2 * min_ray_length

        rays = []
        for k in range(0, nb_rays):
            rays.append(vme.LineSegment3D(
                point3d,
                point3d + volmdlr.Point3D.random(min_ray_length,
                                                 two_min_ray_length,
                                                 min_ray_length,
                                                 two_min_ray_length,
                                                 min_ray_length,
                                                 two_min_ray_length)))
        rays = sorted(rays, key=lambda ray: ray.length())

        rays_intersections = []
        tests = []

        # for ray in rays[:3]:
        for ray in rays[:nb_rays]:
            #
            count = 0
            ray_intersection = []
            is_inside = True
            for face, point_inters in self.linesegment_intersections(ray):
                count += len(point_inters)

            if count % 2 == 0:
                is_inside = False
            tests.append(is_inside)
            rays_intersections.append(ray_intersection)

        for test1, test2 in zip(tests[:-1], tests[1:]):
            if test1 != test2:
                raise ValueError
        return tests[0]

    def point_in_shell_face(self, point:volmdlr.Point3D):

        for face in self.faces:
            point2d = face.surface3d.point3d_to_2d(point)
            if face.point_belongs(point) or \
                    face.surface2d.outer_contour.point_over_contour(
                        point2d, abs_tol=1e-7):
                return True
        return False

    def is_inside_shell(self, shell2, resolution: float):
        """
        Returns True if all the points of self are inside shell2 and no face \
        are intersecting
        This method is not exact
        """
        bbox1 = self.bounding_box
        bbox2 = shell2.bounding_box
        if not bbox1.is_inside_bbox(bbox2):
            return False
        for face in self.faces:
            if not shell2.is_face_inside(face):
                return False
        return True

    def is_disjoint_from(self, shell2, tol=1e-8):
        '''
             verifies and rerturns a bool if two shells are disjointed or not. 
        '''
        disjoint = True
        if self.bounding_box.bbox_intersection(shell2.bounding_box) or\
                self.bounding_box.distance_to_bbox(shell2.bounding_box) <= tol:
            return False
        return disjoint

    def intersecting_faces_combinations(self, shell2, tol=1e-8):
        '''
            :param shell2: ClosedShell3D
            for two closed shells, it calculates and return a list of face 
            combinations (list = [(face_shell1, face_shell2),...])
            for intersecting faces. if two faces can not be intersected, 
            there is no combination for those
            :param tol: Corresponde to the tolerance to consider two faces as intersecting faces
        '''
        list_coicident_faces = self.get_coincident_faces(shell2)
        face_combinations = []
        for face1 in self.faces:
            for face2 in shell2.faces:
                if (volmdlr.faces.ClosedShell3D([face1]).bounding_box.bbox_intersection(volmdlr.faces.ClosedShell3D([face2]).bounding_box) or \
                        volmdlr.faces.ClosedShell3D(
                            [face1]).bounding_box.distance_to_bbox(
                            volmdlr.faces.ClosedShell3D([face2]).bounding_box) <= tol) and \
                        (face1, face2) not in list_coicident_faces:
                    face_combinations.append((face1, face2))

        return face_combinations

    @staticmethod
    def dict_intersecting_combinations(intersecting_faces_combinations, tol=1e-8):
        '''
            :param intersecting_faces_combinations: list of face combinations (list = [(face_shell1, face_shell2),...]) for intersecting faces.
            :type intersecting_faces_combinations: list of face objects combinaitons

            returns a dictionary containing as keys the combination of intersecting faces
            and as the values the resulting primitive from the two intersecting faces. 
            It is done so it is not needed to calculate the same intersecting primitive twice. 
        '''
        intersecting_combinations = {}
        for k, combination in enumerate(intersecting_faces_combinations):
            face_intersection = combination[0].face_intersections(combination[1], tol)
            if face_intersection:
                intersecting_combinations[combination] = face_intersection[0]

        return intersecting_combinations

    @staticmethod
    def get_intersecting_faces(dict_intersecting_combinations):
        '''
            :param dict_intersecting_combinations: dictionary containing as keys the combination of intersecting faces
            and as the values the resulting primitive from the two intersecting faces
    
            returns two lists. One for the intersecting faces in shell1 and the other for the shell2
        '''
        intersecting_faces_shell1 = []
        intersecting_faces_shell2 = []
        for face in list(dict_intersecting_combinations.keys()):
            if face[0] not in intersecting_faces_shell1:
                intersecting_faces_shell1.append(face[0])
            if face[1] not in intersecting_faces_shell2:
                intersecting_faces_shell2.append(face[1])
        return intersecting_faces_shell1, intersecting_faces_shell2

    def get_non_intersecting_faces(self, shell2, intersecting_faces,
                                   intersection_method= False):
        '''
            :param shell2: ClosedShell3D
            :param intersecting_faces: 
            returns a list of all the faces that never intersect any 
            face of the other shell
        '''
        non_intersecting_faces = []

        for face in self.faces:
            if (face not in intersecting_faces) and (face not in non_intersecting_faces):
                if not intersection_method:
                    if not ClosedShell3D([face]).is_inside_shell(shell2,
                                                                 resolution=0.01):
                        coincident_plane = False
                        for face2 in shell2.faces:
                            if face.surface3d.is_coincident(face2.surface3d) and \
                                    ClosedShell3D([face]).bounding_box.is_inside_bbox(
                                    ClosedShell3D([face2]).bounding_box):
                                coincident_plane = True
                                break
                        if not coincident_plane:
                            non_intersecting_faces.append(face)
                else:
                    if ClosedShell3D([face]).is_inside_shell(shell2, resolution=0.01):
                        non_intersecting_faces.append(face)

        return non_intersecting_faces

    def get_coincident_faces(self, shell2):
        """
        Finds all pairs of faces that are coincidents faces, that is,
        faces lying on the same plane

        returns a List of tuples with the face pairs
        """
        list_coincident_faces = []
        for face1 in self.faces:
            for face2 in shell2.faces:
                if face1.surface3d.is_coincident(face2.surface3d):
                    list_coincident_faces.append((face1, face2))

        return list_coincident_faces

    def two_shells_intersecting_contour(self, shell2, dict_intersecting_combinations=None):
        '''
            :param shell2: ClosedShell3D
            :param dict_intersecting_combinations: dictionary containing as keys the combination of intersecting faces
             and as the values the resulting primitive from the two intersecting faces

            :returns: intersecting contour for two intersecting shells
        '''
        if dict_intersecting_combinations is None:
            face_combinations = self.intersecting_faces_combinations(shell2)
            dict_intersecting_combinations = \
                self.dict_intersecting_combinations(face_combinations)
        intersecting_lines = list(dict_intersecting_combinations.values())
        intersecting_contour = \
            volmdlr.wires.Contour3D([wire.primitives[0] for
                                     wire in intersecting_lines])
        return intersecting_contour

    def reference_shell(self, shell2, face):
        if face in shell2.faces:
            contour_extract_inside = True
            reference_shell = self
        else:
            contour_extract_inside = False
            reference_shell = shell2
        return contour_extract_inside, reference_shell

    def set_operations_valid_exterior_faces(self, new_faces: List[Face3D],
                                            valid_faces: List[Face3D],
                                            shell2, reference_shell):
        for new_face in new_faces:
            inside_reference_shell = reference_shell.point_belongs(
                new_face.random_point_inside())
            if self.set_operations_exterior_face(new_face, valid_faces,
                                                 inside_reference_shell,
                                                 shell2):
                valid_faces.append(new_face)
        return valid_faces

    def union_faces(self, shell2, intersecting_faces,
                    intersecting_combinations):
        faces = []
        # list_coincident_faces = self.get_coincident_faces(shell2)
        for k, face in enumerate(intersecting_faces):
            contour_extract_inside, reference_shell = \
                self.reference_shell(shell2, face)
            new_faces = face.set_operations_new_faces(
                intersecting_combinations, contour_extract_inside)
            faces = self.set_operations_valid_exterior_faces(
                new_faces, faces, shell2, reference_shell)
        return faces

    def get_subtraction_valid_faces(self, new_faces, valid_faces,
                                    reference_shell,
                                    list_coincident_faces,
                                    shell2, keep_interior_faces):
        faces = []
        for new_face in new_faces:
            inside_reference_shell = reference_shell.point_belongs(
                new_face.random_point_inside())
            if keep_interior_faces:
                if self.set_operations_interior_face(new_face, valid_faces,
                                                     inside_reference_shell,
                                                     list_coincident_faces):
                    faces.append(new_face)
            elif self.set_operations_exterior_face(new_face, faces,
                                                   inside_reference_shell,
                                                   shell2):
                faces.append(new_face)
        return faces

    def subtraction_faces(self, shell2, intersecting_faces,
                          intersecting_combinations):
        faces = []
        list_coincident_faces = self.get_coincident_faces(shell2)
        for k, face in enumerate(intersecting_faces):
            keep_interior_faces = False
            if face in shell2.faces:
                keep_interior_faces = True
            contour_extract_inside, reference_shell = \
                self.reference_shell(shell2, face)
            new_faces = face.set_operations_new_faces(
                intersecting_combinations, contour_extract_inside)
            faces.extend(self.get_subtraction_valid_faces(
                new_faces, faces, reference_shell,
                list_coincident_faces, shell2, keep_interior_faces))

        return faces

    def valid_intersection_faces(self, new_faces, valid_faces,
                                 reference_shell, list_coincident_faces):
        faces = []
        for new_face in new_faces:
            inside_reference_shell = reference_shell.point_belongs(
                new_face.random_point_inside())
            if self.set_operations_interior_face(new_face, valid_faces,
                                                 inside_reference_shell,
                                                 list_coincident_faces):
                faces.append(new_face)

        return faces

    def intersection_faces(self, shell2, intersecting_faces,
                           intersecting_combinations):
        faces = []
        list_coincident_faces = self.get_coincident_faces(shell2)
        for face in intersecting_faces:
            contour_extract_inside, reference_shell = \
                self.reference_shell(shell2, face)
            new_faces = face.set_operations_new_faces(
                intersecting_combinations, contour_extract_inside)
            faces.extend(self.valid_intersection_faces(
                new_faces, faces, reference_shell, list_coincident_faces))

        valid_faces = []
        for i, fc1 in enumerate(faces):
            valid_face = True
            for j, fc2 in enumerate(faces):
                if i != j:
                    if fc2.face_inside(fc1):
                        valid_face = False
            if valid_face and fc1 not in valid_faces:
                valid_faces.append(fc1)
        return valid_faces

    @staticmethod
    def set_operations_interior_face(new_face, faces, inside_reference_shell,
                                     list_coincident_faces):
        if inside_reference_shell:
            if new_face not in faces:
                return True
        for coin_f1, coin_f2 in list_coincident_faces:
            if coin_f1.face_inside(new_face) and coin_f2.face_inside(
                    new_face):
                valid = True
                for fc in faces:
                    if fc.face_inside(new_face) or new_face.face_inside(
                            fc):
                        valid = False
                if valid:
                    return True
        return False

    def is_face_between_shells(self, shell2, face):
        centroide = face.surface2d.outer_contour.center_of_mass()
        normal1 = face.surface3d.point2d_to_3d(
            centroide) - 0.001 * face.surface3d.frame.w
        normal2 = face.surface3d.point2d_to_3d(
            centroide) + 0.001 * face.surface3d.frame.w
        if (self.point_belongs(normal1) and
            shell2.point_belongs(normal2)) or \
                (shell2.point_belongs(normal1) and
                 self.point_belongs(normal2)):
            return True
        return False

    def set_operations_exterior_face(self, new_face, valid_faces,
                                     inside_reference_shell, shell2):
        if new_face.area() < 1e-8:
            return False
        if new_face not in valid_faces and not inside_reference_shell:
            for fc in valid_faces:
                if self.is_face_between_shells(shell2, new_face) or\
                        (fc.face_inside(new_face) and
                         new_face.area() == fc.area()):
                    return False
            return True
        return False

    def validate_set_operation(self, shell2, tol):
        '''
        Verifies if two shells are valid for union or subtractions operations, 
        that is, if they are disjointed or if one is totaly inside the other
        If it returns an empty list, it means the two shells are valid to continue the
        operation.
        '''
        if self.is_disjoint_from(shell2, tol):
            return [self, shell2]
        if self.is_inside_shell(shell2, resolution = 0.01):
            return [shell2]
        if shell2.is_inside_shell(self, resolution = 0.01):
            return [self]
        return []

    def union(self, shell2, tol=1e-8):
        '''
            Given Two closed shells, it returns
            a new united ClosedShell3D object
        '''

        validate_set_operation = \
            self.validate_set_operation(shell2, tol)
        if validate_set_operation:
            return validate_set_operation

        face_combinations = self.intersecting_faces_combinations(shell2, tol)

        intersecting_combinations = \
            self.dict_intersecting_combinations(face_combinations, tol)

        intersecting_faces1, intersecting_faces2 = \
            self.get_intersecting_faces(intersecting_combinations)
        intersecting_faces = intersecting_faces1 + intersecting_faces2
        faces = self.get_non_intersecting_faces(
            shell2, intersecting_faces) + shell2.get_non_intersecting_faces(
            self, intersecting_faces)
        if len(faces) == \
                len(self.faces + shell2.faces) and not intersecting_faces:
            return [self, shell2]
        new_valid_faces = self.union_faces(shell2, intersecting_faces,
                                           intersecting_combinations)
        faces += new_valid_faces
        new_shell = ClosedShell3D(faces)
        new_shell.merge_union_faces()
        return [new_shell]

    @staticmethod
    def get_faces_to_be_merged(union_faces):
        coincident_planes_faces = []
        valid_coicident_faces = []
        for i, face1 in enumerate(union_faces):
            for j, face2 in enumerate(union_faces):
                if j != i and \
                        face1.surface3d.is_coincident(face2.surface3d):
                    if face1 not in coincident_planes_faces:
                        coincident_planes_faces.append(face1)
                    coincident_planes_faces.append(face2)
            if coincident_planes_faces:
                for f1, f2 in \
                        product(coincident_planes_faces, repeat=2):
                    if f1 != f2 and f1.is_adjacent(f2):
                        if f1 not in valid_coicident_faces:
                            valid_coicident_faces.append(f1)
                        if f2 not in valid_coicident_faces:
                            valid_coicident_faces.append(f2)
                break
        return valid_coicident_faces

    def merge_union_faces(self):
        union_faces = self.faces
        finished = False
        list_new_faces = []
        count = 0
        while not finished:
            valid_coicident_faces = ClosedShell3D.get_faces_to_be_merged(
                union_faces)
            list_valid_coincident_faces = valid_coicident_faces[:]

            if valid_coicident_faces:
                list_new_faces += PlaneFace3D.merge_faces(valid_coicident_faces)
            if list_valid_coincident_faces:
                for face in list_valid_coincident_faces:
                    union_faces.remove(face)
            count += 1
            if count >= len(self.faces) and not list_valid_coincident_faces:
                finished = True

        list_new_faces += union_faces
        self.faces = list_new_faces

    def subtract(self, shell2, tol=1e-8):
        '''
            Given Two closed shells, it returns a new subtracted OpenShell3D object 
        '''
        validate_set_operation = self.validate_set_operation(shell2, tol)
        if validate_set_operation:
            return validate_set_operation

        face_combinations = self.intersecting_faces_combinations(shell2, tol)

        intersecting_combinations = self.dict_intersecting_combinations(face_combinations, tol)

        if len(intersecting_combinations) == 0:
            return [self, shell2]

        intersecting_faces, _ = self.get_intersecting_faces(intersecting_combinations)

        faces = self.get_non_intersecting_faces(shell2, intersecting_faces)
        new_valid_faces = self.union_faces(shell2, intersecting_faces,
                                           intersecting_combinations)
        faces += new_valid_faces

        return [OpenShell3D(faces)]

    def subtract_to_closed_shell(self, shell2, tol=1e-8):
        '''
            Given Two closed shells, it returns a new subtracted ClosedShell3D object
        '''
        validate_set_operation = self.validate_set_operation(shell2, tol)
        if validate_set_operation:
            return validate_set_operation

        face_combinations = self.intersecting_faces_combinations(shell2, tol)

        intersecting_combinations = self.dict_intersecting_combinations(face_combinations, tol)

        if len(intersecting_combinations) == 0:
            return [self, shell2]

        intersecting_faces1, intersecting_faces2 = self.get_intersecting_faces(
            intersecting_combinations)
        intersecting_faces = intersecting_faces1 + intersecting_faces2

        faces = self.get_non_intersecting_faces(shell2, intersecting_faces)
        faces += shell2.get_non_intersecting_faces(self, intersecting_faces,
                                                   intersection_method=True)
        new_valid_faces = self.subtraction_faces(shell2, intersecting_faces,
                                                 intersecting_combinations)
        faces += new_valid_faces

        return [ClosedShell3D(faces)]

    def intersection(self, shell2, tol=1e-8):
        """
        Given two ClosedShell3D, it returns the new objet resulting
         from the intersection of the two
        """
        validate_set_operation = self.validate_set_operation(
            shell2, tol)
        if validate_set_operation:
            return validate_set_operation

        face_combinations = self.intersecting_faces_combinations(shell2, tol)

        intersecting_combinations = self.dict_intersecting_combinations(
            face_combinations, tol)

        if len(intersecting_combinations) == 0:
            return [self, shell2]

        intersecting_faces1, intersecting_faces2 = self.get_intersecting_faces(
            intersecting_combinations)
        intersecting_faces = intersecting_faces1 + intersecting_faces2
        faces = self.intersection_faces(shell2, intersecting_faces,
                                        intersecting_combinations)
        faces += self.get_non_intersecting_faces(shell2, intersecting_faces, intersection_method=True) + shell2.get_non_intersecting_faces(self, intersecting_faces, intersection_method=True)

        return [ClosedShell3D(faces)]
<|MERGE_RESOLUTION|>--- conflicted
+++ resolved
@@ -5779,13 +5779,6 @@
         corresponding_direction
         grid2d_direction
         '''
-<<<<<<< HEAD
-        
-        adjacent_direction1, diff1, adjacent_direction2, diff2 = self.adjacent_direction(other_bspline_face3d)
-        extremities_points = self.extremities(other_bspline_face3d)
-        start1, start2 = extremities_points[0], extremities_points[2]
-=======
->>>>>>> 7abe3b51
 
         adjacent_direction1, diff1, adjacent_direction2, diff2 = self.adjacent_direction(other_bspline_face3d)
         corresponding_directions = []
@@ -6015,7 +6008,6 @@
 
         return start1, end1, start2, end2
 
-    # =============================================================================
 
     def adjacent_direction(self, other_bspline_face3d):
         '''
