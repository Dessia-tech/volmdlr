"""
Surfaces & faces
"""

from typing import List, Tuple, Dict, Any
import math

from itertools import product, combinations

import triangle
import numpy as npy

import scipy as scp
import scipy.optimize as opt

import matplotlib.pyplot as plt
# import matplotlib.tri as plt_tri
# from pygeodesic import geodesic

from geomdl import BSpline
from geomdl import utilities
from geomdl.fitting import interpolate_surface, approximate_surface
from geomdl.operations import split_surface_u, split_surface_v

import dessia_common as dc
import volmdlr.core
import volmdlr.core_compiled
import volmdlr.edges as vme
import volmdlr.wires
import volmdlr.display as vmd
import volmdlr.geometry
import volmdlr.grid
<<<<<<< HEAD
from functools import reduce
=======
>>>>>>> cbbbf949


def knots_vector_inv(knots_vector):
    '''
    compute knot elements and multiplicities based on the global knot vector
    '''

    knots = sorted(set(knots_vector))
    multiplicities = []
    for knot in knots:
        multiplicities.append(knots_vector.count(knot))

    return (knots, multiplicities)


class Surface2D(volmdlr.core.Primitive2D):
    """
    A surface bounded by an outer contour
    """

    def __init__(self, outer_contour: volmdlr.wires.Contour2D,
                 inner_contours: List[volmdlr.wires.Contour2D],
                 name: str = 'name'):
        self.outer_contour = outer_contour
        self.inner_contours = inner_contours

        volmdlr.core.Primitive2D.__init__(self, name=name)

    def area(self):
        return self.outer_contour.area() - sum(contour.area() for contour in self.inner_contours)

    def second_moment_area(self, point: volmdlr.Point2D):
        Ix, Iy, Ixy = self.outer_contour.second_moment_area(point)
        for contour in self.inner_contours:
            Ixc, Iyc, Ixyc = contour.second_moment_area(point)
            Ix -= Ixc
            Iy -= Iyc
            Ixy -= Ixyc
        return Ix, Iy, Ixy

    def center_of_mass(self):
        center = self.outer_contour.area() * self.outer_contour.center_of_mass()
        for contour in self.inner_contours:
            center -= contour.area() * contour.center_of_mass()
        return center / self.area()

    def point_belongs(self, point2d: volmdlr.Point2D):
        if not self.outer_contour.point_belongs(point2d):
            return False

        for inner_contour in self.inner_contours:
            if inner_contour.point_belongs(point2d):
                return False
        return True

    def random_point_inside(self):
        '''
             returns a random point inside surface2d. Considers if it has holes
        '''
        valid_point = False
        point_inside_outer_contour = None
        while not valid_point:
            point_inside_outer_contour = self.outer_contour.random_point_inside()
            inside_inner_contour = False
            for inner_contour in self.inner_contours:
                if inner_contour.point_belongs(point_inside_outer_contour):
                    inside_inner_contour = True
            if not inside_inner_contour and \
                    point_inside_outer_contour is not None:
                valid_point = True

        return point_inside_outer_contour

    def triangulation(self, min_x_density=None, min_y_density=None):

        if self.area() == 0.:
            return vmd.DisplayMesh2D([], triangles=[])

        outer_polygon = self.outer_contour.to_polygon(angle_resolution=10)

        if not self.inner_contours:  # No holes
            return outer_polygon.triangulation()
        points = [vmd.Node2D(*p) for p in outer_polygon.points]
        vertices = [(p.x, p.y) for p in points]
        n = len(outer_polygon.points)
        segments = [(i, i + 1) for i in range(n - 1)]
        segments.append((n - 1, 0))
        point_index = {p: i for i, p in enumerate(points)}
        holes = []

        for inner_contour in self.inner_contours:
            inner_polygon = inner_contour.to_polygon(angle_resolution=10)

            for point in inner_polygon.points:
                if point not in point_index:
                    points.append(point)
                    vertices.append((point.x, point.y))
                    point_index[point] = n
                    n += 1
            for point1, point2 in zip(inner_polygon.points[:-1],
                                      inner_polygon.points[1:]):
                segments.append((point_index[point1],
                                 point_index[point2]))
            segments.append((point_index[inner_polygon.points[-1]],
                             point_index[inner_polygon.points[0]]))
            rpi = inner_contour.random_point_inside()
            holes.append((rpi.x, rpi.y))

        tri = {'vertices': npy.array(vertices).reshape((-1, 2)),
               'segments': npy.array(segments).reshape((-1, 2)),
               }
        if holes:
            tri['holes'] = npy.array(holes).reshape((-1, 2))
        t = triangle.triangulate(tri, 'p')
        triangles = t['triangles'].tolist()
        np = t['vertices'].shape[0]
        points = [vmd.Node2D(*t['vertices'][i, :]) for i in
                  range(np)]

        return vmd.DisplayMesh2D(points, triangles=triangles, edges=None)

    def split_by_lines(self, lines):
        cutted_surfaces = []
        iteration_surfaces = self.cut_by_line(lines[0])

        for line in lines[1:]:
            iteration_surfaces2 = []
            for surface in iteration_surfaces:
                line_cutted_surfaces = surface.cut_by_line(line)

                llcs = len(line_cutted_surfaces)

                if llcs == 1:
                    cutted_surfaces.append(line_cutted_surfaces[0])
                else:
                    iteration_surfaces2.extend(line_cutted_surfaces)

            iteration_surfaces = iteration_surfaces2[:]

        cutted_surfaces.extend(iteration_surfaces)
        return cutted_surfaces

    def split_regularly(self, n):
        """
        Split in n slices
        """
        bounding_rectangle = self.outer_contour.bounding_rectangle()
        lines = []
        for i in range(n - 1):
            xi = bounding_rectangle[0] + (i + 1) * (bounding_rectangle[1] - bounding_rectangle[0]) / n
            lines.append(vme.Line2D(volmdlr.Point2D(xi, 0),
                                    volmdlr.Point2D(xi, 1)))
        return self.split_by_lines(lines)

    def cut_by_line(self, line: vme.Line2D):
        """
        This method makes inner contour disappear for now
        """
        splitted_outer_contours = self.outer_contour.cut_by_line(line)

        return [Surface2D(oc, []) for oc in splitted_outer_contours]

    def split_at_centers(self):
        """
        Split in n slices
        """
        # xmin, xmax, ymin, ymax = self.outer_contour.bounding_rectangle()

        cutted_contours = []
        iteration_contours = []
        c1 = self.inner_contours[0].center_of_mass()
        c2 = self.inner_contours[1].center_of_mass()
        cut_line = vme.Line2D(c1, c2)

        iteration_contours2 = []

        sc = self.cut_by_line2(cut_line)

        iteration_contours2.extend(sc)

        iteration_contours = iteration_contours2[:]
        cutted_contours.extend(iteration_contours)

        return cutted_contours

    def cut_by_line2(self, line):
        all_contours = []
        inner_1 = self.inner_contours[0]
        inner_2 = self.inner_contours[1]

        inner_intersections_1 = inner_1.line_intersections(line)
        inner_intersections_2 = inner_2.line_intersections(line)

        Arc1, Arc2 = inner_1.split(inner_intersections_1[1],
                                   inner_intersections_1[0])
        Arc3, Arc4 = inner_2.split(inner_intersections_2[1],
                                   inner_intersections_2[0])
        new_inner_1 = volmdlr.wires.Contour2D([Arc1, Arc2])
        new_inner_2 = volmdlr.wires.Contour2D([Arc3, Arc4])

        intersections = []
        intersections.append((inner_intersections_1[0], Arc1))
        intersections.append((inner_intersections_1[1], Arc2))
        intersections += self.outer_contour.line_intersections(line)
        intersections.append((inner_intersections_2[0], Arc3))
        intersections.append((inner_intersections_2[1], Arc4))
        intersections += self.outer_contour.line_intersections(line)

        if not intersections:
            all_contours.extend([self])
        if len(intersections) < 4:
            return [self]
        if len(intersections) >= 4:
            if isinstance(intersections[0][0], volmdlr.Point2D) and \
                    isinstance(intersections[1][0], volmdlr.Point2D):
                ip1, ip2 = sorted(
                    [new_inner_1.primitives.index(intersections[0][1]),
                     new_inner_1.primitives.index(intersections[1][1])])
                ip5, ip6 = sorted(
                    [new_inner_2.primitives.index(intersections[4][1]),
                     new_inner_2.primitives.index(intersections[5][1])])
                ip3, ip4 = sorted(
                    [self.outer_contour.primitives.index(intersections[2][1]),
                     self.outer_contour.primitives.index(intersections[3][1])])

                # sp11, sp12 = intersections[2][1].split(intersections[2][0])
                # sp21, sp22 = intersections[3][1].split(intersections[3][0])
                sp33, sp34 = intersections[6][1].split(intersections[6][0])
                sp44, sp43 = intersections[7][1].split(intersections[7][0])

                primitives1 = []
                primitives1.append(
                    volmdlr.edges.LineSegment2D(intersections[6][0],
                                                intersections[1][0]))
                primitives1.append(new_inner_1.primitives[ip1])
                primitives1.append(
                    volmdlr.edges.LineSegment2D(intersections[0][0],
                                                intersections[5][0]))
                primitives1.append(new_inner_2.primitives[ip5])
                primitives1.append(
                    volmdlr.edges.LineSegment2D(intersections[4][0],
                                                intersections[7][0]))
                primitives1.append(sp44)
                primitives1.extend(self.outer_contour.primitives[ip3 + 1:ip4])
                primitives1.append(sp34)

                primitives2 = []
                primitives2.append(
                    volmdlr.edges.LineSegment2D(intersections[7][0],
                                                intersections[4][0]))
                primitives2.append(new_inner_2.primitives[ip6])
                primitives2.append(
                    volmdlr.edges.LineSegment2D(intersections[5][0],
                                                intersections[0][0]))
                primitives2.append(new_inner_1.primitives[ip2])
                primitives2.append(
                    volmdlr.edges.LineSegment2D(intersections[1][0],
                                                intersections[6][0]))
                primitives2.append(sp33)
                a = self.outer_contour.primitives[:ip3]
                a.reverse()
                primitives2.extend(a)
                primitives2.append(sp43)

                all_contours.extend([volmdlr.wires.Contour2D(primitives1),
                                     volmdlr.wires.Contour2D(primitives2)])

            else:
                raise NotImplementedError(
                    'Non convex contour not supported yet')
                # raise NotImplementedError(
                #     '{} intersections not supported yet'.format(
                #         len(intersections)))

        return all_contours

    def cut_by_line3(self, line):
        # ax=self.outer_contour.plot()
        all_contours = []
        inner = self.inner_contours[0]
        inner_2 = self.inner_contours[1]
        inner_3 = self.inner_contours[2]

        c = inner.center_of_mass()
        c_2 = inner_2.center_of_mass()
        c_3 = inner_3.center_of_mass()
        direction_vector = line.normal_vector()
        direction_line = volmdlr.edges.Line2D(c, volmdlr.Point2D(
            (direction_vector.y * c.x - direction_vector.x * c.y) / (
                direction_vector.y), 0))
        direction_line_2 = volmdlr.edges.Line2D(c_2, volmdlr.Point2D(
            (direction_vector.y * c_2.x - direction_vector.x * c_2.y) / (
                direction_vector.y), 0))

        direction_line_3 = volmdlr.edges.Line2D(c_3, volmdlr.Point2D(
            (direction_vector.y * c_3.x - direction_vector.x * c_3.y) / (
                direction_vector.y), 0))
        inner_intersections = inner.line_intersections(direction_line)
        inner_intersections_2 = inner_2.line_intersections(direction_line_2)
        inner_intersections_3 = inner_3.line_intersections(direction_line_3)
        Arc1, Arc2 = inner.split(inner_intersections[1],
                                 inner_intersections[0])
        Arc3, Arc4 = inner_2.split(inner_intersections_2[1],
                                   inner_intersections_2[0])
        Arc5, Arc6 = inner_3.split(inner_intersections_3[1],
                                   inner_intersections_3[0])
        new_inner = volmdlr.wires.Contour2D([Arc1, Arc2])
        new_inner_2 = volmdlr.wires.Contour2D([Arc3, Arc4])
        new_inner_3 = volmdlr.wires.Contour2D([Arc5, Arc6])
        intersections = []

        intersections.append((inner_intersections[0], Arc1))
        intersections.append((inner_intersections[1], Arc2))
        if len(self.outer_contour.line_intersections(direction_line)) > 2:

            intersections.append(
                self.outer_contour.line_intersections(direction_line)[0])
            intersections.append(
                self.outer_contour.line_intersections(direction_line)[2])
        else:
            intersections.append(
                self.outer_contour.line_intersections(direction_line)[0])
            intersections.append(
                self.outer_contour.line_intersections(direction_line)[1])
        intersections.append((inner_intersections_2[0], Arc3))
        intersections.append((inner_intersections_2[1], Arc4))
        if len(self.outer_contour.line_intersections(direction_line_2)) > 2:
            intersections.append(
                self.outer_contour.line_intersections(direction_line_2)[0])
            intersections.append(
                self.outer_contour.line_intersections(direction_line_2)[2])
        else:
            intersections.append(
                self.outer_contour.line_intersections(direction_line_2)[0])
            intersections.append(
                self.outer_contour.line_intersections(direction_line_2)[1])
        intersections.append((inner_intersections_3[0], Arc5))
        intersections.append((inner_intersections_3[1], Arc6))
        if len(self.outer_contour.line_intersections(direction_line_3)) > 2:

            intersections.append(
                self.outer_contour.line_intersections(direction_line_3)[0])
            intersections.append(
                self.outer_contour.line_intersections(direction_line_3)[2])
        else:
            intersections.append(
                self.outer_contour.line_intersections(direction_line_3)[0])
            intersections.append(
                self.outer_contour.line_intersections(direction_line_3)[1])

        if isinstance(intersections[0][0], volmdlr.Point2D) and \
                isinstance(intersections[1][0], volmdlr.Point2D):
            ip1, ip2 = sorted([new_inner.primitives.index(intersections[0][1]),
                               new_inner.primitives.index(
                                   intersections[1][1])])
            ip5, ip6 = sorted(
                [new_inner_2.primitives.index(intersections[4][1]),
                 new_inner_2.primitives.index(intersections[5][1])])
            ip7, ip8 = sorted(
                [new_inner_3.primitives.index(intersections[8][1]),
                 new_inner_3.primitives.index(intersections[9][1])])
            ip3, ip4 = sorted(
                [self.outer_contour.primitives.index(intersections[2][1]),
                 self.outer_contour.primitives.index(intersections[3][1])])

            sp11, sp12 = intersections[2][1].split(intersections[2][0])
            sp21, sp22 = intersections[3][1].split(intersections[3][0])
            sp33, sp34 = intersections[6][1].split(intersections[6][0])
            sp44, sp43 = intersections[7][1].split(intersections[7][0])
            sp55, sp56 = intersections[10][1].split(intersections[10][0])
            sp66, sp65 = intersections[11][1].split(intersections[11][0])

            primitives1 = []
            primitives1.append(volmdlr.edges.LineSegment2D(intersections[7][0],
                                                           intersections[5][
                                                               0]))
            primitives1.append(new_inner_2.primitives[ip5])
            primitives1.append(volmdlr.edges.LineSegment2D(intersections[6][0],
                                                           intersections[4][
                                                               0]))
            primitives1.append(sp33)
            primitives1.append(sp43)

            primitives2 = []
            primitives2.append(volmdlr.edges.LineSegment2D(intersections[6][0],
                                                           intersections[4][
                                                               0]))
            primitives2.append(new_inner_2.primitives[ip6])
            primitives2.append(volmdlr.edges.LineSegment2D(intersections[5][0],
                                                           intersections[7][
                                                               0]))
            primitives2.append(volmdlr.edges.LineSegment2D(intersections[7][0],
                                                           intersections[11][
                                                               0]))
            primitives2.append(
                volmdlr.edges.LineSegment2D(intersections[11][0],
                                            intersections[9][0]))
            primitives2.append(new_inner_3.primitives[ip7])
            primitives2.append(volmdlr.edges.LineSegment2D(intersections[8][0],
                                                           intersections[10][
                                                               0]))
            primitives2.append(sp34)

            primitives3 = []
            primitives3.append(
                volmdlr.edges.LineSegment2D(intersections[10][0],
                                            intersections[8][0]))
            primitives3.append(new_inner_3.primitives[ip8])
            primitives3.append(volmdlr.edges.LineSegment2D(intersections[9][0],
                                                           intersections[11][
                                                               0]))
            primitives3.append(sp22)
            primitives3.append(volmdlr.edges.LineSegment2D(intersections[3][0],
                                                           intersections[1][
                                                               0]))
            primitives3.append(new_inner.primitives[ip1])
            primitives3.append(volmdlr.edges.LineSegment2D(intersections[0][0],
                                                           intersections[2][
                                                               0]))
            primitives3.append(volmdlr.edges.LineSegment2D(intersections[2][0],
                                                           intersections[10][
                                                               0]))

            primitives4 = []
            primitives4.append(volmdlr.edges.LineSegment2D(intersections[3][0],
                                                           intersections[1][
                                                               0]))
            a = volmdlr.edges.Arc2D(new_inner.primitives[ip2].end,
                                    new_inner.primitives[ip2].interior,
                                    new_inner.primitives[ip2].start)
            primitives4.append(a)
            primitives4.append(volmdlr.edges.LineSegment2D(intersections[0][0],
                                                           intersections[2][
                                                               0]))
            primitives4.append(sp12)
            primitives4.append(sp21)

            # Contour2D(primitives1),Contour2D(primitives2),
            #                      Contour2D(primitives3),
            all_contours.extend([volmdlr.wires.Contour2D(primitives4)])

        else:
            raise NotImplementedError(
                '{} intersections not supported yet'.format(
                    len(intersections)))

        return all_contours

    def bounding_rectangle(self):
        return self.outer_contour.bounding_rectangle()

    def plot(self, ax=None, color='k', alpha=1, equal_aspect=False):

        if ax is None:
            fig, ax = plt.subplots()
        self.outer_contour.plot(ax=ax, color=color, alpha=alpha,
                                equal_aspect=equal_aspect)
        for inner_contour in self.inner_contours:
            inner_contour.plot(ax=ax, color=color, alpha=alpha,
                               equal_aspect=equal_aspect)

        if equal_aspect:
            ax.set_aspect('equal')

        ax.margins(0.1)
        return ax

<<<<<<< HEAD
    def triangularisation_contours(self, x_density, y_density):
        """
        """

        bounding_rectangle = self.outer_contour.bounding_rectangle()
        dx = (bounding_rectangle[1] - bounding_rectangle[0])*0.1
        dy = (bounding_rectangle[3] - bounding_rectangle[2])*0.1

        grid2d = volmdlr.grid.Grid2D.from_properties(x_limits=(bounding_rectangle[0]-dx, bounding_rectangle[1]+dx),
                                                     y_limits=(bounding_rectangle[2]-dy, bounding_rectangle[3]+dy),
                                                     points_nbr=(x_density+1,y_density+1), direction=['+x','+y'])
        patterns = grid2d.grid_pattern()
        mesh_elements= []

        for k,element in enumerate(patterns):
            pts = element.contour_intersections(self.outer_contour)
            pts2_inners, concatenation = [], []
            for inner_contour in self.inner_contours:
                points = element.contour_intersections(inner_contour)
                pts2_inners.append(points)
                concatenation.extend(points)

            if not pts and self.outer_contour.is_inside(element) and not concatenation:
                is_outside = True
                for inner_contour in self.inner_contours:
                    if inner_contour.is_inside(element):
                        is_outside = False
                        break
                if is_outside:
                    mesh_elements.append(element)

            if pts and concatenation:
                if len(set(pts))>=2:
                    pts=list(set(pts))
                    contour = Surface2D.get_extracted_contour_for_mesh(self.outer_contour, element, pts, inside=True)
                for i, pts2 in enumerate(pts2_inners):
                    if len(pts2)>=2:
                        contour = Surface2D.get_extracted_contour_for_mesh(self.inner_contours[i], contour, pts2, inside=False)
                mesh_elements.append(contour)

            else:
                if len(set(pts))>=2:
                    pts=list(set(pts))
                    pts = element.sort_points_along_wire(pts)
                    contour = element
                    for i in range(0, len(pts)-1):
                        contour = Surface2D.get_extracted_contour_for_mesh(self.outer_contour, contour, [pts[i], pts[i+1]], inside=True)
                    mesh_elements.append(contour)

                for i, pts2 in enumerate(pts2_inners):
                    if len(pts2)>=2:
                        mesh_elements.append(Surface2D.get_extracted_contour_for_mesh(self.inner_contours[i],
                                                                                      element, pts2, inside=False))
        return mesh_elements

    @staticmethod
    def get_extracted_contour_for_mesh(contour, element, points, inside):
        primitives = contour.extract_without_primitives(points[0], points[1], inside=True)
        if not element.is_inside(volmdlr.wires.Wire2D(primitives)):
            primitives = contour.extract_without_primitives(points[0], points[1], inside=False)
        wire = volmdlr.wires.Wire2D(primitives)
        contours = element.cut_by_wire(wire)
        try:
            for c in contours:
                if inside:
                    if contour.is_inside(c): #point_belongs(c.center_of_mass()):
                        mesh_element = c
                        break
                else:
                    if not contour.is_inside(c): #point_belongs(c.center_of_mass()):
                        mesh_element = c
                        break
            return mesh_element
        except NameError:
            for c in contours:
                if inside:
                    if contour.point_belongs(c.center_of_mass()):
                        mesh_element = c
                        break
                else:
                    if not contour.point_belongs(c.center_of_mass()):
                        mesh_element = c
                        break
            return mesh_element


    def update_mesh_elements(self, mesh_elements, x_density, y_density):
        mesh_elements_to_add = []
        for inner_contour in self.inner_contours:
            for element in mesh_elements:
                points = element.contour_intersections(inner_contour)
                if not points and element.is_inside(inner_contour):
                    mesh_elements_to_add.append(Surface2D(element, [inner_contour]).triangularisation_contours(x_density, y_density))
        return mesh_elements_to_add

    def triangularisation_2(self, x_density, y_density):
        """
        """

        mesh_elements = self.triangularisation_contours(x_density, y_density)
        # mesh_elements.extend(self.update_mesh_elements(mesh_elements, x_density=5, y_density=5))

        return mesh_elements
=======
    def axial_symmetry(self, line):
        '''
        finds out the symmetric surface2d according to a line
        '''

        outer_contour = self.outer_contour.axial_symmetry(line)
        inner_contours = []
        if self.inner_contours != []:
            inner_contours = [contour.axial_symmetry(line) for contour in self.inner_contours]

        return self.__class__(outer_contour=outer_contour,
                              inner_contours=inner_contours)

    def rotation(self, center, angle):

        outer_contour = self.outer_contour.rotation(center, angle)
        if self.inner_contours != []:
            inner_contours = [contour.rotation(center, angle) for contour in self.inner_contours]
        else:
            inner_contours = []

        return self.__class__(outer_contour, inner_contours)

    def rotation_inplace(self, center, angle):

        new_surface2d = self.rotation(center, angle)
        self.outer_contour = new_surface2d.outer_contour
        self.inner_contours = new_surface2d.inner_contours

    def translation(self, offset: volmdlr.Vector2D):
        outer_contour = self.outer_contour.translation(offset)
        inner_contours = [contour.translation(offset) for contour in self.inner_contours]
        return self.__class__(outer_contour, inner_contours)

    def translation_inplace(self, offset: volmdlr.Vector2D):
        new_contour = self.translation(offset)
        self.outer_contour = new_contour.outer_contour
        self.inner_contours = new_contour.inner_contours

    def frame_mapping(self, frame: volmdlr.Frame2D, side: str):
        outer_contour = self.outer_contour.frame_mapping(frame, side)
        inner_contours = [contour.frame_mapping(frame, side) for contour in self.inner_contours]
        return self.__class__(outer_contour, inner_contours)

    def frame_mapping_inplace(self, frame: volmdlr.Frame2D, side: str):
        new_contour = self.frame_mapping(frame, side)
        self.outer_contour = new_contour.outer_contour
        self.inner_contours = new_contour.inner_contours
>>>>>>> cbbbf949


class Surface3D(dc.DessiaObject):
    x_periodicity = None
    y_periodicity = None
    """
    Abstract class
    """

    def face_from_contours3d(self,
                             contours3d: List[volmdlr.wires.Contour3D],
                             name: str = ''):
        """
        """

        lc3d = len(contours3d)

        if lc3d == 1:
            outer_contour2d = self.contour3d_to_2d(contours3d[0])
            inner_contours2d = []
        elif lc3d > 1:
            area = -1
            inner_contours2d = []
            for contour3d in contours3d:
                contour2d = self.contour3d_to_2d(contour3d)
                inner_contours2d.append(contour2d)
                contour_area = contour2d.area()
                if contour_area > area:
                    area = contour_area
                    outer_contour2d = contour2d
            inner_contours2d.remove(outer_contour2d)
        else:
            raise ValueError('Must have at least one contour')

        if isinstance(self.face_class, str):
            class_ = globals()[self.face_class]
        else:
            class_ = self.face_class

        surface2d = Surface2D(outer_contour=outer_contour2d,
                              inner_contours=inner_contours2d)
        return class_(self,
                      surface2d=surface2d,
                      name=name)

    def repair_primitives_periodicity(self, primitives, last_primitive):
        delta_x1 = abs(primitives[0].start.x
                       - last_primitive.end.x)
        delta_x2 = abs(primitives[-1].end.x
                       - last_primitive.end.x)
        delta_y1 = abs(primitives[0].start.y
                       - last_primitive.end.y)
        delta_y2 = abs(primitives[-1].end.y
                       - last_primitive.end.y)

        if self.x_periodicity \
                and not (math.isclose(delta_x1, 0,
                                      abs_tol=5e-5)
                         or math.isclose(delta_x2, 0,
                                         abs_tol=5e-5)):
            delta_x1 = delta_x1 % self.x_periodicity
            delta_x2 = delta_x2 % self.x_periodicity
            if math.isclose(delta_x1, self.x_periodicity,
                            abs_tol=1e-4):
                delta_x1 = 0.
            if math.isclose(delta_x2, self.x_periodicity,
                            abs_tol=1e-4):
                delta_x2 = 0.
            for prim in primitives:
                prim.start.x = abs(self.x_periodicity
                                   - prim.start.x)
                prim.end.x = abs(self.x_periodicity
                                 - prim.end.x)

        if self.y_periodicity \
                and not (math.isclose(delta_y1, 0,
                                      abs_tol=5e-5)
                         or math.isclose(delta_y2, 0,
                                         abs_tol=5e-5)):
            delta_y1 = delta_y1 % self.y_periodicity
            delta_y2 = delta_y2 % self.y_periodicity
            if math.isclose(delta_y1, self.y_periodicity,
                            abs_tol=1e-4):
                delta_y1 = 0.
            if math.isclose(delta_y2, self.y_periodicity,
                            abs_tol=1e-4):
                delta_y2 = 0.
            for prim in primitives:
                prim.start.y = abs(self.y_periodicity
                                   - prim.start.y)
                prim.end.y = abs(self.y_periodicity
                                 - prim.end.y)

        return primitives, delta_x1, delta_x2, delta_y1, delta_y2

    def contour3d_to_2d(self, contour3d):
        primitives2d = []
        last_primitive = None

        for primitive3d in contour3d.primitives:
            method_name = '{}_to_2d'.format(
                primitive3d.__class__.__name__.lower())
            if hasattr(self, method_name):
                primitives = getattr(self, method_name)(primitive3d)

                if primitives is None:
                    continue

                if last_primitive:
                    primitives, delta_x1, delta_x2, delta_y1, delta_y2 = \
                        self.repair_primitives_periodicity(primitives,
                                                           last_primitive)

                    dist1 = primitive3d.start.point_distance(
                        last_primitive3d.end)
                    dist2 = primitive3d.end.point_distance(
                        last_primitive3d.end)
                    if (math.isclose(delta_x1, 0., abs_tol=1e-3)
                            and math.isclose(delta_y1, 0., abs_tol=1e-3)
                            and math.isclose(dist1, 0, abs_tol=5e-5)):
                        pass
                    elif (math.isclose(delta_x2, 0., abs_tol=1e-3)
                          and math.isclose(delta_y2, 0., abs_tol=1e-3)
                          and math.isclose(dist2, 0, abs_tol=5e-5)):
                        primitives = [p.reverse() for p in primitives[::-1]]
                    else:
                        ax2 = contour3d.plot()
                        primitive3d.plot(ax=ax2, color='r')
                        last_primitive3d.plot(ax=ax2, color='b')
                        self.plot(ax=ax2)

                        ax = last_primitive.plot(color='b', plot_points=True)
                        # primitives[0].plot(ax=ax, color='r', plot_points=True)
                        # primitives[-1].plot(ax=ax, color='r', plot_points=True)
                        for p in primitives:
                            p.plot(ax=ax, color='r', plot_points=True)
                        if self.x_periodicity:
                            vme.Line2D(volmdlr.Point2D(self.x_periodicity, 0),
                                       volmdlr.Point2D(self.x_periodicity, 1)) \
                                .plot(ax=ax)
                        print('Surface 3D:', self)
                        print('3D primitive in red:', primitive3d)
                        print('Previous 3D primitive:', last_primitive3d)
                        raise ValueError(
                            'Primitives not following each other in contour:',
                            'delta1={}, {}, {} ; '
                            'delta2={}, {}, {}'.format(
                                delta_x1, delta_y1, dist1,
                                delta_x2, delta_y2, dist2))

                if primitives:
                    last_primitive = primitives[-1]
                    last_primitive3d = primitive3d
                    primitives2d.extend(primitives)
            else:
                raise NotImplementedError(
                    'Class {} does not implement {}'.format(
                        self.__class__.__name__,
                        method_name))

        return volmdlr.wires.Contour2D(primitives2d)

    def contour2d_to_3d(self, contour2d):
        primitives3d = []
        for primitive2d in contour2d.primitives:
            method_name = '{}_to_3d'.format(
                primitive2d.__class__.__name__.lower())
            if hasattr(self, method_name):
                try:
                    primitives3d.extend(getattr(self, method_name)(primitive2d))
                except NotImplementedError:
                    print('Error NotImplementedError')
            else:
                raise NotImplementedError(
                    'Class {} does not implement {}'.format(
                        self.__class__.__name__,
                        method_name))

        return volmdlr.wires.Contour3D(primitives3d)

    def linesegment3d_to_2d(self, linesegment3d):
        """
        a line segment on a surface will be in any case a line in 2D?
        """
        return [vme.LineSegment2D(self.point3d_to_2d(linesegment3d.start),
                                  self.point3d_to_2d(linesegment3d.end))]

    def bsplinecurve3d_to_2d(self, bspline_curve3d):
        """
        Is this right?
        """
        control_points = [self.point3d_to_2d(p)
                          for p in bspline_curve3d.control_points]
        return [vme.BSplineCurve2D(
            bspline_curve3d.degree,
            control_points=control_points,
            knot_multiplicities=bspline_curve3d.knot_multiplicities,
            knots=bspline_curve3d.knots,
            weights=bspline_curve3d.weights,
            periodic=bspline_curve3d.periodic)]

    def bsplinecurve2d_to_3d(self, bspline_curve2d):
        """
        Is this right?
        """
        control_points = [self.point2d_to_3d(p)
                          for p in bspline_curve2d.control_points]
        return [vme.BSplineCurve3D(
            bspline_curve2d.degree,
            control_points=control_points,
            knot_multiplicities=bspline_curve2d.knot_multiplicities,
            knots=bspline_curve2d.knots,
            weights=bspline_curve2d.weights,
            periodic=bspline_curve2d.periodic)]

    def normal_from_point2d(self, point2d):

        raise NotImplementedError('NotImplemented')

    def normal_from_point3d(self, point3d):
        """
        evaluates the normal vector of the bspline surface at this point3d.
        """

        return (self.normal_from_point2d(self.point3d_to_2d(point3d)))[1]

    def geodesic_distance_from_points2d(self, point1_2d: volmdlr.Point2D,
                                        point2_2d: volmdlr.Point2D, number_points: int = 50):
        """
        Approximation of geodesic distance via linesegments length sum in 3D
        """
        # points = [point1_2d]
        current_point3d = self.point2d_to_3d(point1_2d)
        distance = 0.
        for i in range(number_points):
            next_point3d = self.point2d_to_3d(point1_2d + (i + 1) / (number_points) * (point2_2d - point1_2d))
            distance += next_point3d.point_distance(current_point3d)
            current_point3d = next_point3d
        return distance

    def geodesic_distance(self, point1_3d: volmdlr.Point3D, point2_3d: volmdlr.Point3D):
        """
        Approximation of geodesic distance between 2 3D points supposed to be on the surface
        """
        point1_2d = self.point3d_to_2d(point1_3d)
        point2_2d = self.point3d_to_2d(point2_3d)
        return self.geodesic_distance_from_points2d(point1_2d, point2_2d)

    def frame_mapping_parameters(self, frame: volmdlr.Frame3D, side: str):
        basis = frame.basis()
        if side == 'new':
            new_origin = frame.new_coordinates(self.frame.origin)
            new_u = basis.new_coordinates(self.frame.u)
            new_v = basis.new_coordinates(self.frame.v)
            new_w = basis.new_coordinates(self.frame.w)
            new_frame = volmdlr.Frame3D(new_origin, new_u, new_v, new_w)
        elif side == 'old':
            new_origin = frame.old_coordinates(self.frame.origin)
            new_u = basis.old_coordinates(self.frame.u)
            new_v = basis.old_coordinates(self.frame.v)
            new_w = basis.old_coordinates(self.frame.w)
            new_frame = volmdlr.Frame3D(new_origin, new_u, new_v, new_w)
        else:
            raise ValueError(f'side value not valid, please specify'
                             f'a correct value: \'old\' or \'new\'')
        return new_frame


class Plane3D(Surface3D):
    face_class = 'PlaneFace3D'

    def __init__(self, frame: volmdlr.Frame3D, name: str = ''):
        """
        :param frame: u and v of frame describe the plane, w is the normal
        """
        self.frame = frame
        self.name = name

    def __hash__(self):
        return hash(self.frame)

    def __eq__(self, other_plane):
        if other_plane.__class__.__name__ != self.__class__.__name__:
            return False
        return (self.frame.origin == other_plane.frame.origin and
                self.frame.w.is_colinear_to(other_plane.frame.w))

    def to_dict(self, use_pointers: bool = True, memo=None, path: str = '#'):
        # improve the object structure ?
        dict_ = dc.DessiaObject.base_dict(self)
        dict_['frame'] = self.frame.to_dict(use_pointers=use_pointers, memo=memo, path=path + '/frame')
        return dict_

    @classmethod
    def from_step(cls, arguments, object_dict):
        frame3d = object_dict[arguments[1]]
        frame3d.normalize()
        frame = volmdlr.Frame3D(frame3d.origin,
                                frame3d.v, frame3d.w, frame3d.u)
        return cls(frame, arguments[0][1:-1])

    def to_step(self, current_id):
        frame = volmdlr.Frame3D(self.frame.origin, self.frame.w, self.frame.u,
                                self.frame.v)
        content, frame_id = frame.to_step(current_id)
        plane_id = frame_id + 1
        content += "#{} = PLANE('{}',#{});\n".format(plane_id, self.name,
                                                     frame_id)
        return content, [plane_id]

    @classmethod
    def from_3_points(cls, point1, point2, point3):
        """
        Point 1 is used as origin of the plane
        """
        vector1 = point2 - point1
        vector2 = point3 - point1

        vector1.normalize()
        vector2.normalize()
        normal = vector1.cross(vector2)
        normal.normalize()
        frame = volmdlr.Frame3D(point1, vector1, normal.cross(vector1), normal)
        return cls(frame)

    @classmethod
    def from_normal(cls, point, normal):
        v1 = normal.deterministic_unit_normal_vector()
        v2 = v1.cross(normal)
        return cls(volmdlr.Frame3D(point, v1, v2, normal))

    @classmethod
    def from_plane_vectors(cls, plane_origin: volmdlr.Point3D,
                           plane_x: volmdlr.Vector3D,
                           plane_y: volmdlr.Vector3D):
        normal = plane_x.cross(plane_y)
        return cls(volmdlr.Frame3D(plane_origin, plane_x, plane_y, normal))

    @classmethod
    def from_points(cls, points):
        if len(points) < 3:
            raise ValueError
        elif len(points) == 3:
            return cls.from_3_points(volmdlr.Point3D(points[0].vector),
                                     volmdlr.Vector3D(points[1].vector),
                                     volmdlr.Vector3D(points[2].vector))
        else:
            points = [p.copy() for p in points]
            indexes_to_del = []
            for i, point in enumerate(points[1:]):
                if point == points[0]:
                    indexes_to_del.append(i)
            for index in indexes_to_del[::-1]:
                del points[index + 1]

            origin = points[0]
            vector1 = points[1] - origin
            vector1.normalize()
            vector2_min = points[2] - origin
            vector2_min.normalize()
            dot_min = abs(vector1.dot(vector2_min))
            for point in points[3:]:
                vector2 = point - origin
                vector2.normalize()
                dot = abs(vector1.dot(vector2))
                if dot < dot_min:
                    vector2_min = vector2
                    dot_min = dot
            return cls.from_3_points(origin, vector1 + origin,
                                     vector2_min + origin)

    def point_on_plane(self, point):
        if math.isclose(self.frame.w.dot(point - self.frame.origin), 0,
                        abs_tol=1e-6):
            return True
        return False

    def line_intersections(self, line):
        u = line.point2 - line.point1
        w = line.point1 - self.frame.origin
        if math.isclose(self.frame.w.dot(u), 0, abs_tol=1e-08):
            return []
        intersection_abscissea = - self.frame.w.dot(w) / self.frame.w.dot(u)
        return [line.point1 + intersection_abscissea * u]

    def linesegment_intersections(self, linesegment: vme.LineSegment3D) \
            -> List[volmdlr.Point3D]:
        u = linesegment.end - linesegment.start
        w = linesegment.start - self.frame.origin
        normaldotu = self.frame.w.dot(u)
        if math.isclose(normaldotu, 0, abs_tol=1e-08):
            return []
        intersection_abscissea = - self.frame.w.dot(w) / normaldotu
        if intersection_abscissea < 0 or intersection_abscissea > 1:
            return []
        return [linesegment.start + intersection_abscissea * u]

    def equation_coefficients(self):
        """
        returns the a,b,c,d coefficient from equation ax+by+cz+d = 0
        """
        a, b, c = self.frame.w
        d = -self.frame.origin.dot(self.frame.w)
        return (a, b, c, d)

    def plane_intersection(self, other_plane):
        line_direction = self.frame.w.cross(other_plane.frame.w)

        if line_direction.norm() < 1e-6:
            return None

        a1, b1, c1, d1 = self.equation_coefficients()
        a2, b2, c2, d2 = other_plane.equation_coefficients()

        if a1 * b2 - a2 * b1 != 0.:
            x0 = (b1 * d2 - b2 * d1) / (a1 * b2 - a2 * b1)
            y0 = (a2 * d1 - a1 * d2) / (a1 * b2 - a2 * b1)
            point1 = volmdlr.Point3D((x0, y0, 0))
        else:
            y0 = (b2 * d2 - c2 * d1) / (b1 * c2 - c1 * b2)
            z0 = (c1 * d1 - b1 * d2) / (b1 * c2 - c1 * b2)
            point1 = volmdlr.Point3D((0, y0, z0))

        # point2 = point1 + line_direction
        # return volmdlr.Line3D(point1, point2)
        return volmdlr.Line3D(point1, point1 + line_direction)

    def is_coincident(self, plane2):
        """
        Verifies if two planes are parallel and coincident
        """
        if self.frame.w.is_colinear_to(plane2.frame.w):
            if plane2.point_on_plane(self.frame.origin):
                return True
        return False

    def rotation(self, center: volmdlr.Point3D, axis: volmdlr.Vector3D, angle: float):
        """
        Plane3D rotation
        :param center: rotation center
        :param axis: rotation axis
        :param angle: angle rotation
        :return: a new rotated Plane3D
        """
        new_frame = self.frame.rotation(center=center, axis=axis, angle=angle)
        return Plane3D(new_frame)

    def rotation_inplace(self, center: volmdlr.Point3D, axis: volmdlr.Vector3D, angle: float):
        """
        Plane3D rotation. Object is updated inplace
        :param center: rotation center
        :param axis: rotation axis
        :param angle: rotation angle
        """
        self.frame.rotation_inplace(center=center, axis=axis, angle=angle)

    def translation(self, offset: volmdlr.Vector3D):
        """
        Plane3D translation
        :param offset: translation vector
        :return: A new translated Plane3D
        """
        new_frame = self.frame.translation(offset)
        return Plane3D(new_frame)

    def translation_inplace(self, offset: volmdlr.Vector3D):
        """
        Plane3D translation. Object is updated inplace
        :param offset: translation vector
        """
        self.frame.translation_inplace(offset)

    def frame_mapping(self, frame: volmdlr.Frame3D, side: str):
        """
        Changes frame_mapping and return a new Frame3D
        side = 'old' or 'new'
        """
        new_frame = self.frame_mapping_parameters(frame, side)
        return Plane3D(new_frame, self.name)

    def frame_mapping_inplace(self, frame: volmdlr.Frame3D, side: str):
        """
        Changes frame_mapping and the object is updated inplace
        side = 'old' or 'new'
        """
        new_frame = self.frame_mapping_parameters(frame, side)
        self.frame.origin = new_frame.origin
        self.frame.u = new_frame.u
        self.frame.v = new_frame.v
        self.frame.w = new_frame.w

    def copy(self, deep=True, memo=None):
        new_frame = self.frame.copy()
        return Plane3D(new_frame, self.name)

    def plot(self, ax=None):
        if ax is None:
            fig = plt.figure()
            ax = fig.add_subplot(111, projection='3d')
        else:
            fig = ax.figure

        self.frame.origin.plot(ax)
        self.frame.u.plot(ax, color='r')
        self.frame.v.plot(ax, color='g')
        return ax

    def babylon_script(self):
        s = 'var myPlane = BABYLON.MeshBuilder.CreatePlane("myPlane", {width: 0.5, height: 0.5, sideOrientation: BABYLON.Mesh.DOUBLESIDE}, scene);\n'
        s += 'myPlane.setPositionWithLocalVector(new BABYLON.Vector3({},{},{}));\n'.format(
            self.origin[0], self.origin[1], self.origin[2])

        s += 'var axis1 = new BABYLON.Vector3({}, {}, {});\n'.format(
            self.vectors[0][0], self.vectors[0][1], self.vectors[0][2])
        s += 'var axis2 = new BABYLON.Vector3({}, {}, {});\n'.format(
            self.vectors[1][0], self.vectors[1][1], self.vectors[1][2])
        s += 'var axis3 = new BABYLON.Vector3({}, {}, {});\n'.format(
            self.normal[0], self.normal[1], self.normal[2])
        s += 'var orientation = BABYLON.Vector3.rotationFromAxis(axis1, axis2, axis3);\n'
        s += 'myPlane.rotation = orientation;\n'

        s += 'var planemat = new BABYLON.StandardMaterial("planemat", scene);\n'
        s += 'planemat.alpha = 0.4;\n'
        s += 'myPlane.material = planemat;\n'

        return s

    def point2d_to_3d(self, point2d):
        return point2d.to_3d(self.frame.origin, self.frame.u, self.frame.v)

    def point3d_to_2d(self, point3d):
        return point3d.to_2d(self.frame.origin, self.frame.u, self.frame.v)

    def contour2d_to_3d(self, contour2d):
        return contour2d.to_3d(self.frame.origin, self.frame.u, self.frame.v)

    def contour3d_to_2d(self, contour3d):
        return contour3d.to_2d(self.frame.origin, self.frame.u, self.frame.v)

    def bsplinecurve3d_to_2d(self, bspline_curve3d):
        control_points = [self.point3d_to_2d(p)
                          for p in bspline_curve3d.control_points]
        return [vme.BSplineCurve2D(
            bspline_curve3d.degree,
            control_points=control_points,
            knot_multiplicities=bspline_curve3d.knot_multiplicities,
            knots=bspline_curve3d.knots,
            weights=bspline_curve3d.weights,
            periodic=bspline_curve3d.periodic)]

    def bsplinecurve2d_to_3d(self, bspline_curve2d):
        control_points = [self.point2d_to_3d(p)
                          for p in bspline_curve2d.control_points]
        return [vme.BSplineCurve3D(
            bspline_curve2d.degree,
            control_points=control_points,
            knot_multiplicities=bspline_curve2d.knot_multiplicities,
            knots=bspline_curve2d.knots,
            weights=bspline_curve2d.weights,
            periodic=bspline_curve2d.periodic)]

    def rectangular_cut(self, x1: float, x2: float,
                        y1: float, y2: float, name: str = ''):

        p1 = volmdlr.Point2D(x1, y1)
        p2 = volmdlr.Point2D(x2, y1)
        p3 = volmdlr.Point2D(x2, y2)
        p4 = volmdlr.Point2D(x1, y2)
        outer_contour = volmdlr.wires.ClosedPolygon2D([p1, p2, p3, p4])
        surface = Surface2D(outer_contour, [])
        return PlaneFace3D(self, surface, name)


PLANE3D_OXY = Plane3D(volmdlr.OXYZ)
PLANE3D_OYZ = Plane3D(volmdlr.OYZX)
PLANE3D_OZX = Plane3D(volmdlr.OZXY)


class CylindricalSurface3D(Surface3D):
    face_class = 'CylindricalFace3D'
    x_periodicity = volmdlr.TWO_PI
    """
    The local plane is defined by (theta, z)
    :param frame: frame.w is axis, frame.u is theta=0 frame.v theta=pi/2
    :param radius: Cylinder's radius
    """

    def __init__(self, frame, radius, name=''):
        self.frame = frame
        self.radius = radius
        self.name = name

    def point2d_to_3d(self, point2d: volmdlr.Point2D):
        p = volmdlr.Point3D(self.radius * math.cos(point2d.x),
                            self.radius * math.sin(point2d.x),
                            point2d.y)
        return self.frame.old_coordinates(p)

    def point3d_to_2d(self, point3d):
        x, y, z = self.frame.new_coordinates(point3d)
        u1 = x / self.radius
        u2 = y / self.radius
        # theta = volmdlr.core.sin_cos_angle(u1, u2)
        theta = math.atan2(u2, u1)
        return volmdlr.Point2D(theta, z)

    def arc3d_to_2d(self, arc3d):
        start = self.point3d_to_2d(arc3d.start)
        end = self.point3d_to_2d(arc3d.end)
        # angle = abs(start.x-end.x)
        # if arc3d.is_trigo:
        # end = start + volmdlr.Point2D(arc3d.angle, 0)
        # else:
        #     end = start + volmdlr.Point2D(-arc3d.angle, 0)
        # interior = self.point3d_to_2d(arc3d.interior)
        # if start.x < interior.x:
        #     end = start + volmdlr.Point2D(arc3d.angle, 0)
        # else:
        #     end = start - volmdlr.Point2D(arc3d.angle, 0)
        return [vme.LineSegment2D(start, end)]

    def linesegment2d_to_3d(self, linesegment2d):
        theta1, z1 = linesegment2d.start
        theta2, z2 = linesegment2d.end
        if math.isclose(theta1, theta2, abs_tol=1e-9):
            return [vme.LineSegment3D(
                self.point2d_to_3d(linesegment2d.start),
                self.point2d_to_3d(linesegment2d.end),
            )]
        elif math.isclose(z1, z2, abs_tol=1e-9):
            if abs(theta1 - theta2) == volmdlr.TWO_PI:
                return [vme.FullArc3D(center=self.frame.origin + z1 * self.frame.w,
                                      start_end=self.point2d_to_3d(linesegment2d.start),
                                      normal=self.frame.w)]
            else:
                interior = self.point2d_to_3d(linesegment2d.point_at_abscissa(linesegment2d.length() * 0.5))
                return [vme.Arc3D(
                    self.point2d_to_3d(linesegment2d.start),
                    self.point2d_to_3d(
                        volmdlr.Point2D(0.5 * (theta1 + theta2), z1)),
                    self.point2d_to_3d(linesegment2d.end),
                )]
        else:
            # TODO: this is a non exact method!
            return [vme.LineSegment3D(self.point2d_to_3d(linesegment2d.start), self.point2d_to_3d(linesegment2d.end))]
            # raise NotImplementedError('Ellipse? delta_theta={} delta_z={}'.format(abs(theta2-theta1), abs(z1-z2)))

    def fullarc3d_to_2d(self, fullarc3d):
        if self.frame.w.is_colinear_to(fullarc3d.normal):
            p1 = self.point3d_to_2d(fullarc3d.start)
            return [vme.LineSegment2D(p1, p1 + volmdlr.TWO_PI * volmdlr.X2D)]
        else:
            print(fullarc3d.normal, self.frame.w)
            raise ValueError('Impossible!')

    def circle3d_to_2d(self, circle3d):
        return []

    def bsplinecurve3d_to_2d(self, bspline_curve3d):
        # TODO: enhance this, this is a non exact method!
        l = bspline_curve3d.length()
        points = [self.point3d_to_2d(bspline_curve3d.point_at_abscissa(i / 10 * l))
                  for i in range(11)]
        return [vme.LineSegment2D(p1, p2)
                for p1, p2 in zip(points[:-1], points[1:])]

    @classmethod
    def from_step(cls, arguments, object_dict):
        frame3d = object_dict[arguments[1]]
        U, W = frame3d.v, -frame3d.u
        U.normalize()
        W.normalize()
        V = W.cross(U)
        frame_direct = volmdlr.Frame3D(frame3d.origin, U, V, W)
        radius = float(arguments[2]) / 1000
        return cls(frame_direct, radius, arguments[0][1:-1])

    def to_step(self, current_id):
        frame = volmdlr.Frame3D(self.frame.origin, self.frame.w, self.frame.u,
                                self.frame.v)
        content, frame_id = frame.to_step(current_id)
        current_id = frame_id + 1
        content += "#{} = CYLINDRICAL_SURFACE('{}',#{},{});\n" \
            .format(current_id, self.name, frame_id,
                    round(1000 * self.radius, 3))
        return content, [current_id]

    def frame_mapping(self, frame: volmdlr.Frame3D, side: str):
        """
        Changes frame_mapping and return a new CylindricalSurface3D
        side = 'old' or 'new'
        """
        new_frame = self.frame_mapping_parameters(frame, side)
        return CylindricalSurface3D(new_frame, self.radius,
                                    name=self.name)

    def frame_mapping_inplace(self, frame: volmdlr.Frame3D, side: str):
        """
        Changes frame_mapping and the object is updated inplace
        side = 'old' or 'new'
        """
        new_frame = self.frame_mapping_parameters(frame, side)
        self.frame = new_frame

    def rectangular_cut(self, theta1: float, theta2: float,
                        z1: float, z2: float, name: str = ''):

        if theta1 == theta2:
            theta2 += volmdlr.TWO_PI

        p1 = volmdlr.Point2D(theta1, z1)
        p2 = volmdlr.Point2D(theta2, z1)
        p3 = volmdlr.Point2D(theta2, z2)
        p4 = volmdlr.Point2D(theta1, z2)
        outer_contour = volmdlr.wires.ClosedPolygon2D([p1, p2, p3, p4])
        surface2d = Surface2D(outer_contour, [])
        return volmdlr.faces.CylindricalFace3D(self, surface2d, name)

    def rotation(self, center: volmdlr.Point3D, axis: volmdlr.Vector3D, angle: float):
        """
        CylindricalFace3D rotation
        :param center: rotation center
        :param axis: rotation axis
        :param angle: angle rotation
        :return: a new rotated Plane3D
        """
        new_frame = self.frame.rotation(center=center, axis=axis,
                                        angle=angle)
        return CylindricalFace3D(new_frame, self.radius)

    def rotation_inplace(self, center: volmdlr.Point3D, axis: volmdlr.Vector3D, angle: float):
        """
        CylindricalFace3D rotation. Object is updated inplace
        :param center: rotation center
        :param axis: rotation axis
        :param angle: rotation angle
        """
        self.frame.rotation_inplace(center, axis, angle)

    def translation(self, offset: volmdlr.Vector3D):
        """
        CylindricalFace3D translation
        :param offset: translation vector
        :return: A new translated CylindricalFace3D
        """
        return CylindricalFace3D(self.frame.translation(offset), self.radius)

    def translation_inplace(self, offset: volmdlr.Vector3D):
        """
        CylindricalFace3D translation. Object is updated inplace
        :param offset: translation vector
        """
        self.frame.translation_inplace(offset)

    def grid3d(self, grid2d: volmdlr.grid.Grid2D):
        '''
        generate 3d grid points of a Cylindrical surface, based on a Grid2D
        '''

        points_2d = grid2d.points
        points_3d = [self.point2d_to_3d(point2d) for point2d in points_2d]

        return points_3d


class ToroidalSurface3D(Surface3D):
    face_class = 'ToroidalFace3D'
    x_periodicity = volmdlr.TWO_PI
    y_periodicity = volmdlr.TWO_PI
    """
    The local plane is defined by (theta, phi)
    theta is the angle around the big (R) circle and phi around the small(r)

    :param frame: Tore's frame: origin is the center, u is pointing at
                    theta=0
    :param R: Tore's radius
    :param r: Circle to revolute radius
    Definitions of R and r according to https://en.wikipedia.org/wiki/Torus
    """

    def __init__(self, frame: volmdlr.Frame3D,
                 R: float, r: float, name: str = ''):
        self.frame = frame
        self.R = R
        self.r = r
        self.name = name

    def _bounding_box(self):
        d = self.R + self.r
        p1 = self.frame.origin + self.frame.u * d + self.frame.v * d + self.frame.w * self.r
        p2 = self.frame.origin + self.frame.u * d + self.frame.v * d - self.frame.w * self.r
        p3 = self.frame.origin + self.frame.u * d - self.frame.v * d + self.frame.w * self.r
        p4 = self.frame.origin + self.frame.u * d - self.frame.v * d - self.frame.w * self.r
        p5 = self.frame.origin - self.frame.u * d + self.frame.v * d + self.frame.w * self.r
        p6 = self.frame.origin - self.frame.u * d + self.frame.v * d - self.frame.w * self.r
        p7 = self.frame.origin - self.frame.u * d - self.frame.v * d + self.frame.w * self.r
        p8 = self.frame.origin - self.frame.u * d - self.frame.v * d - self.frame.w * self.r

        return volmdlr.core.BoundingBox.from_points(
            [p1, p2, p3, p4, p5, p6, p7, p8])

    def point2d_to_3d(self, point2d: volmdlr.Point2D):
        theta, phi = point2d
        x = (self.R + self.r * math.cos(phi)) * math.cos(theta)
        y = (self.R + self.r * math.cos(phi)) * math.sin(theta)
        z = self.r * math.sin(phi)
        return self.frame.old_coordinates(volmdlr.Point3D(x, y, z))

    def point3d_to_2d(self, point3d):
        # points_2D = []
        x, y, z = self.frame.new_coordinates(point3d)
        if z < -self.r:
            z = -self.r
        elif z > self.r:
            z = self.r

        zr = z / self.r
        phi = math.asin(zr)

        u = self.R + math.sqrt((self.r ** 2) - (z ** 2))
        u1, u2 = round(x / u, 5), round(y / u, 5)
        theta = volmdlr.core.sin_cos_angle(u1, u2)

        return volmdlr.Point2D(theta, phi)

    @classmethod
    def from_step(cls, arguments, object_dict):
        frame3d = object_dict[arguments[1]]
        U, W = frame3d.v, -frame3d.u
        U.normalize()
        W.normalize()
        V = W.cross(U)
        frame_direct = volmdlr.Frame3D(frame3d.origin, U, V, W)
        rcenter = float(arguments[2]) / 1000
        rcircle = float(arguments[3]) / 1000
        return cls(frame_direct, rcenter, rcircle, arguments[0][1:-1])

    def to_step(self, current_id):
        frame = volmdlr.Frame3D(self.frame.origin, self.frame.w, self.frame.u,
                                self.frame.v)
        content, frame_id = frame.to_step(current_id)
        current_id = frame_id + 1
        content += "#{} = TOROIDAL_SURFACE('{}',#{},{},{});\n" \
            .format(current_id, self.name, frame_id,
                    round(1000 * self.R, 3),
                    round(1000 * self.r, 3))
        return content, [current_id]

    def frame_mapping(self, frame: volmdlr.Frame3D, side: str):
        """
        Changes frame_mapping and return a new ToroidalSurface3D
        side = 'old' or 'new'
        """
        new_frame = self.frame_mapping_parameters(frame, side)
        return ToroidalSurface3D(new_frame, self.R, self.r, name=self.name)

    def frame_mapping_inplace(self, frame: volmdlr.Frame3D, side: str):
        """
        Changes frame_mapping and the object is updated inplace
        side = 'old' or 'new'
        """
        new_frame = self.frame_mapping_parameters(frame, side)
        self.frame = new_frame

    def rectangular_cut(self, theta1, theta2, phi1, phi2, name=''):
        if phi1 == phi2:
            phi2 += volmdlr.TWO_PI
        elif phi2 < phi1:
            phi2 += volmdlr.TWO_PI
        if theta1 == theta2:
            theta2 += volmdlr.TWO_PI
        elif theta2 < theta1:
            theta2 += volmdlr.TWO_PI

        p1 = volmdlr.Point2D(theta1, phi1)
        p2 = volmdlr.Point2D(theta2, phi1)
        p3 = volmdlr.Point2D(theta2, phi2)
        p4 = volmdlr.Point2D(theta1, phi2)
        outer_contour = volmdlr.wires.ClosedPolygon2D([p1, p2, p3, p4])
        return ToroidalFace3D(self,
                              Surface2D(outer_contour, []),
                              name)

    def linesegment2d_to_3d(self, linesegment2d):
        theta1, phi1 = linesegment2d.start
        theta2, phi2 = linesegment2d.end
        if theta1 == theta2:
            if math.isclose(phi1 - phi2, volmdlr.TWO_PI, abs_tol=1e-9):
                u = self.frame.u.rotation(self.frame.origin, self.frame.w,
                                          angle=theta1)
                v = self.frame.u.rotation(self.frame.origin, self.frame.w,
                                          angle=theta1)
                center = self.frame.origin + self.R * u
                return [vme.FullArc3D(center=center,
                                      start_end=center + self.r * u,
                                      normal=v)]
            else:
                return [vme.Arc3D(
                    self.point2d_to_3d(linesegment2d.start),
                    self.point2d_to_3d(volmdlr.Point2D(theta1, 0.5 * (phi1 + phi2))),
                    self.point2d_to_3d(linesegment2d.end),
                )]
        elif math.isclose(phi1, phi2, abs_tol=1e-9):
            if abs(theta1 - theta2) == volmdlr.TWO_PI:
                center = self.frame.origin + self.r * math.sin(phi1) * self.frame.w
                start_end = center + self.frame.u * (self.r + self.R)
                return [vme.FullArc3D(center=center,
                                      start_end=start_end,
                                      normal=self.frame.w)]
            else:
                return [vme.Arc3D(
                    self.point2d_to_3d(linesegment2d.start),
                    self.point2d_to_3d(volmdlr.Point2D(0.5 * (theta1 + theta2), phi1)),
                    self.point2d_to_3d(linesegment2d.end),
                )]
        else:
            raise NotImplementedError('Ellipse?')

    def fullarc3d_to_2d(self, fullarc3d):
        if self.frame.w.is_colinear_to(fullarc3d.normal):
            p1 = self.point3d_to_2d(fullarc3d.start)
            return [vme.LineSegment2D(p1, p1 + volmdlr.TWO_PI * volmdlr.X2D)]
        elif fullarc3d.normal.dot(self.frame.w):
            p1 = self.point3d_to_2d(fullarc3d.start)
            return [vme.LineSegment2D(p1, p1 + volmdlr.TWO_PI * volmdlr.Y2D)]
        else:
            raise ValueError('Impossible!')

    def circle3d_to_2d(self, circle3d):
        return []

    def triangulation(self):
        face = self.rectangular_cut(0, volmdlr.TWO_PI, 0, volmdlr.TWO_PI)
        return face.triangulation()

    def translation(self, offset: volmdlr.Vector3D):
        """
        ToroidalSurface3D translation
        :param offset: translation vector
        :return: A new translated ToroidalSurface3D
        """
        return ToroidalSurface3D(self.frame.translation(
            offset), self.R, self.r)

    def translation_inplace(self, offset: volmdlr.Vector3D):
        """
        ToroidalSurface3D translation. Object is updated inplace
        :param offset: translation vector
        """
        self.frame.translation_inplace(offset)

    def rotation(self, center: volmdlr.Point3D, axis: volmdlr.Vector3D, angle: float):
        """
        ToroidalSurface3D rotation
        :param center: rotation center
        :param axis: rotation axis
        :param angle: angle rotation
        :return: a new rotated ToroidalSurface3D
        """
        new_frame = self.frame.rotation(center=center, axis=axis,
                                        angle=angle)
        return self.__class__(new_frame, self.R, self.r)

    def rotation_inplace(self, center: volmdlr.Point3D, axis: volmdlr.Vector3D, angle: float):
        """
        ToroidalSurface3D rotation. Object is updated inplace
        :param center: rotation center
        :param axis: rotation axis
        :param angle: rotation angle
        """
        self.frame.rotation_inplace(center, axis, angle)


class ConicalSurface3D(Surface3D):
    face_class = 'ConicalFace3D'
    x_periodicity = volmdlr.TWO_PI
    """
    The local plane is defined by (theta, z)
    :param frame: Cone's frame to position it: frame.w is axis of cone
                    frame.origin is at the angle of the cone
    :param semi_angle: Cone's semi-angle
    """

    def __init__(self, frame: volmdlr.Frame3D, semi_angle: float,
                 name: str = ''):
        self.frame = frame
        self.semi_angle = semi_angle
        self.name = name

    @classmethod
    def from_step(cls, arguments, object_dict):
        frame3d = object_dict[arguments[1]]
        U, W = frame3d.v, frame3d.u
        U.normalize()
        W.normalize()
        V = W.cross(U)
        radius = float(arguments[2]) / 1000
        semi_angle = float(arguments[3])
        origin = frame3d.origin - radius / math.tan(semi_angle) * W
        frame_direct = volmdlr.Frame3D(origin, U, V, W)
        return cls(frame_direct, semi_angle, arguments[0][1:-1])

    def to_step(self, current_id):
        frame = volmdlr.Frame3D(self.frame.origin, self.frame.w, self.frame.u,
                                self.frame.v)
        content, frame_id = frame.to_step(current_id)
        current_id = frame_id + 1
        content += "#{} = CONICAL_SURFACE('{}',#{},{},{});\n" \
            .format(current_id, self.name, frame_id,
                    0.,
                    round(self.semi_angle, 3))
        return content, [current_id]

    def frame_mapping(self, frame: volmdlr.Frame3D, side: str):
        """
        Changes frame_mapping and return a new ConicalSurface3D
        side = 'old' or 'new'
        """
        new_frame = self.frame_mapping_parameters(frame, side)
        return ConicalSurface3D(new_frame, self.semi_angle, name=self.name)

    def frame_mapping_inplace(self, frame: volmdlr.Frame3D, side: str):
        """
        Changes frame_mapping and the object is updated inplace
        side = 'old' or 'new'
        """
        new_frame = self.frame_mapping_parameters(frame, side)
        self.frame = new_frame

    def point2d_to_3d(self, point2d: volmdlr.Point2D):
        theta, z = point2d
        r = math.tan(self.semi_angle) * z
        new_point = volmdlr.Point3D(r * math.cos(theta),
                                    r * math.sin(theta),
                                    z)
        return self.frame.old_coordinates(new_point)

    # def point3d_to_2d(self, point3d: volmdlr.Point3D):
    #     z = self.frame.w.dot(point3d)
    #     x, y = point3d.plane_projection2d(self.frame.origin, self.frame.u,
    #                                       self.frame.v)
    #     theta = math.atan2(y, x)
    #     return volmdlr.Point2D(theta, z+0.003)

    def point3d_to_2d(self, point3d: volmdlr.Point3D):
        x, y, z = self.frame.new_coordinates(point3d)
        # x, y = point3d.plane_projection2d(self.frame.origin, self.frame.u,
        #                                   self.frame.v)
        theta = math.atan2(y, x)
        return volmdlr.Point2D(theta, z)

    def rectangular_cut(self, theta1: float, theta2: float,
                        z1: float, z2: float, name: str = ''):
        # theta1 = angle_principal_measure(theta1)
        # theta2 = angle_principal_measure(theta2)
        if theta1 == theta2:
            theta2 += volmdlr.TWO_PI

        p1 = volmdlr.Point2D(theta1, z1)
        p2 = volmdlr.Point2D(theta2, z1)
        p3 = volmdlr.Point2D(theta2, z2)
        p4 = volmdlr.Point2D(theta1, z2)
        outer_contour = volmdlr.wires.ClosedPolygon2D([p1, p2, p3, p4])
        return ConicalFace3D(self, Surface2D(outer_contour, []), name)

    def fullarc3d_to_2d(self, fullarc3d):
        if self.frame.w.is_colinear_to(fullarc3d.normal):
            p1 = self.point3d_to_2d(fullarc3d.start)
            return [vme.LineSegment2D(p1, p1 + volmdlr.TWO_PI * volmdlr.X2D)]
        else:
            raise ValueError('Impossible!')

    def circle3d_to_2d(self, circle3d):
        return []

    def linesegment2d_to_3d(self, linesegment2d):
        theta1, z1 = linesegment2d.start
        theta2, z2 = linesegment2d.end
        if math.isclose(z1, z2, abs_tol=1e-9) and math.isclose(z1, 0.,
                                                               abs_tol=1e-9):
            return []
        elif math.isclose(abs(theta1 - theta2) % volmdlr.TWO_PI, 0., abs_tol=1e-9):
            return [vme.LineSegment3D(
                self.point2d_to_3d(linesegment2d.start),
                self.point2d_to_3d(linesegment2d.end),
            )]
        elif math.isclose(z1, z2, abs_tol=1e-9):

            if abs(theta1 - theta2) % volmdlr.TWO_PI == 0.:
                return [vme.FullArc3D(center=self.frame.origin + z1 * self.frame.w,
                                      start_end=self.point2d_to_3d(linesegment2d.start),
                                      normal=self.frame.w)]
            else:
                return [vme.Arc3D(
                    self.point2d_to_3d(linesegment2d.start),
                    self.point2d_to_3d(
                        volmdlr.Point2D(0.5 * (theta1 + theta2), z1)),
                    self.point2d_to_3d(linesegment2d.end))
                ]
        else:
            raise NotImplementedError('Ellipse?')

    def translation(self, offset: volmdlr.Vector3D):
        """
        ConicalSurface3D translation
        :param offset: translation vector
        :return: A new translated ConicalSurface3D
        """
        return self.__class__(self.frame.translation(offset),
                              self.semi_angle)

    def translation_inplace(self, offset: volmdlr.Vector3D):
        """
        ConicalSurface3D translation. Object is updated inplace
        :param offset: translation vector
        """
        self.frame.translation_inplace(offset)

    def rotation(self, center: volmdlr.Point3D,
                 axis: volmdlr.Vector3D, angle: float):
        """
        ConicalSurface3D rotation
        :param center: rotation center
        :param axis: rotation axis
        :param angle: angle rotation
        :return: a new rotated ConicalSurface3D
        """
        new_frame = self.frame.rotation(center=center, axis=axis, angle=angle)
        return self.__class__(new_frame, self.semi_angle)

    def rotation_inplace(self, center: volmdlr.Point3D,
                         axis: volmdlr.Vector3D, angle: float):
        """
        ConicalSurface3D rotation. Object is updated inplace
        :param center: rotation center
        :param axis: rotation axis
        :param angle: rotation angle
        """
        self.frame.rotation_inplace(center, axis, angle)


class SphericalSurface3D(Surface3D):
    face_class = 'SphericalFace3D'
    """
    :param frame: Sphere's frame to position it
    :type frame: volmdlr.Frame3D
    :param radius: Sphere's radius
    :type radius: float
    """

    def __init__(self, frame, radius, name=''):
        self.frame = frame
        self.radius = radius
        self.name = name
        # V = frame.v
        # V.normalize()
        # W = frame.w
        # W.normalize()
        # self.plane = Plane3D(frame.origin, V, W)

    def _bounding_box(self):
        points = [self.frame.origin + volmdlr.Point3D(-self.radius,
                                                      -self.radius,
                                                      -self.radius),
                  self.frame.origin + volmdlr.Point3D(self.radius,
                                                      self.radius,
                                                      self.radius),

                  ]
        return volmdlr.core.BoundingBox.from_points(points)

    @classmethod
    def from_step(cls, arguments, object_dict):
        frame3d = object_dict[arguments[1]]
        U, W = frame3d.v, frame3d.u
        U.normalize()
        W.normalize()
        V = W.cross(U)
        frame_direct = volmdlr.Frame3D(frame3d.origin, U, V, W)
        radius = float(arguments[2]) / 1000
        return cls(frame_direct, radius, arguments[0][1:-1])

    def point2d_to_3d(self, point2d):
        # source mathcurve.com/surfaces/sphere
        # -pi<theta<pi, -pi/2<phi<pi/2
        theta, phi = point2d
        x = self.radius * math.cos(phi) * math.cos(theta)
        y = self.radius * math.cos(phi) * math.sin(theta)
        z = self.radius * math.sin(phi)
        return self.frame.old_coordinates(volmdlr.Point3D(x, y, z))

    def point3d_to_2d(self, point3d):
        x, y, z = point3d
        if z < -self.radius:
            z = -self.radius
        elif z > self.radius:
            z = self.radius

        zr = z / self.radius
        phi = math.asin(zr)

        u = math.sqrt((self.radius ** 2) - (z ** 2))
        if u == 0:
            u1, u2 = x, y
        else:
            u1, u2 = round(x / u, 5), round(y / u, 5)
        theta = volmdlr.sin_cos_angle(u1, u2)
        return volmdlr.Point2D(theta, phi)

    def linesegment2d_to_3d(self, linesegment2d):
        start = self.point2d_to_3d(linesegment2d.start)
        interior = self.point2d_to_3d(0.5 * (linesegment2d.start + linesegment2d.end))
        end = self.point2d_to_3d(linesegment2d.end)
        if start == end:
            u = start - self.frame.origin
            u.normalize()
            v = interior - self.frame.origin
            v.normalize()
            normal = u.cross(v)
            return [vme.FullArc3D(self.frame.origin, start, normal)]
        return [vme.Arc3D(start, interior, end)]

    def plot(self, ax=None, color='grey', alpha=0.5):
        # points = []
        for i in range(20):
            theta = i / 20. * volmdlr.TWO_PI
            t_points = []
            for j in range(20):
                phi = j / 20. * volmdlr.TWO_PI
                t_points.append(self.point2d_to_3d(volmdlr.Point2D(theta, phi)))
            ax = volmdlr.wires.ClosedPolygon3D(t_points).plot(ax=ax, color=color, alpha=alpha)

        return ax

    def rectangular_cut(self, theta1, theta2, phi1, phi2, name=''):
        if phi1 == phi2:
            phi2 += volmdlr.TWO_PI
        elif phi2 < phi1:
            phi2 += volmdlr.TWO_PI
        if theta1 == theta2:
            theta2 += volmdlr.TWO_PI
        elif theta2 < theta1:
            theta2 += volmdlr.TWO_PI

        p1 = volmdlr.Point2D(theta1, phi1)
        p2 = volmdlr.Point2D(theta2, phi1)
        p3 = volmdlr.Point2D(theta2, phi2)
        p4 = volmdlr.Point2D(theta1, phi2)
        outer_contour = volmdlr.wires.ClosedPolygon2D([p1, p2, p3, p4])
        return SphericalFace3D(self,
                               Surface2D(outer_contour, []),
                               name=name)


class RuledSurface3D(Surface3D):
    face_class = 'RuledFace3D'
    """
    :param frame: frame.w is axis, frame.u is theta=0 frame.v theta=pi/2
    :type frame: volmdlr.Frame3D
    :param radius: Cylinder's radius
    :type radius: float
    """

    def __init__(self,
                 wire1: volmdlr.wires.Wire3D,
                 wire2: volmdlr.wires.Wire3D,
                 name: str = ''):
        self.wire1 = wire1
        self.wire2 = wire2
        self.length1 = wire1.length()
        self.length2 = wire2.length()
        self.name = name

    def point2d_to_3d(self, point2d: volmdlr.Point2D):
        x, y = point2d
        point1 = self.wire1.point_at_abscissa(x * self.length1)
        point2 = self.wire2.point_at_abscissa(x * self.length2)
        joining_line = vme.LineSegment3D(point1, point2)
        point = joining_line.point_at_abscissa(y * joining_line.length())
        return point

    def point3d_to_2d(self, point3d):
        raise NotImplementedError

    def rectangular_cut(self, x1: float, x2: float,
                        y1: float, y2: float, name: str = ''):
        p1 = volmdlr.Point2D(x1, y1)
        p2 = volmdlr.Point2D(x2, y1)
        p3 = volmdlr.Point2D(x2, y2)
        p4 = volmdlr.Point2D(x1, y2)
        outer_contour = volmdlr.wires.ClosedPolygon2D([p1, p2, p3, p4])
        surface2d = Surface2D(outer_contour, [])
        return volmdlr.faces.RuledFace3D(self, surface2d, name)


class BSplineSurface3D(Surface3D):
    face_class = 'BSplineFace3D'
    _non_serializable_attributes = ['surface']

    def __init__(self, degree_u, degree_v, control_points, nb_u, nb_v,
                 u_multiplicities, v_multiplicities, u_knots, v_knots,
                 weights=None, name=''):
        self.control_points = control_points
        self.degree_u = degree_u
        self.degree_v = degree_v
        self.nb_u = nb_u
        self.nb_v = nb_v

        u_knots = vme.standardize_knot_vector(u_knots)
        v_knots = vme.standardize_knot_vector(v_knots)
        self.u_knots = u_knots
        self.v_knots = v_knots
        self.u_multiplicities = u_multiplicities
        self.v_multiplicities = v_multiplicities
        self.weights = weights

        self.control_points_table = []
        points_row = []
        i = 1
        for pt in control_points:
            points_row.append(pt)
            if i == nb_v:
                self.control_points_table.append(points_row)
                points_row = []
                i = 1
            else:
                i += 1
        surface = BSpline.Surface()
        surface.degree_u = degree_u
        surface.degree_v = degree_v
        if weights is None:
            P = [(control_points[i][0], control_points[i][1],
                  control_points[i][2]) for i in range(len(control_points))]
            surface.set_ctrlpts(P, nb_u, nb_v)
        else:
            Pw = [(control_points[i][0] * weights[i],
                   control_points[i][1] * weights[i],
                   control_points[i][2] * weights[i],
                   weights[i]) for i in range(len(control_points))]
            surface.set_ctrlpts(Pw, nb_u, nb_v)
        knot_vector_u = []
        for i, u_knot in enumerate(u_knots):
            knot_vector_u.extend([u_knot] * u_multiplicities[i])
        knot_vector_v = []
        for i, v_knot in enumerate(v_knots):
            knot_vector_v.extend([v_knot] * v_multiplicities[i])
        surface.knotvector_u = knot_vector_u
        surface.knotvector_v = knot_vector_v
        surface.delta = 0.05
        # surface_points = surface.evalpts

        self.surface = surface
        # self.points = [volmdlr.Point3D(*p) for p in surface_points]
        volmdlr.core.Primitive3D.__init__(self, name=name)

        # Hidden Attributes
        self._displacements = None
        self._grids2d = None
        self._grids2d_deformed = None

    @property
    def x_periodicity(self):
        p3d_x1 = self.point2d_to_3d(volmdlr.Point2D(1., 0.5))
        p2d_x0 = self.point3d_to_2d(p3d_x1, 0., 0.5)
        if self.point2d_to_3d(p2d_x0) == p3d_x1 and \
                not math.isclose(p2d_x0.x, 1, abs_tol=1e-3):
            return 1 - p2d_x0.x
        else:
            return None

    @property
    def y_periodicity(self):
        p3d_y1 = self.point2d_to_3d(volmdlr.Point2D(0.5, 1))
        p2d_y0 = self.point3d_to_2d(p3d_y1, 0., 0.5)
        if self.point2d_to_3d(p2d_y0) == p3d_y1 and \
                not math.isclose(p2d_y0.y, 1, abs_tol=1e-3):
            return 1 - p2d_y0.y
        else:
            return None

    def control_points_matrix(self, coordinates):
        '''
        define control points like a matrix, for each coordinate: x:0, y:1, z:2
        '''

        P = npy.empty((self.nb_u, self.nb_v))
        for i in range(0, self.nb_u):
            for j in range(0, self.nb_v):
                P[i][j] = self.control_points_table[i][j][coordinates]
        return P

    # Knots_vector
    def knots_vector_u(self):
        '''
        compute the global knot vector (u direction) based on knot elements and multiplicities
        '''

        knots = self.u_knots
        multiplicities = self.u_multiplicities

        knots_vec = []
        for i in range(0, len(knots)):
            for j in range(0, multiplicities[i]):
                knots_vec.append(knots[i])
        return knots_vec

    def knots_vector_v(self):
        '''
        compute the global knot vector (v direction) based on knot elements and multiplicities
        '''

        knots = self.v_knots
        multiplicities = self.v_multiplicities

        knots_vec = []
        for i in range(0, len(knots)):
            for j in range(0, multiplicities[i]):
                knots_vec.append(knots[i])
        return knots_vec

    def basis_functions_u(self, u, k, i):
        '''
        compute basis functions Bi in u direction for u=u and degree=k
        '''

        # k = self.degree_u
        t = self.knots_vector_u()

        if k == 0:
            return 1.0 if t[i] <= u < t[i + 1] else 0.0
        if t[i + k] == t[i]:
            c1 = 0.0
        else:
            c1 = (u - t[i]) / (t[i + k] - t[i]) * self.basis_functions_u(u, k - 1, i)
        if t[i + k + 1] == t[i + 1]:
            c2 = 0.0
        else:
            c2 = (t[i + k + 1] - u) / (t[i + k + 1] - t[i + 1]) * self.basis_functions_u(u, k - 1, i + 1)
        return c1 + c2

    def basis_functions_v(self, v, k, i):
        '''
        compute basis functions Bi in v direction for v=v and degree=k
        '''

        # k = self.degree_u
        t = self.knots_vector_v()

        if k == 0:
            return 1.0 if t[i] <= v < t[i + 1] else 0.0
        if t[i + k] == t[i]:
            c1 = 0.0
        else:
            c1 = (v - t[i]) / (t[i + k] - t[i]) * self.basis_functions_v(v, k - 1, i)
        if t[i + k + 1] == t[i + 1]:
            c2 = 0.0
        else:
            c2 = (t[i + k + 1] - v) / (t[i + k + 1] - t[i + 1]) * self.basis_functions_v(v, k - 1, i + 1)
        return c1 + c2

    def blending_vector_u(self, u):
        '''
        compute a vector of basis_functions in u direction for u=u
        '''

        blending_vect = npy.empty((1, self.nb_u))
        for j in range(0, self.nb_u):
            blending_vect[0][j] = self.basis_functions_u(u, self.degree_u, j)

        return blending_vect

    def blending_vector_v(self, v):
        '''
        compute a vector of basis_functions in v direction for v=v
        '''

        blending_vect = npy.empty((1, self.nb_v))
        for j in range(0, self.nb_v):
            blending_vect[0][j] = self.basis_functions_v(v, self.degree_v, j)

        return blending_vect

    def blending_matrix_u(self, u):
        '''
        compute a matrix of basis_functions in u direction for a vector u like [0,1]
        '''

        blending_mat = npy.empty((len(u), self.nb_u))
        for i in range(0, len(u)):
            for j in range(0, self.nb_u):
                blending_mat[i][j] = self.basis_functions_u(u[i], self.degree_u, j)
        return blending_mat

    def blending_matrix_v(self, v):
        '''
        compute a matrix of basis_functions in v direction for a vector v like [0,1]
        '''

        blending_mat = npy.empty((len(v), self.nb_v))
        for i in range(0, len(v)):
            for j in range(0, self.nb_v):
                blending_mat[i][j] = self.basis_functions_v(v[i], self.degree_v, j)
        return blending_mat

    def point2d_to_3d(self, point2d: volmdlr.Point2D):
        x, y = point2d
        if -1e-3 < x < 0:
            x = 0.
        elif 1 < x < 1 + 1e-3:
            x = 1
        if -1e-3 < y < 0:
            y = 0
        elif 1 < y < 1 + 1e-3:
            y = 1
        return volmdlr.Point3D(*self.surface.evaluate_single((x, y)))

    def point3d_to_2d(self, point3d: volmdlr.Point3D, min_bound_x: float = 0.,
                      max_bound_x: float = 1., min_bound_y: float = 0.,
                      max_bound_y: float = 1., tol=1e-9):
        def f(x):
            p3d = self.point2d_to_3d(volmdlr.Point2D(x[0], x[1]))
            return point3d.point_distance(p3d)

        results = []

        delta_bound_x = max_bound_x - min_bound_x
        delta_bound_y = max_bound_y - min_bound_y
        x0s = [((min_bound_x + max_bound_x) / 2, (min_bound_y + max_bound_y) / 2),
               (min_bound_x + delta_bound_x / 10, min_bound_y + delta_bound_y / 10),
               (min_bound_x + delta_bound_x / 10, max_bound_y - delta_bound_y / 10),
               (max_bound_x - delta_bound_x / 10, min_bound_y + delta_bound_y / 10),
               (max_bound_x - delta_bound_x / 10, max_bound_y - delta_bound_y / 10)]

        for x0 in x0s:
            z = scp.optimize.least_squares(f, x0=x0, bounds=([min_bound_x,
                                                              min_bound_y],
                                                             [max_bound_x,
                                                              max_bound_y]),
                                           ftol=tol / 10,
                                           xtol=tol / 10,
                                           # loss='soft_l1'
                                           )
            # z.cost represent the value of the cost function at the solution
            if z.fun < tol:
                return volmdlr.Point2D(*z.x)

            res = scp.optimize.minimize(f, x0=npy.array(x0),
                                        bounds=[(min_bound_x, max_bound_x),
                                                (min_bound_y, max_bound_y)],
                                        tol=tol)
            # res.fun represent the value of the objective function
            if res.fun < tol:
                return volmdlr.Point2D(*res.x)

            results.append((z.x, z.fun))
            results.append((res.x, res.fun))
        return volmdlr.Point2D(*min(results, key=lambda r: r[1])[0])

    def linesegment2d_to_3d(self, linesegment2d):
        # TODO: this is a non exact method!
        lth = linesegment2d.length()
        points = [self.point2d_to_3d(
            linesegment2d.point_at_abscissa(i * lth / 10.)) for i in range(11)]

        linesegment = vme.LineSegment3D(points[0], points[-1])
        flag = True
        for pt in points:
            if not linesegment.point_belongs(pt):
                flag = False
                break

        periodic = False
        if self.x_periodicity is not None and \
                math.isclose(lth, self.x_periodicity, abs_tol=1e-6) and \
                math.isclose(linesegment2d.start.y, linesegment2d.end.y,
                             abs_tol=1e-6):
            periodic = True
        elif self.y_periodicity is not None and \
                math.isclose(lth, self.y_periodicity, abs_tol=1e-6) and \
                math.isclose(linesegment2d.start.x, linesegment2d.end.x,
                             abs_tol=1e-6):
            periodic = True

        if flag:
            # All the points are on the same LineSegment3D
            linesegments = [linesegment]
        else:
            linesegments = [vme.BSplineCurve3D.from_points_interpolation(
                points, max(self.degree_u, self.degree_v), periodic=periodic)]
            # linesegments = [vme.LineSegment3D(p1, p2)
            #                 for p1, p2 in zip(points[:-1], points[1:])]
        return linesegments

    def linesegment3d_to_2d(self, linesegment3d):
        """
        a line segment on a BSplineSurface3D will be in any case a line in 2D?
        """
        x_perio = self.x_periodicity if self.x_periodicity is not None else 1.
        y_perio = self.y_periodicity if self.y_periodicity is not None else 1.
        return [vme.LineSegment2D(self.point3d_to_2d(linesegment3d.start,
                                                     max_bound_x=x_perio,
                                                     max_bound_y=y_perio),
                                  self.point3d_to_2d(linesegment3d.end,
                                                     max_bound_x=x_perio,
                                                     max_bound_y=y_perio))]

    def bsplinecurve3d_to_2d(self, bspline_curve3d):
        # TODO: enhance this, it is a non exact method!
        # TODO: bsplinecurve can be periodic but not around the bsplinesurface
        bsc_linesegment = vme.LineSegment3D(bspline_curve3d.points[0],
                                            bspline_curve3d.points[-1])
        flag = True
        for pt in bspline_curve3d.points:
            if not bsc_linesegment.point_belongs(pt):
                flag = False
                break

        if self.x_periodicity and not self.y_periodicity \
                and bspline_curve3d.periodic:
            p1 = self.point3d_to_2d(bspline_curve3d.points[0], min_bound_x=0.,
                                    max_bound_x=self.x_periodicity)
            p1_sup = self.point3d_to_2d(bspline_curve3d.points[0],
                                        min_bound_x=1 - self.x_periodicity)
            new_x = p1.x - p1_sup.x + self.x_periodicity
            new_x = new_x if 0 <= new_x else 0
            reverse = False
            if new_x < 0:
                new_x = 0
            elif math.isclose(new_x, self.x_periodicity, abs_tol=1e-5):
                new_x = 0
                reverse = True

            linesegments = [
                vme.LineSegment2D(
                    volmdlr.Point2D(new_x, p1.y),
                    volmdlr.Point2D(self.x_periodicity, p1.y))]
            if reverse:
                linesegments[0] = linesegments[0].reverse()

        elif self.y_periodicity and not self.x_periodicity \
                and bspline_curve3d.periodic:
            p1 = self.point3d_to_2d(bspline_curve3d.points[0], min_bound_y=0.,
                                    max_bound_y=self.y_periodicity)
            p1_sup = self.point3d_to_2d(bspline_curve3d.points[0],
                                        min_bound_y=1 - self.y_periodicity)
            new_y = p1.y - p1_sup.y + self.y_periodicity
            new_y = new_y if 0 <= new_y else 0
            reverse = False
            if new_y < 0:
                new_y = 0
            elif math.isclose(new_y, self.y_periodicity, abs_tol=1e-5):
                new_y = 0
                reverse = True

            linesegments = [
                vme.LineSegment2D(
                    volmdlr.Point2D(p1.x, new_y),
                    volmdlr.Point2D(p1.x, self.y_periodicity))]
            if reverse:
                linesegments[0] = linesegments[0].reverse()

        elif self.x_periodicity and self.y_periodicity \
                and bspline_curve3d.periodic:
            raise NotImplementedError

        elif flag:
            x_perio = self.x_periodicity if self.x_periodicity is not None \
                else 1.
            y_perio = self.y_periodicity if self.y_periodicity is not None \
                else 1.
            p1 = self.point3d_to_2d(bspline_curve3d.points[0],
                                    max_bound_x=x_perio,
                                    max_bound_y=y_perio)
            p2 = self.point3d_to_2d(bspline_curve3d.points[-1],
                                    max_bound_x=x_perio,
                                    max_bound_y=y_perio)

            if p1 == p2:
                print('BSplineCruve3D skipped because it is too small')
                linesegments = None
            else:
                p1_sup = self.point3d_to_2d(bspline_curve3d.points[0],
                                            min_bound_x=1 - x_perio,
                                            min_bound_y=1 - y_perio)
                p2_sup = self.point3d_to_2d(bspline_curve3d.points[-1],
                                            min_bound_x=1 - x_perio,
                                            min_bound_y=1 - y_perio)
                if self.x_periodicity and p1.point_distance(p1_sup) > 1e-5:
                    p1.x -= p1_sup.x - x_perio
                    p2.x -= p2_sup.x - x_perio
                if self.y_periodicity and p1.point_distance(p1_sup) > 1e-5:
                    p1.y -= p1_sup.y - y_perio
                    p2.y -= p2_sup.y - y_perio
                linesegments = [vme.LineSegment2D(p1, p2)]
            # How to check if end of surface overlaps start or the opposite ?
        else:
            lth = bspline_curve3d.length()
            if lth > 1e-5:
                points = [self.point3d_to_2d(
                    bspline_curve3d.point_at_abscissa(i / 10 * lth)
                    # max_bound_x=self.x_periodicity,
                    # max_bound_y=self.y_periodicity
                ) for i in range(11)]
                # linesegments = [vme.LineSegment2D(p1, p2)
                #                 for p1, p2 in zip(points[:-1], points[1:])]
                linesegments = [vme.BSplineCurve2D.from_points_interpolation(
                    points, max(self.degree_u, self.degree_v))]
            elif 1e-6 < lth <= 1e-5:
                linesegments = [vme.LineSegment2D(
                    self.point3d_to_2d(bspline_curve3d.start),
                    self.point3d_to_2d(bspline_curve3d.end))]
            else:
                print('BSplineCruve3D skipped because it is too small')
                linesegments = None

        # print(bspline_curve3d.start, bspline_curve3d.end)
        # print([(l.start, l.end) for l in linesegments])
        # print()
        return linesegments

    def arc3d_to_2d(self, arc3d):
        number_points = math.ceil(arc3d.angle * 10) + 1  # 10 points per radian
        l = arc3d.length()
        points = [self.point3d_to_2d(arc3d.point_at_abscissa(
            i * l / (number_points - 1))) for i in range(number_points)]
        # return [vme.LineSegment2D(p1, p2)
        #         for p1, p2 in zip(points[:-1], points[1:])]
        return [vme.BSplineCurve2D.from_points_interpolation(
            points, max(self.degree_u, self.degree_v))]

    def arc2d_to_3d(self, arc2d):
        number_points = math.ceil(arc2d.angle * 7) + 1  # 7 points per radian
        l = arc2d.length()
        points = [self.point2d_to_3d(arc2d.point_at_abscissa(
            i * l / (number_points - 1))) for i in range(number_points)]
        return [vme.BSplineCurve3D.from_points_interpolation(
            points, max(self.degree_u, self.degree_v))]

    def _bounding_box(self):
        return volmdlr.core.BoundingBox.from_points(self.control_points)

    def rectangular_cut(self, u1: float, u2: float,
                        v1: float, v2: float, name: str = ''):
        p1 = volmdlr.Point2D(u1, v1)
        p2 = volmdlr.Point2D(u2, v1)
        p3 = volmdlr.Point2D(u2, v2)
        p4 = volmdlr.Point2D(u1, v2)
        outer_contour = volmdlr.wires.ClosedPolygon2D([p1, p2, p3, p4])
        surface = Surface2D(outer_contour, [])
        return BSplineFace3D(self, surface, name)  # PlaneFace3D

    def FreeCADExport(self, ip, ndigits=3):
        name = 'primitive{}'.format(ip)
        script = ""
        points = '['
        for i, pts_row in enumerate(self.control_points_table):
            pts = '['
            for j, pt in enumerate(pts_row):
                point = 'fc.Vector({},{},{}),'.format(pt[0], pt[1], pt[2])
                pts += point
            pts = pts[:-1] + '],'
            points += pts
        points = points[:-1] + ']'

        script += '{} = Part.BSplineSurface()\n'.format(name)
        if self.weights is None:
            script += '{}.buildFromPolesMultsKnots({},{},{},udegree={},vdegree={},uknots={},vknots={})\n'.format(
                name, points, self.u_multiplicities, self.v_multiplicities,
                self.degree_u, self.degree_v, self.u_knots, self.v_knots)
        else:
            script += '{}.buildFromPolesMultsKnots({},{},{},udegree={},vdegree={},uknots={},vknots={},weights={})\n'.format(
                name, points, self.u_multiplicities, self.v_multiplicities,
                self.degree_u, self.degree_v, self.u_knots, self.v_knots,
                self.weights)

        return script

    def rotation(self, center: volmdlr.Vector3D,
                 axis: volmdlr.Vector3D, angle: float):
        """
        BSplineSurface3D rotation
        :param center: rotation center
        :param axis: rotation axis
        :param angle: angle rotation
        :return: a new rotated BSplineSurface3D
        """
        new_control_points = [p.rotation(center, axis, angle)
                              for p in self.control_points]
        new_bsplinesurface3d = BSplineSurface3D(self.degree_u, self.degree_v,
                                                new_control_points, self.nb_u,
                                                self.nb_v,
                                                self.u_multiplicities,
                                                self.v_multiplicities,
                                                self.u_knots, self.v_knots,
                                                self.weights, self.name)
        return new_bsplinesurface3d

    def rotation_inplace(self, center: volmdlr.Vector3D,
                         axis: volmdlr.Vector3D, angle: float):
        """
        BSplineSurface3D rotation. Object is updated inplace
        :param center: rotation center
        :param axis: rotation axis
        :param angle: rotation angle
        """
        new_bsplinesurface3d = self.rotation(center, axis, angle)
        self.control_points = new_bsplinesurface3d.control_points
        self.surface = new_bsplinesurface3d.surface

    def translation(self, offset: volmdlr.Vector3D):
        """
        BSplineSurface3D translation
        :param offset: translation vector
        :return: A new translated BSplineSurface3D
        """
        new_control_points = [p.translation(offset) for p in
                              self.control_points]
        new_bsplinesurface3d = BSplineSurface3D(self.degree_u, self.degree_v,
                                                new_control_points, self.nb_u,
                                                self.nb_v,
                                                self.u_multiplicities,
                                                self.v_multiplicities,
                                                self.u_knots, self.v_knots,
                                                self.weights, self.name)

        return new_bsplinesurface3d

    def translation_inplace(self, offset: volmdlr.Vector3D):
        """
        BSplineSurface3D translation. Object is updated inplace
        :param offset: translation vector
        """
        new_bsplinesurface3d = self.translation(offset)
        self.control_points = new_bsplinesurface3d.control_points
        self.surface = new_bsplinesurface3d.surface

    def frame_mapping(self, frame: volmdlr.Frame3D, side: str):
        """
        Changes frame_mapping and return a new BSplineSurface3D
        side = 'old' or 'new'
        """
        new_control_points = [p.frame_mapping(frame, side) for p in
                              self.control_points]
        new_bsplinesurface3d = BSplineSurface3D(self.degree_u, self.degree_v,
                                                new_control_points, self.nb_u,
                                                self.nb_v,
                                                self.u_multiplicities,
                                                self.v_multiplicities,
                                                self.u_knots, self.v_knots,
                                                self.weights, self.name)
        return new_bsplinesurface3d

    def frame_mapping_inplace(self, frame: volmdlr.Frame3D, side: str):
        """
        Changes frame_mapping and the object is updated inplace
        side = 'old' or 'new'
        """
        new_bsplinesurface3d = self.frame_mapping(frame, side)
        self.control_points = new_bsplinesurface3d.control_points
        self.surface = new_bsplinesurface3d.surface

    def plot(self, ax=None):
        for p in self.control_points:
            ax = p.plot(ax=ax)
        return ax

    @classmethod
    def from_step(cls, arguments, object_dict):
        name = arguments[0][1:-1]
        degree_u = int(arguments[1])
        degree_v = int(arguments[2])
        points_sets = arguments[3][1:-1].split("),")
        points_sets = [elem + ")" for elem in points_sets[:-1]] + [
            points_sets[-1]]
        control_points = []
        for points_set in points_sets:
            points = [object_dict[int(i[1:])] for i in
                      points_set[1:-1].split(",")]
            nb_v = len(points)
            control_points.extend(points)
        nb_u = int(len(control_points) / nb_v)
        surface_form = arguments[4]
        if arguments[5] == '.F.':
            u_closed = False
        elif arguments[5] == '.T.':
            u_closed = True
        else:
            raise ValueError
        if arguments[6] == '.F.':
            v_closed = False
        elif arguments[6] == '.T.':
            v_closed = True
        else:
            raise ValueError
        self_intersect = arguments[7]
        u_multiplicities = [int(i) for i in arguments[8][1:-1].split(",")]
        v_multiplicities = [int(i) for i in arguments[9][1:-1].split(",")]
        u_knots = [float(i) for i in arguments[10][1:-1].split(",")]
        v_knots = [float(i) for i in arguments[11][1:-1].split(",")]
        knot_spec = arguments[12]

        if 13 in range(len(arguments)):
            weight_data = [
                float(i) for i in
                arguments[13][1:-1].replace("(", "").replace(")", "").split(",")
            ]
        else:
            weight_data = None

        bsplinesurface = cls(degree_u, degree_v, control_points, nb_u, nb_v,
                             u_multiplicities, v_multiplicities, u_knots,
                             v_knots, weight_data, name)
        # if u_closed:
        #     bsplinesurface.x_periodicity = bsplinesurface.get_x_periodicity()
        # if v_closed:
        #     bsplinesurface.y_periodicity = bsplinesurface.get_y_periodicity()
        return bsplinesurface

    def to_step(self, current_id):
        content = ''
        point_matrix_ids = '('
        for points in self.control_points_table:
            point_ids = '('
            for point in points:
                point_content, point_id = point.to_step(current_id)
                content += point_content
                point_ids += '#{},'.format(point_id)
                current_id = point_id + 1
            point_ids = point_ids[:-1]
            point_ids += '),'
            point_matrix_ids += point_ids
        point_matrix_ids = point_matrix_ids[:-1]
        point_matrix_ids += ')'

        u_close = '.T.' if self.x_periodicity else '.F.'
        v_close = '.T.' if self.y_periodicity else '.F.'

        content += "#{} = B_SPLINE_SURFACE_WITH_KNOTS('{}',{},{},{},.UNSPECIFIED.,{},{},.F.,{},{},{},{},.UNSPECIFIED.);\n" \
            .format(current_id, self.name, self.degree_u, self.degree_v,
                    point_matrix_ids, u_close, v_close,
                    tuple(self.u_multiplicities), tuple(self.v_multiplicities),
                    tuple(self.u_knots), tuple(self.v_knots))
        return content, [current_id]

    def grid3d(self, grid2d: volmdlr.grid.Grid2D):
        '''
        generate 3d grid points of a Bspline surface, based on a Grid2D
        '''

        if not self._grids2d:
            self._grids2d = grid2d

        points_2d = grid2d.points
        points_3d = [self.point2d_to_3d(point2d) for point2d in points_2d]

        return points_3d

    def grid2d_deformed(self, grid2d: volmdlr.grid.Grid2D):
        '''
        dimension and deform a Grid2D points based on a Bspline surface
        '''

        points_2d = grid2d.points
        points_3d = self.grid3d(grid2d)

        (xmin, xmax), (ymin, ymax) = grid2d.limits_xy
        points_x, points_y = grid2d.points_xy

        # Parameters
        index_x = {}  # grid point position(i,j), x coordinates position in X(unknown variable)
        index_y = {}  # grid point position(i,j), y coordinates position in X(unknown variable)
        index_points = {}  # grid point position(j,i), point position in points_2d (or points_3d)
        k, p = 0, 0
        for i in range(0, points_x):
            for j in range(0, points_y):
                index_x.update({(j, i): k})
                index_y.update({(j, i): k + 1})
                index_points.update({(j, i): p})
                k = k + 2
                p = p + 1

        equation_points = []  # points combination to compute distances between 2D and 3D grid points
        for i in range(0, points_y):  # row from (0,i)
            for j in range(1, points_x):
                equation_points.append(((0, i), (j, i)))
        for i in range(0, points_x):  # column from (i,0)
            for j in range(1, points_y):
                equation_points.append(((i, 0), (i, j)))
        for i in range(0, points_y):  # row
            for j in range(0, points_x - 1):
                equation_points.append(((j, i), (j + 1, i)))
        for i in range(0, points_x):  # column
            for j in range(0, points_x - 1):
                equation_points.append(((i, j), (i, j + 1)))
        for i in range(0, points_y - 1):  # diagonal
            for j in range(0, points_x - 1):
                equation_points.append(((j, i), (j + 1, i + 1)))

        for i in range(0, points_y):  # row 2segments (before.point.after)
            for j in range(1, points_x - 1):
                equation_points.append(((j - 1, i), (j + 1, i)))

        for i in range(0, points_x):  # column 2segments (before.point.after)
            for j in range(1, points_y - 1):
                equation_points.append(((i, j - 1), (i, j + 1)))

        # Euclidean distance
        # D=[] # distances between 3D grid points (based on points combination [equation_points])
        # for i in range(0, len(equation_points)):
        #     D.append((points_3d[index_points[equation_points[i][0]]].point_distance(points_3d[index_points[equation_points[i][1]]]))**2)

        # Geodesic distance
        # xx=[]
        # for p in points_2d:
        #     xx.append(p.x)
        # yy=[]
        # for p in points_2d:
        #     yy.append(p.y)

        # triang = plt_tri.Triangulation(xx, yy)
        # faces = triang.triangles
        # points = npy.empty([len(points_3d),3])
        # for i in range(0,len(points_3d)):
        #     points[i] = npy.array([points_3d[i].x,points_3d[i].y,points_3d[i].z])

        # geoalg = geodesic.PyGeodesicAlgorithmExact(points, faces)
        D = []  # geodesic distances between 3D grid points (based on points combination [equation_points])
        for i in range(0, len(equation_points)):
            D.append((self.geodesic_distance(
                points_3d[index_points[equation_points[i][0]]], points_3d[index_points[equation_points[i][1]]])) ** 2)

        # System of nonlinear equations
        def non_linear_equations(X):
            F = npy.empty(len(equation_points) + 2)
            for i in range(0, len(equation_points)):
                F[i] = abs((X[index_x[equation_points[i][0]]] ** 2 +
                            X[index_x[equation_points[i][1]]] ** 2 +
                            X[index_y[equation_points[i][0]]] ** 2 +
                            X[index_y[equation_points[i][1]]] ** 2 -
                            2 *
                            X[index_x[equation_points[i][0]]] *
                            X[index_x[equation_points[i][1]]] -
                            2 *
                            X[index_y[equation_points[i][0]]] *
                            X[index_y[equation_points[i][1]]] -
                            D[i]) /
                           D[i])

            F[i + 1] = X[0] * 1000
            F[i + 2] = X[1] * 1000
            # i=i+2
            # # F[i+3] = X[(len(points_2d)-points_x)*2]
            # l= 3
            # for f in range(1, points_x):
            #     F[i+f] = X[l]*1000
            #     l = l+2
            ## F[i+3] = X[3]*1000
            ## F[i+4] = X[5]*1000
            ## F[i+4] = X[points_x*2]*1000

            return F

        # Solution with "least_squares"
        x_init = []  # initial guess (2D grid points)
        for i in range(0, len(points_2d)):
            x_init.append(points_2d[i][0])
            x_init.append(points_2d[i][1])
        z = opt.least_squares(non_linear_equations, x_init)

        points_2d_deformed = []  # deformed 2d grid points
        for i in range(0, len(z.x), 2):
            points_2d_deformed.append(volmdlr.Point2D(z.x[i], z.x[i + 1]))

        grid2d_deformed = volmdlr.grid.Grid2D.from_points(points=points_2d_deformed,
                                                          points_dim_1=points_x,
                                                          direction=grid2d.direction)

        self._grids2d_deformed = grid2d_deformed

        return points_2d_deformed

    def grid2d_deformation(self, grid2d: volmdlr.grid.Grid2D):
        '''
        compute the deformation/displacement (dx/dy) of a Grid2D based on a Bspline surface
        '''

        if not self._grids2d_deformed:
            self.grid2d_deformed(grid2d)

        displacement = self._grids2d_deformed.displacement_compared_to(grid2d)
        self._displacements = displacement

        return displacement

    def point2d_parametric_to_dimension(self, point2d: volmdlr.Point3D, grid2d: volmdlr.grid.Grid2D):
        '''
        convert a point2d from the parametric to the dimensioned frame
        '''

        # Check if the 0<point2d.x<1 and 0<point2d.y<1
        if point2d.x < 0:
            point2d.x = 0
        elif point2d.x > 1:
            point2d.x = 1
        if point2d.y < 0:
            point2d.y = 0
        elif point2d.y > 1:
            point2d.y = 1

        if self._grids2d == grid2d:
            points_2d = self._grids2d.points
        else:
            points_2d = grid2d.points
            self._grids2d = grid2d

        if self._displacements is not None:
            displacement = self._displacements
        else:
            displacement = self.grid2d_deformation(grid2d)

        points_x, points_y = grid2d.points_xy

        # Parameters
        index_points = {}  # grid point position(j,i), point position in points_2d (or points_3d)
        p = 0
        for i in range(0, points_x):
            for j in range(0, points_y):
                index_points.update({(j, i): p})
                p = p + 1

        # Form function "Finite Elements"
        def form_function(s, t):
            N = npy.empty(4)
            N[0] = (1 - s) * (1 - t) / 4
            N[1] = (1 + s) * (1 - t) / 4
            N[2] = (1 + s) * (1 + t) / 4
            N[3] = (1 - s) * (1 + t) / 4
            return N

        finite_elements_points = []  # 2D grid points index that define one element
        for j in range(0, points_y - 1):
            for i in range(0, points_x - 1):
                finite_elements_points.append(((i, j), (i + 1, j), (i + 1, j + 1), (i, j + 1)))
        finite_elements = []  # finite elements defined with closed polygon
        for i in range(0, len(finite_elements_points)):
            finite_elements.append(
                volmdlr.wires.ClosedPolygon2D((points_2d[index_points[finite_elements_points[i][0]]],
                                               points_2d[index_points[finite_elements_points[i][1]]],
                                               points_2d[index_points[finite_elements_points[i][2]]],
                                               points_2d[index_points[finite_elements_points[i][3]]])))

        for k in range(0, len(finite_elements_points)):
            if (volmdlr.wires.Contour2D(finite_elements[k].primitives).point_belongs(
                    point2d)  # finite_elements[k].point_belongs(point2d)
                    or volmdlr.wires.Contour2D(finite_elements[k].primitives).point_over_contour(point2d)
                    or ((points_2d[index_points[finite_elements_points[k][0]]][0] < point2d.x <
                         points_2d[index_points[finite_elements_points[k][1]]][0])
                        and point2d.y == points_2d[index_points[finite_elements_points[k][0]]][1])
                    or ((points_2d[index_points[finite_elements_points[k][1]]][1] < point2d.y <
                         points_2d[index_points[finite_elements_points[k][2]]][1])
                        and point2d.x == points_2d[index_points[finite_elements_points[k][1]]][0])
                    or ((points_2d[index_points[finite_elements_points[k][3]]][0] < point2d.x <
                         points_2d[index_points[finite_elements_points[k][2]]][0])
                        and point2d.y == points_2d[index_points[finite_elements_points[k][1]]][1])
                    or ((points_2d[index_points[finite_elements_points[k][0]]][1] < point2d.y <
                         points_2d[index_points[finite_elements_points[k][3]]][1])
                        and point2d.x == points_2d[index_points[finite_elements_points[k][0]]][0])):
                break

        x0 = points_2d[index_points[finite_elements_points[k][0]]][0]
        y0 = points_2d[index_points[finite_elements_points[k][0]]][1]
        x1 = points_2d[index_points[finite_elements_points[k][1]]][0]
        y2 = points_2d[index_points[finite_elements_points[k][2]]][1]
        x = point2d.x
        y = point2d.y
        s = 2 * ((x - x0) / (x1 - x0)) - 1
        t = 2 * ((y - y0) / (y2 - y0)) - 1

        N = form_function(s, t)
        dx = npy.array([displacement[index_points[finite_elements_points[k][0]]][0],
                        displacement[index_points[finite_elements_points[k][1]]][0],
                        displacement[index_points[finite_elements_points[k][2]]][0],
                        displacement[index_points[finite_elements_points[k][3]]][0]])
        dy = npy.array([displacement[index_points[finite_elements_points[k][0]]][1],
                        displacement[index_points[finite_elements_points[k][1]]][1],
                        displacement[index_points[finite_elements_points[k][2]]][1],
                        displacement[index_points[finite_elements_points[k][3]]][1]])

        return volmdlr.Point2D(point2d.x + npy.transpose(N).dot(dx), point2d.y + npy.transpose(N).dot(dy))

    def point3d_to_2d_with_dimension(self, point3d: volmdlr.Point3D, grid2d: volmdlr.grid.Grid2D):
        '''
        compute the point2d of a point3d, on a Bspline surface, in the dimensioned frame
        '''

        point2d = self.point3d_to_2d(point3d)

        point2d_with_dimension = self.point2d_parametric_to_dimension(point2d, grid2d)

        return point2d_with_dimension

    def point2d_with_dimension_to_parametric_frame(self, point2d, grid2d: volmdlr.grid.Grid2D):
        '''
        convert a point2d from the dimensioned to the parametric frame
        '''

        if self._grids2d != grid2d:
            self._grids2d = grid2d
        if not self._grids2d_deformed:
            self.grid2d_deformed(grid2d)

        points_2d = grid2d.points
        points_2d_deformed = self._grids2d_deformed.points
        points_x, points_y = grid2d.points_xy

        # Parameters
        index_points = {}  # grid point position(j,i), point position in points_2d (or points_3d)
        p = 0
        for i in range(0, points_x):
            for j in range(0, points_y):
                index_points.update({(j, i): p})
                p = p + 1

        finite_elements_points = []  # 2D grid points index that define one element
        for j in range(0, points_y - 1):
            for i in range(0, points_x - 1):
                finite_elements_points.append(((i, j), (i + 1, j), (i + 1, j + 1), (i, j + 1)))
        finite_elements = []  # finite elements defined with closed polygon  DEFORMED
        for i in range(0, len(finite_elements_points)):
            finite_elements.append(
                volmdlr.wires.ClosedPolygon2D((points_2d_deformed[index_points[finite_elements_points[i][0]]],
                                               points_2d_deformed[index_points[finite_elements_points[i][1]]],
                                               points_2d_deformed[index_points[finite_elements_points[i][2]]],
                                               points_2d_deformed[index_points[finite_elements_points[i][3]]])))

        finite_elements_initial = []  # finite elements defined with closed polygon  INITIAL
        for i in range(0, len(finite_elements_points)):
            finite_elements_initial.append(
                volmdlr.wires.ClosedPolygon2D((points_2d[index_points[finite_elements_points[i][0]]],
                                               points_2d[index_points[finite_elements_points[i][1]]],
                                               points_2d[index_points[finite_elements_points[i][2]]],
                                               points_2d[index_points[finite_elements_points[i][3]]])))

        for k in range(0, len(finite_elements_points)):
            if (finite_elements[k].point_belongs(point2d)
                    or ((points_2d_deformed[index_points[finite_elements_points[k][0]]][0] < point2d.x <
                         points_2d_deformed[index_points[finite_elements_points[k][1]]][0])
                        and point2d.y == points_2d_deformed[index_points[finite_elements_points[k][0]]][1])
                    or ((points_2d_deformed[index_points[finite_elements_points[k][1]]][1] < point2d.y <
                         points_2d_deformed[index_points[finite_elements_points[k][2]]][1])
                        and point2d.x == points_2d_deformed[index_points[finite_elements_points[k][1]]][0])
                    or ((points_2d_deformed[index_points[finite_elements_points[k][3]]][0] < point2d.x <
                         points_2d_deformed[index_points[finite_elements_points[k][2]]][0])
                        and point2d.y == points_2d_deformed[index_points[finite_elements_points[k][1]]][1])
                    or ((points_2d_deformed[index_points[finite_elements_points[k][0]]][1] < point2d.y <
                         points_2d_deformed[index_points[finite_elements_points[k][3]]][1])
                        and point2d.x == points_2d_deformed[index_points[finite_elements_points[k][0]]][0])
                    or finite_elements[k].primitives[0].point_belongs(point2d) or finite_elements[k].primitives[
                        1].point_belongs(point2d)
                    or finite_elements[k].primitives[2].point_belongs(point2d) or finite_elements[k].primitives[
                        3].point_belongs(point2d)):
                break

        frame_deformed = volmdlr.Frame2D(finite_elements[k].center_of_mass(),
                                         volmdlr.Vector2D(finite_elements[k].primitives[1].middle_point()[0] -
                                                          finite_elements[k].center_of_mass()[0],
                                                          finite_elements[k].primitives[1].middle_point()[1] -
                                                          finite_elements[k].center_of_mass()[1]),
                                         volmdlr.Vector2D(finite_elements[k].primitives[0].middle_point()[0] -
                                                          finite_elements[k].center_of_mass()[0],
                                                          finite_elements[k].primitives[0].middle_point()[1] -
                                                          finite_elements[k].center_of_mass()[1]))

        point2d_frame_deformed = volmdlr.Point2D(point2d.frame_mapping(frame_deformed, 'new')[0],
                                                 point2d.frame_mapping(frame_deformed, 'new')[1])

        frame_inital = volmdlr.Frame2D(finite_elements_initial[k].center_of_mass(),
                                       volmdlr.Vector2D(finite_elements_initial[k].primitives[1].middle_point()[0] -
                                                        finite_elements_initial[k].center_of_mass()[0],
                                                        finite_elements_initial[k].primitives[1].middle_point()[1] -
                                                        finite_elements_initial[k].center_of_mass()[1]),
                                       volmdlr.Vector2D(finite_elements_initial[k].primitives[0].middle_point()[0] -
                                                        finite_elements_initial[k].center_of_mass()[0],
                                                        finite_elements_initial[k].primitives[0].middle_point()[1] -
                                                        finite_elements_initial[k].center_of_mass()[1]))

        X = point2d_frame_deformed.frame_mapping(frame_inital, 'old')[0]
        if X < 0:
            X = 0
        elif X > 1:
            X = 1
        Y = point2d_frame_deformed.frame_mapping(frame_inital, 'old')[1]
        if Y < 0:
            Y = 0
        elif Y > 1:
            Y = 1

        return volmdlr.Point2D(X, Y)

    def point2d_with_dimension_to_3d(self, point2d, grid2d: volmdlr.grid.Grid2D):
        '''
        compute the point3d, on a Bspline surface, of a point2d define in the dimensioned frame
        '''

        point2d_01 = self.point2d_with_dimension_to_parametric_frame(point2d, grid2d)

        return self.point2d_to_3d(point2d_01)

    def linesegment2d_parametric_to_dimension(self, linesegment2d, grid2d: volmdlr.grid.Grid2D):
        '''
        convert a linesegment2d from the parametric to the dimensioned frame
        '''

        points = linesegment2d.discretization_points(20)
        points_dim = [
            self.point2d_parametric_to_dimension(
                p, grid2d) for p in points]

        return vme.BSplineCurve2D.from_points_interpolation(
            points_dim, max(self.degree_u, self.degree_v))

    def linesegment3d_to_2d_with_dimension(self, linesegment3d, grid2d: volmdlr.grid.Grid2D):
        '''
        compute the linesegment2d of a linesegment3d, on a Bspline surface, in the dimensioned frame
        '''

        linesegment2d = self.linesegment3d_to_2d(linesegment3d)
        bsplinecurve2d_with_dimension = self.linesegment2d_parametric_to_dimension(linesegment2d, grid2d)

        return bsplinecurve2d_with_dimension

    def linesegment2d_with_dimension_to_parametric_frame(self, linesegment2d):
        '''
        convert a linesegment2d from the dimensioned to the parametric frame
        '''

        try:
            linesegment2d = volmdlr.edges.LineSegment2D(
                self.point2d_with_dimension_to_parametric_frame(linesegment2d.start, self._grids2d),
                self.point2d_with_dimension_to_parametric_frame(linesegment2d.end, self._grids2d))
        except NotImplementedError:
            return None

        return linesegment2d

    def linesegment2d_with_dimension_to_3d(self, linesegment2d):
        '''
        compute the linesegment3d, on a Bspline surface, of a linesegment2d defined in the dimensioned frame
        '''

        linesegment2d_01 = self.linesegment2d_with_dimension_to_parametric_frame(linesegment2d)
        linesegment3d = self.linesegment2d_to_3d(linesegment2d_01)

        return linesegment3d

    def bsplinecurve2d_parametric_to_dimension(self, bsplinecurve2d, grid2d: volmdlr.grid.Grid2D):
        '''
        convert a bsplinecurve2d from the parametric to the dimensioned frame
        '''

        # check if bsplinecurve2d is in a list
        if isinstance(bsplinecurve2d, list):
            bsplinecurve2d = bsplinecurve2d[0]
        points = bsplinecurve2d.control_points
        points_dim = []

        for p in points:
            points_dim.append(self.point2d_parametric_to_dimension(p, grid2d))

        bsplinecurve2d_with_dimension = volmdlr.edges.BSplineCurve2D(bsplinecurve2d.degree, points_dim,
                                                                     bsplinecurve2d.knot_multiplicities,
                                                                     bsplinecurve2d.knots,
                                                                     bsplinecurve2d.weights,
                                                                     bsplinecurve2d.periodic)

        return bsplinecurve2d_with_dimension

    def bsplinecurve3d_to_2d_with_dimension(self, bsplinecurve3d, grid2d: volmdlr.grid.Grid2D):
        '''
        compute the bsplinecurve2d of a bsplinecurve3d, on a Bspline surface, in the dimensioned frame
        '''

        bsplinecurve2d_01 = self.bsplinecurve3d_to_2d(bsplinecurve3d)
        bsplinecurve2d_with_dimension = self.bsplinecurve2d_parametric_to_dimension(
            bsplinecurve2d_01, grid2d)

        return bsplinecurve2d_with_dimension

    def bsplinecurve2d_with_dimension_to_parametric_frame(self, bsplinecurve2d):
        '''
        convert a bsplinecurve2d from the dimensioned to the parametric frame
        '''

        points_dim = bsplinecurve2d.control_points
        points = []
        for p in points_dim:
            points.append(
                self.point2d_with_dimension_to_parametric_frame(p, self._grids2d))

        bsplinecurve2d = volmdlr.edges.BSplineCurve2D(bsplinecurve2d.degree, points,
                                                      bsplinecurve2d.knot_multiplicities,
                                                      bsplinecurve2d.knots,
                                                      bsplinecurve2d.weights,
                                                      bsplinecurve2d.periodic)
        return bsplinecurve2d

    def bsplinecurve2d_with_dimension_to_3d(self, bsplinecurve2d):
        '''
        compute the bsplinecurve3d, on a Bspline surface, of a bsplinecurve2d defined in the dimensioned frame
        '''

        bsplinecurve2d_01 = self.bsplinecurve2d_with_dimension_to_parametric_frame(bsplinecurve2d)
        bsplinecurve3d = self.bsplinecurve2d_to_3d(bsplinecurve2d_01)

        return bsplinecurve3d

    def arc2d_parametric_to_dimension(self, arc2d, grid2d: volmdlr.grid.Grid2D):
        '''
        convert a arc2d from the parametric to the dimensioned frame
        '''

        number_points = math.ceil(arc2d.angle * 7) + 1
        l = arc2d.length()
        points = [self.point2d_parametric_to_dimension(arc2d.point_at_abscissa(
            i * l / (number_points - 1)), grid2d) for i in range(number_points)]

        return vme.BSplineCurve2D.from_points_interpolation(
            points, max(self.degree_u, self.degree_v))

    def arc3d_to_2d_with_dimension(self, arc3d, grid2d: volmdlr.grid.Grid2D):
        '''
        compute the arc2d of a arc3d, on a Bspline surface, in the dimensioned frame
        '''

        bsplinecurve2d = self.arc3d_to_2d(arc3d)[0]  # it's a bsplinecurve2d
        arc2d_with_dimension = self.bsplinecurve2d_parametric_to_dimension(bsplinecurve2d, grid2d)

        return arc2d_with_dimension  # it's a bsplinecurve2d-dimension

    def arc2d_with_dimension_to_parametric_frame(self, arc2d):
        '''
        convert a arc2d from the dimensioned to the parametric frame
        '''

        number_points = math.ceil(arc2d.angle * 7) + 1
        l = arc2d.length()

        points = [self.point2d_with_dimension_to_parametric_frame(arc2d.point_at_abscissa(
            i * l / (number_points - 1)), self._grids2d) for i in range(number_points)]

        return vme.BSplineCurve2D.from_points_interpolation(
            points, max(self.degree_u, self.degree_v))

    def arc2d_with_dimension_to_3d(self, arc2d):
        '''
        compute the  arc3d, on a Bspline surface, of a arc2d in the dimensioned frame
        '''

        arc2d_01 = self.arc2d_with_dimension_to_parametric_frame(arc2d)
        arc3d = self.arc2d_to_3d(arc2d_01)

        return arc3d  # it's a bsplinecurve3d

    def contour2d_parametric_to_dimension(self, contour2d: volmdlr.wires.Contour2D,
                                          grid2d: volmdlr.grid.Grid2D):
        '''
        convert a contour2d from the parametric to the dimensioned frame
        '''

        primitives2d_dim = []

        for primitive2d in contour2d.primitives:
            # method_name = '{}_parametric_to_dimension'.format(
            #     primitive2d.__class__.__name__.lower())
            method_name = f'{primitive2d.__class__.__name__.lower()}_parametric_to_dimension'

            if hasattr(self, method_name):
                primitives = getattr(self, method_name)(primitive2d, grid2d)
                if primitives:
                    primitives2d_dim.append(primitives)

            else:
                raise NotImplementedError(
                    f'Class {self.__class__.__name__} does not implement {method_name}')

        return volmdlr.wires.Contour2D(primitives2d_dim)

    def contour3d_to_2d_with_dimension(self, contour3d: volmdlr.wires.Contour3D,
                                       grid2d: volmdlr.grid.Grid2D):
        '''
        compute the contou2d of a contour3d, on a Bspline surface, in the dimensioned frame
        '''

        contour2d_01 = self.contour3d_to_2d(contour3d)

        return self.contour2d_parametric_to_dimension(contour2d_01, grid2d)

    def contour2d_with_dimension_to_parametric_frame(self, contour2d):
        '''
        convert a contour2d from the dimensioned to the parametric frame
        '''

        # TODO: check and avoid primitives with start=end
        primitives2d = []

        for primitive2d in contour2d.primitives:
            method_name = f'{primitive2d.__class__.__name__.lower()}_with_dimension_to_parametric_frame'

            if hasattr(self, method_name):
                primitives = getattr(self, method_name)(primitive2d)
                if primitives:
                    primitives2d.append(primitives)

            else:
                raise NotImplementedError(
                    # 'Class {} does not implement {}'.format(self.__class__.__name__,
                    #                                         method_name))
                    f'Class {self.__class__.__name__} does not implement {method_name}')

        # #Avoid to have primitives with start=end
        # start_points = list(set(new_start_points))

        return volmdlr.wires.Contour2D(primitives2d)

    def contour2d_with_dimension_to_3d(self, contour2d):
        '''
        compute the contour3d, on a Bspline surface, of a contour2d define in the dimensioned frame
        '''

        contour01 = self.contour2d_with_dimension_to_parametric_frame(contour2d)

        return self.contour2d_to_3d(contour01)

    @classmethod
    def from_geomdl_surface(cls, surface):
        '''
        create a volmdlr's BSpline_Surface3D from a geomdl's one
        '''

        control_points = []
        for i in range(0, len(surface.ctrlpts)):
            control_points.append(volmdlr.Point3D(surface.ctrlpts[i][0], surface.ctrlpts[i][1], surface.ctrlpts[i][2]))

        (u_knots, u_multiplicities) = knots_vector_inv((surface.knotvector_u))
        (v_knots, v_multiplicities) = knots_vector_inv((surface.knotvector_v))

        bspline_surface = cls(degree_u=surface.degree_u,
                              degree_v=surface.degree_v,
                              control_points=control_points,
                              nb_u=surface.ctrlpts_size_u,
                              nb_v=surface.ctrlpts_size_v,
                              u_multiplicities=u_multiplicities,
                              v_multiplicities=v_multiplicities,
                              u_knots=u_knots,
                              v_knots=v_knots)

        return bspline_surface

    @classmethod
    def points_fitting_into_bspline_surface(cls, points_3d, size_u, size_v, degree_u, degree_v):
        '''
        Bspline Surface interpolation through 3d points

        Parameters
        ----------
        points_3d : volmdlr.Point3D
            data points
        size_u : int
            number of data points on the u-direction.
        size_v : int
            number of data points on the v-direction.
        degree_u : int
            degree of the output surface for the u-direction.
        degree_v : int
            degree of the output surface for the v-direction.

        Returns
        -------
        B-spline surface

        '''

        points = []
        for i in range(0, len(points_3d)):
            points.append((points_3d[i].x, points_3d[i].y, points_3d[i].z))

        surface = interpolate_surface(points, size_u, size_v, degree_u, degree_v)

        return cls.from_geomdl_surface(surface)

    @classmethod
    def points_approximate_into_bspline_surface(cls, points_3d, size_u, size_v, degree_u, degree_v, **kwargs):
        '''
        Bspline Surface approximate through 3d points

        Parameters
        ----------
        points_3d : volmdlr.Point3D
            data points
        size_u : int
            number of data points on the u-direction.
        size_v : int
            number of data points on the v-direction.
        degree_u : int
            degree of the output surface for the u-direction.
        degree_v : int
            degree of the output surface for the v-direction.

        Keyword Arguments:
            * ``ctrlpts_size_u``: number of control points on the u-direction. *Default: size_u - 1*
            * ``ctrlpts_size_v``: number of control points on the v-direction. *Default: size_v - 1*

        Returns
        -------
        B-spline surface: volmdlr.faces.BSplineSurface3D

        '''

        # Keyword arguments
        num_cpts_u = kwargs.get('ctrlpts_size_u', size_u - 1)  # number of datapts, r + 1 > number of ctrlpts, n + 1
        num_cpts_v = kwargs.get('ctrlpts_size_v', size_v - 1)  # number of datapts, s + 1 > number of ctrlpts, m + 1

        points = [tuple([*pt]) for pt in points_3d]

        surface = approximate_surface(points, size_u, size_v, degree_u, degree_v,
                                      ctrlpts_size_u=num_cpts_u, num_cpts_v=num_cpts_v)

        return cls.from_geomdl_surface(surface)

    @classmethod
    def from_cylindrical_faces(cls, cylindrical_faces, degree_u, degree_v,
                               points_x: int = 10, points_y: int = 10):
        '''
        define a bspline surface from a list of cylindrical faces

        Parameters
        ----------
        cylindrical_faces : List[volmdlr.faces.CylindricalFace3D]
            faces 3d
        degree_u : int
            degree of the output surface for the u-direction
        degree_v : int
            degree of the output surface for the v-direction
        points_x : int
            number of points in x-direction
        points_y : int
            number of points in y-direction

        Returns
        -------
        B-spline surface

        '''

        if len(cylindrical_faces) == 1:
            return cls.from_cylindrical_face(cylindrical_faces[0], degree_u, degree_v, 50, 50)

        if len(cylindrical_faces) > 1:
            bspline_surfaces = []
            direction = cylindrical_faces[0].adjacent_direction(cylindrical_faces[1])

            if direction == 'x':
                bounding_rectangle_0 = cylindrical_faces[0].surface2d.outer_contour.bounding_rectangle()
                ymin = bounding_rectangle_0[2]
                ymax = bounding_rectangle_0[3]
                for face in cylindrical_faces:
                    bounding_rectangle = face.surface2d.outer_contour.bounding_rectangle()
                    ymin = min(ymin, bounding_rectangle[2])
                    ymax = max(ymax, bounding_rectangle[3])
                for face in cylindrical_faces:
                    bounding_rectangle = face.surface2d.outer_contour.bounding_rectangle()

                    points_3d = face.surface3d.grid3d(
                        volmdlr.grid.Grid2D.from_properties(
                            x_limits=(bounding_rectangle[0], bounding_rectangle[1]),
                            y_limits=(ymin, ymax),
                            points_nbr=(points_x, points_y)))

                    bspline_surfaces.append(
                        cls.points_fitting_into_bspline_surface(
                            points_3d, points_x, points_y, degree_u, degree_v))

            elif direction == 'y':
                bounding_rectangle_0 = cylindrical_faces[0].surface2d.outer_contour.bounding_rectangle()
                xmin = bounding_rectangle_0[0]
                xmax = bounding_rectangle_0[1]
                for face in cylindrical_faces:
                    bounding_rectangle = face.surface2d.outer_contour.bounding_rectangle()
                    xmin = min(xmin, bounding_rectangle[0])
                    xmax = max(xmax, bounding_rectangle[1])
                for face in cylindrical_faces:
                    bounding_rectangle = face.surface2d.outer_contour.bounding_rectangle()

                    points_3d = face.surface3d.grid3d(
                        volmdlr.grid.Grid2D.from_properties(
                            x_limits=(xmin, xmax),
                            y_limits=(bounding_rectangle[2], bounding_rectangle[3]),
                            points_nbr=(points_x, points_y)))

                    bspline_surfaces.append(
                        cls.points_fitting_into_bspline_surface(
                            points_3d, points_x, points_y, degree_u, degree_v))

            to_be_merged = bspline_surfaces[0]
            for i in range(0, len(bspline_surfaces) - 1):
                merged = to_be_merged.merge_with(bspline_surfaces[i + 1])
                to_be_merged = merged

            bspline_surface = to_be_merged

            return bspline_surface

    @classmethod
    def from_cylindrical_face(cls, cylindrical_face, degree_u, degree_v,
                              **kwargs):  # points_x: int = 50, points_y: int = 50
        '''
        define a bspline surface from a cylindrical face

        Parameters
        ----------
        cylindrical_face : volmdlr.faces.CylindricalFace3D
            face 3d
        degree_u : int
            degree of the output surface for the u-direction.
        degree_v : int
            degree of the output surface for the v-direction.
        points_x : int
            number of points in x-direction
        points_y : int
            number of points in y-direction

        Returns
        -------
        B-spline surface

        '''

        points_x = kwargs['points_x']
        points_y = kwargs['points_y']
        bounding_rectangle = cylindrical_face.surface2d.outer_contour.bounding_rectangle()
        points_3d = cylindrical_face.surface3d.grid3d(
            volmdlr.grid.Grid2D.from_properties(x_limits=(bounding_rectangle[0],
                                                          bounding_rectangle[1]),
                                                y_limits=(bounding_rectangle[2],
                                                          bounding_rectangle[3]),
                                                points_nbr=(points_x, points_y)))

        return cls.points_fitting_into_bspline_surface(points_3d, points_x, points_x, degree_u, degree_v)

    def intersection_with(self, other_bspline_surface3d):
        '''
        compute intersection points between two Bspline surfaces
        return u,v parameters for intersection points for both surfaces
        '''

        def f(X):
            return (self.point2d_to_3d(volmdlr.Point2D(X[0], X[1])) -
                    other_bspline_surface3d.point2d_to_3d(volmdlr.Point2D(X[2], X[3]))).norm()

        x = npy.linspace(0, 1, 10)
        x_init = []
        for xi in x:
            for yi in x:
                x_init.append((xi, yi, xi, yi))

        u1, v1, u2, v2 = [], [], [], []
        solutions = []
        for x0 in x_init:
            z = scp.optimize.least_squares(f, x0=x0, bounds=([0, 1]))
            # print(z.cost)
            if z.fun < 1e-5:
                solution = z.x
                if solution not in solutions:
                    solutions.append(solution)
                    u1.append(solution[0])
                    v1.append(solution[1])
                    u2.append(solution[2])
                    v2.append(solution[3])

        # uv1 = [[min(u1),max(u1)],[min(v1),max(v1)]]
        # uv2 = [[min(u2),max(u2)],[min(v2),max(v2)]]

        return ((u1, v1), (u2, v2))  # (uv1, uv2)

    def plane_intersection(self, plane3d):
        '''
        compute intersection points between a Bspline surface and a plane3d
        '''

        def f(X):
            return ((self.surface.evaluate_single((X[0], X[1]))[0]) * plane3d.equation_coefficients()[0] +
                    (self.surface.evaluate_single((X[0], X[1]))[1]) * plane3d.equation_coefficients()[1] +
                    (self.surface.evaluate_single((X[0], X[1]))[2]) * plane3d.equation_coefficients()[2] +
                    plane3d.equation_coefficients()[3])

        x = npy.linspace(0, 1, 20)
        x_init = []
        for xi in x:
            for yi in x:
                x_init.append((xi, yi))

        # x_init = volmdlr.Point2D.grid2d(20, 20, 0, 1, 0, 1)

        intersection_points = []
        # solutions = []
        # u, v =[],  []

        for x0 in x_init:
            z = scp.optimize.least_squares(f, x0=x0, bounds=([0, 1]))
            if z.fun < 1e-20:
                #     cost.append(z.cost)
                # # print(z.cost)
                # if z.cost<1e-20:
                solution = z.x
                intersection_points.append(volmdlr.Point3D(self.surface.evaluate_single((solution[0], solution[1]))[0],
                                                           self.surface.evaluate_single((solution[0], solution[1]))[1],
                                                           self.surface.evaluate_single((solution[0], solution[1]))[
                                                               2]))
        # intersection_points.sort()
        # u.append(solution[0])
        # v.append(solution[1])
        # solutions.append(solution)

        # return (u,v)
        return intersection_points

    def error_with_point3d(self, point3d):
        '''
        compute the error/distance between the Bspline surface and a point3d
        '''

        def f(x):
            return (point3d - self.point2d_to_3d(volmdlr.Point2D(x[0], x[1]))).norm()

        cost = []

        for x0 in [(0, 0), (0, 1), (1, 0), (1, 1), (0.5, 0.5)]:
            z = scp.optimize.least_squares(f, x0=x0, bounds=([0, 1]))
            cost.append(z.fun)

        return min(cost)

    def error_with_edge3d(self, edge3d):
        '''
        compute the error/distance between the Bspline surface and an edge3d
        it's the mean of the start and end points errors'
        '''

        return (self.error_with_point3d(edge3d.start) + self.error_with_point3d(edge3d.end)) / 2

    def nearest_edges3d(self, contour3d, threshold: float):
        '''
        compute the nearest edges of a contour3d to a Bspline_surface3d based on a threshold
        '''

        nearest = []
        for primitive in contour3d.primitives:
            if self.error_with_edge3d(primitive) <= threshold:
                nearest.append(primitive)
        nearest_primitives = volmdlr.wires.Wire3D(nearest)

        return nearest_primitives

    def edge3d_to_2d_with_dimension(self, edge3d, grid2d: volmdlr.grid.Grid2D):
        '''
        compute the edge2d of a edge3d, on a Bspline surface, in the dimensioned frame
        '''

        # method_name = '{}_to_2d_with_dimension'.format(edge3d.__class__.__name__.lower())
        method_name = f'{edge3d.__class__.__name__.lower()}_to_2d_with_dimension'

        if hasattr(self, method_name):
            edge2d_dim = getattr(self, method_name)(edge3d, grid2d)
            if edge2d_dim:
                return edge2d_dim
            else:
                raise NotImplementedError
        else:
            raise NotImplementedError(
                # 'Class {} does not implement {}'.format(self.__class__.__name__,
                #                                         method_name))
                f'Class {self.__class__.__name__} does not implement {method_name}')

    def wire3d_to_2d(self, wire3d):
        '''
        compute the 2d of a wire3d, on a Bspline surface
        '''

        contour = self.contour3d_to_2d(wire3d)

        return volmdlr.wires.Wire2D(contour.primitives)

    def wire3d_to_2d_with_dimension(self, wire3d):
        '''
        compute the 2d of a wire3d, on a Bspline surface, in the dimensioned frame
        '''

        contour = self.contour3d_to_2d_with_dimension(wire3d, self._grids2d)

        return volmdlr.wires.Wire2D(contour.primitives)

    def split_surface_u(self, u: float):
        '''
        split the surface at the input parametric coordinate on the u-direction

        Parameters
        ----------
        u : float
            Parametric coordinate u choosen between 0 and 1

        Returns
        -------
        surfaces : list
            Two splitted surfaces

        '''

        surfaces_geo = split_surface_u(self.surface, u)
        surfaces = []
        for s in surfaces_geo:
            surfaces.append(volmdlr.faces.BSplineSurface3D.from_geomdl_surface(s))

        return surfaces

    def split_surface_v(self, v: float):
        '''
        split the surface at the input parametric coordinate on the v-direction

        Parameters
        ----------
        v : float
            Parametric coordinate v choosen between 0 and 1

        Returns
        -------
        surfaces : list
            Two splitted surfaces

        '''

        surfaces_geo = split_surface_v(self.surface, v)
        surfaces = []
        for s in surfaces_geo:
            surfaces.append(volmdlr.faces.BSplineSurface3D.from_geomdl_surface(s))

        return surfaces

    def split_surface_with_bspline_curve(self, bspline_curve3d: volmdlr.edges.BSplineCurve3D):
        '''
        cuts the surface into two pieces with a bspline curve

        Parameters
        ----------
        bspline_curve3d : volmdlr.edges.BSplineCurve3D


        Returns
        -------
        surfaces : list
            Two splitted surfaces

        '''

        surfaces = []
        bspline_curve2d = self.bsplinecurve3d_to_2d(bspline_curve3d)[0]
        # if type(bspline_curve2d) == list:
        #     points = [bspline_curve2d[0].start]
        #     for edge in bspline_curve2d:
        #         points.append(edge.end)
        #     bspline_curve2d = vme.BSplineCurve2D.from_points_approximation(points, 2, ctrlpts_size = 5)
        contour = self.rectangular_cut(0, 1, 0, 1).surface2d.outer_contour
        contours = contour.cut_by_bspline_curve(bspline_curve2d)

        du, dv = bspline_curve2d.end - bspline_curve2d.start
        resolution = 8

        for contour in contours:
            u_min, u_max, v_min, v_max = contour.bounding_rectangle()
            if du > dv:
                delta_u = u_max - u_min
                nlines_x = int(delta_u * resolution)
                lines_x = [vme.Line2D(volmdlr.Point2D(u_min, v_min),
                                      volmdlr.Point2D(u_min, v_max))]
                for i in range(nlines_x):
                    u = u_min + (i + 1) / (nlines_x + 1) * delta_u
                    lines_x.append(vme.Line2D(volmdlr.Point2D(u, v_min),
                                              volmdlr.Point2D(u, v_max)))
                lines_x.append(vme.Line2D(volmdlr.Point2D(u_max, v_min),
                                          volmdlr.Point2D(u_max, v_max)))
                lines = lines_x

            else:
                delta_v = v_max - v_min
                nlines_y = int(delta_v * resolution)
                lines_y = [vme.Line2D(volmdlr.Point2D(v_min, v_min),
                                      volmdlr.Point2D(v_max, v_min))]
                for i in range(nlines_y):
                    v = v_min + (i + 1) / (nlines_y + 1) * delta_v
                    lines_y.append(vme.Line2D(volmdlr.Point2D(v_min, v),
                                              volmdlr.Point2D(v_max, v)))
                lines_y.append(vme.Line2D(volmdlr.Point2D(v_min, v_max),
                                          volmdlr.Point2D(v_max, v_max)))
                lines = lines_y

            pt0 = volmdlr.O2D
            points = []

            for l in lines:
                inter = contour.line_intersections(l)
                if inter:
                    pt = [inter[0][0], inter[1][0]]
                else:
                    raise NotImplementedError

                pt = sorted(pt, key=lambda p: pt0.point_distance(p))
                pt0 = pt[0]
                edge = volmdlr.edges.LineSegment2D(pt[0], pt[1])

                points.extend(edge.discretization_points(10))

            points3d = []
            for p in points:
                points3d.append(self.point2d_to_3d(p))

            size_u, size_v, degree_u, degree_v = 10, 10, self.degree_u, self.degree_v
            surfaces.append(
                volmdlr.faces.BSplineSurface3D.points_fitting_into_bspline_surface(
                    points3d, size_u, size_v, degree_u, degree_v))

        return surfaces

    def point_belongs(self, point3d):
        '''
        check if a point3d belongs to the bspline_surface or not
        '''

        def f(x):
            p3d = self.point2d_to_3d(volmdlr.Point2D(x[0], x[1]))
            return point3d.point_distance(p3d)

        x = npy.linspace(0, 1, 5)
        x_init = []
        for xi in x:
            for yi in x:
                x_init.append((xi, yi))

        for x0 in x_init:
            z = scp.optimize.least_squares(f, x0=x0, bounds=([0, 1]))
            if z.fun < 1e-10:
                return True
        return False

    def is_intersected_with(self, other_bspline_surface3d):
        '''
        check if the two surfaces are intersected or not
        return True, when there are more 50points on the intersection zone
        '''

        # intersection_results = self.intersection_with(other_bspline_surface3d)
        # if len(intersection_results[0][0]) >= 50:
        #     return True
        # else:
        #     return False

        def f(X):
            return (self.point2d_to_3d(volmdlr.Point2D(X[0], X[1])) -
                    other_bspline_surface3d.point2d_to_3d(volmdlr.Point2D(X[2], X[3]))).norm()

        x = npy.linspace(0, 1, 10)
        x_init = []
        for xi in x:
            for yi in x:
                x_init.append((xi, yi, xi, yi))

        i = 0
        for x0 in x_init:
            z = scp.optimize.least_squares(f, x0=x0, bounds=([0, 1]))
            if z.fun < 1e-5:
                i += 1
                if i >= 50:
                    return True
        return False

    def merge_with(self, other_bspline_surface3d):
        '''
        merge two adjacent surfaces based on their faces

        Parameters
        ----------
        other_bspline_face3d : volmdlr.faces.BSplineSurface3D

        Returns
        -------
        merged_surface : volmdlr.faces.BSplineSurface3D

        '''

        bspline_face3d = self.rectangular_cut(0, 1, 0, 1)
        other_bspline_face3d = other_bspline_surface3d.rectangular_cut(0, 1, 0, 1)

        bsplines = [self, other_bspline_surface3d]
        bsplines_new = bsplines

        center = [bspline_face3d.surface2d.outer_contour.center_of_mass(),
                  other_bspline_face3d.surface2d.outer_contour.center_of_mass()]
        grid2d_direction = (bspline_face3d.pair_with(other_bspline_face3d))[1]

        if self.is_intersected_with(other_bspline_surface3d):
            # find pimitives to split with
            contour1 = bspline_face3d.outer_contour3d
            contour2 = other_bspline_face3d.outer_contour3d

            distances = []
            for p1 in contour1.primitives:
                dis = []
                for p2 in contour2.primitives:
                    point1 = (p1.start + p1.end) / 2
                    point2 = (p2.start + p2.end) / 2
                    dis.append(point1.point_distance(point2))
                distances.append(dis)

            i = distances.index((min(distances)))
            j = distances[i].index(min(distances[i]))

            curves = [contour2.primitives[j], contour1.primitives[i]]

            # split surface
            for i, bspline in enumerate(bsplines):
                surfaces = bspline.split_surface_with_bspline_curve(curves[i])

                errors = []
                for s in surfaces:
                    errors.append(s.error_with_point3d(bsplines[i].point2d_to_3d(center[i])))

                bsplines_new[i] = surfaces[errors.index(min(errors))]

            grid2d_direction = (
                bsplines_new[0].rectangular_cut(
                    0, 1, 0, 1).pair_with(
                    bsplines_new[1].rectangular_cut(
                        0, 1, 0, 1)))[1]

        # grid3d
        nb = 10
        points3d = []
        for i, bspline in enumerate(bsplines_new):
            grid3d = bspline.grid3d(volmdlr.grid.Grid2D.from_properties(x_limits=(0, 1),
                                                                        y_limits=(0, 1),
                                                                        points_nbr=(nb, nb),
                                                                        direction=grid2d_direction[i]))

            if (bspline_face3d.outer_contour3d.is_sharing_primitives_with(other_bspline_face3d.outer_contour3d)
                    or self.is_intersected_with(other_bspline_surface3d)):
                if i == 0:
                    points3d.extend(grid3d[0:nb * nb - nb])
                else:
                    points3d.extend(grid3d)
            else:
                points3d.extend(grid3d)

        # fitting
        size_u, size_v, degree_u, degree_v = (nb * 2) - 1, nb, 3, 3

        merged_surface = volmdlr.faces.BSplineSurface3D.points_fitting_into_bspline_surface(
            points3d, size_u, size_v, degree_u, degree_v)

        return merged_surface

    def xy_limits(self, other_bspline_surface3d):
        '''
        compute x, y limits to define grid2d
        '''

        grid2d_direction = (
            self.rectangular_cut(
                0, 1, 0, 1).pair_with(
                other_bspline_surface3d.rectangular_cut(
                    0, 1, 0, 1)))[1]

        xmin, xmax, ymin, ymax = [], [], [], []
        if grid2d_direction[0][1] == '+y':
            xmin.append(0)
            xmax.append(1)
            ymin.append(0)
            ymax.append(0.99)
        elif grid2d_direction[0][1] == '+x':
            xmin.append(0)
            xmax.append(0.99)
            ymin.append(0)
            ymax.append(1)
        elif grid2d_direction[0][1] == '-x':
            xmin.append(0.01)
            xmax.append(1)
            ymin.append(0)
            ymax.append(1)
        elif grid2d_direction[0][1] == '-y':
            xmin.append(0)
            xmax.append(1)
            ymin.append(0.01)
            ymax.append(1)

        xmin.append(0)
        xmax.append(1)
        ymin.append(0)
        ymax.append(1)

        return xmin, xmax, ymin, ymax


class BezierSurface3D(BSplineSurface3D):

    def __init__(self, degree_u: int, degree_v: int,
                 control_points: List[List[volmdlr.Point3D]],
                 nb_u: int, nb_v: int, name=''):
        u_knots = utilities.generate_knot_vector(degree_u, nb_u)
        v_knots = utilities.generate_knot_vector(degree_v, nb_v)

        u_multiplicities = [1] * len(u_knots)
        v_multiplicities = [1] * len(v_knots)

        BSplineSurface3D.__init__(self, degree_u, degree_v,
                                  control_points, nb_u, nb_v,
                                  u_multiplicities, v_multiplicities,
                                  u_knots, v_knots, None, name)


class Face3D(volmdlr.core.Primitive3D):
    min_x_density = 1
    min_y_density = 1

    def __init__(self, surface3d, surface2d: Surface2D,
                 name: str = ''):
        self.surface3d = surface3d
        self.surface2d = surface2d
        # self.bounding_box = self._bounding_box()

        volmdlr.core.Primitive3D.__init__(self, name=name)

    def __hash__(self):
        return hash(self.surface3d) + hash(self.surface2d)

    def __eq__(self, other_):
        if other_.__class__.__name__ != self.__class__.__name__:
            return False
        equal = (self.surface3d == other_.surface3d
                 and self.surface2d == other_.surface2d)
        return equal

    def point_belongs(self, point3d: volmdlr.Point3D):
        """
        Tells you if a point is on the 3D face and inside its contour
        """
        point2d = self.surface3d.point3d_to_2d(point3d)
        check_point3d = self.surface3d.point2d_to_3d(point2d)
        if check_point3d.point_distance(point3d) > 1e-6:
            return False

        return self.surface2d.point_belongs(point2d)

    @property
    def outer_contour3d(self):
        """

        """
        return self.surface3d.contour2d_to_3d(self.surface2d.outer_contour)

    @property
    def inner_contours3d(self):
        """

        """
        return [self.surface3d.contour2d_to_3d(c) for c in
                self.surface2d.inner_contours]

    @property
    def bounding_box(self):
        """
        this error is raised to enforce overloading of this method
        """
        raise NotImplementedError(
            f"bounding_box method must be"
            f"overloaded by {self.__class__.__name__}")

    @bounding_box.setter
    def bounding_box(self, new_bounding_box):
        """Sets the bounding box to a new value"""
        raise NotImplementedError(
            f"bounding_box setter method must be"
            f"overloaded by {self.__class__.__name__}")

    def get_bounding_box(self):
        raise NotImplementedError(
            f"self.__class__.__name__"
            f"overloaded by {self.__class__.__name__}")

    @classmethod
    def from_step(cls, arguments, object_dict):
        contours = [object_dict[int(arguments[1][0][1:])]]

        # Detecting inner and outer contours
        name = arguments[0][1:-1]
        surface = object_dict[int(arguments[2])]

        if hasattr(surface, 'face_from_contours3d'):
            if (len(contours) == 1) and isinstance(contours[0],
                                                   volmdlr.Point3D):
                return surface

            return surface.face_from_contours3d(contours, name)
        else:
            raise NotImplementedError(
                'Not implemented :face_from_contours3d in {}'.format(surface))

    # def area(self):
    #     """
    #     Calculates the face's area
    #     :return: face's area
    #     """
    #     raise NotImplementedError(
    #         f'area method must be overloaded by {self.__class__.__name__}')

    def to_step(self, current_id):
        xmin, xmax, ymin, ymax = self.surface2d.bounding_rectangle()
        subsurfaces2d = [self.surface2d]
        line_x = None
        if self.surface3d.x_periodicity and (xmax - xmin) >= 0.45 * self.surface3d.x_periodicity:
            line_x = vme.Line2D(volmdlr.Point2D(0.5 * (xmin + xmax), 0),
                                volmdlr.Point2D(
                                    0.5 * (xmin + xmax), 1))
        line_y = None
        if self.surface3d.y_periodicity and (
                ymax - ymin) >= 0.45 * self.surface3d.y_periodicity:
            line_y = vme.Line2D(
                volmdlr.Point2D(0., 0.5 * (ymin + ymax)),
                volmdlr.Point2D(1, 0.5 * (ymin + ymax)))

        if line_x:
            subsurfaces2 = []
            for subsurface2d in subsurfaces2d:
                subsurfaces2.extend(subsurface2d.cut_by_line(line_x))
            subsurfaces2d = subsurfaces2

        if line_y:
            subsurfaces2 = []
            for subsurface2d in subsurfaces2d:
                subsurfaces2.extend(subsurface2d.cut_by_line(line_y))
            subsurfaces2d = subsurfaces2

        if len(subsurfaces2d) > 1:
            content = ''
            face_ids = []
            for i, subsurface2d in enumerate(subsurfaces2d):
                face = self.__class__(self.surface3d, subsurface2d)
                face_content, face_id = face.to_step_without_splitting(
                    current_id)
                face_ids.append(face_id[0])
                content += face_content
                current_id = face_id[0] + 1
            return content, face_ids
        else:
            return self.to_step_without_splitting(current_id)

    def to_step_without_splitting(self, current_id):
        content, surface3d_ids = self.surface3d.to_step(current_id)
        current_id = max(surface3d_ids) + 1

        outer_contour_content, outer_contour_id = self.outer_contour3d.to_step(
            current_id)
        # surface_id=surface3d_id)
        content += outer_contour_content
        content += "#{} = FACE_BOUND('{}',#{},.T.);\n".format(
            outer_contour_id + 1, self.name, outer_contour_id)
        contours_ids = [outer_contour_id + 1]
        current_id = outer_contour_id + 2
        for inner_contour3d in self.inner_contours3d:
            inner_contour_content, inner_contour_id = inner_contour3d.to_step(
                current_id)
            # surface_id=surface3d_id)
            content += inner_contour_content
            face_bound_id = inner_contour_id + 1
            content += "#{} = FACE_BOUND('',#{},.T.);\n".format(
                face_bound_id, inner_contour_id)
            contours_ids.append(face_bound_id)
            current_id = face_bound_id + 1

        content += "#{} = ADVANCED_FACE('{}',({}),#{},.T.);\n".format(
            current_id,
            self.name,
            volmdlr.core.step_ids_to_str(contours_ids),
            surface3d_ids[0])
        # TODO: create an ADVANCED_FACE for each surface3d_ids ?
        return content, [current_id]

    def triangulation_lines(self):
        return [], []

    def triangulation(self):

        lines_x, lines_y = self.triangulation_lines()
        if lines_x and lines_y:
            surfaces = []
            for surface in self.surface2d.split_by_lines(lines_x):
                surfaces.extend(surface.split_by_lines(lines_y))

        elif lines_x:
            # try:
            surfaces = self.surface2d.split_by_lines(lines_x)
            # except:
            #     self.plot()
            #     raise NotImplementedError
        elif lines_y:
            surfaces = self.surface2d.split_by_lines(lines_y)
        else:
            surfaces = [self.surface2d]

        # mesh2d = surfaces[0].triangulation()
        # print('ls', len(surfaces))
        # for subsurface in surfaces[1:]:
        #     # mesh2d += subsurface.triangulation()
        #     mesh2d.merge_mesh(subsurface.triangulation())

        meshes = [s.triangulation() for s in surfaces]
        mesh2d = vmd.DisplayMesh2D.merge_meshes(meshes)
        return vmd.DisplayMesh3D(
            [vmd.Node3D(*self.surface3d.point2d_to_3d(p)) for p in
             mesh2d.points],
            mesh2d.triangles)

    def plot2d(self, ax=None, color='k', alpha=1):
        if ax is None:
            _, ax = plt.subplots()

        self.outer_contour.plot()

    def rotation(self, center: volmdlr.Point3D,
                 axis: volmdlr.Vector3D, angle: float):
        """
        Face3D rotation
        :param center: rotation center
        :param axis: rotation axis
        :param angle: angle rotation
        :return: a new rotated Face3D
        """
        new_surface = self.surface3d.rotation(center=center, axis=axis,
                                              angle=angle)
        return self.__class__(new_surface, self.surface2d)

    def rotation_inplace(self, center: volmdlr.Point3D,
                         axis: volmdlr.Vector3D, angle: float):
        """
        Face3D rotation. Object is updated inplace
        :param center: rotation center
        :param axis: rotation axis
        :param angle: rotation angle
        """
        self.surface3d.rotation_inplace(center=center, axis=axis, angle=angle)
        new_bounding_box = self.get_bounding_box()
        self.bounding_box = new_bounding_box

    def translation(self, offset: volmdlr.Vector3D):
        """
        Face3D translation
        :param offset: translation vector
        :return: A new translated Face3D
        """
        new_surface3d = self.surface3d.translation(offset=offset)
        return self.__class__(new_surface3d, self.surface2d)

    def translation_inplace(self, offset: volmdlr.Vector3D):
        """
        Face3D translation. Object is updated inplace
        :param offset: translation vector
        """
        self.surface3d.translation_inplace(offset=offset)
        new_bounding_box = self.get_bounding_box()
        self.bounding_box = new_bounding_box

    def frame_mapping(self, frame: volmdlr.Frame3D, side: str):
        """
        Changes frame_mapping and return a new Face3D
        side = 'old' or 'new'
        """
        new_surface3d = self.surface3d.frame_mapping(frame, side)
        return self.__class__(new_surface3d, self.surface2d.copy(),
                              self.name)

    def frame_mapping_inplace(self, frame: volmdlr.Frame3D, side: str):
        """
        Changes frame_mapping and the object is updated inplace
        side = 'old' or 'new'
        """
        self.surface3d.frame_mapping_inplace(frame, side)
        new_bounding_box = self.get_bounding_box()
        self.bounding_box = new_bounding_box

    def copy(self, deep=True, memo=None):
        return self.__class__(self.surface3d.copy(), self.surface2d.copy(),
                              self.name)

    def line_intersections(self,
                           line: vme.Line3D,
                           ) -> List[volmdlr.Point3D]:
        intersections = []
        for intersection in self.surface3d.line_intersections(line):
            if self.point_belongs(intersection):
                intersections.append(intersection)

        return intersections

    def linesegment_intersections(self,
                                  linesegment: vme.LineSegment3D,
                                  ) -> List[volmdlr.Point3D]:
        intersections = []
        for intersection in self.surface3d.linesegment_intersections(
                linesegment):
            if self.point_belongs(intersection):
                intersections.append(intersection)

        return intersections

    def plot(self, ax=None, color='k', alpha=1, edge_details=False):
        if not ax:
            ax = plt.figure().add_subplot(111, projection='3d')
        self.outer_contour3d.plot(ax=ax, color=color, alpha=alpha,
                                  edge_details=edge_details)
        [contour3d.plot(ax=ax, color=color, alpha=alpha,
                        edge_details=edge_details)
         for contour3d in self.inner_contours3d]
        return ax

    def random_point_inside(self):
        point_inside2d = self.surface2d.random_point_inside()
        return self.surface3d.point2d_to_3d(point_inside2d)


class PlaneFace3D(Face3D):
    """
    :param contours: The face's contour2D
    :type contours: volmdlr.Contour2D
    :param plane: Plane used to place your face
    :type plane: Plane3D
    """
    _standalone_in_db = False
    _generic_eq = True
    _non_serializable_attributes = ['bounding_box', 'polygon2D']
    _non_eq_attributes = ['name', 'bounding_box', 'outer_contour3d',
                          'inner_contours3d']
    _non_hash_attributes = []

    def __init__(self, surface3d: Plane3D, surface2d: Surface2D,
                 name: str = ''):
        # if not isinstance(outer_contour2d, volmdlr.Contour2D):
        #     raise ValueError('Not a contour2D: {}'.format(outer_contour2d))
        self._bbox = None
        Face3D.__init__(self,
                        surface3d=surface3d,
                        surface2d=surface2d,
                        name=name)

    # @classmethod
    # def _repair_points_and_polygon2d(cls, points, plane):
    #     if points[0] == points[-1]:
    #         points = points[:-1]
    #     polygon_points = [
    #         p.to_2d(plane.origin, plane.vectors[0], plane.vectors[1]) for p in
    #         points]
    #     repaired_points = [p.copy() for p in points]
    #     polygon2D = volmdlr.ClosedPolygon2D(polygon_points)
    #     if polygon2D.SelfIntersect()[0]:
    #         repaired_points = [repaired_points[1]] + [
    #             repaired_points[0]] + repaired_points[2:]
    #         polygon_points = [polygon_points[1]] + [
    #             polygon_points[0]] + polygon_points[2:]
    #         if polygon_points[0] == polygon_points[-1]:
    #             repaired_points = repaired_points[:-1]
    #             polygon_points = polygon_points[:-1]
    #         polygon2D = volmdlr.ClosedPolygon2D(polygon_points)
    #     return repaired_points, polygon2D

    @classmethod
    def dict_to_object(cls, dict_, global_dict=None, pointers_memo: Dict[str, Any] = None, path: str = '#'):
        plane3d = Plane3D.dict_to_object(dict_['surface3d'],
                                         global_dict=global_dict,
                                         pointers_memo=pointers_memo,
                                         path=f'{path}/surface3d')
        surface2d = Surface2D.dict_to_object(dict_['surface2d'],
                                             global_dict=global_dict,
                                             pointers_memo=pointers_memo,
                                             path=f'{path}/surface2d')
        return cls(plane3d, surface2d, dict_['name'])

    def area(self):
        return self.surface2d.outer_contour.area()

    def copy(self, deep=True, memo=None):
        return PlaneFace3D(self.surface3d.copy(), self.surface2d.copy(),
                           self.name)

    @property
    def bounding_box(self):
        """
        """
        if not self._bbox:
            self._bbox = self.get_bounding_box()
        return self._bbox

    @bounding_box.setter
    def bounding_box(self, new_bounding_box):
        self._bbox = new_bounding_box

    def get_bounding_box(self):
        return self.outer_contour3d._bounding_box()

    def face_inside(self, face2):
        """
        verifies if a face is inside another face.
        It returns True if face2 is inside or False if the opposite
        """

        if self.surface3d.is_coincident(face2.surface3d):
            self_contour2d = self.outer_contour3d.to_2d(
                self.surface3d.frame.origin, self.surface3d.frame.u, self.surface3d.frame.v)
            face2_contour2d = face2.outer_contour3d.to_2d(
                self.surface3d.frame.origin, self.surface3d.frame.u, self.surface3d.frame.v)
            if self_contour2d.is_inside(face2_contour2d):
                return True
        return False

    def linesegment3d_inside(self, linesegement3d: volmdlr.edges.LineSegment3D):
        length = linesegement3d.length()
        points = [linesegement3d.point_at_abscissa(length * n / 20) for n in range(1, 19)]
        for point in points:
            if not self.point_belongs(point):
                return False

        return True

    # def average_center_point(self):
    #     """
    #     excluding holes
    #     """
    #     points = self.points
    #     nb = len(points)
    #     x = npy.sum([p[0] for p in points]) / nb
    #     y = npy.sum([p[1] for p in points]) / nb
    #     z = npy.sum([p[2] for p in points]) / nb
    #     return volmdlr.Point3D((x, y, z))

    def distance_to_point(self, point, return_other_point=False):
        # """
        # Only works if the surface is planar
        # TODO : this function does not take into account if Face has holes
        # """
        # On projette le point sur la surface plane
        # Si le point est à l'intérieur de la face,
        # on retourne la distance de projection
        # Si le point est à l'extérieur, on projette le point sur le plan
        # On calcule en 2D la distance entre la projection
        # et le polygone contour
        # On utilise le theroeme de Pythagore pour calculer
        # la distance minimale entre le point et le contour

        projected_pt = point.plane_projection3d(self.surface3d.frame.origin,
                                                self.surface3d.frame.u,
                                                self.surface3d.frame.v)
        projection_distance = point.point_distance(projected_pt)

        if self.point_belongs(projected_pt):
            if return_other_point:
                return projection_distance, projected_pt
            return projection_distance

        point_2D = point.to_2d(self.surface3d.frame.origin, self.surface3d.frame.u,
                               self.surface3d.frame.v)

        polygon2D = self.surface2d.outer_contour.to_polygon(angle_resolution=10)
        border_distance, other_point = polygon2D.point_border_distance(point_2D, return_other_point=True)

        other_point = self.surface3d.point2d_to_3d(volmdlr.Point2D(*other_point))

        if return_other_point:
            return (projection_distance ** 2 + border_distance ** 2) ** 0.5, \
                   other_point
        return (projection_distance ** 2 + border_distance ** 2) ** 0.5

    def minimum_distance_points_plane(self, other_plane_face,
                                      return_points=False):
        # """
        # Only works if the surface is planar
        # TODO : this function does not take into account if Face has holes
        # TODO : TRAITER LE CAS OU LA DISTANCE LA PLUS COURTE N'EST PAS D'UN SOMMET
        # """
        # On calcule la distance entre la face 1 et chaque point de la face 2
        # On calcule la distance entre la face 2 et chaque point de la face 1

        # if self.face_intersection(other_plane_face) is not None:
        #     return 0, None, None
        #
        # polygon1_points_3D = [volmdlr.Point3D(p.vector) for p in
        #                       self.contours3d[0].tessel_points]
        # polygon2_points_3D = [volmdlr.Point3D(p.vector) for p in
        #                       other_plane_face.contours3d[0].tessel_points]
        #
        # distances = []
        # if not return_points:
        #     d_min = other_plane_face.distance_to_point(polygon1_points_3D[0])
        #     for point1 in polygon1_points_3D[1:]:
        #         d = other_plane_face.distance_to_point(point1)
        #         if d < d_min:
        #             d_min = d
        #     for point2 in polygon2_points_3D:
        #         d = self.distance_to_point(point2)
        #         if d < d_min:
        #             d_min = d
        #     return d_min
        #
        # else:
        #     for point1 in polygon1_points_3D:
        #         d, other_point = other_plane_face.distance_to_point(
        #             point1,
        #             return_other_point=True)
        #         distances.append((d, point1, other_point))
        #     for point2 in polygon2_points_3D:
        #         d, other_point = self.distance_to_point(
        #             point2,
        #             return_other_point=True
        #         )
        #         distances.append((d, point2, other_point))
        #
        # d_min, point_min, other_point_min = distances[0]
        # for distance in distances[1:]:
        #     if distance[0] < d_min:
        #         d_min = distance[0]
        #         point_min = distance[1]
        #         other_point_min = distance[2]
        #
        # return point_min, other_point_min

        min_distance = math.inf
        for edge1 in self.outer_contour3d.primitives:
            for edge2 in other_plane_face.outer_contour3d.primitives:
                dist = edge1.minimum_distance(edge2,
                                              return_points=return_points)
                if return_points:
                    if dist[0] < min_distance:
                        min_distance = dist[0]
                        p1, p2 = dist[1], dist[2]
                else:
                    if dist < min_distance:
                        min_distance = dist
        if return_points:
            return min_distance, p1, p2
        else:
            return min_distance

    def edge_intersections(self, edge):
        intersections = []
        linesegment = vme.LineSegment3D(edge.start, edge.end)
        for surface3d_inter in self.surface3d.linesegment_intersections(linesegment):
            point2d = self.surface3d.point3d_to_2d(surface3d_inter)
            if self.surface2d.point_belongs(point2d):
                if surface3d_inter not in intersections:
                    intersections.append(surface3d_inter)
        if not intersections:
            for point in [edge.start, edge.end]:
                if self.point_belongs(point):

                    if point not in intersections:
                        intersections.append(point)
            for prim in self.outer_contour3d.primitives:
                intersection = prim.linesegment_intersection(edge)
                if intersection is not None:
                    if intersection not in intersections:
                        intersections.append(intersection)
        return intersections

    def face_intersections_outer_contour(self, face2):
        intersections = []
        for edge1 in self.outer_contour3d.primitives:
            intersection_points = face2.edge_intersections(edge1)
            if intersection_points:
                for point in intersection_points:
                    if point not in intersections:
                        intersections.append(point)

        return intersections

    def face_intersections_inner_contours(self, face2):
        intersections = []
        for inner_contour2d in face2.surface2d.inner_contours:
            inner_contour3d = face2.surface3d.contour2d_to_3d(inner_contour2d)
            for inner_edge2 in inner_contour3d.primitives:
                intersection_points = self.edge_intersections(inner_edge2)
                if intersection_points:
                    for point in intersection_points:
                        if point not in intersections:
                            intersections.append(point)

        return intersections

    def validate_inner_contour_intersections(self, intersections):
        intersection_primitives = []
        for point1, point2 in combinations(intersections, 2):
            if point1 != point2:

                line_segment3d = volmdlr.edges.LineSegment3D(point1, point2)
                if self.linesegment3d_inside(line_segment3d) and line_segment3d not in intersection_primitives:
                    intersection_primitives.append(line_segment3d)
        return intersection_primitives

    def get_face_intersections(self, face2):
        intersections = []
        if face2.surface2d.inner_contours:
            intersections.extend(self.face_intersections_inner_contours(face2))
        elif self.surface2d.inner_contours:
            intersections.extend(face2.face_intersections_inner_contours(self))
        face2_intersections = face2.face_intersections_outer_contour(self)
        self_face_intersections = self.face_intersections_outer_contour(face2)
        for point in self_face_intersections + face2_intersections:
            if point not in intersections:
                intersections.append(point)
        return intersections

    def validate_face_intersections(self, face2, intersections: List[volmdlr.Point3D]):
        if len(intersections) > 1:
            if intersections[0] == intersections[1]:
                return []
            if self.surface2d.inner_contours:
                intersection_primitives = self.validate_inner_contour_intersections(intersections)
            elif face2.surface2d.inner_contours:
                intersection_primitives = face2.validate_inner_contour_intersections(intersections)
            else:
                intersection_primitives = [volmdlr.edges.LineSegment3D(
                    intersections[0], intersections[1])]
            intersection_wires = [volmdlr.wires.Wire3D([primitive])
                                  for primitive in intersection_primitives]
            return intersection_wires
        return []

    def face_intersections(self, face2, tol=1e-8) -> List[volmdlr.wires.Wire3D]:
        # """
        # Only works if the surface is planar
        # TODO : this function does not take into account if Face has more than one hole
        # """

        bbox1 = self.bounding_box
        bbox2 = face2.bounding_box
        if not bbox1.bbox_intersection(bbox2) and \
                bbox1.distance_to_bbox(bbox2) >= tol:
            return []
        intersections = self.get_face_intersections(face2)
        valid_intersections = self.validate_face_intersections(face2, intersections)
        return valid_intersections

    def minimum_distance(self, other_face, return_points=False):
        if other_face.__class__ is CylindricalFace3D:
            p1, p2 = other_face.minimum_distance_points_cyl(self)
            if return_points:
                return p1.point_distance(p2), p1, p2
            else:
                return p1.point_distance(p2)

        if other_face.__class__ is PlaneFace3D:
            if return_points:
                dist, p1, p2 = self.minimum_distance_points_plane(other_face,
                                                                  return_points=return_points)
                return dist, p1, p2
            else:
                dist = self.minimum_distance_points_plane(other_face,
                                                          return_points=return_points)
                return dist

        if other_face.__class__ is ToroidalFace3D:
            p1, p2 = other_face.minimum_distance_points_plane(self)
            if return_points:
                return p1.point_distance(p2), p1, p2
            else:
                return p1.point_distance(p2)

        else:
            return NotImplementedError

    def get_face_cutting_contours(self, dict_intersecting_combinations):
        """
        :param dict_intersecting_combinations: dictionary containing as keys the combination of intersecting faces
         and as the values the resulting primitive from the intersection of these two faces
        return a list all contours cutting one particular face
        """
        face_intersecting_primitives2d = []
        for intersecting_combination in dict_intersecting_combinations.keys():
            if self in intersecting_combination:
                for intersection_wire in dict_intersecting_combinations[
                        intersecting_combination]:
                    primitive2 = intersection_wire.primitives[0]
                    primitive2_2d = volmdlr.edges.LineSegment2D(
                        self.surface3d.point3d_to_2d(
                            primitive2.start), self.surface3d.point3d_to_2d(
                            primitive2.end))
                    if not self.surface2d.outer_contour.primitive_over_contour(
                            primitive2_2d, tol=1e-7):
                        face_intersecting_primitives2d.append(primitive2_2d)

        if not face_intersecting_primitives2d:
            return []

        list_cutting_contours = volmdlr.wires.Contour2D.contours_from_edges(
            face_intersecting_primitives2d[:])
        if self.surface2d.inner_contours:
            cutting_contours = []
            for cutting_contour in list_cutting_contours:
                if self.surface2d.outer_contour.point_over_contour(cutting_contour.primitives[0].start) and \
                        self.surface2d.outer_contour.point_over_contour(cutting_contour.primitives[-1].end):
                    cutting_contours.append(cutting_contour)
            if len(cutting_contours) == len(list_cutting_contours):
                return cutting_contours
            for cutting_contour in cutting_contours:
                list_cutting_contours.remove(cutting_contour)

            lists_primitives1 = []
            lists_primitives2 = []

            for inner_contour in self.surface2d.inner_contours:
                primitives1 = []
                primitives2 = []
                inner_contour_spliting_points = []
                for cutting_contour in list_cutting_contours:
                    inner_contour_intersections = inner_contour.contour_intersections(cutting_contour)
                    if inner_contour_intersections:
                        inner_contour_spliting_points.extend(inner_contour_intersections)
                        if cutting_contour not in primitives1:
                            primitives1.extend(cutting_contour.primitives)
                        if cutting_contour not in primitives2:
                            primitives2.extend(cutting_contour.primitives)

                primitives1.extend(inner_contour.extract_with_points(inner_contour_spliting_points[0],
                                                                     inner_contour_spliting_points[1], True))
                primitives2.extend(inner_contour.extract_with_points(inner_contour_spliting_points[0],
                                                                     inner_contour_spliting_points[1], False))

                if not lists_primitives1:
                    lists_primitives1.append(primitives1)
                else:
                    for i, list_prim in enumerate(lists_primitives1):
                        if any(prim in list_prim for prim in primitives1):
                            new_primitives1 = list_prim + [prim for prim in primitives1 if prim not in list_prim]
                            lists_primitives1[i] = new_primitives1
                            break

                if not lists_primitives2:
                    lists_primitives2.append(primitives2)
                else:
                    for i, list_prim in enumerate(lists_primitives2):
                        if any(prim in list_prim for prim in primitives2):
                            new_primitives2 = list_prim + [prim for prim in primitives2 if prim not in list_prim]
                            lists_primitives2[i] = new_primitives2
                            break
            for list_primitives in lists_primitives1 + lists_primitives2:
                cutting_contours.append(volmdlr.wires.Contour2D(list_primitives).order_contour())
            return cutting_contours

        return list_cutting_contours

    def divide_face(self, list_cutting_contours, inside, intersection_method=True):
        '''
            :param list_cutting_contours: list of contours cutting the face
            :param inside: when extracting a contour from another contour. It defines the extracted contour as being between the two points if True and outside these points if False
            return a list new faces resulting from face division
        '''
        list_faces = []
        list_open_cutting_contours = []
        list_closed_cutting_contours = []
        for cutting_contour in list_cutting_contours:
            if cutting_contour.primitives[0].start != cutting_contour.primitives[-1].end:
                list_open_cutting_contours.append(cutting_contour)
            else:
                list_closed_cutting_contours.append(cutting_contour)
        if list_open_cutting_contours:
            new_faces_contours = self.surface2d.outer_contour.divide(
                list_open_cutting_contours, inside)
            if self.surface2d.inner_contours:
                valid_new_faces_contours = []
                for new_face_contour in new_faces_contours:
                    for inner_contour in self.surface2d.inner_contours:
                        if not new_face_contour.is_superposing(inner_contour) and \
                                new_face_contour not in valid_new_faces_contours:
                            valid_new_faces_contours.append(new_face_contour)
                new_faces_contours = valid_new_faces_contours
            for contour in new_faces_contours:
                list_faces.append(
                    PlaneFace3D(self.surface3d, Surface2D(contour, [])))

        if list_closed_cutting_contours:
            new_contour = list_closed_cutting_contours[0]
            if len(new_contour.primitives) >= 3 and new_contour.primitives[0].start == new_contour.primitives[-1].end:
                surf3d = self.surface3d
                surf2d = Surface2D(self.surface2d.outer_contour, [new_contour])
                new_plane = PlaneFace3D(surf3d, surf2d)
                list_faces.append(new_plane)
                list_faces.append(PlaneFace3D(surf3d, Surface2D(new_contour, [])))
            else:
                surf3d = self.surface3d
                surf2d = Surface2D(self.surface2d.outer_contour, [])
                new_plane = PlaneFace3D(surf3d, surf2d)
                list_faces.append(new_plane)

        return list_faces

    def is_adjacent(self, face2: Face3D):
        contour1 = self.outer_contour3d.to_2d(
            self.surface3d.frame.origin,
            self.surface3d.frame.u,
            self.surface3d.frame.v)
        contour2 = face2.outer_contour3d.to_2d(
            self.surface3d.frame.origin,
            self.surface3d.frame.u,
            self.surface3d.frame.v)
        if contour1.is_sharing_primitives_with(contour2):
            return True
        return False

    @staticmethod
    def merge_faces(list_coincident_faces: List[Face3D]):
        valid_coicident_faces = list_coincident_faces[:]
        list_new_faces = []
        list_inner_contours = []
        merge_finished = False
        face0 = valid_coicident_faces[0]
        merged_contour = face0.outer_contour3d.to_2d(face0.surface3d.frame.origin,
                                                     face0.surface3d.frame.u,
                                                     face0.surface3d.frame.v)
        valid_coicident_faces.remove(face0)
        while not merge_finished:
            adjacent_faces = False
            list_inner_contours = []
            for face in valid_coicident_faces:
                adjacent_faces = False
                face_inside = False
                contour = face.outer_contour3d.to_2d(face0.surface3d.frame.origin,
                                                     face0.surface3d.frame.u,
                                                     face0.surface3d.frame.v)
                if contour.is_sharing_primitives_with(merged_contour):
                    merged_contour_results = merged_contour.union(contour)
                    merged_contour = merged_contour_results[0]
                    merged_inner_contours = merged_contour_results[1:]
                    list_inner_contours.extend(merged_inner_contours)
                    list_inner_contours.extend(face.surface2d.inner_contours)
                    valid_coicident_faces.remove(face)
                    adjacent_faces = True
                    break
                if merged_contour.is_inside(contour):
                    valid_coicident_faces.remove(face)
                    face_inside = True
                    break
            if not adjacent_faces and not face_inside and valid_coicident_faces:
                list_new_faces.append(
                    PlaneFace3D(face0.surface3d,
                                Surface2D(merged_contour.copy(),
                                          face0.surface2d.inner_contours +
                                          list_inner_contours)))
                merged_contour = \
                    valid_coicident_faces[0].outer_contour3d.to_2d(
                        face0.surface3d.frame.origin,
                        face0.surface3d.frame.u,
                        face0.surface3d.frame.v)
                valid_coicident_faces.remove(valid_coicident_faces[0])

            if not valid_coicident_faces:
                merge_finished = True
        list_new_faces.append(
            PlaneFace3D(face0.surface3d,
                        Surface2D(merged_contour,
                                  face0.surface2d.inner_contours +
                                  list_inner_contours)))
        return list_new_faces

    def set_operations_new_faces(self, intersecting_combinations,
                                 contour_extract_inside):
        list_cutting_contours = self.get_face_cutting_contours(
            intersecting_combinations)
        if not list_cutting_contours:
            return [self]
        return self.divide_face(list_cutting_contours, contour_extract_inside)


class Triangle3D(PlaneFace3D):
    """
    :param point1: The first point
    :type point1: volmdlr.Point3D
    :param point2: The second point
    :type point2: volmdlr.Point3D
    :param point3: The third point
    :type point3: volmdlr.Point3D
    """
    _standalone_in_db = False

    # _generic_eq = True
    # _non_serializable_attributes = ['bounding_box', 'polygon2D']
    # _non_eq_attributes = ['name', 'bounding_box', 'outer_contour3d',
    #                       'inner_contours3d']
    # _non_hash_attributes = []

    def __init__(self, point1: volmdlr.Point3D, point2: volmdlr.Point3D,
                 point3: volmdlr.Point3D, alpha=1, color=None, name: str = ''):
        self.point1 = point1
        self.point2 = point2
        self.point3 = point3
        self.points = [self.point1, self.point2, self.point3]
        self.color = color
        self.alpha = alpha
        self.name = name

        self._utd_surface3d = False
        self._utd_surface2d = False
        self._bbox = None
        # self.bounding_box = self._bounding_box()

        dc.DessiaObject.__init__(self, name=name)

        # Don't use inheritence for performance: class method fakes face3D behavior
        # Face3D.__init__(self,
        #                 surface3d=plane3d,
        #                 surface2d=surface2d,
        #                 name=name)

    def _data_hash(self):
        """
        Using point approx hash to speed up
        """
        return self.point1.approx_hash() + self.point2.approx_hash() + self.point3.approx_hash()

    def _data_eq(self, other_):
        if other_.__class__.__name__ != self.__class__.__name__:
            return False
        self_set = set([self.point1, self.point2, self.point3])
        other_set = set([other_.point1, other_.point2, other_.point3])
        if self_set != other_set:
            return False
        return True

    @property
    def bounding_box(self):
        if not self._bbox:
            self._bbox = self.get_bounding_box()
        return self._bbox

    @bounding_box.setter
    def bounding_box(self, new_bouding_box):
        self._bbox = new_bouding_box

    def get_bounding_box(self):
        return volmdlr.core.BoundingBox.from_points([self.point1,
                                                     self.point2,
                                                     self.point3])

    @property
    def surface3d(self):
        if not self._utd_surface3d:
            self._surface3d = Plane3D.from_3_points(self.point1, self.point2, self.point3)
            self._utd_surface3d = True
        return self._surface3d

    @property
    def surface2d(self):
        if not self._utd_surface2d:
            plane3d = self.surface3d
            contour3d = volmdlr.wires.Contour3D([vme.LineSegment3D(self.point1, self.point2),
                                                 vme.LineSegment3D(self.point2, self.point3),
                                                 vme.LineSegment3D(self.point3, self.point1)])

            contour2d = contour3d.to_2d(plane3d.frame.origin,
                                        plane3d.frame.u, plane3d.frame.v)

            self._surface2d = Surface2D(outer_contour=contour2d, inner_contours=[])

            self._utd_surface2d = True
        return self._surface2d

    def to_dict(self, use_pointers: bool = False, memo=None, path: str = '#'):
        dict_ = dc.DessiaObject.base_dict(self)
        dict_['point1'] = self.point1.to_dict()
        dict_['point2'] = self.point2.to_dict()
        dict_['point3'] = self.point3.to_dict()
        dict_['name'] = self.name

        return dict_

    @classmethod
    def dict_to_object(cls, dict_, global_dict=None, pointers_memo: Dict[str, Any] = None, path: str = '#'):
        point1 = volmdlr.Point3D.dict_to_object(dict_['point1'])
        point2 = volmdlr.Point3D.dict_to_object(dict_['point2'])
        point3 = volmdlr.Point3D.dict_to_object(dict_['point3'])
        return cls(point1, point2, point3, dict_['name'])

    def area(self) -> float:
        """

        :return: area triangle
        :rtype: float

        Formula explained here: https://www.triangle-calculator.com/?what=vc

        """
        a = self.point1.point_distance(self.point2)
        b = self.point2.point_distance(self.point3)
        c = self.point3.point_distance(self.point1)

        semi_perimeter = (a + b + c) / 2

        try:
            # Area with Heron's formula
            area = math.sqrt(semi_perimeter * (semi_perimeter - a) * (semi_perimeter - b) * (semi_perimeter - c))
        except ValueError:
            area = 0

        return area

    def height(self):
        # Formula explained here: https://www.triangle-calculator.com/?what=vc
        # Basis = vector point1 to point2d
        return 2 * self.area() / self.point1.point_distance(self.point2)

    def frame_mapping(self, frame: volmdlr.Frame3D, side: str):
        """
        Changes frame_mapping and return a new Triangle3D
        side = 'old' or 'new'
        """
        np1 = self.point1.frame_mapping(frame, side)
        np2 = self.point2.frame_mapping(frame, side)
        np3 = self.point3.frame_mapping(frame, side)
        return self.__class__(np1, np2, np3, self.name)

    def frame_mapping_inplace(self, frame: volmdlr.Frame3D, side: str):
        """
        Changes frame_mapping and the object is updated inplace
        side = 'old' or 'new'
        """
        self.point1.frame_mapping_inplace(frame, side)
        self.point2.frame_mapping_inplace(frame, side)
        self.point3.frame_mapping_inplace(frame, side)
        new_bounding_box = self.get_bounding_box()
        self.bounding_box = new_bounding_box

    def copy(self, deep=True, memo=None):
        return Triangle3D(self.point1.copy(), self.point2.copy(), self.point3.copy(),
                          self.name)

    def triangulation(self):
        return vmd.DisplayMesh3D([vmd.Node3D.from_point(self.point1),
                                  vmd.Node3D.from_point(self.point2),
                                  vmd.Node3D.from_point(self.point3)],
                                 [(0, 1, 2)])

    def translation(self, offset: volmdlr.Vector3D):
        """
        Plane3D translation
        :param offset: translation vector
        :return: A new translated Plane3D
        """
        new_point1 = self.point1.translation(offset)
        new_point2 = self.point2.translation(offset)
        new_point3 = self.point3.translation(offset)

        new_triangle = Triangle3D(new_point1, new_point2, new_point3,
                                  self.alpha, self.color, self.name)
        return new_triangle

    def translation_inplace(self, offset: volmdlr.Vector3D):
        """
        Plane3D translation. Object is updated inplace
        :param offset: translation vector
        """
        self.point1.translation_inplace(offset)
        self.point2.translation_inplace(offset)
        self.point3.translation_inplace(offset)
        new_bounding_box = self.get_bounding_box()
        self.bounding_box = new_bounding_box

    def rotation(self, center: volmdlr.Point3D, axis: volmdlr.Vector3D,
                 angle: float):
        """
        Triangle3D rotation
        :param center: rotation center
        :param axis: rotation axis
        :param angle: angle rotation
        :return: a new rotated Triangle3D
        """
        new_point1 = self.point1.rotation(center, axis, angle)
        new_point2 = self.point2.rotation(center, axis, angle)
        new_point3 = self.point3.rotation(center, axis, angle)
        new_triangle = Triangle3D(new_point1, new_point2, new_point3,
                                  self.alpha, self.color, self.name)
        return new_triangle

    def rotation_inplace(self, center: volmdlr.Point3D, axis: volmdlr.Vector3D,
                         angle: float):
        """
        Triangle3D rotation. Object is updated inplace
        :param center: rotation center
        :param axis: rotation axis
        :param angle: rotation angle
        """
        self.point1.rotation_inplace(center, axis, angle)
        self.point2.rotation_inplace(center, axis, angle)
        self.point3.rotation_inplace(center, axis, angle)
        new_bounding_box = self.get_bounding_box()
        self.bounding_box = new_bounding_box

    def subdescription(self, resolution=0.01):
        frame = self.surface3d.frame
        pts2d = [pt.to_2d(frame.origin, frame.u, frame.v) for pt in self.points]

        t_poly2d = volmdlr.wires.ClosedPolygon2D(pts2d)

        xmin, xmax = min(pt.x for pt in pts2d), max(pt.x for pt in pts2d)
        ymin, ymax = min(pt.y for pt in pts2d), max(pt.y for pt in pts2d)

        nbx, nby = int(((xmax - xmin) / resolution) + 2), int(((ymax - ymin) / resolution) + 2)
        points_box = []
        for i in range(nbx):
            x = min(xmin + i * resolution, xmax)
            if x == xmin:
                x = xmin + 0.01 * resolution
            for j in range(nby):
                y = min(ymin + j * resolution, ymax)
                if y == ymin:
                    y = ymin + 0.01 * resolution
                points_box.append(volmdlr.Point2D(x, y))

        points = [pt.copy() for pt in self.points]
        for pt in points_box:
            if t_poly2d.point_belongs(pt):
                points.append(pt.to_3d(frame.origin, frame.u, frame.v))
            elif t_poly2d.point_over_contour(pt):
                points.append(pt.to_3d(frame.origin, frame.u, frame.v))

        return volmdlr.Vector3D.remove_duplicate(points)

    def subdescription_to_triangles(self, resolution=0.01):
        """
        This function will return a list of Triangle3D with resolution as max
        length of subtriangles side
        """

        frame = self.surface3d.frame
        pts2d = [pt.to_2d(frame.origin, frame.u, frame.v) for pt in self.points]

        t_poly2d = volmdlr.wires.ClosedPolygon2D(pts2d)

        sub_triangles2d = [t_poly2d]
        done = False
        while not done:
            triangles2d = []
            for t, subtri in enumerate(sub_triangles2d):
                ls_length = [ls.length() for ls in subtri.line_segments]
                ls_max = max(ls_length)

                if ls_max > resolution:
                    pos_ls_max = ls_length.index(ls_max)
                    taller = subtri.line_segments[pos_ls_max]
                    p1, p2 = taller.start, taller.end
                    p3 = list(set(subtri.points) - set([p1, p2]))[0]

                    pt_mid = (p1 + p2) / 2
                    new_triangles2d = [volmdlr.wires.ClosedPolygon2D([p1, pt_mid, p3]),
                                       volmdlr.wires.ClosedPolygon2D([p2, pt_mid, p3])]

                    triangles2d.extend(new_triangles2d)
                else:
                    triangles2d.append(subtri)

            if len(sub_triangles2d) == len(triangles2d):
                done = True
                break
            sub_triangles2d = triangles2d

        triangles3d = [Triangle3D(tri.points[0].to_3d(frame.origin, frame.u, frame.v),
                                  tri.points[1].to_3d(frame.origin, frame.u, frame.v),
                                  tri.points[2].to_3d(frame.origin, frame.u, frame.v)) for tri in sub_triangles2d]

        return triangles3d

    def middle(self):
        return (self.point1 + self.point2 + self.point3) / 3

    def normal(self):
        '''

        Returns
        -------
        normal to the face

        '''
        normal = self.surface3d.frame.w
        # vec12 = self.point2 - self.point1
        # vec13 = self.point3 - self.point1
        # normal  = vec12.cross(vec13)
        normal.normalize()
        return normal


class CylindricalFace3D(Face3D):
    """
    :param contours2d: The cylinder's contour2D
    :type contours2d: volmdlr.Contour2D
    :param cylindricalsurface3d: Information about the Cylinder
    :type cylindricalsurface3d: CylindricalSurface3D
    :param points: contours2d's point
    :type points: List of volmdlr.Point2D

    :Example:
        >>> contours2d is rectangular and will create a classic cylinder with x= 2*pi*radius, y=h
    """
    min_x_density = 5
    min_y_density = 1

    def __init__(self,
                 surface3d: CylindricalSurface3D,
                 surface2d: Surface2D,
                 name: str = ''):

        self.radius = surface3d.radius
        self.center = surface3d.frame.origin
        self.normal = surface3d.frame.w
        Face3D.__init__(self, surface3d=surface3d,
                        surface2d=surface2d,
                        name=name)
        self._bbox = None

    def copy(self, deep=True, memo=None):
        return CylindricalFace3D(self.surface3d.copy(), self.surface2d.copy(),
                                 self.name)

    @property
    def bounding_box(self):
        if not self._bbox:
            self._bbox = self.get_bounding_box()
        return self._bbox

    @bounding_box.setter
    def bounding_box(self, new_bouding_box):
        self._bbox = new_bouding_box

    def get_bounding_box(self):
        theta_min, theta_max, zmin, zmax = self.surface2d.outer_contour.bounding_rectangle()

        lower_center = self.surface3d.frame.origin + zmin * self.surface3d.frame.w
        upper_center = self.surface3d.frame.origin + zmax * self.surface3d.frame.w

        xmin, xmax = volmdlr.geometry.cos_image(theta_min, theta_max)
        ymin, ymax = volmdlr.geometry.sin_image(theta_min, theta_max)

        points = [(lower_center
                   + xmin * self.surface3d.radius * self.surface3d.frame.u
                   + ymin * self.surface3d.radius * self.surface3d.frame.v),
                  (lower_center
                   + xmax * self.surface3d.radius * self.surface3d.frame.u
                   + ymin * self.surface3d.radius * self.surface3d.frame.v),
                  (lower_center
                   + xmin * self.surface3d.radius * self.surface3d.frame.u
                   + ymax * self.surface3d.radius * self.surface3d.frame.v),
                  (lower_center
                   + xmax * self.surface3d.radius * self.surface3d.frame.u
                   + ymax * self.surface3d.radius * self.surface3d.frame.v),
                  (upper_center
                   + xmin * self.surface3d.radius * self.surface3d.frame.u
                   + ymin * self.surface3d.radius * self.surface3d.frame.v),
                  (upper_center
                   + xmax * self.surface3d.radius * self.surface3d.frame.u
                   + ymin * self.surface3d.radius * self.surface3d.frame.v),
                  (upper_center
                   + xmin * self.surface3d.radius * self.surface3d.frame.u
                   + ymax * self.surface3d.radius * self.surface3d.frame.v),
                  (upper_center
                   + xmax * self.surface3d.radius * self.surface3d.frame.u
                   + ymax * self.surface3d.radius * self.surface3d.frame.v)]

        return volmdlr.core.BoundingBox.from_points(points)

    def triangulation_lines(self, angle_resolution=5):
        theta_min, theta_max, zmin, zmax = self.surface2d.bounding_rectangle()
        delta_theta = theta_max - theta_min
        nlines = math.ceil(delta_theta * angle_resolution)
        lines = []
        for i in range(nlines):
            theta = theta_min + (i + 1) / (nlines + 1) * delta_theta
            lines.append(vme.Line2D(volmdlr.Point2D(theta, zmin),
                                    volmdlr.Point2D(theta, zmax)))
        return lines, []

    def range_closest(self, list_points):
        """
        This method has be edited as it was really bad coded:
            * parameter removed, use of self data instead
        """
        points_set = volmdlr.delete_double_point(list_points)
        points_set3D = CylindricalFace3D.points2d_to3d(None, [points_set],
                                                       self.radius, self.surface3d.frame)

        points_3dint = [points_set3D[0]]
        points_2dint = [points_set[0]]
        s = 1
        for k in range(1, len(points_set)):
            closest = points_set3D[s]
            while closest is None:
                s += 1
                closest = points_set3D[s]
            dist_min = (points_3dint[-1] - closest).norm()
            pos = s
            for i in range(s + 1, len(points_set3D)):
                close_test = points_set3D[i]
                if close_test is None:
                    continue
                else:
                    dist_test = (points_3dint[-1] - close_test).norm()
                    if dist_test <= dist_min:
                        dist_min = dist_test
                        closest = close_test
                        pos = i
            points_2dint.append(points_set[pos])
            points_set3D[pos] = None

        return points_2dint

    def minimum_maximum(self, contour2d, radius):
        points = contour2d.tessel_points
        min_h, min_theta = min(pt[1] for pt in points), min(pt[0] for pt in points)
        max_h, max_theta = max(pt[1] for pt in points), max(pt[0] for pt in points)

        return min_h, min_theta, max_h, max_theta

    def minimum_distance_points_cyl(self, other_cyl):
        r1, r2 = self.radius, other_cyl.radius
        min_h1, min_theta1, max_h1, max_theta1 = self.minimum_maximum(
            self.contours2d[0], r1)

        n1 = self.normal
        u1 = self.cylindricalsurface3d.frame.u
        v1 = self.cylindricalsurface3d.frame.v
        frame1 = volmdlr.Frame3D(self.center, u1, v1, n1)

        min_h2, min_theta2, max_h2, max_theta2 = self.minimum_maximum(
            other_cyl.contours2d[0], r2)

        n2 = other_cyl.normal
        u2 = other_cyl.cylindricalsurface3d.frame.u
        v2 = other_cyl.cylindricalsurface3d.frame.v
        frame2 = volmdlr.Frame3D(other_cyl.center, u2, v2, n2)
        # st2 = volmdlr.Point3D((r2*math.cos(min_theta2), r2*math.sin(min_theta2), min_h2))
        # start2 = frame2.old_coordinates(st2)

        w = other_cyl.center - self.center

        n1n1, n1u1, n1v1, n1n2, n1u2, n1v2 = n1.dot(n1), n1.dot(u1), n1.dot(
            v1), n1.dot(n2), n1.dot(u2), n1.dot(v2)
        u1u1, u1v1, u1n2, u1u2, u1v2 = u1.dot(u1), u1.dot(v1), u1.dot(
            n2), u1.dot(u2), u1.dot(v2)
        v1v1, v1n2, v1u2, v1v2 = v1.dot(v1), v1.dot(n2), v1.dot(u2), v1.dot(v2)
        n2n2, n2u2, n2v2 = n2.dot(n2), n2.dot(u2), n2.dot(v2)
        u2u2, u2v2, v2v2 = u2.dot(u2), u2.dot(v2), v2.dot(v2)

        w2, wn1, wu1, wv1, wn2, wu2, wv2 = w.dot(w), w.dot(n1), w.dot(
            u1), w.dot(v1), w.dot(n2), w.dot(u2), w.dot(v2)

        # x = (theta1, h1, theta2, h2)
        def distance_squared(x):
            return (n1n1 * (x[1] ** 2) + u1u1 * ((math.cos(x[0])) ** 2) * (
                    r1 ** 2) + v1v1 * ((math.sin(x[0])) ** 2) * (r1 ** 2)
                    + w2 + n2n2 * (x[3] ** 2) + u2u2 * (
                            (math.cos(x[2])) ** 2) * (r2 ** 2) + v2v2 * (
                            (math.sin(x[2])) ** 2) * (r2 ** 2)
                    + 2 * x[1] * r1 * math.cos(x[0]) * n1u1 + 2 * x[
                        1] * r1 * math.sin(x[0]) * n1v1 - 2 * x[1] * wn1
                    - 2 * x[1] * x[3] * n1n2 - 2 * x[1] * r2 * math.cos(
                        x[2]) * n1u2 - 2 * x[1] * r2 * math.sin(x[2]) * n1v2
                    + 2 * math.cos(x[0]) * math.sin(x[0]) * u1v1 * (
                            r1 ** 2) - 2 * r1 * math.cos(x[0]) * wu1
                    - 2 * r1 * x[3] * math.cos(
                        x[0]) * u1n2 - 2 * r1 * r2 * math.cos(x[0]) * math.cos(
                        x[2]) * u1u2
                    - 2 * r1 * r2 * math.cos(x[0]) * math.sin(
                        x[2]) * u1v2 - 2 * r1 * math.sin(x[0]) * wv1
                    - 2 * r1 * x[3] * math.sin(
                        x[0]) * v1n2 - 2 * r1 * r2 * math.sin(x[0]) * math.cos(
                        x[2]) * v1u2
                    - 2 * r1 * r2 * math.sin(x[0]) * math.sin(
                        x[2]) * v1v2 + 2 * x[3] * wn2 + 2 * r2 * math.cos(
                        x[2]) * wu2
                    + 2 * r2 * math.sin(x[2]) * wv2 + 2 * x[3] * r2 * math.cos(
                        x[2]) * n2u2 + 2 * x[3] * r2 * math.sin(x[2]) * n2v2
                    + 2 * math.cos(x[2]) * math.sin(x[2]) * u2v2 * (r2 ** 2))

        x01 = npy.array([(min_theta1 + max_theta1) / 2, (min_h1 + max_h1) / 2,
                         (min_theta2 + max_theta2) / 2, (min_h2 + max_h2) / 2])
        x02 = npy.array([min_theta1, (min_h1 + max_h1) / 2,
                         min_theta2, (min_h2 + max_h2) / 2])
        x03 = npy.array([max_theta1, (min_h1 + max_h1) / 2,
                         max_theta2, (min_h2 + max_h2) / 2])

        minimax = [(min_theta1, min_h1, min_theta2, min_h2),
                   (max_theta1, max_h1, max_theta2, max_h2)]

        res1 = scp.optimize.least_squares(distance_squared, x01,
                                          bounds=minimax)
        res2 = scp.optimize.least_squares(distance_squared, x02,
                                          bounds=minimax)
        res3 = scp.optimize.least_squares(distance_squared, x03,
                                          bounds=minimax)

        pt1 = volmdlr.Point3D(
            (r1 * math.cos(res1.x[0]), r1 * math.sin(res1.x[0]), res1.x[1]))
        p1 = frame1.old_coordinates(pt1)
        pt2 = volmdlr.Point3D(
            (r2 * math.cos(res1.x[2]), r2 * math.sin(res1.x[2]), res1.x[3]))
        p2 = frame2.old_coordinates(pt2)
        d = p1.point_distance(p2)
        result = res1

        res = [res2, res3]
        for couple in res:
            pttest1 = volmdlr.Point3D((r1 * math.cos(couple.x[0]),
                                       r1 * math.sin(couple.x[0]),
                                       couple.x[1]))
            pttest2 = volmdlr.Point3D((r2 * math.cos(couple.x[2]),
                                       r2 * math.sin(couple.x[2]),
                                       couple.x[3]))
            ptest1 = frame1.old_coordinates(pttest1)
            ptest2 = frame2.old_coordinates(pttest2)
            dtest = ptest1.point_distance(ptest2)
            if dtest < d:
                result = couple
                p1, p2 = ptest1, ptest2

        pt1_2d, pt2_2d = volmdlr.Point2D(
            (result.x[0], result.x[1])), volmdlr.Point2D(
            (result.x[2], result.x[3]))

        if not self.contours2d[0].point_belongs(pt1_2d):
            # Find the closest one
            points_contours1 = self.contours2d[0].tessel_points

            poly1 = volmdlr.ClosedPolygon2D(points_contours1)
            d1, new_pt1_2d = poly1.PointBorderDistance(pt1_2d,
                                                       return_other_point=True)
            pt1 = volmdlr.Point3D((r1 * math.cos(new_pt1_2d.vector[0]),
                                   r1 * math.sin(new_pt1_2d.vector[0]),
                                   new_pt1_2d.vector[1]))
            p1 = frame1.old_coordinates(pt1)

        if not other_cyl.contours2d[0].point_belongs(pt2_2d):
            # Find the closest one
            points_contours2 = other_cyl.contours2d[0].tessel_points

            poly2 = volmdlr.ClosedPolygon2D(points_contours2)
            d2, new_pt2_2d = poly2.PointBorderDistance(pt2_2d,
                                                       return_other_point=True)
            pt2 = volmdlr.Point3D((r2 * math.cos(new_pt2_2d.vector[0]),
                                   r2 * math.sin(new_pt2_2d.vector[0]),
                                   new_pt2_2d.vector[1]))
            p2 = frame2.old_coordinates(pt2)

        return p1, p2

    def minimum_distance_points_plane(self,
                                      planeface):  # Planeface with contour2D
        # ADD THE FACT THAT PLANEFACE.CONTOURS : [0] = contours totale, le reste = trous
        r = self.radius
        min_h1, min_theta1, max_h1, max_theta1 = self.minimum_maximum(
            self.contours2d[0], r)

        n1 = self.normal
        u1 = self.cylindricalsurface3d.frame.u
        v1 = self.cylindricalsurface3d.frame.v
        frame1 = volmdlr.Frame3D(self.center, u1, v1, n1)
        # st1 = volmdlr.Point3D((r*math.cos(min_theta1), r*math.sin(min_theta1), min_h1))
        # start1 = frame1.old_coordinates(st1)

        poly2d = planeface.polygon2D
        pfpoints = poly2d.points
        xmin, ymin = min(pt[0] for pt in pfpoints), min(pt[1] for pt in pfpoints)
        xmax, ymax = max(pt[0] for pt in pfpoints), max(pt[1] for pt in pfpoints)

        origin, vx, vy = planeface.plane.origin, planeface.plane.vectors[0], \
            planeface.plane.vectors[1]
        pf1_2d, pf2_2d = volmdlr.Point2D((xmin, ymin)), volmdlr.Point2D(
            (xmin, ymax))
        pf3_2d, pf4_2d = volmdlr.Point2D((xmax, ymin)), volmdlr.Point2D(
            (xmax, ymax))
        pf1, pf2 = pf1_2d.to_3d(origin, vx, vy), pf2_2d.to_3d(origin, vx, vy)
        pf3, _ = pf3_2d.to_3d(origin, vx, vy), pf4_2d.to_3d(origin, vx, vy)

        u, v = (pf3 - pf1), (pf2 - pf1)
        u.normalize()
        v.normalize()

        w = pf1 - self.center

        n1n1, n1u1, n1v1, n1u, n1v = n1.dot(n1), n1.dot(u1), n1.dot(
            v1), n1.dot(u), n1.dot(v)
        u1u1, u1v1, u1u, u1v = u1.dot(u1), u1.dot(v1), u1.dot(u), u1.dot(v)
        v1v1, v1u, v1v = v1.dot(v1), v1.dot(u), v1.dot(v)
        uu, uv, vv = u.dot(u), u.dot(v), v.dot(v)

        w2, wn1, wu1, wv1, wu, wv = w.dot(w), w.dot(n1), w.dot(u1), w.dot(
            v1), w.dot(u), w.dot(v)

        # x = (h, theta, x, y)
        def distance_squared(x):
            return (n1n1 * (x[0] ** 2) + ((math.cos(x[1])) ** 2) * u1u1 * (
                    r ** 2) + ((math.sin(x[1])) ** 2) * v1v1 * (r ** 2)
                    + w2 + uu * (x[2] ** 2) + vv * (x[3] ** 2) + 2 * x[
                        0] * math.cos(x[1]) * r * n1u1
                    + 2 * x[0] * math.sin(x[1]) * r * n1v1 - 2 * x[
                        0] * wn1 - 2 * x[0] * x[2] * n1u
                    - 2 * x[0] * x[3] * n1v + 2 * math.sin(x[1]) * math.cos(
                        x[1]) * u1v1 * (r ** 2)
                    - 2 * r * math.cos(x[1]) * wu1 - 2 * r * x[2] * math.cos(
                        x[1]) * u1u
                    - 2 * r * x[3] * math.sin(x[1]) * u1v - 2 * r * math.sin(
                        x[1]) * wv1
                    - 2 * r * x[2] * math.sin(x[1]) * v1u - 2 * r * x[
                        3] * math.sin(x[1]) * v1v
                    + 2 * x[2] * wu + 2 * x[3] * wv + 2 * x[2] * x[3] * uv)

        x01 = npy.array([(min_h1 + max_h1) / 2, (min_theta1 + max_theta1) / 2,
                         (xmax - xmin) / 2, (ymax - ymin) / 2])

        minimax = [(min_h1, min_theta1, 0, 0),
                   (max_h1, max_theta1, xmax - xmin, ymax - ymin)]

        res1 = scp.optimize.least_squares(distance_squared, x01,
                                          bounds=minimax)

        pt1 = volmdlr.Point3D(
            (r * math.cos(res1.x[1]), r * math.sin(res1.x[1]), res1.x[0]))
        p1 = frame1.old_coordinates(pt1)
        p2 = pf1 + res1.x[2] * u + res1.x[3] * v
        pt1_2d = volmdlr.Point2D((res1.x[1], res1.x[0]))
        pt2_2d = p2.to_2d(pf1, u, v)

        if not self.contours2d[0].point_belongs(pt1_2d):
            # Find the closest one
            points_contours1 = self.contours2d[0].tessel_points

            poly1 = volmdlr.ClosedPolygon2D(points_contours1)
            d1, new_pt1_2d = poly1.PointBorderDistance(pt1_2d,
                                                       return_other_point=True)
            pt1 = volmdlr.Point3D((r * math.cos(new_pt1_2d.vector[0]),
                                   r * math.sin(new_pt1_2d.vector[0]),
                                   new_pt1_2d.vector[1]))
            p1 = frame1.old_coordinates(pt1)

        if not planeface.contours[0].point_belongs(pt2_2d):
            # Find the closest one
            d2, new_pt2_2d = planeface.polygon2D.PointBorderDistance(pt2_2d,
                                                                     return_other_point=True)

            p2 = new_pt2_2d.to_3d(pf1, u, v)

        return p1, p2

    def minimum_distance(self, other_face, return_points=False):
        if other_face.__class__ is CylindricalFace3D:
            p1, p2 = self.minimum_distance_points_cyl(other_face)
            if return_points:
                return p1.point_distance(p2), p1, p2
            else:
                return p1.point_distance(p2)

        if other_face.__class__ is PlaneFace3D:
            p1, p2 = self.minimum_distance_points_plane(other_face)
            if return_points:
                return p1.point_distance(p2), p1, p2
            else:
                return p1.point_distance(p2)

        if other_face.__class__ is ToroidalFace3D:
            p1, p2 = other_face.minimum_distance_points_cyl(self)
            if return_points:
                return p1.point_distance(p2), p1, p2
            else:
                return p1.point_distance(p2)

        else:
            return NotImplementedError

    def adjacent_direction(self, other_face3d):
        '''
        find out in which direction the faces are adjacent
        Parameters
        ----------
        other_face3d : volmdlr.faces.CylindricalFace3D
        Returns
        -------
        adjacent_direction
        '''

        contour1 = self.outer_contour3d
        contour2 = other_face3d.outer_contour3d
        point1, point2 = contour1.shared_primitives_extremities(contour2)

        coord = point1 - point2
        coord = [abs(coord.x), abs(coord.y)]

        if coord.index(max(coord)) == 0:
            return 'x'
        else:
            return 'y'


class ToroidalFace3D(Face3D):
    """
    :param contours2d: The Tore's contour2D
    :type contours2d: volmdlr.Contour2D
    :param toroidalsurface3d: Information about the Tore
    :type toroidalsurface3d: ToroidalSurface3D
    :param theta: angle of cut in main circle direction
    :param phi: angle of cut in secondary circle direction
    :type points: List of float

    Example
        contours2d is rectangular and will create a classic tore with x:2*pi, y:2*pi
        x is for exterior, and y for the circle to revolute
        points = [pi, 2*pi] for an half tore
    """
    min_x_density = 5
    min_y_density = 1

    def __init__(self, surface3d: ToroidalSurface3D,
                 surface2d: Surface2D,
                 name: str = ''):

        # self.toroidalsurface3d = toroidalsurface3d

        self.center = surface3d.frame.origin
        self.normal = surface3d.frame.w

        theta_min, theta_max, phi_min, phi_max = surface2d.outer_contour.bounding_rectangle()

        self.theta_min = theta_min
        self.theta_max = theta_max
        self.phi_min = phi_min
        self.phi_max = phi_max

        # contours3d = [self.toroidalsurface3d.contour2d_to_3d(c)\
        #               for c in [outer_contour2d]+inners_contours2d]

        Face3D.__init__(self,
                        surface3d=surface3d,
                        surface2d=surface2d,
                        name=name)
        self._bbox = None

    def copy(self, deep=True, memo=None):
        return ToroidalFace3D(self.surface3d.copy(), self.surface2d.copy(),
                              self.name)

    def points_resolution(self, line, pos,
                          resolution):  # With a resolution wished
        points = []
        points.append(line.points[0])
        limit = line.points[1].vector[pos]
        start = line.points[0].vector[pos]
        vec = [0, 0]
        vec[pos] = start
        echelon = [line.points[0].vector[0] - vec[0],
                   line.points[0].vector[1] - vec[1]]
        flag = start + resolution
        while flag < limit:
            echelon[pos] = flag
            flag += resolution
            points.append(volmdlr.Point2D(echelon))
        points.append(line.points[1])
        return points

    @property
    def bounding_box(self):
        if not self._bbox:
            self._bbox = self.get_bounding_box()
        return self._bbox

    @bounding_box.setter
    def bounding_box(self, new_bouding_box):
        self._bbox = new_bouding_box

    def get_bounding_box(self):
        return self.surface3d._bounding_box()

    def triangulation_lines(self, angle_resolution=5):
        theta_min, theta_max, phi_min, phi_max = self.surface2d.bounding_rectangle()

        delta_theta = theta_max - theta_min
        nlines_x = int(delta_theta * angle_resolution)
        lines_x = []
        for i in range(nlines_x):
            theta = theta_min + (i + 1) / (nlines_x + 1) * delta_theta
            lines_x.append(vme.Line2D(volmdlr.Point2D(theta, phi_min),
                                      volmdlr.Point2D(theta, phi_max)))
        delta_phi = phi_max - phi_min
        nlines_y = int(delta_phi * angle_resolution)
        lines_y = []
        for i in range(nlines_y):
            phi = phi_min + (i + 1) / (nlines_y + 1) * delta_phi
            lines_y.append(vme.Line2D(volmdlr.Point2D(theta_min, phi),
                                      volmdlr.Point2D(theta_max, phi)))
        return lines_x, lines_y


# =============================================================================
#  This code seems buggy...
# =============================================================================

# def minimum_maximum_tore(self, contour2d):
#     points = contour2d.tessel_points

#     min_phi, min_theta = min([pt[1] for pt in points]), min(
#         [pt[0] for pt in points])
#     max_phi, max_theta = max([pt[1] for pt in points]), max(
#         [pt[0] for pt in points])
#     return min_phi, min_theta, max_phi, max_theta

# def minimum_distance_points_tore(self, other_tore):
#     raise NotImplementedError('This method seems unused, its code has been commented')
#     R1, r1, R2, r2 = self.rcenter, self.rcircle, other_tore.rcenter, other_tore.rcircle

#     min_phi1, min_theta1, max_phi1, max_theta1 = self.minimum_maximum_tore(
#         self.contours2d[0])

#     # start1 = self.start
#     n1 = self.normal
#     u1 = self.toroidalsurface3d.frame.u
#     v1 = self.toroidalsurface3d.frame.v
#     frame1 = volmdlr.Frame3D(self.center, u1, v1, n1)
#     # start1 = self.points2d_to3d([[min_theta1, min_phi1]], R1, r1, frame1)

#     min_phi2, min_theta2, max_phi2, max_theta2 = self.minimum_maximum_tore(
#         other_tore.contours2d[0])

#     # start2 = other_tore.start
#     n2 = other_tore.normal
#     u2 = other_tore.toroidalsurface3d.frame.u
#     v2 = other_tore.toroidalsurface3d.frame.v
#     frame2 = volmdlr.Frame3D(other_tore.center, u2, v2, n2)
#     # start2 = other_tore.points2d_to3d([[min_theta2, min_phi2]], R2, r2, frame2)

#     w = other_tore.center - self.center

#     n1n1, n1u1, n1v1, n1n2, n1u2, n1v2 = n1.dot(n1), n1.dot(u1), n1.dot(
#         v1), n1.dot(n2), n1.dot(u2), n1.dot(v2)
#     u1u1, u1v1, u1n2, u1u2, u1v2 = u1.dot(u1), u1.dot(v1), u1.dot(
#         n2), u1.dot(u2), u1.dot(v2)
#     v1v1, v1n2, v1u2, v1v2 = v1.dot(v1), v1.dot(n2), v1.dot(u2), v1.dot(v2)
#     n2n2, n2u2, n2v2 = n2.dot(n2), n2.dot(u2), n2.dot(v2)
#     u2u2, u2v2, v2v2 = u2.dot(u2), u2.dot(v2), v2.dot(v2)

#     w2, wn1, wu1, wv1, wn2, wu2, wv2 = w.dot(w), w.dot(n1), w.dot(
#         u1), w.dot(v1), w.dot(n2), w.dot(u2), w.dot(v2)

#     # x = (phi1, theta1, phi2, theta2)
#     def distance_squared(x):
#         return (u1u1 * (((R1 + r1 * math.cos(x[0])) * math.cos(x[1])) ** 2)
#                 + v1v1 * (((R1 + r1 * math.cos(x[0])) * math.sin(
#                     x[1])) ** 2)
#                 + n1n1 * ((math.sin(x[0])) ** 2) * (r1 ** 2) + w2
#                 + u2u2 * (((R2 + r2 * math.cos(x[2])) * math.cos(
#                     x[3])) ** 2)
#                 + v2v2 * (((R2 + r2 * math.cos(x[2])) * math.sin(
#                     x[3])) ** 2)
#                 + n2n2 * ((math.sin(x[2])) ** 2) * (r2 ** 2)
#                 + 2 * u1v1 * math.cos(x[1]) * math.sin(x[1]) * (
#                         (R1 + r1 * math.cos(x[0])) ** 2)
#                 + 2 * (R1 + r1 * math.cos(x[0])) * math.cos(
#                     x[1]) * r1 * math.sin(x[0]) * n1u1
#                 - 2 * (R1 + r1 * math.cos(x[0])) * math.cos(x[1]) * wu1
#                 - 2 * (R1 + r1 * math.cos(x[0])) * (
#                         R2 + r2 * math.cos(x[2])) * math.cos(
#                     x[1]) * math.cos(x[3]) * u1u2
#                 - 2 * (R1 + r1 * math.cos(x[0])) * (
#                         R2 + r2 * math.cos(x[2])) * math.cos(
#                     x[1]) * math.sin(x[3]) * u1v2
#                 - 2 * (R1 + r1 * math.cos(x[0])) * math.cos(
#                     x[1]) * r2 * math.sin(x[2]) * u1n2
#                 + 2 * (R1 + r1 * math.cos(x[0])) * math.sin(
#                     x[1]) * r1 * math.sin(x[0]) * n1v1
#                 - 2 * (R1 + r1 * math.cos(x[0])) * math.sin(x[1]) * wv1
#                 - 2 * (R1 + r1 * math.cos(x[0])) * (
#                         R2 + r2 * math.cos(x[2])) * math.sin(
#                     x[1]) * math.cos(x[3]) * v1u2
#                 - 2 * (R1 + r1 * math.cos(x[0])) * (
#                         R2 + r2 * math.cos(x[2])) * math.sin(
#                     x[1]) * math.sin(x[3]) * v1v2
#                 - 2 * (R1 + r1 * math.cos(x[0])) * math.sin(
#                     x[1]) * r2 * math.sin(x[2]) * v1n2
#                 - 2 * r1 * math.sin(x[0]) * wn1
#                 - 2 * r1 * math.sin(x[0]) * (
#                         R2 + r2 * math.cos(x[2])) * math.cos(
#                     x[3]) * n1u2
#                 - 2 * r1 * math.sin(x[0]) * (
#                         R2 + r2 * math.cos(x[2])) * math.sin(
#                     x[3]) * n1v2
#                 - 2 * r1 * r2 * math.sin(x[0]) * math.sin(x[2]) * n1n2
#                 + 2 * (R2 + r2 * math.cos(x[2])) * math.cos(x[3]) * wu2
#                 + 2 * (R2 + r2 * math.cos(x[2])) * math.sin(x[3]) * wv2
#                 + 2 * r2 * math.sin(x[2]) * wn2
#                 + 2 * u2v2 * math.cos(x[3]) * math.sin(x[3]) * (
#                         (R2 + r2 * math.cos(x[2])) ** 2)
#                 + 2 * math.cos(x[3]) * (
#                         R2 + r2 * math.cos(x[2])) * r2 * math.sin(
#                     x[2]) * n2u2
#                 + 2 * math.sin(x[3]) * (
#                         R2 + r2 * math.cos(x[2])) * r2 * math.sin(
#                     x[2]) * n2v2)

#     x01 = npy.array(
#         [(min_phi1 + max_phi1) / 2, (min_theta1 + max_theta1) / 2,
#          (min_phi2 + max_phi2) / 2, (min_theta2 + max_theta2) / 2])
#     x02 = npy.array([min_phi1, min_theta1,
#                      min_phi2, min_theta2])
#     x03 = npy.array([max_phi1, max_theta1,
#                      max_phi2, max_theta2])

#     minimax = [(min_phi1, min_theta1, min_phi2, min_theta2),
#                (max_phi1, max_theta1, max_phi2, max_theta2)]

#     res1 = scp.optimize.least_squares(distance_squared, x01,
#                                       bounds=minimax)
#     res2 = scp.optimize.least_squares(distance_squared, x02,
#                                       bounds=minimax)
#     res3 = scp.optimize.least_squares(distance_squared, x03,
#                                       bounds=minimax)

#     # frame1, frame2 = volmdlr.Frame3D(self.center, u1, v1, n1), volmdlr.Frame3D(other_tore.center, u2, v2, n2)
#     pt1 = self.points2d_to3d([[res1.x[1], res1.x[0]]], R1, r1, frame1)
#     pt2 = self.points2d_to3d([[res1.x[3], res1.x[2]]], R2, r2, frame2)
#     p1, p2 = pt1[0], pt2[0]
#     d = p1.point_distance(p2)
#     result = res1

#     res = [res2, res3]
#     for couple in res:
#         ptest1 = self.points2d_to3d([[couple.x[1], couple.x[0]]], R1, r1,
#                                     frame1)
#         ptest2 = self.points2d_to3d([[couple.x[3], couple.x[2]]], R2, r2,
#                                     frame2)
#         dtest = ptest1[0].point_distance(ptest2[0])
#         if dtest < d:
#             result = couple
#             p1, p2 = ptest1[0], ptest2[0]

#     pt1_2d, pt2_2d = volmdlr.Point2D(
#         (result.x[1], result.x[0])), volmdlr.Point2D(
#         (result.x[3], result.x[2]))

#     if not self.contours2d[0].point_belongs(pt1_2d):
#         # Find the closest one
#         points_contours1 = self.contours2d[0].tessel_points

#         poly1 = volmdlr.ClosedPolygon2D(points_contours1)
#         d1, new_pt1_2d = poly1.PointBorderDistance(pt1_2d,
#                                                    return_other_point=True)

#         pt1 = self.points2d_to3d([new_pt1_2d], R1, r1, frame1)
#         p1 = pt1[0]

#     if not other_tore.contours2d[0].point_belongs(pt2_2d):
#         # Find the closest one
#         points_contours2 = other_tore.contours2d[0].tessel_points

#         poly2 = volmdlr.ClosedPolygon2D(points_contours2)
#         d2, new_pt2_2d = poly2.PointBorderDistance(pt2_2d,
#                                                    return_other_point=True)

#         pt2 = self.points2d_to3d([new_pt2_2d], R2, r2, frame2)
#         p2 = pt2[0]

#     return p1, p2

# def minimum_distance_points_cyl(self, cyl):
#     R2, r2, r = self.rcenter, self.rcircle, cyl.radius

#     min_h, min_theta, max_h, max_theta = cyl.minimum_maximum(
#         cyl.contours2d[0], r)

#     n1 = cyl.normal
#     u1 = cyl.cylindricalsurface3d.frame.u
#     v1 = cyl.cylindricalsurface3d.frame.v
#     frame1 = volmdlr.Frame3D(cyl.center, u1, v1, n1)
#     # st1 = volmdlr.Point3D((r*math.cos(min_theta), r*math.sin(min_theta), min_h))
#     # start1 = frame1.old_coordinates(st1)

#     min_phi2, min_theta2, max_phi2, max_theta2 = self.minimum_maximum_tore(
#         self.contours2d[0])

#     n2 = self.normal
#     u2 = self.toroidalsurface3d.frame.u
#     v2 = self.toroidalsurface3d.frame.v
#     frame2 = volmdlr.Frame3D(self.center, u2, v2, n2)
#     # start2 = self.points2d_to3d([[min_theta2, min_phi2]], R2, r2, frame2)

#     w = self.center - cyl.center

#     n1n1, n1u1, n1v1, n1n2, n1u2, n1v2 = n1.dot(n1), n1.dot(u1), n1.dot(
#         v1), n1.dot(n2), n1.dot(u2), n1.dot(v2)
#     u1u1, u1v1, u1n2, u1u2, u1v2 = u1.dot(u1), u1.dot(v1), u1.dot(
#         n2), u1.dot(u2), u1.dot(v2)
#     v1v1, v1n2, v1u2, v1v2 = v1.dot(v1), v1.dot(n2), v1.dot(u2), v1.dot(v2)
#     n2n2, n2u2, n2v2 = n2.dot(n2), n2.dot(u2), n2.dot(v2)
#     u2u2, u2v2, v2v2 = u2.dot(u2), u2.dot(v2), v2.dot(v2)

#     w2, wn1, wu1, wv1, wn2, wu2, wv2 = w.dot(w), w.dot(n1), w.dot(
#         u1), w.dot(v1), w.dot(n2), w.dot(u2), w.dot(v2)

#     # x = (theta, h, phi2, theta2)
#     def distance_squared(x):
#         return (u1u1 * ((math.cos(x[0]) * r) ** 2) + v1v1 * (
#                 (math.sin(x[0]) * r) ** 2)
#                 + n1n1 * (x[1] ** 2) + w2
#                 + u2u2 * (((R2 + r2 * math.cos(x[2])) * math.cos(
#                     x[3])) ** 2)
#                 + v2v2 * (((R2 + r2 * math.cos(x[2])) * math.sin(
#                     x[3])) ** 2)
#                 + n2n2 * ((math.sin(x[2])) ** 2) * (r2 ** 2)
#                 + 2 * u1v1 * math.cos(x[0]) * math.sin(x[0]) * (r ** 2)
#                 + 2 * r * math.cos(x[0]) * x[1] * n1u1 - 2 * r * math.cos(
#                     x[0]) * wu1
#                 - 2 * r * math.cos(x[0]) * (
#                         R2 + r2 * math.cos(x[2])) * math.cos(
#                     x[3]) * u1u2
#                 - 2 * r * math.cos(x[0]) * (
#                         R2 + r2 * math.cos(x[2])) * math.sin(
#                     x[3]) * u1v2
#                 - 2 * r * math.cos(x[0]) * r2 * math.sin(x[2]) * u1n2
#                 + 2 * r * math.sin(x[0]) * x[1] * n1v1 - 2 * r * math.sin(
#                     x[0]) * wv1
#                 - 2 * r * math.sin(x[0]) * (
#                         R2 + r2 * math.cos(x[2])) * math.cos(
#                     x[3]) * v1u2
#                 - 2 * r * math.sin(x[0]) * (
#                         R2 + r2 * math.cos(x[2])) * math.sin(
#                     x[3]) * v1v2
#                 - 2 * r * math.sin(x[0]) * r2 * math.sin(x[2]) * v1n2 - 2 *
#                 x[1] * wn1
#                 - 2 * x[1] * (R2 + r2 * math.cos(x[2])) * math.cos(
#                     x[3]) * n1u2
#                 - 2 * x[1] * (R2 + r2 * math.cos(x[2])) * math.sin(
#                     x[3]) * n1v2
#                 - 2 * x[1] * r2 * math.sin(x[2]) * n1n2
#                 + 2 * (R2 + r2 * math.cos(x[2])) * math.cos(x[3]) * wu2
#                 + 2 * (R2 + r2 * math.cos(x[2])) * math.sin(x[3]) * wv2
#                 + 2 * r2 * math.sin(x[2]) * wn2
#                 + 2 * u2v2 * math.cos(x[3]) * math.sin(x[3]) * (
#                         (R2 + r2 * math.cos(x[2])) ** 2)
#                 + 2 * math.cos(x[3]) * (
#                         R2 + r2 * math.cos(x[2])) * r2 * math.sin(
#                     x[2]) * n2u2
#                 + 2 * math.sin(x[3]) * (
#                         R2 + r2 * math.cos(x[2])) * r2 * math.sin(
#                     x[2]) * n2v2)

#     x01 = npy.array([(min_theta + max_theta) / 2, (min_h + max_h) / 2,
#                      (min_phi2 + max_phi2) / 2,
#                      (min_theta2 + max_theta2) / 2])
#     x02 = npy.array([min_theta, min_h,
#                      min_phi2, min_theta2])
#     x03 = npy.array([max_theta, max_h,
#                      max_phi2, max_theta2])

#     minimax = [(min_theta, min_h, min_phi2, min_theta2),
#                (max_theta, max_h, max_phi2, max_theta2)]

#     res1 = scp.optimize.least_squares(distance_squared, x01,
#                                       bounds=minimax)
#     res2 = scp.optimize.least_squares(distance_squared, x02,
#                                       bounds=minimax)
#     res3 = scp.optimize.least_squares(distance_squared, x03,
#                                       bounds=minimax)

#     pt1 = volmdlr.Point3D(
#         (r * math.cos(res1.x[0]), r * math.sin(res1.x[0]), res1.x[1]))
#     p1 = frame1.old_coordinates(pt1)
#     pt2 = self.points2d_to3d([[res1.x[3], res1.x[2]]], R2, r2, frame2)
#     p2 = pt2[0]
#     d = p1.point_distance(p2)
#     result = res1

#     res = [res2, res3]
#     for couple in res:
#         pttest1 = volmdlr.Point3D((r * math.cos(couple.x[0]),
#                                    r * math.sin(couple.x[0]), couple.x[1]))
#         ptest1 = frame1.old_coordinates(pttest1)
#         ptest2 = self.points2d_to3d([[couple.x[3], couple.x[2]]], R2, r2,
#                                     frame2)
#         dtest = ptest1.point_distance(ptest2[0])
#         if dtest < d:
#             result = couple
#             p1, p2 = ptest1, ptest2[0]

#     pt1_2d, pt2_2d = volmdlr.Point2D(
#         (result.x[0], result.x[1])), volmdlr.Point2D(
#         (result.x[3], result.x[2]))

#     if not self.contours2d[0].point_belongs(pt2_2d):
#         # Find the closest one
#         points_contours2 = self.contours2d[0].tessel_points

#         poly2 = volmdlr.ClosedPolygon2D(points_contours2)
#         d2, new_pt2_2d = poly2.PointBorderDistance(pt2_2d,
#                                                    return_other_point=True)

#         pt2 = self.points2d_to3d([new_pt2_2d], R2, r2, frame2)
#         p2 = pt2[0]

#     if not cyl.contours2d[0].point_belongs(pt1_2d):
#         # Find the closest one
#         points_contours1 = cyl.contours2d[0].tessel_points

#         poly1 = volmdlr.ClosedPolygon2D(points_contours1)
#         d1, new_pt1_2d = poly1.PointBorderDistance(pt1_2d,
#                                                    return_other_point=True)

#         pt1 = volmdlr.Point3D((r * math.cos(new_pt1_2d.vector[0]),
#                                r * math.sin(new_pt1_2d.vector[0]),
#                                new_pt1_2d.vector[1]))
#         p1 = frame1.old_coordinates(pt1)

#     return p1, p2

# def minimum_distance_points_plane(self,
#                                   planeface):  # Planeface with contour2D
#     # TODO: check that it takes into account holes

#     poly2d = planeface.polygon2D
#     pfpoints = poly2d.points
#     xmin, ymin = min([pt[0] for pt in pfpoints]), min(
#         [pt[1] for pt in pfpoints])
#     xmax, ymax = max([pt[0] for pt in pfpoints]), max(
#         [pt[1] for pt in pfpoints])
#     origin, vx, vy = planeface.plane.origin, planeface.plane.vectors[0], \
#                      planeface.plane.vectors[1]
#     pf1_2d, pf2_2d = volmdlr.Point2D((xmin, ymin)), volmdlr.Point2D(
#         (xmin, ymax))
#     pf3_2d, pf4_2d = volmdlr.Point2D((xmax, ymin)), volmdlr.Point2D(
#         (xmax, ymax))
#     pf1, pf2 = pf1_2d.to_3d(origin, vx, vy), pf2_2d.to_3d(origin, vx, vy)
#     pf3, _ = pf3_2d.to_3d(origin, vx, vy), pf4_2d.to_3d(origin, vx, vy)

#     u, v = (pf3 - pf1), (pf2 - pf1)
#     u.normalize()
#     v.normalize()

#     R1, r1 = self.rcenter, self.rcircle
#     min_phi1, min_theta1, max_phi1, max_theta1 = self.minimum_maximum_tore(
#         self.contours2d[0])

#     n1 = self.normal
#     u1 = self.toroidalsurface3d.frame.u
#     v1 = self.toroidalsurface3d.frame.v
#     frame1 = volmdlr.Frame3D(self.center, u1, v1, n1)
#     # start1 = self.points2d_to3d([[min_theta1, min_phi1]], R1, r1, frame1)

#     w = self.center - pf1

#     n1n1, n1u1, n1v1, n1u, n1v = n1.dot(n1), n1.dot(u1), n1.dot(
#         v1), n1.dot(u), n1.dot(v)
#     u1u1, u1v1, u1u, u1v = u1.dot(u1), u1.dot(v1), u1.dot(u), u1.dot(v)
#     v1v1, v1u, v1v = v1.dot(v1), v1.dot(u), v1.dot(v)
#     uu, uv, vv = u.dot(u), u.dot(v), v.dot(v)

#     w2, wn1, wu1, wv1, wu, wv = w.dot(w), w.dot(n1), w.dot(u1), w.dot(
#         v1), w.dot(u), w.dot(v)

#     # x = (x, y, phi1, theta1)
#     def distance_squared(x):
#         return (uu * (x[0] ** 2) + vv * (x[1] ** 2) + w2
#                 + u1u1 * (((R1 + r1 * math.cos(x[2])) * math.cos(
#                     x[3])) ** 2)
#                 + v1v1 * (((R1 + r1 * math.cos(x[2])) * math.sin(
#                     x[3])) ** 2)
#                 + n1n1 * ((math.sin(x[2])) ** 2) * (r1 ** 2)
#                 + 2 * x[0] * x[1] * uv - 2 * x[0] * wu
#                 - 2 * x[0] * (R1 + r1 * math.cos(x[2])) * math.cos(
#                     x[3]) * u1u
#                 - 2 * x[0] * (R1 + r1 * math.cos(x[2])) * math.sin(
#                     x[3]) * v1u
#                 - 2 * x[0] * math.sin(x[2]) * r1 * n1u - 2 * x[1] * wv
#                 - 2 * x[1] * (R1 + r1 * math.cos(x[2])) * math.cos(
#                     x[3]) * u1v
#                 - 2 * x[1] * (R1 + r1 * math.cos(x[2])) * math.sin(
#                     x[3]) * v1v
#                 - 2 * x[1] * math.sin(x[2]) * r1 * n1v
#                 + 2 * (R1 + r1 * math.cos(x[2])) * math.cos(x[3]) * wu1
#                 + 2 * (R1 + r1 * math.cos(x[2])) * math.sin(x[3]) * wv1
#                 + 2 * math.sin(x[2]) * r1 * wn1
#                 + 2 * u1v1 * math.cos(x[3]) * math.sin(x[3]) * (
#                         (R1 + r1 * math.cos(x[2])) ** 2)
#                 + 2 * (R1 + r1 * math.cos(x[2])) * math.cos(
#                     x[3]) * r1 * math.sin(x[2]) * n1u1
#                 + 2 * (R1 + r1 * math.cos(x[2])) * math.sin(
#                     x[3]) * r1 * math.sin(x[2]) * n1v1)

#     x01 = npy.array([(xmax - xmin) / 2, (ymax - ymin) / 2,
#                      (min_phi1 + max_phi1) / 2,
#                      (min_theta1 + max_theta1) / 2])

#     minimax = [(0, 0, min_phi1, min_theta1),
#                (xmax - xmin, ymax - ymin, max_phi1, max_theta1)]

#     res1 = scp.optimize.least_squares(distance_squared, x01,
#                                       bounds=minimax)

#     # frame1 = volmdlr.Frame3D(self.center, u1, v1, n1)
#     pt1 = self.points2d_to3d([[res1.x[3], res1.x[2]]], R1, r1, frame1)
#     p1 = pt1[0]
#     p2 = pf1 + res1.x[2] * u + res1.x[3] * v

#     pt1_2d = volmdlr.Point2D((res1.x[3], res1.x[2]))
#     pt2_2d = p2.to_2d(pf1, u, v)

#     if not self.contours2d[0].point_belongs(pt1_2d):
#         # Find the closest one
#         points_contours1 = self.contours2d[0].tessel_points

#         poly1 = volmdlr.ClosedPolygon2D(points_contours1)
#         d1, new_pt1_2d = poly1.PointBorderDistance(pt1_2d,
#                                                    return_other_point=True)

#         pt1 = self.points2d_to3d([new_pt1_2d], R1, r1, frame1)
#         p1 = pt1[0]

#     if not planeface.contours[0].point_belongs(pt2_2d):
#         # Find the closest one
#         d2, new_pt2_2d = planeface.polygon2D.PointBorderDistance(pt2_2d,
#                                                                  return_other_point=True)

#         p2 = new_pt2_2d.to_3d(pf1, u, v)

#     return p1, p2

# def minimum_distance(self, other_face, return_points=False):
#     if other_face.__class__ is ToroidalFace3D:
#         p1, p2 = self.minimum_distance_points_tore(other_face)
#         if return_points:
#             return p1.point_distance(p2), p1, p2
#         else:
#             return p1.point_distance(p2)

#     if other_face.__class__ is CylindricalFace3D:
#         p1, p2 = self.minimum_distance_points_cyl(other_face)
#         if return_points:
#             return p1.point_distance(p2), p1, p2
#         else:
#             return p1.point_distance(p2)

#     if other_face.__class__ is PlaneFace3D:
#         p1, p2 = self.minimum_distance_points_plane(other_face)
#         if return_points:
#             return p1.point_distance(p2), p1, p2
#         else:
#             return p1.point_distance(p2)
#     else:
#         return NotImplementedError


class ConicalFace3D(Face3D):
    """
    :param contours2d: The Cone's contour2D
    :type contours2d: volmdlr.Contour2D
    :param conicalsurface3d: Information about the Cone
    :type conicalsurface3d: ConicalSurface3D
    :param points: Contour2d's parameter Cone
    :type points: List of float

    """
    min_x_density = 5
    min_y_density = 1

    def __init__(self, surface3d: ConicalSurface3D,
                 surface2d: Surface2D,
                 name: str = ''):

        Face3D.__init__(self,
                        surface3d=surface3d,
                        surface2d=surface2d,
                        name=name)
        self._bbox = None

    @property
    def bounding_box(self):
        if not self._bbox:
            self._bbox = self.get_bounding_box()
        return self._bbox

    @bounding_box.setter
    def bounding_box(self, new_bouding_box):
        self._bbox = new_bouding_box

    def get_bounding_box(self):
        theta_min, theta_max, zmin, zmax = self.surface2d.outer_contour.bounding_rectangle()

        xp = (volmdlr.X3D.dot(self.surface3d.frame.u) * self.surface3d.frame.u
              + volmdlr.X3D.dot(
                    self.surface3d.frame.v) * self.surface3d.frame.v)
        try:
            xp.normalize()
        except ZeroDivisionError:
            pass
        yp = (volmdlr.Y3D.dot(self.surface3d.frame.u) * self.surface3d.frame.u
              + volmdlr.Y3D.dot(
                    self.surface3d.frame.v) * self.surface3d.frame.v)

        try:
            yp.normalize()
        except ZeroDivisionError:
            pass

        zp = (volmdlr.Z3D.dot(self.surface3d.frame.u) * self.surface3d.frame.u
              + volmdlr.Z3D.dot(
                    self.surface3d.frame.v) * self.surface3d.frame.v)
        try:
            zp.normalize()
        except ZeroDivisionError:
            pass

        lower_center = self.surface3d.frame.origin + zmin * self.surface3d.frame.w
        upper_center = self.surface3d.frame.origin + zmax * self.surface3d.frame.w
        lower_radius = math.tan(self.surface3d.semi_angle) * zmin
        upper_radius = math.tan(self.surface3d.semi_angle) * zmax

        points = [lower_center - lower_radius * xp,
                  lower_center + lower_radius * xp,
                  lower_center - lower_radius * yp,
                  lower_center + lower_radius * yp,
                  lower_center - lower_radius * zp,
                  lower_center + lower_radius * zp,
                  upper_center - upper_radius * xp,
                  upper_center + upper_radius * xp,
                  upper_center - upper_radius * yp,
                  upper_center + upper_radius * yp,
                  upper_center - upper_radius * zp,
                  upper_center + upper_radius * zp,
                  ]

        return volmdlr.core.BoundingBox.from_points(points)

    def triangulation_lines(self, angle_resolution=5):
        theta_min, theta_max, zmin, zmax = self.surface2d.bounding_rectangle()
        delta_theta = theta_max - theta_min
        nlines = int(delta_theta * angle_resolution)
        lines_x = []
        for i in range(nlines):
            theta = theta_min + (i + 1) / (nlines + 1) * delta_theta
            lines_x.append(vme.Line2D(volmdlr.Point2D(theta, zmin),
                                      volmdlr.Point2D(theta, zmax)))

        if zmin < 1e-9:
            delta_z = zmax - zmin
            lines_y = [vme.Line2D(volmdlr.Point2D(theta_min, zmin + 0.1 * delta_z),
                                  volmdlr.Point2D(theta_max, zmin + 0.1 * delta_z))]
        else:
            lines_y = []
        return lines_x, lines_y

    # def create_triangle(self, all_contours_points, part):
    #     Triangles, ts = [], []
    #     pts, h_list = [], []
    #     for listpt in all_contours_points:
    #         for pt in listpt:
    #             pts.append(pt)
    #             h_list.append(pt[1])
    #     if part == 'bot':
    #         h_concerned = min(h_list)
    #     else:
    #         h_concerned = max(h_list)
    #     peak_list, other = [], []
    #     for pt in pts:
    #         if pt[1] == h_concerned:
    #             peak_list.append(pt)
    #         else:
    #             other.append(pt)
    #     points = [peak_list[0]] + other
    #
    #     for i in range(1, len(points)):
    #         if i == len(points) - 1:
    #             vertices = [points[i].vector, points[0].vector,
    #                         points[1].vector]
    #             segments = [[0, 1], [1, 2], [2, 0]]
    #             listindice = [i, 0, 1]
    #         else:
    #             vertices = [points[i].vector, points[0].vector,
    #                         points[i + 1].vector]
    #             segments = [[0, 1], [1, 2], [2, 0]]
    #             listindice = [i, 0, i + 1]
    #         tri = {'vertices': vertices, 'segments': segments}
    #         t = triangle.triangulate(tri, 'p')
    #         if 'triangles' in t:
    #             triangles = t['triangles'].tolist()
    #             triangles[0] = listindice
    #             Triangles.append(triangles)
    #         else:
    #             Triangles.append(None)
    #         ts.append(t)
    #
    #     return points, Triangles


class SphericalFace3D(Face3D):
    """
    :param contours2d: The Sphere's contour2D
    :type contours2d: volmdlr.Contour2D
    :param sphericalsurface3d: Information about the Sphere
    :type sphericalsurface3d: SphericalSurface3D
    :param points: Angle's Sphere
    :type points: List of float

    """
    min_x_density = 5
    min_y_density = 5

    def __init__(self, surface3d: SphericalSurface3D,
                 surface2d: Surface2D,
                 name: str = ''):
        Face3D.__init__(self,
                        surface3d=surface3d,
                        surface2d=surface2d,
                        name=name)
        self._bbox = None

    @property
    def bounding_box(self):
        if not self._bbox:
            self._bbox = self.get_bounding_box()
        return self._bbox

    @bounding_box.setter
    def bounding_box(self, new_bouding_box):
        self._bbox = new_bouding_box

    def get_bounding_box(self):
        # To be enhanced
        return self.surface3d._bounding_box()

    def triangulation_lines(self, angle_resolution=7):
        theta_min, theta_max, phi_min, phi_max = self.surface2d.bounding_rectangle()

        delta_theta = theta_max - theta_min
        nlines_x = int(delta_theta * angle_resolution)
        lines_x = []
        for i in range(nlines_x):
            theta = theta_min + (i + 1) / (nlines_x + 1) * delta_theta
            lines_x.append(vme.Line2D(volmdlr.Point2D(theta, phi_min),
                                      volmdlr.Point2D(theta, phi_max)))
        delta_phi = phi_max - phi_min
        nlines_y = int(delta_phi * angle_resolution)
        lines_y = []
        for i in range(nlines_y):
            phi = phi_min + (i + 1) / (nlines_y + 1) * delta_phi
            lines_y.append(vme.Line2D(volmdlr.Point2D(theta_min, phi),
                                      volmdlr.Point2D(theta_max, phi)))
        return lines_x, lines_y


class RuledFace3D(Face3D):
    """

    """
    min_x_density = 50
    min_y_density = 1

    def __init__(self,
                 surface3d: RuledSurface3D,
                 surface2d: Surface2D,
                 name: str = '',
                 color=None):
        Face3D.__init__(self, surface3d=surface3d,
                        surface2d=surface2d,
                        name=name)
        self._bbox = None

    @property
    def bounding_box(self):
        if not self._bbox:
            self._bbox = self.get_bounding_box()
        return self._bbox

    @bounding_box.setter
    def bounding_box(self, new_bouding_box):
        self._bbox = new_bouding_box

    def get_bounding_box(self):
        # To be enhance by restricting wires to cut
        # xmin, xmax, ymin, ymax = self.surface2d.outer_contour.bounding_rectangle()
        points = [self.surface3d.point2d_to_3d(volmdlr.Point2D(i / 30, 0.)) for
                  i in range(31)]
        points.extend(
            [self.surface3d.point2d_to_3d(volmdlr.Point2D(i / 30, 1.)) for i
             in range(31)])

        return volmdlr.core.BoundingBox.from_points(points)

    def triangulation_lines(self, angle_resolution=10):
        xmin, xmax, ymin, ymax = self.surface2d.bounding_rectangle()
        delta_x = xmax - xmin
        nlines = int(delta_x * angle_resolution)
        lines = []
        for i in range(nlines):
            x = xmin + (i + 1) / (nlines + 1) * delta_x
            lines.append(vme.Line2D(volmdlr.Point2D(x, ymin),
                                    volmdlr.Point2D(x, ymax)))
        return lines, []


class BSplineFace3D(Face3D):
    def __init__(self, surface3d: BSplineSurface3D,
                 surface2d: Surface2D,
                 name: str = ''):
        Face3D.__init__(self,
                        surface3d=surface3d,
                        surface2d=surface2d,
                        name=name)
        self._bbox = None

    @property
    def bounding_box(self):
        if not self._bbox:
            self._bbox = self.get_bounding_box()
        return self._bbox

    @bounding_box.setter
    def bounding_box(self, new_bounding_box):
        self._bbox = new_bounding_box

    def get_bounding_box(self):
        return self.surface3d._bounding_box()

    def triangulation_lines(self, resolution=25):
        u_min, u_max, v_min, v_max = self.surface2d.bounding_rectangle()

        delta_u = u_max - u_min
        nlines_x = int(delta_u * resolution)
        lines_x = []
        for i in range(nlines_x):
            u = u_min + (i + 1) / (nlines_x + 1) * delta_u
            lines_x.append(vme.Line2D(volmdlr.Point2D(u, v_min),
                                      volmdlr.Point2D(u, v_max)))
        delta_v = v_max - v_min
        nlines_y = int(delta_v * resolution)
        lines_y = []
        for i in range(nlines_y):
            v = v_min + (i + 1) / (nlines_y + 1) * delta_v
            lines_y.append(vme.Line2D(volmdlr.Point2D(v_min, v),
                                      volmdlr.Point2D(v_max, v)))
        return lines_x, lines_y

    def pair_with(self, other_bspline_face3d):
        '''
        find out how the uv parametric frames are located compared to each other, and also how grid3d can be defined respected to these directions

        Parameters
        ----------
        other_bspline_face3d : volmdlr.faces.BSplineFace3D

        Returns
        -------
        corresponding_direction
        grid2d_direction
        '''

        adjacent_direction1, diff1, adjacent_direction2, diff2 = self.adjacent_direction(other_bspline_face3d)
        corresponding_directions = []
        if (diff1 > 0 and diff2 > 0) or (diff1 < 0 and diff2 < 0):
            corresponding_directions.append(('+' + adjacent_direction1, '+' + adjacent_direction2))
        else:
            corresponding_directions.append(('+' + adjacent_direction1, '-' + adjacent_direction2))

        if adjacent_direction1 == 'u' and adjacent_direction2 == 'u':
            corresponding_directions, grid2d_direction = self.adjacent_direction_uu(
                other_bspline_face3d, corresponding_directions)
        elif adjacent_direction1 == 'v' and adjacent_direction2 == 'v':
            corresponding_directions, grid2d_direction = self.adjacent_direction_vv(
                other_bspline_face3d, corresponding_directions)
        elif adjacent_direction1 == 'u' and adjacent_direction2 == 'v':
            corresponding_directions, grid2d_direction = self.adjacent_direction_uv(
                other_bspline_face3d, corresponding_directions)
        elif adjacent_direction1 == 'v' and adjacent_direction2 == 'u':
            corresponding_directions, grid2d_direction = self.adjacent_direction_vu(
                other_bspline_face3d, corresponding_directions)

        return corresponding_directions, grid2d_direction

    def adjacent_direction_uu(self, other_bspline_face3d, corresponding_directions):

        extremities = self.extremities(other_bspline_face3d)
        start1, start2 = extremities[0], extremities[2]
        borders_points = [volmdlr.Point2D(0, 0), volmdlr.Point2D(1, 0),
                          volmdlr.Point2D(1, 1), volmdlr.Point2D(0, 1)]

        # TODO: compute nearest_point in 'bounding_box points' instead of borders_points
        nearest_start1 = start1.nearest_point(borders_points)
        # nearest_end1 = end1.nearest_point(borders_points)
        nearest_start2 = start2.nearest_point(borders_points)
        # nearest_end2 = end2.nearest_point(borders_points)

        v1 = nearest_start1[1]
        v2 = nearest_start2[1]

        if (v1 == 0 and v2 == 0):
            corresponding_directions.append(('+v', '-v'))
            grid2d_direction = [['+x', '-y'], ['+x', '+y']]

        elif (v1 == 1 and v2 == 1):
            if corresponding_directions == [('+u', '-u')]:
                grid2d_direction = [['+x', '+y'], ['-x', '-y']]
            else:
                grid2d_direction = [['+x', '+y'], ['+x', '-y']]
            corresponding_directions.append(('+v', '-v'))

        elif (v1 == 1 and v2 == 0):
            corresponding_directions.append(('+v', '+v'))
            grid2d_direction = [['+x', '+y'], ['+x', '+y']]

        elif (v1 == 0 and v2 == 1):
            corresponding_directions.append(('+v', '+v'))
            grid2d_direction = [['+x', '-y'], ['+x', '-y']]

        return corresponding_directions, grid2d_direction

    def adjacent_direction_vv(self, other_bspline_face3d, corresponding_directions):

        extremities = self.extremities(other_bspline_face3d)
        start1, start2 = extremities[0], extremities[2]
        borders_points = [volmdlr.Point2D(0, 0), volmdlr.Point2D(1, 0),
                          volmdlr.Point2D(1, 1), volmdlr.Point2D(0, 1)]

        # TODO: compute nearest_point in 'bounding_box points' instead of borders_points
        nearest_start1 = start1.nearest_point(borders_points)
        # nearest_end1 = end1.nearest_point(borders_points)
        nearest_start2 = start2.nearest_point(borders_points)
        # nearest_end2 = end2.nearest_point(borders_points)

        u1 = nearest_start1[0]
        u2 = nearest_start2[0]

        if (u1 == 0 and u2 == 0):
            corresponding_directions.append(('+u', '-v'))
            grid2d_direction = [['-y', '-x'], ['-y', '+x']]

        elif (u1 == 1 and u2 == 1):
            corresponding_directions.append(('+u', '-v'))
            grid2d_direction = [['+y', '+x'], ['+y', '-x']]

        elif (u1 == 0 and u2 == 1):
            corresponding_directions.append(('+u', '+u'))
            grid2d_direction = [['+y', '-x'], ['+y', '-x']]

        elif (u1 == 1 and u2 == 0):
            corresponding_directions.append(('+u', '+u'))
            grid2d_direction = [['+y', '+x'], ['+y', '+x']]

        return corresponding_directions, grid2d_direction

    def adjacent_direction_uv(self, other_bspline_face3d, corresponding_directions):

        extremities = self.extremities(other_bspline_face3d)
        start1, start2 = extremities[0], extremities[2]
        borders_points = [volmdlr.Point2D(0, 0), volmdlr.Point2D(1, 0),
                          volmdlr.Point2D(1, 1), volmdlr.Point2D(0, 1)]

        # TODO: compute nearest_point in 'bounding_box points' instead of borders_points
        nearest_start1 = start1.nearest_point(borders_points)
        # nearest_end1 = end1.nearest_point(borders_points)
        nearest_start2 = start2.nearest_point(borders_points)
        # nearest_end2 = end2.nearest_point(borders_points)

        v1 = nearest_start1[1]
        u2 = nearest_start2[0]

        if (v1 == 1 and u2 == 0):
            corresponding_directions.append(('+v', '+u'))
            grid2d_direction = [['+x', '+y'], ['+y', '+x']]

        elif (v1 == 0 and u2 == 1):
            corresponding_directions.append(('+v', '+u'))
            grid2d_direction = [['-x', '-y'], ['-y', '-x']]

        elif (v1 == 1 and u2 == 1):
            corresponding_directions.append(('+v', '-u'))
            grid2d_direction = [['+x', '+y'], ['-y', '-x']]

        elif (v1 == 0 and u2 == 0):
            corresponding_directions.append(('+v', '-u'))
            grid2d_direction = [['-x', '-y'], ['-y', '+x']]

        return corresponding_directions, grid2d_direction

    def adjacent_direction_vu(self, other_bspline_face3d, corresponding_directions):

        extremities = self.extremities(other_bspline_face3d)
        start1, start2 = extremities[0], extremities[2]
        borders_points = [volmdlr.Point2D(0, 0), volmdlr.Point2D(1, 0),
                          volmdlr.Point2D(1, 1), volmdlr.Point2D(0, 1)]

        # TODO: compute nearest_point in 'bounding_box points' instead of borders_points
        nearest_start1 = start1.nearest_point(borders_points)
        # nearest_end1 = end1.nearest_point(borders_points)
        nearest_start2 = start2.nearest_point(borders_points)
        # nearest_end2 = end2.nearest_point(borders_points)

        u1 = nearest_start1[0]
        v2 = nearest_start2[1]

        if (u1 == 1 and v2 == 0):
            corresponding_directions.append(('+u', '+v'))
            grid2d_direction = [['+y', '+x'], ['+x', '+y']]

        elif (u1 == 0 and v2 == 1):
            corresponding_directions.append(('+u', '+v'))
            grid2d_direction = [['-y', '-x'], ['+x', '-y']]

        elif (u1 == 0 and v2 == 0):
            corresponding_directions.append(('+u', '-v'))
            grid2d_direction = [['+y', '-x'], ['+x', '+y']]

        elif (u1 == 1 and v2 == 1):
            if corresponding_directions == [('+v', '-u')]:
                grid2d_direction = [['+y', '+x'], ['-x', '-y']]
            else:
                grid2d_direction = [['+y', '+x'], ['+x', '-y']]
            corresponding_directions.append(('+u', '-v'))

        return corresponding_directions, grid2d_direction

    def extremities(self, other_bspline_face3d):
        '''
        find points extremities for nearest edges of two faces
        '''

        contour1 = self.outer_contour3d
        contour2 = other_bspline_face3d.outer_contour3d

        contour1_2d = self.surface2d.outer_contour
        contour2_2d = other_bspline_face3d.surface2d.outer_contour

        points1 = [p.start for p in contour1.primitives]
        points2 = [p.start for p in contour2.primitives]

        dis, ind = [], []
        for p in points1:
            pt = p.nearest_point(points2)
            ind.append(points2.index(pt))
            dis.append(p.point_distance(pt))

        dis_sorted = sorted(dis)

        shared = []
        for k, p1 in enumerate(contour1.primitives):
            if dis_sorted[0] == dis_sorted[1]:
                indices = npy.where(npy.array(dis) == dis_sorted[0])[0]
                index1 = indices[0]
                index2 = indices[1]
            else:
                index1 = dis.index(dis_sorted[0])
                index2 = dis.index(dis_sorted[1])
            if ((p1.start == points1[index1] and p1.end == points1[index2])
                    or
                    (p1.end == points1[index1] and p1.start == points1[index2])):
                shared.append(p1)
                i = k

        for k, p2 in enumerate(contour2.primitives):
            if ((p2.start == points2[ind[index1]] and p2.end == points2[ind[index2]])
                    or
                    (p2.end == points2[ind[index1]] and p2.start == points2[ind[index2]])):
                shared.append(p2)
                j = k

        points = [contour2.primitives[j].start, contour2.primitives[j].end]

        if points.index(contour1.primitives[i].start.nearest_point(points)) == 1:
            start1 = contour1_2d.primitives[i].start
            end1 = contour1_2d.primitives[i].end

            start2 = contour2_2d.primitives[j].end
            end2 = contour2_2d.primitives[j].start

        else:
            start1 = contour1_2d.primitives[i].start
            end1 = contour1_2d.primitives[i].end

            start2 = contour2_2d.primitives[j].start
            end2 = contour2_2d.primitives[j].end

        return start1, end1, start2, end2

    def adjacent_direction(self, other_bspline_face3d):
        '''
        find directions (u or v) between two faces, in the nearest edges between them
        '''

        start1, end1, start2, end2 = self.extremities(other_bspline_face3d)

        du1 = abs((end1 - start1)[0])
        dv1 = abs((end1 - start1)[1])

        if du1 < dv1:
            adjacent_direction1 = 'v'
            diff1 = (end1 - start1)[1]
        else:
            adjacent_direction1 = 'u'
            diff1 = (end1 - start1)[0]

        du2 = abs((end2 - start2)[0])
        dv2 = abs((end2 - start2)[1])

        if du2 < dv2:
            adjacent_direction2 = 'v'
            diff2 = (end2 - start2)[1]
        else:
            adjacent_direction2 = 'u'
            diff2 = (end2 - start2)[0]

        return adjacent_direction1, diff1, adjacent_direction2, diff2

    def adjacent_direction_xy(self, other_face3d):
        '''
        find out in which direction the faces are adjacent

        Parameters
        ----------
        other_face3d : volmdlr.faces.BSplineFace3D

        Returns
        -------
        adjacent_direction
        '''

        contour1 = self.outer_contour3d
        contour2 = other_face3d.outer_contour3d
        point1, point2 = contour1.shared_primitives_extremities(contour2)

        coord = point1 - point2
        coord = [abs(coord.x), abs(coord.y)]

        if coord.index(max(coord)) == 0:
            return 'x'
        else:
            return 'y'

    def merge_with(self, other_bspline_face3d):
        '''
        merge two adjacent faces

        Parameters
        ----------
        other_bspline_face3d : volmdlr.faces.BSplineFace3D

        Returns
        -------
        merged_face : volmdlr.faces.BSplineFace3D
        '''

        merged_surface = self.surface3d.merge_with(other_bspline_face3d.surface3d)
        contours = self.outer_contour3d.merge_with(other_bspline_face3d.outer_contour3d)
        contours.extend(self.inner_contours3d)
        contours.extend(other_bspline_face3d.inner_contours3d)
        merged_face = merged_surface.face_from_contours3d(contours)

        return merged_face


class OpenShell3D(volmdlr.core.CompositePrimitive3D):
    _standalone_in_db = True
    _non_serializable_attributes = ['bounding_box']
    _non_eq_attributes = ['name', 'color', 'alpha', 'bounding_box']
    _non_hash_attributes = []
    STEP_FUNCTION = 'OPEN_SHELL'

    def __init__(self, faces: List[Face3D],
                 color: Tuple[float, float, float] = None,
                 alpha: float = 1., name: str = ''):
        self.faces = faces
        self.name = name
        if not color:
            self.color = (0.8, 0.8, 0.8)
        else:
            self.color = color
        self.alpha = alpha
        self._bbox = None
        # self.bounding_box = self._bounding_box()

    def _data_hash(self):
        return sum(face._data_hash() for face in self.faces)

    def _data_eq(self, other_):
        if other_.__class__.__name__ != self.__class__.__name__:
            return False
        for face1, face2 in zip(self.faces, other_.faces):
            if not face1._data_eq(face2):
                return False

        return True

    @classmethod
    def from_step(cls, arguments, object_dict):
        faces = []
        for face in arguments[1]:
            faces.append(object_dict[int(face[1:])])
        return cls(faces, name=arguments[0][1:-1])

    def to_step(self, current_id):
        step_content = ''
        face_ids = []
        for face in self.faces:
            face_content, face_sub_ids = face.to_step(current_id)
            step_content += face_content
            face_ids.extend(face_sub_ids)
            current_id = max(face_sub_ids) + 1

        shell_id = current_id
        step_content += "#{} = {}('{}',({}));\n".format(current_id,
                                                        self.STEP_FUNCTION,
                                                        self.name,
                                                        volmdlr.core.step_ids_to_str(
                                                            face_ids))
        manifold_id = shell_id + 1
        step_content += "#{} = MANIFOLD_SOLID_BREP('{}',#{});\n".format(
            manifold_id,
            self.name,
            shell_id)

        frame_content, frame_id = volmdlr.OXYZ.to_step(manifold_id + 1)
        step_content += frame_content
        brep_id = frame_id + 1
        step_content += "#{} = ADVANCED_BREP_SHAPE_REPRESENTATION('',(#{},#{}),#7);\n".format(
            brep_id, frame_id, manifold_id)

        return step_content, brep_id

    def rotation(self, center: volmdlr.Point3D, axis: volmdlr.Vector3D,
                 angle: float):
        """
        OpenShell3D rotation
        :param center: rotation center
        :param axis: rotation axis
        :param angle: angle rotation
        :return: a new rotated OpenShell3D
        """
        new_faces = [face.rotation(center, axis, angle) for face
                     in self.faces]
        return OpenShell3D(new_faces, color=self.color, alpha=self.alpha,
                           name=self.name)

    def rotation_inplace(self, center: volmdlr.Point3D, axis: volmdlr.Vector3D,
                         angle: float):
        """
        OpenShell3D rotation. Object is updated inplace
        :param center: rotation center
        :param axis: rotation axis
        :param angle: rotation angle
        """
        for face in self.faces:
            face.rotation_inplace(center, axis, angle)
        new_bounding_box = self.get_bounding_box()
        self.bounding_box = new_bounding_box

    def translation(self, offset: volmdlr.Vector3D):
        """
        OpenShell3D translation
        :param offset: translation vector
        :return: A new translated OpenShell3D
        """
        new_faces = [face.translation(offset) for face in
                     self.faces]
        return OpenShell3D(new_faces, color=self.color, alpha=self.alpha,
                           name=self.name)

    def translation_inplace(self, offset: volmdlr.Vector3D):
        """
        OpenShell3D translation. Object is updated inplace
        :param offset: translation vector
        """
        for face in self.faces:
            face.translation_inplace(offset)
        new_bounding_box = self.get_bounding_box()
        self.bounding_box = new_bounding_box

    def frame_mapping(self, frame: volmdlr.Frame3D, side: str):
        """
        Changes frame_mapping and return a new OpenShell3D
        side = 'old' or 'new'
        """
        new_faces = [face.frame_mapping(frame, side) for face in
                     self.faces]
        return self.__class__(new_faces, name=self.name)

    def frame_mapping_inplace(self, frame: volmdlr.Frame3D, side: str):
        """
        Changes frame_mapping and the object is updated inplace
        side = 'old' or 'new'
        """
        for face in self.faces:
            face.frame_mapping_inplace(frame, side)
        new_bounding_box = self.get_bounding_box()
        self.bounding_box = new_bounding_box

    def copy(self, deep=True, memo=None):
        new_faces = [face.copy() for face in self.faces]
        return self.__class__(new_faces, color=self.color, alpha=self.alpha,
                              name=self.name)

    def union(self, shell2):
        new_faces = self.faces + shell2.faces
        new_name = self.name + ' union ' + shell2.name
        new_color = self.color
        return self.__class__(new_faces, name=new_name, color=new_color)

    def volume(self):
        """
        Does not consider holes
        """
        volume = 0
        for face in self.faces:
            display3d = face.triangulation()
            for triangle_index in display3d.triangles:
                point1 = display3d.points[triangle_index[0]]
                point2 = display3d.points[triangle_index[1]]
                point3 = display3d.points[triangle_index[2]]

                v321 = point3[0] * point2[1] * point1[2]
                v231 = point2[0] * point3[1] * point1[2]
                v312 = point3[0] * point1[1] * point2[2]
                v132 = point1[0] * point3[1] * point2[2]
                v213 = point2[0] * point1[1] * point3[2]
                v123 = point1[0] * point2[1] * point3[2]
                volume_tetraedre = 1 / 6 * (-v321 + v231 + v312 - v132 - v213 + v123)

                volume += volume_tetraedre

        return abs(volume)

    @property
    def bounding_box(self):
        """
        Returns the boundary box
        """
        if not self._bbox:
            self._bbox = self.get_bounding_box()
        return self._bbox

    @bounding_box.setter
    def bounding_box(self, new_bounding_box):
        self._bbox = new_bounding_box

    def get_bounding_box(self):
        bbox = self.faces[0].bounding_box
        for face in self.faces[1:]:
            bbox += face.bounding_box
        return bbox

    def cut_by_plane(self, plane_3d: Plane3D):
        frame_block = self.bounding_box.to_frame()
        frame_block.u = 1.1 * frame_block.u
        frame_block.v = 1.1 * frame_block.v
        frame_block.w = 1.1 * frame_block.w
        block = volmdlr.primitives3d.Block(frame_block,
                                           color=(0.1, 0.2, 0.2),
                                           alpha=0.6)
        face_3d = block.cut_by_orthogonal_plane(plane_3d)
        intersection_primitives = []
        for face in self.faces:
            intersection_wires = face.face_intersections(face_3d)
            if intersection_wires:
                for intersection_wire in intersection_wires:
                    intersection_primitives.extend(intersection_wire.primitives)
        contours3d = volmdlr.wires.Contour3D.contours_from_edges(
            intersection_primitives[:])
        if not contours3d:
            return []
        contours2d = [contour.to_2d(plane_3d.frame.origin,
                                    plane_3d.frame.u,
                                    plane_3d.frame.v) for contour in contours3d]
        resulting_faces = []
        for contour2d in contours2d:
            if contour2d.area() > 1e-7:
                surface2d = Surface2D(contour2d, [])
                resulting_faces.append(PlaneFace3D(plane_3d, surface2d))
        return resulting_faces

    def linesegment_intersections(self,
                                  linesegment3d: vme.LineSegment3D) \
            -> List[Tuple[Face3D, List[volmdlr.Point3D]]]:
        intersections = []
        for face in self.faces:
            face_intersections = face.linesegment_intersections(linesegment3d)
            if face_intersections:
                intersections.append((face, face_intersections))
        return intersections

    def line_intersections(self,
                           line3d: vme.Line3D) \
            -> List[Tuple[Face3D, List[volmdlr.Point3D]]]:
        intersections = []
        for face in self.faces:
            face_intersections = face.line_intersections(line3d)
            if face_intersections:
                intersections.append((face, face_intersections))
        return intersections

    def minimum_distance_points(self, shell2, resolution):
        """
        Returns a Mesure object if the distance is not zero, otherwise returns None
        """
        shell2_inter = self.shell_intersection(shell2, resolution)
        if shell2_inter is not None and shell2_inter != 1:
            return None

        # distance_min, point1_min, point2_min = self.faces[0].distance_to_face(shell2.faces[0], return_points=True)
        distance_min, point1_min, point2_min = self.faces[0].minimum_distance(
            shell2.faces[0], return_points=True)
        for face1 in self.faces:
            bbox1 = face1.bounding_box
            for face2 in shell2.faces:
                bbox2 = face2.bounding_box
                bbox_distance = bbox1.distance_to_bbox(bbox2)

                if bbox_distance < distance_min:
                    # distance, point1, point2 = face1.distance_to_face(face2, return_points=True)
                    distance, point1, point2 = face1.minimum_distance(face2,
                                                                      return_points=True)
                    if distance == 0:
                        return None
                    elif distance < distance_min:
                        distance_min, point1_min, point2_min = distance, point1, point2

        return point1_min, point2_min

    def distance_to_shell(self, other_shell: 'OpenShell3D', resolution: float):
        min_dist = self.minimum_distance_points(other_shell, resolution)
        if min_dist is not None:
            p1, p2 = min_dist
            return p1.point_distance(p2)
        else:
            return None

    def minimum_distance_point(self,
                               point: volmdlr.Point3D) -> volmdlr.Point3D:
        """
        Computes the distance of a point to a Shell3D, whether it is inside or outside the Shell3D
        """
        distance_min, point1_min = self.faces[0].distance_to_point(point,
                                                                   return_other_point=True)
        for face in self.faces[1:]:
            bbox_distance = self.bounding_box.distance_to_point(point)
            if bbox_distance < distance_min:
                distance, point1 = face.distance_to_point(point,
                                                          return_other_point=True)
                if distance < distance_min:
                    distance_min, point1_min = distance, point1

        return point1_min

    def intersection_internal_aabb_volume(self, shell2: 'OpenShell3D',
                                          resolution: float):
        """
        aabb made of the intersection points and the points of self internal to shell2
        """
        intersections_points = []
        for face1 in self.faces:
            for face2 in shell2.faces:
                intersection_points = face1.face_intersections(face2)
                if intersection_points:
                    intersection_points = [
                        intersection_points[0].primitives[0].start,
                        intersection_points[0].primitives[0].end]
                    intersections_points.extend(intersection_points)

        shell1_points_inside_shell2 = []
        for face in self.faces:
            for point in face.outer_contour3d.discretization_points(
                    resolution):
                if shell2.point_belongs(point):
                    shell1_points_inside_shell2.append(point)

        if len(intersections_points + shell1_points_inside_shell2) == 0:
            return 0
        bbox = volmdlr.core.BoundingBox.from_points(
            intersections_points + shell1_points_inside_shell2)
        return bbox.volume()

    def intersection_external_aabb_volume(self, shell2: 'OpenShell3D',
                                          resolution: float):
        """
        aabb made of the intersection points and the points of self external to shell2
        """
        intersections_points = []
        for face1 in self.faces:
            for face2 in shell2.faces:
                intersection_points = face1.face_intersections(face2)
                if intersection_points:
                    intersection_points = [
                        intersection_points[0].primitives[0].start,
                        intersection_points[0].primitives[0].end]
                    intersections_points.extend(intersection_points)

        shell1_points_outside_shell2 = []
        for face in self.faces:
            for point in face.outer_contour3d.discretization_points(
                    resolution):
                if not shell2.point_belongs(point):
                    shell1_points_outside_shell2.append(point)

        if len(intersections_points + shell1_points_outside_shell2) == 0:
            return 0
        bbox = volmdlr.core.BoundingBox.from_points(
            intersections_points + shell1_points_outside_shell2)
        return bbox.volume()

    def primitive_inside_bbox(self, bounding_box: volmdlr.core.BoundingBox):
        for primitive in self.primitives:
            bbox = primitive.bounding_box

    def triangulation(self):
        # mesh = vmd.DisplayMesh3D([], [])
        meshes = []
        for i, face in enumerate(self.faces):
            try:
                face_mesh = face.triangulation()
                meshes.append(face_mesh)
                # mesh.merge_mesh(face_mesh)
            except NotImplementedError:
                print('Warning: a face has been skipped in rendering')
        return vmd.DisplayMesh3D.merge_meshes(meshes)

    def babylon_script(self, name='primitive_mesh'):
        s = f'var {name} = new BABYLON.Mesh("{name}", scene);\n'

        mesh = self.babylon_meshes()[0]

        s += 'var positions = {};\n'.format(mesh['positions'])
        s += 'var indices = {};\n'.format(mesh['indices'])
        s += 'var normals = [];\n'
        s += 'var vertexData = new BABYLON.VertexData();\n'
        s += 'BABYLON.VertexData.ComputeNormals(positions, indices, normals);\n'
        s += 'vertexData.positions = positions;\n'
        s += 'vertexData.indices = indices;\n'
        s += 'vertexData.normals = normals;\n'
        s += 'vertexData.applyToMesh({});\n'.format(name)
        s += '{}.enableEdgesRendering(0.9);\n'.format(name)
        s += '{}.edgesWidth = 0.1;\n'.format(name)
        s += '{}.edgesColor = new BABYLON.Color4(0, 0, 0, 0.6);\n'.format(name)
        s += 'var mat = new BABYLON.StandardMaterial("mat", scene);\n'
        #        s += 'mat.diffuseColor = BABYLON.Color3.Green();\n'
        #        s += 'mat.specularColor = new BABYLON.Color3(0.5, 0.6, 0.87);\n'
        #        s += 'mat.emissiveColor = new BABYLON.Color3(1, 1, 1);\n'
        #        s += 'mat.ambientColor = new BABYLON.Color3(0.23, 0.98, 0.53);\n'
        s += 'mat.backFaceCulling = false;\n'
        s += 'mat.alpha = {};\n'.format(self.alpha)
        s += '{}.material = mat;\n'.format(name)
        if self.color is not None:
            s += 'mat.diffuseColor = new BABYLON.Color3({}, {}, {});\n'.format(
                *self.color)
        return s

    def plot(self, ax=None, color: str = 'k', alpha: float = 1):
        if ax is None:
            ax = plt.figure().add_subplot(111, projection='3d')

        for face in self.faces:
            face.plot(ax=ax, color=color, alpha=alpha)

        return ax


class ClosedShell3D(OpenShell3D):
    _standalone_in_db = True
    _non_serializable_attributes = ['bounding_box']
    _non_eq_attributes = ['name', 'color', 'alpha', 'bounding_box']
    STEP_FUNCTION = 'CLOSED_SHELL'

    def rotation(self, center: volmdlr.Point3D, axis: volmdlr.Vector3D,
                 angle: float):
        """
        ClosedShell3D rotation
        :param center: rotation center
        :param axis: rotation axis
        :param angle: angle rotation
        :return: a new rotated ClosedShell3D
        """
        new_faces = [face.rotation(center, axis, angle) for face
                     in self.faces]
        return ClosedShell3D(new_faces, color=self.color,
                             alpha=self.alpha, name=self.name)

    def rotation_inplace(self, center: volmdlr.Point3D, axis: volmdlr.Vector3D,
                         angle: float):
        """
        ClosedShell3D rotation. Object is updated inplace
        :param center: rotation center
        :param axis: rotation axis
        :param angle: rotation angle
        """
        for face in self.faces:
            face.rotation_inplace(center, axis, angle)
        new_bounding_box = self.get_bounding_box()
        self.bounding_box = new_bounding_box

    def translation(self, offset: volmdlr.Vector3D):
        """
        ClosedShell3D translation
        :param offset: translation vector
        :return: A new translated ClosedShell3D
        """
        new_faces = [face.translation(offset) for face in
                     self.faces]
        return ClosedShell3D(new_faces, color=self.color, alpha=self.alpha,
                             name=self.name)

    def translation_inplace(self, offset: volmdlr.Vector3D):
        """
        ClosedShell3D translation. Object is updated inplace
        :param offset: translation vector
        """
        for face in self.faces:
            face.translation_inplace(offset)
        new_bounding_box = self.get_bounding_box()
        self.bounding_box = new_bounding_box

    def frame_mapping(self, frame: volmdlr.Frame3D, side: str):
        """
        Changes frame_mapping and return a new ClosedShell3D
        side = 'old' or 'new'
        """
        new_faces = [face.frame_mapping(frame, side) for face in
                     self.faces]
        return ClosedShell3D(new_faces, name=self.name)

    def frame_mapping_inplace(self, frame: volmdlr.Frame3D, side: str):
        """
        Changes frame_mapping and the object is updated inplace
        side = 'old' or 'new'
        """
        for face in self.faces:
            face.frame_mapping_inplace(frame, side)
        new_bounding_box = self.get_bounding_box()
        self.bounding_box = new_bounding_box

    def copy(self, deep=True, memo=None):
        new_faces = [face.copy() for face in self.faces]
        return self.__class__(new_faces, color=self.color, alpha=self.alpha,
                              name=self.name)

    def face_on_shell(self, face):
        """
        Verifies if a face lies on the shell's surface
        """
        for fc in self.faces:
            if fc.face_inside(face):
                return True
        return False

    def is_face_inside(self, face: Face3D):
        for point in face.outer_contour3d.discretization_points(0.01):
            point_inside_shell = self.point_belongs(point)
            point_in_shells_faces = self.point_in_shell_face(point)
            if (not point_inside_shell) and (not point_in_shells_faces):
                return False
        return True

    def shell_intersection(self, shell2: 'OpenShell3D', resolution: float):
        """
        Return None if disjointed
        Return (1, 0) or (0, 1) if one is inside the other
        Return (n1, n2) if intersection

        4 cases :
            (n1, n2) with face intersection             => (n1, n2)
            (0, 0) with face intersection               => (0, 0)
            (0, 0) with no face intersection            => None
            (1, 0) or (0, 1) with no face intersection  => 1
        """
        # Check if boundary boxes don't intersect
        bbox1 = self.bounding_box
        bbox2 = shell2.bounding_box
        if not bbox1.bbox_intersection(bbox2):
            # print("No intersection of shells' BBox")
            return None

        # Check if any point of the first shell is in the second shell
        points1 = []
        for face in self.faces:
            points1.extend(
                face.outer_contour3d.discretization_points(resolution))
        points2 = []
        for face in shell2.faces:
            points2.extend(
                face.outer_contour3d.discretization_points(resolution))

        nb_pts1 = len(points1)
        nb_pts2 = len(points2)
        compteur1 = 0
        compteur2 = 0
        for point1 in points1:
            if shell2.point_belongs(point1):
                compteur1 += 1
        for point2 in points2:
            if self.point_belongs(point2):
                compteur2 += 1

        inter1 = compteur1 / nb_pts1
        inter2 = compteur2 / nb_pts2

        for face1 in self.faces:
            for face2 in shell2.faces:
                intersection_points = face1.face_intersections(face2)
                if intersection_points:
                    return inter1, inter2

        if inter1 == 0. and inter2 == 0.:
            return None
        return 1

    def point_belongs(self, point3d: volmdlr.Point3D, nb_rays: int = 1):
        """
        Ray Casting algorithm
        Returns True if the point is inside the Shell, False otherwise
        """

        bbox = self.bounding_box
        if not bbox.point_belongs(point3d):
            return False

        min_ray_length = 2 * max((bbox.xmax - bbox.xmin,
                                  bbox.ymax - bbox.ymin,
                                  bbox.zmax - bbox.zmin))
        two_min_ray_length = 2 * min_ray_length

        rays = []
        for k in range(0, nb_rays):
            rays.append(vme.LineSegment3D(
                point3d,
                point3d + volmdlr.Point3D.random(min_ray_length,
                                                 two_min_ray_length,
                                                 min_ray_length,
                                                 two_min_ray_length,
                                                 min_ray_length,
                                                 two_min_ray_length)))
        rays = sorted(rays, key=lambda ray: ray.length())

        rays_intersections = []
        tests = []

        # for ray in rays[:3]:
        for ray in rays[:nb_rays]:
            #
            count = 0
            ray_intersection = []
            is_inside = True
            for face, point_inters in self.linesegment_intersections(ray):
                count += len(point_inters)

            if count % 2 == 0:
                is_inside = False
            tests.append(is_inside)
            rays_intersections.append(ray_intersection)

        for test1, test2 in zip(tests[:-1], tests[1:]):
            if test1 != test2:
                raise ValueError
        return tests[0]

    def point_in_shell_face(self, point: volmdlr.Point3D):

        for face in self.faces:
            point2d = face.surface3d.point3d_to_2d(point)
            if (face.surface3d.point_on_plane(point) and face.point_belongs(point)) or \
                    face.surface2d.outer_contour.point_over_contour(
                        point2d, abs_tol=1e-7):
                return True
        return False

    def is_inside_shell(self, shell2, resolution: float):
        """
        Returns True if all the points of self are inside shell2 and no face \
        are intersecting
        This method is not exact
        """
        bbox1 = self.bounding_box
        bbox2 = shell2.bounding_box
        if not bbox1.is_inside_bbox(bbox2):
            return False
        for face in self.faces:
            if not shell2.is_face_inside(face):
                return False
        return True

    def is_disjoint_from(self, shell2, tol=1e-8):
        '''
             verifies and rerturns a bool if two shells are disjointed or not.
        '''
        disjoint = True
        if self.bounding_box.bbox_intersection(shell2.bounding_box) or \
                self.bounding_box.distance_to_bbox(shell2.bounding_box) <= tol:
            return False
        return disjoint

    def intersecting_faces_combinations(self, shell2,
                                        list_coincident_faces, tol=1e-8):
        '''
            :param shell2: ClosedShell3D
            for two closed shells, it calculates and return a list of face
            combinations (list = [(face_shell1, face_shell2),...])
            for intersecting faces. if two faces can not be intersected,
            there is no combination for those
            :param tol: Corresponde to the tolerance to consider two faces as intersecting faces
        '''
        # list_coicident_faces = self.get_coincident_faces(shell2)
        face_combinations = []
        for face1 in self.faces:
            for face2 in shell2.faces:
                if (face1.bounding_box.bbox_intersection(
                        face2.bounding_box) or
                    face1.bounding_box.distance_to_bbox(
                        face2.bounding_box) <= tol) and \
                        (face1, face2) not in list_coincident_faces:
                    edge_intersections = []
                    for prim1 in face1.outer_contour3d.primitives:
                        edge_intersections = face2.edge_intersections(prim1)
                        if edge_intersections:
                            break
                    if not edge_intersections:
                        for prim2 in face2.outer_contour3d.primitives:
                            edge_intersections = face1.edge_intersections(prim2)
                            if edge_intersections:
                                break
                    if edge_intersections:
                        face_combinations.append((face1, face2))
                    # face_combinations.append((face1, face2))

        return face_combinations

    @staticmethod
    def dict_intersecting_combinations(intersecting_faces_combinations, tol=1e-8):
        '''
            :param intersecting_faces_combinations: list of face combinations (list = [(face_shell1, face_shell2),...]) for intersecting faces.
            :type intersecting_faces_combinations: list of face objects combinaitons
            returns a dictionary containing as keys the combination of intersecting faces
            and as the values the resulting primitive from the two intersecting faces.
            It is done so it is not needed to calculate the same intersecting primitive twice.
        '''
        intersecting_combinations = {}
        for k, combination in enumerate(intersecting_faces_combinations):
            face_intersections = combination[0].face_intersections(combination[1], tol)
            if face_intersections:
                intersecting_combinations[combination] = face_intersections

        return intersecting_combinations

    @staticmethod
    def get_intersecting_faces(dict_intersecting_combinations):
        '''
            :param dict_intersecting_combinations: dictionary containing as keys the combination of intersecting faces
            and as the values the resulting primitive from the two intersecting faces

            returns two lists. One for the intersecting faces in shell1 and the other for the shell2
        '''
        intersecting_faces_shell1 = []
        intersecting_faces_shell2 = []
        for face in list(dict_intersecting_combinations.keys()):
            if face[0] not in intersecting_faces_shell1:
                intersecting_faces_shell1.append(face[0])
            if face[1] not in intersecting_faces_shell2:
                intersecting_faces_shell2.append(face[1])
        return intersecting_faces_shell1, intersecting_faces_shell2

    def get_non_intersecting_faces(self, shell2, intersecting_faces,
                                   intersection_method=False):
        '''
            :param shell2: ClosedShell3D
            :param intersecting_faces:
            returns a list of all the faces that never intersect any
            face of the other shell
        '''
        non_intersecting_faces = []

        for face in self.faces:
            if (face not in intersecting_faces) and (face not in non_intersecting_faces):
                if not intersection_method:
                    if not face.bounding_box.is_inside_bbox(
                            shell2.bounding_box) or \
                            not shell2.is_face_inside(face):
                        coincident_plane = False
                        for face2 in shell2.faces:
                            if face.surface3d.is_coincident(face2.surface3d) and \
                                    face.bounding_box.is_inside_bbox(
                                        face2.bounding_box):
                                coincident_plane = True
                                break
                        if not coincident_plane:
                            non_intersecting_faces.append(face)
                else:
                    if face.bounding_box.is_inside_bbox(
                            shell2.bounding_box) and \
                            shell2.is_face_inside(face):
                        non_intersecting_faces.append(face)

        return non_intersecting_faces

    def get_coincident_and_adjacent_faces(self, shell2):
        coincident_and_adjacent_faces = []
        for face1 in self.faces:
            for face2 in shell2.faces:
                if face1.surface3d.is_coincident(face2.surface3d) and \
                        face1.is_adjacent(face2):
                    coincident_and_adjacent_faces.append((face1, face2))

        return coincident_and_adjacent_faces

    def get_coincident_faces(self, shell2):
        """
        Finds all pairs of faces that are coincidents faces, that is,
        faces lying on the same plane

        returns a List of tuples with the face pairs
        """
        list_coincident_faces = []
        for face1 in self.faces:
            for face2 in shell2.faces:
                if face1.surface3d.is_coincident(face2.surface3d):
                    contour1 = face1.outer_contour3d.to_2d(
                        face1.surface3d.frame.origin,
                        face1.surface3d.frame.u,
                        face1.surface3d.frame.v)
                    contour2 = face2.outer_contour3d.to_2d(
                        face1.surface3d.frame.origin,
                        face1.surface3d.frame.u,
                        face1.surface3d.frame.v)
                    inters = contour1.contour_intersections(contour2)
                    if len(inters) >= 2:
                        list_coincident_faces.append((face1, face2))

        return list_coincident_faces

    def two_shells_intersecting_contour(self, shell2,
                                        list_coincident_faces: List[Face3D],
                                        dict_intersecting_combinations=None):
        '''
            :param shell2: ClosedShell3D
            :param dict_intersecting_combinations: dictionary containing as keys the combination of intersecting faces
             and as the values the resulting primitive from the two intersecting faces

            :returns: intersecting contour for two intersecting shells
        '''
        if dict_intersecting_combinations is None:
            face_combinations = self.intersecting_faces_combinations(
                shell2, list_coincident_faces)
            dict_intersecting_combinations = \
                self.dict_intersecting_combinations(face_combinations)
        intersecting_lines = list(dict_intersecting_combinations.values())
        intersecting_contour = \
            volmdlr.wires.Contour3D([wire.primitives[0] for
                                     wire in intersecting_lines])
        return intersecting_contour

    def reference_shell(self, shell2, face):
        if face in shell2.faces:
            contour_extract_inside = True
            reference_shell = self
        else:
            contour_extract_inside = False
            reference_shell = shell2
        return contour_extract_inside, reference_shell

    def set_operations_valid_exterior_faces(self, new_faces: List[Face3D],
                                            valid_faces: List[Face3D],
                                            list_coincident_faces: List[Face3D],
                                            shell2, reference_shell):
        for new_face in new_faces:
            inside_reference_shell = reference_shell.point_belongs(
                new_face.random_point_inside())
            if self.set_operations_exterior_face(new_face, valid_faces,
                                                 inside_reference_shell,
                                                 list_coincident_faces,
                                                 shell2):
                valid_faces.append(new_face)
        return valid_faces

    def union_faces(self, shell2, intersecting_faces,
                    intersecting_combinations,
                    list_coincident_faces):
        faces = []
        for face in intersecting_faces:
            contour_extract_inside, reference_shell = \
                self.reference_shell(shell2, face)
            new_faces = face.set_operations_new_faces(
                intersecting_combinations, contour_extract_inside)
            faces = self.set_operations_valid_exterior_faces(
                new_faces, faces,
                list_coincident_faces,
                shell2, reference_shell)
        return faces

    def get_subtraction_valid_faces(self, new_faces, valid_faces,
                                    reference_shell,
                                    # list_coincident_faces,
                                    shell2, keep_interior_faces):
        faces = []
        for new_face in new_faces:
            inside_reference_shell = reference_shell.point_belongs(new_face.random_point_inside())
            if keep_interior_faces:
                if self.set_operations_interior_face(new_face, valid_faces,
                                                     inside_reference_shell,
                                                     # list_coincident_faces
                                                     ):
                    faces.append(new_face)
            elif self.set_operations_exterior_face(new_face, faces,
                                                   inside_reference_shell,
                                                   [],
                                                   shell2):
                faces.append(new_face)
        return faces

    def subtraction_faces(self, shell2, intersecting_faces,
                          intersecting_combinations,
                          # list_coincident_faces
                          ):
        faces = []
        for k, face in enumerate(intersecting_faces):
            keep_interior_faces = False
            if face in shell2.faces:
                keep_interior_faces = True
            contour_extract_inside, reference_shell = \
                self.reference_shell(shell2, face)
            new_faces = face.set_operations_new_faces(
                intersecting_combinations, contour_extract_inside)
            faces.extend(self.get_subtraction_valid_faces(
                new_faces, faces, reference_shell,
                # list_coincident_faces,
                shell2, keep_interior_faces))

        return faces

    def valid_intersection_faces(self, new_faces, valid_faces,
                                 reference_shell,
                                 # list_coincident_faces
                                 ):
        faces = []
        for new_face in new_faces:
            inside_reference_shell = reference_shell.point_belongs(
                new_face.random_point_inside())
            if self.set_operations_interior_face(new_face, valid_faces,
                                                 inside_reference_shell,
                                                 # list_coincident_faces
                                                 ):
                faces.append(new_face)

        return faces

    def intersection_faces(self, shell2, intersecting_faces,
                           intersecting_combinations,
                           # list_coincident_faces
                           ):
        faces = []
        for face in intersecting_faces:
            contour_extract_inside, reference_shell = \
                self.reference_shell(shell2, face)
            new_faces = face.set_operations_new_faces(
                intersecting_combinations, contour_extract_inside)
            faces.extend(self.valid_intersection_faces(
                new_faces, faces, reference_shell,
                # list_coincident_faces
            ))

        valid_faces = []
        for i, fc1 in enumerate(faces):
            valid_face = True
            for j, fc2 in enumerate(faces):
                if i != j:
                    if fc2.face_inside(fc1):
                        valid_face = False
            if valid_face and fc1 not in valid_faces:
                valid_faces.append(fc1)
        return valid_faces

    @staticmethod
    def set_operations_interior_face(new_face, faces, inside_reference_shell,
                                     # list_coincident_faces
                                     ):
        if inside_reference_shell and new_face not in faces:
            return True
        return False

    def is_face_between_shells(self, shell2, face):
        if face.surface2d.inner_contours:
            normal_0 = face.surface2d.outer_contour.primitives[0].normal_vector()
            middle_point_0 = face.surface2d.outer_contour.primitives[0].middle_point()
            point1 = middle_point_0 + 0.0001 * normal_0
            point2 = middle_point_0 - 0.0001 * normal_0
            points = [point1, point2]
        else:
            points = [face.surface2d.outer_contour.center_of_mass()]

        for point in points:
            point3d = face.surface3d.point2d_to_3d(point)
            if face.point_belongs(point3d):
                normal1 = point3d - 0.00001 * face.surface3d.frame.w
                normal2 = point3d + 0.00001 * face.surface3d.frame.w
                if (self.point_belongs(normal1) and
                    shell2.point_belongs(normal2)) or \
                        (shell2.point_belongs(normal1) and
                         self.point_belongs(normal2)):
                    return True
        return False

    def set_operations_exterior_face(self, new_face, valid_faces,
                                     inside_reference_shell,
                                     list_coincident_faces,
                                     shell2):
        if new_face.area() < 1e-8:
            return False
        if new_face not in valid_faces and not inside_reference_shell:
            if list_coincident_faces:
                if self.is_face_between_shells(shell2, new_face):
                    return False
            return True
        return False

    def validate_set_operation(self, shell2, tol):
        '''
        Verifies if two shells are valid for union or subtractions operations,
        that is, if they are disjointed or if one is totaly inside the other
        If it returns an empty list, it means the two shells are valid to continue the
        operation.
        '''
        if self.is_disjoint_from(shell2, tol):
            return [self, shell2]
        if self.is_inside_shell(shell2, resolution=0.01):
            return [shell2]
        if shell2.is_inside_shell(self, resolution=0.01):
            return [self]
        return []

    def is_clean(self):
        """
        Verifies if closed shell\'s faces are clean or
        if it is needed to be cleaned
        :return: True if clean and False Otherwise
        """
        for face1, face2 in product(self.faces, repeat=2):
            if face1 != face2 and \
                    face1.surface3d.is_coincident(face2.surface3d) and \
                    face1.is_adjacent(face2):
                return False
        return True

    def union(self, shell2: 'ClosedShell3D', tol: float = 1e-8):
        '''
            Given Two closed shells, it returns
            a new united ClosedShell3D object
        '''

        validate_set_operation = \
            self.validate_set_operation(shell2, tol)
        if validate_set_operation:
            return validate_set_operation
        list_coincident_faces = self.get_coincident_faces(shell2)
        face_combinations = self.intersecting_faces_combinations(shell2, list_coincident_faces, tol)
        intersecting_combinations = self.dict_intersecting_combinations(face_combinations, tol)
        intersecting_faces1, intersecting_faces2 = self.get_intersecting_faces(intersecting_combinations)
        intersecting_faces = intersecting_faces1 + intersecting_faces2
        faces = self.get_non_intersecting_faces(shell2, intersecting_faces) + \
            shell2.get_non_intersecting_faces(self, intersecting_faces)
        if len(faces) == len(self.faces + shell2.faces) and not intersecting_faces:
            return [self, shell2]
        new_valid_faces = self.union_faces(shell2, intersecting_faces,
                                           intersecting_combinations,
                                           list_coincident_faces
                                           )
        faces += new_valid_faces
        new_shell = ClosedShell3D(faces)
        return [new_shell]

    @staticmethod
    def get_faces_to_be_merged(union_faces):
        coincident_planes_faces = []
        for i, face1 in enumerate(union_faces):
            for j, face2 in enumerate(union_faces):
                if j != i and face1.surface3d.is_coincident(face2.surface3d):
                    if face1 not in coincident_planes_faces:
                        coincident_planes_faces.append(face1)
                    coincident_planes_faces.append(face2)
            if coincident_planes_faces:
                break
        return coincident_planes_faces

    @staticmethod
    def clean_faces(union_faces, list_new_faces):
        list_remove_faces = []
        if union_faces:
            for face1 in union_faces:
                for face2 in list_new_faces:
                    if face1.face_inside(face2):
                        list_remove_faces.append(face2)
                    elif face2.face_inside(face1):
                        list_remove_faces.append(face1)
        list_new_faces += union_faces
        for face in list_remove_faces:
            list_new_faces.remove(face)
        return list_new_faces

    def merge_faces(self):
        union_faces = self.faces
        finished = False
        list_new_faces = []
        count = 0
        while not finished:
            valid_coicident_faces = \
                ClosedShell3D.get_faces_to_be_merged(union_faces)
            list_valid_coincident_faces = valid_coicident_faces[:]
            if valid_coicident_faces:
                list_new_faces += PlaneFace3D.merge_faces(valid_coicident_faces)
            for face in list_valid_coincident_faces:
                union_faces.remove(face)
            count += 1
            if (count >= len(self.faces) and not list_valid_coincident_faces):
                finished = True

        list_new_faces = self.clean_faces(union_faces, list_new_faces)

        self.faces = list_new_faces

    def subtract(self, shell2, tol=1e-8):
        '''
            Given Two closed shells, it returns a new subtracted OpenShell3D object
        '''
        validate_set_operation = self.validate_set_operation(shell2, tol)
        if validate_set_operation:
            return validate_set_operation

        list_coincident_faces = self.get_coincident_faces(shell2)
        face_combinations = self.intersecting_faces_combinations(
            shell2, list_coincident_faces, tol)

        intersecting_combinations = self.dict_intersecting_combinations(face_combinations, tol)

        if len(intersecting_combinations) == 0:
            return [self, shell2]

        intersecting_faces, _ = self.get_intersecting_faces(intersecting_combinations)

        faces = self.get_non_intersecting_faces(shell2, intersecting_faces)
        new_valid_faces = self.union_faces(shell2, intersecting_faces,
                                           intersecting_combinations,
                                           list_coincident_faces
                                           )
        faces += new_valid_faces
        return [OpenShell3D(faces)]

    def subtract_to_closed_shell(self, shell2, tol=1e-8):
        """
        Given Two closed shells, it returns a new subtracted ClosedShell3D object
        :param shell2:
        :param tol:
        :return:
        """

        validate_set_operation = self.validate_set_operation(shell2, tol)
        if validate_set_operation:
            return validate_set_operation

        list_coincident_faces = self.get_coincident_faces(shell2)
        face_combinations = self.intersecting_faces_combinations(
            shell2, list_coincident_faces, tol)
        intersecting_combinations = self.dict_intersecting_combinations(face_combinations, tol)

        if len(intersecting_combinations) == 0:
            return [self, shell2]

        intersecting_faces1, intersecting_faces2 = self.get_intersecting_faces(
            intersecting_combinations)
        intersecting_faces = intersecting_faces1 + intersecting_faces2

        faces = self.get_non_intersecting_faces(shell2, intersecting_faces)
        faces += shell2.get_non_intersecting_faces(self, intersecting_faces,
                                                   intersection_method=True)

        new_valid_faces = self.subtraction_faces(shell2, intersecting_faces,
                                                 intersecting_combinations,
                                                 # list_coincident_faces
                                                 )
        # coincident_and_adjacent_faces =\
        #     self.get_coincident_and_adjacent_faces(shell2)
        # print('coincident_and_adjacent_faces:', len(coincident_and_adjacent_faces))
        faces += new_valid_faces
        new_shell = ClosedShell3D(faces)
        # if coincident_and_adjacent_faces:
        #     new_shell.merge_union_faces()
        #     print('passing hereeeee -- subtraction')
        return [new_shell]

    def intersection(self, shell2, tol=1e-8):
        """
        Given two ClosedShell3D, it returns the new objet resulting
        from the intersection of the two
        """
        validate_set_operation = self.validate_set_operation(
            shell2, tol)
        if validate_set_operation:
            return validate_set_operation

        list_coincident_faces = self.get_coincident_faces(shell2)
        face_combinations = self.intersecting_faces_combinations(
            shell2, list_coincident_faces, tol)

        intersecting_combinations = self.dict_intersecting_combinations(
            face_combinations, tol)

        if len(intersecting_combinations) == 0:
            return [self, shell2]

        intersecting_faces1, intersecting_faces2 = self.get_intersecting_faces(
            intersecting_combinations)
        intersecting_faces = intersecting_faces1 + intersecting_faces2
        faces = self.intersection_faces(shell2, intersecting_faces,
                                        intersecting_combinations,
                                        # list_coincident_faces
                                        )
        faces += self.get_non_intersecting_faces(shell2,
                                                 intersecting_faces,
                                                 intersection_method=True) + shell2.get_non_intersecting_faces(self,
                                                                                                               intersecting_faces,
                                                                                                               intersection_method=True)

        new_shell = ClosedShell3D(faces)
        return [new_shell]<|MERGE_RESOLUTION|>--- conflicted
+++ resolved
@@ -30,10 +30,7 @@
 import volmdlr.display as vmd
 import volmdlr.geometry
 import volmdlr.grid
-<<<<<<< HEAD
 from functools import reduce
-=======
->>>>>>> cbbbf949
 
 
 def knots_vector_inv(knots_vector):
@@ -501,7 +498,55 @@
         ax.margins(0.1)
         return ax
 
-<<<<<<< HEAD
+    def axial_symmetry(self, line):
+        '''
+        finds out the symmetric surface2d according to a line
+        '''
+
+        outer_contour = self.outer_contour.axial_symmetry(line)
+        inner_contours = []
+        if self.inner_contours != []:
+            inner_contours = [contour.axial_symmetry(line) for contour in self.inner_contours]
+
+        return self.__class__(outer_contour=outer_contour,
+                              inner_contours=inner_contours)
+
+    def rotation(self, center, angle):
+
+        outer_contour = self.outer_contour.rotation(center, angle)
+        if self.inner_contours != []:
+            inner_contours = [contour.rotation(center, angle) for contour in self.inner_contours]
+        else:
+            inner_contours = []
+
+        return self.__class__(outer_contour, inner_contours)
+
+    def rotation_inplace(self, center, angle):
+
+        new_surface2d = self.rotation(center, angle)
+        self.outer_contour = new_surface2d.outer_contour
+        self.inner_contours = new_surface2d.inner_contours
+
+    def translation(self, offset: volmdlr.Vector2D):
+        outer_contour = self.outer_contour.translation(offset)
+        inner_contours = [contour.translation(offset) for contour in self.inner_contours]
+        return self.__class__(outer_contour, inner_contours)
+
+    def translation_inplace(self, offset: volmdlr.Vector2D):
+        new_contour = self.translation(offset)
+        self.outer_contour = new_contour.outer_contour
+        self.inner_contours = new_contour.inner_contours
+
+    def frame_mapping(self, frame: volmdlr.Frame2D, side: str):
+        outer_contour = self.outer_contour.frame_mapping(frame, side)
+        inner_contours = [contour.frame_mapping(frame, side) for contour in self.inner_contours]
+        return self.__class__(outer_contour, inner_contours)
+
+    def frame_mapping_inplace(self, frame: volmdlr.Frame2D, side: str):
+        new_contour = self.frame_mapping(frame, side)
+        self.outer_contour = new_contour.outer_contour
+        self.inner_contours = new_contour.inner_contours
+
     def triangularisation_contours(self, x_density, y_density):
         """
         """
@@ -605,57 +650,6 @@
         # mesh_elements.extend(self.update_mesh_elements(mesh_elements, x_density=5, y_density=5))
 
         return mesh_elements
-=======
-    def axial_symmetry(self, line):
-        '''
-        finds out the symmetric surface2d according to a line
-        '''
-
-        outer_contour = self.outer_contour.axial_symmetry(line)
-        inner_contours = []
-        if self.inner_contours != []:
-            inner_contours = [contour.axial_symmetry(line) for contour in self.inner_contours]
-
-        return self.__class__(outer_contour=outer_contour,
-                              inner_contours=inner_contours)
-
-    def rotation(self, center, angle):
-
-        outer_contour = self.outer_contour.rotation(center, angle)
-        if self.inner_contours != []:
-            inner_contours = [contour.rotation(center, angle) for contour in self.inner_contours]
-        else:
-            inner_contours = []
-
-        return self.__class__(outer_contour, inner_contours)
-
-    def rotation_inplace(self, center, angle):
-
-        new_surface2d = self.rotation(center, angle)
-        self.outer_contour = new_surface2d.outer_contour
-        self.inner_contours = new_surface2d.inner_contours
-
-    def translation(self, offset: volmdlr.Vector2D):
-        outer_contour = self.outer_contour.translation(offset)
-        inner_contours = [contour.translation(offset) for contour in self.inner_contours]
-        return self.__class__(outer_contour, inner_contours)
-
-    def translation_inplace(self, offset: volmdlr.Vector2D):
-        new_contour = self.translation(offset)
-        self.outer_contour = new_contour.outer_contour
-        self.inner_contours = new_contour.inner_contours
-
-    def frame_mapping(self, frame: volmdlr.Frame2D, side: str):
-        outer_contour = self.outer_contour.frame_mapping(frame, side)
-        inner_contours = [contour.frame_mapping(frame, side) for contour in self.inner_contours]
-        return self.__class__(outer_contour, inner_contours)
-
-    def frame_mapping_inplace(self, frame: volmdlr.Frame2D, side: str):
-        new_contour = self.frame_mapping(frame, side)
-        self.outer_contour = new_contour.outer_contour
-        self.inner_contours = new_contour.inner_contours
->>>>>>> cbbbf949
-
 
 class Surface3D(dc.DessiaObject):
     x_periodicity = None
