"""
Surfaces & faces
"""

import warnings
from typing import List, Tuple, Dict, Any
import math

from itertools import product, combinations

import networkx as nx
import triangle
import numpy as npy

import scipy as scp
import scipy.optimize as opt

import matplotlib.pyplot as plt
# import matplotlib.tri as plt_tri
# from pygeodesic import geodesic

from geomdl import BSpline
from geomdl import utilities
from geomdl.fitting import interpolate_surface, approximate_surface
from geomdl.operations import split_surface_u, split_surface_v

# import dessia_common
from dessia_common.core import DessiaObject
import volmdlr.core
import volmdlr.core_compiled
import volmdlr.edges as vme
import volmdlr.wires
import volmdlr.display as vmd
import volmdlr.geometry
import volmdlr.grid


def knots_vector_inv(knots_vector):
    """
    compute knot elements and multiplicities based on the global knot vector
    """

    knots = sorted(set(knots_vector))
    multiplicities = []
    for knot in knots:
        multiplicities.append(knots_vector.count(knot))

    return (knots, multiplicities)


class Surface2D(volmdlr.core.Primitive2D):
    """
    A surface bounded by an outer contour
    """

    def __init__(self, outer_contour: volmdlr.wires.Contour2D,
                 inner_contours: List[volmdlr.wires.Contour2D],
                 name: str = 'name'):
        self.outer_contour = outer_contour
        self.inner_contours = inner_contours

        volmdlr.core.Primitive2D.__init__(self, name=name)

    def copy(self):
        return self.__class__(outer_contour=self.outer_contour.copy(),
                              inner_contours=[c.copy() for c in self.inner_contours],
                              name=self.name)

    def area(self):
        return self.outer_contour.area() - sum(contour.area() for contour in self.inner_contours)

    def second_moment_area(self, point: volmdlr.Point2D):
        Ix, Iy, Ixy = self.outer_contour.second_moment_area(point)
        for contour in self.inner_contours:
            Ixc, Iyc, Ixyc = contour.second_moment_area(point)
            Ix -= Ixc
            Iy -= Iyc
            Ixy -= Ixyc
        return Ix, Iy, Ixy

    def center_of_mass(self):
        center = self.outer_contour.area() * self.outer_contour.center_of_mass()
        for contour in self.inner_contours:
            center -= contour.area() * contour.center_of_mass()
        return center / self.area()

    def point_belongs(self, point2d: volmdlr.Point2D):
        if not self.outer_contour.point_belongs(point2d):
            if self.outer_contour.point_over_contour(point2d):
                return True
            return False

        for inner_contour in self.inner_contours:
            if inner_contour.point_belongs(point2d):
                return False
        return True

    def random_point_inside(self):
        """
        Returns a random point inside surface2d. Considers if it has holes.
        """
        valid_point = False
        point_inside_outer_contour = None
        while not valid_point:
            point_inside_outer_contour = self.outer_contour.random_point_inside()
            inside_inner_contour = False
            for inner_contour in self.inner_contours:
                if inner_contour.point_belongs(point_inside_outer_contour):
                    inside_inner_contour = True
            if not inside_inner_contour and \
                    point_inside_outer_contour is not None:
                valid_point = True

        return point_inside_outer_contour

    def triangulation(self, min_x_density=None, min_y_density=None):
        if self.area() == 0.:
            return vmd.DisplayMesh2D([], triangles=[])

        outer_polygon = self.outer_contour.to_polygon(angle_resolution=10)

        if not self.inner_contours:  # No holes
            return outer_polygon.triangulation()
        points = [vmd.Node2D(*p) for p in outer_polygon.points]
        vertices = [(p.x, p.y) for p in points]
        n = len(outer_polygon.points)
        segments = [(i, i + 1) for i in range(n - 1)]
        segments.append((n - 1, 0))
        point_index = {p: i for i, p in enumerate(points)}
        holes = []

        for inner_contour in self.inner_contours:
            inner_polygon = inner_contour.to_polygon(angle_resolution=10)

            for point in inner_polygon.points:
                if point not in point_index:
                    points.append(point)
                    vertices.append((point.x, point.y))
                    point_index[point] = n
                    n += 1
            for point1, point2 in zip(inner_polygon.points[:-1],
                                      inner_polygon.points[1:]):
                segments.append((point_index[point1],
                                 point_index[point2]))
            segments.append((point_index[inner_polygon.points[-1]],
                             point_index[inner_polygon.points[0]]))
            rpi = inner_contour.random_point_inside()
            holes.append((rpi.x, rpi.y))

        tri = {'vertices': npy.array(vertices).reshape((-1, 2)),
               'segments': npy.array(segments).reshape((-1, 2)),
               }
        if holes:
            tri['holes'] = npy.array(holes).reshape((-1, 2))
        t = triangle.triangulate(tri, 'p')
        triangles = t['triangles'].tolist()
        np = t['vertices'].shape[0]
        points = [vmd.Node2D(*t['vertices'][i, :]) for i in
                  range(np)]

        return vmd.DisplayMesh2D(points, triangles=triangles, edges=None)

    def split_by_lines(self, lines):
        cutted_surfaces = []
        iteration_surfaces = self.cut_by_line(lines[0])

        for line in lines[1:]:
            iteration_surfaces2 = []
            for surface in iteration_surfaces:
                line_cutted_surfaces = surface.cut_by_line(line)

                llcs = len(line_cutted_surfaces)

                if llcs == 1:
                    cutted_surfaces.append(line_cutted_surfaces[0])
                else:
                    iteration_surfaces2.extend(line_cutted_surfaces)

            iteration_surfaces = iteration_surfaces2[:]

        cutted_surfaces.extend(iteration_surfaces)
        return cutted_surfaces

    def split_regularly(self, n):
        """
        Split in n slices
        """
        bounding_rectangle = self.outer_contour.bounding_rectangle()
        lines = []
        for i in range(n - 1):
            xi = bounding_rectangle[0] + (i + 1) * (bounding_rectangle[1] - bounding_rectangle[0]) / n
            lines.append(vme.Line2D(volmdlr.Point2D(xi, 0),
                                    volmdlr.Point2D(xi, 1)))
        return self.split_by_lines(lines)

    def cut_by_line(self, line: vme.Line2D):
        surfaces = []
        splitted_outer_contours = self.outer_contour.cut_by_line(line)
        splitted_inner_contours_table = []
        for inner_contour in self.inner_contours:
            splitted_inner_contours = inner_contour.cut_by_line(line)
            splitted_inner_contours_table.append(splitted_inner_contours)

        # First part of the external contour
        for outer_split in splitted_outer_contours:
            inner_contours = []
            for splitted_inner_contours in splitted_inner_contours_table:
                for inner_split in splitted_inner_contours:
                    inner_split.order_contour()
                    point = inner_split.random_point_inside()
                    if outer_split.point_belongs(point):
                        inner_contours.append(inner_split)

            if inner_contours:
                surface2d = self.from_contours(outer_split, inner_contours)
                surfaces.append(surface2d)
            else:
                surfaces.append(Surface2D(outer_split, []))
        return surfaces

    def line_crossings(self, line: 'volmdlr.edges.Line2D'):
        """
        Returns a list of crossings with in the form of a tuple (point,
        primitive) of the wire primitives intersecting with the line
        """
        intersection_points = []
        for primitive in self.outer_contour.primitives:
            for p in primitive.line_crossings(line):
                if (p, primitive) not in intersection_points:
                    intersection_points.append((p, primitive))
        for inner_contour in self.inner_contours:
            for primitive in inner_contour.primitives:
                for p in primitive.line_crossings(line):
                    if (p, primitive) not in intersection_points:
                        intersection_points.append((p, primitive))
        return sorted(intersection_points, key=lambda ip: line.abscissa(ip[0]))

    def split_at_centers(self):
        """
        Split in n slices
        """
        # xmin, xmax, ymin, ymax = self.outer_contour.bounding_rectangle()

        cutted_contours = []
        iteration_contours = []
        c1 = self.inner_contours[0].center_of_mass()
        c2 = self.inner_contours[1].center_of_mass()
        cut_line = vme.Line2D(c1, c2)

        iteration_contours2 = []

        sc = self.cut_by_line(cut_line)

        iteration_contours2.extend(sc)

        iteration_contours = iteration_contours2[:]
        cutted_contours.extend(iteration_contours)

        return cutted_contours

    def cut_by_line2(self, line):
        all_contours = []
        inner_1 = self.inner_contours[0]
        inner_2 = self.inner_contours[1]

        inner_intersections_1 = inner_1.line_intersections(line)
        inner_intersections_2 = inner_2.line_intersections(line)

        Arc1, Arc2 = inner_1.split(inner_intersections_1[1],
                                   inner_intersections_1[0])
        Arc3, Arc4 = inner_2.split(inner_intersections_2[1],
                                   inner_intersections_2[0])
        new_inner_1 = volmdlr.wires.Contour2D([Arc1, Arc2])
        new_inner_2 = volmdlr.wires.Contour2D([Arc3, Arc4])

        intersections = []
        intersections.append((inner_intersections_1[0], Arc1))
        intersections.append((inner_intersections_1[1], Arc2))
        intersections += self.outer_contour.line_intersections(line)
        intersections.append((inner_intersections_2[0], Arc3))
        intersections.append((inner_intersections_2[1], Arc4))
        intersections += self.outer_contour.line_intersections(line)

        if not intersections:
            all_contours.extend([self])
        if len(intersections) < 4:
            return [self]
        if len(intersections) >= 4:
            if isinstance(intersections[0][0], volmdlr.Point2D) and \
                    isinstance(intersections[1][0], volmdlr.Point2D):
                ip1, ip2 = sorted(
                    [new_inner_1.primitives.index(intersections[0][1]),
                     new_inner_1.primitives.index(intersections[1][1])])
                ip5, ip6 = sorted(
                    [new_inner_2.primitives.index(intersections[4][1]),
                     new_inner_2.primitives.index(intersections[5][1])])
                ip3, ip4 = sorted(
                    [self.outer_contour.primitives.index(intersections[2][1]),
                     self.outer_contour.primitives.index(intersections[3][1])])

                # sp11, sp12 = intersections[2][1].split(intersections[2][0])
                # sp21, sp22 = intersections[3][1].split(intersections[3][0])
                sp33, sp34 = intersections[6][1].split(intersections[6][0])
                sp44, sp43 = intersections[7][1].split(intersections[7][0])

                primitives1 = []
                primitives1.append(
                    volmdlr.edges.LineSegment2D(intersections[6][0],
                                                intersections[1][0]))
                primitives1.append(new_inner_1.primitives[ip1])
                primitives1.append(
                    volmdlr.edges.LineSegment2D(intersections[0][0],
                                                intersections[5][0]))
                primitives1.append(new_inner_2.primitives[ip5])
                primitives1.append(
                    volmdlr.edges.LineSegment2D(intersections[4][0],
                                                intersections[7][0]))
                primitives1.append(sp44)
                primitives1.extend(self.outer_contour.primitives[ip3 + 1:ip4])
                primitives1.append(sp34)

                primitives2 = []
                primitives2.append(
                    volmdlr.edges.LineSegment2D(intersections[7][0],
                                                intersections[4][0]))
                primitives2.append(new_inner_2.primitives[ip6])
                primitives2.append(
                    volmdlr.edges.LineSegment2D(intersections[5][0],
                                                intersections[0][0]))
                primitives2.append(new_inner_1.primitives[ip2])
                primitives2.append(
                    volmdlr.edges.LineSegment2D(intersections[1][0],
                                                intersections[6][0]))
                primitives2.append(sp33)
                a = self.outer_contour.primitives[:ip3]
                a.reverse()
                primitives2.extend(a)
                primitives2.append(sp43)

                all_contours.extend([volmdlr.wires.Contour2D(primitives1),
                                     volmdlr.wires.Contour2D(primitives2)])

            else:
                raise NotImplementedError(
                    'Non convex contour not supported yet')
                # raise NotImplementedError(
                #     '{} intersections not supported yet'.format(
                #         len(intersections)))

        return all_contours

    def cut_by_line3(self, line):
        # ax=self.outer_contour.plot()
        all_contours = []
        inner = self.inner_contours[0]
        inner_2 = self.inner_contours[1]
        inner_3 = self.inner_contours[2]

        c = inner.center_of_mass()
        c_2 = inner_2.center_of_mass()
        c_3 = inner_3.center_of_mass()
        direction_vector = line.normal_vector()
        direction_line = volmdlr.edges.Line2D(c, volmdlr.Point2D(
            (direction_vector.y * c.x - direction_vector.x * c.y) / (
                direction_vector.y), 0))
        direction_line_2 = volmdlr.edges.Line2D(c_2, volmdlr.Point2D(
            (direction_vector.y * c_2.x - direction_vector.x * c_2.y) / (
                direction_vector.y), 0))

        direction_line_3 = volmdlr.edges.Line2D(c_3, volmdlr.Point2D(
            (direction_vector.y * c_3.x - direction_vector.x * c_3.y) / (
                direction_vector.y), 0))
        inner_intersections = inner.line_intersections(direction_line)
        inner_intersections_2 = inner_2.line_intersections(direction_line_2)
        inner_intersections_3 = inner_3.line_intersections(direction_line_3)
        Arc1, Arc2 = inner.split(inner_intersections[1],
                                 inner_intersections[0])
        Arc3, Arc4 = inner_2.split(inner_intersections_2[1],
                                   inner_intersections_2[0])
        Arc5, Arc6 = inner_3.split(inner_intersections_3[1],
                                   inner_intersections_3[0])
        new_inner = volmdlr.wires.Contour2D([Arc1, Arc2])
        new_inner_2 = volmdlr.wires.Contour2D([Arc3, Arc4])
        new_inner_3 = volmdlr.wires.Contour2D([Arc5, Arc6])
        intersections = []

        intersections.append((inner_intersections[0], Arc1))
        intersections.append((inner_intersections[1], Arc2))
        if len(self.outer_contour.line_intersections(direction_line)) > 2:

            intersections.append(
                self.outer_contour.line_intersections(direction_line)[0])
            intersections.append(
                self.outer_contour.line_intersections(direction_line)[2])
        else:
            intersections.append(
                self.outer_contour.line_intersections(direction_line)[0])
            intersections.append(
                self.outer_contour.line_intersections(direction_line)[1])
        intersections.append((inner_intersections_2[0], Arc3))
        intersections.append((inner_intersections_2[1], Arc4))
        if len(self.outer_contour.line_intersections(direction_line_2)) > 2:
            intersections.append(
                self.outer_contour.line_intersections(direction_line_2)[0])
            intersections.append(
                self.outer_contour.line_intersections(direction_line_2)[2])
        else:
            intersections.append(
                self.outer_contour.line_intersections(direction_line_2)[0])
            intersections.append(
                self.outer_contour.line_intersections(direction_line_2)[1])
        intersections.append((inner_intersections_3[0], Arc5))
        intersections.append((inner_intersections_3[1], Arc6))
        if len(self.outer_contour.line_intersections(direction_line_3)) > 2:

            intersections.append(
                self.outer_contour.line_intersections(direction_line_3)[0])
            intersections.append(
                self.outer_contour.line_intersections(direction_line_3)[2])
        else:
            intersections.append(
                self.outer_contour.line_intersections(direction_line_3)[0])
            intersections.append(
                self.outer_contour.line_intersections(direction_line_3)[1])

        if isinstance(intersections[0][0], volmdlr.Point2D) and \
                isinstance(intersections[1][0], volmdlr.Point2D):
            ip1, ip2 = sorted([new_inner.primitives.index(intersections[0][1]),
                               new_inner.primitives.index(
                                   intersections[1][1])])
            ip5, ip6 = sorted(
                [new_inner_2.primitives.index(intersections[4][1]),
                 new_inner_2.primitives.index(intersections[5][1])])
            ip7, ip8 = sorted(
                [new_inner_3.primitives.index(intersections[8][1]),
                 new_inner_3.primitives.index(intersections[9][1])])
            ip3, ip4 = sorted(
                [self.outer_contour.primitives.index(intersections[2][1]),
                 self.outer_contour.primitives.index(intersections[3][1])])

            sp11, sp12 = intersections[2][1].split(intersections[2][0])
            sp21, sp22 = intersections[3][1].split(intersections[3][0])
            sp33, sp34 = intersections[6][1].split(intersections[6][0])
            sp44, sp43 = intersections[7][1].split(intersections[7][0])
            sp55, sp56 = intersections[10][1].split(intersections[10][0])
            sp66, sp65 = intersections[11][1].split(intersections[11][0])

            primitives1 = []
            primitives1.append(volmdlr.edges.LineSegment2D(intersections[7][0],
                                                           intersections[5][
                                                               0]))
            primitives1.append(new_inner_2.primitives[ip5])
            primitives1.append(volmdlr.edges.LineSegment2D(intersections[6][0],
                                                           intersections[4][
                                                               0]))
            primitives1.append(sp33)
            primitives1.append(sp43)

            primitives2 = []
            primitives2.append(volmdlr.edges.LineSegment2D(intersections[6][0],
                                                           intersections[4][
                                                               0]))
            primitives2.append(new_inner_2.primitives[ip6])
            primitives2.append(volmdlr.edges.LineSegment2D(intersections[5][0],
                                                           intersections[7][
                                                               0]))
            primitives2.append(volmdlr.edges.LineSegment2D(intersections[7][0],
                                                           intersections[11][
                                                               0]))
            primitives2.append(
                volmdlr.edges.LineSegment2D(intersections[11][0],
                                            intersections[9][0]))
            primitives2.append(new_inner_3.primitives[ip7])
            primitives2.append(volmdlr.edges.LineSegment2D(intersections[8][0],
                                                           intersections[10][
                                                               0]))
            primitives2.append(sp34)

            primitives3 = []
            primitives3.append(
                volmdlr.edges.LineSegment2D(intersections[10][0],
                                            intersections[8][0]))
            primitives3.append(new_inner_3.primitives[ip8])
            primitives3.append(volmdlr.edges.LineSegment2D(intersections[9][0],
                                                           intersections[11][
                                                               0]))
            primitives3.append(sp22)
            primitives3.append(volmdlr.edges.LineSegment2D(intersections[3][0],
                                                           intersections[1][
                                                               0]))
            primitives3.append(new_inner.primitives[ip1])
            primitives3.append(volmdlr.edges.LineSegment2D(intersections[0][0],
                                                           intersections[2][
                                                               0]))
            primitives3.append(volmdlr.edges.LineSegment2D(intersections[2][0],
                                                           intersections[10][
                                                               0]))

            primitives4 = []
            primitives4.append(volmdlr.edges.LineSegment2D(intersections[3][0],
                                                           intersections[1][
                                                               0]))
            a = volmdlr.edges.Arc2D(new_inner.primitives[ip2].end,
                                    new_inner.primitives[ip2].interior,
                                    new_inner.primitives[ip2].start)
            primitives4.append(a)
            primitives4.append(volmdlr.edges.LineSegment2D(intersections[0][0],
                                                           intersections[2][
                                                               0]))
            primitives4.append(sp12)
            primitives4.append(sp21)

            # Contour2D(primitives1),Contour2D(primitives2),
            #                      Contour2D(primitives3),
            all_contours.extend([volmdlr.wires.Contour2D(primitives4)])

        else:
            raise NotImplementedError(
                '{} intersections not supported yet'.format(
                    len(intersections)))

        return all_contours

    def bounding_rectangle(self):
        return self.outer_contour.bounding_rectangle()

    @classmethod
    def from_contours(cls, outer_contour, inner_contours):
        surface2d_inner_contours = []
        surface2d_outer_contour = outer_contour
        for inner_contour in inner_contours:
            if surface2d_outer_contour.shared_primitives_extremities(
                    inner_contour):
                # inner_contour will be merged with outer_contour
                merged_contours = surface2d_outer_contour.merge_with(
                    inner_contour)
                if len(merged_contours) >= 2:
                    raise NotImplementedError
                surface2d_outer_contour = merged_contours[0]
            else:
                # inner_contour will be added to the inner contours of the
                # Surface2D
                surface2d_inner_contours.append(inner_contour)
        return cls(surface2d_outer_contour, surface2d_inner_contours)

    def plot(self, ax=None, color='k', alpha=1, equal_aspect=False):

        if ax is None:
            fig, ax = plt.subplots()
        self.outer_contour.plot(ax=ax, color=color, alpha=alpha,
                                equal_aspect=equal_aspect)
        for inner_contour in self.inner_contours:
            inner_contour.plot(ax=ax, color=color, alpha=alpha,
                               equal_aspect=equal_aspect)

        if equal_aspect:
            ax.set_aspect('equal')

        ax.margins(0.1)
        return ax

    def axial_symmetry(self, line):
        """
        finds out the symmetric surface2d according to a line
        """

        outer_contour = self.outer_contour.axial_symmetry(line)
        inner_contours = []
        if self.inner_contours != []:
            inner_contours = [contour.axial_symmetry(line) for contour in self.inner_contours]

        return self.__class__(outer_contour=outer_contour,
                              inner_contours=inner_contours)

    def rotation(self, center, angle):

        outer_contour = self.outer_contour.rotation(center, angle)
        if self.inner_contours != []:
            inner_contours = [contour.rotation(center, angle) for contour in self.inner_contours]
        else:
            inner_contours = []

        return self.__class__(outer_contour, inner_contours)

    def rotation_inplace(self, center, angle):

        new_surface2d = self.rotation(center, angle)
        self.outer_contour = new_surface2d.outer_contour
        self.inner_contours = new_surface2d.inner_contours

    def translation(self, offset: volmdlr.Vector2D):
        outer_contour = self.outer_contour.translation(offset)
        inner_contours = [contour.translation(offset) for contour in self.inner_contours]
        return self.__class__(outer_contour, inner_contours)

    def translation_inplace(self, offset: volmdlr.Vector2D):
        new_contour = self.translation(offset)
        self.outer_contour = new_contour.outer_contour
        self.inner_contours = new_contour.inner_contours

    def frame_mapping(self, frame: volmdlr.Frame2D, side: str):
        outer_contour = self.outer_contour.frame_mapping(frame, side)
        inner_contours = [contour.frame_mapping(frame, side) for contour in self.inner_contours]
        return self.__class__(outer_contour, inner_contours)

    def frame_mapping_inplace(self, frame: volmdlr.Frame2D, side: str):
        new_contour = self.frame_mapping(frame, side)
        self.outer_contour = new_contour.outer_contour
        self.inner_contours = new_contour.inner_contours


class Surface3D(DessiaObject):
    x_periodicity = None
    y_periodicity = None
    """
    Abstract class
    """

    def face_from_contours3d(self,
                             contours3d: List[volmdlr.wires.Contour3D],
                             name: str = ''):
        """
        """

        lc3d = len(contours3d)

        if lc3d == 1:
            outer_contour2d = self.contour3d_to_2d(contours3d[0])
            inner_contours2d = []
        elif lc3d > 1:
            area = -1
            inner_contours2d = []
            for contour3d in contours3d:
                contour2d = self.contour3d_to_2d(contour3d)
                inner_contours2d.append(contour2d)
                contour_area = contour2d.area()
                if contour_area > area:
                    area = contour_area
                    outer_contour2d = contour2d
            inner_contours2d.remove(outer_contour2d)
        else:
            raise ValueError('Must have at least one contour')

        if isinstance(self.face_class, str):
            class_ = globals()[self.face_class]
        else:
            class_ = self.face_class

        surface2d = Surface2D(outer_contour=outer_contour2d,
                              inner_contours=inner_contours2d)
        return class_(self,
                      surface2d=surface2d,
                      name=name)

    def repair_primitives_periodicity(self, primitives, last_primitive):
        delta_x1 = abs(primitives[0].start.x
                       - last_primitive.end.x)
        delta_x2 = abs(primitives[-1].end.x
                       - last_primitive.end.x)
        delta_y1 = abs(primitives[0].start.y
                       - last_primitive.end.y)
        delta_y2 = abs(primitives[-1].end.y
                       - last_primitive.end.y)

        if self.x_periodicity \
                and not (math.isclose(delta_x1, 0,
                                      abs_tol=5e-5)
                         or math.isclose(delta_x2, 0,
                                         abs_tol=5e-5)):
            delta_x1 = delta_x1 % self.x_periodicity
            delta_x2 = delta_x2 % self.x_periodicity
            if math.isclose(delta_x1, self.x_periodicity,
                            abs_tol=1e-4):
                delta_x1 = 0.
            if math.isclose(delta_x2, self.x_periodicity,
                            abs_tol=1e-4):
                delta_x2 = 0.
            for prim in primitives:
                prim.start.x = abs(self.x_periodicity
                                   - prim.start.x)
                prim.end.x = abs(self.x_periodicity
                                 - prim.end.x)

        if self.y_periodicity \
                and not (math.isclose(delta_y1, 0,
                                      abs_tol=5e-5)
                         or math.isclose(delta_y2, 0,
                                         abs_tol=5e-5)):
            delta_y1 = delta_y1 % self.y_periodicity
            delta_y2 = delta_y2 % self.y_periodicity
            if math.isclose(delta_y1, self.y_periodicity,
                            abs_tol=1e-4):
                delta_y1 = 0.
            if math.isclose(delta_y2, self.y_periodicity,
                            abs_tol=1e-4):
                delta_y2 = 0.
            for prim in primitives:
                prim.start.y = abs(self.y_periodicity
                                   - prim.start.y)
                prim.end.y = abs(self.y_periodicity
                                 - prim.end.y)

        return primitives, delta_x1, delta_x2, delta_y1, delta_y2

    def contour3d_to_2d(self, contour3d):
        primitives2d = []
        last_primitive = None

        for primitive3d in contour3d.primitives:
            method_name = '{}_to_2d'.format(
                primitive3d.__class__.__name__.lower())
            if hasattr(self, method_name):
                primitives = getattr(self, method_name)(primitive3d)

                if primitives is None:
                    continue

                if last_primitive:
                    primitives, delta_x1, delta_x2, delta_y1, delta_y2 = \
                        self.repair_primitives_periodicity(primitives,
                                                           last_primitive)

                    dist1 = primitive3d.start.point_distance(
                        last_primitive3d.end)
                    dist2 = primitive3d.end.point_distance(
                        last_primitive3d.end)
                    if (math.isclose(delta_x1, 0., abs_tol=1e-3)
                            and math.isclose(delta_y1, 0., abs_tol=1e-3)
                            and math.isclose(dist1, 0, abs_tol=5e-5)):
                        pass
                    elif (math.isclose(delta_x2, 0., abs_tol=1e-3)
                          and math.isclose(delta_y2, 0., abs_tol=1e-3)
                          and math.isclose(dist2, 0, abs_tol=5e-5)):
                        primitives = [p.reverse() for p in primitives[::-1]]
                    else:
                        ax2 = contour3d.plot()
                        primitive3d.plot(ax=ax2, color='r')
                        last_primitive3d.plot(ax=ax2, color='b')
                        self.plot(ax=ax2)

                        ax = last_primitive.plot(color='b', plot_points=True)
                        # primitives[0].plot(ax=ax, color='r', plot_points=True)
                        # primitives[-1].plot(ax=ax, color='r', plot_points=True)
                        for p in primitives:
                            p.plot(ax=ax, color='r', plot_points=True)
                        if self.x_periodicity:
                            vme.Line2D(volmdlr.Point2D(self.x_periodicity, 0),
                                       volmdlr.Point2D(self.x_periodicity, 1)) \
                                .plot(ax=ax)
                        print('Surface 3D:', self)
                        print('3D primitive in red:', primitive3d)
                        print('Previous 3D primitive:', last_primitive3d)
                        raise ValueError(
                            'Primitives not following each other in contour:',
                            'delta1={}, {}, {} ; '
                            'delta2={}, {}, {}'.format(
                                delta_x1, delta_y1, dist1,
                                delta_x2, delta_y2, dist2))

                if primitives:
                    last_primitive = primitives[-1]
                    last_primitive3d = primitive3d
                    primitives2d.extend(primitives)
            else:
                raise NotImplementedError(
                    'Class {} does not implement {}'.format(
                        self.__class__.__name__,
                        method_name))

        return volmdlr.wires.Contour2D(primitives2d)

    def contour2d_to_3d(self, contour2d):
        primitives3d = []
        for primitive2d in contour2d.primitives:
            method_name = '{}_to_3d'.format(
                primitive2d.__class__.__name__.lower())
            if hasattr(self, method_name):
                try:
                    primitives3d.extend(getattr(self, method_name)(primitive2d))
                except NotImplementedError:
                    print('Error NotImplementedError')
            else:
                raise NotImplementedError(
                    'Class {} does not implement {}'.format(
                        self.__class__.__name__,
                        method_name))

        return volmdlr.wires.Contour3D(primitives3d)

    def linesegment3d_to_2d(self, linesegment3d):
        """
        a line segment on a surface will be in any case a line in 2D?
        """
        return [vme.LineSegment2D(self.point3d_to_2d(linesegment3d.start),
                                  self.point3d_to_2d(linesegment3d.end))]

    def bsplinecurve3d_to_2d(self, bspline_curve3d):
        """
        Is this right?
        """
        control_points = [self.point3d_to_2d(p)
                          for p in bspline_curve3d.control_points]
        return [vme.BSplineCurve2D(
            bspline_curve3d.degree,
            control_points=control_points,
            knot_multiplicities=bspline_curve3d.knot_multiplicities,
            knots=bspline_curve3d.knots,
            weights=bspline_curve3d.weights,
            periodic=bspline_curve3d.periodic)]

    def bsplinecurve2d_to_3d(self, bspline_curve2d):
        """
        Is this right?
        """
        control_points = [self.point2d_to_3d(p)
                          for p in bspline_curve2d.control_points]
        return [vme.BSplineCurve3D(
            bspline_curve2d.degree,
            control_points=control_points,
            knot_multiplicities=bspline_curve2d.knot_multiplicities,
            knots=bspline_curve2d.knots,
            weights=bspline_curve2d.weights,
            periodic=bspline_curve2d.periodic)]

    def normal_from_point2d(self, point2d):

        raise NotImplementedError('NotImplemented')

    def normal_from_point3d(self, point3d):
        """
        evaluates the normal vector of the bspline surface at this point3d.
        """

        return (self.normal_from_point2d(self.point3d_to_2d(point3d)))[1]

    def geodesic_distance_from_points2d(self, point1_2d: volmdlr.Point2D,
                                        point2_2d: volmdlr.Point2D, number_points: int = 50):
        """
        Approximation of geodesic distance via linesegments length sum in 3D
        """
        # points = [point1_2d]
        current_point3d = self.point2d_to_3d(point1_2d)
        distance = 0.
        for i in range(number_points):
            next_point3d = self.point2d_to_3d(point1_2d + (i + 1) / (number_points) * (point2_2d - point1_2d))
            distance += next_point3d.point_distance(current_point3d)
            current_point3d = next_point3d
        return distance

    def geodesic_distance(self, point1_3d: volmdlr.Point3D, point2_3d: volmdlr.Point3D):
        """
        Approximation of geodesic distance between 2 3D points supposed to be on the surface
        """
        point1_2d = self.point3d_to_2d(point1_3d)
        point2_2d = self.point3d_to_2d(point2_3d)
        return self.geodesic_distance_from_points2d(point1_2d, point2_2d)

    def frame_mapping_parameters(self, frame: volmdlr.Frame3D, side: str):
        basis = frame.basis()
        if side == 'new':
            new_origin = frame.new_coordinates(self.frame.origin)
            new_u = basis.new_coordinates(self.frame.u)
            new_v = basis.new_coordinates(self.frame.v)
            new_w = basis.new_coordinates(self.frame.w)
            new_frame = volmdlr.Frame3D(new_origin, new_u, new_v, new_w)
        elif side == 'old':
            new_origin = frame.old_coordinates(self.frame.origin)
            new_u = basis.old_coordinates(self.frame.u)
            new_v = basis.old_coordinates(self.frame.v)
            new_w = basis.old_coordinates(self.frame.w)
            new_frame = volmdlr.Frame3D(new_origin, new_u, new_v, new_w)
        else:
            raise ValueError('side value not valid, please specify'
                             'a correct value: \'old\' or \'new\'')
        return new_frame


class Plane3D(Surface3D):
    face_class = 'PlaneFace3D'

    def __init__(self, frame: volmdlr.Frame3D, name: str = ''):
        """
        :param frame: u and v of frame describe the plane, w is the normal
        """
        self.frame = frame
        self.name = name
        Surface3D.__init__(self, name=name)

    def __hash__(self):
        return hash(self.frame)

    def __eq__(self, other_plane):
        if other_plane.__class__.__name__ != self.__class__.__name__:
            return False
        return self.frame == other_plane.frame
        # return (self.frame.origin == other_plane.frame.origin and
        #         self.frame.w.is_colinear_to(other_plane.frame.w))

    # def to_dict(self, use_pointers: bool = True, memo=None, path: str = '#'):
    #     # improve the object structure ?
    #     dict_ = dc.DessiaObject.base_dict(self)
    #     dict_['frame'] = self.frame.to_dict(use_pointers=use_pointers, memo=memo, path=path + '/frame')
    #     return dict_

    @classmethod
    def from_step(cls, arguments, object_dict):
        frame3d = object_dict[arguments[1]]
        frame3d.normalize()
        frame = volmdlr.Frame3D(frame3d.origin,
                                frame3d.v, frame3d.w, frame3d.u)
        return cls(frame, arguments[0][1:-1])

    def to_step(self, current_id):
        frame = volmdlr.Frame3D(self.frame.origin, self.frame.w, self.frame.u,
                                self.frame.v)
        content, frame_id = frame.to_step(current_id)
        plane_id = frame_id + 1
        content += "#{} = PLANE('{}',#{});\n".format(plane_id, self.name,
                                                     frame_id)
        return content, [plane_id]

    @classmethod
    def from_3_points(cls, point1, point2, point3):
        """
        Point 1 is used as origin of the plane
        """
        vector1 = point2 - point1
        vector2 = point3 - point1

        vector1.normalize()
        vector2.normalize()
        normal = vector1.cross(vector2)
        normal.normalize()
        frame = volmdlr.Frame3D(point1, vector1, normal.cross(vector1), normal)
        return cls(frame)

    @classmethod
    def from_normal(cls, point, normal):
        v1 = normal.deterministic_unit_normal_vector()
        v2 = v1.cross(normal)
        return cls(volmdlr.Frame3D(point, v1, v2, normal))

    @classmethod
    def from_plane_vectors(cls, plane_origin: volmdlr.Point3D,
                           plane_x: volmdlr.Vector3D,
                           plane_y: volmdlr.Vector3D):
        normal = plane_x.cross(plane_y)
        return cls(volmdlr.Frame3D(plane_origin, plane_x, plane_y, normal))

    @classmethod
    def from_points(cls, points):
        if len(points) < 3:
            raise ValueError
        elif len(points) == 3:
            return cls.from_3_points(volmdlr.Point3D(points[0].vector),
                                     volmdlr.Vector3D(points[1].vector),
                                     volmdlr.Vector3D(points[2].vector))
        else:
            points = [p.copy() for p in points]
            indexes_to_del = []
            for i, point in enumerate(points[1:]):
                if point == points[0]:
                    indexes_to_del.append(i)
            for index in indexes_to_del[::-1]:
                del points[index + 1]

            origin = points[0]
            vector1 = points[1] - origin
            vector1.normalize()
            vector2_min = points[2] - origin
            vector2_min.normalize()
            dot_min = abs(vector1.dot(vector2_min))
            for point in points[3:]:
                vector2 = point - origin
                vector2.normalize()
                dot = abs(vector1.dot(vector2))
                if dot < dot_min:
                    vector2_min = vector2
                    dot_min = dot
            return cls.from_3_points(origin, vector1 + origin,
                                     vector2_min + origin)

    def point_on_plane(self, point):
        if math.isclose(self.frame.w.dot(point - self.frame.origin), 0,
                        abs_tol=1e-6):
            return True
        return False

    def point_distance(self, point3d):
        """
        Calculates the distance of a point to plane
        :param point3d: point to verify distance
        :return: a float, point distance to plane
        """
        coefficient_a, coefficient_b, coefficient_c, coefficient_d = self.equation_coefficients()
        return abs(self.frame.w.dot(point3d) + coefficient_d) / math.sqrt(coefficient_a**2 +
                                                                          coefficient_b**2 + coefficient_c**2)

    def line_intersections(self, line):
        u = line.point2 - line.point1
        w = line.point1 - self.frame.origin
        if math.isclose(self.frame.w.dot(u), 0, abs_tol=1e-08):
            return []
        intersection_abscissea = - self.frame.w.dot(w) / self.frame.w.dot(u)
        return [line.point1 + intersection_abscissea * u]

    def linesegment_intersections(self, linesegment: vme.LineSegment3D) \
            -> List[volmdlr.Point3D]:
        u = linesegment.end - linesegment.start
        w = linesegment.start - self.frame.origin
        normaldotu = self.frame.w.dot(u)
        if math.isclose(normaldotu, 0, abs_tol=1e-08):
            return []
        intersection_abscissea = - self.frame.w.dot(w) / normaldotu
        if intersection_abscissea < 0 or intersection_abscissea > 1:
            return []
        return [linesegment.start + intersection_abscissea * u]

    def equation_coefficients(self):
        """
        returns the a,b,c,d coefficient from equation ax+by+cz+d = 0
        """
        a, b, c = self.frame.w
        d = -self.frame.origin.dot(self.frame.w)
        return (a, b, c, d)

    def plane_intersection(self, other_plane):
        line_direction = self.frame.w.cross(other_plane.frame.w)

        if line_direction.norm() < 1e-6:
            return None

        a1, b1, c1, d1 = self.equation_coefficients()
        a2, b2, c2, d2 = other_plane.equation_coefficients()

        if a1 * b2 - a2 * b1 != 0.:
            x0 = (b1 * d2 - b2 * d1) / (a1 * b2 - a2 * b1)
            y0 = (a2 * d1 - a1 * d2) / (a1 * b2 - a2 * b1)
            point1 = volmdlr.Point3D((x0, y0, 0))
        else:
            y0 = (b2 * d2 - c2 * d1) / (b1 * c2 - c1 * b2)
            z0 = (c1 * d1 - b1 * d2) / (b1 * c2 - c1 * b2)
            point1 = volmdlr.Point3D((0, y0, z0))

        # point2 = point1 + line_direction
        # return volmdlr.Line3D(point1, point2)
        return volmdlr.Line3D(point1, point1 + line_direction)

    def is_coincident(self, plane2):
        """
        Verifies if two planes are parallel and coincident
        """
        if self.frame.w.is_colinear_to(plane2.frame.w):
            if plane2.point_on_plane(self.frame.origin):
                return True
        return False

    def rotation(self, center: volmdlr.Point3D, axis: volmdlr.Vector3D, angle: float):
        """
        Plane3D rotation
        :param center: rotation center
        :param axis: rotation axis
        :param angle: angle rotation
        :return: a new rotated Plane3D
        """
        new_frame = self.frame.rotation(center=center, axis=axis, angle=angle)
        return Plane3D(new_frame)

    def rotation_inplace(self, center: volmdlr.Point3D, axis: volmdlr.Vector3D, angle: float):
        """
        Plane3D rotation. Object is updated inplace
        :param center: rotation center
        :param axis: rotation axis
        :param angle: rotation angle
        """
        self.frame.rotation_inplace(center=center, axis=axis, angle=angle)

    def translation(self, offset: volmdlr.Vector3D):
        """
        Plane3D translation
        :param offset: translation vector
        :return: A new translated Plane3D
        """
        new_frame = self.frame.translation(offset)
        return Plane3D(new_frame)

    def translation_inplace(self, offset: volmdlr.Vector3D):
        """
        Plane3D translation. Object is updated inplace
        :param offset: translation vector
        """
        self.frame.translation_inplace(offset)

    def frame_mapping(self, frame: volmdlr.Frame3D, side: str):
        """
        Changes frame_mapping and return a new Frame3D
        side = 'old' or 'new'
        """
        new_frame = self.frame_mapping_parameters(frame, side)
        return Plane3D(new_frame, self.name)

    def frame_mapping_inplace(self, frame: volmdlr.Frame3D, side: str):
        """
        Changes frame_mapping and the object is updated inplace
        side = 'old' or 'new'
        """
        new_frame = self.frame_mapping_parameters(frame, side)
        self.frame.origin = new_frame.origin
        self.frame.u = new_frame.u
        self.frame.v = new_frame.v
        self.frame.w = new_frame.w

    def copy(self, deep=True, memo=None):
        new_frame = self.frame.copy()
        return Plane3D(new_frame, self.name)

    def plot(self, ax=None):
        if ax is None:
            fig = plt.figure()
            ax = fig.add_subplot(111, projection='3d')
        else:
            fig = ax.figure

        self.frame.origin.plot(ax)
        self.frame.u.plot(ax, color='r')
        self.frame.v.plot(ax, color='g')
        return ax

    def babylon_script(self):
        s = 'var myPlane = BABYLON.MeshBuilder.CreatePlane("myPlane", {width: 0.5, height: 0.5, sideOrientation: BABYLON.Mesh.DOUBLESIDE}, scene);\n'
        s += 'myPlane.setPositionWithLocalVector(new BABYLON.Vector3({},{},{}));\n'.format(
            self.origin[0], self.origin[1], self.origin[2])

        s += 'var axis1 = new BABYLON.Vector3({}, {}, {});\n'.format(
            self.vectors[0][0], self.vectors[0][1], self.vectors[0][2])
        s += 'var axis2 = new BABYLON.Vector3({}, {}, {});\n'.format(
            self.vectors[1][0], self.vectors[1][1], self.vectors[1][2])
        s += 'var axis3 = new BABYLON.Vector3({}, {}, {});\n'.format(
            self.normal[0], self.normal[1], self.normal[2])
        s += 'var orientation = BABYLON.Vector3.rotationFromAxis(axis1, axis2, axis3);\n'
        s += 'myPlane.rotation = orientation;\n'

        s += 'var planemat = new BABYLON.StandardMaterial("planemat", scene);\n'
        s += 'planemat.alpha = 0.4;\n'
        s += 'myPlane.material = planemat;\n'

        return s

    def point2d_to_3d(self, point2d):
        return point2d.to_3d(self.frame.origin, self.frame.u, self.frame.v)

    def point3d_to_2d(self, point3d):
        return point3d.to_2d(self.frame.origin, self.frame.u, self.frame.v)

    def contour2d_to_3d(self, contour2d):
        return contour2d.to_3d(self.frame.origin, self.frame.u, self.frame.v)

    def contour3d_to_2d(self, contour3d):
        return contour3d.to_2d(self.frame.origin, self.frame.u, self.frame.v)

    def bsplinecurve3d_to_2d(self, bspline_curve3d):
        control_points = [self.point3d_to_2d(p)
                          for p in bspline_curve3d.control_points]
        return [vme.BSplineCurve2D(
            bspline_curve3d.degree,
            control_points=control_points,
            knot_multiplicities=bspline_curve3d.knot_multiplicities,
            knots=bspline_curve3d.knots,
            weights=bspline_curve3d.weights,
            periodic=bspline_curve3d.periodic)]

    def bsplinecurve2d_to_3d(self, bspline_curve2d):
        control_points = [self.point2d_to_3d(p)
                          for p in bspline_curve2d.control_points]
        return [vme.BSplineCurve3D(
            bspline_curve2d.degree,
            control_points=control_points,
            knot_multiplicities=bspline_curve2d.knot_multiplicities,
            knots=bspline_curve2d.knots,
            weights=bspline_curve2d.weights,
            periodic=bspline_curve2d.periodic)]

    def rectangular_cut(self, x1: float, x2: float,
                        y1: float, y2: float, name: str = ''):

        p1 = volmdlr.Point2D(x1, y1)
        p2 = volmdlr.Point2D(x2, y1)
        p3 = volmdlr.Point2D(x2, y2)
        p4 = volmdlr.Point2D(x1, y2)
        outer_contour = volmdlr.wires.ClosedPolygon2D([p1, p2, p3, p4])
        surface = Surface2D(outer_contour, [])
        return PlaneFace3D(self, surface, name)


PLANE3D_OXY = Plane3D(volmdlr.OXYZ)
PLANE3D_OYZ = Plane3D(volmdlr.OYZX)
PLANE3D_OZX = Plane3D(volmdlr.OZXY)


class CylindricalSurface3D(Surface3D):
    face_class = 'CylindricalFace3D'
    x_periodicity = volmdlr.TWO_PI
    """
    The local plane is defined by (theta, z)
    :param frame: frame.w is axis, frame.u is theta=0 frame.v theta=pi/2
    :param radius: Cylinder's radius
    """

    def __init__(self, frame, radius, name=''):
        self.frame = frame
        self.radius = radius
        self.name = name

    def point2d_to_3d(self, point2d: volmdlr.Point2D):
        p = volmdlr.Point3D(self.radius * math.cos(point2d.x),
                            self.radius * math.sin(point2d.x),
                            point2d.y)
        return self.frame.old_coordinates(p)

    def point3d_to_2d(self, point3d):
        x, y, z = self.frame.new_coordinates(point3d)
        u1 = x / self.radius
        u2 = y / self.radius
        # theta = volmdlr.core.sin_cos_angle(u1, u2)
        theta = math.atan2(u2, u1)
        return volmdlr.Point2D(theta, z)

    def arc3d_to_2d(self, arc3d):
        start = self.point3d_to_2d(arc3d.start)
        end = self.point3d_to_2d(arc3d.end)
        # angle = abs(start.x-end.x)
        # if arc3d.is_trigo:
        # end = start + volmdlr.Point2D(arc3d.angle, 0)
        # else:
        #     end = start + volmdlr.Point2D(-arc3d.angle, 0)
        # interior = self.point3d_to_2d(arc3d.interior)
        # if start.x < interior.x:
        #     end = start + volmdlr.Point2D(arc3d.angle, 0)
        # else:
        #     end = start - volmdlr.Point2D(arc3d.angle, 0)
        return [vme.LineSegment2D(start, end)]

    def linesegment2d_to_3d(self, linesegment2d):
        theta1, z1 = linesegment2d.start
        theta2, z2 = linesegment2d.end
        if math.isclose(theta1, theta2, abs_tol=1e-9):
            return [vme.LineSegment3D(
                self.point2d_to_3d(linesegment2d.start),
                self.point2d_to_3d(linesegment2d.end),
            )]
        elif math.isclose(z1, z2, abs_tol=1e-9):
            if abs(theta1 - theta2) == volmdlr.TWO_PI:
                return [vme.FullArc3D(center=self.frame.origin + z1 * self.frame.w,
                                      start_end=self.point2d_to_3d(linesegment2d.start),
                                      normal=self.frame.w)]
            else:
                interior = self.point2d_to_3d(linesegment2d.point_at_abscissa(linesegment2d.length() * 0.5))
                return [vme.Arc3D(
                    self.point2d_to_3d(linesegment2d.start),
                    self.point2d_to_3d(
                        volmdlr.Point2D(0.5 * (theta1 + theta2), z1)),
                    self.point2d_to_3d(linesegment2d.end),
                )]
        else:
            # TODO: this is a non exact method!
            return [vme.LineSegment3D(self.point2d_to_3d(linesegment2d.start), self.point2d_to_3d(linesegment2d.end))]
            # raise NotImplementedError('Ellipse? delta_theta={} delta_z={}'.format(abs(theta2-theta1), abs(z1-z2)))

    def fullarc3d_to_2d(self, fullarc3d):
        if self.frame.w.is_colinear_to(fullarc3d.normal):
            p1 = self.point3d_to_2d(fullarc3d.start)
            return [vme.LineSegment2D(p1, p1 + volmdlr.TWO_PI * volmdlr.X2D)]
        else:
            print(fullarc3d.normal, self.frame.w)
            raise ValueError('Impossible!')

    def circle3d_to_2d(self, circle3d):
        return []

    def bsplinecurve3d_to_2d(self, bspline_curve3d):
        # TODO: enhance this, this is a non exact method!
        l = bspline_curve3d.length()
        points = [self.point3d_to_2d(bspline_curve3d.point_at_abscissa(i / 10 * l))
                  for i in range(11)]
        return [vme.LineSegment2D(p1, p2)
                for p1, p2 in zip(points[:-1], points[1:])]

    @classmethod
    def from_step(cls, arguments, object_dict):
        frame3d = object_dict[arguments[1]]
        U, W = frame3d.v, -frame3d.u
        U.normalize()
        W.normalize()
        V = W.cross(U)
        frame_direct = volmdlr.Frame3D(frame3d.origin, U, V, W)
        radius = float(arguments[2]) / 1000
        return cls(frame_direct, radius, arguments[0][1:-1])

    def to_step(self, current_id):
        frame = volmdlr.Frame3D(self.frame.origin, self.frame.w, self.frame.u,
                                self.frame.v)
        content, frame_id = frame.to_step(current_id)
        current_id = frame_id + 1
        content += "#{} = CYLINDRICAL_SURFACE('{}',#{},{});\n" \
            .format(current_id, self.name, frame_id,
                    round(1000 * self.radius, 3))
        return content, [current_id]

    def frame_mapping(self, frame: volmdlr.Frame3D, side: str):
        """
        Changes frame_mapping and return a new CylindricalSurface3D
        side = 'old' or 'new'
        """
        new_frame = self.frame_mapping_parameters(frame, side)
        return CylindricalSurface3D(new_frame, self.radius,
                                    name=self.name)

    def frame_mapping_inplace(self, frame: volmdlr.Frame3D, side: str):
        """
        Changes frame_mapping and the object is updated inplace
        side = 'old' or 'new'
        """
        new_frame = self.frame_mapping_parameters(frame, side)
        self.frame = new_frame

    def rectangular_cut(self, theta1: float, theta2: float,
                        z1: float, z2: float, name: str = ''):

        if theta1 == theta2:
            theta2 += volmdlr.TWO_PI

        p1 = volmdlr.Point2D(theta1, z1)
        p2 = volmdlr.Point2D(theta2, z1)
        p3 = volmdlr.Point2D(theta2, z2)
        p4 = volmdlr.Point2D(theta1, z2)
        outer_contour = volmdlr.wires.ClosedPolygon2D([p1, p2, p3, p4])
        surface2d = Surface2D(outer_contour, [])
        return volmdlr.faces.CylindricalFace3D(self, surface2d, name)

    def rotation(self, center: volmdlr.Point3D, axis: volmdlr.Vector3D, angle: float):
        """
        CylindricalFace3D rotation
        :param center: rotation center
        :param axis: rotation axis
        :param angle: angle rotation
        :return: a new rotated Plane3D
        """
        new_frame = self.frame.rotation(center=center, axis=axis,
                                        angle=angle)
        return CylindricalFace3D(new_frame, self.radius)

    def rotation_inplace(self, center: volmdlr.Point3D, axis: volmdlr.Vector3D, angle: float):
        """
        CylindricalFace3D rotation. Object is updated inplace
        :param center: rotation center
        :param axis: rotation axis
        :param angle: rotation angle
        """
        self.frame.rotation_inplace(center, axis, angle)

    def translation(self, offset: volmdlr.Vector3D):
        """
        CylindricalFace3D translation
        :param offset: translation vector
        :return: A new translated CylindricalFace3D
        """
        return CylindricalFace3D(self.frame.translation(offset), self.radius)

    def translation_inplace(self, offset: volmdlr.Vector3D):
        """
        CylindricalFace3D translation. Object is updated inplace
        :param offset: translation vector
        """
        self.frame.translation_inplace(offset)

    def grid3d(self, grid2d: volmdlr.grid.Grid2D):
        """
        generate 3d grid points of a Cylindrical surface, based on a Grid2D
        """

        points_2d = grid2d.points
        points_3d = [self.point2d_to_3d(point2d) for point2d in points_2d]

        return points_3d

    def line_intersections(self, line: vme.Line3D):
        line_2d = line.to_2d(self.frame.origin, self.frame.u, self.frame.v)
        origin2d = self.frame.origin.to_2d(self.frame.origin, self.frame.u, self.frame.v)
        distance_line2d_to_origin = line_2d.point_distance(origin2d)
        if distance_line2d_to_origin > self.radius:
            return []
        a_prime = line_2d.point1
        b_prime = line_2d.point2
        a_prime_minus_b_prime = a_prime - b_prime
        t_param = a_prime.dot(a_prime_minus_b_prime) / a_prime_minus_b_prime.dot(a_prime_minus_b_prime)
        k_param = math.sqrt(
            (self.radius ** 2 - distance_line2d_to_origin ** 2) / a_prime_minus_b_prime.dot(a_prime_minus_b_prime))
        intersection1 = line.point1 + (t_param + k_param) * (line.direction_vector())
        intersection2 = line.point1 + (t_param - k_param) * (line.direction_vector())
        if intersection1 == intersection2:
            return [intersection1]

        return [intersection1, intersection2]

    def linesegment_intersections(self, linesegment: vme.LineSegment3D):
        line = linesegment.to_line()
        line_intersections = self.line_intersections(line)
        linesegment_intersections = [inters for inters in line_intersections if linesegment.point_belongs(inters)]
        return linesegment_intersections

    def parallel_plane_intersection(self, plane3d):
        """
        Cylinder plane intersections when plane's normal is perpendicular with the cylinder axis
        :param plane3d: intersecting plane
        :return: list of intersecting curves
        """
        origin2d = self.frame.origin.to_2d(self.frame.origin, self.frame.u, self.frame.v)
        distance_plane_cylinder_axis = plane3d.point_distance(self.frame.origin)
        if distance_plane_cylinder_axis > self.radius:
            return []
        if math.isclose(self.frame.w.dot(plane3d.frame.u), 0, abs_tol=1e-6):
            line = volmdlr.edges.Line3D(plane3d.frame.origin, plane3d.frame.origin + plane3d.frame.u)
        else:
            line = volmdlr.edges.Line3D(plane3d.frame.origin, plane3d.frame.origin + plane3d.frame.v)
        line_intersections = self.line_intersections(line)
        lines = []
        for intersection in line_intersections:
            lines.append(volmdlr.edges.Line3D(intersection, intersection + self.frame.w))
        return lines

    def perpendicular_plane_intersection(self, plane3d):
        """
        Cylinder plane intersections when plane's normal is parallel with the cylinder axis
        :param plane3d: intersecting plane
        :return: list of intersecting curves
        """
        center2d = volmdlr.Point2D(self.frame.origin.x, self.frame.origin.y)
        center3d_plane = plane3d.point2d_to_3d(center2d)
        circle3d = volmdlr.wires.Circle3D(volmdlr.Frame3D(center3d_plane, plane3d.frame.u,
                                                          plane3d.frame.v, plane3d.frame.w), self.radius)
        return [circle3d]

    def concurent_plane_intersection(self, plane3d):
        """
        Cylinder plane intersections when plane's normal is concurent with the cylinder axis, but not orthogonal
        :param plane3d: intersecting plane
        :return: list of intersecting curves
        """
        # Ellipse vector equation : < rcos(t), rsin(t), -(1 / c)*(d + arcos(t) + brsint(t)); d = - (ax_0 + by_0 + cz_0)
        center2d = volmdlr.Point2D(self.frame.origin.x, self.frame.origin.y)
        center3d_plane = plane3d.point2d_to_3d(center2d)
        plane_coefficient_a, plane_coefficient_b, plane_coefficient_c, plane_coefficient_d =\
            plane3d.equation_coefficients()
        ellipse_0 = volmdlr.Point3D(
            self.radius * math.cos(0),
            self.radius * math.sin(0),
            - (1 / plane_coefficient_c) * (plane_coefficient_d + plane_coefficient_a * self.radius * math.cos(0) +
                                           plane_coefficient_b * self.radius * math.sin(0)))
        ellipse_pi_by_4 = volmdlr.Point3D(
            self.radius * math.cos(math.pi / 2),
            self.radius * math.sin(math.pi / 2),
            - (1 / plane_coefficient_c) * (
                    plane_coefficient_d + plane_coefficient_a * self.radius * math.cos(math.pi / 2)
                    + plane_coefficient_b * self.radius * math.sin(math.pi / 2)))
        axis_1 = center3d_plane.point_distance(ellipse_0)
        axis_2 = center3d_plane.point_distance(ellipse_pi_by_4)
        if axis_1 > axis_2:
            major_axis = axis_1
            minor_axis = axis_2
            major_dir = ellipse_0 - center3d_plane
        else:
            major_axis = axis_2
            minor_axis = axis_1
            major_dir = ellipse_pi_by_4 - center3d_plane
        ellipse = volmdlr.wires.Ellipse3D(major_axis, minor_axis, center3d_plane, plane3d.frame.w, major_dir)
        return [ellipse]

    def plane_intersection(self, plane3d):
        """
        Cylinder intersections with a plane
        :param plane3d: intersecting plane
        :return: list of intersecting curves
        """
        if abs(plane3d.frame.w.dot(self.frame.w)) == 0:
            return self.parallel_plane_intersection(plane3d)
        elif math.isclose(plane3d.frame.w.dot(self.frame.w), 1, abs_tol=1e-6):
            return self.perpendicular_plane_intersection(plane3d)
        return self.concurent_plane_intersection(plane3d)


class ToroidalSurface3D(Surface3D):
    face_class = 'ToroidalFace3D'
    x_periodicity = volmdlr.TWO_PI
    y_periodicity = volmdlr.TWO_PI
    """
    The local plane is defined by (theta, phi)
    theta is the angle around the big (R) circle and phi around the small(r)

    :param frame: Tore's frame: origin is the center, u is pointing at
                    theta=0
    :param R: Tore's radius
    :param r: Circle to revolute radius
    Definitions of R and r according to https://en.wikipedia.org/wiki/Torus
    """

    def __init__(self, frame: volmdlr.Frame3D,
                 R: float, r: float, name: str = ''):
        self.frame = frame
        self.R = R
        self.r = r
        self.name = name

    @property
    def bounding_box(self):
        if not self._bbox:
            self._bbox = self.get_bounding_box()
        return self._bbox

    def _bounding_box(self):
        d = self.R + self.r
        p1 = self.frame.origin + self.frame.u * d + self.frame.v * d + self.frame.w * self.r
        p2 = self.frame.origin + self.frame.u * d + self.frame.v * d - self.frame.w * self.r
        p3 = self.frame.origin + self.frame.u * d - self.frame.v * d + self.frame.w * self.r
        p4 = self.frame.origin + self.frame.u * d - self.frame.v * d - self.frame.w * self.r
        p5 = self.frame.origin - self.frame.u * d + self.frame.v * d + self.frame.w * self.r
        p6 = self.frame.origin - self.frame.u * d + self.frame.v * d - self.frame.w * self.r
        p7 = self.frame.origin - self.frame.u * d - self.frame.v * d + self.frame.w * self.r
        p8 = self.frame.origin - self.frame.u * d - self.frame.v * d - self.frame.w * self.r

        return volmdlr.core.BoundingBox.from_points(
            [p1, p2, p3, p4, p5, p6, p7, p8])

    def point2d_to_3d(self, point2d: volmdlr.Point2D):
        theta, phi = point2d
        x = (self.R + self.r * math.cos(phi)) * math.cos(theta)
        y = (self.R + self.r * math.cos(phi)) * math.sin(theta)
        z = self.r * math.sin(phi)
        return self.frame.old_coordinates(volmdlr.Point3D(x, y, z))

    def point3d_to_2d(self, point3d):
        # points_2D = []
        x, y, z = self.frame.new_coordinates(point3d)
        if z < -self.r:
            z = -self.r
        elif z > self.r:
            z = self.r

        zr = z / self.r
        phi = math.asin(zr)

        u = self.R + math.sqrt((self.r ** 2) - (z ** 2))
        u1, u2 = round(x / u, 5), round(y / u, 5)
        theta = volmdlr.core.sin_cos_angle(u1, u2)

        return volmdlr.Point2D(theta, phi)

    @classmethod
    def from_step(cls, arguments, object_dict):
        frame3d = object_dict[arguments[1]]
        U, W = frame3d.v, -frame3d.u
        U.normalize()
        W.normalize()
        V = W.cross(U)
        frame_direct = volmdlr.Frame3D(frame3d.origin, U, V, W)
        rcenter = float(arguments[2]) / 1000
        rcircle = float(arguments[3]) / 1000
        return cls(frame_direct, rcenter, rcircle, arguments[0][1:-1])

    def to_step(self, current_id):
        frame = volmdlr.Frame3D(self.frame.origin, self.frame.w, self.frame.u,
                                self.frame.v)
        content, frame_id = frame.to_step(current_id)
        current_id = frame_id + 1
        content += "#{} = TOROIDAL_SURFACE('{}',#{},{},{});\n" \
            .format(current_id, self.name, frame_id,
                    round(1000 * self.R, 3),
                    round(1000 * self.r, 3))
        return content, [current_id]

    def frame_mapping(self, frame: volmdlr.Frame3D, side: str):
        """
        Changes frame_mapping and return a new ToroidalSurface3D
        side = 'old' or 'new'
        """
        new_frame = self.frame_mapping_parameters(frame, side)
        return ToroidalSurface3D(new_frame, self.R, self.r, name=self.name)

    def frame_mapping_inplace(self, frame: volmdlr.Frame3D, side: str):
        """
        Changes frame_mapping and the object is updated inplace
        side = 'old' or 'new'
        """
        new_frame = self.frame_mapping_parameters(frame, side)
        self.frame = new_frame

    def rectangular_cut(self, theta1, theta2, phi1, phi2, name=''):
        if phi1 == phi2:
            phi2 += volmdlr.TWO_PI
        elif phi2 < phi1:
            phi2 += volmdlr.TWO_PI
        if theta1 == theta2:
            theta2 += volmdlr.TWO_PI
        elif theta2 < theta1:
            theta2 += volmdlr.TWO_PI

        p1 = volmdlr.Point2D(theta1, phi1)
        p2 = volmdlr.Point2D(theta2, phi1)
        p3 = volmdlr.Point2D(theta2, phi2)
        p4 = volmdlr.Point2D(theta1, phi2)
        outer_contour = volmdlr.wires.ClosedPolygon2D([p1, p2, p3, p4])
        return ToroidalFace3D(self,
                              Surface2D(outer_contour, []),
                              name)

    def linesegment2d_to_3d(self, linesegment2d):
        theta1, phi1 = linesegment2d.start
        theta2, phi2 = linesegment2d.end
        if theta1 == theta2:
            if math.isclose(phi1 - phi2, volmdlr.TWO_PI, abs_tol=1e-9):
                u = self.frame.u.rotation(self.frame.origin, self.frame.w,
                                          angle=theta1)
                v = self.frame.u.rotation(self.frame.origin, self.frame.w,
                                          angle=theta1)
                center = self.frame.origin + self.R * u
                return [vme.FullArc3D(center=center,
                                      start_end=center + self.r * u,
                                      normal=v)]
            else:
                return [vme.Arc3D(
                    self.point2d_to_3d(linesegment2d.start),
                    self.point2d_to_3d(volmdlr.Point2D(theta1, 0.5 * (phi1 + phi2))),
                    self.point2d_to_3d(linesegment2d.end),
                )]
        elif math.isclose(phi1, phi2, abs_tol=1e-9):
            if abs(theta1 - theta2) == volmdlr.TWO_PI:
                center = self.frame.origin + self.r * math.sin(phi1) * self.frame.w
                start_end = center + self.frame.u * (self.r + self.R)
                return [vme.FullArc3D(center=center,
                                      start_end=start_end,
                                      normal=self.frame.w)]
            else:
                return [vme.Arc3D(
                    self.point2d_to_3d(linesegment2d.start),
                    self.point2d_to_3d(volmdlr.Point2D(0.5 * (theta1 + theta2), phi1)),
                    self.point2d_to_3d(linesegment2d.end),
                )]
        else:
            raise NotImplementedError('Ellipse?')

    def fullarc3d_to_2d(self, fullarc3d):
        if self.frame.w.is_colinear_to(fullarc3d.normal):
            p1 = self.point3d_to_2d(fullarc3d.start)
            return [vme.LineSegment2D(p1, p1 + volmdlr.TWO_PI * volmdlr.X2D)]
        elif fullarc3d.normal.dot(self.frame.w):
            p1 = self.point3d_to_2d(fullarc3d.start)
            return [vme.LineSegment2D(p1, p1 + volmdlr.TWO_PI * volmdlr.Y2D)]
        else:
            raise ValueError('Impossible!')

    def circle3d_to_2d(self, circle3d):
        return []

    def triangulation(self):
        face = self.rectangular_cut(0, volmdlr.TWO_PI, 0, volmdlr.TWO_PI)
        return face.triangulation()

    def translation(self, offset: volmdlr.Vector3D):
        """
        ToroidalSurface3D translation
        :param offset: translation vector
        :return: A new translated ToroidalSurface3D
        """
        return ToroidalSurface3D(self.frame.translation(
            offset), self.R, self.r)

    def translation_inplace(self, offset: volmdlr.Vector3D):
        """
        ToroidalSurface3D translation. Object is updated inplace
        :param offset: translation vector
        """
        self.frame.translation_inplace(offset)

    def rotation(self, center: volmdlr.Point3D, axis: volmdlr.Vector3D, angle: float):
        """
        ToroidalSurface3D rotation
        :param center: rotation center
        :param axis: rotation axis
        :param angle: angle rotation
        :return: a new rotated ToroidalSurface3D
        """
        new_frame = self.frame.rotation(center=center, axis=axis,
                                        angle=angle)
        return self.__class__(new_frame, self.R, self.r)

    def rotation_inplace(self, center: volmdlr.Point3D, axis: volmdlr.Vector3D, angle: float):
        """
        ToroidalSurface3D rotation. Object is updated inplace
        :param center: rotation center
        :param axis: rotation axis
        :param angle: rotation angle
        """
        self.frame.rotation_inplace(center, axis, angle)


class ConicalSurface3D(Surface3D):
    face_class = 'ConicalFace3D'
    x_periodicity = volmdlr.TWO_PI
    """
    The local plane is defined by (theta, z)
    :param frame: Cone's frame to position it: frame.w is axis of cone
                    frame.origin is at the angle of the cone
    :param semi_angle: Cone's semi-angle
    """

    def __init__(self, frame: volmdlr.Frame3D, semi_angle: float,
                 name: str = ''):
        self.frame = frame
        self.semi_angle = semi_angle
        self.name = name

    @classmethod
    def from_step(cls, arguments, object_dict):
        frame3d = object_dict[arguments[1]]
        U, W = frame3d.v, frame3d.u
        U.normalize()
        W.normalize()
        V = W.cross(U)
        radius = float(arguments[2]) / 1000
        semi_angle = float(arguments[3])
        origin = frame3d.origin - radius / math.tan(semi_angle) * W
        frame_direct = volmdlr.Frame3D(origin, U, V, W)
        return cls(frame_direct, semi_angle, arguments[0][1:-1])

    def to_step(self, current_id):
        frame = volmdlr.Frame3D(self.frame.origin, self.frame.w, self.frame.u,
                                self.frame.v)
        content, frame_id = frame.to_step(current_id)
        current_id = frame_id + 1
        content += "#{} = CONICAL_SURFACE('{}',#{},{},{});\n" \
            .format(current_id, self.name, frame_id,
                    0.,
                    round(self.semi_angle, 3))
        return content, [current_id]

    def frame_mapping(self, frame: volmdlr.Frame3D, side: str):
        """
        Changes frame_mapping and return a new ConicalSurface3D
        side = 'old' or 'new'
        """
        new_frame = self.frame_mapping_parameters(frame, side)
        return ConicalSurface3D(new_frame, self.semi_angle, name=self.name)

    def frame_mapping_inplace(self, frame: volmdlr.Frame3D, side: str):
        """
        Changes frame_mapping and the object is updated inplace
        side = 'old' or 'new'
        """
        new_frame = self.frame_mapping_parameters(frame, side)
        self.frame = new_frame

    def point2d_to_3d(self, point2d: volmdlr.Point2D):
        theta, z = point2d
        r = math.tan(self.semi_angle) * z
        new_point = volmdlr.Point3D(r * math.cos(theta),
                                    r * math.sin(theta),
                                    z)
        return self.frame.old_coordinates(new_point)

    # def point3d_to_2d(self, point3d: volmdlr.Point3D):
    #     z = self.frame.w.dot(point3d)
    #     x, y = point3d.plane_projection2d(self.frame.origin, self.frame.u,
    #                                       self.frame.v)
    #     theta = math.atan2(y, x)
    #     return volmdlr.Point2D(theta, z+0.003)

    def point3d_to_2d(self, point3d: volmdlr.Point3D):
        x, y, z = self.frame.new_coordinates(point3d)
        # x, y = point3d.plane_projection2d(self.frame.origin, self.frame.u,
        #                                   self.frame.v)
        theta = math.atan2(y, x)
        return volmdlr.Point2D(theta, z)

    def rectangular_cut(self, theta1: float, theta2: float,
                        z1: float, z2: float, name: str = ''):
        # theta1 = angle_principal_measure(theta1)
        # theta2 = angle_principal_measure(theta2)
        if theta1 == theta2:
            theta2 += volmdlr.TWO_PI

        p1 = volmdlr.Point2D(theta1, z1)
        p2 = volmdlr.Point2D(theta2, z1)
        p3 = volmdlr.Point2D(theta2, z2)
        p4 = volmdlr.Point2D(theta1, z2)
        outer_contour = volmdlr.wires.ClosedPolygon2D([p1, p2, p3, p4])
        return ConicalFace3D(self, Surface2D(outer_contour, []), name)

    def fullarc3d_to_2d(self, fullarc3d):
        if self.frame.w.is_colinear_to(fullarc3d.normal):
            p1 = self.point3d_to_2d(fullarc3d.start)
            return [vme.LineSegment2D(p1, p1 + volmdlr.TWO_PI * volmdlr.X2D)]
        else:
            raise ValueError('Impossible!')

    def circle3d_to_2d(self, circle3d):
        return []

    def linesegment2d_to_3d(self, linesegment2d):
        theta1, z1 = linesegment2d.start
        theta2, z2 = linesegment2d.end
        if math.isclose(z1, z2, abs_tol=1e-9) and math.isclose(z1, 0.,
                                                               abs_tol=1e-9):
            return []
        elif math.isclose(abs(theta1 - theta2) % volmdlr.TWO_PI, 0., abs_tol=1e-9):
            return [vme.LineSegment3D(
                self.point2d_to_3d(linesegment2d.start),
                self.point2d_to_3d(linesegment2d.end),
            )]
        elif math.isclose(z1, z2, abs_tol=1e-9):

            if abs(theta1 - theta2) % volmdlr.TWO_PI == 0.:
                return [vme.FullArc3D(center=self.frame.origin + z1 * self.frame.w,
                                      start_end=self.point2d_to_3d(linesegment2d.start),
                                      normal=self.frame.w)]
            else:
                return [vme.Arc3D(
                    self.point2d_to_3d(linesegment2d.start),
                    self.point2d_to_3d(
                        volmdlr.Point2D(0.5 * (theta1 + theta2), z1)),
                    self.point2d_to_3d(linesegment2d.end))
                ]
        else:
            raise NotImplementedError('Ellipse?')

    def translation(self, offset: volmdlr.Vector3D):
        """
        ConicalSurface3D translation
        :param offset: translation vector
        :return: A new translated ConicalSurface3D
        """
        return self.__class__(self.frame.translation(offset),
                              self.semi_angle)

    def translation_inplace(self, offset: volmdlr.Vector3D):
        """
        ConicalSurface3D translation. Object is updated inplace
        :param offset: translation vector
        """
        self.frame.translation_inplace(offset)

    def rotation(self, center: volmdlr.Point3D,
                 axis: volmdlr.Vector3D, angle: float):
        """
        ConicalSurface3D rotation
        :param center: rotation center
        :param axis: rotation axis
        :param angle: angle rotation
        :return: a new rotated ConicalSurface3D
        """
        new_frame = self.frame.rotation(center=center, axis=axis, angle=angle)
        return self.__class__(new_frame, self.semi_angle)

    def rotation_inplace(self, center: volmdlr.Point3D,
                         axis: volmdlr.Vector3D, angle: float):
        """
        ConicalSurface3D rotation. Object is updated inplace
        :param center: rotation center
        :param axis: rotation axis
        :param angle: rotation angle
        """
        self.frame.rotation_inplace(center, axis, angle)


class SphericalSurface3D(Surface3D):
    face_class = 'SphericalFace3D'
    """
    :param frame: Sphere's frame to position it
    :type frame: volmdlr.Frame3D
    :param radius: Sphere's radius
    :type radius: float
    """

    def __init__(self, frame, radius, name=''):
        self.frame = frame
        self.radius = radius
        self.name = name
        # V = frame.v
        # V.normalize()
        # W = frame.w
        # W.normalize()
        # self.plane = Plane3D(frame.origin, V, W)

    def _bounding_box(self):
        points = [self.frame.origin + volmdlr.Point3D(-self.radius,
                                                      -self.radius,
                                                      -self.radius),
                  self.frame.origin + volmdlr.Point3D(self.radius,
                                                      self.radius,
                                                      self.radius),

                  ]
        return volmdlr.core.BoundingBox.from_points(points)

    @classmethod
    def from_step(cls, arguments, object_dict):
        frame3d = object_dict[arguments[1]]
        U, W = frame3d.v, frame3d.u
        U.normalize()
        W.normalize()
        V = W.cross(U)
        frame_direct = volmdlr.Frame3D(frame3d.origin, U, V, W)
        radius = float(arguments[2]) / 1000
        return cls(frame_direct, radius, arguments[0][1:-1])

    def point2d_to_3d(self, point2d):
        # source mathcurve.com/surfaces/sphere
        # -pi<theta<pi, -pi/2<phi<pi/2
        theta, phi = point2d
        x = self.radius * math.cos(phi) * math.cos(theta)
        y = self.radius * math.cos(phi) * math.sin(theta)
        z = self.radius * math.sin(phi)
        return self.frame.old_coordinates(volmdlr.Point3D(x, y, z))

    def point3d_to_2d(self, point3d):
        x, y, z = point3d
        if z < -self.radius:
            z = -self.radius
        elif z > self.radius:
            z = self.radius

        zr = z / self.radius
        phi = math.asin(zr)

        u = math.sqrt((self.radius ** 2) - (z ** 2))
        if u == 0:
            u1, u2 = x, y
        else:
            u1, u2 = round(x / u, 5), round(y / u, 5)
        theta = volmdlr.sin_cos_angle(u1, u2)
        return volmdlr.Point2D(theta, phi)

    def linesegment2d_to_3d(self, linesegment2d):
        start = self.point2d_to_3d(linesegment2d.start)
        interior = self.point2d_to_3d(0.5 * (linesegment2d.start + linesegment2d.end))
        end = self.point2d_to_3d(linesegment2d.end)
        if start == end:
            u = start - self.frame.origin
            u.normalize()
            v = interior - self.frame.origin
            v.normalize()
            normal = u.cross(v)
            return [vme.FullArc3D(self.frame.origin, start, normal)]
        return [vme.Arc3D(start, interior, end)]

    def plot(self, ax=None, color='grey', alpha=0.5):
        # points = []
        for i in range(20):
            theta = i / 20. * volmdlr.TWO_PI
            t_points = []
            for j in range(20):
                phi = j / 20. * volmdlr.TWO_PI
                t_points.append(self.point2d_to_3d(volmdlr.Point2D(theta, phi)))
            ax = volmdlr.wires.ClosedPolygon3D(t_points).plot(ax=ax, color=color, alpha=alpha)

        return ax

    def rectangular_cut(self, theta1, theta2, phi1, phi2, name=''):
        if phi1 == phi2:
            phi2 += volmdlr.TWO_PI
        elif phi2 < phi1:
            phi2 += volmdlr.TWO_PI
        if theta1 == theta2:
            theta2 += volmdlr.TWO_PI
        elif theta2 < theta1:
            theta2 += volmdlr.TWO_PI

        p1 = volmdlr.Point2D(theta1, phi1)
        p2 = volmdlr.Point2D(theta2, phi1)
        p3 = volmdlr.Point2D(theta2, phi2)
        p4 = volmdlr.Point2D(theta1, phi2)
        outer_contour = volmdlr.wires.ClosedPolygon2D([p1, p2, p3, p4])
        return SphericalFace3D(self,
                               Surface2D(outer_contour, []),
                               name=name)


class RuledSurface3D(Surface3D):
    face_class = 'RuledFace3D'
    """
    :param frame: frame.w is axis, frame.u is theta=0 frame.v theta=pi/2
    :type frame: volmdlr.Frame3D
    :param radius: Cylinder's radius
    :type radius: float
    """

    def __init__(self,
                 wire1: volmdlr.wires.Wire3D,
                 wire2: volmdlr.wires.Wire3D,
                 name: str = ''):
        self.wire1 = wire1
        self.wire2 = wire2
        self.length1 = wire1.length()
        self.length2 = wire2.length()
        self.name = name

    def point2d_to_3d(self, point2d: volmdlr.Point2D):
        x, y = point2d
        point1 = self.wire1.point_at_abscissa(x * self.length1)
        point2 = self.wire2.point_at_abscissa(x * self.length2)
        joining_line = vme.LineSegment3D(point1, point2)
        point = joining_line.point_at_abscissa(y * joining_line.length())
        return point

    def point3d_to_2d(self, point3d):
        raise NotImplementedError

    def rectangular_cut(self, x1: float, x2: float,
                        y1: float, y2: float, name: str = ''):
        p1 = volmdlr.Point2D(x1, y1)
        p2 = volmdlr.Point2D(x2, y1)
        p3 = volmdlr.Point2D(x2, y2)
        p4 = volmdlr.Point2D(x1, y2)
        outer_contour = volmdlr.wires.ClosedPolygon2D([p1, p2, p3, p4])
        surface2d = Surface2D(outer_contour, [])
        return volmdlr.faces.RuledFace3D(self, surface2d, name)


class BSplineSurface3D(Surface3D):
    face_class = 'BSplineFace3D'
    _non_serializable_attributes = ['surface']

    def __init__(self, degree_u, degree_v, control_points, nb_u, nb_v,
                 u_multiplicities, v_multiplicities, u_knots, v_knots,
                 weights=None, name=''):
        self.control_points = control_points
        self.degree_u = degree_u
        self.degree_v = degree_v
        self.nb_u = nb_u
        self.nb_v = nb_v

        u_knots = vme.standardize_knot_vector(u_knots)
        v_knots = vme.standardize_knot_vector(v_knots)
        self.u_knots = u_knots
        self.v_knots = v_knots
        self.u_multiplicities = u_multiplicities
        self.v_multiplicities = v_multiplicities
        self.weights = weights

        self.control_points_table = []
        points_row = []
        i = 1
        for pt in control_points:
            points_row.append(pt)
            if i == nb_v:
                self.control_points_table.append(points_row)
                points_row = []
                i = 1
            else:
                i += 1
        surface = BSpline.Surface()
        surface.degree_u = degree_u
        surface.degree_v = degree_v
        if weights is None:
            P = [(control_points[i][0], control_points[i][1],
                  control_points[i][2]) for i in range(len(control_points))]
            surface.set_ctrlpts(P, nb_u, nb_v)
        else:
            Pw = [(control_points[i][0] * weights[i],
                   control_points[i][1] * weights[i],
                   control_points[i][2] * weights[i],
                   weights[i]) for i in range(len(control_points))]
            surface.set_ctrlpts(Pw, nb_u, nb_v)
        knot_vector_u = []
        for i, u_knot in enumerate(u_knots):
            knot_vector_u.extend([u_knot] * u_multiplicities[i])
        knot_vector_v = []
        for i, v_knot in enumerate(v_knots):
            knot_vector_v.extend([v_knot] * v_multiplicities[i])
        surface.knotvector_u = knot_vector_u
        surface.knotvector_v = knot_vector_v
        surface.delta = 0.05
        # surface_points = surface.evalpts

        self.surface = surface
        # self.points = [volmdlr.Point3D(*p) for p in surface_points]
        Surface3D.__init__(self, name=name)

        # Hidden Attributes
        self._displacements = None
        self._grids2d = None
        self._grids2d_deformed = None

    @property
    def x_periodicity(self):
        p3d_x1 = self.point2d_to_3d(volmdlr.Point2D(1., 0.5))
        p2d_x0 = self.point3d_to_2d(p3d_x1, 0., 0.5)
        if self.point2d_to_3d(p2d_x0) == p3d_x1 and \
                not math.isclose(p2d_x0.x, 1, abs_tol=1e-3):
            return 1 - p2d_x0.x
        else:
            return None

    @property
    def y_periodicity(self):
        p3d_y1 = self.point2d_to_3d(volmdlr.Point2D(0.5, 1))
        p2d_y0 = self.point3d_to_2d(p3d_y1, 0., 0.5)
        if self.point2d_to_3d(p2d_y0) == p3d_y1 and \
                not math.isclose(p2d_y0.y, 1, abs_tol=1e-3):
            return 1 - p2d_y0.y
        else:
            return None

    def control_points_matrix(self, coordinates):
        """
        define control points like a matrix, for each coordinate: x:0, y:1, z:2
        """

        P = npy.empty((self.nb_u, self.nb_v))
        for i in range(0, self.nb_u):
            for j in range(0, self.nb_v):
                P[i][j] = self.control_points_table[i][j][coordinates]
        return P

    # Knots_vector
    def knots_vector_u(self):
        """
        compute the global knot vector (u direction) based on knot elements and multiplicities
        """

        knots = self.u_knots
        multiplicities = self.u_multiplicities

        knots_vec = []
        for i in range(0, len(knots)):
            for j in range(0, multiplicities[i]):
                knots_vec.append(knots[i])
        return knots_vec

    def knots_vector_v(self):
        """
        compute the global knot vector (v direction) based on knot elements and multiplicities
        """

        knots = self.v_knots
        multiplicities = self.v_multiplicities

        knots_vec = []
        for i in range(0, len(knots)):
            for j in range(0, multiplicities[i]):
                knots_vec.append(knots[i])
        return knots_vec

    def basis_functions_u(self, u, k, i):
        """
        compute basis functions Bi in u direction for u=u and degree=k
        """

        # k = self.degree_u
        t = self.knots_vector_u()

        if k == 0:
            return 1.0 if t[i] <= u < t[i + 1] else 0.0
        if t[i + k] == t[i]:
            c1 = 0.0
        else:
            c1 = (u - t[i]) / (t[i + k] - t[i]) * self.basis_functions_u(u, k - 1, i)
        if t[i + k + 1] == t[i + 1]:
            c2 = 0.0
        else:
            c2 = (t[i + k + 1] - u) / (t[i + k + 1] - t[i + 1]) * self.basis_functions_u(u, k - 1, i + 1)
        return c1 + c2

    def basis_functions_v(self, v, k, i):
        """
        compute basis functions Bi in v direction for v=v and degree=k
        """

        # k = self.degree_u
        t = self.knots_vector_v()

        if k == 0:
            return 1.0 if t[i] <= v < t[i + 1] else 0.0
        if t[i + k] == t[i]:
            c1 = 0.0
        else:
            c1 = (v - t[i]) / (t[i + k] - t[i]) * self.basis_functions_v(v, k - 1, i)
        if t[i + k + 1] == t[i + 1]:
            c2 = 0.0
        else:
            c2 = (t[i + k + 1] - v) / (t[i + k + 1] - t[i + 1]) * self.basis_functions_v(v, k - 1, i + 1)
        return c1 + c2

    def blending_vector_u(self, u):
        """
        compute a vector of basis_functions in u direction for u=u
        """

        blending_vect = npy.empty((1, self.nb_u))
        for j in range(0, self.nb_u):
            blending_vect[0][j] = self.basis_functions_u(u, self.degree_u, j)

        return blending_vect

    def blending_vector_v(self, v):
        """
        compute a vector of basis_functions in v direction for v=v
        """

        blending_vect = npy.empty((1, self.nb_v))
        for j in range(0, self.nb_v):
            blending_vect[0][j] = self.basis_functions_v(v, self.degree_v, j)

        return blending_vect

    def blending_matrix_u(self, u):
        """
        compute a matrix of basis_functions in u direction for a vector u like [0,1]
        """

        blending_mat = npy.empty((len(u), self.nb_u))
        for i in range(0, len(u)):
            for j in range(0, self.nb_u):
                blending_mat[i][j] = self.basis_functions_u(u[i], self.degree_u, j)
        return blending_mat

    def blending_matrix_v(self, v):
        """
        compute a matrix of basis_functions in v direction for a vector v like [0,1]
        """

        blending_mat = npy.empty((len(v), self.nb_v))
        for i in range(0, len(v)):
            for j in range(0, self.nb_v):
                blending_mat[i][j] = self.basis_functions_v(v[i], self.degree_v, j)
        return blending_mat

    def point2d_to_3d(self, point2d: volmdlr.Point2D):
        x, y = point2d
        if x < 0:
            x = 0.
        elif 1 < x:
            x = 1
        if y < 0:
            y = 0
        elif y > 1:
            y = 1

        return volmdlr.Point3D(*self.surface.evaluate_single((x, y)))

    def point3d_to_2d(self, point3d: volmdlr.Point3D, min_bound_x: float = 0.,
                      max_bound_x: float = 1., min_bound_y: float = 0.,
                      max_bound_y: float = 1., tol=1e-9):
        def f(x):
            p3d = self.point2d_to_3d(volmdlr.Point2D(x[0], x[1]))
            return point3d.point_distance(p3d)

        results = []

        delta_bound_x = max_bound_x - min_bound_x
        delta_bound_y = max_bound_y - min_bound_y
        x0s = [((min_bound_x + max_bound_x) / 2, (min_bound_y + max_bound_y) / 2),
               (min_bound_x + delta_bound_x / 10, min_bound_y + delta_bound_y / 10),
               (min_bound_x + delta_bound_x / 10, max_bound_y - delta_bound_y / 10),
               (max_bound_x - delta_bound_x / 10, min_bound_y + delta_bound_y / 10),
               (max_bound_x - delta_bound_x / 10, max_bound_y - delta_bound_y / 10)]

        for x0 in x0s:
            z = scp.optimize.least_squares(f, x0=x0, bounds=([min_bound_x,
                                                              min_bound_y],
                                                             [max_bound_x,
                                                              max_bound_y]),
                                           ftol=tol / 10,
                                           xtol=tol / 10,
                                           # loss='soft_l1'
                                           )
            # z.cost represent the value of the cost function at the solution
            if z.fun < tol:
                return volmdlr.Point2D(*z.x)

            res = scp.optimize.minimize(f, x0=npy.array(x0),
                                        bounds=[(min_bound_x, max_bound_x),
                                                (min_bound_y, max_bound_y)],
                                        tol=tol)
            # res.fun represent the value of the objective function
            if res.fun < tol:
                return volmdlr.Point2D(*res.x)

            results.append((z.x, z.fun))
            results.append((res.x, res.fun))
        return (volmdlr.Point2D(*min(results, key=lambda r: r[1])[0]))

    def linesegment2d_to_3d(self, linesegment2d):
        # TODO: this is a non exact method!
        lth = linesegment2d.length()
        points = [self.point2d_to_3d(
            linesegment2d.point_at_abscissa(i * lth / 10.)) for i in range(11)]

        linesegment = vme.LineSegment3D(points[0], points[-1])
        flag = True
        for pt in points:
            if not linesegment.point_belongs(pt):
                flag = False
                break

        periodic = False
        if self.x_periodicity is not None and \
                math.isclose(lth, self.x_periodicity, abs_tol=1e-6) and \
                math.isclose(linesegment2d.start.y, linesegment2d.end.y,
                             abs_tol=1e-6):
            periodic = True
        elif self.y_periodicity is not None and \
                math.isclose(lth, self.y_periodicity, abs_tol=1e-6) and \
                math.isclose(linesegment2d.start.x, linesegment2d.end.x,
                             abs_tol=1e-6):
            periodic = True

        if flag:
            # All the points are on the same LineSegment3D
            linesegments = [linesegment]
        else:
            linesegments = [vme.BSplineCurve3D.from_points_interpolation(
                points, max(self.degree_u, self.degree_v), periodic=periodic)]
            # linesegments = [vme.LineSegment3D(p1, p2)
            #                 for p1, p2 in zip(points[:-1], points[1:])]
        return linesegments

    def linesegment3d_to_2d(self, linesegment3d):
        """
        a line segment on a BSplineSurface3D will be in any case a line in 2D?
        """
        x_perio = self.x_periodicity if self.x_periodicity is not None else 1.
        y_perio = self.y_periodicity if self.y_periodicity is not None else 1.
        return [vme.LineSegment2D(self.point3d_to_2d(linesegment3d.start,
                                                     max_bound_x=x_perio,
                                                     max_bound_y=y_perio),
                                  self.point3d_to_2d(linesegment3d.end,
                                                     max_bound_x=x_perio,
                                                     max_bound_y=y_perio))]

    def bsplinecurve3d_to_2d(self, bspline_curve3d):
        # TODO: enhance this, it is a non exact method!
        # TODO: bsplinecurve can be periodic but not around the bsplinesurface
        bsc_linesegment = vme.LineSegment3D(bspline_curve3d.points[0],
                                            bspline_curve3d.points[-1])
        flag = True
        for pt in bspline_curve3d.points:
            if not bsc_linesegment.point_belongs(pt):
                flag = False
                break

        x_perio = self.x_periodicity if self.x_periodicity is not None \
            else 1.
        y_perio = self.y_periodicity if self.y_periodicity is not None \
            else 1.

        if self.x_periodicity and not self.y_periodicity \
                and bspline_curve3d.periodic:
            p1 = self.point3d_to_2d(bspline_curve3d.points[0], min_bound_x=0.,
                                    max_bound_x=self.x_periodicity)
            p1_sup = self.point3d_to_2d(bspline_curve3d.points[0],
                                        min_bound_x=1 - self.x_periodicity)
            new_x = p1.x - p1_sup.x + self.x_periodicity
            new_x = new_x if 0 <= new_x else 0
            reverse = False
            if new_x < 0:
                new_x = 0
            elif math.isclose(new_x, self.x_periodicity, abs_tol=1e-5):
                new_x = 0
                reverse = True

            linesegments = [
                vme.LineSegment2D(
                    volmdlr.Point2D(new_x, p1.y),
                    volmdlr.Point2D(self.x_periodicity, p1.y))]
            if reverse:
                linesegments[0] = linesegments[0].reverse()

        elif self.y_periodicity and not self.x_periodicity \
                and bspline_curve3d.periodic:
            p1 = self.point3d_to_2d(bspline_curve3d.points[0], min_bound_y=0.,
                                    max_bound_y=self.y_periodicity)
            p1_sup = self.point3d_to_2d(bspline_curve3d.points[0],
                                        min_bound_y=1 - self.y_periodicity)
            new_y = p1.y - p1_sup.y + self.y_periodicity
            new_y = new_y if 0 <= new_y else 0
            reverse = False
            if new_y < 0:
                new_y = 0
            elif math.isclose(new_y, self.y_periodicity, abs_tol=1e-5):
                new_y = 0
                reverse = True

            linesegments = [
                vme.LineSegment2D(
                    volmdlr.Point2D(p1.x, new_y),
                    volmdlr.Point2D(p1.x, self.y_periodicity))]
            if reverse:
                linesegments[0] = linesegments[0].reverse()

        elif self.x_periodicity and self.y_periodicity \
                and bspline_curve3d.periodic:
            raise NotImplementedError

        elif flag:
            x_perio = self.x_periodicity if self.x_periodicity is not None \
                else 1.
            y_perio = self.y_periodicity if self.y_periodicity is not None \
                else 1.

            p1 = self.point3d_to_2d(bspline_curve3d.points[0],
                                    max_bound_x=x_perio,
                                    max_bound_y=y_perio)
            p2 = self.point3d_to_2d(bspline_curve3d.points[-1],
                                    max_bound_x=x_perio,
                                    max_bound_y=y_perio)

            if p1 == p2:
                print('BSplineCruve3D skipped because it is too small')
                linesegments = None
            else:
                p1_sup = self.point3d_to_2d(bspline_curve3d.points[0],
                                            min_bound_x=1 - x_perio,
                                            min_bound_y=1 - y_perio)
                p2_sup = self.point3d_to_2d(bspline_curve3d.points[-1],
                                            min_bound_x=1 - x_perio,
                                            min_bound_y=1 - y_perio)
                if self.x_periodicity and p1.point_distance(p1_sup) > 1e-5:
                    p1.x -= p1_sup.x - x_perio
                    p2.x -= p2_sup.x - x_perio
                if self.y_periodicity and p1.point_distance(p1_sup) > 1e-5:
                    p1.y -= p1_sup.y - y_perio
                    p2.y -= p2_sup.y - y_perio
                linesegments = [vme.LineSegment2D(p1, p2)]
            # How to check if end of surface overlaps start or the opposite ?
        else:
            lth = bspline_curve3d.length()
            if lth > 1e-5:
                points = [self.point3d_to_2d(
                    bspline_curve3d.point_at_abscissa(i / 10 * lth)
                    # max_bound_x=self.x_periodicity,
                    # max_bound_y=self.y_periodicity
                ) for i in range(11)]
                # linesegments = [vme.LineSegment2D(p1, p2)
                #                 for p1, p2 in zip(points[:-1], points[1:])]
                linesegments = [vme.BSplineCurve2D.from_points_interpolation(
                    points, min(self.degree_u, self.degree_v))]
                # bs = vme.BSplineCurve2D.from_points_interpolation(
                #     points, min(self.degree_u, self.degree_v))
                # ax = bs.plot()
                # [p.plot(ax=ax) for p in points]
                # print(points)
            elif 1e-6 < lth <= 1e-5:
                linesegments = [vme.LineSegment2D(
                    self.point3d_to_2d(bspline_curve3d.start),
                    self.point3d_to_2d(bspline_curve3d.end))]
            else:
                print('BSplineCruve3D skipped because it is too small')
                linesegments = None

        # print(bspline_curve3d.start, bspline_curve3d.end)
        # print([(l.start, l.end) for l in linesegments])
        # print()
        return linesegments

    def arc3d_to_2d(self, arc3d):
        number_points = math.ceil(arc3d.angle * 10) + 1  # 10 points per radian
        l = arc3d.length()
        points = [self.point3d_to_2d(arc3d.point_at_abscissa(
            i * l / (number_points - 1))) for i in range(number_points)]
        # return [vme.LineSegment2D(p1, p2)
        #         for p1, p2 in zip(points[:-1], points[1:])]
        return [vme.BSplineCurve2D.from_points_interpolation(
            points, max(self.degree_u, self.degree_v))]

    def arc2d_to_3d(self, arc2d):
        number_points = math.ceil(arc2d.angle * 7) + 1  # 7 points per radian
        l = arc2d.length()
        points = [self.point2d_to_3d(arc2d.point_at_abscissa(
            i * l / (number_points - 1))) for i in range(number_points)]
        return [vme.BSplineCurve3D.from_points_interpolation(
            points, max(self.degree_u, self.degree_v))]

    def _bounding_box(self):
        return volmdlr.core.BoundingBox.from_points(self.control_points)

    def rectangular_cut(self, u1: float, u2: float,
                        v1: float, v2: float, name: str = ''):
        p1 = volmdlr.Point2D(u1, v1)
        p2 = volmdlr.Point2D(u2, v1)
        p3 = volmdlr.Point2D(u2, v2)
        p4 = volmdlr.Point2D(u1, v2)
        outer_contour = volmdlr.wires.ClosedPolygon2D([p1, p2, p3, p4])
        surface = Surface2D(outer_contour, [])
        return BSplineFace3D(self, surface, name)  # PlaneFace3D

    def FreeCADExport(self, ip, ndigits=3):
        name = 'primitive{}'.format(ip)
        script = ""
        points = '['
        for i, pts_row in enumerate(self.control_points_table):
            pts = '['
            for j, pt in enumerate(pts_row):
                point = 'fc.Vector({},{},{}),'.format(pt[0], pt[1], pt[2])
                pts += point
            pts = pts[:-1] + '],'
            points += pts
        points = points[:-1] + ']'

        script += '{} = Part.BSplineSurface()\n'.format(name)
        if self.weights is None:
            script += '{}.buildFromPolesMultsKnots({},{},{},udegree={},vdegree={},uknots={},vknots={})\n'.format(
                name, points, self.u_multiplicities, self.v_multiplicities,
                self.degree_u, self.degree_v, self.u_knots, self.v_knots)
        else:
            script += '{}.buildFromPolesMultsKnots({},{},{},udegree={},vdegree={},uknots={},vknots={},weights={})\n'.format(
                name, points, self.u_multiplicities, self.v_multiplicities,
                self.degree_u, self.degree_v, self.u_knots, self.v_knots,
                self.weights)

        return script

    def rotation(self, center: volmdlr.Vector3D,
                 axis: volmdlr.Vector3D, angle: float):
        """
        BSplineSurface3D rotation
        :param center: rotation center
        :param axis: rotation axis
        :param angle: angle rotation
        :return: a new rotated BSplineSurface3D
        """
        new_control_points = [p.rotation(center, axis, angle)
                              for p in self.control_points]
        new_bsplinesurface3d = BSplineSurface3D(self.degree_u, self.degree_v,
                                                new_control_points, self.nb_u,
                                                self.nb_v,
                                                self.u_multiplicities,
                                                self.v_multiplicities,
                                                self.u_knots, self.v_knots,
                                                self.weights, self.name)
        return new_bsplinesurface3d

    def rotation_inplace(self, center: volmdlr.Vector3D,
                         axis: volmdlr.Vector3D, angle: float):
        """
        BSplineSurface3D rotation. Object is updated inplace
        :param center: rotation center
        :param axis: rotation axis
        :param angle: rotation angle
        """
        new_bsplinesurface3d = self.rotation(center, axis, angle)
        self.control_points = new_bsplinesurface3d.control_points
        self.surface = new_bsplinesurface3d.surface

    def translation(self, offset: volmdlr.Vector3D):
        """
        BSplineSurface3D translation
        :param offset: translation vector
        :return: A new translated BSplineSurface3D
        """
        new_control_points = [p.translation(offset) for p in
                              self.control_points]
        new_bsplinesurface3d = BSplineSurface3D(self.degree_u, self.degree_v,
                                                new_control_points, self.nb_u,
                                                self.nb_v,
                                                self.u_multiplicities,
                                                self.v_multiplicities,
                                                self.u_knots, self.v_knots,
                                                self.weights, self.name)

        return new_bsplinesurface3d

    def translation_inplace(self, offset: volmdlr.Vector3D):
        """
        BSplineSurface3D translation. Object is updated inplace
        :param offset: translation vector
        """
        new_bsplinesurface3d = self.translation(offset)
        self.control_points = new_bsplinesurface3d.control_points
        self.surface = new_bsplinesurface3d.surface

    def frame_mapping(self, frame: volmdlr.Frame3D, side: str):
        """
        Changes frame_mapping and return a new BSplineSurface3D
        side = 'old' or 'new'
        """
        new_control_points = [p.frame_mapping(frame, side) for p in
                              self.control_points]
        new_bsplinesurface3d = BSplineSurface3D(self.degree_u, self.degree_v,
                                                new_control_points, self.nb_u,
                                                self.nb_v,
                                                self.u_multiplicities,
                                                self.v_multiplicities,
                                                self.u_knots, self.v_knots,
                                                self.weights, self.name)
        return new_bsplinesurface3d

    def frame_mapping_inplace(self, frame: volmdlr.Frame3D, side: str):
        """
        Changes frame_mapping and the object is updated inplace
        side = 'old' or 'new'
        """
        new_bsplinesurface3d = self.frame_mapping(frame, side)
        self.control_points = new_bsplinesurface3d.control_points
        self.surface = new_bsplinesurface3d.surface

    def plot(self, ax=None):
        for p in self.control_points:
            ax = p.plot(ax=ax)
        return ax

    def simplify_surface(self):
        """
        Verifies if BSplineSurface3D could be a Plane3D
        :return: simplified surface if possible, otherwis, returns self
        """
        points = [self.control_points[0], self.control_points[math.ceil(len(self.control_points) / 2)],
                  self.control_points[-1]]
        plane3d = Plane3D.from_3_points(*points)
        if all(plane3d.point_on_plane(point) for point in self.control_points):
            return plane3d
        return self

    @classmethod
    def from_step(cls, arguments, object_dict):
        name = arguments[0][1:-1]
        degree_u = int(arguments[1])
        degree_v = int(arguments[2])
        points_sets = arguments[3][1:-1].split("),")
        points_sets = [elem + ")" for elem in points_sets[:-1]] + [
            points_sets[-1]]
        control_points = []
        for points_set in points_sets:
            points = [object_dict[int(i[1:])] for i in
                      points_set[1:-1].split(",")]
            nb_v = len(points)
            control_points.extend(points)
        nb_u = int(len(control_points) / nb_v)
        surface_form = arguments[4]
        if arguments[5] == '.F.':
            u_closed = False
        elif arguments[5] == '.T.':
            u_closed = True
        else:
            raise ValueError
        if arguments[6] == '.F.':
            v_closed = False
        elif arguments[6] == '.T.':
            v_closed = True
        else:
            raise ValueError
        self_intersect = arguments[7]
        u_multiplicities = [int(i) for i in arguments[8][1:-1].split(",")]
        v_multiplicities = [int(i) for i in arguments[9][1:-1].split(",")]
        u_knots = [float(i) for i in arguments[10][1:-1].split(",")]
        v_knots = [float(i) for i in arguments[11][1:-1].split(",")]
        knot_spec = arguments[12]

        if 13 in range(len(arguments)):
            weight_data = [
                float(i) for i in
                arguments[13][1:-1].replace("(", "").replace(")", "").split(",")
            ]
        else:
            weight_data = None

        bsplinesurface = cls(degree_u, degree_v, control_points, nb_u, nb_v,
                             u_multiplicities, v_multiplicities, u_knots,
                             v_knots, weight_data, name)
        bsplinesurface = bsplinesurface.simplify_surface()
        # if u_closed:
        #     bsplinesurface.x_periodicity = bsplinesurface.get_x_periodicity()
        # if v_closed:
        #     bsplinesurface.y_periodicity = bsplinesurface.get_y_periodicity()
        return bsplinesurface

    def to_step(self, current_id):
        content = ''
        point_matrix_ids = '('
        for points in self.control_points_table:
            point_ids = '('
            for point in points:
                point_content, point_id = point.to_step(current_id)
                content += point_content
                point_ids += '#{},'.format(point_id)
                current_id = point_id + 1
            point_ids = point_ids[:-1]
            point_ids += '),'
            point_matrix_ids += point_ids
        point_matrix_ids = point_matrix_ids[:-1]
        point_matrix_ids += ')'

        u_close = '.T.' if self.x_periodicity else '.F.'
        v_close = '.T.' if self.y_periodicity else '.F.'

        content += "#{} = B_SPLINE_SURFACE_WITH_KNOTS('{}',{},{},{},.UNSPECIFIED.,{},{},.F.,{},{},{},{},.UNSPECIFIED.);\n" \
            .format(current_id, self.name, self.degree_u, self.degree_v,
                    point_matrix_ids, u_close, v_close,
                    tuple(self.u_multiplicities), tuple(self.v_multiplicities),
                    tuple(self.u_knots), tuple(self.v_knots))
        return content, [current_id]

    def grid3d(self, grid2d: volmdlr.grid.Grid2D):
        """
        generate 3d grid points of a Bspline surface, based on a Grid2D
        """

        if not self._grids2d:
            self._grids2d = grid2d

        points_2d = grid2d.points
        points_3d = [self.point2d_to_3d(point2d) for point2d in points_2d]

        return points_3d

    def grid2d_deformed(self, grid2d: volmdlr.grid.Grid2D):
        """
        dimension and deform a Grid2D points based on a Bspline surface
        """

        points_2d = grid2d.points
        points_3d = self.grid3d(grid2d)

        (xmin, xmax), (ymin, ymax) = grid2d.limits_xy
        points_x, points_y = grid2d.points_xy

        # Parameters
        index_x = {}  # grid point position(i,j), x coordinates position in X(unknown variable)
        index_y = {}  # grid point position(i,j), y coordinates position in X(unknown variable)
        index_points = {}  # grid point position(j,i), point position in points_2d (or points_3d)
        k, p = 0, 0
        for i in range(0, points_x):
            for j in range(0, points_y):
                index_x.update({(j, i): k})
                index_y.update({(j, i): k + 1})
                index_points.update({(j, i): p})
                k = k + 2
                p = p + 1

        equation_points = []  # points combination to compute distances between 2D and 3D grid points
        for i in range(0, points_y):  # row from (0,i)
            for j in range(1, points_x):
                equation_points.append(((0, i), (j, i)))
        for i in range(0, points_x):  # column from (i,0)
            for j in range(1, points_y):
                equation_points.append(((i, 0), (i, j)))
        for i in range(0, points_y):  # row
            for j in range(0, points_x - 1):
                equation_points.append(((j, i), (j + 1, i)))
        for i in range(0, points_x):  # column
            for j in range(0, points_x - 1):
                equation_points.append(((i, j), (i, j + 1)))
        for i in range(0, points_y - 1):  # diagonal
            for j in range(0, points_x - 1):
                equation_points.append(((j, i), (j + 1, i + 1)))

        for i in range(0, points_y):  # row 2segments (before.point.after)
            for j in range(1, points_x - 1):
                equation_points.append(((j - 1, i), (j + 1, i)))

        for i in range(0, points_x):  # column 2segments (before.point.after)
            for j in range(1, points_y - 1):
                equation_points.append(((i, j - 1), (i, j + 1)))

        # Euclidean distance
        # D=[] # distances between 3D grid points (based on points combination [equation_points])
        # for i in range(0, len(equation_points)):
        #     D.append((points_3d[index_points[equation_points[i][0]]].point_distance(points_3d[index_points[equation_points[i][1]]]))**2)

        # Geodesic distance
        # xx=[]
        # for p in points_2d:
        #     xx.append(p.x)
        # yy=[]
        # for p in points_2d:
        #     yy.append(p.y)

        # triang = plt_tri.Triangulation(xx, yy)
        # faces = triang.triangles
        # points = npy.empty([len(points_3d),3])
        # for i in range(0,len(points_3d)):
        #     points[i] = npy.array([points_3d[i].x,points_3d[i].y,points_3d[i].z])

        # geoalg = geodesic.PyGeodesicAlgorithmExact(points, faces)
        D = []  # geodesic distances between 3D grid points (based on points combination [equation_points])
        for i in range(0, len(equation_points)):
            D.append((self.geodesic_distance(
                points_3d[index_points[equation_points[i][0]]], points_3d[index_points[equation_points[i][1]]])) ** 2)

        # System of nonlinear equations
        def non_linear_equations(X):
            F = npy.empty(len(equation_points) + 2)
            for i in range(0, len(equation_points)):
                F[i] = abs((X[index_x[equation_points[i][0]]] ** 2 +
                            X[index_x[equation_points[i][1]]] ** 2 +
                            X[index_y[equation_points[i][0]]] ** 2 +
                            X[index_y[equation_points[i][1]]] ** 2 -
                            2 *
                            X[index_x[equation_points[i][0]]] *
                            X[index_x[equation_points[i][1]]] -
                            2 *
                            X[index_y[equation_points[i][0]]] *
                            X[index_y[equation_points[i][1]]] -
                            D[i]) /
                           D[i])

            F[i + 1] = X[0] * 1000
            F[i + 2] = X[1] * 1000
            # i=i+2
            # # F[i+3] = X[(len(points_2d)-points_x)*2]
            # l= 3
            # for f in range(1, points_x):
            #     F[i+f] = X[l]*1000
            #     l = l+2
            ## F[i+3] = X[3]*1000
            ## F[i+4] = X[5]*1000
            ## F[i+4] = X[points_x*2]*1000

            return F

        # Solution with "least_squares"
        x_init = []  # initial guess (2D grid points)
        for i in range(0, len(points_2d)):
            x_init.append(points_2d[i][0])
            x_init.append(points_2d[i][1])
        z = opt.least_squares(non_linear_equations, x_init)

        points_2d_deformed = []  # deformed 2d grid points
        for i in range(0, len(z.x), 2):
            points_2d_deformed.append(volmdlr.Point2D(z.x[i], z.x[i + 1]))

        grid2d_deformed = volmdlr.grid.Grid2D.from_points(points=points_2d_deformed,
                                                          points_dim_1=points_x,
                                                          direction=grid2d.direction)

        self._grids2d_deformed = grid2d_deformed

        return points_2d_deformed

    def grid2d_deformation(self, grid2d: volmdlr.grid.Grid2D):
        """
        compute the deformation/displacement (dx/dy) of a Grid2D based on a Bspline surface
        """

        if not self._grids2d_deformed:
            self.grid2d_deformed(grid2d)

        displacement = self._grids2d_deformed.displacement_compared_to(grid2d)
        self._displacements = displacement

        return displacement

    def point2d_parametric_to_dimension(self, point2d: volmdlr.Point3D, grid2d: volmdlr.grid.Grid2D):
        """
        convert a point2d from the parametric to the dimensioned frame
        """

        # Check if the 0<point2d.x<1 and 0<point2d.y<1
        if point2d.x < 0:
            point2d.x = 0
        elif point2d.x > 1:
            point2d.x = 1
        if point2d.y < 0:
            point2d.y = 0
        elif point2d.y > 1:
            point2d.y = 1

        if self._grids2d == grid2d:
            points_2d = self._grids2d.points
        else:
            points_2d = grid2d.points
            self._grids2d = grid2d

        if self._displacements is not None:
            displacement = self._displacements
        else:
            displacement = self.grid2d_deformation(grid2d)

        points_x, points_y = grid2d.points_xy

        # Parameters
        index_points = {}  # grid point position(j,i), point position in points_2d (or points_3d)
        p = 0
        for i in range(0, points_x):
            for j in range(0, points_y):
                index_points.update({(j, i): p})
                p = p + 1

        # Form function "Finite Elements"
        def form_function(s, t):
            N = npy.empty(4)
            N[0] = (1 - s) * (1 - t) / 4
            N[1] = (1 + s) * (1 - t) / 4
            N[2] = (1 + s) * (1 + t) / 4
            N[3] = (1 - s) * (1 + t) / 4
            return N

        finite_elements_points = []  # 2D grid points index that define one element
        for j in range(0, points_y - 1):
            for i in range(0, points_x - 1):
                finite_elements_points.append(((i, j), (i + 1, j), (i + 1, j + 1), (i, j + 1)))
        finite_elements = []  # finite elements defined with closed polygon
        for i in range(0, len(finite_elements_points)):
            finite_elements.append(
                volmdlr.wires.ClosedPolygon2D((points_2d[index_points[finite_elements_points[i][0]]],
                                               points_2d[index_points[finite_elements_points[i][1]]],
                                               points_2d[index_points[finite_elements_points[i][2]]],
                                               points_2d[index_points[finite_elements_points[i][3]]])))

        for k in range(0, len(finite_elements_points)):
            if (volmdlr.wires.Contour2D(finite_elements[k].primitives).point_belongs(
                    point2d)  # finite_elements[k].point_belongs(point2d)
                    or volmdlr.wires.Contour2D(finite_elements[k].primitives).point_over_contour(point2d)
                    or ((points_2d[index_points[finite_elements_points[k][0]]][0] < point2d.x <
                         points_2d[index_points[finite_elements_points[k][1]]][0])
                        and point2d.y == points_2d[index_points[finite_elements_points[k][0]]][1])
                    or ((points_2d[index_points[finite_elements_points[k][1]]][1] < point2d.y <
                         points_2d[index_points[finite_elements_points[k][2]]][1])
                        and point2d.x == points_2d[index_points[finite_elements_points[k][1]]][0])
                    or ((points_2d[index_points[finite_elements_points[k][3]]][0] < point2d.x <
                         points_2d[index_points[finite_elements_points[k][2]]][0])
                        and point2d.y == points_2d[index_points[finite_elements_points[k][1]]][1])
                    or ((points_2d[index_points[finite_elements_points[k][0]]][1] < point2d.y <
                         points_2d[index_points[finite_elements_points[k][3]]][1])
                        and point2d.x == points_2d[index_points[finite_elements_points[k][0]]][0])):
                break

        x0 = points_2d[index_points[finite_elements_points[k][0]]][0]
        y0 = points_2d[index_points[finite_elements_points[k][0]]][1]
        x1 = points_2d[index_points[finite_elements_points[k][1]]][0]
        y2 = points_2d[index_points[finite_elements_points[k][2]]][1]
        x = point2d.x
        y = point2d.y
        s = 2 * ((x - x0) / (x1 - x0)) - 1
        t = 2 * ((y - y0) / (y2 - y0)) - 1

        N = form_function(s, t)
        dx = npy.array([displacement[index_points[finite_elements_points[k][0]]][0],
                        displacement[index_points[finite_elements_points[k][1]]][0],
                        displacement[index_points[finite_elements_points[k][2]]][0],
                        displacement[index_points[finite_elements_points[k][3]]][0]])
        dy = npy.array([displacement[index_points[finite_elements_points[k][0]]][1],
                        displacement[index_points[finite_elements_points[k][1]]][1],
                        displacement[index_points[finite_elements_points[k][2]]][1],
                        displacement[index_points[finite_elements_points[k][3]]][1]])

        return volmdlr.Point2D(point2d.x + npy.transpose(N).dot(dx), point2d.y + npy.transpose(N).dot(dy))

    def point3d_to_2d_with_dimension(self, point3d: volmdlr.Point3D, grid2d: volmdlr.grid.Grid2D):
        """
        compute the point2d of a point3d, on a Bspline surface, in the dimensioned frame
        """

        point2d = self.point3d_to_2d(point3d)

        point2d_with_dimension = self.point2d_parametric_to_dimension(point2d, grid2d)

        return point2d_with_dimension

    def point2d_with_dimension_to_parametric_frame(self, point2d, grid2d: volmdlr.grid.Grid2D):
        """
        convert a point2d from the dimensioned to the parametric frame
        """

        if self._grids2d != grid2d:
            self._grids2d = grid2d
        if not self._grids2d_deformed:
            self.grid2d_deformed(grid2d)

        points_2d = grid2d.points
        points_2d_deformed = self._grids2d_deformed.points
        points_x, points_y = grid2d.points_xy

        # Parameters
        index_points = {}  # grid point position(j,i), point position in points_2d (or points_3d)
        p = 0
        for i in range(0, points_x):
            for j in range(0, points_y):
                index_points.update({(j, i): p})
                p = p + 1

        finite_elements_points = []  # 2D grid points index that define one element
        for j in range(0, points_y - 1):
            for i in range(0, points_x - 1):
                finite_elements_points.append(((i, j), (i + 1, j), (i + 1, j + 1), (i, j + 1)))
        finite_elements = []  # finite elements defined with closed polygon  DEFORMED
        for i in range(0, len(finite_elements_points)):
            finite_elements.append(
                volmdlr.wires.ClosedPolygon2D((points_2d_deformed[index_points[finite_elements_points[i][0]]],
                                               points_2d_deformed[index_points[finite_elements_points[i][1]]],
                                               points_2d_deformed[index_points[finite_elements_points[i][2]]],
                                               points_2d_deformed[index_points[finite_elements_points[i][3]]])))

        finite_elements_initial = []  # finite elements defined with closed polygon  INITIAL
        for i in range(0, len(finite_elements_points)):
            finite_elements_initial.append(
                volmdlr.wires.ClosedPolygon2D((points_2d[index_points[finite_elements_points[i][0]]],
                                               points_2d[index_points[finite_elements_points[i][1]]],
                                               points_2d[index_points[finite_elements_points[i][2]]],
                                               points_2d[index_points[finite_elements_points[i][3]]])))

        for k in range(0, len(finite_elements_points)):
            if (finite_elements[k].point_belongs(point2d)
                    or ((points_2d_deformed[index_points[finite_elements_points[k][0]]][0] < point2d.x <
                         points_2d_deformed[index_points[finite_elements_points[k][1]]][0])
                        and point2d.y == points_2d_deformed[index_points[finite_elements_points[k][0]]][1])
                    or ((points_2d_deformed[index_points[finite_elements_points[k][1]]][1] < point2d.y <
                         points_2d_deformed[index_points[finite_elements_points[k][2]]][1])
                        and point2d.x == points_2d_deformed[index_points[finite_elements_points[k][1]]][0])
                    or ((points_2d_deformed[index_points[finite_elements_points[k][3]]][0] < point2d.x <
                         points_2d_deformed[index_points[finite_elements_points[k][2]]][0])
                        and point2d.y == points_2d_deformed[index_points[finite_elements_points[k][1]]][1])
                    or ((points_2d_deformed[index_points[finite_elements_points[k][0]]][1] < point2d.y <
                         points_2d_deformed[index_points[finite_elements_points[k][3]]][1])
                        and point2d.x == points_2d_deformed[index_points[finite_elements_points[k][0]]][0])
                    or finite_elements[k].primitives[0].point_belongs(point2d) or finite_elements[k].primitives[
                        1].point_belongs(point2d)
                    or finite_elements[k].primitives[2].point_belongs(point2d) or finite_elements[k].primitives[
                        3].point_belongs(point2d)):
                break

        frame_deformed = volmdlr.Frame2D(finite_elements[k].center_of_mass(),
                                         volmdlr.Vector2D(finite_elements[k].primitives[1].middle_point()[0] -
                                                          finite_elements[k].center_of_mass()[0],
                                                          finite_elements[k].primitives[1].middle_point()[1] -
                                                          finite_elements[k].center_of_mass()[1]),
                                         volmdlr.Vector2D(finite_elements[k].primitives[0].middle_point()[0] -
                                                          finite_elements[k].center_of_mass()[0],
                                                          finite_elements[k].primitives[0].middle_point()[1] -
                                                          finite_elements[k].center_of_mass()[1]))

        point2d_frame_deformed = volmdlr.Point2D(point2d.frame_mapping(frame_deformed, 'new')[0],
                                                 point2d.frame_mapping(frame_deformed, 'new')[1])

        frame_inital = volmdlr.Frame2D(finite_elements_initial[k].center_of_mass(),
                                       volmdlr.Vector2D(finite_elements_initial[k].primitives[1].middle_point()[0] -
                                                        finite_elements_initial[k].center_of_mass()[0],
                                                        finite_elements_initial[k].primitives[1].middle_point()[1] -
                                                        finite_elements_initial[k].center_of_mass()[1]),
                                       volmdlr.Vector2D(finite_elements_initial[k].primitives[0].middle_point()[0] -
                                                        finite_elements_initial[k].center_of_mass()[0],
                                                        finite_elements_initial[k].primitives[0].middle_point()[1] -
                                                        finite_elements_initial[k].center_of_mass()[1]))

        X = point2d_frame_deformed.frame_mapping(frame_inital, 'old')[0]
        if X < 0:
            X = 0
        elif X > 1:
            X = 1
        Y = point2d_frame_deformed.frame_mapping(frame_inital, 'old')[1]
        if Y < 0:
            Y = 0
        elif Y > 1:
            Y = 1

        return volmdlr.Point2D(X, Y)

    def point2d_with_dimension_to_3d(self, point2d, grid2d: volmdlr.grid.Grid2D):
        """
        compute the point3d, on a Bspline surface, of a point2d define in the dimensioned frame
        """

        point2d_01 = self.point2d_with_dimension_to_parametric_frame(point2d, grid2d)

        return self.point2d_to_3d(point2d_01)

    def linesegment2d_parametric_to_dimension(self, linesegment2d, grid2d: volmdlr.grid.Grid2D):
        """
        convert a linesegment2d from the parametric to the dimensioned frame
        """

        points = linesegment2d.discretization_points(20)
        points_dim = [
            self.point2d_parametric_to_dimension(
                p, grid2d) for p in points]

        return vme.BSplineCurve2D.from_points_interpolation(
            points_dim, max(self.degree_u, self.degree_v))

    def linesegment3d_to_2d_with_dimension(self, linesegment3d, grid2d: volmdlr.grid.Grid2D):
        """
        compute the linesegment2d of a linesegment3d, on a Bspline surface, in the dimensioned frame
        """

        linesegment2d = self.linesegment3d_to_2d(linesegment3d)
        bsplinecurve2d_with_dimension = self.linesegment2d_parametric_to_dimension(linesegment2d, grid2d)

        return bsplinecurve2d_with_dimension

    def linesegment2d_with_dimension_to_parametric_frame(self, linesegment2d):
        """
        convert a linesegment2d from the dimensioned to the parametric frame
        """

        try:
            linesegment2d = volmdlr.edges.LineSegment2D(
                self.point2d_with_dimension_to_parametric_frame(linesegment2d.start, self._grids2d),
                self.point2d_with_dimension_to_parametric_frame(linesegment2d.end, self._grids2d))
        except NotImplementedError:
            return None

        return linesegment2d

    def linesegment2d_with_dimension_to_3d(self, linesegment2d):
        """
        compute the linesegment3d, on a Bspline surface, of a linesegment2d defined in the dimensioned frame
        """

        linesegment2d_01 = self.linesegment2d_with_dimension_to_parametric_frame(linesegment2d)
        linesegment3d = self.linesegment2d_to_3d(linesegment2d_01)

        return linesegment3d

    def bsplinecurve2d_parametric_to_dimension(self, bsplinecurve2d, grid2d: volmdlr.grid.Grid2D):
        """
        convert a bsplinecurve2d from the parametric to the dimensioned frame
        """

        # check if bsplinecurve2d is in a list
        if isinstance(bsplinecurve2d, list):
            bsplinecurve2d = bsplinecurve2d[0]
        points = bsplinecurve2d.control_points
        points_dim = []

        for p in points:
            points_dim.append(self.point2d_parametric_to_dimension(p, grid2d))

        bsplinecurve2d_with_dimension = volmdlr.edges.BSplineCurve2D(bsplinecurve2d.degree, points_dim,
                                                                     bsplinecurve2d.knot_multiplicities,
                                                                     bsplinecurve2d.knots,
                                                                     bsplinecurve2d.weights,
                                                                     bsplinecurve2d.periodic)

        return bsplinecurve2d_with_dimension

    def bsplinecurve3d_to_2d_with_dimension(self, bsplinecurve3d, grid2d: volmdlr.grid.Grid2D):
        """
        compute the bsplinecurve2d of a bsplinecurve3d, on a Bspline surface, in the dimensioned frame
        """

        bsplinecurve2d_01 = self.bsplinecurve3d_to_2d(bsplinecurve3d)
        bsplinecurve2d_with_dimension = self.bsplinecurve2d_parametric_to_dimension(
            bsplinecurve2d_01, grid2d)

        return bsplinecurve2d_with_dimension

    def bsplinecurve2d_with_dimension_to_parametric_frame(self, bsplinecurve2d):
        """
        convert a bsplinecurve2d from the dimensioned to the parametric frame
        """

        points_dim = bsplinecurve2d.control_points
        points = []
        for p in points_dim:
            points.append(
                self.point2d_with_dimension_to_parametric_frame(p, self._grids2d))

        bsplinecurve2d = volmdlr.edges.BSplineCurve2D(bsplinecurve2d.degree, points,
                                                      bsplinecurve2d.knot_multiplicities,
                                                      bsplinecurve2d.knots,
                                                      bsplinecurve2d.weights,
                                                      bsplinecurve2d.periodic)
        return bsplinecurve2d

    def bsplinecurve2d_with_dimension_to_3d(self, bsplinecurve2d):
        """
        compute the bsplinecurve3d, on a Bspline surface, of a bsplinecurve2d defined in the dimensioned frame
        """

        bsplinecurve2d_01 = self.bsplinecurve2d_with_dimension_to_parametric_frame(bsplinecurve2d)
        bsplinecurve3d = self.bsplinecurve2d_to_3d(bsplinecurve2d_01)

        return bsplinecurve3d

    def arc2d_parametric_to_dimension(self, arc2d, grid2d: volmdlr.grid.Grid2D):
        """
        convert a arc2d from the parametric to the dimensioned frame
        """

        number_points = math.ceil(arc2d.angle * 7) + 1
        l = arc2d.length()
        points = [self.point2d_parametric_to_dimension(arc2d.point_at_abscissa(
            i * l / (number_points - 1)), grid2d) for i in range(number_points)]

        return vme.BSplineCurve2D.from_points_interpolation(
            points, max(self.degree_u, self.degree_v))

    def arc3d_to_2d_with_dimension(self, arc3d, grid2d: volmdlr.grid.Grid2D):
        """
        compute the arc2d of a arc3d, on a Bspline surface, in the dimensioned frame
        """

        bsplinecurve2d = self.arc3d_to_2d(arc3d)[0]  # it's a bsplinecurve2d
        arc2d_with_dimension = self.bsplinecurve2d_parametric_to_dimension(bsplinecurve2d, grid2d)

        return arc2d_with_dimension  # it's a bsplinecurve2d-dimension

    def arc2d_with_dimension_to_parametric_frame(self, arc2d):
        """
        convert a arc2d from the dimensioned to the parametric frame
        """

        number_points = math.ceil(arc2d.angle * 7) + 1
        l = arc2d.length()

        points = [self.point2d_with_dimension_to_parametric_frame(arc2d.point_at_abscissa(
            i * l / (number_points - 1)), self._grids2d) for i in range(number_points)]

        return vme.BSplineCurve2D.from_points_interpolation(
            points, max(self.degree_u, self.degree_v))

    def arc2d_with_dimension_to_3d(self, arc2d):
        """
        compute the  arc3d, on a Bspline surface, of a arc2d in the dimensioned frame
        """

        arc2d_01 = self.arc2d_with_dimension_to_parametric_frame(arc2d)
        arc3d = self.arc2d_to_3d(arc2d_01)

        return arc3d  # it's a bsplinecurve3d

    def contour2d_parametric_to_dimension(self, contour2d: volmdlr.wires.Contour2D,
                                          grid2d: volmdlr.grid.Grid2D):
        """
        convert a contour2d from the parametric to the dimensioned frame
        """

        primitives2d_dim = []

        for primitive2d in contour2d.primitives:
            # method_name = '{}_parametric_to_dimension'.format(
            #     primitive2d.__class__.__name__.lower())
            method_name = f'{primitive2d.__class__.__name__.lower()}_parametric_to_dimension'

            if hasattr(self, method_name):
                primitives = getattr(self, method_name)(primitive2d, grid2d)
                if primitives:
                    primitives2d_dim.append(primitives)

            else:
                raise NotImplementedError(
                    f'Class {self.__class__.__name__} does not implement {method_name}')

        return volmdlr.wires.Contour2D(primitives2d_dim)

    def contour3d_to_2d_with_dimension(self, contour3d: volmdlr.wires.Contour3D,
                                       grid2d: volmdlr.grid.Grid2D):
        """
        compute the contou2d of a contour3d, on a Bspline surface, in the dimensioned frame
        """

        contour2d_01 = self.contour3d_to_2d(contour3d)

        return self.contour2d_parametric_to_dimension(contour2d_01, grid2d)

    def contour2d_with_dimension_to_parametric_frame(self, contour2d):
        """
        convert a contour2d from the dimensioned to the parametric frame
        """

        # TODO: check and avoid primitives with start=end
        primitives2d = []

        for primitive2d in contour2d.primitives:
            method_name = f'{primitive2d.__class__.__name__.lower()}_with_dimension_to_parametric_frame'

            if hasattr(self, method_name):
                primitives = getattr(self, method_name)(primitive2d)
                if primitives:
                    primitives2d.append(primitives)

            else:
                raise NotImplementedError(
                    # 'Class {} does not implement {}'.format(self.__class__.__name__,
                    #                                         method_name))
                    f'Class {self.__class__.__name__} does not implement {method_name}')

        # #Avoid to have primitives with start=end
        # start_points = []
        # for i in range(0, len(new_start_points)-1):
        #     if new_start_points[i] != new_start_points[i+1]:
        #         start_points.append(new_start_points[i])
        # if new_start_points[-1] != new_start_points[0]:
        #     start_points.append(new_start_points[-1])

        return volmdlr.wires.Contour2D(primitives2d)

    def contour2d_with_dimension_to_3d(self, contour2d):
        """
        compute the contour3d, on a Bspline surface, of a contour2d define in the dimensioned frame
        """

        contour01 = self.contour2d_with_dimension_to_parametric_frame(contour2d)

        return self.contour2d_to_3d(contour01)

    @classmethod
    def from_geomdl_surface(cls, surface):
        """
        create a volmdlr's BSpline_Surface3D from a geomdl's one
        """

        control_points = []
        for i in range(0, len(surface.ctrlpts)):
            control_points.append(volmdlr.Point3D(surface.ctrlpts[i][0], surface.ctrlpts[i][1], surface.ctrlpts[i][2]))

        (u_knots, u_multiplicities) = knots_vector_inv((surface.knotvector_u))
        (v_knots, v_multiplicities) = knots_vector_inv((surface.knotvector_v))

        bspline_surface = cls(degree_u=surface.degree_u,
                              degree_v=surface.degree_v,
                              control_points=control_points,
                              nb_u=surface.ctrlpts_size_u,
                              nb_v=surface.ctrlpts_size_v,
                              u_multiplicities=u_multiplicities,
                              v_multiplicities=v_multiplicities,
                              u_knots=u_knots,
                              v_knots=v_knots)

        return bspline_surface

    @classmethod
    def points_fitting_into_bspline_surface(cls, points_3d, size_u, size_v, degree_u, degree_v):
        """
        Bspline Surface interpolation through 3d points

        Parameters
        ----------
        points_3d : volmdlr.Point3D
            data points
        size_u : int
            number of data points on the u-direction.
        size_v : int
            number of data points on the v-direction.
        degree_u : int
            degree of the output surface for the u-direction.
        degree_v : int
            degree of the output surface for the v-direction.

        Returns
        -------
        B-spline surface

        """

        points = []
        for i in range(0, len(points_3d)):
            points.append((points_3d[i].x, points_3d[i].y, points_3d[i].z))

        surface = interpolate_surface(points, size_u, size_v, degree_u, degree_v)

        return cls.from_geomdl_surface(surface)

    @classmethod
    def points_approximate_into_bspline_surface(cls, points_3d, size_u, size_v, degree_u, degree_v, **kwargs):
        """
        Bspline Surface approximate through 3d points

        Parameters
        ----------
        points_3d : volmdlr.Point3D
            data points
        size_u : int
            number of data points on the u-direction.
        size_v : int
            number of data points on the v-direction.
        degree_u : int
            degree of the output surface for the u-direction.
        degree_v : int
            degree of the output surface for the v-direction.

        Keyword Arguments:
            * ``ctrlpts_size_u``: number of control points on the u-direction. *Default: size_u - 1*
            * ``ctrlpts_size_v``: number of control points on the v-direction. *Default: size_v - 1*

        Returns
        -------
        B-spline surface: volmdlr.faces.BSplineSurface3D

        """

        # Keyword arguments
        num_cpts_u = kwargs.get('ctrlpts_size_u', size_u - 1)  # number of datapts, r + 1 > number of ctrlpts, n + 1
        num_cpts_v = kwargs.get('ctrlpts_size_v', size_v - 1)  # number of datapts, s + 1 > number of ctrlpts, m + 1

        points = [tuple([*pt]) for pt in points_3d]

        surface = approximate_surface(points, size_u, size_v, degree_u, degree_v,
                                      ctrlpts_size_u=num_cpts_u, num_cpts_v=num_cpts_v)

        return cls.from_geomdl_surface(surface)

    @classmethod
    def from_cylindrical_faces(cls, cylindrical_faces, degree_u, degree_v,
                               points_x: int = 10, points_y: int = 10):
        """
        define a bspline surface from a list of cylindrical faces

        Parameters
        ----------
        cylindrical_faces : List[volmdlr.faces.CylindricalFace3D]
            faces 3d
        degree_u : int
            degree of the output surface for the u-direction
        degree_v : int
            degree of the output surface for the v-direction
        points_x : int
            number of points in x-direction
        points_y : int
            number of points in y-direction

        Returns
        -------
        B-spline surface

        """

        if len(cylindrical_faces) == 1:
            return cls.from_cylindrical_face(cylindrical_faces[0], degree_u, degree_v, points_x=50, points_y=50)

        if len(cylindrical_faces) > 1:
            bspline_surfaces = []
            direction = cylindrical_faces[0].adjacent_direction(cylindrical_faces[1])

            if direction == 'x':
                bounding_rectangle_0 = cylindrical_faces[0].surface2d.outer_contour.bounding_rectangle()
                ymin = bounding_rectangle_0[2]
                ymax = bounding_rectangle_0[3]
                for face in cylindrical_faces:
                    bounding_rectangle = face.surface2d.outer_contour.bounding_rectangle()
                    ymin = min(ymin, bounding_rectangle[2])
                    ymax = max(ymax, bounding_rectangle[3])
                for face in cylindrical_faces:
                    bounding_rectangle = face.surface2d.outer_contour.bounding_rectangle()

                    points_3d = face.surface3d.grid3d(
                        volmdlr.grid.Grid2D.from_properties(
                            x_limits=(bounding_rectangle[0], bounding_rectangle[1]),
                            y_limits=(ymin, ymax),
                            points_nbr=(points_x, points_y)))

                    bspline_surfaces.append(
                        cls.points_fitting_into_bspline_surface(
                            points_3d, points_x, points_y, degree_u, degree_v))

            elif direction == 'y':
                bounding_rectangle_0 = cylindrical_faces[0].surface2d.outer_contour.bounding_rectangle()
                xmin = bounding_rectangle_0[0]
                xmax = bounding_rectangle_0[1]
                for face in cylindrical_faces:
                    bounding_rectangle = face.surface2d.outer_contour.bounding_rectangle()
                    xmin = min(xmin, bounding_rectangle[0])
                    xmax = max(xmax, bounding_rectangle[1])
                for face in cylindrical_faces:
                    bounding_rectangle = face.surface2d.outer_contour.bounding_rectangle()

                    points_3d = face.surface3d.grid3d(
                        volmdlr.grid.Grid2D.from_properties(
                            x_limits=(xmin, xmax),
                            y_limits=(bounding_rectangle[2], bounding_rectangle[3]),
                            points_nbr=(points_x, points_y)))

                    bspline_surfaces.append(
                        cls.points_fitting_into_bspline_surface(
                            points_3d, points_x, points_y, degree_u, degree_v))

            to_be_merged = bspline_surfaces[0]
            for i in range(0, len(bspline_surfaces) - 1):
                merged = to_be_merged.merge_with(bspline_surfaces[i + 1])
                to_be_merged = merged

            bspline_surface = to_be_merged

            return bspline_surface

    @classmethod
    def from_cylindrical_face(cls, cylindrical_face, degree_u, degree_v,
                              **kwargs):  # points_x: int = 50, points_y: int = 50
        """
        define a bspline surface from a cylindrical face

        Parameters
        ----------
        cylindrical_face : volmdlr.faces.CylindricalFace3D
            face 3d
        degree_u : int
            degree of the output surface for the u-direction.
        degree_v : int
            degree of the output surface for the v-direction.
        points_x : int
            number of points in x-direction
        points_y : int
            number of points in y-direction

        Returns
        -------
        B-spline surface

        """

        points_x = kwargs['points_x']
        points_y = kwargs['points_y']
        bounding_rectangle = cylindrical_face.surface2d.outer_contour.bounding_rectangle()
        points_3d = cylindrical_face.surface3d.grid3d(
            volmdlr.grid.Grid2D.from_properties(x_limits=(bounding_rectangle[0],
                                                          bounding_rectangle[1]),
                                                y_limits=(bounding_rectangle[2],
                                                          bounding_rectangle[3]),
                                                points_nbr=(points_x, points_y)))

        return cls.points_fitting_into_bspline_surface(points_3d, points_x, points_x, degree_u, degree_v)

    def intersection_with(self, other_bspline_surface3d):
        """
        compute intersection points between two Bspline surfaces
        return u,v parameters for intersection points for both surfaces
        """

        def f(X):
            return (self.point2d_to_3d(volmdlr.Point2D(X[0], X[1])) -
                    other_bspline_surface3d.point2d_to_3d(volmdlr.Point2D(X[2], X[3]))).norm()

        x = npy.linspace(0, 1, 10)
        x_init = []
        for xi in x:
            for yi in x:
                x_init.append((xi, yi, xi, yi))

        u1, v1, u2, v2 = [], [], [], []
        solutions = []
        for x0 in x_init:
            z = scp.optimize.least_squares(f, x0=x0, bounds=([0, 1]))
            # print(z.cost)
            if z.fun < 1e-5:
                solution = z.x
                if solution not in solutions:
                    solutions.append(solution)
                    u1.append(solution[0])
                    v1.append(solution[1])
                    u2.append(solution[2])
                    v2.append(solution[3])

        # uv1 = [[min(u1),max(u1)],[min(v1),max(v1)]]
        # uv2 = [[min(u2),max(u2)],[min(v2),max(v2)]]

        return ((u1, v1), (u2, v2))  # (uv1, uv2)

    def plane_intersection(self, plane3d):
        """
        compute intersection points between a Bspline surface and a plane3d
        """

        def f(X):
            return ((self.surface.evaluate_single((X[0], X[1]))[0]) * plane3d.equation_coefficients()[0] +
                    (self.surface.evaluate_single((X[0], X[1]))[1]) * plane3d.equation_coefficients()[1] +
                    (self.surface.evaluate_single((X[0], X[1]))[2]) * plane3d.equation_coefficients()[2] +
                    plane3d.equation_coefficients()[3])

        x = npy.linspace(0, 1, 20)
        x_init = []
        for xi in x:
            for yi in x:
                x_init.append((xi, yi))

        # x_init = volmdlr.Point2D.grid2d(20, 20, 0, 1, 0, 1)

        intersection_points = []
        # solutions = []
        # u, v =[],  []

        for x0 in x_init:
            z = scp.optimize.least_squares(f, x0=x0, bounds=([0, 1]))
            if z.fun < 1e-20:
                #     cost.append(z.cost)
                # # print(z.cost)
                # if z.cost<1e-20:
                solution = z.x
                intersection_points.append(volmdlr.Point3D(self.surface.evaluate_single((solution[0], solution[1]))[0],
                                                           self.surface.evaluate_single((solution[0], solution[1]))[1],
                                                           self.surface.evaluate_single((solution[0], solution[1]))[
                                                               2]))
        # intersection_points.sort()
        # u.append(solution[0])
        # v.append(solution[1])
        # solutions.append(solution)

        # return (u,v)
        return intersection_points

    def error_with_point3d(self, point3d):
        """
        compute the error/distance between the Bspline surface and a point3d
        """

        def f(x):
            return (point3d - self.point2d_to_3d(volmdlr.Point2D(x[0], x[1]))).norm()

        cost = []

        for x0 in [(0, 0), (0, 1), (1, 0), (1, 1), (0.5, 0.5)]:
            z = scp.optimize.least_squares(f, x0=x0, bounds=([0, 1]))
            cost.append(z.fun)

        return min(cost)

    def error_with_edge3d(self, edge3d):
        """
        compute the error/distance between the Bspline surface and an edge3d
        it's the mean of the start and end points errors'
        """

        return (self.error_with_point3d(edge3d.start) + self.error_with_point3d(edge3d.end)) / 2

    def nearest_edges3d(self, contour3d, threshold: float):
        """
        compute the nearest edges of a contour3d to a Bspline_surface3d based on a threshold
        """

        nearest = []
        for primitive in contour3d.primitives:
            if self.error_with_edge3d(primitive) <= threshold:
                nearest.append(primitive)
        nearest_primitives = volmdlr.wires.Wire3D(nearest)

        return nearest_primitives

    def edge3d_to_2d_with_dimension(self, edge3d, grid2d: volmdlr.grid.Grid2D):
        """
        compute the edge2d of a edge3d, on a Bspline surface, in the dimensioned frame
        """

        # method_name = '{}_to_2d_with_dimension'.format(edge3d.__class__.__name__.lower())
        method_name = f'{edge3d.__class__.__name__.lower()}_to_2d_with_dimension'

        if hasattr(self, method_name):
            edge2d_dim = getattr(self, method_name)(edge3d, grid2d)
            if edge2d_dim:
                return edge2d_dim
            else:
                raise NotImplementedError
        else:
            raise NotImplementedError(
                # 'Class {} does not implement {}'.format(self.__class__.__name__,
                #                                         method_name))
                f'Class {self.__class__.__name__} does not implement {method_name}')

    def wire3d_to_2d(self, wire3d):
        """
        compute the 2d of a wire3d, on a Bspline surface
        """

        contour = self.contour3d_to_2d(wire3d)

        return volmdlr.wires.Wire2D(contour.primitives)

    def wire3d_to_2d_with_dimension(self, wire3d):
        """
        compute the 2d of a wire3d, on a Bspline surface, in the dimensioned frame
        """

        contour = self.contour3d_to_2d_with_dimension(wire3d, self._grids2d)

        return volmdlr.wires.Wire2D(contour.primitives)

    def split_surface_u(self, u: float):
        """
        Splits the surface at the input parametric coordinate on the
        u-direction.

        :param u: Parametric coordinate u chosen between 0 and 1
        :type u: float
        :return: Two splitted surfaces
        :rtype: List[:class:`volmdlr.faces.BSplineSurface3D`]
        """

        surfaces_geo = split_surface_u(self.surface, u)
        surfaces = []
        for s in surfaces_geo:
            surfaces.append(volmdlr.faces.BSplineSurface3D.from_geomdl_surface(s))

        return surfaces

    def split_surface_v(self, v: float):
        """
        Splits the surface at the input parametric coordinate on the
        v-direction.

        :param v: Parametric coordinate v chosen between 0 and 1
        :type v: float
        :return: Two splitted surfaces
        :rtype: List[:class:`volmdlr.faces.BSplineSurface3D`]
        """

        surfaces_geo = split_surface_v(self.surface, v)
        surfaces = []
        for s in surfaces_geo:
            surfaces.append(volmdlr.faces.BSplineSurface3D.from_geomdl_surface(s))

        return surfaces

    def split_surface_with_bspline_curve(self, bspline_curve3d: volmdlr.edges.BSplineCurve3D):
        """
        Cuts the surface into two pieces with a bspline curve.

        :param bspline_curve3d: A BSplineCurve3d used for cutting
        :type bspline_curve3d: :class:`volmdlr.edges.BSplineCurve3D`
        :return: Two splitted surfaces
        :rtype: List[:class:`volmdlr.faces.BSplineSurface3D`]
        """

        surfaces = []
        bspline_curve2d = self.bsplinecurve3d_to_2d(bspline_curve3d)[0]
        # if type(bspline_curve2d) == list:
        #     points = [bspline_curve2d[0].start]
        #     for edge in bspline_curve2d:
        #         points.append(edge.end)
        #     bspline_curve2d = vme.BSplineCurve2D.from_points_approximation(points, 2, ctrlpts_size = 5)
        contour = self.rectangular_cut(0, 1, 0, 1).surface2d.outer_contour
        contours = contour.cut_by_bspline_curve(bspline_curve2d)

        du, dv = bspline_curve2d.end - bspline_curve2d.start
        resolution = 8

        for contour in contours:
            u_min, u_max, v_min, v_max = contour.bounding_rectangle().bounds()
            if du > dv:
                delta_u = u_max - u_min
                nlines_x = int(delta_u * resolution)
                lines_x = [vme.Line2D(volmdlr.Point2D(u_min, v_min),
                                      volmdlr.Point2D(u_min, v_max))]
                for i in range(nlines_x):
                    u = u_min + (i + 1) / (nlines_x + 1) * delta_u
                    lines_x.append(vme.Line2D(volmdlr.Point2D(u, v_min),
                                              volmdlr.Point2D(u, v_max)))
                lines_x.append(vme.Line2D(volmdlr.Point2D(u_max, v_min),
                                          volmdlr.Point2D(u_max, v_max)))
                lines = lines_x

            else:
                delta_v = v_max - v_min
                nlines_y = int(delta_v * resolution)
                lines_y = [vme.Line2D(volmdlr.Point2D(v_min, v_min),
                                      volmdlr.Point2D(v_max, v_min))]
                for i in range(nlines_y):
                    v = v_min + (i + 1) / (nlines_y + 1) * delta_v
                    lines_y.append(vme.Line2D(volmdlr.Point2D(v_min, v),
                                              volmdlr.Point2D(v_max, v)))
                lines_y.append(vme.Line2D(volmdlr.Point2D(v_min, v_max),
                                          volmdlr.Point2D(v_max, v_max)))
                lines = lines_y

            pt0 = volmdlr.O2D
            points = []

            for line in lines:
                inter = contour.line_intersections(line)
                if inter:
                    pt = set()
                    for p in inter:
                        pt.add(p[0])
                else:
                    raise NotImplementedError

                pt = sorted(pt, key=lambda p: pt0.point_distance(p))
                pt0 = pt[0]
                edge = volmdlr.edges.LineSegment2D(pt[0], pt[1])

                points.extend(edge.discretization_points(number_points=10))

            points3d = []
            for p in points:
                points3d.append(self.point2d_to_3d(p))

            size_u, size_v, degree_u, degree_v = 10, 10, self.degree_u, self.degree_v
            surfaces.append(
                volmdlr.faces.BSplineSurface3D.points_fitting_into_bspline_surface(
                    points3d, size_u, size_v, degree_u, degree_v))

        return surfaces

    def point_belongs(self, point3d):
        """
        check if a point3d belongs to the bspline_surface or not
        """

        def f(x):
            p3d = self.point2d_to_3d(volmdlr.Point2D(x[0], x[1]))
            return point3d.point_distance(p3d)

        x = npy.linspace(0, 1, 5)
        x_init = []
        for xi in x:
            for yi in x:
                x_init.append((xi, yi))

        for x0 in x_init:
            z = scp.optimize.least_squares(f, x0=x0, bounds=([0, 1]))
            if z.fun < 1e-10:
                return True
        return False

    def is_intersected_with(self, other_bspline_surface3d):
        """
        check if the two surfaces are intersected or not
        return True, when there are more 50points on the intersection zone
        """

        # intersection_results = self.intersection_with(other_bspline_surface3d)
        # if len(intersection_results[0][0]) >= 50:
        #     return True
        # else:
        #     return False

        def f(X):
            return (self.point2d_to_3d(volmdlr.Point2D(X[0], X[1])) -
                    other_bspline_surface3d.point2d_to_3d(volmdlr.Point2D(X[2], X[3]))).norm()

        x = npy.linspace(0, 1, 10)
        x_init = []
        for xi in x:
            for yi in x:
                x_init.append((xi, yi, xi, yi))

        i = 0
        for x0 in x_init:
            z = scp.optimize.least_squares(f, x0=x0, bounds=([0, 1]))
            if z.fun < 1e-5:
                i += 1
                if i >= 50:
                    return True
        return False

    def merge_with(self, other_bspline_surface3d):
        """
        Merges two adjacent surfaces based on their faces.

        :param other_bspline_surface3d: Other adjacent surface
        :type other_bspline_surface3d: :class:`volmdlr.faces.BSplineSurface3D`
        :return: Merged surface
        :rtype: :class:`volmdlr.faces.BSplineSurface3D`
        """

        bspline_face3d = self.rectangular_cut(0, 1, 0, 1)
        other_bspline_face3d = other_bspline_surface3d.rectangular_cut(0, 1, 0, 1)

        bsplines = [self, other_bspline_surface3d]
        bsplines_new = bsplines

        center = [bspline_face3d.surface2d.outer_contour.center_of_mass(),
                  other_bspline_face3d.surface2d.outer_contour.center_of_mass()]
        grid2d_direction = (bspline_face3d.pair_with(other_bspline_face3d))[1]

        if bspline_face3d.outer_contour3d.is_sharing_primitives_with(other_bspline_face3d.outer_contour3d):

            xmin, xmax, ymin, ymax = self.xy_limits(other_bspline_surface3d)

        elif self.is_intersected_with(other_bspline_surface3d):
            # find pimitives to split with
            contour1 = bspline_face3d.outer_contour3d
            contour2 = other_bspline_face3d.outer_contour3d

            distances = []
            for p1 in contour1.primitives:
                dis = []
                for p2 in contour2.primitives:
                    point1 = (p1.start + p1.end) / 2
                    point2 = (p2.start + p2.end) / 2
                    dis.append(point1.point_distance(point2))
                distances.append(dis)

            i = distances.index((min(distances)))
            j = distances[i].index(min(distances[i]))

            curves = [contour2.primitives[j], contour1.primitives[i]]

            # split surface
            for i, bspline in enumerate(bsplines):
                surfaces = bspline.split_surface_with_bspline_curve(curves[i])

                errors = []
                for s in surfaces:
                    errors.append(s.error_with_point3d(bsplines[i].point2d_to_3d(center[i])))

                bsplines_new[i] = surfaces[errors.index(min(errors))]

            xmin, xmax, ymin, ymax = [0] * len(bsplines_new), [1] * len(bsplines_new), [0] * \
                len(bsplines_new), [1] * len(bsplines_new)

            grid2d_direction = (
                bsplines_new[0].rectangular_cut(
                    0, 1, 0, 1).pair_with(
                    bsplines_new[1].rectangular_cut(
                        0, 1, 0, 1)))[1]

        else:
            xmin, xmax, ymin, ymax = [0] * len(bsplines_new), [1] * len(bsplines_new), [0] * \
                                               len(bsplines_new), [1] * len(bsplines_new)

        # grid3d
        points3d = []
        for i, bspline in enumerate(bsplines_new):
            grid3d = bspline.grid3d(volmdlr.grid.Grid2D.from_properties(x_limits=(0, 1),
                                                                        y_limits=(0, 1),
                                                                        points_nbr=(50, 50),
                                                                        direction=grid2d_direction[i]))

            points3d.extend(grid3d)

            # fitting
        size_u, size_v, degree_u, degree_v = 100, 50, max(
            bsplines[0].degree_u, bsplines[1].degree_u), max(
            bsplines[0].degree_v, bsplines[1].degree_v)

        merged_surface = volmdlr.faces.BSplineSurface3D.points_fitting_into_bspline_surface(
            points3d, size_u, size_v, degree_u, degree_v)

        return merged_surface

    def xy_limits(self, other_bspline_surface3d):
        """
        compute x, y limits to define grid2d
        """

        grid2d_direction = (
            self.rectangular_cut(
                0, 1, 0, 1).pair_with(
                other_bspline_surface3d.rectangular_cut(
                    0, 1, 0, 1)))[1]

        xmin, xmax, ymin, ymax = [], [], [], []
        if grid2d_direction[0][1] == '+y':
            xmin.append(0)
            xmax.append(1)
            ymin.append(0)
            ymax.append(0.99)
        elif grid2d_direction[0][1] == '+x':
            xmin.append(0)
            xmax.append(0.99)
            ymin.append(0)
            ymax.append(1)
        elif grid2d_direction[0][1] == '-x':
            xmin.append(0.01)
            xmax.append(1)
            ymin.append(0)
            ymax.append(1)
        elif grid2d_direction[0][1] == '-y':
            xmin.append(0)
            xmax.append(1)
            ymin.append(0.01)
            ymax.append(1)

        xmin.append(0)
        xmax.append(1)
        ymin.append(0)
        ymax.append(1)

        return xmin, xmax, ymin, ymax


class BezierSurface3D(BSplineSurface3D):

    def __init__(self, degree_u: int, degree_v: int,
                 control_points: List[List[volmdlr.Point3D]],
                 nb_u: int, nb_v: int, name=''):
        u_knots = utilities.generate_knot_vector(degree_u, nb_u)
        v_knots = utilities.generate_knot_vector(degree_v, nb_v)

        u_multiplicities = [1] * len(u_knots)
        v_multiplicities = [1] * len(v_knots)

        BSplineSurface3D.__init__(self, degree_u, degree_v,
                                  control_points, nb_u, nb_v,
                                  u_multiplicities, v_multiplicities,
                                  u_knots, v_knots, None, name)


class Face3D(volmdlr.core.Primitive3D):
    min_x_density = 1
    min_y_density = 1

    def __init__(self, surface3d, surface2d: Surface2D,
                 name: str = ''):
        self.surface3d = surface3d
        self.surface2d = surface2d
        # self.bounding_box = self._bounding_box()

        volmdlr.core.Primitive3D.__init__(self, name=name)

    def __hash__(self):
        return hash(self.surface3d) + hash(self.surface2d)

    def __eq__(self, other_):
        if other_.__class__.__name__ != self.__class__.__name__:
            return False
        equal = (self.surface3d == other_.surface3d
                 and self.surface2d == other_.surface2d)
        return equal

    def point_belongs(self, point3d: volmdlr.Point3D):
        """
        Tells you if a point is on the 3D face and inside its contour
        """
        point2d = self.surface3d.point3d_to_2d(point3d)
        point2d_plus_2pi = point2d.translation(volmdlr.Point2D(volmdlr.TWO_PI, 0))
        point2d_minus_2pi = point2d.translation(volmdlr.Point2D(-volmdlr.TWO_PI, 0))
        check_point3d = self.surface3d.point2d_to_3d(point2d)
        if check_point3d.point_distance(point3d) > 1e-6:
            return False

        return any(self.surface2d.point_belongs(pt2d) for pt2d in [point2d, point2d_plus_2pi, point2d_minus_2pi])

    @property
    def outer_contour3d(self):
        """

        """
        return self.surface3d.contour2d_to_3d(self.surface2d.outer_contour)

    @property
    def inner_contours3d(self):
        """

        """
        return [self.surface3d.contour2d_to_3d(c) for c in
                self.surface2d.inner_contours]

    @property
    def bounding_box(self):
        """
        Needs to be overriden if an error is raised.
        """
        raise NotImplementedError(
            f"bounding_box method must be"
            f"overloaded by {self.__class__.__name__}")

    @bounding_box.setter
    def bounding_box(self, new_bounding_box):
        """Sets the bounding box to a new value"""
        raise NotImplementedError(
            f"bounding_box setter method must be"
            f"overloaded by {self.__class__.__name__}")

    def get_bounding_box(self):
        raise NotImplementedError(
            f"self.__class__.__name__"
            f"overloaded by {self.__class__.__name__}")

    @classmethod
    def from_step(cls, arguments, object_dict):
        name = arguments[0][1:-1]
        contours = [object_dict[int(arg[1:])] for arg in arguments[1]]
        surface = object_dict[int(arguments[2])]
        if hasattr(surface, 'face_from_contours3d'):
            if (len(contours) == 1) and isinstance(contours[0],
                                                   volmdlr.Point3D):
                return surface

            return surface.face_from_contours3d(contours, name)
        raise NotImplementedError(
            'Not implemented :face_from_contours3d in {}'.format(surface))

    def to_step(self, current_id):
        xmin, xmax, ymin, ymax = self.surface2d.bounding_rectangle().bounds()
        subsurfaces2d = [self.surface2d]
        line_x = None
        if self.surface3d.x_periodicity and (xmax - xmin) >= 0.45 * self.surface3d.x_periodicity:
            line_x = vme.Line2D(volmdlr.Point2D(0.5 * (xmin + xmax), 0),
                                volmdlr.Point2D(
                                    0.5 * (xmin + xmax), 1))
        line_y = None
        if self.surface3d.y_periodicity and (
                ymax - ymin) >= 0.45 * self.surface3d.y_periodicity:
            line_y = vme.Line2D(
                volmdlr.Point2D(0., 0.5 * (ymin + ymax)),
                volmdlr.Point2D(1, 0.5 * (ymin + ymax)))

        if line_x:
            subsurfaces2 = []
            for subsurface2d in subsurfaces2d:
                subsurfaces2.extend(subsurface2d.cut_by_line(line_x))
            subsurfaces2d = subsurfaces2

        if line_y:
            subsurfaces2 = []
            for subsurface2d in subsurfaces2d:
                subsurfaces2.extend(subsurface2d.cut_by_line(line_y))
            subsurfaces2d = subsurfaces2

        if len(subsurfaces2d) > 1:
            content = ''
            face_ids = []
            for i, subsurface2d in enumerate(subsurfaces2d):
                face = self.__class__(self.surface3d, subsurface2d)
                face_content, face_id = face.to_step_without_splitting(
                    current_id)
                face_ids.append(face_id[0])
                content += face_content
                current_id = face_id[0] + 1
            return content, face_ids
        else:
            return self.to_step_without_splitting(current_id)

    def to_step_without_splitting(self, current_id):
        content, surface3d_ids = self.surface3d.to_step(current_id)
        current_id = max(surface3d_ids) + 1

        if len(surface3d_ids) != 1:
            raise NotImplementedError('What to do with more than 1 id ? with 0 id ?')
        outer_contour_content, outer_contour_id = self.outer_contour3d.to_step(
            current_id, surface_id=surface3d_ids[0], surface3d=self.surface3d)
        content += outer_contour_content
        content += "#{} = FACE_BOUND('{}',#{},.T.);\n".format(
            outer_contour_id + 1, self.name, outer_contour_id)
        contours_ids = [outer_contour_id + 1]
        current_id = outer_contour_id + 2
        for inner_contour3d in self.inner_contours3d:
            inner_contour_content, inner_contour_id = inner_contour3d.to_step(
                current_id)
            # surface_id=surface3d_id)
            content += inner_contour_content
            face_bound_id = inner_contour_id + 1
            content += "#{} = FACE_BOUND('',#{},.T.);\n".format(
                face_bound_id, inner_contour_id)
            contours_ids.append(face_bound_id)
            current_id = face_bound_id + 1

        content += "#{} = ADVANCED_FACE('{}',({}),#{},.T.);\n".format(
            current_id,
            self.name,
            volmdlr.core.step_ids_to_str(contours_ids),
            surface3d_ids[0])
        # TODO: create an ADVANCED_FACE for each surface3d_ids ?
        return content, [current_id]

    def triangulation_lines(self):
        return [], []

    def triangulation(self):
        lines_x, lines_y = self.triangulation_lines()
        if lines_x and lines_y:
            surfaces = []
            for surface in self.surface2d.split_by_lines(lines_x):
                surfaces.extend(surface.split_by_lines(lines_y))
                # for surface in surface.split_by_lines(lines_y):
                #     ax = self.surface2d.plot()
                #     surface.plot(ax=ax, color='r')

        elif lines_x:
            # try:
            surfaces = self.surface2d.split_by_lines(lines_x)
            # except:
            #     self.plot()
            #     raise NotImplementedError
        elif lines_y:
            surfaces = self.surface2d.split_by_lines(lines_y)
        else:
            surfaces = [self.surface2d]

        # mesh2d = surfaces[0].triangulation()
        # print('ls', len(surfaces))
        # for subsurface in surfaces[1:]:
        #     # mesh2d += subsurface.triangulation()
        #     mesh2d.merge_mesh(subsurface.triangulation())
        meshes = [s.triangulation() for s in surfaces]
        mesh2d = vmd.DisplayMesh2D.merge_meshes(meshes)
        return vmd.DisplayMesh3D(
            [vmd.Node3D(*self.surface3d.point2d_to_3d(p)) for p in
             mesh2d.points],
            mesh2d.triangles)

    def plot2d(self, ax=None, color='k', alpha=1):
        if ax is None:
            _, ax = plt.subplots()
        self.outer_contour.plot()

    def rotation(self, center: volmdlr.Point3D,
                 axis: volmdlr.Vector3D, angle: float):
        """
        Face3D rotation
        :param center: rotation center
        :param axis: rotation axis
        :param angle: angle rotation
        :return: a new rotated Face3D
        """
        new_surface = self.surface3d.rotation(center=center, axis=axis,
                                              angle=angle)
        return self.__class__(new_surface, self.surface2d)

    def rotation_inplace(self, center: volmdlr.Point3D,
                         axis: volmdlr.Vector3D, angle: float):
        """
        Face3D rotation. Object is updated inplace
        :param center: rotation center
        :param axis: rotation axis
        :param angle: rotation angle
        """
        self.surface3d.rotation_inplace(center=center, axis=axis, angle=angle)
        new_bounding_box = self.get_bounding_box()
        self.bounding_box = new_bounding_box

    def translation(self, offset: volmdlr.Vector3D):
        """
        Face3D translation
        :param offset: translation vector
        :return: A new translated Face3D
        """
        new_surface3d = self.surface3d.translation(offset=offset)
        return self.__class__(new_surface3d, self.surface2d)

    def translation_inplace(self, offset: volmdlr.Vector3D):
        """
        Face3D translation. Object is updated inplace
        :param offset: translation vector
        """
        self.surface3d.translation_inplace(offset=offset)
        new_bounding_box = self.get_bounding_box()
        self.bounding_box = new_bounding_box

    def frame_mapping(self, frame: volmdlr.Frame3D, side: str):
        """
        Changes frame_mapping and return a new Face3D
        side = 'old' or 'new'
        """
        new_surface3d = self.surface3d.frame_mapping(frame, side)
        return self.__class__(new_surface3d, self.surface2d.copy(),
                              self.name)

    def frame_mapping_inplace(self, frame: volmdlr.Frame3D, side: str):
        """
        Changes frame_mapping and the object is updated inplace
        side = 'old' or 'new'
        """
        self.surface3d.frame_mapping_inplace(frame, side)
        new_bounding_box = self.get_bounding_box()
        self.bounding_box = new_bounding_box

    def copy(self, deep=True, memo=None):
        return self.__class__(self.surface3d.copy(), self.surface2d.copy(),
                              self.name)

    def line_intersections(self,
                           line: vme.Line3D,
                           ) -> List[volmdlr.Point3D]:
        intersections = []
        for intersection in self.surface3d.line_intersections(line):
            if self.point_belongs(intersection):
                intersections.append(intersection)
        if not intersections:
            for prim in self.outer_contour3d.primitives:
                intersection = prim.line_intersections(line)
                if intersection:
                    if intersection not in intersections:
                        intersections.append(intersection)

        return intersections

    def linesegment_intersections(self,
                                  linesegment: vme.LineSegment3D,
                                  ) -> List[volmdlr.Point3D]:
        intersections = []
        for intersection in self.surface3d.linesegment_intersections(linesegment):
            if self.point_belongs(intersection):
                intersections.append(intersection)
        if not intersections:
            for prim in self.outer_contour3d.primitives:
                intersection = prim.linesegment_intersection(linesegment)
                if intersection is not None:
                    if intersection not in intersections:
                        intersections.append(intersection)
        return intersections

    def plot(self, ax=None, color='k', alpha=1, edge_details=False):
        if not ax:
            ax = plt.figure().add_subplot(111, projection='3d')
        self.outer_contour3d.plot(ax=ax, color=color, alpha=alpha,
                                  edge_details=edge_details)
        for contour3d in self.inner_contours3d:
            contour3d.plot(ax=ax, color=color, alpha=alpha,
                           edge_details=edge_details)
        return ax

    def random_point_inside(self):
        point_inside2d = self.surface2d.random_point_inside()
        return self.surface3d.point2d_to_3d(point_inside2d)

    def is_adjacent(self, face2: 'Face3D'):
        contour1 = self.outer_contour3d.to_2d(
            self.surface3d.frame.origin,
            self.surface3d.frame.u,
            self.surface3d.frame.v)
        contour2 = face2.outer_contour3d.to_2d(
            self.surface3d.frame.origin,
            self.surface3d.frame.u,
            self.surface3d.frame.v)
        if contour1.is_sharing_primitives_with(contour2):
            return True
        return False


class PlaneFace3D(Face3D):
    """
    :param contours: The face's contour2D
    :type contours: volmdlr.Contour2D
    :param plane: Plane used to place your face
    :type plane: Plane3D
    """
    _standalone_in_db = False
    _generic_eq = True
    _non_serializable_attributes = ['bounding_box', 'polygon2D']
    _non_data_eq_attributes = ['name', 'bounding_box', 'outer_contour3d',
                               'inner_contours3d']
    _non_data_hash_attributes = []

    def __init__(self, surface3d: Plane3D, surface2d: Surface2D,
                 name: str = ''):
        # if not isinstance(outer_contour2d, volmdlr.Contour2D):
        #     raise ValueError('Not a contour2D: {}'.format(outer_contour2d))
        self._bbox = None
        Face3D.__init__(self,
                        surface3d=surface3d,
                        surface2d=surface2d,
                        name=name)

    # @classmethod
    # def _repair_points_and_polygon2d(cls, points, plane):
    #     if points[0] == points[-1]:
    #         points = points[:-1]
    #     polygon_points = [
    #         p.to_2d(plane.origin, plane.vectors[0], plane.vectors[1]) for p in
    #         points]
    #     repaired_points = [p.copy() for p in points]
    #     polygon2D = volmdlr.ClosedPolygon2D(polygon_points)
    #     if polygon2D.SelfIntersect()[0]:
    #         repaired_points = [repaired_points[1]] + [
    #             repaired_points[0]] + repaired_points[2:]
    #         polygon_points = [polygon_points[1]] + [
    #             polygon_points[0]] + polygon_points[2:]
    #         if polygon_points[0] == polygon_points[-1]:
    #             repaired_points = repaired_points[:-1]
    #             polygon_points = polygon_points[:-1]
    #         polygon2D = volmdlr.ClosedPolygon2D(polygon_points)
    #     return repaired_points, polygon2D

    # @classmethod
    # def dict_to_object(cls, dict_, global_dict=None, pointers_memo: Dict[str, Any] = None, path: str = '#'):
    #     plane3d = Plane3D.dict_to_object(dict_['surface3d'],
    #                                      global_dict=global_dict,
    #                                      pointers_memo=pointers_memo,
    #                                      path=f'{path}/surface3d')
    #     surface2d = Surface2D.dict_to_object(dict_['surface2d'],
    #                                          global_dict=global_dict,
    #                                          pointers_memo=pointers_memo,
    #                                          path=f'{path}/surface2d')
    #     return cls(plane3d, surface2d, dict_['name'])

    def area(self):
        return self.surface2d.area()

    def copy(self, deep=True, memo=None):
        return PlaneFace3D(self.surface3d.copy(), self.surface2d.copy(),
                           self.name)

    @property
    def bounding_box(self):
        """
        """
        if not self._bbox:
            self._bbox = self.get_bounding_box()
        return self._bbox

    @bounding_box.setter
    def bounding_box(self, new_bounding_box):
        self._bbox = new_bounding_box

    def get_bounding_box(self):
        return self.outer_contour3d._bounding_box()

    def face_inside(self, face2):
        """
        verifies if a face is inside another face.
        It returns True if face2 is inside or False if the opposite
        """

        if self.surface3d.is_coincident(face2.surface3d):
            self_contour2d = self.outer_contour3d.to_2d(
                self.surface3d.frame.origin, self.surface3d.frame.u, self.surface3d.frame.v)
            face2_contour2d = face2.outer_contour3d.to_2d(
                self.surface3d.frame.origin, self.surface3d.frame.u, self.surface3d.frame.v)
            if self_contour2d.is_inside(face2_contour2d):
                return True
        return False

    def linesegment3d_inside(self, linesegement3d: volmdlr.edges.LineSegment3D):
        length = linesegement3d.length()
        points = [linesegement3d.point_at_abscissa(length * n / 200) for n in range(1, 199)]
        for point in points:
            if not self.point_belongs(point):
                return False

        return True

    # def average_center_point(self):
    #     """
    #     excluding holes
    #     """
    #     points = self.points
    #     nb = len(points)
    #     x = npy.sum([p[0] for p in points]) / nb
    #     y = npy.sum([p[1] for p in points]) / nb
    #     z = npy.sum([p[2] for p in points]) / nb
    #     return volmdlr.Point3D((x, y, z))

    def distance_to_point(self, point, return_other_point=False):
        # """
        # Only works if the surface is planar
        # TODO : this function does not take into account if Face has holes
        # """
        # On projette le point sur la surface plane
        # Si le point est à l'intérieur de la face,
        # on retourne la distance de projection
        # Si le point est à l'extérieur, on projette le point sur le plan
        # On calcule en 2D la distance entre la projection
        # et le polygone contour
        # On utilise le theroeme de Pythagore pour calculer
        # la distance minimale entre le point et le contour

        projected_pt = point.plane_projection3d(self.surface3d.frame.origin,
                                                self.surface3d.frame.u,
                                                self.surface3d.frame.v)
        projection_distance = point.point_distance(projected_pt)

        if self.point_belongs(projected_pt):
            if return_other_point:
                return projection_distance, projected_pt
            return projection_distance

        point_2D = point.to_2d(self.surface3d.frame.origin, self.surface3d.frame.u,
                               self.surface3d.frame.v)

        polygon2D = self.surface2d.outer_contour.to_polygon(angle_resolution=10)
        border_distance, other_point = polygon2D.point_border_distance(point_2D, return_other_point=True)

        other_point = self.surface3d.point2d_to_3d(volmdlr.Point2D(*other_point))

        if return_other_point:
            return (projection_distance ** 2 + border_distance ** 2) ** 0.5, \
                   other_point
        return (projection_distance ** 2 + border_distance ** 2) ** 0.5

    def minimum_distance_points_plane(self, other_plane_face,
                                      return_points=False):
        # """
        # Only works if the surface is planar
        # TODO : this function does not take into account if Face has holes
        # TODO : TRAITER LE CAS OU LA DISTANCE LA PLUS COURTE N'EST PAS D'UN SOMMET
        # """
        # On calcule la distance entre la face 1 et chaque point de la face 2
        # On calcule la distance entre la face 2 et chaque point de la face 1

        # if self.face_intersection(other_plane_face) is not None:
        #     return 0, None, None
        #
        # polygon1_points_3D = [volmdlr.Point3D(p.vector) for p in
        #                       self.contours3d[0].tessel_points]
        # polygon2_points_3D = [volmdlr.Point3D(p.vector) for p in
        #                       other_plane_face.contours3d[0].tessel_points]
        #
        # distances = []
        # if not return_points:
        #     d_min = other_plane_face.distance_to_point(polygon1_points_3D[0])
        #     for point1 in polygon1_points_3D[1:]:
        #         d = other_plane_face.distance_to_point(point1)
        #         if d < d_min:
        #             d_min = d
        #     for point2 in polygon2_points_3D:
        #         d = self.distance_to_point(point2)
        #         if d < d_min:
        #             d_min = d
        #     return d_min
        #
        # else:
        #     for point1 in polygon1_points_3D:
        #         d, other_point = other_plane_face.distance_to_point(
        #             point1,
        #             return_other_point=True)
        #         distances.append((d, point1, other_point))
        #     for point2 in polygon2_points_3D:
        #         d, other_point = self.distance_to_point(
        #             point2,
        #             return_other_point=True
        #         )
        #         distances.append((d, point2, other_point))
        #
        # d_min, point_min, other_point_min = distances[0]
        # for distance in distances[1:]:
        #     if distance[0] < d_min:
        #         d_min = distance[0]
        #         point_min = distance[1]
        #         other_point_min = distance[2]
        #
        # return point_min, other_point_min

        min_distance = math.inf
        for edge1 in self.outer_contour3d.primitives:
            for edge2 in other_plane_face.outer_contour3d.primitives:
                dist = edge1.minimum_distance(edge2,
                                              return_points=return_points)
                if return_points:
                    if dist[0] < min_distance:
                        min_distance = dist[0]
                        p1, p2 = dist[1], dist[2]
                else:
                    if dist < min_distance:
                        min_distance = dist
        if return_points:
            return min_distance, p1, p2
        else:
            return min_distance

    def edge_intersections(self, edge):
        # intersections = []
        linesegment = vme.LineSegment3D(edge.start, edge.end)
        intersections = self.linesegment_intersections(linesegment)
        if not intersections:
            for point in [edge.start, edge.end]:
                if self.point_belongs(point):

                    if point not in intersections:
                        intersections.append(point)
        return intersections

    def face_intersections_outer_contour(self, face2):
        intersections = []
        for edge1 in self.outer_contour3d.primitives:
            intersection_points = face2.edge_intersections(edge1)
            if intersection_points:
                for point in intersection_points:
                    if point not in intersections:
                        intersections.append(point)

        return intersections

    def face_intersections_inner_contours(self, face2):
        intersections = []
        for inner_contour2d in face2.surface2d.inner_contours:
            inner_contour3d = face2.surface3d.contour2d_to_3d(inner_contour2d)
            for inner_edge2 in inner_contour3d.primitives:
                intersection_points = self.edge_intersections(inner_edge2)
                if intersection_points:
                    for point in intersection_points:
                        if point not in intersections:
                            intersections.append(point)

        return intersections

    def validate_inner_contour_intersections(self, intersections, face2=None):
        intersection_primitives = []
        for point1, point2 in combinations(intersections, 2):
            if point1 != point2:
                line_segment3d = volmdlr.edges.LineSegment3D(point1, point2)
                if self.linesegment3d_inside(line_segment3d) and line_segment3d not in intersection_primitives:
                    if face2 is not None:
                        if face2.linesegment3d_inside(line_segment3d):
                            intersection_primitives.append(line_segment3d)
                    else:
                        intersection_primitives.append(line_segment3d)
        return intersection_primitives

    def get_face_intersections(self, face2):
        intersections = []
        if face2.surface2d.inner_contours:
            intersections.extend(self.face_intersections_inner_contours(face2))
        if self.surface2d.inner_contours:
            intersections.extend(face2.face_intersections_inner_contours(self))
        face2_intersections = face2.face_intersections_outer_contour(self)
        self_face_intersections = self.face_intersections_outer_contour(face2)
        for point in self_face_intersections + face2_intersections:
            if point not in intersections:
                intersections.append(point)
        return intersections

    def validate_face_intersections(self, face2, intersections: List[volmdlr.Point3D]):
        if len(intersections) > 1:
            if intersections[0] == intersections[1]:
                return []
            if self.surface2d.inner_contours:
                intersection_primitives = self.validate_inner_contour_intersections(intersections, face2)
            elif face2.surface2d.inner_contours:
                intersection_primitives = face2.validate_inner_contour_intersections(intersections, self)
            elif len(intersections) > 2:
                intersection_primitives = self.validate_inner_contour_intersections(intersections, face2)
                if not intersections:
                    raise NotImplementedError
            else:
                intersection_primitives = [volmdlr.edges.LineSegment3D(
                    intersections[0], intersections[1])]
            intersection_wires = [volmdlr.wires.Wire3D([primitive])
                                  for primitive in intersection_primitives]
            return intersection_wires
        return []

    def face_intersections(self, face2, tol=1e-6) -> List[volmdlr.wires.Wire3D]:
        # """
        # Only works if the surface is planar
        # TODO : this function does not take into account if Face has more than one hole
        # """

        bbox1 = self.bounding_box
        bbox2 = face2.bounding_box
        if not bbox1.bbox_intersection(bbox2) and \
                bbox1.distance_to_bbox(bbox2) >= tol:
            return []
        if self.face_inside(face2) or face2.face_inside(self):
            return []
        intersections = self.get_face_intersections(face2)
        valid_intersections = self.validate_face_intersections(face2, intersections)
        return valid_intersections

    def minimum_distance(self, other_face, return_points=False):
        if other_face.__class__ is CylindricalFace3D:
            p1, p2 = other_face.minimum_distance_points_cyl(self)
            if return_points:
                return p1.point_distance(p2), p1, p2
            else:
                return p1.point_distance(p2)

        if other_face.__class__ is PlaneFace3D:
            if return_points:
                dist, p1, p2 = self.minimum_distance_points_plane(other_face,
                                                                  return_points=return_points)
                return dist, p1, p2
            else:
                dist = self.minimum_distance_points_plane(other_face,
                                                          return_points=return_points)
                return dist

        if other_face.__class__ is ToroidalFace3D:
            p1, p2 = other_face.minimum_distance_points_plane(self)
            if return_points:
                return p1.point_distance(p2), p1, p2
            else:
                return p1.point_distance(p2)

        else:
            return NotImplementedError

    def inner_contours_recalculation(self, inner_contour, spliting_points, spliting_points_and_cutting_contour,
                                     connectig_to_outer_contour):
        """
        Verifies if there is a cutting contours from face intersections connected to an inner contour at the two ends,
        if true this inner contour is updated with this cutting contour
        :param inner_contour: inner contour
        :param spliting_points: current inner contour spliting points
        :param spliting_points_and_cutting_contour: dictionnary containing all spliting points and
        the corresponding cutting contour
        :param connectig_to_outer_contour: list of the cutting contours connected to the outer contour
        :return: spliting points to be removed from list of spliting points and current inner contour updated
        """
        j = self.surface2d.inner_contours.index(inner_contour)
        remove_spliting_points = []
        remove_cutting_contour = []
        for point1, point2 in zip(spliting_points[:-1], spliting_points[1:]):
            if spliting_points_and_cutting_contour[point1] not in connectig_to_outer_contour and \
                    spliting_points_and_cutting_contour[point2] not in connectig_to_outer_contour and \
                    spliting_points_and_cutting_contour[point1] == spliting_points_and_cutting_contour[point2]:
                remove_cutting_contour.append(spliting_points_and_cutting_contour[point1])
                remove_spliting_points.extend([point1, point2])
                primitives1 = inner_contour.extract_with_points(point1, point2, True) + \
                    spliting_points_and_cutting_contour[point1].primitives
                primitives2 = inner_contour.extract_with_points(point1, point2, False) + \
                    spliting_points_and_cutting_contour[point1].primitives
                contour1 = volmdlr.wires.Contour2D(primitives1).order_contour()
                contour2 = volmdlr.wires.Contour2D(primitives2).order_contour()
                if contour1.is_inside(inner_contour):
                    self.surface2d.inner_contours[j] = contour1
                    inner_contour = self.surface2d.inner_contours[j]
                    remove_spliting_points.extend([point1, point2])
                elif contour2.is_inside(inner_contour):
                    self.surface2d.inner_contours[j] = contour2
                    inner_contour = self.surface2d.inner_contours[j]
                    remove_spliting_points.extend([point1, point2])
        return remove_spliting_points, inner_contour, remove_cutting_contour

    @staticmethod
    def get_connecting_contour(lists_primitives, inner_primitives):
        """
        Find which contour from resulting inner contour spliting is connected to saved cutting_contours
        :param lists_primitives: saved cutting contours
        :param inner_primitives: splited inner contour
        :return: updated saved cutting contours
        """
        if not lists_primitives:
            lists_primitives.extend(inner_primitives)
            return lists_primitives
        new_list_primitives = lists_primitives[:]
        for i, list_prim in enumerate(lists_primitives):
            if any(prim in list_prim for prim in inner_primitives):
                new_primitives = list_prim + [prim for prim in inner_primitives if prim not in list_prim]
                new_list_primitives[i] = new_primitives
                break
        lists_primitives = new_list_primitives[:]
        return lists_primitives

    def select_face_intersecting_primitives(self, dict_intersecting_combinations):
        """
        Select face intersecting primitives from a dictionary containing all intersection combinations
        :param dict_intersecting_combinations: dictionary containing all intersection combinations
        :return: list of intersecting primitives for current face
        """
        face_intersecting_primitives2d = []
        for intersecting_combination in dict_intersecting_combinations.keys():
            if self in intersecting_combination:
                for intersection_wire in dict_intersecting_combinations[intersecting_combination]:
                    if len(intersection_wire.primitives) != 1:
                        raise NotImplementedError
                    primitive2 = intersection_wire.primitives[0]
                    primitive2_2d = self.surface3d.contour3d_to_2d(primitive2)
                    if not self.surface2d.outer_contour.primitive_over_contour(primitive2_2d, tol=1e-7):
                        face_intersecting_primitives2d.append(primitive2_2d)
        return face_intersecting_primitives2d

    @staticmethod
    def updated_dictionnaries_cutting_contours(remove_spliting_points, remove_cutting_contour, spliting_points,
                                               dict_cutting_contour_intersections, old_inner_contour,
                                               new_inner_contour, list_cutting_contours,
                                               dict_inner_contour_intersections,
                                               inner_contours_connected_cutting_contour):
        for remove_point in remove_spliting_points:
            if remove_point in spliting_points:
                spliting_points.remove(remove_point)
            if remove_point in dict_cutting_contour_intersections:
                del dict_cutting_contour_intersections[remove_point]
        del dict_inner_contour_intersections[old_inner_contour]
        dict_inner_contour_intersections[new_inner_contour] = spliting_points
        for contour in remove_cutting_contour:
            if contour in list_cutting_contours:
                list_cutting_contours.remove(contour)
            if contour in inner_contours_connected_cutting_contour:
                del inner_contours_connected_cutting_contour[contour]
        for cutting_contour, innr_cntrs in inner_contours_connected_cutting_contour.items():
            if old_inner_contour in innr_cntrs:
                inner_contours_connected_cutting_contour[cutting_contour].remove(old_inner_contour)
                inner_contours_connected_cutting_contour[cutting_contour].append(new_inner_contour)
        return (dict_cutting_contour_intersections, dict_inner_contour_intersections,
                inner_contours_connected_cutting_contour, list_cutting_contours)

    def dictionnaries_cutting_contours(self, list_cutting_contours, connectig_to_outer_contour):
        inner_contours_connected_cutting_contour = {}
        dict_inner_contour_intersections = {}
        dict_cutting_contour_intersections = {}
        for inner_contour in self.surface2d.inner_contours:
            if not inner_contour.edge_polygon.is_trigo():
                inner_contour.invert_inplace()
            dict_inner_contour_intersections[inner_contour] = []
            for cutting_contour in list_cutting_contours:
                inner_contour_intersections = inner_contour.contour_intersections(cutting_contour)
                if inner_contour_intersections:
                    dict_inner_contour_intersections[inner_contour].extend(inner_contour_intersections)
                    if cutting_contour not in inner_contours_connected_cutting_contour:
                        inner_contours_connected_cutting_contour[cutting_contour] = [inner_contour]
                    else:
                        inner_contours_connected_cutting_contour[cutting_contour].append(inner_contour)
                for intersection in inner_contour_intersections:
                    dict_cutting_contour_intersections[intersection] = cutting_contour
            spliting_points = dict_inner_contour_intersections[inner_contour]
            spliting_points = list(sorted(
                spliting_points, key=lambda point, ic=inner_contour: ic.abscissa(point)))
            remove_spliting_points, new_inner_contour, remove_cutting_contour = self.inner_contours_recalculation(
                inner_contour, spliting_points, dict_cutting_contour_intersections, connectig_to_outer_contour)
            (dict_cutting_contour_intersections, dict_inner_contour_intersections,
             inner_contours_connected_cutting_contour, list_cutting_contours) = \
                self.updated_dictionnaries_cutting_contours(remove_spliting_points, remove_cutting_contour,
                                                            spliting_points, dict_cutting_contour_intersections,
                                                            inner_contour, new_inner_contour, list_cutting_contours,
                                                            dict_inner_contour_intersections,
                                                            inner_contours_connected_cutting_contour)
            inner_contour = new_inner_contour
        return (inner_contours_connected_cutting_contour, dict_inner_contour_intersections,
                dict_cutting_contour_intersections, list_cutting_contours)

    @staticmethod
    def inner_contour_cutting_points(inner_contour_spliting_points, cutting_contour):
        """
        Searches the inner contour points where it must be cutted
        :param inner_contour_spliting_points: all points os intersection with this inner contour
        :param cutting_contour: first cutting contour being used to cut inner contour
        :return: point1, point2
        """
        if cutting_contour.primitives[0].start in inner_contour_spliting_points:
            index_point1 = inner_contour_spliting_points.index(cutting_contour.primitives[0].start)
        else:
            index_point1 = inner_contour_spliting_points.index(cutting_contour.primitives[-1].end)
        if index_point1 != len(inner_contour_spliting_points) - 1:
            index_point2 = index_point1 + 1
        else:
            index_point2 = 0
        point1 = inner_contour_spliting_points[index_point1]
        point2 = inner_contour_spliting_points[index_point2]
        return point1, point2

    @staticmethod
    def is_inside_portion(cutting_contour, inner_contour_spliting_points1, inner_contour_spliting_points2):
        """
        For multiple inner contour intersections with cutting contours, defines if we get the inside or outside portion
        of the inner contour pair
        :param cutting_contour: cutting_contour cutting the two inner contours
        :param inner_contour_spliting_points1: spliting points for contour1
        :param inner_contour_spliting_points2: spliting points for contour1
        :return:
        """
        if (cutting_contour.primitives[0].start != inner_contour_spliting_points1[-1] and
            cutting_contour.primitives[-1].end != inner_contour_spliting_points2[-1]) or \
                (cutting_contour.primitives[0].start != inner_contour_spliting_points2[-1] and
                 cutting_contour.primitives[-1].end != inner_contour_spliting_points2[-1]):
            is_inside1 = True
            is_inside2 = False
        elif (cutting_contour.primitives[0].start == inner_contour_spliting_points1[-1] and
              cutting_contour.primitives[-1].end == inner_contour_spliting_points2[-1]):
            is_inside1 = True
            is_inside2 = False
        elif (cutting_contour.primitives[0].start != inner_contour_spliting_points1[-1] and
              cutting_contour.primitives[-1].end == inner_contour_spliting_points2[-1]) or \
                (cutting_contour.primitives[0].start == inner_contour_spliting_points1[-1] and
                 cutting_contour.primitives[-1].end != inner_contour_spliting_points2[-1]):
            is_inside1 = True
            is_inside2 = True
        else:
            raise NotImplementedError
        return is_inside1, is_inside2

    def get_inner_contours_cutting_primitives(self, list_cutting_contours, connectig_to_outer_contour):
        """
        Gets cutting primitives connected to face inner_contours
        :param list_cutting_contours: list of contours for resulting from intersection with other faces
        :param connectig_to_outer_contour: list of contours from list_cutting_contours connected to the outer contour
        and not to any outer contour
        :return: lists for final face cutting primitives
        """
        (inner_contours_connected_cutting_contour, dict_inner_contour_intersections,
         dict_cutting_contour_intersections, list_cutting_contours) = self.dictionnaries_cutting_contours(
            list_cutting_contours, connectig_to_outer_contour)
        valid_cutting_contours = []
        list_primitives1 = []
        list_primitives2 = []
        used_cutting_contours = []
        used_inner_contour = []
        for cutting_contour, inner_contours in inner_contours_connected_cutting_contour.items():
            primitives1 = []
            primitives2 = []
            if len(inner_contours) == 1:
                if all(dict_cutting_contour_intersections[inters] in connectig_to_outer_contour for inters in
                       dict_inner_contour_intersections[inner_contours[0]]) and cutting_contour not in \
                        used_cutting_contours and inner_contours[0] not in used_inner_contour:
                    inner_contour_spliting_points = dict_inner_contour_intersections[inner_contours[0]]
                    inner_contour_spliting_points = list(sorted(
                        inner_contour_spliting_points, key=lambda point, ic=inner_contours[0]: ic.abscissa(point)))

                    point1, point2 = self.inner_contour_cutting_points(inner_contour_spliting_points, cutting_contour)
                    primitives1.extend(inner_contours[0].extract_with_points(point1, point2, True))
                    primitives2.extend(inner_contours[0].extract_with_points(point1, point2, False))
                    if sum(prim.length() for prim in primitives2) > sum(prim.length() for prim in primitives1):
                        primitives1, primitives2 = primitives2, primitives1
                    primitives1.extend(dict_cutting_contour_intersections[point2].primitives +
                                       cutting_contour.primitives[:])
                    used_cutting_contours.extend([cutting_contour,
                                                  dict_cutting_contour_intersections[point2]])
                    used_inner_contour.append(inner_contours[0])
                    list_primitives1.append(primitives1)
                    list_primitives2.append(primitives2)
                elif cutting_contour not in valid_cutting_contours:
                    valid_cutting_contours.append(cutting_contour)
            elif len(inner_contours) == 2:
                inner_contour_spliting_points1 = dict_inner_contour_intersections[inner_contours[0]]
                inner_contour_spliting_points2 = dict_inner_contour_intersections[inner_contours[1]]
                inner_contour_spliting_points1 = list(sorted(
                    inner_contour_spliting_points1, key=lambda point, ic=inner_contours[0]: ic.abscissa(point)))
                inner_contour_spliting_points2 = list(sorted(
                    inner_contour_spliting_points2, key=lambda point, ic=inner_contours[1]: ic.abscissa(point)))
                inside1, inside2 = self.is_inside_portion(cutting_contour, inner_contour_spliting_points1,
                                                          inner_contour_spliting_points2)
                primitives1.extend(cutting_contour.primitives[:])
                contour_used = False
                for inner_contour, inner_contour_spliting_points, inside in zip(
                        inner_contours, [inner_contour_spliting_points1, inner_contour_spliting_points2],
                        [inside1, inside2]):
                    if inner_contour in used_inner_contour:
                        contour_used = True
                        continue
                    point1, point2 = self.inner_contour_cutting_points(inner_contour_spliting_points, cutting_contour)
                    primitives1.extend(inner_contour.extract_with_points(point1, point2, inside))
                    primitives1.extend(dict_cutting_contour_intersections[point2].primitives)
                    primitives2.extend(inner_contour.extract_with_points(point1, point2, not inside))
                    used_cutting_contours.extend([cutting_contour, dict_cutting_contour_intersections[point2]])
                if contour_used:
                    list_primitives1 = self.get_connecting_contour(list_primitives1, primitives1)
                else:
                    list_primitives1.append(primitives1)
                list_primitives2.append(primitives2)
                used_inner_contour.extend(inner_contours)
            else:
                raise NotImplementedError
        valid_cutting_contours = [contour for contour in valid_cutting_contours
                                  if contour not in used_cutting_contours]
        new_cutting_contours = [volmdlr.wires.Contour2D(list_prim).order_contour()
                                for list_prim in list_primitives1]
        for list_prim in list_primitives2:
            new_cutting_contours.extend(volmdlr.wires.Contour2D.contours_from_edges(list_prim))
        return new_cutting_contours, valid_cutting_contours

    def get_face_cutting_contours(self, dict_intersecting_combinations):
        """
        get all contours cutting the face, resultig from multiple faces intersections
        :param dict_intersecting_combinations: dictionary containing as keys the combination of intersecting faces
        and as the values the resulting primitive from the intersection of these two faces
        return a list all contours cutting one particular face
        """
        face_intersecting_primitives2d = self.select_face_intersecting_primitives(dict_intersecting_combinations)
        if not face_intersecting_primitives2d:
            return []
        list_cutting_contours = volmdlr.wires.Contour2D.contours_from_edges(face_intersecting_primitives2d[:])
        if self.surface2d.inner_contours:
            valid_cutting_contours = []
            connectig_to_outer_contour = []
            for cutting_contour in list_cutting_contours:
                if (self.surface2d.outer_contour.point_over_contour(cutting_contour.primitives[0].start) and
                    self.surface2d.outer_contour.point_over_contour(cutting_contour.primitives[-1].end)) or \
                        cutting_contour.primitives[0].start == cutting_contour.primitives[-1].end:
                    valid_cutting_contours.append(cutting_contour)
                if self.surface2d.outer_contour.contour_intersections(cutting_contour):
                    connectig_to_outer_contour.append(cutting_contour)
            if len(valid_cutting_contours) == len(list_cutting_contours):
                return valid_cutting_contours
            for cutting_contour in valid_cutting_contours:
                list_cutting_contours.remove(cutting_contour)
            new_cutting_contours, cutting_contours = self.get_inner_contours_cutting_primitives(
                list_cutting_contours, connectig_to_outer_contour)
            return valid_cutting_contours + new_cutting_contours + cutting_contours

        return list_cutting_contours

    def get_open_contour_divided_faces_inner_contours(self, new_faces_contours):
        """
        If there is any inner contour, verifies which ones belong to the new divided faces from
        an open cutting contour
        :param new_faces_contours: new faces outer contour
        :return: valid_new_faces_contours, valid_new_faces_contours
        """
        valid_new_faces_contours = []
        valid_inner_contours = []
        for new_face_contour in new_faces_contours:
            for inner_contour in self.surface2d.inner_contours:
                if new_face_contour.is_superposing(inner_contour):
                    break
            else:
                if new_face_contour not in valid_new_faces_contours:
                    inner_contours = []
                    for inner_contour in self.surface2d.inner_contours:
                        if new_face_contour.is_inside(inner_contour):
                            inner_contours.append(inner_contour)
                    valid_new_faces_contours.append(new_face_contour)
                    valid_inner_contours.append(inner_contours)
        return valid_new_faces_contours, valid_inner_contours

    @staticmethod
    def get_closed_contour_divided_faces_inner_contours(list_faces, new_contour):
        """
        If there is any inner contour, verifies which ones belong to the new divided faces from
        a closed cutting contour
        :param list_faces: list of new faces
        :param new_contour: current new face outer contour
        :return: a list of new faces with its inner contours
        """
        new_list_faces = []
        for new_face in list_faces:
            if new_face.surface2d.outer_contour.is_inside(new_contour):
                inner_contours1 = []
                inner_contours2 = []
                if not new_face.surface2d.inner_contours:
                    new_face.surface2d.inner_contours = [new_contour]
                    break
                new_contour_not_sharing_primitives = True
                for i, inner_contour in enumerate(new_face.surface2d.inner_contours):
                    if new_contour.is_inside(inner_contour):
                        if any(inner_contour.primitive_over_contour(prim)
                               for prim in new_contour.primitives):
                            new_face.surface2d.inner_contours[i] = new_contour
                            break
                        inner_contours2.append(inner_contour)
                    elif not any(inner_contour.primitive_over_contour(prim) for prim in
                                 new_contour.primitives):
                        inner_contours1.append(inner_contour)
                    else:
                        new_contour_not_sharing_primitives = False
                else:
                    surf3d = new_face.surface3d
                    if inner_contours1:
                        if new_contour_not_sharing_primitives:
                            inner_contours1.append(new_contour)
                            new_face.surface2d.inner_contours = inner_contours1
                            break
                        surf2d = Surface2D(new_face.surface2d.outer_contour, inner_contours1)
                        new_plane = PlaneFace3D(surf3d, surf2d)
                        new_list_faces.append(new_plane)
                    if inner_contours2:
                        new_list_faces.append(
                            PlaneFace3D(surf3d, Surface2D(new_contour, inner_contours2)))
        return new_list_faces

    def divide_face_with_open_cutting_contours(self, list_open_cutting_contours, inside):
        """
        :param list_open_cutting_contours: list containing the open cutting contours
        :param inside: inside portion
        :type inside: bool
        :return: list divided faces
        """
        list_faces = []
        if not self.surface2d.outer_contour.edge_polygon.is_trigo():
            self.surface2d.outer_contour.invert_inplace()
        new_faces_contours = self.surface2d.outer_contour.divide(list_open_cutting_contours, inside)
        new_inner_contours = len(new_faces_contours) * [[]]
        if self.surface2d.inner_contours:
            new_faces_contours, new_inner_contours = self.get_open_contour_divided_faces_inner_contours(
                new_faces_contours)
        for contour, inner_contours in zip(new_faces_contours, new_inner_contours):
            new_face = PlaneFace3D(self.surface3d, Surface2D(contour, inner_contours))
            list_faces.append(new_face)
        return list_faces

    def divide_face_with_closed_cutting_contours(self, list_closed_cutting_contours, list_faces):
        """
        :param list_closed_cutting_contours: list containing the closed cutting contours
        :param list_faces: list of already divided faces
        :return: list divided faces
        """
        for new_contour in list_closed_cutting_contours:
            if len(new_contour.primitives) >= 3 and \
                    new_contour.primitives[0].start == new_contour.primitives[-1].end:
                inner_contours1 = [new_contour]
                inner_contours2 = []
                if list_faces:
                    new_list_faces = self.get_closed_contour_divided_faces_inner_contours(list_faces, new_contour)
                    list_faces = list_faces + new_list_faces
                    continue
                for inner_contour in self.surface2d.inner_contours:
                    if new_contour.is_inside(inner_contour):
                        inner_contours2.append(inner_contour)
                        continue
                    inner_contours1.append(inner_contour)
                surf3d = self.surface3d
                surf2d = Surface2D(self.surface2d.outer_contour, inner_contours1)
                new_plane = PlaneFace3D(surf3d, surf2d)
                list_faces.append(new_plane)
                list_faces.append(PlaneFace3D(surf3d, Surface2D(new_contour, inner_contours2)))
                continue
            surf3d = self.surface3d
            surf2d = Surface2D(self.surface2d.outer_contour, [])
            new_plane = PlaneFace3D(surf3d, surf2d)
            list_faces.append(new_plane)
        return list_faces

    def divide_face(self, list_cutting_contours: List[volmdlr.wires.Contour2D], inside):
        """
        :param list_cutting_contours: list of contours cutting the face
        :param inside: when extracting a contour from another contour. It defines the extracted
        contour as being between the two points if True and outside these points if False
        return a list new faces resulting from face division
        """
        list_faces = []
        list_open_cutting_contours = []
        list_closed_cutting_contours = []
        for cutting_contour in list_cutting_contours:
            if cutting_contour.primitives[0].start != cutting_contour.primitives[-1].end:
                list_open_cutting_contours.append(cutting_contour)
                continue
            list_closed_cutting_contours.append(cutting_contour)
        if list_open_cutting_contours:
            list_faces = self.divide_face_with_open_cutting_contours(list_open_cutting_contours, inside)
        list_faces = self.divide_face_with_closed_cutting_contours(list_closed_cutting_contours, list_faces)
        return list_faces

    def is_adjacent(self, face2: Face3D):
        contour1 = self.outer_contour3d.to_2d(
            self.surface3d.frame.origin,
            self.surface3d.frame.u,
            self.surface3d.frame.v)
        contour2 = face2.outer_contour3d.to_2d(
            self.surface3d.frame.origin,
            self.surface3d.frame.u,
            self.surface3d.frame.v)
        if contour1.is_sharing_primitives_with(contour2, False):
            return True

    def is_intersecting(self, face2, list_coincident_faces=None, tol: float = 1e-6):
        """
        Verifies if two face are intersecting
        :param face2: face 2
        :param list_coincident_faces: list of coincident faces, if existent
        :param tol: tolerance for calculations
        :return: True if faces intersect, False otherwise
        """
        if list_coincident_faces is None:
            list_coincident_faces = []
        if (self.bounding_box.bbox_intersection(face2.bounding_box) or
            self.bounding_box.distance_to_bbox(face2.bounding_box) <= tol) and \
                (self, face2) not in list_coincident_faces and (face2, self) not in list_coincident_faces:

            edge_intersections = []
            for prim1 in self.outer_contour3d.primitives + [prim for inner_contour in self.inner_contours3d
                                                            for prim in inner_contour.primitives]:
                edge_intersections = face2.edge_intersections(prim1)
                if edge_intersections:
                    return True
            if not edge_intersections:
                for prim2 in face2.outer_contour3d.primitives + [prim for inner_contour in face2.inner_contours3d
                                                                 for prim in inner_contour.primitives]:
                    edge_intersections = self.edge_intersections(prim2)
                    if edge_intersections:
                        return True

        return False

    @staticmethod
    def merge_faces(list_coincident_faces: List[Face3D]):
        valid_coicident_faces = list_coincident_faces[:]
        list_new_faces = []
        list_inner_contours = []
        merge_finished = False
        face0 = valid_coicident_faces[0]
        merged_contour = face0.outer_contour3d.to_2d(face0.surface3d.frame.origin,
                                                     face0.surface3d.frame.u,
                                                     face0.surface3d.frame.v)
        valid_coicident_faces.remove(face0)
        while not merge_finished:
            adjacent_faces = False
            list_inner_contours = []
            for face in valid_coicident_faces:
                adjacent_faces = False
                face_inside = False
                contour = face.outer_contour3d.to_2d(face0.surface3d.frame.origin,
                                                     face0.surface3d.frame.u,
                                                     face0.surface3d.frame.v)
                if contour.is_sharing_primitives_with(merged_contour):
                    merged_contour_results = merged_contour.union(contour)
                    merged_contour = merged_contour_results[0]
                    merged_inner_contours = merged_contour_results[1:]
                    list_inner_contours.extend(merged_inner_contours)
                    list_inner_contours.extend(face.surface2d.inner_contours)
                    valid_coicident_faces.remove(face)
                    adjacent_faces = True
                    break
                if merged_contour.is_inside(contour):
                    valid_coicident_faces.remove(face)
                    face_inside = True
                    break
            if not adjacent_faces and not face_inside and valid_coicident_faces:
                list_new_faces.append(
                    PlaneFace3D(face0.surface3d,
                                Surface2D(merged_contour.copy(),
                                          face0.surface2d.inner_contours +
                                          list_inner_contours)))
                merged_contour = \
                    valid_coicident_faces[0].outer_contour3d.to_2d(
                        face0.surface3d.frame.origin,
                        face0.surface3d.frame.u,
                        face0.surface3d.frame.v)
                valid_coicident_faces.remove(valid_coicident_faces[0])

            if not valid_coicident_faces:
                merge_finished = True
        list_new_faces.append(
            PlaneFace3D(face0.surface3d,
                        Surface2D(merged_contour,
                                  face0.surface2d.inner_contours +
                                  list_inner_contours)))
        return list_new_faces

    def set_operations_new_faces(self, intersecting_combinations,
                                 contour_extract_inside):
        self_copy = self.copy(deep=True)
        list_cutting_contours = self_copy.get_face_cutting_contours(
            intersecting_combinations)
        if not list_cutting_contours:
            return [self_copy]
        return self_copy.divide_face(list_cutting_contours, contour_extract_inside)

    def cut_by_coincident_face(self, face):
        """
        Cuts face1 with another coincident face2

        :param face: a face3d
        :type face: Face3D
        :return: a list of faces3d
        :rtype: List[Face3D]
        """

        if not self.surface3d.is_coincident(face.surface3d):
            raise ValueError('The faces are not coincident')

        if self.face_inside(face):
            return self.divide_face([face.surface2d.outer_contour], True)
        if face.is_inside(self):
            return face.divide_face([self.surface2d.outer_contour], True)

        outer_contour_1 = self.surface2d.outer_contour
        outer_contour_2 = self.surface3d.contour3d_to_2d(face.outer_contour3d)

        inner_contours = self.surface2d.inner_contours
        inner_contours.extend([self.surface3d.contour3d_to_2d(
            contour) for contour in face.inner_contours3d])

        contours = outer_contour_1.cut_by_wire(outer_contour_2)

        surfaces = []
        for contour in contours:
            inners = []
            for inner_c in inner_contours:
                if contour.is_inside(inner_c):
                    inners.append(inner_c)
            surfaces.append(Surface2D(contour, inners))

        return [self.__class__(self.surface3d, surface2d) for surface2d in surfaces]


class Triangle3D(PlaneFace3D):
    """
    :param point1: The first point
    :type point1: volmdlr.Point3D
    :param point2: The second point
    :type point2: volmdlr.Point3D
    :param point3: The third point
    :type point3: volmdlr.Point3D
    """
    _standalone_in_db = False

    # _generic_eq = True
    # _non_serializable_attributes = ['bounding_box', 'polygon2D']
    # _non_data_eq_attributes = ['name', 'bounding_box', 'outer_contour3d',
    #                       'inner_contours3d']
    # _non_data_hash_attributes = []

    def __init__(self, point1: volmdlr.Point3D, point2: volmdlr.Point3D,
                 point3: volmdlr.Point3D, alpha=1, color=None, name: str = ''):
        self.point1 = point1
        self.point2 = point2
        self.point3 = point3
        self.points = [self.point1, self.point2, self.point3]
        self.color = color
        self.alpha = alpha
        self.name = name

        self._utd_surface3d = False
        self._utd_surface2d = False
        self._bbox = None
        # self.bounding_box = self._bounding_box()

        DessiaObject.__init__(self, name=name)

        # Don't use inheritence for performance: class method fakes face3D behavior
        # Face3D.__init__(self,
        #                 surface3d=plane3d,
        #                 surface2d=surface2d,
        #                 name=name)

    def _data_hash(self):
        """
        Using point approx hash to speed up
        """
        return self.point1.approx_hash() + self.point2.approx_hash() + self.point3.approx_hash()

    def _data_eq(self, other_object):
        if other_object.__class__.__name__ != self.__class__.__name__:
            return False
        self_set = set([self.point1, self.point2, self.point3])
        other_set = set([other_object.point1, other_object.point2, other_object.point3])
        if self_set != other_set:
            return False
        return True

    @property
    def bounding_box(self):
        if not self._bbox:
            self._bbox = self.get_bounding_box()
        return self._bbox

    @bounding_box.setter
    def bounding_box(self, new_bouding_box):
        self._bbox = new_bouding_box

    def get_bounding_box(self):
        return volmdlr.core.BoundingBox.from_points([self.point1,
                                                     self.point2,
                                                     self.point3])

    @property
    def surface3d(self):
        if not self._utd_surface3d:
            self._surface3d = Plane3D.from_3_points(self.point1, self.point2, self.point3)
            self._utd_surface3d = True
        return self._surface3d

    @property
    def surface2d(self):
        if not self._utd_surface2d:
            plane3d = self.surface3d
            contour3d = volmdlr.wires.Contour3D([vme.LineSegment3D(self.point1, self.point2),
                                                 vme.LineSegment3D(self.point2, self.point3),
                                                 vme.LineSegment3D(self.point3, self.point1)])

            contour2d = contour3d.to_2d(plane3d.frame.origin,
                                        plane3d.frame.u, plane3d.frame.v)

            self._surface2d = Surface2D(outer_contour=contour2d, inner_contours=[])

            self._utd_surface2d = True
        return self._surface2d

    def to_dict(self, use_pointers: bool = False, memo=None, path: str = '#'):
        dict_ = DessiaObject.base_dict(self)
        dict_['point1'] = self.point1.to_dict()
        dict_['point2'] = self.point2.to_dict()
        dict_['point3'] = self.point3.to_dict()
        dict_['name'] = self.name

        return dict_

    @classmethod
    def dict_to_object(cls, dict_, global_dict=None, pointers_memo: Dict[str, Any] = None, path: str = '#'):
        point1 = volmdlr.Point3D.dict_to_object(dict_['point1'])
        point2 = volmdlr.Point3D.dict_to_object(dict_['point2'])
        point3 = volmdlr.Point3D.dict_to_object(dict_['point3'])
        return cls(point1, point2, point3, dict_['name'])

    def area(self) -> float:
        """

        :return: area triangle
        :rtype: float

        Formula explained here: https://www.triangle-calculator.com/?what=vc

        """
        a = self.point1.point_distance(self.point2)
        b = self.point2.point_distance(self.point3)
        c = self.point3.point_distance(self.point1)

        semi_perimeter = (a + b + c) / 2

        try:
            # Area with Heron's formula
            area = math.sqrt(semi_perimeter * (semi_perimeter - a) * (semi_perimeter - b) * (semi_perimeter - c))
        except ValueError:
            area = 0

        return area

    def height(self):
        # Formula explained here: https://www.triangle-calculator.com/?what=vc
        # Basis = vector point1 to point2d
        return 2 * self.area() / self.point1.point_distance(self.point2)

    def frame_mapping(self, frame: volmdlr.Frame3D, side: str):
        """
        Changes frame_mapping and return a new Triangle3D
        side = 'old' or 'new'
        """
        np1 = self.point1.frame_mapping(frame, side)
        np2 = self.point2.frame_mapping(frame, side)
        np3 = self.point3.frame_mapping(frame, side)
        return self.__class__(np1, np2, np3, self.name)

    def frame_mapping_inplace(self, frame: volmdlr.Frame3D, side: str):
        """
        Changes frame_mapping and the object is updated inplace
        side = 'old' or 'new'
        """
        self.point1.frame_mapping_inplace(frame, side)
        self.point2.frame_mapping_inplace(frame, side)
        self.point3.frame_mapping_inplace(frame, side)
        new_bounding_box = self.get_bounding_box()
        self.bounding_box = new_bounding_box

    def copy(self, deep=True, memo=None):
        return Triangle3D(self.point1.copy(), self.point2.copy(), self.point3.copy(),
                          self.name)

    def triangulation(self):
        return vmd.DisplayMesh3D([vmd.Node3D.from_point(self.point1),
                                  vmd.Node3D.from_point(self.point2),
                                  vmd.Node3D.from_point(self.point3)],
                                 [(0, 1, 2)])

    def translation(self, offset: volmdlr.Vector3D):
        """
        Plane3D translation
        :param offset: translation vector
        :return: A new translated Plane3D
        """
        new_point1 = self.point1.translation(offset)
        new_point2 = self.point2.translation(offset)
        new_point3 = self.point3.translation(offset)

        new_triangle = Triangle3D(new_point1, new_point2, new_point3,
                                  self.alpha, self.color, self.name)
        return new_triangle

    def translation_inplace(self, offset: volmdlr.Vector3D):
        """
        Plane3D translation. Object is updated inplace
        :param offset: translation vector
        """
        self.point1.translation_inplace(offset)
        self.point2.translation_inplace(offset)
        self.point3.translation_inplace(offset)
        new_bounding_box = self.get_bounding_box()
        self.bounding_box = new_bounding_box

    def rotation(self, center: volmdlr.Point3D, axis: volmdlr.Vector3D,
                 angle: float):
        """
        Triangle3D rotation
        :param center: rotation center
        :param axis: rotation axis
        :param angle: angle rotation
        :return: a new rotated Triangle3D
        """
        new_point1 = self.point1.rotation(center, axis, angle)
        new_point2 = self.point2.rotation(center, axis, angle)
        new_point3 = self.point3.rotation(center, axis, angle)
        new_triangle = Triangle3D(new_point1, new_point2, new_point3,
                                  self.alpha, self.color, self.name)
        return new_triangle

    def rotation_inplace(self, center: volmdlr.Point3D, axis: volmdlr.Vector3D,
                         angle: float):
        """
        Triangle3D rotation. Object is updated inplace
        :param center: rotation center
        :param axis: rotation axis
        :param angle: rotation angle
        """
        self.point1.rotation_inplace(center, axis, angle)
        self.point2.rotation_inplace(center, axis, angle)
        self.point3.rotation_inplace(center, axis, angle)
        new_bounding_box = self.get_bounding_box()
        self.bounding_box = new_bounding_box

    def subdescription(self, resolution=0.01):
        frame = self.surface3d.frame
        pts2d = [pt.to_2d(frame.origin, frame.u, frame.v) for pt in self.points]

        t_poly2d = volmdlr.wires.ClosedPolygon2D(pts2d)

        xmin, xmax = min(pt.x for pt in pts2d), max(pt.x for pt in pts2d)
        ymin, ymax = min(pt.y for pt in pts2d), max(pt.y for pt in pts2d)

        nbx, nby = int(((xmax - xmin) / resolution) + 2), int(((ymax - ymin) / resolution) + 2)
        points_box = []
        for i in range(nbx):
            x = min(xmin + i * resolution, xmax)
            if x == xmin:
                x = xmin + 0.01 * resolution
            for j in range(nby):
                y = min(ymin + j * resolution, ymax)
                if y == ymin:
                    y = ymin + 0.01 * resolution
                points_box.append(volmdlr.Point2D(x, y))

        points = [pt.copy() for pt in self.points]
        for pt in points_box:
            if t_poly2d.point_belongs(pt):
                points.append(pt.to_3d(frame.origin, frame.u, frame.v))
            elif t_poly2d.point_over_contour(pt):
                points.append(pt.to_3d(frame.origin, frame.u, frame.v))

        return volmdlr.Vector3D.remove_duplicate(points)

    def subdescription_to_triangles(self, resolution=0.01):
        """
        Returns a list of Triangle3D with resolution as max
        length of subtriangles side.
        """

        frame = self.surface3d.frame
        pts2d = [pt.to_2d(frame.origin, frame.u, frame.v) for pt in self.points]

        t_poly2d = volmdlr.wires.ClosedPolygon2D(pts2d)

        sub_triangles2d = [t_poly2d]
        done = False
        while not done:
            triangles2d = []
            for t, subtri in enumerate(sub_triangles2d):
                ls_length = [ls.length() for ls in subtri.line_segments]
                ls_max = max(ls_length)

                if ls_max > resolution:
                    pos_ls_max = ls_length.index(ls_max)
                    taller = subtri.line_segments[pos_ls_max]
                    p1, p2 = taller.start, taller.end
                    p3 = list(set(subtri.points) - set([p1, p2]))[0]

                    pt_mid = (p1 + p2) / 2
                    new_triangles2d = [volmdlr.wires.ClosedPolygon2D([p1, pt_mid, p3]),
                                       volmdlr.wires.ClosedPolygon2D([p2, pt_mid, p3])]

                    triangles2d.extend(new_triangles2d)
                else:
                    triangles2d.append(subtri)

            if len(sub_triangles2d) == len(triangles2d):
                done = True
                break
            sub_triangles2d = triangles2d

        triangles3d = [Triangle3D(tri.points[0].to_3d(frame.origin, frame.u, frame.v),
                                  tri.points[1].to_3d(frame.origin, frame.u, frame.v),
                                  tri.points[2].to_3d(frame.origin, frame.u, frame.v)) for tri in sub_triangles2d]

        return triangles3d

    def middle(self):
        return (self.point1 + self.point2 + self.point3) / 3

    def normal(self):
        """

        Returns
        -------
        normal to the face

        """
        normal = self.surface3d.frame.w
        # vec12 = self.point2 - self.point1
        # vec13 = self.point3 - self.point1
        # normal  = vec12.cross(vec13)
        normal.normalize()
        return normal


class CylindricalFace3D(Face3D):
    """
    :param contours2d: The cylinder's contour2D
    :type contours2d: volmdlr.Contour2D
    :param cylindricalsurface3d: Information about the Cylinder
    :type cylindricalsurface3d: CylindricalSurface3D
    :param points: contours2d's point
    :type points: List of volmdlr.Point2D

    :Example:
        >>> contours2d is rectangular and will create a classic cylinder with x= 2*pi*radius, y=h
    """
    min_x_density = 5
    min_y_density = 1

    def __init__(self,
                 surface3d: CylindricalSurface3D,
                 surface2d: Surface2D,
                 name: str = ''):

        self.radius = surface3d.radius
        self.center = surface3d.frame.origin
        self.normal = surface3d.frame.w
        Face3D.__init__(self, surface3d=surface3d,
                        surface2d=surface2d,
                        name=name)
        self._bbox = None

    def copy(self, deep=True, memo=None):
        return CylindricalFace3D(self.surface3d.copy(), self.surface2d.copy(),
                                 self.name)

    @property
    def bounding_box(self):
        if not self._bbox:
            self._bbox = self.get_bounding_box()
        return self._bbox

    @bounding_box.setter
    def bounding_box(self, new_bouding_box):
        self._bbox = new_bouding_box

    def get_bounding_box(self):
        theta_min, theta_max, zmin, zmax = self.surface2d.outer_contour.bounding_rectangle().bounds()

        lower_center = self.surface3d.frame.origin + zmin * self.surface3d.frame.w
        upper_center = self.surface3d.frame.origin + zmax * self.surface3d.frame.w

        xmin, xmax = volmdlr.geometry.cos_image(theta_min, theta_max)
        ymin, ymax = volmdlr.geometry.sin_image(theta_min, theta_max)

        points = [(lower_center
                   + xmin * self.surface3d.radius * self.surface3d.frame.u
                   + ymin * self.surface3d.radius * self.surface3d.frame.v),
                  (lower_center
                   + xmax * self.surface3d.radius * self.surface3d.frame.u
                   + ymin * self.surface3d.radius * self.surface3d.frame.v),
                  (lower_center
                   + xmin * self.surface3d.radius * self.surface3d.frame.u
                   + ymax * self.surface3d.radius * self.surface3d.frame.v),
                  (lower_center
                   + xmax * self.surface3d.radius * self.surface3d.frame.u
                   + ymax * self.surface3d.radius * self.surface3d.frame.v),
                  (upper_center
                   + xmin * self.surface3d.radius * self.surface3d.frame.u
                   + ymin * self.surface3d.radius * self.surface3d.frame.v),
                  (upper_center
                   + xmax * self.surface3d.radius * self.surface3d.frame.u
                   + ymin * self.surface3d.radius * self.surface3d.frame.v),
                  (upper_center
                   + xmin * self.surface3d.radius * self.surface3d.frame.u
                   + ymax * self.surface3d.radius * self.surface3d.frame.v),
                  (upper_center
                   + xmax * self.surface3d.radius * self.surface3d.frame.u
                   + ymax * self.surface3d.radius * self.surface3d.frame.v)]

        return volmdlr.core.BoundingBox.from_points(points)

    def triangulation_lines(self, angle_resolution=5):
        theta_min, theta_max, zmin, zmax = self.surface2d.bounding_rectangle().bounds()
        delta_theta = theta_max - theta_min
        nlines = math.ceil(delta_theta * angle_resolution)
        lines = []
        for i in range(nlines):
            theta = theta_min + (i + 1) / (nlines + 1) * delta_theta
            lines.append(vme.Line2D(volmdlr.Point2D(theta, zmin),
                                    volmdlr.Point2D(theta, zmax)))
        return lines, []

    def range_closest(self, list_points):
        """
        Needs a docstring.

        :param list_points:
        :type list_points:
        :return:
        :rtype:
        """
        # This method has be edited as it was really bad coded:
        #             * parameter removed, use of self data instead
        points_set = volmdlr.delete_double_point(list_points)
        points_set3D = CylindricalFace3D.points2d_to3d(None, [points_set],
                                                       self.radius, self.surface3d.frame)

        points_3dint = [points_set3D[0]]
        points_2dint = [points_set[0]]
        s = 1
        for k in range(1, len(points_set)):
            closest = points_set3D[s]
            while closest is None:
                s += 1
                closest = points_set3D[s]
            dist_min = (points_3dint[-1] - closest).norm()
            pos = s
            for i in range(s + 1, len(points_set3D)):
                close_test = points_set3D[i]
                if close_test is None:
                    continue
                else:
                    dist_test = (points_3dint[-1] - close_test).norm()
                    if dist_test <= dist_min:
                        dist_min = dist_test
                        closest = close_test
                        pos = i
            points_2dint.append(points_set[pos])
            points_set3D[pos] = None

        return points_2dint

    def minimum_maximum(self, contour2d, radius):
        points = contour2d.tessel_points
        min_h, min_theta = min(pt[1] for pt in points), min(pt[0] for pt in points)
        max_h, max_theta = max(pt[1] for pt in points), max(pt[0] for pt in points)

        return min_h, min_theta, max_h, max_theta

    def minimum_distance_points_cyl(self, other_cyl):
        r1, r2 = self.radius, other_cyl.radius
        min_h1, min_theta1, max_h1, max_theta1 = self.minimum_maximum(
            self.contours2d[0], r1)

        n1 = self.normal
        u1 = self.cylindricalsurface3d.frame.u
        v1 = self.cylindricalsurface3d.frame.v
        frame1 = volmdlr.Frame3D(self.center, u1, v1, n1)

        min_h2, min_theta2, max_h2, max_theta2 = self.minimum_maximum(
            other_cyl.contours2d[0], r2)

        n2 = other_cyl.normal
        u2 = other_cyl.cylindricalsurface3d.frame.u
        v2 = other_cyl.cylindricalsurface3d.frame.v
        frame2 = volmdlr.Frame3D(other_cyl.center, u2, v2, n2)
        # st2 = volmdlr.Point3D((r2*math.cos(min_theta2), r2*math.sin(min_theta2), min_h2))
        # start2 = frame2.old_coordinates(st2)

        w = other_cyl.center - self.center

        n1n1, n1u1, n1v1, n1n2, n1u2, n1v2 = n1.dot(n1), n1.dot(u1), n1.dot(
            v1), n1.dot(n2), n1.dot(u2), n1.dot(v2)
        u1u1, u1v1, u1n2, u1u2, u1v2 = u1.dot(u1), u1.dot(v1), u1.dot(
            n2), u1.dot(u2), u1.dot(v2)
        v1v1, v1n2, v1u2, v1v2 = v1.dot(v1), v1.dot(n2), v1.dot(u2), v1.dot(v2)
        n2n2, n2u2, n2v2 = n2.dot(n2), n2.dot(u2), n2.dot(v2)
        u2u2, u2v2, v2v2 = u2.dot(u2), u2.dot(v2), v2.dot(v2)

        w2, wn1, wu1, wv1, wn2, wu2, wv2 = w.dot(w), w.dot(n1), w.dot(
            u1), w.dot(v1), w.dot(n2), w.dot(u2), w.dot(v2)

        # x = (theta1, h1, theta2, h2)
        def distance_squared(x):
            return (n1n1 * (x[1] ** 2) + u1u1 * ((math.cos(x[0])) ** 2) * (
                    r1 ** 2) + v1v1 * ((math.sin(x[0])) ** 2) * (r1 ** 2)
                    + w2 + n2n2 * (x[3] ** 2) + u2u2 * (
                            (math.cos(x[2])) ** 2) * (r2 ** 2) + v2v2 * (
                            (math.sin(x[2])) ** 2) * (r2 ** 2)
                    + 2 * x[1] * r1 * math.cos(x[0]) * n1u1 + 2 * x[
                        1] * r1 * math.sin(x[0]) * n1v1 - 2 * x[1] * wn1
                    - 2 * x[1] * x[3] * n1n2 - 2 * x[1] * r2 * math.cos(
                        x[2]) * n1u2 - 2 * x[1] * r2 * math.sin(x[2]) * n1v2
                    + 2 * math.cos(x[0]) * math.sin(x[0]) * u1v1 * (
                            r1 ** 2) - 2 * r1 * math.cos(x[0]) * wu1
                    - 2 * r1 * x[3] * math.cos(
                        x[0]) * u1n2 - 2 * r1 * r2 * math.cos(x[0]) * math.cos(
                        x[2]) * u1u2
                    - 2 * r1 * r2 * math.cos(x[0]) * math.sin(
                        x[2]) * u1v2 - 2 * r1 * math.sin(x[0]) * wv1
                    - 2 * r1 * x[3] * math.sin(
                        x[0]) * v1n2 - 2 * r1 * r2 * math.sin(x[0]) * math.cos(
                        x[2]) * v1u2
                    - 2 * r1 * r2 * math.sin(x[0]) * math.sin(
                        x[2]) * v1v2 + 2 * x[3] * wn2 + 2 * r2 * math.cos(
                        x[2]) * wu2
                    + 2 * r2 * math.sin(x[2]) * wv2 + 2 * x[3] * r2 * math.cos(
                        x[2]) * n2u2 + 2 * x[3] * r2 * math.sin(x[2]) * n2v2
                    + 2 * math.cos(x[2]) * math.sin(x[2]) * u2v2 * (r2 ** 2))

        x01 = npy.array([(min_theta1 + max_theta1) / 2, (min_h1 + max_h1) / 2,
                         (min_theta2 + max_theta2) / 2, (min_h2 + max_h2) / 2])
        x02 = npy.array([min_theta1, (min_h1 + max_h1) / 2,
                         min_theta2, (min_h2 + max_h2) / 2])
        x03 = npy.array([max_theta1, (min_h1 + max_h1) / 2,
                         max_theta2, (min_h2 + max_h2) / 2])

        minimax = [(min_theta1, min_h1, min_theta2, min_h2),
                   (max_theta1, max_h1, max_theta2, max_h2)]

        res1 = scp.optimize.least_squares(distance_squared, x01,
                                          bounds=minimax)
        res2 = scp.optimize.least_squares(distance_squared, x02,
                                          bounds=minimax)
        res3 = scp.optimize.least_squares(distance_squared, x03,
                                          bounds=minimax)

        pt1 = volmdlr.Point3D(
            (r1 * math.cos(res1.x[0]), r1 * math.sin(res1.x[0]), res1.x[1]))
        p1 = frame1.old_coordinates(pt1)
        pt2 = volmdlr.Point3D(
            (r2 * math.cos(res1.x[2]), r2 * math.sin(res1.x[2]), res1.x[3]))
        p2 = frame2.old_coordinates(pt2)
        d = p1.point_distance(p2)
        result = res1

        res = [res2, res3]
        for couple in res:
            pttest1 = volmdlr.Point3D((r1 * math.cos(couple.x[0]),
                                       r1 * math.sin(couple.x[0]),
                                       couple.x[1]))
            pttest2 = volmdlr.Point3D((r2 * math.cos(couple.x[2]),
                                       r2 * math.sin(couple.x[2]),
                                       couple.x[3]))
            ptest1 = frame1.old_coordinates(pttest1)
            ptest2 = frame2.old_coordinates(pttest2)
            dtest = ptest1.point_distance(ptest2)
            if dtest < d:
                result = couple
                p1, p2 = ptest1, ptest2

        pt1_2d, pt2_2d = volmdlr.Point2D(
            (result.x[0], result.x[1])), volmdlr.Point2D(
            (result.x[2], result.x[3]))

        if not self.contours2d[0].point_belongs(pt1_2d):
            # Find the closest one
            points_contours1 = self.contours2d[0].tessel_points

            poly1 = volmdlr.wires.ClosedPolygon2D(points_contours1)
            d1, new_pt1_2d = poly1.point_border_distance(pt1_2d, return_other_point=True)
            pt1 = volmdlr.Point3D((r1 * math.cos(new_pt1_2d.vector[0]),
                                   r1 * math.sin(new_pt1_2d.vector[0]),
                                   new_pt1_2d.vector[1]))
            p1 = frame1.old_coordinates(pt1)

        if not other_cyl.contours2d[0].point_belongs(pt2_2d):
            # Find the closest one
            points_contours2 = other_cyl.contours2d[0].tessel_points

            poly2 = volmdlr.wires.ClosedPolygon2D(points_contours2)
            d2, new_pt2_2d = poly2.point_border_distance(pt2_2d, return_other_point=True)
            pt2 = volmdlr.Point3D((r2 * math.cos(new_pt2_2d.vector[0]),
                                   r2 * math.sin(new_pt2_2d.vector[0]),
                                   new_pt2_2d.vector[1]))
            p2 = frame2.old_coordinates(pt2)

        return p1, p2

    def minimum_distance_points_plane(self,
                                      planeface):  # Planeface with contour2D
        # ADD THE FACT THAT PLANEFACE.CONTOURS : [0] = contours totale, le reste = trous
        r = self.radius
        min_h1, min_theta1, max_h1, max_theta1 = self.minimum_maximum(
            self.contours2d[0], r)

        n1 = self.normal
        u1 = self.cylindricalsurface3d.frame.u
        v1 = self.cylindricalsurface3d.frame.v
        frame1 = volmdlr.Frame3D(self.center, u1, v1, n1)
        # st1 = volmdlr.Point3D((r*math.cos(min_theta1), r*math.sin(min_theta1), min_h1))
        # start1 = frame1.old_coordinates(st1)

        poly2d = planeface.polygon2D
        pfpoints = poly2d.points
        xmin, ymin = min(pt[0] for pt in pfpoints), min(pt[1] for pt in pfpoints)
        xmax, ymax = max(pt[0] for pt in pfpoints), max(pt[1] for pt in pfpoints)
        origin, vx, vy = planeface.plane.origin, planeface.plane.vectors[0], \
            planeface.plane.vectors[1]
        pf1_2d, pf2_2d = volmdlr.Point2D((xmin, ymin)), volmdlr.Point2D(
            (xmin, ymax))
        pf3_2d, pf4_2d = volmdlr.Point2D((xmax, ymin)), volmdlr.Point2D(
            (xmax, ymax))
        pf1, pf2 = pf1_2d.to_3d(origin, vx, vy), pf2_2d.to_3d(origin, vx, vy)
        pf3, _ = pf3_2d.to_3d(origin, vx, vy), pf4_2d.to_3d(origin, vx, vy)

        u, v = (pf3 - pf1), (pf2 - pf1)
        u.normalize()
        v.normalize()

        w = pf1 - self.center

        n1n1, n1u1, n1v1, n1u, n1v = n1.dot(n1), n1.dot(u1), n1.dot(
            v1), n1.dot(u), n1.dot(v)
        u1u1, u1v1, u1u, u1v = u1.dot(u1), u1.dot(v1), u1.dot(u), u1.dot(v)
        v1v1, v1u, v1v = v1.dot(v1), v1.dot(u), v1.dot(v)
        uu, uv, vv = u.dot(u), u.dot(v), v.dot(v)

        w2, wn1, wu1, wv1, wu, wv = w.dot(w), w.dot(n1), w.dot(u1), w.dot(
            v1), w.dot(u), w.dot(v)

        # x = (h, theta, x, y)
        def distance_squared(x):
            return (n1n1 * (x[0] ** 2) + ((math.cos(x[1])) ** 2) * u1u1 * (
                    r ** 2) + ((math.sin(x[1])) ** 2) * v1v1 * (r ** 2)
                    + w2 + uu * (x[2] ** 2) + vv * (x[3] ** 2) + 2 * x[
                        0] * math.cos(x[1]) * r * n1u1
                    + 2 * x[0] * math.sin(x[1]) * r * n1v1 - 2 * x[
                        0] * wn1 - 2 * x[0] * x[2] * n1u
                    - 2 * x[0] * x[3] * n1v + 2 * math.sin(x[1]) * math.cos(
                        x[1]) * u1v1 * (r ** 2)
                    - 2 * r * math.cos(x[1]) * wu1 - 2 * r * x[2] * math.cos(
                        x[1]) * u1u
                    - 2 * r * x[3] * math.sin(x[1]) * u1v - 2 * r * math.sin(
                        x[1]) * wv1
                    - 2 * r * x[2] * math.sin(x[1]) * v1u - 2 * r * x[
                        3] * math.sin(x[1]) * v1v
                    + 2 * x[2] * wu + 2 * x[3] * wv + 2 * x[2] * x[3] * uv)

        x01 = npy.array([(min_h1 + max_h1) / 2, (min_theta1 + max_theta1) / 2,
                         (xmax - xmin) / 2, (ymax - ymin) / 2])

        minimax = [(min_h1, min_theta1, 0, 0),
                   (max_h1, max_theta1, xmax - xmin, ymax - ymin)]

        res1 = scp.optimize.least_squares(distance_squared, x01,
                                          bounds=minimax)

        pt1 = volmdlr.Point3D(
            (r * math.cos(res1.x[1]), r * math.sin(res1.x[1]), res1.x[0]))
        p1 = frame1.old_coordinates(pt1)
        p2 = pf1 + res1.x[2] * u + res1.x[3] * v
        pt1_2d = volmdlr.Point2D((res1.x[1], res1.x[0]))
        pt2_2d = p2.to_2d(pf1, u, v)

        if not self.contours2d[0].point_belongs(pt1_2d):
            # Find the closest one
            points_contours1 = self.contours2d[0].tessel_points

            poly1 = volmdlr.wires.ClosedPolygon2D(points_contours1)
            _, new_pt1_2d = poly1.point_border_distance(pt1_2d, return_other_point=True)
            pt1 = volmdlr.Point3D((r * math.cos(new_pt1_2d.vector[0]),
                                   r * math.sin(new_pt1_2d.vector[0]),
                                   new_pt1_2d.vector[1]))
            p1 = frame1.old_coordinates(pt1)

        if not planeface.contours[0].point_belongs(pt2_2d):
            # Find the closest one
            _, new_pt2_2d = planeface.polygon2D.point_border_distance(pt2_2d, return_other_point=True)

            p2 = new_pt2_2d.to_3d(pf1, u, v)

        return p1, p2

    def minimum_distance(self, other_face, return_points=False):
        if other_face.__class__ is CylindricalFace3D:
            p1, p2 = self.minimum_distance_points_cyl(other_face)
            if return_points:
                return p1.point_distance(p2), p1, p2
            return p1.point_distance(p2)

        if other_face.__class__ is PlaneFace3D:
            p1, p2 = self.minimum_distance_points_plane(other_face)
            if return_points:
                return p1.point_distance(p2), p1, p2
            return p1.point_distance(p2)

        if other_face.__class__ is ToroidalFace3D:
            p1, p2 = other_face.minimum_distance_points_cyl(self)
            if return_points:
                return p1.point_distance(p2), p1, p2
            return p1.point_distance(p2)

        return NotImplementedError

    def adjacent_direction(self, other_face3d):
        """
        find out in which direction the faces are adjacent
        Parameters
        ----------
        other_face3d : volmdlr.faces.CylindricalFace3D
        Returns
        -------
        adjacent_direction
        """

        contour1 = self.outer_contour3d
        contour2 = other_face3d.outer_contour3d
        point1, point2 = contour1.shared_primitives_extremities(contour2)

        coord = point1 - point2
        coord = [abs(coord.x), abs(coord.y)]

        if coord.index(max(coord)) == 0:
            return 'x'
        return 'y'


class ToroidalFace3D(Face3D):
    """
    :param contours2d: The Tore's contour2D
    :type contours2d: volmdlr.Contour2D
    :param toroidalsurface3d: Information about the Tore
    :type toroidalsurface3d: ToroidalSurface3D
    :param theta: angle of cut in main circle direction
    :param phi: angle of cut in secondary circle direction
    :type points: List of float

    :Example:

    contours2d is rectangular and will create a classic tore with x:2*pi, y:2*pi
    x is for exterior, and y for the circle to revolute
    points = [pi, 2*pi] for an half tore
    """
    min_x_density = 5
    min_y_density = 1

    def __init__(self, surface3d: ToroidalSurface3D,
                 surface2d: Surface2D,
                 name: str = ''):

        # self.toroidalsurface3d = toroidalsurface3d

        self.center = surface3d.frame.origin
        self.normal = surface3d.frame.w

        theta_min, theta_max, phi_min, phi_max = surface2d.outer_contour.bounding_rectangle().bounds()

        self.theta_min = theta_min
        self.theta_max = theta_max
        self.phi_min = phi_min
        self.phi_max = phi_max

        # contours3d = [self.toroidalsurface3d.contour2d_to_3d(c)\
        #               for c in [outer_contour2d]+inners_contours2d]

        Face3D.__init__(self,
                        surface3d=surface3d,
                        surface2d=surface2d,
                        name=name)
        self._bbox = None

    def copy(self, deep=True, memo=None):
        return ToroidalFace3D(self.surface3d.copy(), self.surface2d.copy(),
                              self.name)

    def points_resolution(self, line, pos,
                          resolution):  # With a resolution wished
        points = []
        points.append(line.points[0])
        limit = line.points[1].vector[pos]
        start = line.points[0].vector[pos]
        vec = [0, 0]
        vec[pos] = start
        echelon = [line.points[0].vector[0] - vec[0],
                   line.points[0].vector[1] - vec[1]]
        flag = start + resolution
        while flag < limit:
            echelon[pos] = flag
            flag += resolution
            points.append(volmdlr.Point2D(echelon))
        points.append(line.points[1])
        return points

    @property
    def bounding_box(self):
        if not self._bbox:
            self._bbox = self.get_bounding_box()
        return self._bbox

    @bounding_box.setter
    def bounding_box(self, new_bounding_box):
        self._bbox = new_bounding_box

    def get_bounding_box(self):
        return self.surface3d._bounding_box()

    def triangulation_lines(self, angle_resolution=5):
        theta_min, theta_max, phi_min, phi_max = self.surface2d.bounding_rectangle().bounds()

        delta_theta = theta_max - theta_min
        nlines_x = int(delta_theta * angle_resolution)
        lines_x = []
        for i in range(nlines_x):
            theta = theta_min + (i + 1) / (nlines_x + 1) * delta_theta
            lines_x.append(vme.Line2D(volmdlr.Point2D(theta, phi_min),
                                      volmdlr.Point2D(theta, phi_max)))
        delta_phi = phi_max - phi_min
        nlines_y = int(delta_phi * angle_resolution)
        lines_y = []
        for i in range(nlines_y):
            phi = phi_min + (i + 1) / (nlines_y + 1) * delta_phi
            lines_y.append(vme.Line2D(volmdlr.Point2D(theta_min, phi),
                                      volmdlr.Point2D(theta_max, phi)))
        return lines_x, lines_y


# =============================================================================
#  This code seems buggy...
# =============================================================================

# def minimum_maximum_tore(self, contour2d):
#     points = contour2d.tessel_points

#     min_phi, min_theta = min([pt[1] for pt in points]), min(
#         [pt[0] for pt in points])
#     max_phi, max_theta = max([pt[1] for pt in points]), max(
#         [pt[0] for pt in points])
#     return min_phi, min_theta, max_phi, max_theta

# def minimum_distance_points_tore(self, other_tore):
#     raise NotImplementedError('This method seems unused, its code has been commented')
#     R1, r1, R2, r2 = self.rcenter, self.rcircle, other_tore.rcenter, other_tore.rcircle

#     min_phi1, min_theta1, max_phi1, max_theta1 = self.minimum_maximum_tore(
#         self.contours2d[0])

#     # start1 = self.start
#     n1 = self.normal
#     u1 = self.toroidalsurface3d.frame.u
#     v1 = self.toroidalsurface3d.frame.v
#     frame1 = volmdlr.Frame3D(self.center, u1, v1, n1)
#     # start1 = self.points2d_to3d([[min_theta1, min_phi1]], R1, r1, frame1)

#     min_phi2, min_theta2, max_phi2, max_theta2 = self.minimum_maximum_tore(
#         other_tore.contours2d[0])

#     # start2 = other_tore.start
#     n2 = other_tore.normal
#     u2 = other_tore.toroidalsurface3d.frame.u
#     v2 = other_tore.toroidalsurface3d.frame.v
#     frame2 = volmdlr.Frame3D(other_tore.center, u2, v2, n2)
#     # start2 = other_tore.points2d_to3d([[min_theta2, min_phi2]], R2, r2, frame2)

#     w = other_tore.center - self.center

#     n1n1, n1u1, n1v1, n1n2, n1u2, n1v2 = n1.dot(n1), n1.dot(u1), n1.dot(
#         v1), n1.dot(n2), n1.dot(u2), n1.dot(v2)
#     u1u1, u1v1, u1n2, u1u2, u1v2 = u1.dot(u1), u1.dot(v1), u1.dot(
#         n2), u1.dot(u2), u1.dot(v2)
#     v1v1, v1n2, v1u2, v1v2 = v1.dot(v1), v1.dot(n2), v1.dot(u2), v1.dot(v2)
#     n2n2, n2u2, n2v2 = n2.dot(n2), n2.dot(u2), n2.dot(v2)
#     u2u2, u2v2, v2v2 = u2.dot(u2), u2.dot(v2), v2.dot(v2)

#     w2, wn1, wu1, wv1, wn2, wu2, wv2 = w.dot(w), w.dot(n1), w.dot(
#         u1), w.dot(v1), w.dot(n2), w.dot(u2), w.dot(v2)

#     # x = (phi1, theta1, phi2, theta2)
#     def distance_squared(x):
#         return (u1u1 * (((R1 + r1 * math.cos(x[0])) * math.cos(x[1])) ** 2)
#                 + v1v1 * (((R1 + r1 * math.cos(x[0])) * math.sin(
#                     x[1])) ** 2)
#                 + n1n1 * ((math.sin(x[0])) ** 2) * (r1 ** 2) + w2
#                 + u2u2 * (((R2 + r2 * math.cos(x[2])) * math.cos(
#                     x[3])) ** 2)
#                 + v2v2 * (((R2 + r2 * math.cos(x[2])) * math.sin(
#                     x[3])) ** 2)
#                 + n2n2 * ((math.sin(x[2])) ** 2) * (r2 ** 2)
#                 + 2 * u1v1 * math.cos(x[1]) * math.sin(x[1]) * (
#                         (R1 + r1 * math.cos(x[0])) ** 2)
#                 + 2 * (R1 + r1 * math.cos(x[0])) * math.cos(
#                     x[1]) * r1 * math.sin(x[0]) * n1u1
#                 - 2 * (R1 + r1 * math.cos(x[0])) * math.cos(x[1]) * wu1
#                 - 2 * (R1 + r1 * math.cos(x[0])) * (
#                         R2 + r2 * math.cos(x[2])) * math.cos(
#                     x[1]) * math.cos(x[3]) * u1u2
#                 - 2 * (R1 + r1 * math.cos(x[0])) * (
#                         R2 + r2 * math.cos(x[2])) * math.cos(
#                     x[1]) * math.sin(x[3]) * u1v2
#                 - 2 * (R1 + r1 * math.cos(x[0])) * math.cos(
#                     x[1]) * r2 * math.sin(x[2]) * u1n2
#                 + 2 * (R1 + r1 * math.cos(x[0])) * math.sin(
#                     x[1]) * r1 * math.sin(x[0]) * n1v1
#                 - 2 * (R1 + r1 * math.cos(x[0])) * math.sin(x[1]) * wv1
#                 - 2 * (R1 + r1 * math.cos(x[0])) * (
#                         R2 + r2 * math.cos(x[2])) * math.sin(
#                     x[1]) * math.cos(x[3]) * v1u2
#                 - 2 * (R1 + r1 * math.cos(x[0])) * (
#                         R2 + r2 * math.cos(x[2])) * math.sin(
#                     x[1]) * math.sin(x[3]) * v1v2
#                 - 2 * (R1 + r1 * math.cos(x[0])) * math.sin(
#                     x[1]) * r2 * math.sin(x[2]) * v1n2
#                 - 2 * r1 * math.sin(x[0]) * wn1
#                 - 2 * r1 * math.sin(x[0]) * (
#                         R2 + r2 * math.cos(x[2])) * math.cos(
#                     x[3]) * n1u2
#                 - 2 * r1 * math.sin(x[0]) * (
#                         R2 + r2 * math.cos(x[2])) * math.sin(
#                     x[3]) * n1v2
#                 - 2 * r1 * r2 * math.sin(x[0]) * math.sin(x[2]) * n1n2
#                 + 2 * (R2 + r2 * math.cos(x[2])) * math.cos(x[3]) * wu2
#                 + 2 * (R2 + r2 * math.cos(x[2])) * math.sin(x[3]) * wv2
#                 + 2 * r2 * math.sin(x[2]) * wn2
#                 + 2 * u2v2 * math.cos(x[3]) * math.sin(x[3]) * (
#                         (R2 + r2 * math.cos(x[2])) ** 2)
#                 + 2 * math.cos(x[3]) * (
#                         R2 + r2 * math.cos(x[2])) * r2 * math.sin(
#                     x[2]) * n2u2
#                 + 2 * math.sin(x[3]) * (
#                         R2 + r2 * math.cos(x[2])) * r2 * math.sin(
#                     x[2]) * n2v2)

#     x01 = npy.array(
#         [(min_phi1 + max_phi1) / 2, (min_theta1 + max_theta1) / 2,
#          (min_phi2 + max_phi2) / 2, (min_theta2 + max_theta2) / 2])
#     x02 = npy.array([min_phi1, min_theta1,
#                      min_phi2, min_theta2])
#     x03 = npy.array([max_phi1, max_theta1,
#                      max_phi2, max_theta2])

#     minimax = [(min_phi1, min_theta1, min_phi2, min_theta2),
#                (max_phi1, max_theta1, max_phi2, max_theta2)]

#     res1 = scp.optimize.least_squares(distance_squared, x01,
#                                       bounds=minimax)
#     res2 = scp.optimize.least_squares(distance_squared, x02,
#                                       bounds=minimax)
#     res3 = scp.optimize.least_squares(distance_squared, x03,
#                                       bounds=minimax)

#     # frame1, frame2 = volmdlr.Frame3D(self.center, u1, v1, n1), volmdlr.Frame3D(other_tore.center, u2, v2, n2)
#     pt1 = self.points2d_to3d([[res1.x[1], res1.x[0]]], R1, r1, frame1)
#     pt2 = self.points2d_to3d([[res1.x[3], res1.x[2]]], R2, r2, frame2)
#     p1, p2 = pt1[0], pt2[0]
#     d = p1.point_distance(p2)
#     result = res1

#     res = [res2, res3]
#     for couple in res:
#         ptest1 = self.points2d_to3d([[couple.x[1], couple.x[0]]], R1, r1,
#                                     frame1)
#         ptest2 = self.points2d_to3d([[couple.x[3], couple.x[2]]], R2, r2,
#                                     frame2)
#         dtest = ptest1[0].point_distance(ptest2[0])
#         if dtest < d:
#             result = couple
#             p1, p2 = ptest1[0], ptest2[0]

#     pt1_2d, pt2_2d = volmdlr.Point2D(
#         (result.x[1], result.x[0])), volmdlr.Point2D(
#         (result.x[3], result.x[2]))

#     if not self.contours2d[0].point_belongs(pt1_2d):
#         # Find the closest one
#         points_contours1 = self.contours2d[0].tessel_points

#         poly1 = volmdlr.ClosedPolygon2D(points_contours1)
#         d1, new_pt1_2d = poly1.PointBorderDistance(pt1_2d,
#                                                    return_other_point=True)

#         pt1 = self.points2d_to3d([new_pt1_2d], R1, r1, frame1)
#         p1 = pt1[0]

#     if not other_tore.contours2d[0].point_belongs(pt2_2d):
#         # Find the closest one
#         points_contours2 = other_tore.contours2d[0].tessel_points

#         poly2 = volmdlr.ClosedPolygon2D(points_contours2)
#         d2, new_pt2_2d = poly2.PointBorderDistance(pt2_2d,
#                                                    return_other_point=True)

#         pt2 = self.points2d_to3d([new_pt2_2d], R2, r2, frame2)
#         p2 = pt2[0]

#     return p1, p2

# def minimum_distance_points_cyl(self, cyl):
#     R2, r2, r = self.rcenter, self.rcircle, cyl.radius

#     min_h, min_theta, max_h, max_theta = cyl.minimum_maximum(
#         cyl.contours2d[0], r)

#     n1 = cyl.normal
#     u1 = cyl.cylindricalsurface3d.frame.u
#     v1 = cyl.cylindricalsurface3d.frame.v
#     frame1 = volmdlr.Frame3D(cyl.center, u1, v1, n1)
#     # st1 = volmdlr.Point3D((r*math.cos(min_theta), r*math.sin(min_theta), min_h))
#     # start1 = frame1.old_coordinates(st1)

#     min_phi2, min_theta2, max_phi2, max_theta2 = self.minimum_maximum_tore(
#         self.contours2d[0])

#     n2 = self.normal
#     u2 = self.toroidalsurface3d.frame.u
#     v2 = self.toroidalsurface3d.frame.v
#     frame2 = volmdlr.Frame3D(self.center, u2, v2, n2)
#     # start2 = self.points2d_to3d([[min_theta2, min_phi2]], R2, r2, frame2)

#     w = self.center - cyl.center

#     n1n1, n1u1, n1v1, n1n2, n1u2, n1v2 = n1.dot(n1), n1.dot(u1), n1.dot(
#         v1), n1.dot(n2), n1.dot(u2), n1.dot(v2)
#     u1u1, u1v1, u1n2, u1u2, u1v2 = u1.dot(u1), u1.dot(v1), u1.dot(
#         n2), u1.dot(u2), u1.dot(v2)
#     v1v1, v1n2, v1u2, v1v2 = v1.dot(v1), v1.dot(n2), v1.dot(u2), v1.dot(v2)
#     n2n2, n2u2, n2v2 = n2.dot(n2), n2.dot(u2), n2.dot(v2)
#     u2u2, u2v2, v2v2 = u2.dot(u2), u2.dot(v2), v2.dot(v2)

#     w2, wn1, wu1, wv1, wn2, wu2, wv2 = w.dot(w), w.dot(n1), w.dot(
#         u1), w.dot(v1), w.dot(n2), w.dot(u2), w.dot(v2)

#     # x = (theta, h, phi2, theta2)
#     def distance_squared(x):
#         return (u1u1 * ((math.cos(x[0]) * r) ** 2) + v1v1 * (
#                 (math.sin(x[0]) * r) ** 2)
#                 + n1n1 * (x[1] ** 2) + w2
#                 + u2u2 * (((R2 + r2 * math.cos(x[2])) * math.cos(
#                     x[3])) ** 2)
#                 + v2v2 * (((R2 + r2 * math.cos(x[2])) * math.sin(
#                     x[3])) ** 2)
#                 + n2n2 * ((math.sin(x[2])) ** 2) * (r2 ** 2)
#                 + 2 * u1v1 * math.cos(x[0]) * math.sin(x[0]) * (r ** 2)
#                 + 2 * r * math.cos(x[0]) * x[1] * n1u1 - 2 * r * math.cos(
#                     x[0]) * wu1
#                 - 2 * r * math.cos(x[0]) * (
#                         R2 + r2 * math.cos(x[2])) * math.cos(
#                     x[3]) * u1u2
#                 - 2 * r * math.cos(x[0]) * (
#                         R2 + r2 * math.cos(x[2])) * math.sin(
#                     x[3]) * u1v2
#                 - 2 * r * math.cos(x[0]) * r2 * math.sin(x[2]) * u1n2
#                 + 2 * r * math.sin(x[0]) * x[1] * n1v1 - 2 * r * math.sin(
#                     x[0]) * wv1
#                 - 2 * r * math.sin(x[0]) * (
#                         R2 + r2 * math.cos(x[2])) * math.cos(
#                     x[3]) * v1u2
#                 - 2 * r * math.sin(x[0]) * (
#                         R2 + r2 * math.cos(x[2])) * math.sin(
#                     x[3]) * v1v2
#                 - 2 * r * math.sin(x[0]) * r2 * math.sin(x[2]) * v1n2 - 2 *
#                 x[1] * wn1
#                 - 2 * x[1] * (R2 + r2 * math.cos(x[2])) * math.cos(
#                     x[3]) * n1u2
#                 - 2 * x[1] * (R2 + r2 * math.cos(x[2])) * math.sin(
#                     x[3]) * n1v2
#                 - 2 * x[1] * r2 * math.sin(x[2]) * n1n2
#                 + 2 * (R2 + r2 * math.cos(x[2])) * math.cos(x[3]) * wu2
#                 + 2 * (R2 + r2 * math.cos(x[2])) * math.sin(x[3]) * wv2
#                 + 2 * r2 * math.sin(x[2]) * wn2
#                 + 2 * u2v2 * math.cos(x[3]) * math.sin(x[3]) * (
#                         (R2 + r2 * math.cos(x[2])) ** 2)
#                 + 2 * math.cos(x[3]) * (
#                         R2 + r2 * math.cos(x[2])) * r2 * math.sin(
#                     x[2]) * n2u2
#                 + 2 * math.sin(x[3]) * (
#                         R2 + r2 * math.cos(x[2])) * r2 * math.sin(
#                     x[2]) * n2v2)

#     x01 = npy.array([(min_theta + max_theta) / 2, (min_h + max_h) / 2,
#                      (min_phi2 + max_phi2) / 2,
#                      (min_theta2 + max_theta2) / 2])
#     x02 = npy.array([min_theta, min_h,
#                      min_phi2, min_theta2])
#     x03 = npy.array([max_theta, max_h,
#                      max_phi2, max_theta2])

#     minimax = [(min_theta, min_h, min_phi2, min_theta2),
#                (max_theta, max_h, max_phi2, max_theta2)]

#     res1 = scp.optimize.least_squares(distance_squared, x01,
#                                       bounds=minimax)
#     res2 = scp.optimize.least_squares(distance_squared, x02,
#                                       bounds=minimax)
#     res3 = scp.optimize.least_squares(distance_squared, x03,
#                                       bounds=minimax)

#     pt1 = volmdlr.Point3D(
#         (r * math.cos(res1.x[0]), r * math.sin(res1.x[0]), res1.x[1]))
#     p1 = frame1.old_coordinates(pt1)
#     pt2 = self.points2d_to3d([[res1.x[3], res1.x[2]]], R2, r2, frame2)
#     p2 = pt2[0]
#     d = p1.point_distance(p2)
#     result = res1

#     res = [res2, res3]
#     for couple in res:
#         pttest1 = volmdlr.Point3D((r * math.cos(couple.x[0]),
#                                    r * math.sin(couple.x[0]), couple.x[1]))
#         ptest1 = frame1.old_coordinates(pttest1)
#         ptest2 = self.points2d_to3d([[couple.x[3], couple.x[2]]], R2, r2,
#                                     frame2)
#         dtest = ptest1.point_distance(ptest2[0])
#         if dtest < d:
#             result = couple
#             p1, p2 = ptest1, ptest2[0]

#     pt1_2d, pt2_2d = volmdlr.Point2D(
#         (result.x[0], result.x[1])), volmdlr.Point2D(
#         (result.x[3], result.x[2]))

#     if not self.contours2d[0].point_belongs(pt2_2d):
#         # Find the closest one
#         points_contours2 = self.contours2d[0].tessel_points

#         poly2 = volmdlr.ClosedPolygon2D(points_contours2)
#         d2, new_pt2_2d = poly2.PointBorderDistance(pt2_2d,
#                                                    return_other_point=True)

#         pt2 = self.points2d_to3d([new_pt2_2d], R2, r2, frame2)
#         p2 = pt2[0]

#     if not cyl.contours2d[0].point_belongs(pt1_2d):
#         # Find the closest one
#         points_contours1 = cyl.contours2d[0].tessel_points

#         poly1 = volmdlr.ClosedPolygon2D(points_contours1)
#         d1, new_pt1_2d = poly1.PointBorderDistance(pt1_2d,
#                                                    return_other_point=True)

#         pt1 = volmdlr.Point3D((r * math.cos(new_pt1_2d.vector[0]),
#                                r * math.sin(new_pt1_2d.vector[0]),
#                                new_pt1_2d.vector[1]))
#         p1 = frame1.old_coordinates(pt1)

#     return p1, p2

# def minimum_distance_points_plane(self,
#                                   planeface):  # Planeface with contour2D
#     # TODO: check that it takes into account holes

#     poly2d = planeface.polygon2D
#     pfpoints = poly2d.points
#     xmin, ymin = min([pt[0] for pt in pfpoints]), min(
#         [pt[1] for pt in pfpoints])
#     xmax, ymax = max([pt[0] for pt in pfpoints]), max(
#         [pt[1] for pt in pfpoints])
#     origin, vx, vy = planeface.plane.origin, planeface.plane.vectors[0], \
#                      planeface.plane.vectors[1]
#     pf1_2d, pf2_2d = volmdlr.Point2D((xmin, ymin)), volmdlr.Point2D(
#         (xmin, ymax))
#     pf3_2d, pf4_2d = volmdlr.Point2D((xmax, ymin)), volmdlr.Point2D(
#         (xmax, ymax))
#     pf1, pf2 = pf1_2d.to_3d(origin, vx, vy), pf2_2d.to_3d(origin, vx, vy)
#     pf3, _ = pf3_2d.to_3d(origin, vx, vy), pf4_2d.to_3d(origin, vx, vy)

#     u, v = (pf3 - pf1), (pf2 - pf1)
#     u.normalize()
#     v.normalize()

#     R1, r1 = self.rcenter, self.rcircle
#     min_phi1, min_theta1, max_phi1, max_theta1 = self.minimum_maximum_tore(
#         self.contours2d[0])

#     n1 = self.normal
#     u1 = self.toroidalsurface3d.frame.u
#     v1 = self.toroidalsurface3d.frame.v
#     frame1 = volmdlr.Frame3D(self.center, u1, v1, n1)
#     # start1 = self.points2d_to3d([[min_theta1, min_phi1]], R1, r1, frame1)

#     w = self.center - pf1

#     n1n1, n1u1, n1v1, n1u, n1v = n1.dot(n1), n1.dot(u1), n1.dot(
#         v1), n1.dot(u), n1.dot(v)
#     u1u1, u1v1, u1u, u1v = u1.dot(u1), u1.dot(v1), u1.dot(u), u1.dot(v)
#     v1v1, v1u, v1v = v1.dot(v1), v1.dot(u), v1.dot(v)
#     uu, uv, vv = u.dot(u), u.dot(v), v.dot(v)

#     w2, wn1, wu1, wv1, wu, wv = w.dot(w), w.dot(n1), w.dot(u1), w.dot(
#         v1), w.dot(u), w.dot(v)

#     # x = (x, y, phi1, theta1)
#     def distance_squared(x):
#         return (uu * (x[0] ** 2) + vv * (x[1] ** 2) + w2
#                 + u1u1 * (((R1 + r1 * math.cos(x[2])) * math.cos(
#                     x[3])) ** 2)
#                 + v1v1 * (((R1 + r1 * math.cos(x[2])) * math.sin(
#                     x[3])) ** 2)
#                 + n1n1 * ((math.sin(x[2])) ** 2) * (r1 ** 2)
#                 + 2 * x[0] * x[1] * uv - 2 * x[0] * wu
#                 - 2 * x[0] * (R1 + r1 * math.cos(x[2])) * math.cos(
#                     x[3]) * u1u
#                 - 2 * x[0] * (R1 + r1 * math.cos(x[2])) * math.sin(
#                     x[3]) * v1u
#                 - 2 * x[0] * math.sin(x[2]) * r1 * n1u - 2 * x[1] * wv
#                 - 2 * x[1] * (R1 + r1 * math.cos(x[2])) * math.cos(
#                     x[3]) * u1v
#                 - 2 * x[1] * (R1 + r1 * math.cos(x[2])) * math.sin(
#                     x[3]) * v1v
#                 - 2 * x[1] * math.sin(x[2]) * r1 * n1v
#                 + 2 * (R1 + r1 * math.cos(x[2])) * math.cos(x[3]) * wu1
#                 + 2 * (R1 + r1 * math.cos(x[2])) * math.sin(x[3]) * wv1
#                 + 2 * math.sin(x[2]) * r1 * wn1
#                 + 2 * u1v1 * math.cos(x[3]) * math.sin(x[3]) * (
#                         (R1 + r1 * math.cos(x[2])) ** 2)
#                 + 2 * (R1 + r1 * math.cos(x[2])) * math.cos(
#                     x[3]) * r1 * math.sin(x[2]) * n1u1
#                 + 2 * (R1 + r1 * math.cos(x[2])) * math.sin(
#                     x[3]) * r1 * math.sin(x[2]) * n1v1)

#     x01 = npy.array([(xmax - xmin) / 2, (ymax - ymin) / 2,
#                      (min_phi1 + max_phi1) / 2,
#                      (min_theta1 + max_theta1) / 2])

#     minimax = [(0, 0, min_phi1, min_theta1),
#                (xmax - xmin, ymax - ymin, max_phi1, max_theta1)]

#     res1 = scp.optimize.least_squares(distance_squared, x01,
#                                       bounds=minimax)

#     # frame1 = volmdlr.Frame3D(self.center, u1, v1, n1)
#     pt1 = self.points2d_to3d([[res1.x[3], res1.x[2]]], R1, r1, frame1)
#     p1 = pt1[0]
#     p2 = pf1 + res1.x[2] * u + res1.x[3] * v

#     pt1_2d = volmdlr.Point2D((res1.x[3], res1.x[2]))
#     pt2_2d = p2.to_2d(pf1, u, v)

#     if not self.contours2d[0].point_belongs(pt1_2d):
#         # Find the closest one
#         points_contours1 = self.contours2d[0].tessel_points

#         poly1 = volmdlr.ClosedPolygon2D(points_contours1)
#         d1, new_pt1_2d = poly1.PointBorderDistance(pt1_2d,
#                                                    return_other_point=True)

#         pt1 = self.points2d_to3d([new_pt1_2d], R1, r1, frame1)
#         p1 = pt1[0]

#     if not planeface.contours[0].point_belongs(pt2_2d):
#         # Find the closest one
#         d2, new_pt2_2d = planeface.polygon2D.PointBorderDistance(pt2_2d,
#                                                                  return_other_point=True)

#         p2 = new_pt2_2d.to_3d(pf1, u, v)

#     return p1, p2

# def minimum_distance(self, other_face, return_points=False):
#     if other_face.__class__ is ToroidalFace3D:
#         p1, p2 = self.minimum_distance_points_tore(other_face)
#         if return_points:
#             return p1.point_distance(p2), p1, p2
#         else:
#             return p1.point_distance(p2)

#     if other_face.__class__ is CylindricalFace3D:
#         p1, p2 = self.minimum_distance_points_cyl(other_face)
#         if return_points:
#             return p1.point_distance(p2), p1, p2
#         else:
#             return p1.point_distance(p2)

#     if other_face.__class__ is PlaneFace3D:
#         p1, p2 = self.minimum_distance_points_plane(other_face)
#         if return_points:
#             return p1.point_distance(p2), p1, p2
#         else:
#             return p1.point_distance(p2)
#     else:
#         return NotImplementedError


class ConicalFace3D(Face3D):
    """
    :param contours2d: The Cone's contour2D
    :type contours2d: volmdlr.Contour2D
    :param conicalsurface3d: Information about the Cone
    :type conicalsurface3d: ConicalSurface3D
    :param points: Contour2d's parameter Cone
    :type points: List of float

    """
    min_x_density = 5
    min_y_density = 1

    def __init__(self, surface3d: ConicalSurface3D,
                 surface2d: Surface2D,
                 name: str = ''):

        Face3D.__init__(self,
                        surface3d=surface3d,
                        surface2d=surface2d,
                        name=name)
        self._bbox = None

    @property
    def bounding_box(self):
        if not self._bbox:
            self._bbox = self.get_bounding_box()
        return self._bbox

    @bounding_box.setter
    def bounding_box(self, new_bouding_box):
        self._bbox = new_bouding_box

    def get_bounding_box(self):
        theta_min, theta_max, zmin, zmax = self.surface2d.outer_contour.bounding_rectangle().bounds()

        xp = (volmdlr.X3D.dot(self.surface3d.frame.u) * self.surface3d.frame.u
              + volmdlr.X3D.dot(
                    self.surface3d.frame.v) * self.surface3d.frame.v)
        try:
            xp.normalize()
        except ZeroDivisionError:
            pass
        yp = (volmdlr.Y3D.dot(self.surface3d.frame.u) * self.surface3d.frame.u
              + volmdlr.Y3D.dot(
                    self.surface3d.frame.v) * self.surface3d.frame.v)

        try:
            yp.normalize()
        except ZeroDivisionError:
            pass

        zp = (volmdlr.Z3D.dot(self.surface3d.frame.u) * self.surface3d.frame.u
              + volmdlr.Z3D.dot(
                    self.surface3d.frame.v) * self.surface3d.frame.v)
        try:
            zp.normalize()
        except ZeroDivisionError:
            pass

        lower_center = self.surface3d.frame.origin + zmin * self.surface3d.frame.w
        upper_center = self.surface3d.frame.origin + zmax * self.surface3d.frame.w
        lower_radius = math.tan(self.surface3d.semi_angle) * zmin
        upper_radius = math.tan(self.surface3d.semi_angle) * zmax

        points = [lower_center - lower_radius * xp,
                  lower_center + lower_radius * xp,
                  lower_center - lower_radius * yp,
                  lower_center + lower_radius * yp,
                  lower_center - lower_radius * zp,
                  lower_center + lower_radius * zp,
                  upper_center - upper_radius * xp,
                  upper_center + upper_radius * xp,
                  upper_center - upper_radius * yp,
                  upper_center + upper_radius * yp,
                  upper_center - upper_radius * zp,
                  upper_center + upper_radius * zp,
                  ]

        return volmdlr.core.BoundingBox.from_points(points)

    def triangulation_lines(self, angle_resolution=5):
        theta_min, theta_max, zmin, zmax = self.surface2d.bounding_rectangle().bounds()
        delta_theta = theta_max - theta_min
        nlines = int(delta_theta * angle_resolution)
        lines_x = []
        for i in range(nlines):
            theta = theta_min + (i + 1) / (nlines + 1) * delta_theta
            lines_x.append(vme.Line2D(volmdlr.Point2D(theta, zmin),
                                      volmdlr.Point2D(theta, zmax)))

        if zmin < 1e-9:
            delta_z = zmax - zmin
            lines_y = [vme.Line2D(volmdlr.Point2D(theta_min, zmin + 0.1 * delta_z),
                                  volmdlr.Point2D(theta_max, zmin + 0.1 * delta_z))]
        else:
            lines_y = []
        return lines_x, lines_y

    # def create_triangle(self, all_contours_points, part):
    #     Triangles, ts = [], []
    #     pts, h_list = [], []
    #     for listpt in all_contours_points:
    #         for pt in listpt:
    #             pts.append(pt)
    #             h_list.append(pt[1])
    #     if part == 'bot':
    #         h_concerned = min(h_list)
    #     else:
    #         h_concerned = max(h_list)
    #     peak_list, other = [], []
    #     for pt in pts:
    #         if pt[1] == h_concerned:
    #             peak_list.append(pt)
    #         else:
    #             other.append(pt)
    #     points = [peak_list[0]] + other
    #
    #     for i in range(1, len(points)):
    #         if i == len(points) - 1:
    #             vertices = [points[i].vector, points[0].vector,
    #                         points[1].vector]
    #             segments = [[0, 1], [1, 2], [2, 0]]
    #             listindice = [i, 0, 1]
    #         else:
    #             vertices = [points[i].vector, points[0].vector,
    #                         points[i + 1].vector]
    #             segments = [[0, 1], [1, 2], [2, 0]]
    #             listindice = [i, 0, i + 1]
    #         tri = {'vertices': vertices, 'segments': segments}
    #         t = triangle.triangulate(tri, 'p')
    #         if 'triangles' in t:
    #             triangles = t['triangles'].tolist()
    #             triangles[0] = listindice
    #             Triangles.append(triangles)
    #         else:
    #             Triangles.append(None)
    #         ts.append(t)
    #
    #     return points, Triangles


class SphericalFace3D(Face3D):
    """
    :param contours2d: The Sphere's contour2D
    :type contours2d: volmdlr.Contour2D
    :param sphericalsurface3d: Information about the Sphere
    :type sphericalsurface3d: SphericalSurface3D
    :param points: Angle's Sphere
    :type points: List of float

    """
    min_x_density = 5
    min_y_density = 5

    def __init__(self, surface3d: SphericalSurface3D,
                 surface2d: Surface2D,
                 name: str = ''):
        Face3D.__init__(self,
                        surface3d=surface3d,
                        surface2d=surface2d,
                        name=name)
        self._bbox = None

    @property
    def bounding_box(self):
        if not self._bbox:
            self._bbox = self.get_bounding_box()
        return self._bbox

    @bounding_box.setter
    def bounding_box(self, new_bouding_box):
        self._bbox = new_bouding_box

    def get_bounding_box(self):
        # To be enhanced
        return self.surface3d._bounding_box()

    def triangulation_lines(self, angle_resolution=7):
        theta_min, theta_max, phi_min, phi_max = self.surface2d.bounding_rectangle().bounds()

        delta_theta = theta_max - theta_min
        nlines_x = int(delta_theta * angle_resolution)
        lines_x = []
        for i in range(nlines_x):
            theta = theta_min + (i + 1) / (nlines_x + 1) * delta_theta
            lines_x.append(vme.Line2D(volmdlr.Point2D(theta, phi_min),
                                      volmdlr.Point2D(theta, phi_max)))
        delta_phi = phi_max - phi_min
        nlines_y = int(delta_phi * angle_resolution)
        lines_y = []
        for i in range(nlines_y):
            phi = phi_min + (i + 1) / (nlines_y + 1) * delta_phi
            lines_y.append(vme.Line2D(volmdlr.Point2D(theta_min, phi),
                                      volmdlr.Point2D(theta_max, phi)))
        return lines_x, lines_y


class RuledFace3D(Face3D):
    """

    """
    min_x_density = 50
    min_y_density = 1

    def __init__(self,
                 surface3d: RuledSurface3D,
                 surface2d: Surface2D,
                 name: str = '',
                 color=None):
        Face3D.__init__(self, surface3d=surface3d,
                        surface2d=surface2d,
                        name=name)
        self._bbox = None

    @property
    def bounding_box(self):
        if not self._bbox:
            self._bbox = self.get_bounding_box()
        return self._bbox

    @bounding_box.setter
    def bounding_box(self, new_bouding_box):
        self._bbox = new_bouding_box

    def get_bounding_box(self):
        # To be enhance by restricting wires to cut
        # xmin, xmax, ymin, ymax = self.surface2d.outer_contour.bounding_rectangle()
        points = [self.surface3d.point2d_to_3d(volmdlr.Point2D(i / 30, 0.)) for
                  i in range(31)]
        points.extend(
            [self.surface3d.point2d_to_3d(volmdlr.Point2D(i / 30, 1.)) for i
             in range(31)])

        return volmdlr.core.BoundingBox.from_points(points)

    def triangulation_lines(self, angle_resolution=10):
        xmin, xmax, ymin, ymax = self.surface2d.bounding_rectangle().bounds()
        delta_x = xmax - xmin
        nlines = int(delta_x * angle_resolution)
        lines = []
        for i in range(nlines):
            x = xmin + (i + 1) / (nlines + 1) * delta_x
            lines.append(vme.Line2D(volmdlr.Point2D(x, ymin),
                                    volmdlr.Point2D(x, ymax)))
        return lines, []


class BSplineFace3D(Face3D):
    def __init__(self, surface3d: BSplineSurface3D,
                 surface2d: Surface2D,
                 name: str = ''):
        Face3D.__init__(self,
                        surface3d=surface3d,
                        surface2d=surface2d,
                        name=name)
        self._bbox = None

    @property
    def bounding_box(self):
        if not self._bbox:
            self._bbox = self.get_bounding_box()
        return self._bbox

    @bounding_box.setter
    def bounding_box(self, new_bounding_box):
        self._bbox = new_bounding_box

    def get_bounding_box(self):
        return self.surface3d._bounding_box()

    def triangulation_lines(self, resolution=25):
        u_min, u_max, v_min, v_max = self.surface2d.bounding_rectangle().bounds()

        delta_u = u_max - u_min
        nlines_x = int(delta_u * resolution)
        lines_x = []
        for i in range(nlines_x):
            u = u_min + (i + 1) / (nlines_x + 1) * delta_u
            lines_x.append(vme.Line2D(volmdlr.Point2D(u, v_min),
                                      volmdlr.Point2D(u, v_max)))
        delta_v = v_max - v_min
        nlines_y = int(delta_v * resolution)
        lines_y = []
        for i in range(nlines_y):
            v = v_min + (i + 1) / (nlines_y + 1) * delta_v
            lines_y.append(vme.Line2D(volmdlr.Point2D(v_min, v),
                                      volmdlr.Point2D(v_max, v)))
        return lines_x, lines_y

    def pair_with(self, other_bspline_face3d):
        """
        Finds out how the uv parametric frames are located compared to
        eachother and also how grid3d can be defined respected to these
        directions.

        :param other_bspline_face3d: BSplineFace3D
        :type other_bspline_face3d: :class:`volmdlr.faces.BSplineFace3D`
        :return: corresponding_direction, grid2d_direction
        :rtype: Tuple[?, ?]
        """

        adjacent_direction1, diff1, adjacent_direction2, diff2 = self.adjacent_direction(other_bspline_face3d)
        corresponding_directions = []
        if (diff1 > 0 and diff2 > 0) or (diff1 < 0 and diff2 < 0):
            corresponding_directions.append(('+' + adjacent_direction1, '+' + adjacent_direction2))
        else:
            corresponding_directions.append(('+' + adjacent_direction1, '-' + adjacent_direction2))

        if adjacent_direction1 == 'u' and adjacent_direction2 == 'u':
            corresponding_directions, grid2d_direction = self.adjacent_direction_uu(
                other_bspline_face3d, corresponding_directions)
        elif adjacent_direction1 == 'v' and adjacent_direction2 == 'v':
            corresponding_directions, grid2d_direction = self.adjacent_direction_vv(
                other_bspline_face3d, corresponding_directions)
        elif adjacent_direction1 == 'u' and adjacent_direction2 == 'v':
            corresponding_directions, grid2d_direction = self.adjacent_direction_uv(
                other_bspline_face3d, corresponding_directions)
        elif adjacent_direction1 == 'v' and adjacent_direction2 == 'u':
            corresponding_directions, grid2d_direction = self.adjacent_direction_vu(
                other_bspline_face3d, corresponding_directions)

        return corresponding_directions, grid2d_direction

    def adjacent_direction_uu(self, other_bspline_face3d, corresponding_directions):

        extremities = self.extremities(other_bspline_face3d)
        start1, start2 = extremities[0], extremities[2]
        borders_points = [volmdlr.Point2D(0, 0), volmdlr.Point2D(1, 0),
                          volmdlr.Point2D(1, 1), volmdlr.Point2D(0, 1)]

        # TODO: compute nearest_point in 'bounding_box points' instead of borders_points
        nearest_start1 = start1.nearest_point(borders_points)
        # nearest_end1 = end1.nearest_point(borders_points)
        nearest_start2 = start2.nearest_point(borders_points)
        # nearest_end2 = end2.nearest_point(borders_points)

        v1 = nearest_start1[1]
        v2 = nearest_start2[1]

        if (v1 == 0 and v2 == 0):
            corresponding_directions.append(('+v', '-v'))
            grid2d_direction = [['+x', '-y'], ['+x', '+y']]

        elif (v1 == 1 and v2 == 1):
            if corresponding_directions == [('+u', '-u')]:
                grid2d_direction = [['+x', '+y'], ['-x', '-y']]
            else:
                grid2d_direction = [['+x', '+y'], ['+x', '-y']]
            corresponding_directions.append(('+v', '-v'))

        elif (v1 == 1 and v2 == 0):
            corresponding_directions.append(('+v', '+v'))
            grid2d_direction = [['+x', '+y'], ['+x', '+y']]

        elif (v1 == 0 and v2 == 1):
            corresponding_directions.append(('+v', '+v'))
            grid2d_direction = [['+x', '-y'], ['+x', '-y']]

        return corresponding_directions, grid2d_direction

    def adjacent_direction_vv(self, other_bspline_face3d, corresponding_directions):

        extremities = self.extremities(other_bspline_face3d)
        start1, start2 = extremities[0], extremities[2]
        borders_points = [volmdlr.Point2D(0, 0), volmdlr.Point2D(1, 0),
                          volmdlr.Point2D(1, 1), volmdlr.Point2D(0, 1)]

        # TODO: compute nearest_point in 'bounding_box points' instead of borders_points
        nearest_start1 = start1.nearest_point(borders_points)
        # nearest_end1 = end1.nearest_point(borders_points)
        nearest_start2 = start2.nearest_point(borders_points)
        # nearest_end2 = end2.nearest_point(borders_points)

        u1 = nearest_start1[0]
        u2 = nearest_start2[0]

        if (u1 == 0 and u2 == 0):
            corresponding_directions.append(('+u', '-v'))
            grid2d_direction = [['-y', '-x'], ['-y', '+x']]

        elif (u1 == 1 and u2 == 1):
            corresponding_directions.append(('+u', '-v'))
            grid2d_direction = [['+y', '+x'], ['+y', '-x']]

        elif (u1 == 0 and u2 == 1):
            corresponding_directions.append(('+u', '+u'))
            grid2d_direction = [['+y', '-x'], ['+y', '-x']]

        elif (u1 == 1 and u2 == 0):
            corresponding_directions.append(('+u', '+u'))
            grid2d_direction = [['+y', '+x'], ['+y', '+x']]

        return corresponding_directions, grid2d_direction

    def adjacent_direction_uv(self, other_bspline_face3d, corresponding_directions):

        extremities = self.extremities(other_bspline_face3d)
        start1, start2 = extremities[0], extremities[2]
        borders_points = [volmdlr.Point2D(0, 0), volmdlr.Point2D(1, 0),
                          volmdlr.Point2D(1, 1), volmdlr.Point2D(0, 1)]

        # TODO: compute nearest_point in 'bounding_box points' instead of borders_points
        nearest_start1 = start1.nearest_point(borders_points)
        # nearest_end1 = end1.nearest_point(borders_points)
        nearest_start2 = start2.nearest_point(borders_points)
        # nearest_end2 = end2.nearest_point(borders_points)

        v1 = nearest_start1[1]
        u2 = nearest_start2[0]

        if (v1 == 1 and u2 == 0):
            corresponding_directions.append(('+v', '+u'))
            grid2d_direction = [['+x', '+y'], ['+y', '+x']]

        elif (v1 == 0 and u2 == 1):
            corresponding_directions.append(('+v', '+u'))
            grid2d_direction = [['-x', '-y'], ['-y', '-x']]

        elif (v1 == 1 and u2 == 1):
            corresponding_directions.append(('+v', '-u'))
            grid2d_direction = [['+x', '+y'], ['-y', '-x']]

        elif (v1 == 0 and u2 == 0):
            corresponding_directions.append(('+v', '-u'))
            grid2d_direction = [['-x', '-y'], ['-y', '+x']]

        return corresponding_directions, grid2d_direction

    def adjacent_direction_vu(self, other_bspline_face3d, corresponding_directions):

        extremities = self.extremities(other_bspline_face3d)
        start1, start2 = extremities[0], extremities[2]
        borders_points = [volmdlr.Point2D(0, 0), volmdlr.Point2D(1, 0),
                          volmdlr.Point2D(1, 1), volmdlr.Point2D(0, 1)]

        # TODO: compute nearest_point in 'bounding_box points' instead of borders_points
        nearest_start1 = start1.nearest_point(borders_points)
        # nearest_end1 = end1.nearest_point(borders_points)
        nearest_start2 = start2.nearest_point(borders_points)
        # nearest_end2 = end2.nearest_point(borders_points)

        u1 = nearest_start1[0]
        v2 = nearest_start2[1]

        if (u1 == 1 and v2 == 0):
            corresponding_directions.append(('+u', '+v'))
            grid2d_direction = [['+y', '+x'], ['+x', '+y']]

        elif (u1 == 0 and v2 == 1):
            corresponding_directions.append(('+u', '+v'))
            grid2d_direction = [['-y', '-x'], ['+x', '-y']]

        elif (u1 == 0 and v2 == 0):
            corresponding_directions.append(('+u', '-v'))
            grid2d_direction = [['+y', '-x'], ['+x', '+y']]

        elif (u1 == 1 and v2 == 1):
            if corresponding_directions == [('+v', '-u')]:
                grid2d_direction = [['+y', '+x'], ['-x', '-y']]
            else:
                grid2d_direction = [['+y', '+x'], ['+x', '-y']]
            corresponding_directions.append(('+u', '-v'))

        return corresponding_directions, grid2d_direction

    def extremities(self, other_bspline_face3d):
        """
        find points extremities for nearest edges of two faces
        """
        contour1 = self.outer_contour3d
        contour2 = other_bspline_face3d.outer_contour3d

        contour1_2d = self.surface2d.outer_contour
        contour2_2d = other_bspline_face3d.surface2d.outer_contour

        points1 = [p.start for p in contour1.primitives]
        points2 = [p.start for p in contour2.primitives]

        dis, ind = [], []
        for p in points1:
            pt = p.nearest_point(points2)
            ind.append(points2.index(pt))
            dis.append(p.point_distance(pt))

        dis_sorted = sorted(dis)

        shared = []
        for k, p1 in enumerate(contour1.primitives):
            if dis_sorted[0] == dis_sorted[1]:
                indices = npy.where(npy.array(dis) == dis_sorted[0])[0]
                index1 = indices[0]
                index2 = indices[1]
            else:
                index1 = dis.index(dis_sorted[0])
                index2 = dis.index(dis_sorted[1])
            if ((p1.start == points1[index1] and p1.end == points1[index2])
                    or
                    (p1.end == points1[index1] and p1.start == points1[index2])):
                shared.append(p1)
                i = k

        for k, p2 in enumerate(contour2.primitives):
            if ((p2.start == points2[ind[index1]] and p2.end == points2[ind[index2]])
                    or
                    (p2.end == points2[ind[index1]] and p2.start == points2[ind[index2]])):
                shared.append(p2)
                j = k

        points = [contour2.primitives[j].start, contour2.primitives[j].end]

        if points.index(contour1.primitives[i].start.nearest_point(points)) == 1:
            start1 = contour1_2d.primitives[i].start
            end1 = contour1_2d.primitives[i].end

            start2 = contour2_2d.primitives[j].end
            end2 = contour2_2d.primitives[j].start

        else:
            start1 = contour1_2d.primitives[i].start
            end1 = contour1_2d.primitives[i].end

            start2 = contour2_2d.primitives[j].start
            end2 = contour2_2d.primitives[j].end

        return start1, end1, start2, end2

    def adjacent_direction(self, other_bspline_face3d):
        """
        find directions (u or v) between two faces, in the nearest edges between them
        """

        start1, end1, start2, end2 = self.extremities(other_bspline_face3d)

        du1 = abs((end1 - start1)[0])
        dv1 = abs((end1 - start1)[1])

        if du1 < dv1:
            adjacent_direction1 = 'v'
            diff1 = (end1 - start1)[1]
        else:
            adjacent_direction1 = 'u'
            diff1 = (end1 - start1)[0]

        du2 = abs((end2 - start2)[0])
        dv2 = abs((end2 - start2)[1])

        if du2 < dv2:
            adjacent_direction2 = 'v'
            diff2 = (end2 - start2)[1]
        else:
            adjacent_direction2 = 'u'
            diff2 = (end2 - start2)[0]

        return adjacent_direction1, diff1, adjacent_direction2, diff2

    def adjacent_direction_xy(self, other_face3d):
        """
        find out in which direction the faces are adjacent
        Parameters
        ----------
        other_face3d : volmdlr.faces.BSplineFace3D
        Returns
        -------
        adjacent_direction
        """

        contour1 = self.outer_contour3d
        contour2 = other_face3d.outer_contour3d
        point1, point2 = contour1.shared_primitives_extremities(contour2)

        coord = point1 - point2
        coord = [abs(coord.x), abs(coord.y)]

        if coord.index(max(coord)) == 0:
            return 'x'
        else:
            return 'y'

    def merge_with(self, other_bspline_face3d):
        """
        merge two adjacent faces
        Parameters
        ----------
        other_bspline_face3d : volmdlr.faces.BSplineFace3D
        Returns
        -------
        merged_face : volmdlr.faces.BSplineFace3D
        """

        merged_surface = self.surface3d.merge_with(other_bspline_face3d.surface3d)
        contours = self.outer_contour3d.merge_with(other_bspline_face3d.outer_contour3d)
        contours.extend(self.inner_contours3d)
        contours.extend(other_bspline_face3d.inner_contours3d)
        merged_face = merged_surface.face_from_contours3d(contours)

        return merged_face


class OpenShell3D(volmdlr.core.CompositePrimitive3D):
    _standalone_in_db = True
    _non_serializable_attributes = ['bounding_box', 'primitives']
    _non_data_eq_attributes = ['name', 'color', 'alpha', 'bounding_box', 'primitives']
    _non_data_hash_attributes = []
    STEP_FUNCTION = 'OPEN_SHELL'

    def __init__(self, faces: List[Face3D],
                 color: Tuple[float, float, float] = None,
                 alpha: float = 1., name: str = ''):
        self.faces = faces
        if not color:
            self.color = volmdlr.core.DEFAULT_COLOR
        else:
            self.color = color
        self.alpha = alpha
        self._bbox = None
        self._faces_graph = None
        volmdlr.core.CompositePrimitive3D.__init__(self,
                                                   primitives=faces, color=color, alpha=alpha,
                                                   name=name)

    def _data_hash(self):
        return sum(face._data_hash() for face in self.faces)

    def _data_eq(self, other_object):
        if other_object.__class__.__name__ != self.__class__.__name__:
            return False
        for face1, face2 in zip(self.faces, other_object.faces):
            if not face1._data_eq(face2):
                return False

        return True

    @property
    def faces_graph(self):
        if not self._faces_graph:
            faces_graph = nx.Graph()
            for face in self.faces:
                for edge in face.outer_contour3d.primitives:
                    faces_graph.add_edge(edge.start, edge.end, edge=edge)
            self._faces_graph = faces_graph
        return self._faces_graph

    def to_dict(self, use_pointers: bool = False, memo=None, path: str = '#'):
        """
        Seralizes a 3 dimensional open shell into a dictionary.
        This method does not use pointers for faces as it has no sense
        to have duplicate faces.

        :return: A serialized version of the OpenShell3D
        :rtype: dict

        .. seealso::
            How `serialization and deserialization`_ works in dessia_common

        .. _serialization and deserialization: https://documentation.dessia.tech/dessia_common/customizing.html#overloading-the-dict-to-object-method

        """
        dict_ = DessiaObject.base_dict(self)
        dict_.update({'color': self.color,
                      'alpha': self.alpha,
                      'faces': [f.to_dict(use_pointers=False) for f in self.faces]})

        return dict_

    @classmethod
    def from_step(cls, arguments, object_dict):
        faces = []
        for face in arguments[1]:
            faces.append(object_dict[int(face[1:])])
        return cls(faces, name=arguments[0][1:-1])

    def to_step(self, current_id):
        step_content = ''
        face_ids = []
        for face in self.faces:
            if isinstance(face, (Face3D, Surface3D)):
                face_content, face_sub_ids = face.to_step(current_id)
            else:
                face_content, face_sub_ids = face.to_step(current_id)
                face_sub_ids = [face_sub_ids]
            step_content += face_content
            face_ids.extend(face_sub_ids)
            current_id = max(face_sub_ids) + 1

        shell_id = current_id
        step_content += "#{} = {}('{}',({}));\n".format(current_id,
                                                        self.STEP_FUNCTION,
                                                        self.name,
                                                        volmdlr.core.step_ids_to_str(
                                                            face_ids))
        manifold_id = shell_id + 1
        # step_content += "#{} = MANIFOLD_SOLID_BREP('{}',#{});\n".format(
        #     manifold_id, self.name, shell_id)
        step_content += "#{} = SHELL_BASED_SURFACE_MODEL('{}',(#{}));\n".format(
            manifold_id, self.name, shell_id)

        frame_content, frame_id = volmdlr.OXYZ.to_step(manifold_id + 1)
        step_content += frame_content
        brep_id = frame_id + 1
        # step_content += "#{} = ADVANCED_BREP_SHAPE_REPRESENTATION('',(#{},#{}),#7);\n".format(
        #     brep_id, frame_id, manifold_id)
        step_content += "#{} = MANIFOLD_SURFACE_SHAPE_REPRESENTATION('',(#{},#{}),#7);\n".format(
            brep_id, frame_id, manifold_id)

        return step_content, brep_id

    def to_step_face_ids(self, current_id):
        step_content = ''
        face_ids = []
        for face in self.faces:
            if isinstance(face, Face3D):
                face_content, face_sub_ids = face.to_step(current_id)
            else:
                face_content, face_sub_ids = face.to_step(current_id)
                face_sub_ids = [face_sub_ids]
            step_content += face_content
            face_ids.extend(face_sub_ids)
            current_id = max(face_sub_ids) + 1

        shell_id = current_id
        step_content += "#{} = {}('{}',({}));\n".format(current_id,
                                                        self.STEP_FUNCTION,
                                                        self.name,
                                                        volmdlr.core.step_ids_to_str(
                                                            face_ids))
        manifold_id = shell_id + 1
        # step_content += "#{} = MANIFOLD_SOLID_BREP('{}',#{});\n".format(
        #     manifold_id, self.name, shell_id)
        step_content += "#{} = SHELL_BASED_SURFACE_MODEL('{}',(#{}));\n".format(
            manifold_id, self.name, shell_id)

        frame_content, frame_id = volmdlr.OXYZ.to_step(manifold_id + 1)
        step_content += frame_content
        brep_id = frame_id + 1
        # step_content += "#{} = ADVANCED_BREP_SHAPE_REPRESENTATION('',(#{},#{}),#7);\n".format(
        #     brep_id, frame_id, manifold_id)
        step_content += "#{} = MANIFOLD_SURFACE_SHAPE_REPRESENTATION('',(#{},#{}),#7);\n".format(
            brep_id, frame_id, manifold_id)

        return step_content, brep_id, face_ids

    def rotation(self, center: volmdlr.Point3D, axis: volmdlr.Vector3D,
                 angle: float):
        """
        OpenShell3D / ClosedShell3D rotation
        :param center: rotation center
        :param axis: rotation axis
        :param angle: angle rotation
        :return: a new rotated OpenShell3D
        """
        new_faces = [face.rotation(center, axis, angle) for face
                     in self.faces]
        return self.__class__(new_faces, color=self.color, alpha=self.alpha, name=self.name)

    def rotation_inplace(self, center: volmdlr.Point3D, axis: volmdlr.Vector3D,
                         angle: float):
        """
        Shell3D rotation. Object is updated inplace
        :param center: rotation center
        :param axis: rotation axis
        :param angle: rotation angle
        """
        for face in self.faces:
            face.rotation_inplace(center, axis, angle)
        new_bounding_box = self.get_bounding_box()
        self.bounding_box = new_bounding_box

    def translation(self, offset: volmdlr.Vector3D):
        """
        Shell3D translation
        :param offset: translation vector
        :return: A new translated OpenShell3D
        """
        new_faces = [face.translation(offset) for face in
                     self.faces]
        return self.__class__(new_faces, color=self.color, alpha=self.alpha,
                              name=self.name)

    def translation_inplace(self, offset: volmdlr.Vector3D):
        """
        OpenShell3D translation. Object is updated inplace
        :param offset: translation vector
        """
        for face in self.faces:
            face.translation_inplace(offset)
        new_bounding_box = self.get_bounding_box()
        self.bounding_box = new_bounding_box

    def frame_mapping(self, frame: volmdlr.Frame3D, side: str):
        """
        Changes frame_mapping and return a new OpenShell3D
        side = 'old' or 'new'
        """
        new_faces = [face.frame_mapping(frame, side) for face in
                     self.faces]
        return self.__class__(new_faces, name=self.name)

    def frame_mapping_inplace(self, frame: volmdlr.Frame3D, side: str):
        """
        Changes frame_mapping and the object is updated inplace
        side = 'old' or 'new'
        """
        for face in self.faces:
            face.frame_mapping_inplace(frame, side)
        new_bounding_box = self.get_bounding_box()
        self.bounding_box = new_bounding_box

    def copy(self, deep=True, memo=None):
        new_faces = [face.copy(deep=deep, memo=memo) for face in self.faces]
        return self.__class__(new_faces, color=self.color, alpha=self.alpha,
                              name=self.name)

    def union(self, shell2):
        new_faces = self.faces + shell2.faces
        new_name = self.name + ' union ' + shell2.name
        new_color = self.color
        return self.__class__(new_faces, name=new_name, color=new_color)

    def volume(self):
        """
        Does not consider holes
        """
        volume = 0
        for face in self.faces:
            display3d = face.triangulation()
            for triangle_index in display3d.triangles:
                point1 = display3d.points[triangle_index[0]]
                point2 = display3d.points[triangle_index[1]]
                point3 = display3d.points[triangle_index[2]]

                v321 = point3[0] * point2[1] * point1[2]
                v231 = point2[0] * point3[1] * point1[2]
                v312 = point3[0] * point1[1] * point2[2]
                v132 = point1[0] * point3[1] * point2[2]
                v213 = point2[0] * point1[1] * point3[2]
                v123 = point1[0] * point2[1] * point3[2]
                volume_tetraedre = 1 / 6 * (-v321 + v231 + v312 - v132 - v213 + v123)

                volume += volume_tetraedre

        return abs(volume)

    @property
    def bounding_box(self):
        """
        Returns the boundary box
        """
        if not self._bbox:
            self._bbox = self.get_bounding_box()
        return self._bbox

    @bounding_box.setter
    def bounding_box(self, new_bounding_box):
        self._bbox = new_bounding_box

    def get_bounding_box(self):
        bbox = self.faces[0].bounding_box
        for face in self.faces[1:]:
            bbox += face.bounding_box
        return bbox

    def cut_by_plane(self, plane_3d: Plane3D):
        frame_block = self.bounding_box.to_frame()
        frame_block.u = 1.1 * frame_block.u
        frame_block.v = 1.1 * frame_block.v
        frame_block.w = 1.1 * frame_block.w
        block = volmdlr.primitives3d.Block(frame_block,
                                           color=(0.1, 0.2, 0.2),
                                           alpha=0.6)
        face_3d = block.cut_by_orthogonal_plane(plane_3d)
        intersection_primitives = []
        for face in self.faces:
            intersection_wires = face.face_intersections(face_3d)
            if intersection_wires:
                for intersection_wire in intersection_wires:
                    intersection_primitives.extend(intersection_wire.primitives)
        contours3d = volmdlr.wires.Contour3D.contours_from_edges(
            intersection_primitives[:])
        if not contours3d:
            return []
        contours2d = [contour.to_2d(plane_3d.frame.origin,
                                    plane_3d.frame.u,
                                    plane_3d.frame.v) for contour in contours3d]
        resulting_faces = []
        for contour2d in contours2d:
            if contour2d.area() > 1e-7:
                surface2d = Surface2D(contour2d, [])
                resulting_faces.append(PlaneFace3D(plane_3d, surface2d))
        return resulting_faces

    def linesegment_intersections(self,
                                  linesegment3d: vme.LineSegment3D) \
            -> List[Tuple[Face3D, List[volmdlr.Point3D]]]:
        intersections = []
        for face in self.faces:
            face_intersections = face.linesegment_intersections(linesegment3d)
            if face_intersections:
                intersections.append((face, face_intersections))
        return intersections

    def line_intersections(self,
                           line3d: vme.Line3D) \
            -> List[Tuple[Face3D, List[volmdlr.Point3D]]]:
        intersections = []
        for face in self.faces:
            face_intersections = face.line_intersections(line3d)
            if face_intersections:
                intersections.append((face, face_intersections))
        return intersections

    def minimum_distance_points(self, shell2, resolution):
        """
        Returns a Mesure object if the distance is not zero, otherwise returns None
        """
        shell2_inter = self.shell_intersection(shell2, resolution)
        if shell2_inter is not None and shell2_inter != 1:
            return None

        # distance_min, point1_min, point2_min = self.faces[0].distance_to_face(shell2.faces[0], return_points=True)
        distance_min, point1_min, point2_min = self.faces[0].minimum_distance(
            shell2.faces[0], return_points=True)
        for face1 in self.faces:
            bbox1 = face1.bounding_box
            for face2 in shell2.faces:
                bbox2 = face2.bounding_box
                bbox_distance = bbox1.distance_to_bbox(bbox2)

                if bbox_distance < distance_min:
                    # distance, point1, point2 = face1.distance_to_face(face2, return_points=True)
                    distance, point1, point2 = face1.minimum_distance(face2,
                                                                      return_points=True)
                    if distance == 0:
                        return None
                    elif distance < distance_min:
                        distance_min, point1_min, point2_min = distance, point1, point2

        return point1_min, point2_min

    def distance_to_shell(self, other_shell: 'OpenShell3D', resolution: float):
        min_dist = self.minimum_distance_points(other_shell, resolution)
        if min_dist is not None:
            p1, p2 = min_dist
            return p1.point_distance(p2)
        return 0

    def minimum_distance_point(self,
                               point: volmdlr.Point3D) -> volmdlr.Point3D:
        """
        Computes the distance of a point to a Shell3D, whether it is inside or outside the Shell3D
        """
        distance_min, point1_min = self.faces[0].distance_to_point(point,
                                                                   return_other_point=True)
        for face in self.faces[1:]:
            bbox_distance = self.bounding_box.distance_to_point(point)
            if bbox_distance < distance_min:
                distance, point1 = face.distance_to_point(point,
                                                          return_other_point=True)
                if distance < distance_min:
                    distance_min, point1_min = distance, point1

        return point1_min

    def intersection_internal_aabb_volume(self, shell2: 'OpenShell3D',
                                          resolution: float):
        """
        aabb made of the intersection points and the points of self internal to shell2
        """
        intersections_points = []
        for face1 in self.faces:
            for face2 in shell2.faces:
                intersection_points = face1.face_intersections(face2)
                if intersection_points:
                    intersection_points = [
                        intersection_points[0].primitives[0].start,
                        intersection_points[0].primitives[0].end]
                    intersections_points.extend(intersection_points)

        shell1_points_inside_shell2 = []
        for face in self.faces:
            for point in face.outer_contour3d.discretization_points(
                    resolution):
                if shell2.point_belongs(point):
                    shell1_points_inside_shell2.append(point)

        if len(intersections_points + shell1_points_inside_shell2) == 0:
            return 0
        bbox = volmdlr.core.BoundingBox.from_points(
            intersections_points + shell1_points_inside_shell2)
        return bbox.volume()

    def intersection_external_aabb_volume(self, shell2: 'OpenShell3D',
                                          resolution: float):
        """
        aabb made of the intersection points and the points of self external to shell2
        """
        intersections_points = []
        for face1 in self.faces:
            for face2 in shell2.faces:
                intersection_points = face1.face_intersections(face2)
                if intersection_points:
                    intersection_points = [
                        intersection_points[0].primitives[0].start,
                        intersection_points[0].primitives[0].end]
                    intersections_points.extend(intersection_points)

        shell1_points_outside_shell2 = []
        for face in self.faces:
            for point in face.outer_contour3d.discretization_points(
                    resolution):
                if not shell2.point_belongs(point):
                    shell1_points_outside_shell2.append(point)

        if len(intersections_points + shell1_points_outside_shell2) == 0:
            return 0
        bbox = volmdlr.core.BoundingBox.from_points(
            intersections_points + shell1_points_outside_shell2)
        return bbox.volume()

    def face_on_shell(self, face):
        """
        Verifies if a face lies on the shell's surface
        """
        for fc in self.faces:
            if fc.face_inside(face):
                return True
        return False

    def point_on_shell(self, point: volmdlr.Point3D):
        raise NotImplementedError('This method was considering only triangles, which is not generic. '
                                  f'Transform your shell of class {self.__class__.__name__} to a triangle one')

    def point_in_shell_face(self, point: volmdlr.Point3D):
        warnings.warn('point_in_shell_face is deprecated, please use discretization_points instead',
                      DeprecationWarning)
        return self.point_on_shell(point)

    def triangulation(self):
        # mesh = vmd.DisplayMesh3D([], [])
        meshes = []
        for i, face in enumerate(self.faces):
            # try:
            face_mesh = face.triangulation()
            meshes.append(face_mesh)
            # mesh.merge_mesh(face_mesh)
            # except NotImplementedError:
            #     print('Warning: a face has been skipped in rendering')
        return vmd.DisplayMesh3D.merge_meshes(meshes)

    def babylon_script(self, name='primitive_mesh'):
        s = f'var {name} = new BABYLON.Mesh("{name}", scene);\n'

        mesh = self.babylon_meshes()[0]

        s += 'var positions = {};\n'.format(mesh['positions'])
        s += 'var indices = {};\n'.format(mesh['indices'])
        s += 'var normals = [];\n'
        s += 'var vertexData = new BABYLON.VertexData();\n'
        s += 'BABYLON.VertexData.ComputeNormals(positions, indices, normals);\n'
        s += 'vertexData.positions = positions;\n'
        s += 'vertexData.indices = indices;\n'
        s += 'vertexData.normals = normals;\n'
        s += 'vertexData.applyToMesh({});\n'.format(name)
        s += '{}.enableEdgesRendering(0.9);\n'.format(name)
        s += '{}.edgesWidth = 0.1;\n'.format(name)
        s += '{}.edgesColor = new BABYLON.Color4(0, 0, 0, 0.6);\n'.format(name)
        s += 'var mat = new BABYLON.StandardMaterial("mat", scene);\n'
        #        s += 'mat.diffuseColor = BABYLON.Color3.Green();\n'
        #        s += 'mat.specularColor = new BABYLON.Color3(0.5, 0.6, 0.87);\n'
        #        s += 'mat.emissiveColor = new BABYLON.Color3(1, 1, 1);\n'
        #        s += 'mat.ambientColor = new BABYLON.Color3(0.23, 0.98, 0.53);\n'
        s += 'mat.backFaceCulling = false;\n'
        s += 'mat.alpha = {};\n'.format(self.alpha)
        s += '{}.material = mat;\n'.format(name)
        if self.color is not None:
            s += 'mat.diffuseColor = new BABYLON.Color3({}, {}, {});\n'.format(
                *self.color)
        return s

    def plot(self, ax=None, color: str = 'k', alpha: float = 1):
        if ax is None:
            ax = plt.figure().add_subplot(111, projection='3d')

        for face in self.faces:
            face.plot(ax=ax, color=color, alpha=alpha)

        return ax


class ClosedShell3D(OpenShell3D):
    STEP_FUNCTION = 'CLOSED_SHELL'

    def is_face_inside(self, face: Face3D):
        for point in face.outer_contour3d.discretization_points(0.1):
            point_inside_shell = self.point_belongs(point)
            point_in_shells_faces = self.point_on_shell(point)
            if (not point_inside_shell) and (not point_in_shells_faces):
                return False
        return True

    def shell_intersection(self, shell2: 'OpenShell3D', resolution: float):
        """
        Return None if disjointed
        Return (1, 0) or (0, 1) if one is inside the other
        Return (n1, n2) if intersection

        4 cases :
            (n1, n2) with face intersection             => (n1, n2)
            (0, 0) with face intersection               => (0, 0)
            (0, 0) with no face intersection            => None
            (1, 0) or (0, 1) with no face intersection  => 1
        """
        # Check if boundary boxes don't intersect
        bbox1 = self.bounding_box
        bbox2 = shell2.bounding_box
        if not bbox1.bbox_intersection(bbox2):
            # print("No intersection of shells' BBox")
            return None

        # Check if any point of the first shell is in the second shell
        points1 = []
        for face in self.faces:
            points1.extend(
                face.outer_contour3d.discretization_points(resolution))
        points2 = []
        for face in shell2.faces:
            points2.extend(
                face.outer_contour3d.discretization_points(resolution))

        nb_pts1 = len(points1)
        nb_pts2 = len(points2)
        compteur1 = 0
        compteur2 = 0
        for point1 in points1:
            if shell2.point_belongs(point1):
                compteur1 += 1
        for point2 in points2:
            if self.point_belongs(point2):
                compteur2 += 1

        inter1 = compteur1 / nb_pts1
        inter2 = compteur2 / nb_pts2

        for face1 in self.faces:
            for face2 in shell2.faces:
                intersection_points = face1.face_intersections(face2)
                if intersection_points:
                    return inter1, inter2

        if inter1 == 0. and inter2 == 0.:
            return None
        return 1

    def point_belongs(self, point3d: volmdlr.Point3D, **kwargs):
        """
        Ray Casting algorithm
        Returns True if the point is inside the Shell, False otherwise
        """
        nb_rays = kwargs.get("nb_rays", 1)  # TODO: remove nb_rays argument in the future as it shouldn't be necessary

        bbox = self.bounding_box
        if not bbox.point_belongs(point3d):
            return False

        min_ray_length = 2 * max((bbox.xmax - bbox.xmin,
                                  bbox.ymax - bbox.ymin,
                                  bbox.zmax - bbox.zmin))
        two_min_ray_length = 2 * min_ray_length

        rays = []
        for _ in range(0, nb_rays):
            rays.append(vme.LineSegment3D(
                point3d,
                point3d + volmdlr.Point3D.random(min_ray_length,
                                                 two_min_ray_length,
                                                 min_ray_length,
                                                 two_min_ray_length,
                                                 min_ray_length,
                                                 two_min_ray_length)))
        rays = sorted(rays, key=lambda ray: ray.length())
        rays_intersections = []
        tests = []

        # for ray in rays[:3]:
        for ray in rays[:nb_rays]:
            #
            count = 0
            ray_intersection = []
            is_inside = True
            for face, point_inters in self.linesegment_intersections(ray):
                count += len(point_inters)
            if count % 2 == 0:
                is_inside = False
            tests.append(is_inside)
            rays_intersections.append(ray_intersection)
        for test1, test2 in zip(tests[:-1], tests[1:]):
            if test1 != test2:
                raise ValueError
        return tests[0]

    def is_inside_shell(self, shell2, resolution: float):
        """
        Returns True if all the points of self are inside shell2 and no face \
        are intersecting
        This method is not exact
        """
        bbox1 = self.bounding_box
        bbox2 = shell2.bounding_box
        if not bbox1.is_inside_bbox(bbox2):
            return False
        for face in self.faces:
            if not shell2.is_face_inside(face):
                return False
        return True

    def is_disjoint_from(self, shell2, tol=1e-8):
        """
        Verifies and rerturns a bool if two shells are disjointed or not.
        """
        disjoint = True
        if self.bounding_box.bbox_intersection(shell2.bounding_box) or \
                self.bounding_box.distance_to_bbox(shell2.bounding_box) <= tol:
            return False
        return disjoint

    def intersecting_faces_combinations(self, shell2, list_coincident_faces, tol=1e-8):
        """
        :param shell2: ClosedShell3D
            for two closed shells, it calculates and return a list of face
            combinations (list = [(face_shell1, face_shell2),...])
            for intersecting faces. if two faces can not be intersected,
            there is no combination for those
        :param tol: Corresponde to the tolerance to consider two faces as intersecting faces
        :param shell2:
        :param list_coincident_faces:
        :param tol:
        :return:
        """
        face_combinations = []
        for face1 in self.faces:
            for face2 in shell2.faces:
                if face1.is_intersecting(face2, list_coincident_faces, tol):
                    face_combinations.append((face1, face2))
        return face_combinations

    @staticmethod
    def dict_intersecting_combinations(intersecting_faces_combinations, tol=1e-8):
        """
            :param intersecting_faces_combinations: list of face combinations (list = [(face_shell1, face_shell2),...]) for intersecting faces.
            :type intersecting_faces_combinations: list of face objects combinaitons
            returns a dictionary containing as keys the combination of intersecting faces
            and as the values the resulting primitive from the two intersecting faces.
            It is done so it is not needed to calculate the same intersecting primitive twice.
        """
        intersecting_combinations = {}
        for combination in intersecting_faces_combinations:
            face_intersections = combination[0].face_intersections(combination[1], tol)
            combination_face_intersections = []
            for face_intersection in face_intersections:
                for contour1 in [combination[0].outer_contour3d] + combination[0].inner_contours3d:
                    if contour1.is_superposing(face_intersection):
                        for contour2 in [combination[1].outer_contour3d] + combination[1].inner_contours3d:
                            if contour2.is_superposing(face_intersection):
                                break
                        else:
                            continue
                        break
                else:
                    combination_face_intersections.append(face_intersection)
            if combination_face_intersections:
                intersecting_combinations[combination] = combination_face_intersections
        return intersecting_combinations

    @staticmethod
    def get_intersecting_faces(dict_intersecting_combinations):
        """
            :param dict_intersecting_combinations: dictionary containing as keys the combination of intersecting faces
            and as the values the resulting primitive from the two intersecting faces

            returns two lists. One for the intersecting faces in shell1 and the other for the shell2
        """
        intersecting_faces_shell1 = []
        intersecting_faces_shell2 = []
        for face in list(dict_intersecting_combinations.keys()):
            if face[0] not in intersecting_faces_shell1:
                intersecting_faces_shell1.append(face[0])
            if face[1] not in intersecting_faces_shell2:
                intersecting_faces_shell2.append(face[1])
        return intersecting_faces_shell1, intersecting_faces_shell2

    def get_non_intersecting_faces(self, shell2, intersecting_faces, intersection_method=False):
        """
        :param shell2: ClosedShell3D
        :param intersecting_faces:
        :param intersection_method: determines if running for intersection operation
        returns a list of all the faces that never intersect any
        face of the other shell
        """
        non_intersecting_faces = []

        for face in self.faces:
            if (face not in intersecting_faces) and (face not in non_intersecting_faces):
                if not intersection_method:
                    if not face.bounding_box.is_inside_bbox(shell2.bounding_box) or not shell2.is_face_inside(face):
                        for face2 in shell2.faces:
                            if face.surface3d.is_coincident(face2.surface3d) and \
                                    face.bounding_box.is_inside_bbox(face2.bounding_box):
                                break
                        else:
                            non_intersecting_faces.append(face)
                else:
                    if face.bounding_box.is_inside_bbox(shell2.bounding_box) and shell2.is_face_inside(face):
                        non_intersecting_faces.append(face)

        return non_intersecting_faces

    def get_coincident_and_adjacent_faces(self, shell2):
        coincident_and_adjacent_faces = []
        for face1 in self.faces:
            for face2 in shell2.faces:
                if face1.surface3d.is_coincident(face2.surface3d) and \
                        face1.is_adjacent(face2):
                    coincident_and_adjacent_faces.append((face1, face2))

        return coincident_and_adjacent_faces

    def get_coincident_faces(self, shell2):
        """
        Finds all pairs of faces that are coincidents faces, that is,
        faces lying on the same plane

        returns a List of tuples with the face pairs
        """
        list_coincident_faces = []
        for face1 in self.faces:
            for face2 in shell2.faces:
                if face1.surface3d.is_coincident(face2.surface3d):
                    contour1 = face1.outer_contour3d.to_2d(
                        face1.surface3d.frame.origin,
                        face1.surface3d.frame.u,
                        face1.surface3d.frame.v)
                    contour2 = face2.outer_contour3d.to_2d(
                        face1.surface3d.frame.origin,
                        face1.surface3d.frame.u,
                        face1.surface3d.frame.v)
                    inters = contour1.contour_intersections(contour2)
                    if len(inters) >= 2:
                        list_coincident_faces.append((face1, face2))

        return list_coincident_faces

    def two_shells_intersecting_contour(self, shell2,
                                        list_coincident_faces: List[Face3D],
                                        dict_intersecting_combinations=None):
        """
        :param shell2: ClosedShell3D
        :type shell2: :class:`volmdlr.faces.ClosedShell3D`
        :type list_coincident_faces: List[:class:`volmdlr.faces.Face3D`]
        :param dict_intersecting_combinations: dictionary containing as keys
            the combination of intersecting faces and as the values the
            resulting primitive from the two intersecting faces
        :returns: intersecting contour for two intersecting shells
        """
        if dict_intersecting_combinations is None:
            face_combinations = self.intersecting_faces_combinations(
                shell2, list_coincident_faces)
            dict_intersecting_combinations = \
                self.dict_intersecting_combinations(face_combinations)
        intersecting_lines = list(dict_intersecting_combinations.values())
        intersecting_contour = \
            volmdlr.wires.Contour3D([wire.primitives[0] for
                                     wire in intersecting_lines])
        return intersecting_contour

    def reference_shell(self, shell2, face):
        if face in shell2.faces:
            contour_extract_inside = True
            reference_shell = self
        else:
            contour_extract_inside = False
            reference_shell = shell2
        return contour_extract_inside, reference_shell

    def set_operations_valid_exterior_faces(self, new_faces: List[Face3D],
                                            valid_faces: List[Face3D],
                                            list_coincident_faces: List[Face3D],
                                            shell2, reference_shell):
        for new_face in new_faces:
            inside_reference_shell = reference_shell.point_belongs(
                new_face.random_point_inside())
            if self.set_operations_exterior_face(new_face, valid_faces,
                                                 inside_reference_shell,
                                                 list_coincident_faces,
                                                 shell2):
                valid_faces.append(new_face)
        return valid_faces

    def union_faces(self, shell2, intersecting_faces,
                    intersecting_combinations,
                    list_coincident_faces):
        faces = []
        for face in intersecting_faces:
            contour_extract_inside, reference_shell = \
                self.reference_shell(shell2, face)
            new_faces = face.set_operations_new_faces(
                intersecting_combinations, contour_extract_inside)
            faces = self.set_operations_valid_exterior_faces(
                new_faces, faces,
                list_coincident_faces,
                shell2, reference_shell)
        return faces

    def get_subtraction_valid_faces(self, new_faces, valid_faces, reference_shell, shell2, keep_interior_faces):
        faces = []
        for new_face in new_faces:
            inside_reference_shell = reference_shell.point_belongs(new_face.random_point_inside())
            if keep_interior_faces:
                if self.set_operations_interior_face(new_face, valid_faces, inside_reference_shell):
                    faces.append(new_face)
            elif self.set_operations_exterior_face(new_face, faces, inside_reference_shell, [], shell2):
                faces.append(new_face)
        return faces

    def subtraction_faces(self, shell2, intersecting_faces, intersecting_combinations):
        faces = []
        for face in intersecting_faces:
            keep_interior_faces = False
            if face in shell2.faces:
                keep_interior_faces = True
            contour_extract_inside, reference_shell = self.reference_shell(shell2, face)
            new_faces = face.set_operations_new_faces(intersecting_combinations, contour_extract_inside)
            valid_faces = self.get_subtraction_valid_faces(new_faces, faces, reference_shell,
                                                           shell2, keep_interior_faces)
            faces.extend(valid_faces)

        return faces

    def valid_intersection_faces(self, new_faces, valid_faces,
                                 reference_shell, shell2):
        faces = []
        for new_face in new_faces:
            inside_reference_shell = reference_shell.point_belongs(
                new_face.random_point_inside())
            if (inside_reference_shell or (self.face_on_shell(new_face) and shell2.face_on_shell(new_face)))\
                    and new_face not in valid_faces:
                faces.append(new_face)

        return faces

    def intersection_faces(self, shell2, intersecting_faces,
                           intersecting_combinations):
        faces = []
        for face in intersecting_faces:
            contour_extract_inside, reference_shell = \
                self.reference_shell(shell2, face)
            new_faces = face.set_operations_new_faces(
                intersecting_combinations, contour_extract_inside)
            valid_faces = self.valid_intersection_faces(
                new_faces, faces, reference_shell, shell2)
            faces.extend(valid_faces)

        valid_faces = []
        finished = False
        while not finished:
            face_is_valid = True
            for face in valid_faces:
                if face.face_inside(faces[0]):
                    faces.remove(faces[0])
                    break
            else:
                valid_faces.append(faces[0])
                faces.remove(faces[0])
            if not faces:
                finished = True
        return valid_faces

    def set_operations_interior_face(self, new_face, faces, inside_reference_shell):
        if inside_reference_shell and new_face not in faces:
            return True
        if self.face_on_shell(new_face):
            return True
        return False

    def is_face_between_shells(self, shell2, face):
        if face.surface2d.inner_contours:
            normal_0 = face.surface2d.outer_contour.primitives[0].normal_vector()
            middle_point_0 = face.surface2d.outer_contour.primitives[0].middle_point()
            point1 = middle_point_0 + 0.0001 * normal_0
            point2 = middle_point_0 - 0.0001 * normal_0
            points = [point1, point2]
        else:
            points = [face.surface2d.outer_contour.center_of_mass()]

        for point in points:
            point3d = face.surface3d.point2d_to_3d(point)
            if face.point_belongs(point3d):
                normal1 = point3d - 0.00001 * face.surface3d.frame.w
                normal2 = point3d + 0.00001 * face.surface3d.frame.w
                if (self.point_belongs(normal1) and
                    shell2.point_belongs(normal2)) or \
                        (shell2.point_belongs(normal1) and
                         self.point_belongs(normal2)):
                    return True
        return False

    def set_operations_exterior_face(self, new_face, valid_faces,
                                     inside_reference_shell,
                                     list_coincident_faces,
                                     shell2):
        if new_face.area() < 1e-8:
            return False
        if new_face not in valid_faces and not inside_reference_shell:
            if list_coincident_faces:
                if self.is_face_between_shells(shell2, new_face):
                    return False
            return True
        return False

    def validate_set_operation(self, shell2, tol):
        """
        Verifies if two shells are valid for union or subtractions operations,
        that is, if they are disjointed or if one is totaly inside the other
        If it returns an empty list, it means the two shells are valid to continue the
        operation.
        """
        if self.is_disjoint_from(shell2, tol):
            return [self, shell2]
        if self.is_inside_shell(shell2, resolution=0.01):
            return [shell2]
        if shell2.is_inside_shell(self, resolution=0.01):
            return [self]
        return []

    def is_clean(self):
        """
        Verifies if closed shell\'s faces are clean or
        if it is needed to be cleaned.

        :return: True if clean and False Otherwise
        """
        for face1, face2 in product(self.faces, repeat=2):
            if face1 != face2 and \
                    face1.surface3d.is_coincident(face2.surface3d) and \
                    face1.is_adjacent(face2):
                return False
        return True

    def union(self, shell2: 'ClosedShell3D', tol: float = 1e-8):
        """
        Given Two closed shells, it returns a new united ClosedShell3D object.
        """

        validate_set_operation = \
            self.validate_set_operation(shell2, tol)
        if validate_set_operation:
            return validate_set_operation
        list_coincident_faces = self.get_coincident_faces(shell2)
        face_combinations = self.intersecting_faces_combinations(shell2, list_coincident_faces, tol)
        intersecting_combinations = self.dict_intersecting_combinations(face_combinations, tol)
        intersecting_faces1, intersecting_faces2 = self.get_intersecting_faces(intersecting_combinations)
        intersecting_faces = intersecting_faces1 + intersecting_faces2
        faces = self.get_non_intersecting_faces(shell2, intersecting_faces) + \
            shell2.get_non_intersecting_faces(self, intersecting_faces)
        if len(faces) == len(self.faces + shell2.faces) and not intersecting_faces:
            return [self, shell2]
        new_valid_faces = self.union_faces(shell2, intersecting_faces,
                                           intersecting_combinations,
                                           list_coincident_faces
                                           )
        faces += new_valid_faces
        new_shell = ClosedShell3D(faces)
        return [new_shell]

    @staticmethod
    def get_faces_to_be_merged(union_faces):
        coincident_planes_faces = []
        for i, face1 in enumerate(union_faces):
            for j, face2 in enumerate(union_faces):
                if j != i and face1.surface3d.is_coincident(face2.surface3d):
                    if face1 not in coincident_planes_faces:
                        coincident_planes_faces.append(face1)
                    coincident_planes_faces.append(face2)
            if coincident_planes_faces:
                break
        return coincident_planes_faces

    @staticmethod
    def clean_faces(union_faces, list_new_faces):
        list_remove_faces = []
        if union_faces:
            for face1 in union_faces:
                for face2 in list_new_faces:
                    if face1.face_inside(face2):
                        list_remove_faces.append(face2)
                    elif face2.face_inside(face1):
                        list_remove_faces.append(face1)
        list_new_faces += union_faces
        for face in list_remove_faces:
            list_new_faces.remove(face)
        return list_new_faces

    def merge_faces(self):
        union_faces = self.faces
        finished = False
        list_new_faces = []
        count = 0
        while not finished:
            valid_coicident_faces = \
                ClosedShell3D.get_faces_to_be_merged(union_faces)
            list_valid_coincident_faces = valid_coicident_faces[:]
            if valid_coicident_faces:
                list_new_faces += PlaneFace3D.merge_faces(valid_coicident_faces)
            for face in list_valid_coincident_faces:
                union_faces.remove(face)
            count += 1
            if (count >= len(self.faces) and not list_valid_coincident_faces):
                finished = True

        list_new_faces = self.clean_faces(union_faces, list_new_faces)

        self.faces = list_new_faces

    def subtract(self, shell2, tol=1e-8):
        """
        Given Two closed shells, it returns a new subtracted OpenShell3D.
        """
        validate_set_operation = self.validate_set_operation(shell2, tol)
        if validate_set_operation:
            return validate_set_operation

        list_coincident_faces = self.get_coincident_faces(shell2)
        face_combinations = self.intersecting_faces_combinations(
            shell2, list_coincident_faces, tol)

        intersecting_combinations = self.dict_intersecting_combinations(
            face_combinations, tol)

        if len(intersecting_combinations) == 0:
            return [self, shell2]

        intersecting_faces, _ = self.get_intersecting_faces(
            intersecting_combinations)

        faces = self.get_non_intersecting_faces(shell2, intersecting_faces)
        new_valid_faces = self.union_faces(shell2, intersecting_faces,
                                           intersecting_combinations,
                                           list_coincident_faces
                                           )
        faces += new_valid_faces
        return [OpenShell3D(faces)]

    def subtract_to_closed_shell(self, shell2, tol=1e-8):
        """
        Given Two closed shells, it returns a new subtracted ClosedShell3D.
        :param shell2:
        :param tol:
        :return:
        """

        validate_set_operation = self.validate_set_operation(shell2, tol)
        if validate_set_operation:
            return validate_set_operation

        list_coincident_faces = self.get_coincident_faces(shell2)
        face_combinations = self.intersecting_faces_combinations(
            shell2, list_coincident_faces, tol)
        intersecting_combinations = self.dict_intersecting_combinations(
            face_combinations, tol)

        if len(intersecting_combinations) == 0:
            return [self, shell2]

        intersecting_faces1, intersecting_faces2 = self.get_intersecting_faces(
            intersecting_combinations)
        intersecting_faces = intersecting_faces1 + intersecting_faces2

        faces = self.get_non_intersecting_faces(shell2, intersecting_faces)
        faces += shell2.get_non_intersecting_faces(self, intersecting_faces,
                                                   intersection_method=True)

        new_valid_faces = self.subtraction_faces(shell2, intersecting_faces,
                                                 intersecting_combinations)
        faces += new_valid_faces
        new_shell = ClosedShell3D(faces)
        # new_shell.eliminate_not_valid_closedshell_faces()
        return [new_shell]

    def intersection(self, shell2, tol=1e-8):
        """
        Given two ClosedShell3D, it returns the new objet resulting
        from the intersection of the two.
        """
        validate_set_operation = self.validate_set_operation(
            shell2, tol)
        if validate_set_operation:
            return validate_set_operation
        list_coincident_faces = self.get_coincident_faces(shell2)
        face_combinations = self.intersecting_faces_combinations(shell2, list_coincident_faces, tol)
        intersecting_combinations = self.dict_intersecting_combinations(face_combinations, tol)

        if len(intersecting_combinations) == 0:
            return [self, shell2]

        intersecting_faces1, intersecting_faces2 = self.get_intersecting_faces(intersecting_combinations)
        intersecting_faces = intersecting_faces1 + intersecting_faces2
        faces = self.intersection_faces(shell2, intersecting_faces, intersecting_combinations)
        faces += self.get_non_intersecting_faces(shell2, intersecting_faces, intersection_method=True) +\
            shell2.get_non_intersecting_faces(self, intersecting_faces, intersection_method=True)
        new_shell = ClosedShell3D(faces)
<<<<<<< HEAD
        return [new_shell]


class OpenTriangleShell3D(OpenShell3D):
    def __init__(self, faces: List[Triangle3D],
                 color: Tuple[float, float, float] = None,
                 alpha: float = 1., name: str = ''):
        OpenShell3D.__init__(self, faces=faces, color=color, alpha=alpha, name=name)

    def point_on_shell(self, point: volmdlr.Point3D):
        for face in self.faces:
            if (face.surface3d.point_on_plane(point) and face.point_belongs(point)) or \
                    face.outer_contour3d.point_over_contour(point, abs_tol=1e-7):
                return True
        return False

    def to_mesh_data(self):
        positions = npy.array(3 * len(self.faces), 3)
        faces = npy.array(len(self.faces), 3)
        for i, triangle_face in enumerate(self.faces):
            i1 = 3 * i
            i2 = i1 + 1
            i3 = i1 + 2
            positions[i1, 0] = triangle_face.points[0].x
            positions[i1, 1] = triangle_face.points[0].y
            positions[i1, 2] = triangle_face.points[0].z
            positions[i2, 0] = triangle_face.points[1].x
            positions[i2, 1] = triangle_face.points[1].y
            positions[i2, 2] = triangle_face.points[1].z
            positions[i3, 0] = triangle_face.points[2].x
            positions[i3, 1] = triangle_face.points[2].y
            positions[i3, 2] = triangle_face.points[2].z

            faces[i, 0] = i1
            faces[i, 1] = i2
            faces[i, 2] = i3

        return positions, faces

    @classmethod
    def from_mesh_data(cls, positions, faces):
        triangles = []
        points = [volmdlr.core.Point3D(px, py, pz) for px, py, pz in positions]
        for i1, i2, i3 in faces:
            triangles.append(Triangle3D(points[i1], points[i2], points[i3]))
        return cls(triangles)


class ClosedTriangleShell3D(ClosedShell3D, OpenTriangleShell3D):
    def __init__(self, faces: List[Triangle3D],
                 color: Tuple[float, float, float] = None,
                 alpha: float = 1., name: str = ''):
        OpenTriangleShell3D.__init__(self, faces=faces, color=color, alpha=alpha, name=name)
=======
        new_shell.eliminate_not_valid_closedshell_faces()
        return [new_shell]

    def eliminate_not_valid_closedshell_faces(self):
        nodes_with_2degrees = [node for node, degree in list(self.faces_graph.degree()) if degree <= 2]
        for node in nodes_with_2degrees:
            neighbors = nx.neighbors(self.faces_graph, node)
            for neighbor_node in neighbors:
                for face in self.faces:
                    if self.faces_graph.edges[(node, neighbor_node)]['edge'] in face.outer_contour3d.primitives:
                        self.faces.remove(face)
                        break
        self._faces_graph = None
>>>>>>> b55be9f0
<|MERGE_RESOLUTION|>--- conflicted
+++ resolved
@@ -8203,8 +8203,19 @@
         faces += self.get_non_intersecting_faces(shell2, intersecting_faces, intersection_method=True) +\
             shell2.get_non_intersecting_faces(self, intersecting_faces, intersection_method=True)
         new_shell = ClosedShell3D(faces)
-<<<<<<< HEAD
+        new_shell.eliminate_not_valid_closedshell_faces()
         return [new_shell]
+        
+    def eliminate_not_valid_closedshell_faces(self):
+        nodes_with_2degrees = [node for node, degree in list(self.faces_graph.degree()) if degree <= 2]
+        for node in nodes_with_2degrees:
+            neighbors = nx.neighbors(self.faces_graph, node)
+            for neighbor_node in neighbors:
+                for face in self.faces:
+                    if self.faces_graph.edges[(node, neighbor_node)]['edge'] in face.outer_contour3d.primitives:
+                        self.faces.remove(face)
+                        break
+        self._faces_graph = None
 
 
 class OpenTriangleShell3D(OpenShell3D):
@@ -8257,18 +8268,3 @@
                  color: Tuple[float, float, float] = None,
                  alpha: float = 1., name: str = ''):
         OpenTriangleShell3D.__init__(self, faces=faces, color=color, alpha=alpha, name=name)
-=======
-        new_shell.eliminate_not_valid_closedshell_faces()
-        return [new_shell]
-
-    def eliminate_not_valid_closedshell_faces(self):
-        nodes_with_2degrees = [node for node, degree in list(self.faces_graph.degree()) if degree <= 2]
-        for node in nodes_with_2degrees:
-            neighbors = nx.neighbors(self.faces_graph, node)
-            for neighbor_node in neighbors:
-                for face in self.faces:
-                    if self.faces_graph.edges[(node, neighbor_node)]['edge'] in face.outer_contour3d.primitives:
-                        self.faces.remove(face)
-                        break
-        self._faces_graph = None
->>>>>>> b55be9f0
