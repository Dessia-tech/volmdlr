"""
Surfaces & faces
"""


from typing import List, Tuple, Dict, Any
import math

from itertools import product

import triangle
import numpy as npy

import scipy as scp
import scipy.optimize as opt

import matplotlib.pyplot as plt
# import matplotlib.tri as plt_tri
# from pygeodesic import geodesic

import networkx as nx

from geomdl import BSpline
from geomdl import utilities
from geomdl.fitting import interpolate_surface, approximate_surface
from geomdl.operations import split_surface_u, split_surface_v

import dessia_common as dc
import volmdlr.core
import volmdlr.core_compiled
import volmdlr.edges as vme
import volmdlr.wires
import volmdlr.display as vmd
import volmdlr.geometry
import volmdlr.grid


def knots_vector_inv(knots_vector):
    '''
    compute knot elements and multiplicities based on the global knot vector
    '''

    knots = sorted(set(knots_vector))
    multiplicities = []
    for knot in knots:
        multiplicities.append(knots_vector.count(knot))

    return (knots, multiplicities)


class Surface2D(volmdlr.core.Primitive2D):
    """
    A surface bounded by an outer contour
    """

    def __init__(self, outer_contour: volmdlr.wires.Contour2D,
                 inner_contours: List[volmdlr.wires.Contour2D],
                 name: str = 'name'):
        self.outer_contour = outer_contour
        self.inner_contours = inner_contours

        volmdlr.core.Primitive2D.__init__(self, name=name)

    def area(self):
        return self.outer_contour.area() - sum(
            [c.area() for c in self.inner_contours])

    def second_moment_area(self, point: volmdlr.Point2D):
        Ix, Iy, Ixy = self.outer_contour.second_moment_area(point)
        for contour in self.inner_contours:
            Ixc, Iyc, Ixyc = contour.second_moment_area(point)
            Ix -= Ixc
            Iy -= Iyc
            Ixy -= Ixyc
        return Ix, Iy, Ixy

    def center_of_mass(self):
        center = self.outer_contour.area() * self.outer_contour.center_of_mass()
        for contour in self.inner_contours:
            center -= contour.area() * contour.center_of_mass()
        return center / self.area()

    def point_belongs(self, point2d: volmdlr.Point2D):
        if not self.outer_contour.point_belongs(point2d):
            return False

        for inner_contour in self.inner_contours:
            if inner_contour.point_belongs(point2d):
                return False

        return True

    def random_point_inside(self):
        '''
             returns a random point inside surface2d. Considers if it has holes
        '''
        valid_point = False
        point_inside_outer_contour = None
        while not valid_point:
            point_inside_outer_contour = self.outer_contour.random_point_inside()
            inside_inner_contour = False
            for inner_contour in self.inner_contours:
                if inner_contour.point_belongs(point_inside_outer_contour):
                    inside_inner_contour = True
            if not inside_inner_contour and\
                    point_inside_outer_contour is not None:
                valid_point = True

        return point_inside_outer_contour

    def triangulation(self, min_x_density=None, min_y_density=None):

        if self.area() == 0.:
            return vmd.DisplayMesh2D([], triangles=[])

        outer_polygon = self.outer_contour.to_polygon(angle_resolution=10)

        if not self.inner_contours:  # No holes
            return outer_polygon.triangulation()
        points = [vmd.Node2D(*p) for p in outer_polygon.points]
        vertices = [(p.x, p.y) for p in points]
        n = len(outer_polygon.points)
        segments = [(i, i + 1) for i in range(n - 1)]
        segments.append((n - 1, 0))
        point_index = {p: i for i, p in enumerate(points)}
        holes = []

        for inner_contour in self.inner_contours:
            inner_polygon = inner_contour.to_polygon(angle_resolution=10)

            for point in inner_polygon.points:
                if point not in point_index:
                    points.append(point)
                    vertices.append((point.x, point.y))
                    point_index[point] = n
                    n += 1
            for point1, point2 in zip(inner_polygon.points[:-1],
                                      inner_polygon.points[1:]):
                segments.append((point_index[point1],
                                 point_index[point2]))
            segments.append((point_index[inner_polygon.points[-1]],
                             point_index[inner_polygon.points[0]]))
            rpi = inner_contour.random_point_inside()
            holes.append((rpi.x, rpi.y))

        tri = {'vertices': npy.array(vertices).reshape((-1, 2)),
               'segments': npy.array(segments).reshape((-1, 2)),
               }
        if holes:
            tri['holes'] = npy.array(holes).reshape((-1, 2))
        t = triangle.triangulate(tri, 'p')
        triangles = t['triangles'].tolist()
        np = t['vertices'].shape[0]
        points = [vmd.Node2D(*t['vertices'][i, :]) for i in
                  range(np)]

        return vmd.DisplayMesh2D(points, triangles=triangles, edges=None)

    def split_by_lines(self, lines):
        cutted_surfaces = []
        iteration_surfaces = self.cut_by_line(lines[0])

        for line in lines[1:]:
            iteration_surfaces2 = []
            for surface in iteration_surfaces:
                line_cutted_surfaces = surface.cut_by_line(line)

                llcs = len(line_cutted_surfaces)

                if llcs == 1:
                    cutted_surfaces.append(line_cutted_surfaces[0])
                else:
                    iteration_surfaces2.extend(line_cutted_surfaces)

            iteration_surfaces = iteration_surfaces2[:]

        cutted_surfaces.extend(iteration_surfaces)
        return cutted_surfaces

    def split_regularly(self, n):
        """
        Split in n slices
        """
        bounding_rectangle = self.outer_contour.bounding_rectangle()
        lines = []
        for i in range(n - 1):
            xi = bounding_rectangle[0] + (i + 1) * (bounding_rectangle[1] - bounding_rectangle[0]) / n
            lines.append(vme.Line2D(volmdlr.Point2D(xi, 0),
                                    volmdlr.Point2D(xi, 1)))
        return self.split_by_lines(lines)

    def cut_by_line(self, line: vme.Line2D):
        """
        This method makes inner contour disappear for now
        """
        splitted_outer_contours = self.outer_contour.cut_by_line(line)

        return [Surface2D(oc, []) for oc in splitted_outer_contours]

    def split_at_centers(self):
        """
        Split in n slices
        """
        # xmin, xmax, ymin, ymax = self.outer_contour.bounding_rectangle()

        cutted_contours = []
        iteration_contours = []
        c1 = self.inner_contours[0].center_of_mass()
        c2 = self.inner_contours[1].center_of_mass()
        cut_line = vme.Line2D(c1, c2)

        iteration_contours2 = []

        sc = self.cut_by_line2(cut_line)

        iteration_contours2.extend(sc)

        iteration_contours = iteration_contours2[:]
        cutted_contours.extend(iteration_contours)

        return cutted_contours

    def cut_by_line2(self, line):
        all_contours = []
        inner_1 = self.inner_contours[0]
        inner_2 = self.inner_contours[1]

        inner_intersections_1 = inner_1.line_intersections(line)
        inner_intersections_2 = inner_2.line_intersections(line)

        Arc1, Arc2 = inner_1.split(inner_intersections_1[1],
                                   inner_intersections_1[0])
        Arc3, Arc4 = inner_2.split(inner_intersections_2[1],
                                   inner_intersections_2[0])
        new_inner_1 = volmdlr.wires.Contour2D([Arc1, Arc2])
        new_inner_2 = volmdlr.wires.Contour2D([Arc3, Arc4])

        intersections = []
        intersections.append((inner_intersections_1[0], Arc1))
        intersections.append((inner_intersections_1[1], Arc2))
        intersections += self.outer_contour.line_intersections(line)
        intersections.append((inner_intersections_2[0], Arc3))
        intersections.append((inner_intersections_2[1], Arc4))
        intersections += self.outer_contour.line_intersections(line)

        if not intersections:
            all_contours.extend([self])
        if len(intersections) < 4:
            return [self]
        elif len(intersections) >= 4:
            if isinstance(intersections[0][0], volmdlr.Point2D) and \
                    isinstance(intersections[1][0], volmdlr.Point2D):
                ip1, ip2 = sorted(
                    [new_inner_1.primitives.index(intersections[0][1]),
                     new_inner_1.primitives.index(intersections[1][1])])
                ip5, ip6 = sorted(
                    [new_inner_2.primitives.index(intersections[4][1]),
                     new_inner_2.primitives.index(intersections[5][1])])
                ip3, ip4 = sorted(
                    [self.outer_contour.primitives.index(intersections[2][1]),
                     self.outer_contour.primitives.index(intersections[3][1])])

                # sp11, sp12 = intersections[2][1].split(intersections[2][0])
                # sp21, sp22 = intersections[3][1].split(intersections[3][0])
                sp33, sp34 = intersections[6][1].split(intersections[6][0])
                sp44, sp43 = intersections[7][1].split(intersections[7][0])

                primitives1 = []
                primitives1.append(
                    volmdlr.edges.LineSegment2D(intersections[6][0],
                                                intersections[1][0]))
                primitives1.append(new_inner_1.primitives[ip1])
                primitives1.append(
                    volmdlr.edges.LineSegment2D(intersections[0][0],
                                                intersections[5][0]))
                primitives1.append(new_inner_2.primitives[ip5])
                primitives1.append(
                    volmdlr.edges.LineSegment2D(intersections[4][0],
                                                intersections[7][0]))
                primitives1.append(sp44)
                primitives1.extend(self.outer_contour.primitives[ip3 + 1:ip4])
                primitives1.append(sp34)

                primitives2 = []
                primitives2.append(
                    volmdlr.edges.LineSegment2D(intersections[7][0],
                                                intersections[4][0]))
                primitives2.append(new_inner_2.primitives[ip6])
                primitives2.append(
                    volmdlr.edges.LineSegment2D(intersections[5][0],
                                                intersections[0][0]))
                primitives2.append(new_inner_1.primitives[ip2])
                primitives2.append(
                    volmdlr.edges.LineSegment2D(intersections[1][0],
                                                intersections[6][0]))
                primitives2.append(sp33)
                a = self.outer_contour.primitives[:ip3]
                a.reverse()
                primitives2.extend(a)
                primitives2.append(sp43)

                all_contours.extend([volmdlr.wires.Contour2D(primitives1),
                                     volmdlr.wires.Contour2D(primitives2)])

            else:
                raise NotImplementedError(
                    'Non convex contour not supported yet')
                # raise NotImplementedError(
                #     '{} intersections not supported yet'.format(
                #         len(intersections)))

        return all_contours

    def cut_by_line3(self, line):
        # ax=self.outer_contour.plot()
        all_contours = []
        inner = self.inner_contours[0]
        inner_2 = self.inner_contours[1]
        inner_3 = self.inner_contours[2]

        c = inner.center_of_mass()
        c_2 = inner_2.center_of_mass()
        c_3 = inner_3.center_of_mass()
        direction_vector = line.normal_vector()
        direction_line = volmdlr.edges.Line2D(c, volmdlr.Point2D(
            (direction_vector.y * c.x - direction_vector.x * c.y) / (
                direction_vector.y), 0))
        direction_line_2 = volmdlr.edges.Line2D(c_2, volmdlr.Point2D(
            (direction_vector.y * c_2.x - direction_vector.x * c_2.y) / (
                direction_vector.y), 0))

        direction_line_3 = volmdlr.edges.Line2D(c_3, volmdlr.Point2D(
            (direction_vector.y * c_3.x - direction_vector.x * c_3.y) / (
                direction_vector.y), 0))
        inner_intersections = inner.line_intersections(direction_line)
        inner_intersections_2 = inner_2.line_intersections(direction_line_2)
        inner_intersections_3 = inner_3.line_intersections(direction_line_3)
        Arc1, Arc2 = inner.split(inner_intersections[1],
                                 inner_intersections[0])
        Arc3, Arc4 = inner_2.split(inner_intersections_2[1],
                                   inner_intersections_2[0])
        Arc5, Arc6 = inner_3.split(inner_intersections_3[1],
                                   inner_intersections_3[0])
        new_inner = volmdlr.wires.Contour2D([Arc1, Arc2])
        new_inner_2 = volmdlr.wires.Contour2D([Arc3, Arc4])
        new_inner_3 = volmdlr.wires.Contour2D([Arc5, Arc6])
        intersections = []

        intersections.append((inner_intersections[0], Arc1))
        intersections.append((inner_intersections[1], Arc2))
        if len(self.outer_contour.line_intersections(direction_line)) > 2:

            intersections.append(
                self.outer_contour.line_intersections(direction_line)[0])
            intersections.append(
                self.outer_contour.line_intersections(direction_line)[2])
        else:
            intersections.append(
                self.outer_contour.line_intersections(direction_line)[0])
            intersections.append(
                self.outer_contour.line_intersections(direction_line)[1])
        intersections.append((inner_intersections_2[0], Arc3))
        intersections.append((inner_intersections_2[1], Arc4))
        if len(self.outer_contour.line_intersections(direction_line_2)) > 2:
            intersections.append(
                self.outer_contour.line_intersections(direction_line_2)[0])
            intersections.append(
                self.outer_contour.line_intersections(direction_line_2)[2])
        else:
            intersections.append(
                self.outer_contour.line_intersections(direction_line_2)[0])
            intersections.append(
                self.outer_contour.line_intersections(direction_line_2)[1])
        intersections.append((inner_intersections_3[0], Arc5))
        intersections.append((inner_intersections_3[1], Arc6))
        if len(self.outer_contour.line_intersections(direction_line_3)) > 2:

            intersections.append(
                self.outer_contour.line_intersections(direction_line_3)[0])
            intersections.append(
                self.outer_contour.line_intersections(direction_line_3)[2])
        else:
            intersections.append(
                self.outer_contour.line_intersections(direction_line_3)[0])
            intersections.append(
                self.outer_contour.line_intersections(direction_line_3)[1])

        if isinstance(intersections[0][0], volmdlr.Point2D) and \
                isinstance(intersections[1][0], volmdlr.Point2D):
            ip1, ip2 = sorted([new_inner.primitives.index(intersections[0][1]),
                               new_inner.primitives.index(
                                   intersections[1][1])])
            ip5, ip6 = sorted(
                [new_inner_2.primitives.index(intersections[4][1]),
                 new_inner_2.primitives.index(intersections[5][1])])
            ip7, ip8 = sorted(
                [new_inner_3.primitives.index(intersections[8][1]),
                 new_inner_3.primitives.index(intersections[9][1])])
            ip3, ip4 = sorted(
                [self.outer_contour.primitives.index(intersections[2][1]),
                 self.outer_contour.primitives.index(intersections[3][1])])

            sp11, sp12 = intersections[2][1].split(intersections[2][0])
            sp21, sp22 = intersections[3][1].split(intersections[3][0])
            sp33, sp34 = intersections[6][1].split(intersections[6][0])
            sp44, sp43 = intersections[7][1].split(intersections[7][0])
            sp55, sp56 = intersections[10][1].split(intersections[10][0])
            sp66, sp65 = intersections[11][1].split(intersections[11][0])

            primitives1 = []
            primitives1.append(volmdlr.edges.LineSegment2D(intersections[7][0],
                                                           intersections[5][
                                                               0]))
            primitives1.append(new_inner_2.primitives[ip5])
            primitives1.append(volmdlr.edges.LineSegment2D(intersections[6][0],
                                                           intersections[4][
                                                               0]))
            primitives1.append(sp33)
            primitives1.append(sp43)

            primitives2 = []
            primitives2.append(volmdlr.edges.LineSegment2D(intersections[6][0],
                                                           intersections[4][
                                                               0]))
            primitives2.append(new_inner_2.primitives[ip6])
            primitives2.append(volmdlr.edges.LineSegment2D(intersections[5][0],
                                                           intersections[7][
                                                               0]))
            primitives2.append(volmdlr.edges.LineSegment2D(intersections[7][0],
                                                           intersections[11][
                                                               0]))
            primitives2.append(
                volmdlr.edges.LineSegment2D(intersections[11][0],
                                            intersections[9][0]))
            primitives2.append(new_inner_3.primitives[ip7])
            primitives2.append(volmdlr.edges.LineSegment2D(intersections[8][0],
                                                           intersections[10][
                                                               0]))
            primitives2.append(sp34)

            primitives3 = []
            primitives3.append(
                volmdlr.edges.LineSegment2D(intersections[10][0],
                                            intersections[8][0]))
            primitives3.append(new_inner_3.primitives[ip8])
            primitives3.append(volmdlr.edges.LineSegment2D(intersections[9][0],
                                                           intersections[11][
                                                               0]))
            primitives3.append(sp22)
            primitives3.append(volmdlr.edges.LineSegment2D(intersections[3][0],
                                                           intersections[1][
                                                               0]))
            primitives3.append(new_inner.primitives[ip1])
            primitives3.append(volmdlr.edges.LineSegment2D(intersections[0][0],
                                                           intersections[2][
                                                               0]))
            primitives3.append(volmdlr.edges.LineSegment2D(intersections[2][0],
                                                           intersections[10][
                                                               0]))

            primitives4 = []
            primitives4.append(volmdlr.edges.LineSegment2D(intersections[3][0],
                                                           intersections[1][
                                                               0]))
            a = volmdlr.edges.Arc2D(new_inner.primitives[ip2].end,
                                    new_inner.primitives[ip2].interior,
                                    new_inner.primitives[ip2].start)
            primitives4.append(a)
            primitives4.append(volmdlr.edges.LineSegment2D(intersections[0][0],
                                                           intersections[2][
                                                               0]))
            primitives4.append(sp12)
            primitives4.append(sp21)

            # Contour2D(primitives1),Contour2D(primitives2),
            #                      Contour2D(primitives3),
            all_contours.extend([volmdlr.wires.Contour2D(primitives4)])

        else:
            raise NotImplementedError(
                '{} intersections not supported yet'.format(
                    len(intersections)))

        return all_contours

    def bounding_rectangle(self):
        return self.outer_contour.bounding_rectangle()

    def plot(self, ax=None, color='k', alpha=1, equal_aspect=False):

        if ax is None:
            fig, ax = plt.subplots()
        self.outer_contour.plot(ax=ax, color=color, alpha=alpha,
                                equal_aspect=equal_aspect)
        for inner_contour in self.inner_contours:
            inner_contour.plot(ax=ax, color=color, alpha=alpha,
                               equal_aspect=equal_aspect)

        if equal_aspect:
            ax.set_aspect('equal')

        ax.margins(0.1)
        return ax

<<<<<<< HEAD
    def rotation(self, center, angle):

        outer_contour = self.outer_contour.rotation(center, angle)
        if self.inner_contours != []:
            inner_contours = [contour.rotation(center, angle) for contour in self.inner_contours]
        else:
            inner_contours = []

        return self.__class__(outer_contour, inner_contours)
=======
    def axial_symmetry(self, line):
        '''
        finds out the symmetric surface2d according to a line
        '''

        outer_contour = self.outer_contour.axial_symmetry(line)
        inner_contours = []
        if self.inner_contours != []:
            inner_contours = [contour.axial_symmetry(line) for contour in self.inner_contours]

        return self.__class__(outer_contour=outer_contour,
                              inner_contours=inner_contours)
>>>>>>> de3c1e0e


class Surface3D(dc.DessiaObject):
    x_periodicity = None
    y_periodicity = None
    """
    Abstract class
    """

    def face_from_contours3d(self,
                             contours3d: List[volmdlr.wires.Contour3D],
                             name: str = ''):
        """
        """

        lc3d = len(contours3d)

        if lc3d == 1:
            outer_contour2d = self.contour3d_to_2d(contours3d[0])
            inner_contours2d = []
        elif lc3d > 1:
            area = -1
            inner_contours2d = []
            for contour3d in contours3d:
                contour2d = self.contour3d_to_2d(contour3d)
                inner_contours2d.append(contour2d)
                contour_area = contour2d.area()
                if contour_area > area:
                    area = contour_area
                    outer_contour2d = contour2d
            inner_contours2d.remove(outer_contour2d)
        else:
            raise ValueError('Must have at least one contour')

        if isinstance(self.face_class, str):
            class_ = globals()[self.face_class]
        else:
            class_ = self.face_class

        surface2d = Surface2D(outer_contour=outer_contour2d,
                              inner_contours=inner_contours2d)
        return class_(self,
                      surface2d=surface2d,
                      name=name)

    def repair_primitives_periodicity(self, primitives, last_primitive):
        delta_x1 = abs(primitives[0].start.x
                       - last_primitive.end.x)
        delta_x2 = abs(primitives[-1].end.x
                       - last_primitive.end.x)
        delta_y1 = abs(primitives[0].start.y
                       - last_primitive.end.y)
        delta_y2 = abs(primitives[-1].end.y
                       - last_primitive.end.y)

        if self.x_periodicity \
                and not (math.isclose(delta_x1, 0,
                                      abs_tol=5e-5)
                         or math.isclose(delta_x2, 0,
                                         abs_tol=5e-5)):
            delta_x1 = delta_x1 % self.x_periodicity
            delta_x2 = delta_x2 % self.x_periodicity
            if math.isclose(delta_x1, self.x_periodicity,
                            abs_tol=1e-4):
                delta_x1 = 0.
            if math.isclose(delta_x2, self.x_periodicity,
                            abs_tol=1e-4):
                delta_x2 = 0.
            for prim in primitives:
                prim.start.x = abs(self.x_periodicity
                                   - prim.start.x)
                prim.end.x = abs(self.x_periodicity
                                 - prim.end.x)

        if self.y_periodicity \
                and not (math.isclose(delta_y1, 0,
                                      abs_tol=5e-5)
                         or math.isclose(delta_y2, 0,
                                         abs_tol=5e-5)):
            delta_y1 = delta_y1 % self.y_periodicity
            delta_y2 = delta_y2 % self.y_periodicity
            if math.isclose(delta_y1, self.y_periodicity,
                            abs_tol=1e-4):
                delta_y1 = 0.
            if math.isclose(delta_y2, self.y_periodicity,
                            abs_tol=1e-4):
                delta_y2 = 0.
            for prim in primitives:
                prim.start.y = abs(self.y_periodicity
                                   - prim.start.y)
                prim.end.y = abs(self.y_periodicity
                                 - prim.end.y)

        return primitives, delta_x1, delta_x2, delta_y1, delta_y2

    def contour3d_to_2d(self, contour3d):
        primitives2d = []
        last_primitive = None

        for primitive3d in contour3d.primitives:
            method_name = '{}_to_2d'.format(
                primitive3d.__class__.__name__.lower())
            if hasattr(self, method_name):
                primitives = getattr(self, method_name)(primitive3d)

                if primitives is None:
                    continue

                if last_primitive:
                    primitives, delta_x1, delta_x2, delta_y1, delta_y2 = \
                        self.repair_primitives_periodicity(primitives,
                                                           last_primitive)

                    dist1 = primitive3d.start.point_distance(
                        last_primitive3d.end)
                    dist2 = primitive3d.end.point_distance(
                        last_primitive3d.end)
                    if (math.isclose(delta_x1, 0., abs_tol=1e-3)
                            and math.isclose(delta_y1, 0., abs_tol=1e-3)
                            and math.isclose(dist1, 0, abs_tol=5e-5)):
                        pass
                    elif (math.isclose(delta_x2, 0., abs_tol=1e-3)
                            and math.isclose(delta_y2, 0., abs_tol=1e-3)
                            and math.isclose(dist2, 0, abs_tol=5e-5)):
                        primitives = [p.reverse() for p in primitives[::-1]]
                    else:
                        ax2 = contour3d.plot()
                        primitive3d.plot(ax=ax2, color='r')
                        last_primitive3d.plot(ax=ax2, color='b')
                        self.plot(ax=ax2)

                        ax = last_primitive.plot(color='b', plot_points=True)
                        # primitives[0].plot(ax=ax, color='r', plot_points=True)
                        # primitives[-1].plot(ax=ax, color='r', plot_points=True)
                        for p in primitives:
                            p.plot(ax=ax, color='r', plot_points=True)
                        if self.x_periodicity:
                            vme.Line2D(volmdlr.Point2D(self.x_periodicity, 0),
                                       volmdlr.Point2D(self.x_periodicity, 1))\
                                .plot(ax=ax)
                        print('Surface 3D:', self)
                        print('3D primitive in red:', primitive3d)
                        print('Previous 3D primitive:', last_primitive3d)
                        raise ValueError(
                            'Primitives not following each other in contour:',
                            'delta1={}, {}, {} ; '
                            'delta2={}, {}, {}'.format(
                                delta_x1, delta_y1, dist1,
                                delta_x2, delta_y2, dist2))

                if primitives:
                    last_primitive = primitives[-1]
                    last_primitive3d = primitive3d
                    primitives2d.extend(primitives)
            else:
                raise NotImplementedError(
                    'Class {} does not implement {}'.format(
                        self.__class__.__name__,
                        method_name))

        return volmdlr.wires.Contour2D(primitives2d)

    def contour2d_to_3d(self, contour2d):
        primitives3d = []
        for primitive2d in contour2d.primitives:
            method_name = '{}_to_3d'.format(
                primitive2d.__class__.__name__.lower())
            if hasattr(self, method_name):
                try:
                    primitives3d.extend(getattr(self, method_name)(primitive2d))
                except NotImplementedError:
                    print('Error NotImplementedError')
            else:
                raise NotImplementedError(
                    'Class {} does not implement {}'.format(
                        self.__class__.__name__,
                        method_name))

        return volmdlr.wires.Contour3D(primitives3d)

    def linesegment3d_to_2d(self, linesegment3d):
        """
        a line segment on a surface will be in any case a line in 2D?
        """
        return [vme.LineSegment2D(self.point3d_to_2d(linesegment3d.start),
                                  self.point3d_to_2d(linesegment3d.end))]

    def bsplinecurve3d_to_2d(self, bspline_curve3d):
        """
        Is this right?
        """
        control_points = [self.point3d_to_2d(p)
                          for p in bspline_curve3d.control_points]
        return [vme.BSplineCurve2D(
                    bspline_curve3d.degree,
                    control_points=control_points,
                    knot_multiplicities=bspline_curve3d.knot_multiplicities,
                    knots=bspline_curve3d.knots,
                    weights=bspline_curve3d.weights,
                    periodic=bspline_curve3d.periodic)]

    def bsplinecurve2d_to_3d(self, bspline_curve2d):
        """
        Is this right?
        """
        control_points = [self.point2d_to_3d(p)
                          for p in bspline_curve2d.control_points]
        return [vme.BSplineCurve3D(
                    bspline_curve2d.degree,
                    control_points=control_points,
                    knot_multiplicities=bspline_curve2d.knot_multiplicities,
                    knots=bspline_curve2d.knots,
                    weights=bspline_curve2d.weights,
                    periodic=bspline_curve2d.periodic)]

    def normal_from_point2d(self, point2d):

        raise NotImplementedError('NotImplemented')

    def normal_from_point3d(self, point3d):
        """
        evaluates the normal vector of the bspline surface at this point3d.
        """

        return (self.normal_from_point2d(self.point3d_to_2d(point3d)))[1]

    def geodesic_distance_from_points2d(self, point1_2d: volmdlr.Point2D,
                                        point2_2d: volmdlr.Point2D, number_points: int = 50):
        """
        Approximation of geodesic distance via linesegments length sum in 3D
        """
        # points = [point1_2d]
        current_point3d = self.point2d_to_3d(point1_2d)
        distance = 0.
        for i in range(number_points):
            next_point3d = self.point2d_to_3d(point1_2d + (i + 1) / (number_points) * (point2_2d - point1_2d))
            distance += next_point3d.point_distance(current_point3d)
            current_point3d = next_point3d
        return distance

    def geodesic_distance(self, point1_3d: volmdlr.Point3D, point2_3d: volmdlr.Point3D):
        """
        Approximation of geodesic distance between 2 3D points supposed to be on the surface
        """
        point1_2d = self.point3d_to_2d(point1_3d)
        point2_2d = self.point3d_to_2d(point2_3d)
        return self.geodesic_distance_from_points2d(point1_2d, point2_2d)

    def frame_mapping_parameters(self, frame: volmdlr.Frame3D, side: str):
        basis = frame.basis()
        if side == 'new':
            new_origin = frame.new_coordinates(self.frame.origin)
            new_u = basis.new_coordinates(self.frame.u)
            new_v = basis.new_coordinates(self.frame.v)
            new_w = basis.new_coordinates(self.frame.w)
            new_frame = volmdlr.Frame3D(new_origin, new_u, new_v, new_w)
        elif side == 'old':
            new_origin = frame.old_coordinates(self.frame.origin)
            new_u = basis.old_coordinates(self.frame.u)
            new_v = basis.old_coordinates(self.frame.v)
            new_w = basis.old_coordinates(self.frame.w)
            new_frame = volmdlr.Frame3D(new_origin, new_u, new_v, new_w)
        else:
            raise ValueError(f'side value not valid, please specify'
                             f'a correct value: \'old\' or \'new\'')
        return new_frame


class Plane3D(Surface3D):
    face_class = 'PlaneFace3D'

    def __init__(self, frame: volmdlr.Frame3D, name: str = ''):
        """
        :param frame: u and v of frame describe the plane, w is the normal
        """
        self.frame = frame
        self.name = name

    def __hash__(self):
        return hash(self.frame)

    def __eq__(self, other_plane):
        if other_plane.__class__.__name__ != self.__class__.__name__:
            return False
        return (self.frame.origin == other_plane.frame.origin and
                self.frame.w.is_colinear_to(other_plane.frame.w))

    def to_dict(self, use_pointers: bool = True, memo=None, path: str = '#'):
        # improve the object structure ?
        dict_ = dc.DessiaObject.base_dict(self)
        dict_['frame'] = self.frame.to_dict(use_pointers=use_pointers, memo=memo, path=path + '/frame')
        return dict_

    @classmethod
    def from_step(cls, arguments, object_dict):
        frame3d = object_dict[arguments[1]]
        frame3d.normalize()
        frame = volmdlr.Frame3D(frame3d.origin,
                                frame3d.v, frame3d.w, frame3d.u)
        return cls(frame, arguments[0][1:-1])

    def to_step(self, current_id):
        frame = volmdlr.Frame3D(self.frame.origin, self.frame.w, self.frame.u,
                                self.frame.v)
        content, frame_id = frame.to_step(current_id)
        plane_id = frame_id + 1
        content += "#{} = PLANE('{}',#{});\n".format(plane_id, self.name,
                                                     frame_id)
        return content, [plane_id]

    @classmethod
    def from_3_points(cls, point1, point2, point3):
        """
        Point 1 is used as origin of the plane
        """
        vector1 = point2 - point1
        vector2 = point3 - point1

        vector1.normalize()
        vector2.normalize()
        normal = vector1.cross(vector2)
        normal.normalize()
        frame = volmdlr.Frame3D(point1, vector1, normal.cross(vector1), normal)
        return cls(frame)

    @classmethod
    def from_normal(cls, point, normal):
        v1 = normal.deterministic_unit_normal_vector()
        v2 = v1.cross(normal)
        return cls(volmdlr.Frame3D(point, v1, v2, normal))

    @classmethod
    def from_plane_vectors(cls, plane_origin: volmdlr.Point3D,
                           plane_x: volmdlr.Vector3D,
                           plane_y: volmdlr.Vector3D):
        normal = plane_x.cross(plane_y)
        return cls(volmdlr.Frame3D(plane_origin, plane_x, plane_y, normal))

    @classmethod
    def from_points(cls, points):
        if len(points) < 3:
            raise ValueError
        elif len(points) == 3:
            return cls.from_3_points(volmdlr.Point3D(points[0].vector),
                                     volmdlr.Vector3D(points[1].vector),
                                     volmdlr.Vector3D(points[2].vector))
        else:
            points = [p.copy() for p in points]
            indexes_to_del = []
            for i, point in enumerate(points[1:]):
                if point == points[0]:
                    indexes_to_del.append(i)
            for index in indexes_to_del[::-1]:
                del points[index + 1]

            origin = points[0]
            vector1 = points[1] - origin
            vector1.normalize()
            vector2_min = points[2] - origin
            vector2_min.normalize()
            dot_min = abs(vector1.dot(vector2_min))
            for point in points[3:]:
                vector2 = point - origin
                vector2.normalize()
                dot = abs(vector1.dot(vector2))
                if dot < dot_min:
                    vector2_min = vector2
                    dot_min = dot
            return cls.from_3_points(origin, vector1 + origin,
                                     vector2_min + origin)

    def point_on_plane(self, point):
        if math.isclose(self.frame.w.dot(point - self.frame.origin), 0,
                        abs_tol=1e-6):
            return True
        return False

    def line_intersections(self, line):
        u = line.point2 - line.point1
        w = line.point1 - self.frame.origin
        if math.isclose(self.frame.w.dot(u), 0, abs_tol=1e-08):
            return []
        intersection_abscissea = - self.frame.w.dot(w) / self.frame.w.dot(u)
        return [line.point1 + intersection_abscissea * u]

    def linesegment_intersections(self, linesegment: vme.LineSegment3D) \
            -> List[volmdlr.Point3D]:
        u = linesegment.end - linesegment.start
        w = linesegment.start - self.frame.origin
        normaldotu = self.frame.w.dot(u)
        if math.isclose(normaldotu, 0, abs_tol=1e-08):
            return []
        intersection_abscissea = - self.frame.w.dot(w) / normaldotu
        if intersection_abscissea < 0 or intersection_abscissea > 1:
            return []
        return [linesegment.start + intersection_abscissea * u]

    def equation_coefficients(self):
        """
        returns the a,b,c,d coefficient from equation ax+by+cz+d = 0
        """
        a, b, c = self.frame.w
        d = -self.frame.origin.dot(self.frame.w)
        return (a, b, c, d)

    def plane_intersection(self, other_plane):
        line_direction = self.frame.w.cross(other_plane.frame.w)

        if line_direction.norm() < 1e-6:
            return None

        a1, b1, c1, d1 = self.equation_coefficients()
        a2, b2, c2, d2 = other_plane.equation_coefficients()

        if a1 * b2 - a2 * b1 != 0.:
            x0 = (b1 * d2 - b2 * d1) / (a1 * b2 - a2 * b1)
            y0 = (a2 * d1 - a1 * d2) / (a1 * b2 - a2 * b1)
            point1 = volmdlr.Point3D((x0, y0, 0))
        else:
            y0 = (b2 * d2 - c2 * d1) / (b1 * c2 - c1 * b2)
            z0 = (c1 * d1 - b1 * d2) / (b1 * c2 - c1 * b2)
            point1 = volmdlr.Point3D((0, y0, z0))

        # point2 = point1 + line_direction
        # return volmdlr.Line3D(point1, point2)
        return volmdlr.Line3D(point1, point1 + line_direction)

    def is_coincident(self, plane2):
        """
        Verifies if two planes are parallel and coincident
        """
        if self.frame.w.is_colinear_to(plane2.frame.w):
            if plane2.point_on_plane(self.frame.origin):
                return True
        return False

    def rotation(self, center: volmdlr.Point3D, axis: volmdlr.Vector3D, angle: float):
        """
        Plane3D rotation
        :param center: rotation center
        :param axis: rotation axis
        :param angle: angle rotation
        :return: a new rotated Plane3D
        """
        new_frame = self.frame.rotation(center=center, axis=axis, angle=angle)
        return Plane3D(new_frame)

    def rotation_inplace(self, center: volmdlr.Point3D, axis: volmdlr.Vector3D, angle: float):
        """
        Plane3D rotation. Object is updated inplace
        :param center: rotation center
        :param axis: rotation axis
        :param angle: rotation angle
        """
        self.frame.rotation_inplace(center=center, axis=axis, angle=angle)

    def translation(self, offset: volmdlr.Vector3D):
        """
        Plane3D translation
        :param offset: translation vector
        :return: A new translated Plane3D
        """
        new_frame = self.frame.translation(offset)
        return Plane3D(new_frame)

    def translation_inplace(self, offset: volmdlr.Vector3D):
        """
        Plane3D translation. Object is updated inplace
        :param offset: translation vector
        """
        self.frame.translation_inplace(offset)

    def frame_mapping(self, frame: volmdlr.Frame3D, side: str):
        """
        Changes frame_mapping and return a new Frame3D
        side = 'old' or 'new'
        """
        new_frame = self.frame_mapping_parameters(frame, side)
        return Plane3D(new_frame, self.name)

    def frame_mapping_inplace(self, frame: volmdlr.Frame3D, side: str):
        """
        Changes frame_mapping and the object is updated inplace
        side = 'old' or 'new'
        """
        new_frame = self.frame_mapping_parameters(frame, side)
        self.frame.origin = new_frame.origin
        self.frame.u = new_frame.u
        self.frame.v = new_frame.v
        self.frame.w = new_frame.w

    def copy(self, deep=True, memo=None):
        new_frame = self.frame.copy()
        return Plane3D(new_frame, self.name)

    def plot(self, ax=None):
        if ax is None:
            fig = plt.figure()
            ax = fig.add_subplot(111, projection='3d')
        else:
            fig = ax.figure

        self.frame.origin.plot(ax)
        self.frame.u.plot(ax, color='r')
        self.frame.v.plot(ax, color='g')
        return ax

    def babylon_script(self):
        s = 'var myPlane = BABYLON.MeshBuilder.CreatePlane("myPlane", {width: 0.5, height: 0.5, sideOrientation: BABYLON.Mesh.DOUBLESIDE}, scene);\n'
        s += 'myPlane.setPositionWithLocalVector(new BABYLON.Vector3({},{},{}));\n'.format(
            self.origin[0], self.origin[1], self.origin[2])

        s += 'var axis1 = new BABYLON.Vector3({}, {}, {});\n'.format(
            self.vectors[0][0], self.vectors[0][1], self.vectors[0][2])
        s += 'var axis2 = new BABYLON.Vector3({}, {}, {});\n'.format(
            self.vectors[1][0], self.vectors[1][1], self.vectors[1][2])
        s += 'var axis3 = new BABYLON.Vector3({}, {}, {});\n'.format(
            self.normal[0], self.normal[1], self.normal[2])
        s += 'var orientation = BABYLON.Vector3.rotationFromAxis(axis1, axis2, axis3);\n'
        s += 'myPlane.rotation = orientation;\n'

        s += 'var planemat = new BABYLON.StandardMaterial("planemat", scene);\n'
        s += 'planemat.alpha = 0.4;\n'
        s += 'myPlane.material = planemat;\n'

        return s

    def point2d_to_3d(self, point2d):
        return point2d.to_3d(self.frame.origin, self.frame.u, self.frame.v)

    def point3d_to_2d(self, point3d):
        return point3d.to_2d(self.frame.origin, self.frame.u, self.frame.v)

    def contour2d_to_3d(self, contour2d):
        return contour2d.to_3d(self.frame.origin, self.frame.u, self.frame.v)

    def contour3d_to_2d(self, contour3d):
        return contour3d.to_2d(self.frame.origin, self.frame.u, self.frame.v)

    def bsplinecurve3d_to_2d(self, bspline_curve3d):
        control_points = [self.point3d_to_2d(p)
                          for p in bspline_curve3d.control_points]
        return [vme.BSplineCurve2D(
            bspline_curve3d.degree,
            control_points=control_points,
            knot_multiplicities=bspline_curve3d.knot_multiplicities,
            knots=bspline_curve3d.knots,
            weights=bspline_curve3d.weights,
            periodic=bspline_curve3d.periodic)]

    def bsplinecurve2d_to_3d(self, bspline_curve2d):
        control_points = [self.point2d_to_3d(p)
                          for p in bspline_curve2d.control_points]
        return [vme.BSplineCurve3D(
            bspline_curve2d.degree,
            control_points=control_points,
            knot_multiplicities=bspline_curve2d.knot_multiplicities,
            knots=bspline_curve2d.knots,
            weights=bspline_curve2d.weights,
            periodic=bspline_curve2d.periodic)]

    def rectangular_cut(self, x1: float, x2: float,
                        y1: float, y2: float, name: str = ''):

        p1 = volmdlr.Point2D(x1, y1)
        p2 = volmdlr.Point2D(x2, y1)
        p3 = volmdlr.Point2D(x2, y2)
        p4 = volmdlr.Point2D(x1, y2)
        outer_contour = volmdlr.wires.ClosedPolygon2D([p1, p2, p3, p4])
        surface = Surface2D(outer_contour, [])
        return PlaneFace3D(self, surface, name)


PLANE3D_OXY = Plane3D(volmdlr.OXYZ)
PLANE3D_OYZ = Plane3D(volmdlr.OYZX)
PLANE3D_OZX = Plane3D(volmdlr.OZXY)


class CylindricalSurface3D(Surface3D):
    face_class = 'CylindricalFace3D'
    x_periodicity = volmdlr.TWO_PI
    """
    The local plane is defined by (theta, z)
    :param frame: frame.w is axis, frame.u is theta=0 frame.v theta=pi/2
    :param radius: Cylinder's radius
    """

    def __init__(self, frame, radius, name=''):
        self.frame = frame
        self.radius = radius
        self.name = name

    def point2d_to_3d(self, point2d: volmdlr.Point2D):
        p = volmdlr.Point3D(self.radius * math.cos(point2d.x),
                            self.radius * math.sin(point2d.x),
                            point2d.y)
        return self.frame.old_coordinates(p)

    def point3d_to_2d(self, point3d):
        x, y, z = self.frame.new_coordinates(point3d)
        u1 = x / self.radius
        u2 = y / self.radius
        # theta = volmdlr.core.sin_cos_angle(u1, u2)
        theta = math.atan2(u2, u1)
        return volmdlr.Point2D(theta, z)

    def arc3d_to_2d(self, arc3d):
        start = self.point3d_to_2d(arc3d.start)
        end = self.point3d_to_2d(arc3d.end)
        # angle = abs(start.x-end.x)
        # if arc3d.is_trigo:
        # end = start + volmdlr.Point2D(arc3d.angle, 0)
        # else:
        #     end = start + volmdlr.Point2D(-arc3d.angle, 0)
        # interior = self.point3d_to_2d(arc3d.interior)
        # if start.x < interior.x:
        #     end = start + volmdlr.Point2D(arc3d.angle, 0)
        # else:
        #     end = start - volmdlr.Point2D(arc3d.angle, 0)
        return [vme.LineSegment2D(start, end)]

    def linesegment2d_to_3d(self, linesegment2d):
        theta1, z1 = linesegment2d.start
        theta2, z2 = linesegment2d.end
        if math.isclose(theta1, theta2, abs_tol=1e-9):
            return [vme.LineSegment3D(
                self.point2d_to_3d(linesegment2d.start),
                self.point2d_to_3d(linesegment2d.end),
            )]
        elif math.isclose(z1, z2, abs_tol=1e-9):
            if abs(theta1 - theta2) == volmdlr.TWO_PI:
                return [vme.FullArc3D(center=self.frame.origin + z1 * self.frame.w,
                                      start_end=self.point2d_to_3d(linesegment2d.start),
                                      normal=self.frame.w)]
            else:
                interior = self.point2d_to_3d(linesegment2d.point_at_abscissa(linesegment2d.length() * 0.5))
                return [vme.Arc3D(
                    self.point2d_to_3d(linesegment2d.start),
                    self.point2d_to_3d(
                        volmdlr.Point2D(0.5 * (theta1 + theta2), z1)),
                    self.point2d_to_3d(linesegment2d.end),
                )]
        else:
            # TODO: this is a non exact method!
            return [vme.LineSegment3D(self.point2d_to_3d(linesegment2d.start), self.point2d_to_3d(linesegment2d.end))]
            # raise NotImplementedError('Ellipse? delta_theta={} delta_z={}'.format(abs(theta2-theta1), abs(z1-z2)))

    def fullarc3d_to_2d(self, fullarc3d):
        if self.frame.w.is_colinear_to(fullarc3d.normal):
            p1 = self.point3d_to_2d(fullarc3d.start)
            return [vme.LineSegment2D(p1, p1 + volmdlr.TWO_PI * volmdlr.X2D)]
        else:
            print(fullarc3d.normal, self.frame.w)
            raise ValueError('Impossible!')

    def circle3d_to_2d(self, circle3d):
        return []

    def bsplinecurve3d_to_2d(self, bspline_curve3d):
        # TODO: enhance this, this is a non exact method!
        l = bspline_curve3d.length()
        points = [self.point3d_to_2d(bspline_curve3d.point_at_abscissa(i / 10 * l))
                  for i in range(11)]
        return [vme.LineSegment2D(p1, p2)
                for p1, p2 in zip(points[:-1], points[1:])]

    @classmethod
    def from_step(cls, arguments, object_dict):
        frame3d = object_dict[arguments[1]]
        U, W = frame3d.v, -frame3d.u
        U.normalize()
        W.normalize()
        V = W.cross(U)
        frame_direct = volmdlr.Frame3D(frame3d.origin, U, V, W)
        radius = float(arguments[2]) / 1000
        return cls(frame_direct, radius, arguments[0][1:-1])

    def to_step(self, current_id):
        frame = volmdlr.Frame3D(self.frame.origin, self.frame.w, self.frame.u,
                                self.frame.v)
        content, frame_id = frame.to_step(current_id)
        current_id = frame_id + 1
        content += "#{} = CYLINDRICAL_SURFACE('{}',#{},{});\n" \
            .format(current_id, self.name, frame_id,
                    round(1000 * self.radius, 3))
        return content, [current_id]

    def frame_mapping(self, frame: volmdlr.Frame3D, side: str):
        """
        Changes frame_mapping and return a new CylindricalSurface3D
        side = 'old' or 'new'
        """
        new_frame = self.frame_mapping_parameters(frame, side)
        return CylindricalSurface3D(new_frame, self.radius,
                                    name=self.name)

    def frame_mapping_inplace(self, frame: volmdlr.Frame3D, side: str):
        """
        Changes frame_mapping and the object is updated inplace
        side = 'old' or 'new'
        """
        new_frame = self.frame_mapping_parameters(frame, side)
        self.frame = new_frame

    def rectangular_cut(self, theta1: float, theta2: float,
                        z1: float, z2: float, name: str = ''):

        if theta1 == theta2:
            theta2 += volmdlr.TWO_PI

        p1 = volmdlr.Point2D(theta1, z1)
        p2 = volmdlr.Point2D(theta2, z1)
        p3 = volmdlr.Point2D(theta2, z2)
        p4 = volmdlr.Point2D(theta1, z2)
        outer_contour = volmdlr.wires.ClosedPolygon2D([p1, p2, p3, p4])
        surface2d = Surface2D(outer_contour, [])
        return volmdlr.faces.CylindricalFace3D(self, surface2d, name)

    def rotation(self, center: volmdlr.Point3D, axis: volmdlr.Vector3D, angle: float):
        """
        CylindricalFace3D rotation
        :param center: rotation center
        :param axis: rotation axis
        :param angle: angle rotation
        :return: a new rotated Plane3D
        """
        new_frame = self.frame.rotation(center=center, axis=axis,
                                        angle=angle)
        return CylindricalFace3D(new_frame, self.radius)

    def rotation_inplace(self, center: volmdlr.Point3D, axis: volmdlr.Vector3D, angle: float):
        """
        CylindricalFace3D rotation. Object is updated inplace
        :param center: rotation center
        :param axis: rotation axis
        :param angle: rotation angle
        """
        self.frame.rotation_inplace(center, axis, angle)

    def translation(self, offset: volmdlr.Vector3D):
        """
        CylindricalFace3D translation
        :param offset: translation vector
        :return: A new translated CylindricalFace3D
        """
        return CylindricalFace3D(self.frame.translation(offset), self.radius)

    def translation_inplace(self, offset: volmdlr.Vector3D):
        """
        CylindricalFace3D translation. Object is updated inplace
        :param offset: translation vector
        """
        self.frame.translation_inplace(offset)

    def grid3d(self, grid2d: volmdlr.grid.Grid2D):
        '''
        generate 3d grid points of a Cylindrical surface, based on a Grid2D
        '''

        points_2d = grid2d.points
        points_3d = [self.point2d_to_3d(point2d) for point2d in points_2d]

        return points_3d


class ToroidalSurface3D(Surface3D):
    face_class = 'ToroidalFace3D'
    x_periodicity = volmdlr.TWO_PI
    y_periodicity = volmdlr.TWO_PI
    """
    The local plane is defined by (theta, phi)
    theta is the angle around the big (R) circle and phi around the small(r)

    :param frame: Tore's frame: origin is the center, u is pointing at
                    theta=0
    :param R: Tore's radius
    :param r: Circle to revolute radius
    Definitions of R and r according to https://en.wikipedia.org/wiki/Torus
    """

    def __init__(self, frame: volmdlr.Frame3D,
                 R: float, r: float, name: str = ''):
        self.frame = frame
        self.R = R
        self.r = r
        self.name = name

    def _bounding_box(self):
        d = self.R + self.r
        p1 = self.frame.origin + self.frame.u * d + self.frame.v * d + self.frame.w * self.r
        p2 = self.frame.origin + self.frame.u * d + self.frame.v * d - self.frame.w * self.r
        p3 = self.frame.origin + self.frame.u * d - self.frame.v * d + self.frame.w * self.r
        p4 = self.frame.origin + self.frame.u * d - self.frame.v * d - self.frame.w * self.r
        p5 = self.frame.origin - self.frame.u * d + self.frame.v * d + self.frame.w * self.r
        p6 = self.frame.origin - self.frame.u * d + self.frame.v * d - self.frame.w * self.r
        p7 = self.frame.origin - self.frame.u * d - self.frame.v * d + self.frame.w * self.r
        p8 = self.frame.origin - self.frame.u * d - self.frame.v * d - self.frame.w * self.r

        return volmdlr.core.BoundingBox.from_points(
            [p1, p2, p3, p4, p5, p6, p7, p8])

    def point2d_to_3d(self, point2d: volmdlr.Point2D):
        theta, phi = point2d
        x = (self.R + self.r * math.cos(phi)) * math.cos(theta)
        y = (self.R + self.r * math.cos(phi)) * math.sin(theta)
        z = self.r * math.sin(phi)
        return self.frame.old_coordinates(volmdlr.Point3D(x, y, z))

    def point3d_to_2d(self, point3d):
        # points_2D = []
        x, y, z = self.frame.new_coordinates(point3d)
        if z < -self.r:
            z = -self.r
        elif z > self.r:
            z = self.r

        zr = z / self.r
        phi = math.asin(zr)

        u = self.R + math.sqrt((self.r ** 2) - (z ** 2))
        u1, u2 = round(x / u, 5), round(y / u, 5)
        theta = volmdlr.core.sin_cos_angle(u1, u2)

        return volmdlr.Point2D(theta, phi)

    @classmethod
    def from_step(cls, arguments, object_dict):
        frame3d = object_dict[arguments[1]]
        U, W = frame3d.v, -frame3d.u
        U.normalize()
        W.normalize()
        V = W.cross(U)
        frame_direct = volmdlr.Frame3D(frame3d.origin, U, V, W)
        rcenter = float(arguments[2]) / 1000
        rcircle = float(arguments[3]) / 1000
        return cls(frame_direct, rcenter, rcircle, arguments[0][1:-1])

    def to_step(self, current_id):
        frame = volmdlr.Frame3D(self.frame.origin, self.frame.w, self.frame.u,
                                self.frame.v)
        content, frame_id = frame.to_step(current_id)
        current_id = frame_id + 1
        content += "#{} = TOROIDAL_SURFACE('{}',#{},{},{});\n" \
            .format(current_id, self.name, frame_id,
                    round(1000 * self.R, 3),
                    round(1000 * self.r, 3))
        return content, [current_id]

    def frame_mapping(self, frame: volmdlr.Frame3D, side: str):
        """
        Changes frame_mapping and return a new ToroidalSurface3D
        side = 'old' or 'new'
        """
        new_frame = self.frame_mapping_parameters(frame, side)
        return ToroidalSurface3D(new_frame, self.R, self.r, name=self.name)

    def frame_mapping_inplace(self, frame: volmdlr.Frame3D, side: str):
        """
        Changes frame_mapping and the object is updated inplace
        side = 'old' or 'new'
        """
        new_frame = self.frame_mapping_parameters(frame, side)
        self.frame = new_frame

    def rectangular_cut(self, theta1, theta2, phi1, phi2, name=''):
        if phi1 == phi2:
            phi2 += volmdlr.TWO_PI
        elif phi2 < phi1:
            phi2 += volmdlr.TWO_PI
        if theta1 == theta2:
            theta2 += volmdlr.TWO_PI
        elif theta2 < theta1:
            theta2 += volmdlr.TWO_PI

        p1 = volmdlr.Point2D(theta1, phi1)
        p2 = volmdlr.Point2D(theta2, phi1)
        p3 = volmdlr.Point2D(theta2, phi2)
        p4 = volmdlr.Point2D(theta1, phi2)
        outer_contour = volmdlr.wires.ClosedPolygon2D([p1, p2, p3, p4])
        return ToroidalFace3D(self,
                              Surface2D(outer_contour, []),
                              name)

    def linesegment2d_to_3d(self, linesegment2d):
        theta1, phi1 = linesegment2d.start
        theta2, phi2 = linesegment2d.end
        if theta1 == theta2:
            if math.isclose(phi1 - phi2, volmdlr.TWO_PI, abs_tol=1e-9):
                u = self.frame.u.rotation(self.frame.origin, self.frame.w,
                                          angle=theta1)
                v = self.frame.u.rotation(self.frame.origin, self.frame.w,
                                          angle=theta1)
                center = self.frame.origin + self.R * u
                return [vme.FullArc3D(center=center,
                                      start_end=center + self.r * u,
                                      normal=v)]
            else:
                return [vme.Arc3D(
                    self.point2d_to_3d(linesegment2d.start),
                    self.point2d_to_3d(volmdlr.Point2D(theta1, 0.5 * (phi1 + phi2))),
                    self.point2d_to_3d(linesegment2d.end),
                )]
        elif math.isclose(phi1, phi2, abs_tol=1e-9):
            if abs(theta1 - theta2) == volmdlr.TWO_PI:
                center = self.frame.origin + self.r * math.sin(phi1) * self.frame.w
                start_end = center + self.frame.u * (self.r + self.R)
                return [vme.FullArc3D(center=center,
                                      start_end=start_end,
                                      normal=self.frame.w)]
            else:
                return [vme.Arc3D(
                    self.point2d_to_3d(linesegment2d.start),
                    self.point2d_to_3d(volmdlr.Point2D(0.5 * (theta1 + theta2), phi1)),
                    self.point2d_to_3d(linesegment2d.end),
                )]
        else:
            raise NotImplementedError('Ellipse?')

    def fullarc3d_to_2d(self, fullarc3d):
        if self.frame.w.is_colinear_to(fullarc3d.normal):
            p1 = self.point3d_to_2d(fullarc3d.start)
            return [vme.LineSegment2D(p1, p1 + volmdlr.TWO_PI * volmdlr.X2D)]
        elif fullarc3d.normal.dot(self.frame.w):
            p1 = self.point3d_to_2d(fullarc3d.start)
            return [vme.LineSegment2D(p1, p1 + volmdlr.TWO_PI * volmdlr.Y2D)]
        else:
            raise ValueError('Impossible!')

    def circle3d_to_2d(self, circle3d):
        return []

    def triangulation(self):
        face = self.rectangular_cut(0, volmdlr.TWO_PI, 0, volmdlr.TWO_PI)
        return face.triangulation()

    def translation(self, offset: volmdlr.Vector3D):
        """
        ToroidalSurface3D translation
        :param offset: translation vector
        :return: A new translated ToroidalSurface3D
        """
        return ToroidalSurface3D(self.frame.translation(
            offset), self.R, self.r)

    def translation_inplace(self, offset: volmdlr.Vector3D):
        """
        ToroidalSurface3D translation. Object is updated inplace
        :param offset: translation vector
        """
        self.frame.translation_inplace(offset)

    def rotation(self, center: volmdlr.Point3D, axis: volmdlr.Vector3D, angle: float):
        """
        ToroidalSurface3D rotation
        :param center: rotation center
        :param axis: rotation axis
        :param angle: angle rotation
        :return: a new rotated ToroidalSurface3D
        """
        new_frame = self.frame.rotation(center=center, axis=axis,
                                        angle=angle)
        return self.__class__(new_frame, self.R, self.r)

    def rotation_inplace(self, center: volmdlr.Point3D, axis: volmdlr.Vector3D, angle: float):
        """
        ToroidalSurface3D rotation. Object is updated inplace
        :param center: rotation center
        :param axis: rotation axis
        :param angle: rotation angle
        """
        self.frame.rotation_inplace(center, axis, angle)


class ConicalSurface3D(Surface3D):
    face_class = 'ConicalFace3D'
    x_periodicity = volmdlr.TWO_PI
    """
    The local plane is defined by (theta, z)
    :param frame: Cone's frame to position it: frame.w is axis of cone
                    frame.origin is at the angle of the cone
    :param semi_angle: Cone's semi-angle
    """

    def __init__(self, frame: volmdlr.Frame3D, semi_angle: float,
                 name: str = ''):
        self.frame = frame
        self.semi_angle = semi_angle
        self.name = name

    @classmethod
    def from_step(cls, arguments, object_dict):
        frame3d = object_dict[arguments[1]]
        U, W = frame3d.v, frame3d.u
        U.normalize()
        W.normalize()
        V = W.cross(U)
        radius = float(arguments[2]) / 1000
        semi_angle = float(arguments[3])
        origin = frame3d.origin - radius / math.tan(semi_angle) * W
        frame_direct = volmdlr.Frame3D(origin, U, V, W)
        return cls(frame_direct, semi_angle, arguments[0][1:-1])

    def to_step(self, current_id):
        frame = volmdlr.Frame3D(self.frame.origin, self.frame.w, self.frame.u,
                                self.frame.v)
        content, frame_id = frame.to_step(current_id)
        current_id = frame_id + 1
        content += "#{} = CONICAL_SURFACE('{}',#{},{},{});\n" \
            .format(current_id, self.name, frame_id,
                    0.,
                    round(self.semi_angle, 3))
        return content, [current_id]

    def frame_mapping(self, frame: volmdlr.Frame3D, side: str):
        """
        Changes frame_mapping and return a new ConicalSurface3D
        side = 'old' or 'new'
        """
        new_frame = self.frame_mapping_parameters(frame, side)
        return ConicalSurface3D(new_frame, self.semi_angle, name=self.name)

    def frame_mapping_inplace(self, frame: volmdlr.Frame3D, side: str):
        """
        Changes frame_mapping and the object is updated inplace
        side = 'old' or 'new'
        """
        new_frame = self.frame_mapping_parameters(frame, side)
        self.frame = new_frame

    def point2d_to_3d(self, point2d: volmdlr.Point2D):
        theta, z = point2d
        r = math.tan(self.semi_angle) * z
        new_point = volmdlr.Point3D(r * math.cos(theta),
                                    r * math.sin(theta),
                                    z)
        return self.frame.old_coordinates(new_point)

    # def point3d_to_2d(self, point3d: volmdlr.Point3D):
    #     z = self.frame.w.dot(point3d)
    #     x, y = point3d.plane_projection2d(self.frame.origin, self.frame.u,
    #                                       self.frame.v)
    #     theta = math.atan2(y, x)
    #     return volmdlr.Point2D(theta, z+0.003)

    def point3d_to_2d(self, point3d: volmdlr.Point3D):
        x, y, z = self.frame.new_coordinates(point3d)
        # x, y = point3d.plane_projection2d(self.frame.origin, self.frame.u,
        #                                   self.frame.v)
        theta = math.atan2(y, x)
        return volmdlr.Point2D(theta, z)

    def rectangular_cut(self, theta1: float, theta2: float,
                        z1: float, z2: float, name: str = ''):
        # theta1 = angle_principal_measure(theta1)
        # theta2 = angle_principal_measure(theta2)
        if theta1 == theta2:
            theta2 += volmdlr.TWO_PI

        p1 = volmdlr.Point2D(theta1, z1)
        p2 = volmdlr.Point2D(theta2, z1)
        p3 = volmdlr.Point2D(theta2, z2)
        p4 = volmdlr.Point2D(theta1, z2)
        outer_contour = volmdlr.wires.ClosedPolygon2D([p1, p2, p3, p4])
        return ConicalFace3D(self, Surface2D(outer_contour, []), name)

    def fullarc3d_to_2d(self, fullarc3d):
        if self.frame.w.is_colinear_to(fullarc3d.normal):
            p1 = self.point3d_to_2d(fullarc3d.start)
            return [vme.LineSegment2D(p1, p1 + volmdlr.TWO_PI * volmdlr.X2D)]
        else:
            raise ValueError('Impossible!')

    def circle3d_to_2d(self, circle3d):
        return []

    def linesegment2d_to_3d(self, linesegment2d):
        theta1, z1 = linesegment2d.start
        theta2, z2 = linesegment2d.end
        if math.isclose(z1, z2, abs_tol=1e-9) and math.isclose(z1, 0.,
                                                               abs_tol=1e-9):
            return []
        elif math.isclose(abs(theta1 - theta2) % volmdlr.TWO_PI, 0., abs_tol=1e-9):
            return [vme.LineSegment3D(
                self.point2d_to_3d(linesegment2d.start),
                self.point2d_to_3d(linesegment2d.end),
            )]
        elif math.isclose(z1, z2, abs_tol=1e-9):

            if abs(theta1 - theta2) % volmdlr.TWO_PI == 0.:
                return [vme.FullArc3D(center=self.frame.origin + z1 * self.frame.w,
                                      start_end=self.point2d_to_3d(linesegment2d.start),
                                      normal=self.frame.w)]
            else:
                return [vme.Arc3D(
                    self.point2d_to_3d(linesegment2d.start),
                    self.point2d_to_3d(
                        volmdlr.Point2D(0.5 * (theta1 + theta2), z1)),
                    self.point2d_to_3d(linesegment2d.end))
                ]
        else:
            raise NotImplementedError('Ellipse?')

    def translation(self, offset: volmdlr.Vector3D):
        """
        ConicalSurface3D translation
        :param offset: translation vector
        :return: A new translated ConicalSurface3D
        """
        return self.__class__(self.frame.translation(offset),
                              self.semi_angle)

    def translation_inplace(self, offset: volmdlr.Vector3D):
        """
        ConicalSurface3D translation. Object is updated inplace
        :param offset: translation vector
        """
        self.frame.translation_inplace(offset)

    def rotation(self, center: volmdlr.Point3D,
                 axis: volmdlr.Vector3D, angle: float):
        """
        ConicalSurface3D rotation
        :param center: rotation center
        :param axis: rotation axis
        :param angle: angle rotation
        :return: a new rotated ConicalSurface3D
        """
        new_frame = self.frame.rotation(center=center, axis=axis, angle=angle)
        return self.__class__(new_frame, self.semi_angle)

    def rotation_inplace(self, center: volmdlr.Point3D,
                         axis: volmdlr.Vector3D, angle: float):
        """
        ConicalSurface3D rotation. Object is updated inplace
        :param center: rotation center
        :param axis: rotation axis
        :param angle: rotation angle
        """
        self.frame.rotation_inplace(center, axis, angle)


class SphericalSurface3D(Surface3D):
    face_class = 'SphericalFace3D'
    """
    :param frame: Sphere's frame to position it
    :type frame: volmdlr.Frame3D
    :param radius: Sphere's radius
    :type radius: float
    """

    def __init__(self, frame, radius, name=''):
        self.frame = frame
        self.radius = radius
        self.name = name
        # V = frame.v
        # V.normalize()
        # W = frame.w
        # W.normalize()
        # self.plane = Plane3D(frame.origin, V, W)

    def _bounding_box(self):
        points = [self.frame.origin + volmdlr.Point3D(-self.radius,
                                                      -self.radius,
                                                      -self.radius),
                  self.frame.origin + volmdlr.Point3D(self.radius,
                                                      self.radius,
                                                      self.radius),

                  ]
        return volmdlr.core.BoundingBox.from_points(points)

    @classmethod
    def from_step(cls, arguments, object_dict):
        frame3d = object_dict[arguments[1]]
        U, W = frame3d.v, frame3d.u
        U.normalize()
        W.normalize()
        V = W.cross(U)
        frame_direct = volmdlr.Frame3D(frame3d.origin, U, V, W)
        radius = float(arguments[2]) / 1000
        return cls(frame_direct, radius, arguments[0][1:-1])

    def point2d_to_3d(self, point2d):
        # source mathcurve.com/surfaces/sphere
        # -pi<theta<pi, -pi/2<phi<pi/2
        theta, phi = point2d
        x = self.radius * math.cos(phi) * math.cos(theta)
        y = self.radius * math.cos(phi) * math.sin(theta)
        z = self.radius * math.sin(phi)
        return self.frame.old_coordinates(volmdlr.Point3D(x, y, z))

    def point3d_to_2d(self, point3d):
        x, y, z = point3d
        if z < -self.radius:
            z = -self.radius
        elif z > self.radius:
            z = self.radius

        zr = z / self.radius
        phi = math.asin(zr)

        u = math.sqrt((self.radius ** 2) - (z ** 2))
        if u == 0:
            u1, u2 = x, y
        else:
            u1, u2 = round(x / u, 5), round(y / u, 5)
        theta = volmdlr.sin_cos_angle(u1, u2)
        return volmdlr.Point2D(theta, phi)

    def linesegment2d_to_3d(self, linesegment2d):
        start = self.point2d_to_3d(linesegment2d.start)
        interior = self.point2d_to_3d(0.5 * (linesegment2d.start + linesegment2d.end))
        end = self.point2d_to_3d(linesegment2d.end)
        if start == end:
            u = start - self.frame.origin
            u.normalize()
            v = interior - self.frame.origin
            v.normalize()
            normal = u.cross(v)
            return [vme.FullArc3D(self.frame.origin, start, normal)]
        return [vme.Arc3D(start, interior, end)]

    def plot(self, ax=None, color='grey', alpha=0.5):
        # points = []
        for i in range(20):
            theta = i / 20. * volmdlr.TWO_PI
            t_points = []
            for j in range(20):
                phi = j / 20. * volmdlr.TWO_PI
                t_points.append(self.point2d_to_3d(volmdlr.Point2D(theta, phi)))
            ax = volmdlr.wires.ClosedPolygon3D(t_points).plot(ax=ax, color=color, alpha=alpha)

        return ax

    def rectangular_cut(self, theta1, theta2, phi1, phi2, name=''):
        if phi1 == phi2:
            phi2 += volmdlr.TWO_PI
        elif phi2 < phi1:
            phi2 += volmdlr.TWO_PI
        if theta1 == theta2:
            theta2 += volmdlr.TWO_PI
        elif theta2 < theta1:
            theta2 += volmdlr.TWO_PI

        p1 = volmdlr.Point2D(theta1, phi1)
        p2 = volmdlr.Point2D(theta2, phi1)
        p3 = volmdlr.Point2D(theta2, phi2)
        p4 = volmdlr.Point2D(theta1, phi2)
        outer_contour = volmdlr.wires.ClosedPolygon2D([p1, p2, p3, p4])
        return SphericalFace3D(self,
                               Surface2D(outer_contour, []),
                               name=name)


class RuledSurface3D(Surface3D):
    face_class = 'RuledFace3D'
    """
    :param frame: frame.w is axis, frame.u is theta=0 frame.v theta=pi/2
    :type frame: volmdlr.Frame3D
    :param radius: Cylinder's radius
    :type radius: float
    """

    def __init__(self,
                 wire1: volmdlr.wires.Wire3D,
                 wire2: volmdlr.wires.Wire3D,
                 name: str = ''):
        self.wire1 = wire1
        self.wire2 = wire2
        self.length1 = wire1.length()
        self.length2 = wire2.length()
        self.name = name

    def point2d_to_3d(self, point2d: volmdlr.Point2D):
        x, y = point2d
        point1 = self.wire1.point_at_abscissa(x * self.length1)
        point2 = self.wire2.point_at_abscissa(x * self.length2)
        joining_line = vme.LineSegment3D(point1, point2)
        point = joining_line.point_at_abscissa(y * joining_line.length())
        return point

    def point3d_to_2d(self, point3d):
        raise NotImplementedError

    def rectangular_cut(self, x1: float, x2: float,
                        y1: float, y2: float, name: str = ''):
        p1 = volmdlr.Point2D(x1, y1)
        p2 = volmdlr.Point2D(x2, y1)
        p3 = volmdlr.Point2D(x2, y2)
        p4 = volmdlr.Point2D(x1, y2)
        outer_contour = volmdlr.wires.ClosedPolygon2D([p1, p2, p3, p4])
        surface2d = Surface2D(outer_contour, [])
        return volmdlr.faces.RuledFace3D(self, surface2d, name)


class BSplineSurface3D(Surface3D):
    face_class = 'BSplineFace3D'
    _non_serializable_attributes = ['surface']

    def __init__(self, degree_u, degree_v, control_points, nb_u, nb_v,
                 u_multiplicities, v_multiplicities, u_knots, v_knots,
                 weights=None, name=''):
        self.control_points = control_points
        self.degree_u = degree_u
        self.degree_v = degree_v
        self.nb_u = nb_u
        self.nb_v = nb_v

        u_knots = vme.standardize_knot_vector(u_knots)
        v_knots = vme.standardize_knot_vector(v_knots)
        self.u_knots = u_knots
        self.v_knots = v_knots
        self.u_multiplicities = u_multiplicities
        self.v_multiplicities = v_multiplicities
        self.weights = weights

        self.control_points_table = []
        points_row = []
        i = 1
        for pt in control_points:
            points_row.append(pt)
            if i == nb_v:
                self.control_points_table.append(points_row)
                points_row = []
                i = 1
            else:
                i += 1
        surface = BSpline.Surface()
        surface.degree_u = degree_u
        surface.degree_v = degree_v
        if weights is None:
            P = [(control_points[i][0], control_points[i][1],
                  control_points[i][2]) for i in range(len(control_points))]
            surface.set_ctrlpts(P, nb_u, nb_v)
        else:
            Pw = [(control_points[i][0] * weights[i],
                   control_points[i][1] * weights[i],
                   control_points[i][2] * weights[i],
                   weights[i]) for i in range(len(control_points))]
            surface.set_ctrlpts(Pw, nb_u, nb_v)
        knot_vector_u = []
        for i, u_knot in enumerate(u_knots):
            knot_vector_u.extend([u_knot] * u_multiplicities[i])
        knot_vector_v = []
        for i, v_knot in enumerate(v_knots):
            knot_vector_v.extend([v_knot] * v_multiplicities[i])
        surface.knotvector_u = knot_vector_u
        surface.knotvector_v = knot_vector_v
        surface.delta = 0.05
        # surface_points = surface.evalpts

        self.surface = surface
        # self.points = [volmdlr.Point3D(*p) for p in surface_points]
        volmdlr.core.Primitive3D.__init__(self, name=name)

        # Hidden Attributes
        self._displacements = None
        self._grids2d = None
        self._grids2d_deformed = None

    @property
    def x_periodicity(self):
        p3d_x1 = self.point2d_to_3d(volmdlr.Point2D(1., 0.5))
        p2d_x0 = self.point3d_to_2d(p3d_x1, 0., 0.5)
        if self.point2d_to_3d(p2d_x0) == p3d_x1 and \
                not math.isclose(p2d_x0.x, 1, abs_tol=1e-3):
            return 1 - p2d_x0.x
        else:
            return None

    @property
    def y_periodicity(self):
        p3d_y1 = self.point2d_to_3d(volmdlr.Point2D(0.5, 1))
        p2d_y0 = self.point3d_to_2d(p3d_y1, 0., 0.5)
        if self.point2d_to_3d(p2d_y0) == p3d_y1 and \
                not math.isclose(p2d_y0.y, 1, abs_tol=1e-3):
            return 1 - p2d_y0.y
        else:
            return None

    def control_points_matrix(self, coordinates):
        '''
        define control points like a matrix, for each coordinate: x:0, y:1, z:2
        '''

        P = npy.empty((self.nb_u, self.nb_v))
        for i in range(0, self.nb_u):
            for j in range(0, self.nb_v):
                P[i][j] = self.control_points_table[i][j][coordinates]
        return P

    # Knots_vector
    def knots_vector_u(self):
        '''
        compute the global knot vector (u direction) based on knot elements and multiplicities
        '''

        knots = self.u_knots
        multiplicities = self.u_multiplicities

        knots_vec = []
        for i in range(0, len(knots)):
            for j in range(0, multiplicities[i]):
                knots_vec.append(knots[i])
        return knots_vec

    def knots_vector_v(self):
        '''
        compute the global knot vector (v direction) based on knot elements and multiplicities
        '''

        knots = self.v_knots
        multiplicities = self.v_multiplicities

        knots_vec = []
        for i in range(0, len(knots)):
            for j in range(0, multiplicities[i]):
                knots_vec.append(knots[i])
        return knots_vec

    def basis_functions_u(self, u, k, i):
        '''
        compute basis functions Bi in u direction for u=u and degree=k
        '''

        # k = self.degree_u
        t = self.knots_vector_u()

        if k == 0:
            return 1.0 if t[i] <= u < t[i + 1] else 0.0
        if t[i + k] == t[i]:
            c1 = 0.0
        else:
            c1 = (u - t[i]) / (t[i + k] - t[i]) * self.basis_functions_u(u, k - 1, i)
        if t[i + k + 1] == t[i + 1]:
            c2 = 0.0
        else:
            c2 = (t[i + k + 1] - u) / (t[i + k + 1] - t[i + 1]) * self.basis_functions_u(u, k - 1, i + 1)
        return c1 + c2

    def basis_functions_v(self, v, k, i):
        '''
        compute basis functions Bi in v direction for v=v and degree=k
        '''

        # k = self.degree_u
        t = self.knots_vector_v()

        if k == 0:
            return 1.0 if t[i] <= v < t[i + 1] else 0.0
        if t[i + k] == t[i]:
            c1 = 0.0
        else:
            c1 = (v - t[i]) / (t[i + k] - t[i]) * self.basis_functions_v(v, k - 1, i)
        if t[i + k + 1] == t[i + 1]:
            c2 = 0.0
        else:
            c2 = (t[i + k + 1] - v) / (t[i + k + 1] - t[i + 1]) * self.basis_functions_v(v, k - 1, i + 1)
        return c1 + c2

    def blending_vector_u(self, u):
        '''
        compute a vector of basis_functions in u direction for u=u
        '''

        blending_vect = npy.empty((1, self.nb_u))
        for j in range(0, self.nb_u):
            blending_vect[0][j] = self.basis_functions_u(u, self.degree_u, j)

        return blending_vect

    def blending_vector_v(self, v):
        '''
        compute a vector of basis_functions in v direction for v=v
        '''

        blending_vect = npy.empty((1, self.nb_v))
        for j in range(0, self.nb_v):
            blending_vect[0][j] = self.basis_functions_v(v, self.degree_v, j)

        return blending_vect

    def blending_matrix_u(self, u):
        '''
        compute a matrix of basis_functions in u direction for a vector u like [0,1]
        '''

        blending_mat = npy.empty((len(u), self.nb_u))
        for i in range(0, len(u)):
            for j in range(0, self.nb_u):
                blending_mat[i][j] = self.basis_functions_u(u[i], self.degree_u, j)
        return blending_mat

    def blending_matrix_v(self, v):
        '''
        compute a matrix of basis_functions in v direction for a vector v like [0,1]
        '''

        blending_mat = npy.empty((len(v), self.nb_v))
        for i in range(0, len(v)):
            for j in range(0, self.nb_v):
                blending_mat[i][j] = self.basis_functions_v(v[i], self.degree_v, j)
        return blending_mat

    def point2d_to_3d(self, point2d: volmdlr.Point2D):
        x, y = point2d
        if -1e-3 < x < 0:
            x = 0.
        elif 1 < x < 1 + 1e-3:
            x = 1
        if -1e-3 < y < 0:
            y = 0
        elif 1 < y < 1 + 1e-3:
            y = 1
        return volmdlr.Point3D(*self.surface.evaluate_single((x, y)))

    def point3d_to_2d(self, point3d: volmdlr.Point3D, min_bound_x: float = 0.,
                      max_bound_x: float = 1., min_bound_y: float = 0.,
                      max_bound_y: float = 1., tol=1e-9):
        def f(x):
            p3d = self.point2d_to_3d(volmdlr.Point2D(x[0], x[1]))
            return point3d.point_distance(p3d)

        results = []

        delta_bound_x = max_bound_x - min_bound_x
        delta_bound_y = max_bound_y - min_bound_y
        x0s = [((min_bound_x + max_bound_x) / 2, (min_bound_y + max_bound_y) / 2),
               (min_bound_x + delta_bound_x / 10, min_bound_y + delta_bound_y / 10),
               (min_bound_x + delta_bound_x / 10, max_bound_y - delta_bound_y / 10),
               (max_bound_x - delta_bound_x / 10, min_bound_y + delta_bound_y / 10),
               (max_bound_x - delta_bound_x / 10, max_bound_y - delta_bound_y / 10)]

        for x0 in x0s:
            z = scp.optimize.least_squares(f, x0=x0, bounds=([min_bound_x,
                                                              min_bound_y],
                                                             [max_bound_x,
                                                              max_bound_y]),
                                           ftol=tol / 10,
                                           xtol=tol / 10,
                                           # loss='soft_l1'
                                           )
            # z.cost represent the value of the cost function at the solution
            if z.fun < tol:
                return volmdlr.Point2D(*z.x)

            res = scp.optimize.minimize(f, x0=npy.array(x0),
                                        bounds=[(min_bound_x, max_bound_x),
                                                (min_bound_y, max_bound_y)],
                                        tol=tol)
            # res.fun represent the value of the objective function
            if res.fun < tol:
                return volmdlr.Point2D(*res.x)

            results.append((z.x, z.fun))
            results.append((res.x, res.fun))
        return volmdlr.Point2D(*min(results, key=lambda r: r[1])[0])

    def linesegment2d_to_3d(self, linesegment2d):
        # TODO: this is a non exact method!
        lth = linesegment2d.length()
        points = [self.point2d_to_3d(
            linesegment2d.point_at_abscissa(i * lth / 10.)) for i in range(11)]

        linesegment = vme.LineSegment3D(points[0], points[-1])
        flag = True
        for pt in points:
            if not linesegment.point_belongs(pt):
                flag = False
                break

        periodic = False
        if self.x_periodicity is not None and \
                math.isclose(lth, self.x_periodicity, abs_tol=1e-6) and \
                math.isclose(linesegment2d.start.y, linesegment2d.end.y,
                             abs_tol=1e-6):
            periodic = True
        elif self.y_periodicity is not None and \
                math.isclose(lth, self.y_periodicity, abs_tol=1e-6) and \
                math.isclose(linesegment2d.start.x, linesegment2d.end.x,
                             abs_tol=1e-6):
            periodic = True

        if flag:
            # All the points are on the same LineSegment3D
            linesegments = [linesegment]
        else:
            linesegments = [vme.BSplineCurve3D.from_points_interpolation(
                points, max(self.degree_u, self.degree_v), periodic=periodic)]
            # linesegments = [vme.LineSegment3D(p1, p2)
            #                 for p1, p2 in zip(points[:-1], points[1:])]
        return linesegments

    def linesegment3d_to_2d(self, linesegment3d):
        """
        a line segment on a BSplineSurface3D will be in any case a line in 2D?
        """
        x_perio = self.x_periodicity if self.x_periodicity is not None else 1.
        y_perio = self.y_periodicity if self.y_periodicity is not None else 1.
        return [vme.LineSegment2D(self.point3d_to_2d(linesegment3d.start,
                                                     max_bound_x=x_perio,
                                                     max_bound_y=y_perio),
                                  self.point3d_to_2d(linesegment3d.end,
                                                     max_bound_x=x_perio,
                                                     max_bound_y=y_perio))]

    def bsplinecurve3d_to_2d(self, bspline_curve3d):
        # TODO: enhance this, it is a non exact method!
        # TODO: bsplinecurve can be periodic but not around the bsplinesurface
        bsc_linesegment = vme.LineSegment3D(bspline_curve3d.points[0],
                                            bspline_curve3d.points[-1])
        flag = True
        for pt in bspline_curve3d.points:
            if not bsc_linesegment.point_belongs(pt):
                flag = False
                break

        if self.x_periodicity and not self.y_periodicity \
                and bspline_curve3d.periodic:
            p1 = self.point3d_to_2d(bspline_curve3d.points[0], min_bound_x=0.,
                                    max_bound_x=self.x_periodicity)
            p1_sup = self.point3d_to_2d(bspline_curve3d.points[0],
                                        min_bound_x=1 - self.x_periodicity)
            new_x = p1.x - p1_sup.x + self.x_periodicity
            new_x = new_x if 0 <= new_x else 0
            reverse = False
            if new_x < 0:
                new_x = 0
            elif math.isclose(new_x, self.x_periodicity, abs_tol=1e-5):
                new_x = 0
                reverse = True

            linesegments = [
                vme.LineSegment2D(
                    volmdlr.Point2D(new_x, p1.y),
                    volmdlr.Point2D(self.x_periodicity, p1.y))]
            if reverse:
                linesegments[0] = linesegments[0].reverse()

        elif self.y_periodicity and not self.x_periodicity \
                and bspline_curve3d.periodic:
            p1 = self.point3d_to_2d(bspline_curve3d.points[0], min_bound_y=0.,
                                    max_bound_y=self.y_periodicity)
            p1_sup = self.point3d_to_2d(bspline_curve3d.points[0],
                                        min_bound_y=1 - self.y_periodicity)
            new_y = p1.y - p1_sup.y + self.y_periodicity
            new_y = new_y if 0 <= new_y else 0
            reverse = False
            if new_y < 0:
                new_y = 0
            elif math.isclose(new_y, self.y_periodicity, abs_tol=1e-5):
                new_y = 0
                reverse = True

            linesegments = [
                vme.LineSegment2D(
                    volmdlr.Point2D(p1.x, new_y),
                    volmdlr.Point2D(p1.x, self.y_periodicity))]
            if reverse:
                linesegments[0] = linesegments[0].reverse()

        elif self.x_periodicity and self.y_periodicity \
                and bspline_curve3d.periodic:
            raise NotImplementedError

        elif flag:
            x_perio = self.x_periodicity if self.x_periodicity is not None\
                else 1.
            y_perio = self.y_periodicity if self.y_periodicity is not None\
                else 1.
            p1 = self.point3d_to_2d(bspline_curve3d.points[0],
                                    max_bound_x=x_perio,
                                    max_bound_y=y_perio)
            p2 = self.point3d_to_2d(bspline_curve3d.points[-1],
                                    max_bound_x=x_perio,
                                    max_bound_y=y_perio)

            if p1 == p2:
                print('BSplineCruve3D skipped because it is too small')
                linesegments = None
            else:
                p1_sup = self.point3d_to_2d(bspline_curve3d.points[0],
                                            min_bound_x=1 - x_perio,
                                            min_bound_y=1 - y_perio)
                p2_sup = self.point3d_to_2d(bspline_curve3d.points[-1],
                                            min_bound_x=1 - x_perio,
                                            min_bound_y=1 - y_perio)
                if self.x_periodicity and p1.point_distance(p1_sup) > 1e-5:
                    p1.x -= p1_sup.x - x_perio
                    p2.x -= p2_sup.x - x_perio
                if self.y_periodicity and p1.point_distance(p1_sup) > 1e-5:
                    p1.y -= p1_sup.y - y_perio
                    p2.y -= p2_sup.y - y_perio
                linesegments = [vme.LineSegment2D(p1, p2)]
            # How to check if end of surface overlaps start or the opposite ?
        else:
            lth = bspline_curve3d.length()
            if lth > 1e-5:
                points = [self.point3d_to_2d(
                        bspline_curve3d.point_at_abscissa(i / 10 * lth)
                        # max_bound_x=self.x_periodicity,
                        # max_bound_y=self.y_periodicity
                ) for i in range(11)]
                # linesegments = [vme.LineSegment2D(p1, p2)
                #                 for p1, p2 in zip(points[:-1], points[1:])]
                linesegments = [vme.BSplineCurve2D.from_points_interpolation(
                    points, max(self.degree_u, self.degree_v))]
            elif 1e-6 < lth <= 1e-5:
                linesegments = [vme.LineSegment2D(
                    self.point3d_to_2d(bspline_curve3d.start),
                    self.point3d_to_2d(bspline_curve3d.end))]
            else:
                print('BSplineCruve3D skipped because it is too small')
                linesegments = None

        # print(bspline_curve3d.start, bspline_curve3d.end)
        # print([(l.start, l.end) for l in linesegments])
        # print()
        return linesegments

    def arc3d_to_2d(self, arc3d):
        number_points = math.ceil(arc3d.angle * 10) + 1  # 10 points per radian
        l = arc3d.length()
        points = [self.point3d_to_2d(arc3d.point_at_abscissa(
            i * l / (number_points - 1))) for i in range(number_points)]
        return [vme.LineSegment2D(p1, p2)
                for p1, p2 in zip(points[:-1], points[1:])]
        # return [vme.BSplineCurve2D.from_points_interpolation(
        #             points, max(self.degree_u, self.degree_v))]

    def arc2d_to_3d(self, arc2d):
        number_points = math.ceil(arc2d.angle * 7) + 1  # 7 points per radian
        l = arc2d.length()
        points = [self.point2d_to_3d(arc2d.point_at_abscissa(
            i * l / (number_points - 1))) for i in range(number_points)]
        return [vme.BSplineCurve3D.from_points_interpolation(
                    points, max(self.degree_u, self.degree_v))]

    def _bounding_box(self):
        return volmdlr.core.BoundingBox.from_points(self.control_points)

    def rectangular_cut(self, u1: float, u2: float,
                        v1: float, v2: float, name: str = ''):
        p1 = volmdlr.Point2D(u1, v1)
        p2 = volmdlr.Point2D(u2, v1)
        p3 = volmdlr.Point2D(u2, v2)
        p4 = volmdlr.Point2D(u1, v2)
        outer_contour = volmdlr.wires.ClosedPolygon2D([p1, p2, p3, p4])
        surface = Surface2D(outer_contour, [])
        return BSplineFace3D(self, surface, name)  # PlaneFace3D

    def FreeCADExport(self, ip, ndigits=3):
        name = 'primitive{}'.format(ip)
        script = ""
        points = '['
        for i, pts_row in enumerate(self.control_points_table):
            pts = '['
            for j, pt in enumerate(pts_row):
                point = 'fc.Vector({},{},{}),'.format(pt[0], pt[1], pt[2])
                pts += point
            pts = pts[:-1] + '],'
            points += pts
        points = points[:-1] + ']'

        script += '{} = Part.BSplineSurface()\n'.format(name)
        if self.weights is None:
            script += '{}.buildFromPolesMultsKnots({},{},{},udegree={},vdegree={},uknots={},vknots={})\n'.format(
                name, points, self.u_multiplicities, self.v_multiplicities,
                self.degree_u, self.degree_v, self.u_knots, self.v_knots)
        else:
            script += '{}.buildFromPolesMultsKnots({},{},{},udegree={},vdegree={},uknots={},vknots={},weights={})\n'.format(
                name, points, self.u_multiplicities, self.v_multiplicities,
                self.degree_u, self.degree_v, self.u_knots, self.v_knots,
                self.weights)

        return script

    def rotation(self, center: volmdlr.Vector3D,
                 axis: volmdlr.Vector3D, angle: float):
        """
        BSplineSurface3D rotation
        :param center: rotation center
        :param axis: rotation axis
        :param angle: angle rotation
        :return: a new rotated BSplineSurface3D
        """
        new_control_points = [p.rotation(center, axis, angle)
                              for p in self.control_points]
        new_bsplinesurface3d = BSplineSurface3D(self.degree_u, self.degree_v,
                                                new_control_points, self.nb_u,
                                                self.nb_v,
                                                self.u_multiplicities,
                                                self.v_multiplicities,
                                                self.u_knots, self.v_knots,
                                                self.weights, self.name)
        return new_bsplinesurface3d

    def rotation_inplace(self, center: volmdlr.Vector3D,
                         axis: volmdlr.Vector3D, angle: float):
        """
        BSplineSurface3D rotation. Object is updated inplace
        :param center: rotation center
        :param axis: rotation axis
        :param angle: rotation angle
        """
        new_bsplinesurface3d = self.rotation(center, axis, angle)
        self.control_points = new_bsplinesurface3d.control_points
        self.surface = new_bsplinesurface3d.surface

    def translation(self, offset: volmdlr.Vector3D):
        """
        BSplineSurface3D translation
        :param offset: translation vector
        :return: A new translated BSplineSurface3D
        """
        new_control_points = [p.translation(offset) for p in
                              self.control_points]
        new_bsplinesurface3d = BSplineSurface3D(self.degree_u, self.degree_v,
                                                new_control_points, self.nb_u,
                                                self.nb_v,
                                                self.u_multiplicities,
                                                self.v_multiplicities,
                                                self.u_knots, self.v_knots,
                                                self.weights, self.name)

        return new_bsplinesurface3d

    def translation_inplace(self, offset: volmdlr.Vector3D):
        """
        BSplineSurface3D translation. Object is updated inplace
        :param offset: translation vector
        """
        new_bsplinesurface3d = self.translation(offset)
        self.control_points = new_bsplinesurface3d.control_points
        self.surface = new_bsplinesurface3d.surface

    def frame_mapping(self, frame: volmdlr.Frame3D, side: str):
        """
        Changes frame_mapping and return a new BSplineSurface3D
        side = 'old' or 'new'
        """
        new_control_points = [p.frame_mapping(frame, side) for p in
                              self.control_points]
        new_bsplinesurface3d = BSplineSurface3D(self.degree_u, self.degree_v,
                                                new_control_points, self.nb_u,
                                                self.nb_v,
                                                self.u_multiplicities,
                                                self.v_multiplicities,
                                                self.u_knots, self.v_knots,
                                                self.weights, self.name)
        return new_bsplinesurface3d

    def frame_mapping_inplace(self, frame: volmdlr.Frame3D, side: str):
        """
        Changes frame_mapping and the object is updated inplace
        side = 'old' or 'new'
        """
        new_bsplinesurface3d = self.frame_mapping(frame, side)
        self.control_points = new_bsplinesurface3d.control_points
        self.surface = new_bsplinesurface3d.surface

    def plot(self, ax=None):
        for p in self.control_points:
            ax = p.plot(ax=ax)
        return ax

    @classmethod
    def from_step(cls, arguments, object_dict):
        name = arguments[0][1:-1]
        degree_u = int(arguments[1])
        degree_v = int(arguments[2])
        points_sets = arguments[3][1:-1].split("),")
        points_sets = [elem + ")" for elem in points_sets[:-1]] + [
            points_sets[-1]]
        control_points = []
        for points_set in points_sets:
            points = [object_dict[int(i[1:])] for i in
                      points_set[1:-1].split(",")]
            nb_v = len(points)
            control_points.extend(points)
        nb_u = int(len(control_points) / nb_v)
        surface_form = arguments[4]
        if arguments[5] == '.F.':
            u_closed = False
        elif arguments[5] == '.T.':
            u_closed = True
        else:
            raise ValueError
        if arguments[6] == '.F.':
            v_closed = False
        elif arguments[6] == '.T.':
            v_closed = True
        else:
            raise ValueError
        self_intersect = arguments[7]
        u_multiplicities = [int(i) for i in arguments[8][1:-1].split(",")]
        v_multiplicities = [int(i) for i in arguments[9][1:-1].split(",")]
        u_knots = [float(i) for i in arguments[10][1:-1].split(",")]
        v_knots = [float(i) for i in arguments[11][1:-1].split(",")]
        knot_spec = arguments[12]

        if 13 in range(len(arguments)):
            weight_data = [
                float(i) for i in
                arguments[13][1:-1].replace("(", "").replace(")", "").split(",")
            ]
        else:
            weight_data = None

        bsplinesurface = cls(degree_u, degree_v, control_points, nb_u, nb_v,
                             u_multiplicities, v_multiplicities, u_knots,
                             v_knots, weight_data, name)
        # if u_closed:
        #     bsplinesurface.x_periodicity = bsplinesurface.get_x_periodicity()
        # if v_closed:
        #     bsplinesurface.y_periodicity = bsplinesurface.get_y_periodicity()
        return bsplinesurface

    def to_step(self, current_id):
        content = ''
        point_matrix_ids = '('
        for points in self.control_points_table:
            point_ids = '('
            for point in points:
                point_content, point_id = point.to_step(current_id)
                content += point_content
                point_ids += '#{},'.format(point_id)
                current_id = point_id + 1
            point_ids = point_ids[:-1]
            point_ids += '),'
            point_matrix_ids += point_ids
        point_matrix_ids = point_matrix_ids[:-1]
        point_matrix_ids += ')'

        u_close = '.T.' if self.x_periodicity else '.F.'
        v_close = '.T.' if self.y_periodicity else '.F.'

        content += "#{} = B_SPLINE_SURFACE_WITH_KNOTS('{}',{},{},{},.UNSPECIFIED.,{},{},.F.,{},{},{},{},.UNSPECIFIED.);\n" \
            .format(current_id, self.name, self.degree_u, self.degree_v,
                    point_matrix_ids, u_close, v_close,
                    tuple(self.u_multiplicities), tuple(self.v_multiplicities),
                    tuple(self.u_knots), tuple(self.v_knots))
        return content, [current_id]

    def grid3d(self, grid2d: volmdlr.grid.Grid2D):
        '''
        generate 3d grid points of a Bspline surface, based on a Grid2D
        '''

        if not self._grids2d:
            self._grids2d = grid2d

        points_2d = grid2d.points
        points_3d = [self.point2d_to_3d(point2d) for point2d in points_2d]

        return points_3d

    def grid2d_deformed(self, grid2d: volmdlr.grid.Grid2D):
        '''
        dimension and deform a Grid2D points based on a Bspline surface
        '''

        points_2d = grid2d.points
        points_3d = self.grid3d(grid2d)

        (xmin, xmax), (ymin, ymax) = grid2d.limits_xy
        points_x, points_y = grid2d.points_xy

        # Parameters
        index_x = {}  # grid point position(i,j), x coordinates position in X(unknown variable)
        index_y = {}  # grid point position(i,j), y coordinates position in X(unknown variable)
        index_points = {}  # grid point position(j,i), point position in points_2d (or points_3d)
        k, p = 0, 0
        for i in range(0, points_x):
            for j in range(0, points_y):
                index_x.update({(j, i): k})
                index_y.update({(j, i): k + 1})
                index_points.update({(j, i): p})
                k = k + 2
                p = p + 1

        equation_points = []  # points combination to compute distances between 2D and 3D grid points
        # for i in range(0,points_y): #row from (0,i)
        #     for j in range(1,points_x):
        #         equation_points.append(((0,i),(j,i)))
        # for i in range(0,points_x): #column from (i,0)
        #     for j in range(1,points_y):
        #         equation_points.append(((i,0),(i,j)))
        for i in range(0, points_y):  # row
            for j in range(0, points_x - 1):
                equation_points.append(((j, i), (j + 1, i)))
        for i in range(0, points_x):  # column
            for j in range(0, points_x - 1):
                equation_points.append(((i, j), (i, j + 1)))
        for i in range(0, points_y - 1):  # diagonal
            for j in range(0, points_x - 1):
                equation_points.append(((j, i), (j + 1, i + 1)))

        for i in range(0, points_y):  # row 2segments (before.point.after)
            for j in range(1, points_x - 1):
                equation_points.append(((j - 1, i), (j + 1, i)))

        for i in range(0, points_x):  # column 2segments (before.point.after)
            for j in range(1, points_y - 1):
                equation_points.append(((i, j - 1), (i, j + 1)))

        # Euclidean distance
        # D=[] # distances between 3D grid points (based on points combination [equation_points])
        # for i in range(0, len(equation_points)):
        #     D.append((points_3d[index_points[equation_points[i][0]]].point_distance(points_3d[index_points[equation_points[i][1]]]))**2)

        # Geodesic distance
        # xx=[]
        # for p in points_2d:
        #     xx.append(p.x)
        # yy=[]
        # for p in points_2d:
        #     yy.append(p.y)

        # triang = plt_tri.Triangulation(xx, yy)
        # faces = triang.triangles
        # points = npy.empty([len(points_3d),3])
        # for i in range(0,len(points_3d)):
        #     points[i] = npy.array([points_3d[i].x,points_3d[i].y,points_3d[i].z])

        # geoalg = geodesic.PyGeodesicAlgorithmExact(points, faces)
        D = []  # geodesic distances between 3D grid points (based on points combination [equation_points])
        for i in range(0, len(equation_points)):
            D.append((self.geodesic_distance(
                points_3d[index_points[equation_points[i][0]]], points_3d[index_points[equation_points[i][1]]]))**2)

        # System of nonlinear equations
        def non_linear_equations(X):
            F = npy.empty(len(equation_points) + 2)
            for i in range(0, len(equation_points)):
                F[i] = abs((X[index_x[equation_points[i][0]]]**2 +
                            X[index_x[equation_points[i][1]]]**2 +
                            X[index_y[equation_points[i][0]]]**2 +
                            X[index_y[equation_points[i][1]]]**2 -
                            2 *
                            X[index_x[equation_points[i][0]]] *
                            X[index_x[equation_points[i][1]]] -
                            2 *
                            X[index_y[equation_points[i][0]]] *
                            X[index_y[equation_points[i][1]]] -
                            D[i]) /
                           D[i])

            F[i + 1] = X[0] * 1000
            F[i + 2] = X[1] * 1000
            # i=i+2
            # # F[i+3] = X[(len(points_2d)-points_x)*2]
            # l= 3
            # for f in range(1, points_x):
            #     F[i+f] = X[l]*1000
            #     l = l+2
            ## F[i+3] = X[3]*1000
            ## F[i+4] = X[5]*1000
            ## F[i+4] = X[points_x*2]*1000

            return F

        # Solution with "least_squares"
        x_init = []  # initial guess (2D grid points)
        for i in range(0, len(points_2d)):
            x_init.append(points_2d[i][0])
            x_init.append(points_2d[i][1])
        z = opt.least_squares(non_linear_equations, x_init)

        points_2d_deformed = []  # deformed 2d grid points
        for i in range(0, len(z.x), 2):
            points_2d_deformed.append(volmdlr.Point2D(z.x[i], z.x[i + 1]))

        grid2d_deformed = volmdlr.grid.Grid2D.from_points(points=points_2d_deformed,
                                                          points_dim_1=points_x,
                                                          direction=grid2d.direction)

        self._grids2d_deformed = grid2d_deformed

        return points_2d_deformed

    def grid2d_deformation(self, grid2d: volmdlr.grid.Grid2D):
        '''
        compute the deformation/displacement (dx/dy) of a Grid2D based on a Bspline surface
        '''

        if not self._grids2d_deformed:
            self.grid2d_deformed(grid2d)

        displacement = self._grids2d_deformed.displacement_compared_to(grid2d)
        self._displacements = displacement

        return displacement

    def point2d_parametric_to_dimension(self, point2d: volmdlr.Point3D, grid2d: volmdlr.grid.Grid2D):
        '''
        convert a point2d from the parametric to the dimensioned frame
        '''

        # Check if the 0<point2d.x<1 and 0<point2d.y<1
        if point2d.x < 0:
            point2d.x = 0
        elif point2d.x > 1:
            point2d.x = 1
        if point2d.y < 0:
            point2d.y = 0
        elif point2d.y > 1:
            point2d.y = 1

        if self._grids2d == grid2d:
            points_2d = self._grids2d.points
        else:
            points_2d = grid2d.points
            self._grids2d = grid2d

        if self._displacements is not None:
            displacement = self._displacements
        else:
            displacement = self.grid2d_deformation(grid2d)

        points_x, points_y = grid2d.points_xy

        # Parameters
        index_points = {}  # grid point position(j,i), point position in points_2d (or points_3d)
        p = 0
        for i in range(0, points_x):
            for j in range(0, points_y):
                index_points.update({(j, i): p})
                p = p + 1

        # Form function "Finite Elements"
        def form_function(s, t):
            N = npy.empty(4)
            N[0] = (1 - s) * (1 - t) / 4
            N[1] = (1 + s) * (1 - t) / 4
            N[2] = (1 + s) * (1 + t) / 4
            N[3] = (1 - s) * (1 + t) / 4
            return N

        finite_elements_points = []  # 2D grid points index that define one element
        for j in range(0, points_y - 1):
            for i in range(0, points_x - 1):
                finite_elements_points.append(((i, j), (i + 1, j), (i + 1, j + 1), (i, j + 1)))
        finite_elements = []  # finite elements defined with closed polygon
        for i in range(0, len(finite_elements_points)):
            finite_elements.append(volmdlr.wires.ClosedPolygon2D((points_2d[index_points[finite_elements_points[i][0]]],
                                                                  points_2d[index_points[finite_elements_points[i][1]]],
                                                                  points_2d[index_points[finite_elements_points[i][2]]],
                                                                  points_2d[index_points[finite_elements_points[i][3]]])))

        for k in range(0, len(finite_elements_points)):
            if (volmdlr.wires.Contour2D(finite_elements[k].primitives).point_belongs(point2d)  # finite_elements[k].point_belongs(point2d)
                or volmdlr.wires.Contour2D(finite_elements[k].primitives).point_over_contour(point2d)
                or ((points_2d[index_points[finite_elements_points[k][0]]][0] < point2d.x < points_2d[index_points[finite_elements_points[k][1]]][0])
                    and point2d.y == points_2d[index_points[finite_elements_points[k][0]]][1])
                or ((points_2d[index_points[finite_elements_points[k][1]]][1] < point2d.y < points_2d[index_points[finite_elements_points[k][2]]][1])
                    and point2d.x == points_2d[index_points[finite_elements_points[k][1]]][0])
                or ((points_2d[index_points[finite_elements_points[k][3]]][0] < point2d.x < points_2d[index_points[finite_elements_points[k][2]]][0])
                    and point2d.y == points_2d[index_points[finite_elements_points[k][1]]][1])
                or ((points_2d[index_points[finite_elements_points[k][0]]][1] < point2d.y < points_2d[index_points[finite_elements_points[k][3]]][1])
                    and point2d.x == points_2d[index_points[finite_elements_points[k][0]]][0])):
                break

        x0 = points_2d[index_points[finite_elements_points[k][0]]][0]
        y0 = points_2d[index_points[finite_elements_points[k][0]]][1]
        x1 = points_2d[index_points[finite_elements_points[k][1]]][0]
        y2 = points_2d[index_points[finite_elements_points[k][2]]][1]
        x = point2d.x
        y = point2d.y
        s = 2 * ((x - x0) / (x1 - x0)) - 1
        t = 2 * ((y - y0) / (y2 - y0)) - 1

        N = form_function(s, t)
        dx = npy.array([displacement[index_points[finite_elements_points[k][0]]][0],
                        displacement[index_points[finite_elements_points[k][1]]][0],
                        displacement[index_points[finite_elements_points[k][2]]][0],
                        displacement[index_points[finite_elements_points[k][3]]][0]])
        dy = npy.array([displacement[index_points[finite_elements_points[k][0]]][1],
                        displacement[index_points[finite_elements_points[k][1]]][1],
                        displacement[index_points[finite_elements_points[k][2]]][1],
                        displacement[index_points[finite_elements_points[k][3]]][1]])

        return volmdlr.Point2D(point2d.x + npy.transpose(N).dot(dx), point2d.y + npy.transpose(N).dot(dy))

    def point3d_to_2d_with_dimension(self, point3d: volmdlr.Point3D, grid2d: volmdlr.grid.Grid2D):
        '''
        compute the point2d of a point3d, on a Bspline surface, in the dimensioned frame
        '''

        point2d = self.point3d_to_2d(point3d)

        point2d_with_dimension = self.point2d_parametric_to_dimension(point2d, grid2d)

        return point2d_with_dimension

    def point2d_with_dimension_to_parametric_frame(self, point2d, grid2d: volmdlr.grid.Grid2D):
        '''
        convert a point2d from the dimensioned to the parametric frame
        '''

        if self._grids2d != grid2d:
            self._grids2d = grid2d
        if not self._grids2d_deformed:
            self.grid2d_deformed(grid2d)

        points_2d = grid2d.points
        points_2d_deformed = self._grids2d_deformed.points
        points_x, points_y = grid2d.points_xy

        # Parameters
        index_points = {}  # grid point position(j,i), point position in points_2d (or points_3d)
        p = 0
        for i in range(0, points_x):
            for j in range(0, points_y):
                index_points.update({(j, i): p})
                p = p + 1

        finite_elements_points = []  # 2D grid points index that define one element
        for j in range(0, points_y - 1):
            for i in range(0, points_x - 1):
                finite_elements_points.append(((i, j), (i + 1, j), (i + 1, j + 1), (i, j + 1)))
        finite_elements = []  # finite elements defined with closed polygon  DEFORMED
        for i in range(0, len(finite_elements_points)):
            finite_elements.append(volmdlr.wires.ClosedPolygon2D((points_2d_deformed[index_points[finite_elements_points[i][0]]],
                                                                  points_2d_deformed[index_points[finite_elements_points[i][1]]],
                                                                  points_2d_deformed[index_points[finite_elements_points[i][2]]],
                                                                  points_2d_deformed[index_points[finite_elements_points[i][3]]])))

        finite_elements_initial = []  # finite elements defined with closed polygon  INITIAL
        for i in range(0, len(finite_elements_points)):
            finite_elements_initial.append(volmdlr.wires.ClosedPolygon2D((points_2d[index_points[finite_elements_points[i][0]]],
                                                                          points_2d[index_points[finite_elements_points[i][1]]],
                                                                          points_2d[index_points[finite_elements_points[i][2]]],
                                                                          points_2d[index_points[finite_elements_points[i][3]]])))

        for k in range(0, len(finite_elements_points)):
            if (finite_elements[k].point_belongs(point2d)
                or ((points_2d_deformed[index_points[finite_elements_points[k][0]]][0] < point2d.x < points_2d_deformed[index_points[finite_elements_points[k][1]]][0])
                    and point2d.y == points_2d_deformed[index_points[finite_elements_points[k][0]]][1])
                or ((points_2d_deformed[index_points[finite_elements_points[k][1]]][1] < point2d.y < points_2d_deformed[index_points[finite_elements_points[k][2]]][1])
                    and point2d.x == points_2d_deformed[index_points[finite_elements_points[k][1]]][0])
                or ((points_2d_deformed[index_points[finite_elements_points[k][3]]][0] < point2d.x < points_2d_deformed[index_points[finite_elements_points[k][2]]][0])
                    and point2d.y == points_2d_deformed[index_points[finite_elements_points[k][1]]][1])
                or ((points_2d_deformed[index_points[finite_elements_points[k][0]]][1] < point2d.y < points_2d_deformed[index_points[finite_elements_points[k][3]]][1])
                    and point2d.x == points_2d_deformed[index_points[finite_elements_points[k][0]]][0])
                or finite_elements[k].primitives[0].point_belongs(point2d) or finite_elements[k].primitives[1].point_belongs(point2d)
                    or finite_elements[k].primitives[2].point_belongs(point2d) or finite_elements[k].primitives[3].point_belongs(point2d)):

                break

        frame_deformed = volmdlr.Frame2D(finite_elements[k].center_of_mass(),
                                         volmdlr.Vector2D(finite_elements[k].primitives[1].middle_point()[0] - finite_elements[k].center_of_mass()[0],
                                                          finite_elements[k].primitives[1].middle_point()[1] - finite_elements[k].center_of_mass()[1]),
                                         volmdlr.Vector2D(finite_elements[k].primitives[0].middle_point()[0] - finite_elements[k].center_of_mass()[0],
                                                          finite_elements[k].primitives[0].middle_point()[1] - finite_elements[k].center_of_mass()[1]))

        point2d_frame_deformed = volmdlr.Point2D(point2d.frame_mapping(frame_deformed, 'new')[0],
                                                 point2d.frame_mapping(frame_deformed, 'new')[1])

        frame_inital = volmdlr.Frame2D(finite_elements_initial[k].center_of_mass(),
                                       volmdlr.Vector2D(finite_elements_initial[k].primitives[1].middle_point()[0] - finite_elements_initial[k].center_of_mass()[0],
                                                        finite_elements_initial[k].primitives[1].middle_point()[1] - finite_elements_initial[k].center_of_mass()[1]),
                                       volmdlr.Vector2D(finite_elements_initial[k].primitives[0].middle_point()[0] - finite_elements_initial[k].center_of_mass()[0],
                                                        finite_elements_initial[k].primitives[0].middle_point()[1] - finite_elements_initial[k].center_of_mass()[1]))

        X = point2d_frame_deformed.frame_mapping(frame_inital, 'old')[0]
        if X < 0:
            X = 0
        elif X > 1:
            X = 1
        Y = point2d_frame_deformed.frame_mapping(frame_inital, 'old')[1]
        if Y < 0:
            Y = 0
        elif Y > 1:
            Y = 1

        return volmdlr.Point2D(X, Y)

    def point2d_with_dimension_to_3d(self, point2d, grid2d: volmdlr.grid.Grid2D):
        '''
        compute the point3d, on a Bspline surface, of a point2d define in the dimensioned frame
        '''

        point2d_01 = self.point2d_with_dimension_to_parametric_frame(point2d, grid2d)

        return self.point2d_to_3d(point2d_01)

    def linesegment2d_parametric_to_dimension(self, linesegment2d, grid2d: volmdlr.grid.Grid2D):
        '''
        convert a linesegment2d from the parametric to the dimensioned frame
        '''

        points = linesegment2d.discretization_points(20)
        points_dim = [
            self.point2d_parametric_to_dimension(
                p, grid2d) for p in points]

        return vme.BSplineCurve2D.from_points_interpolation(
                points_dim, max(self.degree_u, self.degree_v))

    def linesegment3d_to_2d_with_dimension(self, linesegment3d, grid2d: volmdlr.grid.Grid2D):
        '''
        compute the linesegment2d of a linesegment3d, on a Bspline surface, in the dimensioned frame
        '''

        linesegment2d = self.linesegment3d_to_2d(linesegment3d)
        bsplinecurve2d_with_dimension = self.linesegment2d_parametric_to_dimension(linesegment2d, grid2d)

        return bsplinecurve2d_with_dimension

    def linesegment2d_with_dimension_to_parametric_frame(self, linesegment2d):
        '''
        convert a linesegment2d from the dimensioned to the parametric frame
        '''

        try:
            linesegment2d = volmdlr.edges.LineSegment2D(
                self.point2d_with_dimension_to_parametric_frame(linesegment2d.start, self._grids2d),
                self.point2d_with_dimension_to_parametric_frame(linesegment2d.end, self._grids2d))
        except NotImplementedError:
            return None

        return linesegment2d

    def linesegment2d_with_dimension_to_3d(self, linesegment2d):
        '''
        compute the linesegment3d, on a Bspline surface, of a linesegment2d defined in the dimensioned frame
        '''

        linesegment2d_01 = self.linesegment2d_with_dimension_to_parametric_frame(linesegment2d)
        linesegment3d = self.linesegment2d_to_3d(linesegment2d_01)

        return linesegment3d

    def bsplinecurve2d_parametric_to_dimension(self, bsplinecurve2d, grid2d: volmdlr.grid.Grid2D):
        '''
        convert a bsplinecurve2d from the parametric to the dimensioned frame
        '''

        # check if bsplinecurve2d is in a list
        if isinstance(bsplinecurve2d, list):
            bsplinecurve2d = bsplinecurve2d[0]
        points = bsplinecurve2d.control_points
        points_dim = []

        for p in points:
            points_dim.append(self.point2d_parametric_to_dimension(p, grid2d))

        bsplinecurve2d_with_dimension = volmdlr.edges.BSplineCurve2D(bsplinecurve2d.degree, points_dim,
                                                                     bsplinecurve2d.knot_multiplicities,
                                                                     bsplinecurve2d.knots,
                                                                     bsplinecurve2d.weights,
                                                                     bsplinecurve2d.periodic)

        return bsplinecurve2d_with_dimension

    def bsplinecurve3d_to_2d_with_dimension(self, bsplinecurve3d, grid2d: volmdlr.grid.Grid2D):
        '''
        compute the bsplinecurve2d of a bsplinecurve3d, on a Bspline surface, in the dimensioned frame
        '''

        bsplinecurve2d_01 = self.bsplinecurve3d_to_2d(bsplinecurve3d)
        bsplinecurve2d_with_dimension = self.bsplinecurve2d_parametric_to_dimension(
            bsplinecurve2d_01, grid2d)

        return bsplinecurve2d_with_dimension

    def bsplinecurve2d_with_dimension_to_parametric_frame(self, bsplinecurve2d):
        '''
        convert a bsplinecurve2d from the dimensioned to the parametric frame
        '''

        points_dim = bsplinecurve2d.control_points
        points = []
        for p in points_dim:
            points.append(
                self.point2d_with_dimension_to_parametric_frame(p, self._grids2d))

        bsplinecurve2d = volmdlr.edges.BSplineCurve2D(bsplinecurve2d.degree, points,
                                                      bsplinecurve2d.knot_multiplicities,
                                                      bsplinecurve2d.knots,
                                                      bsplinecurve2d.weights,
                                                      bsplinecurve2d.periodic)
        return bsplinecurve2d

    def bsplinecurve2d_with_dimension_to_3d(self, bsplinecurve2d):
        '''
        compute the bsplinecurve3d, on a Bspline surface, of a bsplinecurve2d defined in the dimensioned frame
        '''

        bsplinecurve2d_01 = self.bsplinecurve2d_with_dimension_to_parametric_frame(bsplinecurve2d)
        bsplinecurve3d = self.bsplinecurve2d_to_3d(bsplinecurve2d_01)

        return bsplinecurve3d

    def arc2d_parametric_to_dimension(self, arc2d, grid2d: volmdlr.grid.Grid2D):
        '''
        convert a arc2d from the parametric to the dimensioned frame
        '''

        number_points = math.ceil(arc2d.angle * 7) + 1
        l = arc2d.length()
        points = [self.point2d_parametric_to_dimension(arc2d.point_at_abscissa(
            i * l / (number_points - 1)), grid2d) for i in range(number_points)]

        return vme.BSplineCurve2D.from_points_interpolation(
                    points, max(self.degree_u, self.degree_v))

    def arc3d_to_2d_with_dimension(self, arc3d, grid2d: volmdlr.grid.Grid2D):
        '''
        compute the arc2d of a arc3d, on a Bspline surface, in the dimensioned frame
        '''

        bsplinecurve2d = self.arc3d_to_2d(arc3d)[0]  # it's a bsplinecurve2d
        arc2d_with_dimension = self.bsplinecurve2d_parametric_to_dimension(bsplinecurve2d, grid2d)

        return arc2d_with_dimension  # it's a bsplinecurve2d-dimension

    def arc2d_with_dimension_to_parametric_frame(self, arc2d):
        '''
        convert a arc2d from the dimensioned to the parametric frame
        '''

        number_points = math.ceil(arc2d.angle * 7) + 1
        l = arc2d.length()

        points = [self.point2d_with_dimension_to_parametric_frame(arc2d.point_at_abscissa(
                i * l / (number_points - 1)), self._grids2d) for i in range(number_points)]

        return vme.BSplineCurve2D.from_points_interpolation(
                    points, max(self.degree_u, self.degree_v))

    def arc2d_with_dimension_to_3d(self, arc2d):
        '''
        compute the  arc3d, on a Bspline surface, of a arc2d in the dimensioned frame
        '''

        arc2d_01 = self.arc2d_with_dimension_to_parametric_frame(arc2d)
        arc3d = self.arc2d_to_3d(arc2d_01)

        return arc3d  # it's a bsplinecurve3d

    def contour2d_parametric_to_dimension(self, contour2d: volmdlr.wires.Contour2D,
                                          grid2d: volmdlr.grid.Grid2D):
        '''
        convert a contour2d from the parametric to the dimensioned frame
        '''

        primitives2d_dim = []

        for primitive2d in contour2d.primitives:
            # method_name = '{}_parametric_to_dimension'.format(
            #     primitive2d.__class__.__name__.lower())
            method_name = f'{primitive2d.__class__.__name__.lower()}_parametric_to_dimension'

            if hasattr(self, method_name):
                primitives = getattr(self, method_name)(primitive2d, grid2d)
                if primitives:
                    primitives2d_dim.append(primitives)

            else:
                raise NotImplementedError(
                    f'Class {self.__class__.__name__} does not implement {method_name}')

        return volmdlr.wires.Contour2D(primitives2d_dim)

    def contour3d_to_2d_with_dimension(self, contour3d: volmdlr.wires.Contour3D,
                                       grid2d: volmdlr.grid.Grid2D):
        '''
        compute the contou2d of a contour3d, on a Bspline surface, in the dimensioned frame
        '''

        contour2d_01 = self.contour3d_to_2d(contour3d)

        return self.contour2d_parametric_to_dimension(contour2d_01, grid2d)

    def contour2d_with_dimension_to_parametric_frame(self, contour2d):
        '''
        convert a contour2d from the dimensioned to the parametric frame
        '''

        # TODO: check and avoid primitives with start=end
        primitives2d = []

        for primitive2d in contour2d.primitives:
            method_name = f'{primitive2d.__class__.__name__.lower()}_with_dimension_to_parametric_frame'

            if hasattr(self, method_name):
                primitives = getattr(self, method_name)(primitive2d)
                if primitives:
                    primitives2d.append(primitives)

            else:
                raise NotImplementedError(
                    # 'Class {} does not implement {}'.format(self.__class__.__name__,
                    #                                         method_name))
                    f'Class {self.__class__.__name__} does not implement {method_name}')

        # #Avoid to have primitives with start=end
        # start_points = list(set(new_start_points))

        return volmdlr.wires.Contour2D(primitives2d)

    def contour2d_with_dimension_to_3d(self, contour2d):
        '''
        compute the contour3d, on a Bspline surface, of a contour2d define in the dimensioned frame
        '''

        contour01 = self.contour2d_with_dimension_to_parametric_frame(contour2d)

        return self.contour2d_to_3d(contour01)

    @classmethod
    def from_geomdl_surface(cls, surface):
        '''
        create a volmdlr's BSpline_Surface3D from a geomdl's one
        '''

        control_points = []
        for i in range(0, len(surface.ctrlpts)):
            control_points.append(volmdlr.Point3D(surface.ctrlpts[i][0], surface.ctrlpts[i][1], surface.ctrlpts[i][2]))

        (u_knots, u_multiplicities) = knots_vector_inv((surface.knotvector_u))
        (v_knots, v_multiplicities) = knots_vector_inv((surface.knotvector_v))

        bspline_surface = cls(degree_u=surface.degree_u,
                              degree_v=surface.degree_v,
                              control_points=control_points,
                              nb_u=surface.ctrlpts_size_u,
                              nb_v=surface.ctrlpts_size_v,
                              u_multiplicities=u_multiplicities,
                              v_multiplicities=v_multiplicities,
                              u_knots=u_knots,
                              v_knots=v_knots)

        return bspline_surface

    @classmethod
    def points_fitting_into_bspline_surface(cls, points_3d, size_u, size_v, degree_u, degree_v):
        '''
        Bspline Surface interpolation through 3d points

        Parameters
        ----------
        points_3d : volmdlr.Point3D
            data points
        size_u : int
            number of data points on the u-direction.
        size_v : int
            number of data points on the v-direction.
        degree_u : int
            degree of the output surface for the u-direction.
        degree_v : int
            degree of the output surface for the v-direction.

        Returns
        -------
        B-spline surface

        '''

        points = []
        for i in range(0, len(points_3d)):
            points.append((points_3d[i].x, points_3d[i].y, points_3d[i].z))

        surface = interpolate_surface(points, size_u, size_v, degree_u, degree_v)

        return cls.from_geomdl_surface(surface)

    @classmethod
    def points_approximate_into_bspline_surface(cls, points_3d, size_u, size_v, degree_u, degree_v, **kwargs):
        '''
        Bspline Surface approximate through 3d points

        Parameters
        ----------
        points_3d : volmdlr.Point3D
            data points
        size_u : int
            number of data points on the u-direction.
        size_v : int
            number of data points on the v-direction.
        degree_u : int
            degree of the output surface for the u-direction.
        degree_v : int
            degree of the output surface for the v-direction.

        Keyword Arguments:
            * ``ctrlpts_size_u``: number of control points on the u-direction. *Default: size_u - 1*
            * ``ctrlpts_size_v``: number of control points on the v-direction. *Default: size_v - 1*

        Returns
        -------
        B-spline surface: volmdlr.faces.BSplineSurface3D

        '''

        # Keyword arguments
        num_cpts_u = kwargs.get('ctrlpts_size_u', size_u - 1)  # number of datapts, r + 1 > number of ctrlpts, n + 1
        num_cpts_v = kwargs.get('ctrlpts_size_v', size_v - 1)  # number of datapts, s + 1 > number of ctrlpts, m + 1

        points = [tuple([*pt]) for pt in points_3d]

        surface = approximate_surface(points, size_u, size_v, degree_u, degree_v,
                                      ctrlpts_size_u=num_cpts_u, num_cpts_v=num_cpts_v)

        return cls.from_geomdl_surface(surface)

    @classmethod
    def from_cylindrical_faces(cls, cylindrical_faces, degree_u, degree_v,
                               points_x: int = 10, points_y: int = 10):
        '''
        define a bspline surface from a list of cylindrical faces

        Parameters
        ----------
        cylindrical_faces : List[volmdlr.faces.CylindricalFace3D]
            faces 3d
        degree_u : int
            degree of the output surface for the u-direction
        degree_v : int
            degree of the output surface for the v-direction
        points_x : int
            number of points in x-direction
        points_y : int
            number of points in y-direction

        Returns
        -------
        B-spline surface

        '''

        if len(cylindrical_faces) == 1:

            return cls.from_cylindrical_face(cylindrical_faces[0], degree_u, degree_v, 50, 50)

        if len(cylindrical_faces) > 1:
            bspline_surfaces = []
            direction = cylindrical_faces[0].adjacent_direction(cylindrical_faces[1])

            if direction == 'x':
                bounding_rectangle_0 = cylindrical_faces[0].surface2d.outer_contour.bounding_rectangle()
                ymin = bounding_rectangle_0[2]
                ymax = bounding_rectangle_0[3]
                for face in cylindrical_faces:
                    bounding_rectangle = face.surface2d.outer_contour.bounding_rectangle()
                    ymin = min(ymin, bounding_rectangle[2])
                    ymax = max(ymax, bounding_rectangle[3])
                for face in cylindrical_faces:
                    bounding_rectangle = face.surface2d.outer_contour.bounding_rectangle()

                    points_3d = face.surface3d.grid3d(points_x, points_y,
                                                      bounding_rectangle[0], bounding_rectangle[1],
                                                      ymin, ymax)
                    bspline_surfaces.append(
                        cls.points_fitting_into_bspline_surface(
                            points_3d, points_x, points_y, degree_u, degree_v))

            elif direction == 'y':
                bounding_rectangle_0 = cylindrical_faces[0].surface2d.outer_contour.bounding_rectangle()
                xmin = bounding_rectangle_0[0]
                xmax = bounding_rectangle_0[1]
                for face in cylindrical_faces:
                    bounding_rectangle = face.surface2d.outer_contour.bounding_rectangle()
                    xmin = min(xmin, bounding_rectangle[0])
                    xmax = max(xmax, bounding_rectangle[1])
                for face in cylindrical_faces:
                    bounding_rectangle = face.surface2d.outer_contour.bounding_rectangle()

                    points_3d = face.surface3d.grid3d(points_x, points_y, xmin, xmax,
                                                      bounding_rectangle[2], bounding_rectangle[3])
                    bspline_surfaces.append(
                        cls.points_fitting_into_bspline_surface(
                            points_3d, points_x, points_y, degree_u, degree_v))

            to_be_merged = bspline_surfaces[0]
            for i in range(0, len(bspline_surfaces) - 1):
                merged = to_be_merged.merge_with(bspline_surfaces[i + 1])
                to_be_merged = merged

            bspline_surface = to_be_merged

            return bspline_surface

    @classmethod
    def from_cylindrical_face(cls, cylindrical_face, degree_u, degree_v, **kwargs):  # points_x: int = 50, points_y: int = 50
        '''
        define a bspline surface from a cylindrical face

        Parameters
        ----------
        cylindrical_face : volmdlr.faces.CylindricalFace3D
            face 3d
        degree_u : int
            degree of the output surface for the u-direction.
        degree_v : int
            degree of the output surface for the v-direction.
        points_x : int
            number of points in x-direction
        points_y : int
            number of points in y-direction

        Returns
        -------
        B-spline surface

        '''

        points_x = kwargs['points_x']
        points_y = kwargs['points_y']
        bounding_rectangle = cylindrical_face.surface2d.outer_contour.bounding_rectangle()
        points_3d = cylindrical_face.surface3d.grid3d(volmdlr.grid.Grid2D.from_properties(x_limits=(bounding_rectangle[0],
                                                                                                    bounding_rectangle[1]),
                                                                                          y_limits=(bounding_rectangle[2],
                                                                                                    bounding_rectangle[3]),
                                                                                          points_nbr=(points_x, points_y)))

        return cls.points_fitting_into_bspline_surface(points_3d, points_x, points_x, degree_u, degree_v)

    def intersection_with(self, other_bspline_surface3d):
        '''
        compute intersection points between two Bspline surfaces
        return u,v parameters for intersection points for both surfaces
        '''

        def f(X):
            return (self.point2d_to_3d(volmdlr.Point2D(X[0], X[1])) -
                    other_bspline_surface3d.point2d_to_3d(volmdlr.Point2D(X[2], X[3]))).norm()

        x = npy.linspace(0, 1, 10)
        x_init = []
        for xi in x:
            for yi in x:
                x_init.append((xi, yi, xi, yi))

        u1, v1, u2, v2 = [], [], [], []
        solutions = []
        for x0 in x_init:
            z = scp.optimize.least_squares(f, x0=x0, bounds=([0, 1]))
            # print(z.cost)
            if z.fun < 1e-5:
                solution = z.x
                if solution not in solutions:
                    solutions.append(solution)
                    u1.append(solution[0])
                    v1.append(solution[1])
                    u2.append(solution[2])
                    v2.append(solution[3])

        # uv1 = [[min(u1),max(u1)],[min(v1),max(v1)]]
        # uv2 = [[min(u2),max(u2)],[min(v2),max(v2)]]

        return ((u1, v1), (u2, v2))  # (uv1, uv2)

    def plane_intersection(self, plane3d):
        '''
        compute intersection points between a Bspline surface and a plane3d
        '''

        def f(X):
            return ((self.surface.evaluate_single((X[0], X[1]))[0]) * plane3d.equation_coefficients()[0] +
                    (self.surface.evaluate_single((X[0], X[1]))[1]) * plane3d.equation_coefficients()[1] +
                    (self.surface.evaluate_single((X[0], X[1]))[2]) * plane3d.equation_coefficients()[2] +
                    plane3d.equation_coefficients()[3])

        x = npy.linspace(0, 1, 20)
        x_init = []
        for xi in x:
            for yi in x:
                x_init.append((xi, yi))

        # x_init = volmdlr.Point2D.grid2d(20, 20, 0, 1, 0, 1)

        intersection_points = []
        # solutions = []
        # u, v =[],  []

        for x0 in x_init:
            z = scp.optimize.least_squares(f, x0=x0, bounds=([0, 1]))
            if z.fun < 1e-20:
                #     cost.append(z.cost)
                # # print(z.cost)
                # if z.cost<1e-20:
                solution = z.x
                intersection_points.append(volmdlr.Point3D(self.surface.evaluate_single((solution[0], solution[1]))[0],
                                                           self.surface.evaluate_single((solution[0], solution[1]))[1],
                                                           self.surface.evaluate_single((solution[0], solution[1]))[2]))
        # intersection_points.sort()
                # u.append(solution[0])
                # v.append(solution[1])
                # solutions.append(solution)

        # return (u,v)
        return intersection_points

    def error_with_point3d(self, point3d):
        '''
        compute the error/distance between the Bspline surface and a point3d
        '''

        def f(x):
            return (point3d - self.point2d_to_3d(volmdlr.Point2D(x[0], x[1]))).norm()

        cost = []

        for x0 in [(0, 0), (0, 1), (1, 0), (1, 1), (0.5, 0.5)]:
            z = scp.optimize.least_squares(f, x0=x0, bounds=([0, 1]))
            cost.append(z.fun)

        return min(cost)

    def error_with_edge3d(self, edge3d):
        '''
        compute the error/distance between the Bspline surface and an edge3d
        it's the mean of the start and end points errors'
        '''

        return (self.error_with_point3d(edge3d.start) + self.error_with_point3d(edge3d.end)) / 2

    def nearest_edges3d(self, contour3d, threshold: float):
        '''
        compute the nearest edges of a contour3d to a Bspline_surface3d based on a threshold
        '''

        nearest = []
        for primitive in contour3d.primitives:
            if self.error_with_edge3d(primitive) <= threshold:
                nearest.append(primitive)
        nearest_primitives = volmdlr.wires.Wire3D(nearest)

        return nearest_primitives

    def edge3d_to_2d_with_dimension(self, edge3d, grid2d: volmdlr.grid.Grid2D):
        '''
        compute the edge2d of a edge3d, on a Bspline surface, in the dimensioned frame
        '''

        # method_name = '{}_to_2d_with_dimension'.format(edge3d.__class__.__name__.lower())
        method_name = f'{edge3d.__class__.__name__.lower()}_to_2d_with_dimension'

        if hasattr(self, method_name):
            edge2d_dim = getattr(self, method_name)(edge3d, grid2d)
            if edge2d_dim:
                return edge2d_dim
            else:
                raise NotImplementedError
        else:
            raise NotImplementedError(
                # 'Class {} does not implement {}'.format(self.__class__.__name__,
                #                                         method_name))
                f'Class {self.__class__.__name__} does not implement {method_name}')

    def wire3d_to_2d(self, wire3d):
        '''
        compute the 2d of a wire3d, on a Bspline surface
        '''

        contour = self.contour3d_to_2d(wire3d)

        return volmdlr.wires.Wire2D(contour.primitives)

    def wire3d_to_2d_with_dimension(self, wire3d):
        '''
        compute the 2d of a wire3d, on a Bspline surface, in the dimensioned frame
        '''

        contour = self.contour3d_to_2d_with_dimension(wire3d, self._grids2d)

        return volmdlr.wires.Wire2D(contour.primitives)

    def split_surface_u(self, u: float):
        '''
        split the surface at the input parametric coordinate on the u-direction

        Parameters
        ----------
        u : float
            Parametric coordinate u choosen between 0 and 1

        Returns
        -------
        surfaces : list
            Two splitted surfaces

        '''

        surfaces_geo = split_surface_u(self.surface, u)
        surfaces = []
        for s in surfaces_geo:
            surfaces.append(volmdlr.faces.BSplineSurface3D.from_geomdl_surface(s))

        return surfaces

    def split_surface_v(self, v: float):
        '''
        split the surface at the input parametric coordinate on the v-direction

        Parameters
        ----------
        v : float
            Parametric coordinate v choosen between 0 and 1

        Returns
        -------
        surfaces : list
            Two splitted surfaces

        '''

        surfaces_geo = split_surface_v(self.surface, v)
        surfaces = []
        for s in surfaces_geo:
            surfaces.append(volmdlr.faces.BSplineSurface3D.from_geomdl_surface(s))

        return surfaces

    def split_surface_with_bspline_curve(self, bspline_curve3d: volmdlr.edges.BSplineCurve3D):
        '''
        cuts the surface into two pieces with a bspline curve

        Parameters
        ----------
        bspline_curve3d : volmdlr.edges.BSplineCurve3D


        Returns
        -------
        surfaces : list
            Two splitted surfaces

        '''

        surfaces = []
        bspline_curve2d = self.bsplinecurve3d_to_2d(bspline_curve3d)[0]
        # if type(bspline_curve2d) == list:
        #     points = [bspline_curve2d[0].start]
        #     for edge in bspline_curve2d:
        #         points.append(edge.end)
        #     bspline_curve2d = vme.BSplineCurve2D.from_points_approximation(points, 2, ctrlpts_size = 5)
        contour = self.rectangular_cut(0, 1, 0, 1).surface2d.outer_contour
        contours = contour.cut_by_bspline_curve(bspline_curve2d)

        du, dv = bspline_curve2d.end - bspline_curve2d.start
        resolution = 8

        for contour in contours:
            u_min, u_max, v_min, v_max = contour.bounding_rectangle()
            if du > dv:
                delta_u = u_max - u_min
                nlines_x = int(delta_u * resolution)
                lines_x = [vme.Line2D(volmdlr.Point2D(u_min, v_min),
                                      volmdlr.Point2D(u_min, v_max))]
                for i in range(nlines_x):
                    u = u_min + (i + 1) / (nlines_x + 1) * delta_u
                    lines_x.append(vme.Line2D(volmdlr.Point2D(u, v_min),
                                              volmdlr.Point2D(u, v_max)))
                lines_x.append(vme.Line2D(volmdlr.Point2D(u_max, v_min),
                                          volmdlr.Point2D(u_max, v_max)))
                lines = lines_x

            else:
                delta_v = v_max - v_min
                nlines_y = int(delta_v * resolution)
                lines_y = [vme.Line2D(volmdlr.Point2D(v_min, v_min),
                                      volmdlr.Point2D(v_max, v_min))]
                for i in range(nlines_y):
                    v = v_min + (i + 1) / (nlines_y + 1) * delta_v
                    lines_y.append(vme.Line2D(volmdlr.Point2D(v_min, v),
                                              volmdlr.Point2D(v_max, v)))
                lines_y.append(vme.Line2D(volmdlr.Point2D(v_min, v_max),
                                          volmdlr.Point2D(v_max, v_max)))
                lines = lines_y

            pt0 = volmdlr.O2D
            points = []

            for l in lines:
                inter = contour.line_intersections(l)
                if inter:
                    pt = [inter[0][0], inter[1][0]]
                else:
                    raise NotImplementedError

                pt = sorted(pt, key=lambda p: pt0.point_distance(p))
                pt0 = pt[0]
                edge = volmdlr.edges.LineSegment2D(pt[0], pt[1])

                points.extend(edge.discretization_points(10))

            points3d = []
            for p in points:
                points3d.append(self.point2d_to_3d(p))

            size_u, size_v, degree_u, degree_v = 10, 10, self.degree_u, self.degree_v
            surfaces.append(
                volmdlr.faces.BSplineSurface3D.points_fitting_into_bspline_surface(
                    points3d, size_u, size_v, degree_u, degree_v))

        return surfaces

    def point_belongs(self, point3d):
        '''
        check if a point3d belongs to the bspline_surface or not
        '''

        def f(x):
            p3d = self.point2d_to_3d(volmdlr.Point2D(x[0], x[1]))
            return point3d.point_distance(p3d)

        x = npy.linspace(0, 1, 5)
        x_init = []
        for xi in x:
            for yi in x:
                x_init.append((xi, yi))

        for x0 in x_init:
            z = scp.optimize.least_squares(f, x0=x0, bounds=([0, 1]))
            if z.fun < 1e-10:
                return True
        return False

    def is_intersected_with(self, other_bspline_surface3d):
        '''
        check if the two surfaces are intersected or not
        return True, when there are more 50points on the intersection zone
        '''

        # intersection_results = self.intersection_with(other_bspline_surface3d)
        # if len(intersection_results[0][0]) >= 50:
        #     return True
        # else:
        #     return False

        def f(X):
            return (self.point2d_to_3d(volmdlr.Point2D(X[0], X[1])) -
                    other_bspline_surface3d.point2d_to_3d(volmdlr.Point2D(X[2], X[3]))).norm()

        x = npy.linspace(0, 1, 10)
        x_init = []
        for xi in x:
            for yi in x:
                x_init.append((xi, yi, xi, yi))

        i = 0
        for x0 in x_init:
            z = scp.optimize.least_squares(f, x0=x0, bounds=([0, 1]))
            if z.fun < 1e-5:
                i += 1
                if i >= 50:
                    return True
        return False

    def merge_with(self, other_bspline_surface3d):
        '''
        merge two adjacent surfaces based on their faces

        Parameters
        ----------
        other_bspline_face3d : volmdlr.faces.BSplineSurface3D

        Returns
        -------
        merged_surface : volmdlr.faces.BSplineSurface3D

        '''

        bspline_face3d = self.rectangular_cut(0, 1, 0, 1)
        other_bspline_face3d = other_bspline_surface3d.rectangular_cut(0, 1, 0, 1)

        bsplines = [self, other_bspline_surface3d]
        bsplines_new = bsplines

        center = [bspline_face3d.surface2d.outer_contour.center_of_mass(),
                  other_bspline_face3d.surface2d.outer_contour.center_of_mass()]
        grid2d_direction = (bspline_face3d.pair_with(other_bspline_face3d))[1]

<<<<<<< HEAD
        if bspline_face3d.outer_contour3d.is_sharing_primitives_with(other_bspline_face3d.outer_contour3d):

            # xmin, xmax, ymin, ymax = self.xy_limits(other_bspline_surface3d)
            pass

        elif self.is_intersected_with(other_bspline_surface3d):
=======
        if self.is_intersected_with(other_bspline_surface3d):
>>>>>>> de3c1e0e
            # find pimitives to split with
            contour1 = bspline_face3d.outer_contour3d
            contour2 = other_bspline_face3d.outer_contour3d

            distances = []
            for p1 in contour1.primitives:
                dis = []
                for p2 in contour2.primitives:
                    point1 = (p1.start + p1.end) / 2
                    point2 = (p2.start + p2.end) / 2
                    dis.append(point1.point_distance(point2))
                distances.append(dis)

            i = distances.index((min(distances)))
            j = distances[i].index(min(distances[i]))

            curves = [contour2.primitives[j], contour1.primitives[i]]

            # split surface
            for i, bspline in enumerate(bsplines):
                surfaces = bspline.split_surface_with_bspline_curve(curves[i])

                errors = []
                for s in surfaces:
                    errors.append(s.error_with_point3d(bsplines[i].point2d_to_3d(center[i])))

                bsplines_new[i] = surfaces[errors.index(min(errors))]

<<<<<<< HEAD
            # xmin, xmax, ymin, ymax = [0] * len(bsplines_new), [1] * len(bsplines_new), [0] * \
            #     len(bsplines_new), [1] * len(bsplines_new)

=======
>>>>>>> de3c1e0e
            grid2d_direction = (
                bsplines_new[0].rectangular_cut(
                    0, 1, 0, 1).pair_with(
                    bsplines_new[1].rectangular_cut(
                        0, 1, 0, 1)))[1]

<<<<<<< HEAD
        # else:
        #     xmin, xmax, ymin, ymax = [0] * len(bsplines_new), [1] * len(bsplines_new), [0] * \
        #                                        len(bsplines_new), [1] * len(bsplines_new)

=======
>>>>>>> de3c1e0e
        # grid3d
        nb = 10
        points3d = []
        for i, bspline in enumerate(bsplines_new):
<<<<<<< HEAD
            grid2d = volmdlr.Point2D.grid2d_with_direction(nb, nb, 0, 1, 0, 1, grid2d_direction[i])[0]
            grid3d = []
            for p in grid2d:
                grid3d.append(bspline.point2d_to_3d(p))
=======
            grid3d = self.grid3d(volmdlr.grid.Grid2D.from_properties(x_limits=(0, 1),
                                                                     y_limits=(0, 1),
                                                                     points_nbr=(nb, nb),
                                                                     direction=grid2d_direction[i]))
>>>>>>> de3c1e0e

            if (bspline_face3d.outer_contour3d.is_sharing_primitives_with(other_bspline_face3d.outer_contour3d)
                    or self.is_intersected_with(other_bspline_surface3d)):
                if i == 0:
                    points3d.extend(grid3d[0:nb * nb - nb])
                else:
                    points3d.extend(grid3d)
            else:
                points3d.extend(grid3d)

        # fitting
        size_u, size_v, degree_u, degree_v = (nb * 2) - 1, nb, 3, 3

        merged_surface = volmdlr.faces.BSplineSurface3D.points_fitting_into_bspline_surface(
            points3d, size_u, size_v, degree_u, degree_v)

        return merged_surface

    def xy_limits(self, other_bspline_surface3d):
        '''
        compute x, y limits to define grid2d
        '''

        grid2d_direction = (
            self.rectangular_cut(
                0, 1, 0, 1).pair_with(
                other_bspline_surface3d.rectangular_cut(
                    0, 1, 0, 1)))[1]

        xmin, xmax, ymin, ymax = [], [], [], []
        if grid2d_direction[0][1] == '+y':
            xmin.append(0)
            xmax.append(1)
            ymin.append(0)
            ymax.append(0.99)
        elif grid2d_direction[0][1] == '+x':
            xmin.append(0)
            xmax.append(0.99)
            ymin.append(0)
            ymax.append(1)
        elif grid2d_direction[0][1] == '-x':
            xmin.append(0.01)
            xmax.append(1)
            ymin.append(0)
            ymax.append(1)
        elif grid2d_direction[0][1] == '-y':
            xmin.append(0)
            xmax.append(1)
            ymin.append(0.01)
            ymax.append(1)

        xmin.append(0)
        xmax.append(1)
        ymin.append(0)
        ymax.append(1)

        return xmin, xmax, ymin, ymax


class BezierSurface3D(BSplineSurface3D):

    def __init__(self, degree_u: int, degree_v: int,
                 control_points: List[List[volmdlr.Point3D]],
                 nb_u: int, nb_v: int, name=''):

        u_knots = utilities.generate_knot_vector(degree_u, nb_u)
        v_knots = utilities.generate_knot_vector(degree_v, nb_v)

        u_multiplicities = [1] * len(u_knots)
        v_multiplicities = [1] * len(v_knots)

        BSplineSurface3D.__init__(self, degree_u, degree_v,
                                  control_points, nb_u, nb_v,
                                  u_multiplicities, v_multiplicities,
                                  u_knots, v_knots, None, name)


class Face3D(volmdlr.core.Primitive3D):
    min_x_density = 1
    min_y_density = 1

    def __init__(self, surface3d, surface2d: Surface2D,
                 name: str = ''):
        self.surface3d = surface3d
        self.surface2d = surface2d
        # self.bounding_box = self._bounding_box()

        volmdlr.core.Primitive3D.__init__(self, name=name)

    def __hash__(self):
        return hash(self.surface3d) + hash(self.surface2d)

    def __eq__(self, other_):
        if other_.__class__.__name__ != self.__class__.__name__:
            return False
        equal = (self.surface3d == other_.surface3d
                 and self.surface2d == other_.surface2d)
        return equal

    def point_belongs(self, point3d: volmdlr.Point3D):
        """
        Tells you if a point is on the 3D face and inside its contour
        """
        point2d = self.surface3d.point3d_to_2d(point3d)
        check_point3d = self.surface3d.point2d_to_3d(point2d)
        if check_point3d.point_distance(point3d) > 1e-6:
            return False

        return self.surface2d.point_belongs(point2d)

    @property
    def outer_contour3d(self):
        """

        """
        return self.surface3d.contour2d_to_3d(self.surface2d.outer_contour)

    @property
    def inner_contours3d(self):
        """

        """
        return [self.surface3d.contour2d_to_3d(c) for c in
                self.surface2d.inner_contours]

    @property
    def bounding_box(self):
        """
        this error is raised to enforce overloading of this method
        """
        raise NotImplementedError(
            f"bounding_box method must be"
            f"overloaded by {self.__class__.__name__}")

    @bounding_box.setter
    def bounding_box(self, new_bounding_box):
        """Sets the bounding box to a new value"""
        raise NotImplementedError(
            f"bounding_box setter method must be"
            f"overloaded by {self.__class__.__name__}")

    def get_bounding_box(self):
        raise NotImplementedError(
            f"self.__class__.__name__"
            f"overloaded by {self.__class__.__name__}")

    @classmethod
    def from_step(cls, arguments, object_dict):
        contours = [object_dict[int(arguments[1][0][1:])]]

        # Detecting inner and outer contours
        name = arguments[0][1:-1]
        surface = object_dict[int(arguments[2])]

        if hasattr(surface, 'face_from_contours3d'):
            if (len(contours) == 1) and isinstance(contours[0],
                                                   volmdlr.Point3D):
                return surface

            return surface.face_from_contours3d(contours, name)
        else:
            raise NotImplementedError(
                'Not implemented :face_from_contours3d in {}'.format(surface))

    # def area(self):
    #     """
    #     Calculates the face's area
    #     :return: face's area
    #     """
    #     raise NotImplementedError(
    #         f'area method must be overloaded by {self.__class__.__name__}')

    def to_step(self, current_id):
        xmin, xmax, ymin, ymax = self.surface2d.bounding_rectangle()
        subsurfaces2d = [self.surface2d]
        line_x = None
        if self.surface3d.x_periodicity and (xmax - xmin) >= 0.45 * self.surface3d.x_periodicity:
            line_x = vme.Line2D(volmdlr.Point2D(0.5 * (xmin + xmax), 0),
                                volmdlr.Point2D(
                                    0.5 * (xmin + xmax), 1))
        line_y = None
        if self.surface3d.y_periodicity and (
                ymax - ymin) >= 0.45 * self.surface3d.y_periodicity:
            line_y = vme.Line2D(
                volmdlr.Point2D(0., 0.5 * (ymin + ymax)),
                volmdlr.Point2D(1, 0.5 * (ymin + ymax)))

        if line_x:
            subsurfaces2 = []
            for subsurface2d in subsurfaces2d:
                subsurfaces2.extend(subsurface2d.cut_by_line(line_x))
            subsurfaces2d = subsurfaces2

        if line_y:
            subsurfaces2 = []
            for subsurface2d in subsurfaces2d:
                subsurfaces2.extend(subsurface2d.cut_by_line(line_y))
            subsurfaces2d = subsurfaces2

        if len(subsurfaces2d) > 1:
            content = ''
            face_ids = []
            for i, subsurface2d in enumerate(subsurfaces2d):
                face = self.__class__(self.surface3d, subsurface2d)
                face_content, face_id = face.to_step_without_splitting(
                    current_id)
                face_ids.append(face_id[0])
                content += face_content
                current_id = face_id[0] + 1
            return content, face_ids
        else:
            return self.to_step_without_splitting(current_id)

    def to_step_without_splitting(self, current_id):
        content, surface3d_ids = self.surface3d.to_step(current_id)
        current_id = max(surface3d_ids) + 1

        outer_contour_content, outer_contour_id = self.outer_contour3d.to_step(
            current_id)
        # surface_id=surface3d_id)
        content += outer_contour_content
        content += "#{} = FACE_BOUND('{}',#{},.T.);\n".format(
                outer_contour_id + 1, self.name, outer_contour_id)
        contours_ids = [outer_contour_id + 1]
        current_id = outer_contour_id + 2
        for inner_contour3d in self.inner_contours3d:
            inner_contour_content, inner_contour_id = inner_contour3d.to_step(
                current_id)
            # surface_id=surface3d_id)
            content += inner_contour_content
            face_bound_id = inner_contour_id + 1
            content += "#{} = FACE_BOUND('',#{},.T.);\n".format(
                face_bound_id, inner_contour_id)
            contours_ids.append(face_bound_id)
            current_id = face_bound_id + 1

        content += "#{} = ADVANCED_FACE('{}',({}),#{},.T.);\n".format(
            current_id,
            self.name,
            volmdlr.core.step_ids_to_str(contours_ids),
            surface3d_ids[0])
        # TODO: create an ADVANCED_FACE for each surface3d_ids ?
        return content, [current_id]

    def triangulation_lines(self):
        return [], []

    def triangulation(self):

        lines_x, lines_y = self.triangulation_lines()
        if lines_x and lines_y:
            surfaces = []
            for surface in self.surface2d.split_by_lines(lines_x):
                surfaces.extend(surface.split_by_lines(lines_y))

        elif lines_x:
            # try:
            surfaces = self.surface2d.split_by_lines(lines_x)
            # except:
            #     self.plot()
            #     raise NotImplementedError
        elif lines_y:
            surfaces = self.surface2d.split_by_lines(lines_y)
        else:
            surfaces = [self.surface2d]

        # mesh2d = surfaces[0].triangulation()
        # print('ls', len(surfaces))
        # for subsurface in surfaces[1:]:
        #     # mesh2d += subsurface.triangulation()
        #     mesh2d.merge_mesh(subsurface.triangulation())

        meshes = [s.triangulation() for s in surfaces]
        mesh2d = vmd.DisplayMesh2D.merge_meshes(meshes)
        return vmd.DisplayMesh3D(
            [vmd.Node3D(*self.surface3d.point2d_to_3d(p)) for p in
             mesh2d.points],
            mesh2d.triangles)

    def plot2d(self, ax=None, color='k', alpha=1):
        if ax is None:
            _, ax = plt.subplots()

        self.outer_contour.plot()

    def rotation(self, center: volmdlr.Point3D,
                 axis: volmdlr.Vector3D, angle: float):
        """
        Face3D rotation
        :param center: rotation center
        :param axis: rotation axis
        :param angle: angle rotation
        :return: a new rotated Face3D
        """
        new_surface = self.surface3d.rotation(center=center, axis=axis,
                                              angle=angle)
        return self.__class__(new_surface, self.surface2d)

    def rotation_inplace(self, center: volmdlr.Point3D,
                         axis: volmdlr.Vector3D, angle: float):
        """
        Face3D rotation. Object is updated inplace
        :param center: rotation center
        :param axis: rotation axis
        :param angle: rotation angle
        """
        self.surface3d.rotation_inplace(center=center, axis=axis, angle=angle)
        new_bounding_box = self.get_bounding_box()
        self.bounding_box = new_bounding_box

    def translation(self, offset: volmdlr.Vector3D):
        """
        Face3D translation
        :param offset: translation vector
        :return: A new translated Face3D
        """
        new_surface3d = self.surface3d.translation(offset=offset)
        return self.__class__(new_surface3d, self.surface2d)

    def translation_inplace(self, offset: volmdlr.Vector3D):
        """
        Face3D translation. Object is updated inplace
        :param offset: translation vector
        """
        self.surface3d.translation_inplace(offset=offset)
        new_bounding_box = self.get_bounding_box()
        self.bounding_box = new_bounding_box

    def frame_mapping(self, frame: volmdlr.Frame3D, side: str):
        """
        Changes frame_mapping and return a new Face3D
        side = 'old' or 'new'
        """
        new_surface = self.surface3d.frame_mapping(frame, side)
        return self.__class__(new_surface, self.surface2d.copy(),
                              self.name)

    def frame_mapping_inplace(self, frame: volmdlr.Frame3D, side: str):
        """
        Changes frame_mapping and the object is updated inplace
        side = 'old' or 'new'
        """
        self.surface3d.frame_mapping_inplace(frame, side)
        new_bounding_box = self.get_bounding_box()
        self.bounding_box = new_bounding_box

    def copy(self, deep=True, memo=None):
        return self.__class__(self.surface3d.copy(), self.surface2d.copy(),
                              self.name)

    def line_intersections(self,
                           line: vme.Line3D,
                           ) -> List[volmdlr.Point3D]:
        intersections = []
        for intersection in self.surface3d.line_intersections(line):
            if self.point_belongs(intersection):
                intersections.append(intersection)

        return intersections

    def linesegment_intersections(self,
                                  linesegment: vme.LineSegment3D,
                                  ) -> List[volmdlr.Point3D]:
        intersections = []
        for intersection in self.surface3d.linesegment_intersections(
                linesegment):
            if self.point_belongs(intersection):
                intersections.append(intersection)

        return intersections

    def plot(self, ax=None, color='k', alpha=1, edge_details=False):
        if not ax:
            ax = plt.figure().add_subplot(111, projection='3d')
        self.outer_contour3d.plot(ax=ax, color=color, alpha=alpha,
                                  edge_details=edge_details)
        [contour3d.plot(ax=ax, color=color, alpha=alpha,
                        edge_details=edge_details)
         for contour3d in self.inner_contours3d]
        return ax

    def random_point_inside(self):
        point_inside2d = self.surface2d.random_point_inside()
        return self.surface3d.point2d_to_3d(point_inside2d)


class PlaneFace3D(Face3D):
    """
    :param contours: The face's contour2D
    :type contours: volmdlr.Contour2D
    :param plane: Plane used to place your face
    :type plane: Plane3D
    """
    _standalone_in_db = False
    _generic_eq = True
    _non_serializable_attributes = ['bounding_box', 'polygon2D']
    _non_eq_attributes = ['name', 'bounding_box', 'outer_contour3d',
                          'inner_contours3d']
    _non_hash_attributes = []

    def __init__(self, surface3d: Plane3D, surface2d: Surface2D,
                 name: str = ''):
        # if not isinstance(outer_contour2d, volmdlr.Contour2D):
        #     raise ValueError('Not a contour2D: {}'.format(outer_contour2d))
        self._bbox = None
        Face3D.__init__(self,
                        surface3d=surface3d,
                        surface2d=surface2d,
                        name=name)

    # @classmethod
    # def _repair_points_and_polygon2d(cls, points, plane):
    #     if points[0] == points[-1]:
    #         points = points[:-1]
    #     polygon_points = [
    #         p.to_2d(plane.origin, plane.vectors[0], plane.vectors[1]) for p in
    #         points]
    #     repaired_points = [p.copy() for p in points]
    #     polygon2D = volmdlr.ClosedPolygon2D(polygon_points)
    #     if polygon2D.SelfIntersect()[0]:
    #         repaired_points = [repaired_points[1]] + [
    #             repaired_points[0]] + repaired_points[2:]
    #         polygon_points = [polygon_points[1]] + [
    #             polygon_points[0]] + polygon_points[2:]
    #         if polygon_points[0] == polygon_points[-1]:
    #             repaired_points = repaired_points[:-1]
    #             polygon_points = polygon_points[:-1]
    #         polygon2D = volmdlr.ClosedPolygon2D(polygon_points)
    #     return repaired_points, polygon2D

    @classmethod
    def dict_to_object(cls, dict_, global_dict=None, pointers_memo: Dict[str, Any] = None, path: str = '#'):
        plane3d = Plane3D.dict_to_object(dict_['surface3d'],
                                         global_dict=global_dict,
                                         pointers_memo=pointers_memo,
                                         path=f'{path}/surface3d')
        surface2d = Surface2D.dict_to_object(dict_['surface2d'],
                                             global_dict=global_dict,
                                             pointers_memo=pointers_memo,
                                             path=f'{path}/surface2d')
        return cls(plane3d, surface2d, dict_['name'])

    def area(self):
        return self.surface2d.outer_contour.area()

    def copy(self, deep=True, memo=None):
        return PlaneFace3D(self.surface3d.copy(), self.surface2d.copy(),
                           self.name)

    @property
    def bounding_box(self):
        """
        """
        if not self._bbox:
            self._bbox = self.get_bounding_box()
        return self._bbox

    @bounding_box.setter
    def bounding_box(self, new_bounding_box):
        self._bbox = new_bounding_box

    def get_bounding_box(self):
        return self.outer_contour3d._bounding_box()

    def face_inside(self, face2):
        """
        verifies if a face is inside another face.
        It returns True if face2 is inside or False if the opposite
        """

        if self.surface3d.is_coincident(face2.surface3d):
            self_contour2d = self.outer_contour3d.to_2d(
                self.surface3d.frame.origin, self.surface3d.frame.u, self.surface3d.frame.v)
            face2_contour2d = face2.outer_contour3d.to_2d(
                self.surface3d.frame.origin, self.surface3d.frame.u, self.surface3d.frame.v)
            if self_contour2d.is_inside(face2_contour2d):
                return True
        return False

    # def average_center_point(self):
    #     """
    #     excluding holes
    #     """
    #     points = self.points
    #     nb = len(points)
    #     x = npy.sum([p[0] for p in points]) / nb
    #     y = npy.sum([p[1] for p in points]) / nb
    #     z = npy.sum([p[2] for p in points]) / nb
    #     return volmdlr.Point3D((x, y, z))

    def distance_to_point(self, point, return_other_point=False):
        # """
        # Only works if the surface is planar
        # TODO : this function does not take into account if Face has holes
        # """
        # On projette le point sur la surface plane
        # Si le point est à l'intérieur de la face,
        # on retourne la distance de projection
        # Si le point est à l'extérieur, on projette le point sur le plan
        # On calcule en 2D la distance entre la projection
        # et le polygone contour
        # On utilise le theroeme de Pythagore pour calculer
        # la distance minimale entre le point et le contour

        projected_pt = point.plane_projection3d(self.surface3d.frame.origin,
                                                self.surface3d.frame.u,
                                                self.surface3d.frame.v)
        projection_distance = point.point_distance(projected_pt)

        if self.point_belongs(projected_pt):
            if return_other_point:
                return projection_distance, projected_pt
            return projection_distance

        point_2D = point.to_2d(self.surface3d.frame.origin, self.surface3d.frame.u,
                               self.surface3d.frame.v)

        polygon2D = self.surface2d.outer_contour.to_polygon(angle_resolution=10)
        border_distance, other_point = polygon2D.point_border_distance(point_2D, return_other_point=True)

        other_point = self.surface3d.point2d_to_3d(volmdlr.Point2D(*other_point))

        if return_other_point:
            return (projection_distance ** 2 + border_distance ** 2) ** 0.5, \
                   other_point
        return (projection_distance ** 2 + border_distance ** 2) ** 0.5

    def minimum_distance_points_plane(self, other_plane_face,
                                      return_points=False):
        # """
        # Only works if the surface is planar
        # TODO : this function does not take into account if Face has holes
        # TODO : TRAITER LE CAS OU LA DISTANCE LA PLUS COURTE N'EST PAS D'UN SOMMET
        # """
        # On calcule la distance entre la face 1 et chaque point de la face 2
        # On calcule la distance entre la face 2 et chaque point de la face 1

        # if self.face_intersection(other_plane_face) is not None:
        #     return 0, None, None
        #
        # polygon1_points_3D = [volmdlr.Point3D(p.vector) for p in
        #                       self.contours3d[0].tessel_points]
        # polygon2_points_3D = [volmdlr.Point3D(p.vector) for p in
        #                       other_plane_face.contours3d[0].tessel_points]
        #
        # distances = []
        # if not return_points:
        #     d_min = other_plane_face.distance_to_point(polygon1_points_3D[0])
        #     for point1 in polygon1_points_3D[1:]:
        #         d = other_plane_face.distance_to_point(point1)
        #         if d < d_min:
        #             d_min = d
        #     for point2 in polygon2_points_3D:
        #         d = self.distance_to_point(point2)
        #         if d < d_min:
        #             d_min = d
        #     return d_min
        #
        # else:
        #     for point1 in polygon1_points_3D:
        #         d, other_point = other_plane_face.distance_to_point(
        #             point1,
        #             return_other_point=True)
        #         distances.append((d, point1, other_point))
        #     for point2 in polygon2_points_3D:
        #         d, other_point = self.distance_to_point(
        #             point2,
        #             return_other_point=True
        #         )
        #         distances.append((d, point2, other_point))
        #
        # d_min, point_min, other_point_min = distances[0]
        # for distance in distances[1:]:
        #     if distance[0] < d_min:
        #         d_min = distance[0]
        #         point_min = distance[1]
        #         other_point_min = distance[2]
        #
        # return point_min, other_point_min

        min_distance = math.inf
        for edge1 in self.outer_contour3d.primitives:
            for edge2 in other_plane_face.outer_contour3d.primitives:
                dist = edge1.minimum_distance(edge2,
                                              return_points=return_points)
                if return_points:
                    if dist[0] < min_distance:
                        min_distance = dist[0]
                        p1, p2 = dist[1], dist[2]
                else:
                    if dist < min_distance:
                        min_distance = dist
        if return_points:
            return min_distance, p1, p2
        else:
            return min_distance

    def edge_intersections(self, edge):
        intersections = []
        linesegment = vme.LineSegment3D(edge.start, edge.end)
        for surface3d_inter in self.surface3d.linesegment_intersections(linesegment):
            point2d = self.surface3d.point3d_to_2d(surface3d_inter)
            if self.surface2d.point_belongs(
                    point2d) or self.surface2d.outer_contour.point_over_contour(point2d, abs_tol=1e-7):
                if surface3d_inter not in intersections:
                    intersections.append(surface3d_inter)
        if not intersections:
            for point in [edge.start, edge.end]:
                if self.point_belongs(point) or\
                        self.outer_contour3d.point_over_contour(
                            point, abs_tol=1e-7):
                    if point not in intersections:
                        intersections.append(point)
            for prim in self.outer_contour3d.primitives:
                intersection = prim.linesegment_intersection(edge)
                if intersection is not None:
                    if intersection not in intersections:
                        intersections.append(intersection)
        return intersections

    def face_intersections(self, face2, tol=1e-8) -> List[volmdlr.wires.Wire3D]:
        # """
        # Only works if the surface is planar
        # TODO : this function does not take into account if Face has holes
        # """

        bbox1 = self.bounding_box
        bbox2 = face2.bounding_box
        if not bbox1.bbox_intersection(bbox2) and bbox1.distance_to_bbox(bbox2) >= tol:
            return []

        intersections = []

        for edge2 in face2.outer_contour3d.primitives:
            intersection_points = self.edge_intersections(edge2)
            if intersection_points:
                for point in intersection_points:
                    if point not in intersections:
                        intersections.append(point)
        for edge1 in self.outer_contour3d.primitives:
            intersection_points = face2.edge_intersections(edge1)
            if intersection_points:
                for point in intersection_points:
                    if point not in intersections:
                        intersections.append(point)
        if len(intersections) > 1:
            if intersections[0] == intersections[1]:
                return []
            primitive = volmdlr.edges.LineSegment3D(intersections[0], intersections[1])
            mid_point = primitive.middle_point()

            if self.outer_contour3d.point_over_contour(mid_point) and\
                    face2.outer_contour3d.point_over_contour(mid_point):
                return []
            intersections = [volmdlr.wires.Wire3D([primitive])]
            return intersections
        return []

    def minimum_distance(self, other_face, return_points=False):
        if other_face.__class__ is CylindricalFace3D:
            p1, p2 = other_face.minimum_distance_points_cyl(self)
            if return_points:
                return p1.point_distance(p2), p1, p2
            else:
                return p1.point_distance(p2)

        if other_face.__class__ is PlaneFace3D:
            if return_points:
                dist, p1, p2 = self.minimum_distance_points_plane(other_face,
                                                                  return_points=return_points)
                return dist, p1, p2
            else:
                dist = self.minimum_distance_points_plane(other_face,
                                                          return_points=return_points)
                return dist

        if other_face.__class__ is ToroidalFace3D:
            p1, p2 = other_face.minimum_distance_points_plane(self)
            if return_points:
                return p1.point_distance(p2), p1, p2
            else:
                return p1.point_distance(p2)

        else:
            return NotImplementedError

    def get_face_cutting_contours(self, dict_intersecting_combinations):
        '''
            :param face: A face object
            :param dict_intersecting_combinations: dictionary containing as keys the combination of intersecting faces
             and as the values the resulting primitive from the intersection of these two faces
            return a list all contours cutting one particular face
        '''
        face_intersecting_primitives2d = []
        for intersecting_combination in dict_intersecting_combinations.keys():
            if self in intersecting_combination:
                primitive2 = dict_intersecting_combinations[intersecting_combination].primitives[0]
                primitive2_2d = volmdlr.edges.LineSegment2D(
                    self.surface3d.point3d_to_2d(
                        primitive2.start), self.surface3d.point3d_to_2d(
                        primitive2.end))

                if not self.surface2d.outer_contour.primitive_over_contour(
                        primitive2_2d, tol=1e-7):
                    face_intersecting_primitives2d.append(primitive2_2d)

        if not face_intersecting_primitives2d:
            return []

        list_cutting_contours = volmdlr.wires.Contour2D.contours_from_edges(
            face_intersecting_primitives2d[:])

        return list_cutting_contours

    def divide_face(self, list_cutting_contours, inside, intersection_method=True):
        '''
            :param list_cutting_contours: list of contours cutting the face
            :param inside: when extracting a contour from another contour. It defines the extracted contour as being between the two points if True and outside these points if False
            return a list new faces resulting from face division
        '''
        list_faces = []
        list_open_cutting_contours = []
        list_closed_cutting_contours = []
        for cutting_contour in list_cutting_contours:
            if cutting_contour.primitives[0].start != cutting_contour.primitives[-1].end:
                list_open_cutting_contours.append(cutting_contour)
            else:
                list_closed_cutting_contours.append(cutting_contour)

        if list_open_cutting_contours:
            new_faces_contours = self.surface2d.outer_contour.divide(list_open_cutting_contours, inside)
            for contour in new_faces_contours:
                list_faces.append(
                    PlaneFace3D(self.surface3d, Surface2D(contour, [])))

        if list_closed_cutting_contours:
            new_contour = list_closed_cutting_contours[0]
            if len(new_contour.primitives) >= 3 and new_contour.primitives[0].start == new_contour.primitives[-1].end:
                surf3d = self.surface3d
                surf2d = Surface2D(self.surface2d.outer_contour, [new_contour])
                new_plane = PlaneFace3D(surf3d, surf2d)
                list_faces.append(new_plane)
                list_faces.append(PlaneFace3D(surf3d, Surface2D(new_contour, [])))
            else:
                surf3d = self.surface3d
                surf2d = Surface2D(self.surface2d.outer_contour, [])
                new_plane = PlaneFace3D(surf3d, surf2d)
                list_faces.append(new_plane)

        return list_faces

    def is_adjacent(self, face2: Face3D):
        contour1 = self.outer_contour3d.to_2d(
            self.surface3d.frame.origin,
            self.surface3d.frame.u,
            self.surface3d.frame.v)
        contour2 = face2.outer_contour3d.to_2d(
            self.surface3d.frame.origin,
            self.surface3d.frame.u,
            self.surface3d.frame.v)
        if contour1.is_sharing_primitives_with(contour2):
            return True
        return False

    @staticmethod
    def merge_faces(list_coincident_faces: List[Face3D]):
        valid_coicident_faces = list_coincident_faces[:]
        list_new_faces = []
        list_inner_contours = []
        merge_finished = False
        face0 = valid_coicident_faces[0]
        merged_contour = face0.outer_contour3d.to_2d(
            face0.surface3d.frame.origin,
            face0.surface3d.frame.u,
            face0.surface3d.frame.v)
        valid_coicident_faces.remove(face0)
        while not merge_finished:
            adjacent_faces = False
            list_inner_contours = []
            for face in valid_coicident_faces:
                adjacent_faces = False
                face_inside = False
                contour = face.outer_contour3d.to_2d(
                    face0.surface3d.frame.origin,
                    face0.surface3d.frame.u,
                    face0.surface3d.frame.v)
                if contour.is_sharing_primitives_with(merged_contour):
                    merged_contour_results = merged_contour.merge_with(
                        contour)
                    merged_contour = merged_contour_results[0]
                    merged_inner_contours = merged_contour_results[1:]
                    list_inner_contours.extend(merged_inner_contours)
                    list_inner_contours.extend(face.surface2d.inner_contours)
                    valid_coicident_faces.remove(face)
                    adjacent_faces = True
                    break
                if merged_contour.is_inside(contour):
                    valid_coicident_faces.remove(face)
                    face_inside = True
                    break
            if not adjacent_faces and not face_inside and valid_coicident_faces:
                list_new_faces.append(
                    PlaneFace3D(face0.surface3d,
                                Surface2D(merged_contour.copy(),
                                          face0.surface2d.inner_contours +
                                          list_inner_contours)))
                merged_contour = \
                    valid_coicident_faces[0].outer_contour3d.to_2d(
                        face0.surface3d.frame.origin,
                        face0.surface3d.frame.u,
                        face0.surface3d.frame.v)
                valid_coicident_faces.remove(valid_coicident_faces[0])

            if not valid_coicident_faces:
                merge_finished = True
        list_new_faces.append(
            PlaneFace3D(face0.surface3d,
                        Surface2D(merged_contour,
                                  face0.surface2d.inner_contours +
                                  list_inner_contours)))
        return list_new_faces

    def set_operations_new_faces(self, intersecting_combinations,
                                 contour_extract_inside):
        list_cutting_contours = self.get_face_cutting_contours(
            intersecting_combinations)
        if not list_cutting_contours:
            return [self]
        return self.divide_face(list_cutting_contours, contour_extract_inside)


class Triangle3D(PlaneFace3D):
    """
    :param point1: The first point
    :type point1: volmdlr.Point3D
    :param point2: The second point
    :type point2: volmdlr.Point3D
    :param point3: The third point
    :type point3: volmdlr.Point3D
    """
    _standalone_in_db = False
    # _generic_eq = True
    # _non_serializable_attributes = ['bounding_box', 'polygon2D']
    # _non_eq_attributes = ['name', 'bounding_box', 'outer_contour3d',
    #                       'inner_contours3d']
    # _non_hash_attributes = []

    def __init__(self, point1: volmdlr.Point3D, point2: volmdlr.Point3D,
                 point3: volmdlr.Point3D, alpha=1, color=None, name: str = ''):
        self.point1 = point1
        self.point2 = point2
        self.point3 = point3
        self.points = [self.point1, self.point2, self.point3]
        self.color = color
        self.alpha = alpha
        self.name = name

        self._utd_surface3d = False
        self._utd_surface2d = False
        self._bbox = None
        # self.bounding_box = self._bounding_box()

        dc.DessiaObject.__init__(self, name=name)

        # Don't use inheritence for performance: class method fakes face3D behavior
        # Face3D.__init__(self,
        #                 surface3d=plane3d,
        #                 surface2d=surface2d,
        #                 name=name)

    def _data_hash(self):
        """
        Using point approx hash to speed up
        """
        return self.point1.approx_hash() + self.point2.approx_hash() + self.point3.approx_hash()

    def _data_eq(self, other_):
        if other_.__class__.__name__ != self.__class__.__name__:
            return False
        self_set = set([self.point1, self.point2, self.point3])
        other_set = set([other_.point1, other_.point2, other_.point3])
        if self_set != other_set:
            return False
        return True

    @property
    def bounding_box(self):
        if not self._bbox:
            self._bbox = self.get_bounding_box()
        return self._bbox

    @bounding_box.setter
    def bounding_box(self, new_bouding_box):
        self._bbox = new_bouding_box

    def get_bounding_box(self):
        return volmdlr.core.BoundingBox.from_points([self.point1,
                                                     self.point2,
                                                     self.point3])

    @property
    def surface3d(self):
        if not self._utd_surface3d:
            self._surface3d = Plane3D.from_3_points(self.point1, self.point2, self.point3)
            self._utd_surface3d = True
        return self._surface3d

    @property
    def surface2d(self):
        if not self._utd_surface2d:
            plane3d = self.surface3d
            contour3d = volmdlr.wires.Contour3D([vme.LineSegment3D(self.point1, self.point2),
                                                 vme.LineSegment3D(self.point2, self.point3),
                                                 vme.LineSegment3D(self.point3, self.point1)])

            contour2d = contour3d.to_2d(plane3d.frame.origin,
                                        plane3d.frame.u, plane3d.frame.v)

            self._surface2d = Surface2D(outer_contour=contour2d, inner_contours=[])

            self._utd_surface2d = True
        return self._surface2d

    def to_dict(self, use_pointers: bool = False, memo=None, path: str = '#'):
        dict_ = dc.DessiaObject.base_dict(self)
        dict_['point1'] = self.point1.to_dict()
        dict_['point2'] = self.point2.to_dict()
        dict_['point3'] = self.point3.to_dict()
        dict_['name'] = self.name

        return dict_

    @classmethod
    def dict_to_object(cls, dict_, global_dict=None, pointers_memo: Dict[str, Any] = None, path: str = '#'):
        point1 = volmdlr.Point3D.dict_to_object(dict_['point1'])
        point2 = volmdlr.Point3D.dict_to_object(dict_['point2'])
        point3 = volmdlr.Point3D.dict_to_object(dict_['point3'])
        return cls(point1, point2, point3, dict_['name'])

    def area(self) -> float:
        """

        :return: area triangle
        :rtype: float

        Formula explained here: https://www.triangle-calculator.com/?what=vc

        """
        a = self.point1.point_distance(self.point2)
        b = self.point2.point_distance(self.point3)
        c = self.point3.point_distance(self.point1)

        semi_perimeter = (a + b + c) / 2

        try:
            # Area with Heron's formula
            area = math.sqrt(semi_perimeter * (semi_perimeter - a) * (semi_perimeter - b) * (semi_perimeter - c))
        except ValueError:
            area = 0

        return area

    def height(self):
        # Formula explained here: https://www.triangle-calculator.com/?what=vc
        # Basis = vector point1 to point2d
        return 2 * self.area() / self.point1.point_distance(self.point2)

    def frame_mapping(self, frame: volmdlr.Frame3D, side: str):
        """
        Changes frame_mapping and return a new Triangle3D
        side = 'old' or 'new'
        """
        np1 = self.point1.frame_mapping(frame, side)
        np2 = self.point2.frame_mapping(frame, side)
        np3 = self.point3.frame_mapping(frame, side)
        return self.__class__(np1, np2, np3, self.name)

    def frame_mapping_inplace(self, frame: volmdlr.Frame3D, side: str):
        """
        Changes frame_mapping and the object is updated inplace
        side = 'old' or 'new'
        """
        self.point1.frame_mapping_inplace(frame, side)
        self.point2.frame_mapping_inplace(frame, side)
        self.point3.frame_mapping_inplace(frame, side)
        new_bounding_box = self.get_bounding_box()
        self.bounding_box = new_bounding_box

    def copy(self, deep=True, memo=None):
        return Triangle3D(self.point1.copy(), self.point2.copy(), self.point3.copy(),
                          self.name)

    def triangulation(self):
        return vmd.DisplayMesh3D([vmd.Node3D.from_point(self.point1),
                                  vmd.Node3D.from_point(self.point2),
                                  vmd.Node3D.from_point(self.point3)],
                                 [(0, 1, 2)])

    def translation(self, offset: volmdlr.Vector3D):
        """
        Plane3D translation
        :param offset: translation vector
        :return: A new translated Plane3D
        """
        new_point1 = self.point1.translation(offset)
        new_point2 = self.point2.translation(offset)
        new_point3 = self.point3.translation(offset)

        new_triangle = Triangle3D(new_point1, new_point2, new_point3,
                                  self.alpha, self.color, self.name)
        return new_triangle

    def translation_inplace(self, offset: volmdlr.Vector3D):
        """
        Plane3D translation. Object is updated inplace
        :param offset: translation vector
        """
        self.point1.translation_inplace(offset)
        self.point2.translation_inplace(offset)
        self.point3.translation_inplace(offset)
        new_bounding_box = self.get_bounding_box()
        self.bounding_box = new_bounding_box

    def rotation(self, center: volmdlr.Point3D, axis: volmdlr.Vector3D,
                 angle: float):
        """
        Triangle3D rotation
        :param center: rotation center
        :param axis: rotation axis
        :param angle: angle rotation
        :return: a new rotated Triangle3D
        """
        new_point1 = self.point1.rotation(center, axis, angle)
        new_point2 = self.point2.rotation(center, axis, angle)
        new_point3 = self.point3.rotation(center, axis, angle)
        new_triangle = Triangle3D(new_point1, new_point2, new_point3,
                                  self.alpha, self.color, self.name)
        return new_triangle

    def rotation_inplace(self, center: volmdlr.Point3D, axis: volmdlr.Vector3D,
                         angle: float):
        """
        Triangle3D rotation. Object is updated inplace
        :param center: rotation center
        :param axis: rotation axis
        :param angle: rotation angle
        """
        self.point1.rotation_inplace(center, axis, angle)
        self.point2.rotation_inplace(center, axis, angle)
        self.point3.rotation_inplace(center, axis, angle)
        new_bounding_box = self.get_bounding_box()
        self.bounding_box = new_bounding_box

    def subdescription(self, resolution=0.01):
        frame = self.surface3d.frame
        pts2d = [pt.to_2d(frame.origin, frame.u, frame.v) for pt in self.points]

        t_poly2d = volmdlr.wires.ClosedPolygon2D(pts2d)

        xmin, xmax = min(pt.x for pt in pts2d), max(pt.x for pt in pts2d)
        ymin, ymax = min(pt.y for pt in pts2d), max(pt.y for pt in pts2d)

        nbx, nby = int(((xmax - xmin) / resolution) + 2), int(((ymax - ymin) / resolution) + 2)
        points_box = []
        for i in range(nbx):
            x = min(xmin + i * resolution, xmax)
            if x == xmin:
                x = xmin + 0.01 * resolution
            for j in range(nby):
                y = min(ymin + j * resolution, ymax)
                if y == ymin:
                    y = ymin + 0.01 * resolution
                points_box.append(volmdlr.Point2D(x, y))

        points = [pt.copy() for pt in self.points]
        for pt in points_box:
            if t_poly2d.point_belongs(pt):
                points.append(pt.to_3d(frame.origin, frame.u, frame.v))
            elif t_poly2d.point_over_contour(pt):
                points.append(pt.to_3d(frame.origin, frame.u, frame.v))

        return volmdlr.Vector3D.remove_duplicate(points)

    def subdescription_to_triangles(self, resolution=0.01):
        """
        This function will return a list of Triangle3D with resolution as max
        length of subtriangles side
        """

        frame = self.surface3d.frame
        pts2d = [pt.to_2d(frame.origin, frame.u, frame.v) for pt in self.points]

        t_poly2d = volmdlr.wires.ClosedPolygon2D(pts2d)

        sub_triangles2d = [t_poly2d]
        done = False
        while not done:
            triangles2d = []
            for t, subtri in enumerate(sub_triangles2d):
                ls_length = [ls.length() for ls in subtri.line_segments]
                ls_max = max(ls_length)

                if ls_max > resolution:
                    pos_ls_max = ls_length.index(ls_max)
                    taller = subtri.line_segments[pos_ls_max]
                    p1, p2 = taller.start, taller.end
                    p3 = list(set(subtri.points) - set([p1, p2]))[0]

                    pt_mid = (p1 + p2) / 2
                    new_triangles2d = [volmdlr.wires.ClosedPolygon2D([p1, pt_mid, p3]),
                                       volmdlr.wires.ClosedPolygon2D([p2, pt_mid, p3])]

                    triangles2d.extend(new_triangles2d)
                else:
                    triangles2d.append(subtri)

            if len(sub_triangles2d) == len(triangles2d):
                done = True
                break
            sub_triangles2d = triangles2d

        triangles3d = [Triangle3D(tri.points[0].to_3d(frame.origin, frame.u, frame.v),
                                  tri.points[1].to_3d(frame.origin, frame.u, frame.v),
                                  tri.points[2].to_3d(frame.origin, frame.u, frame.v)) for tri in sub_triangles2d]

        return triangles3d

    def middle(self):
        return (self.point1 + self.point2 + self.point3) / 3

    def normal(self):
        '''

        Returns
        -------
        normal to the face

        '''
        normal = self.surface3d.frame.w
        # vec12 = self.point2 - self.point1
        # vec13 = self.point3 - self.point1
        # normal  = vec12.cross(vec13)
        normal.normalize()
        return normal


class CylindricalFace3D(Face3D):
    """
    :param contours2d: The cylinder's contour2D
    :type contours2d: volmdlr.Contour2D
    :param cylindricalsurface3d: Information about the Cylinder
    :type cylindricalsurface3d: CylindricalSurface3D
    :param points: contours2d's point
    :type points: List of volmdlr.Point2D

    :Example:
        >>> contours2d is rectangular and will create a classic cylinder with x= 2*pi*radius, y=h
    """
    min_x_density = 5
    min_y_density = 1

    def __init__(self,
                 surface3d: CylindricalSurface3D,
                 surface2d: Surface2D,
                 name: str = ''):

        self.radius = surface3d.radius
        self.center = surface3d.frame.origin
        self.normal = surface3d.frame.w
        Face3D.__init__(self, surface3d=surface3d,
                        surface2d=surface2d,
                        name=name)
        self._bbox = None

    def copy(self, deep=True, memo=None):
        return CylindricalFace3D(self.surface3d.copy(), self.surface2d.copy(),
                                 self.name)

    @property
    def bounding_box(self):
        if not self._bbox:
            self._bbox = self.get_bounding_box()
        return self._bbox

    @bounding_box.setter
    def bounding_box(self, new_bouding_box):
        self._bbox = new_bouding_box

    def get_bounding_box(self):
        theta_min, theta_max, zmin, zmax = self.surface2d.outer_contour.bounding_rectangle()

        lower_center = self.surface3d.frame.origin + zmin * self.surface3d.frame.w
        upper_center = self.surface3d.frame.origin + zmax * self.surface3d.frame.w

        xmin, xmax = volmdlr.geometry.cos_image(theta_min, theta_max)
        ymin, ymax = volmdlr.geometry.sin_image(theta_min, theta_max)

        points = [(lower_center
                   + xmin * self.surface3d.radius * self.surface3d.frame.u
                   + ymin * self.surface3d.radius * self.surface3d.frame.v),
                  (lower_center
                   + xmax * self.surface3d.radius * self.surface3d.frame.u
                   + ymin * self.surface3d.radius * self.surface3d.frame.v),
                  (lower_center
                   + xmin * self.surface3d.radius * self.surface3d.frame.u
                   + ymax * self.surface3d.radius * self.surface3d.frame.v),
                  (lower_center
                   + xmax * self.surface3d.radius * self.surface3d.frame.u
                   + ymax * self.surface3d.radius * self.surface3d.frame.v),
                  (upper_center
                   + xmin * self.surface3d.radius * self.surface3d.frame.u
                   + ymin * self.surface3d.radius * self.surface3d.frame.v),
                  (upper_center
                   + xmax * self.surface3d.radius * self.surface3d.frame.u
                   + ymin * self.surface3d.radius * self.surface3d.frame.v),
                  (upper_center
                   + xmin * self.surface3d.radius * self.surface3d.frame.u
                   + ymax * self.surface3d.radius * self.surface3d.frame.v),
                  (upper_center
                   + xmax * self.surface3d.radius * self.surface3d.frame.u
                   + ymax * self.surface3d.radius * self.surface3d.frame.v)]

        return volmdlr.core.BoundingBox.from_points(points)

    def triangulation_lines(self, angle_resolution=5):
        theta_min, theta_max, zmin, zmax = self.surface2d.bounding_rectangle()
        delta_theta = theta_max - theta_min
        nlines = math.ceil(delta_theta * angle_resolution)
        lines = []
        for i in range(nlines):
            theta = theta_min + (i + 1) / (nlines + 1) * delta_theta
            lines.append(vme.Line2D(volmdlr.Point2D(theta, zmin),
                                    volmdlr.Point2D(theta, zmax)))
        return lines, []

    def range_closest(self, list_points):
        """
        This method has be edited as it was really bad coded:
            * parameter removed, use of self data instead
        """
        points_set = volmdlr.delete_double_point(list_points)
        points_set3D = CylindricalFace3D.points2d_to3d(None, [points_set],
                                                       self.radius, self.surface3d.frame)

        points_3dint = [points_set3D[0]]
        points_2dint = [points_set[0]]
        s = 1
        for k in range(1, len(points_set)):
            closest = points_set3D[s]
            while closest is None:
                s += 1
                closest = points_set3D[s]
            dist_min = (points_3dint[-1] - closest).norm()
            pos = s
            for i in range(s + 1, len(points_set3D)):
                close_test = points_set3D[i]
                if close_test is None:
                    continue
                else:
                    dist_test = (points_3dint[-1] - close_test).norm()
                    if dist_test <= dist_min:
                        dist_min = dist_test
                        closest = close_test
                        pos = i
            points_2dint.append(points_set[pos])
            points_set3D[pos] = None

        return points_2dint

    def minimum_maximum(self, contour2d, radius):
        points = contour2d.tessel_points

        min_h, min_theta = min([pt[1] for pt in points]), min(
            [pt[0] for pt in points])
        max_h, max_theta = max([pt[1] for pt in points]), max(
            [pt[0] for pt in points])
        return min_h, min_theta, max_h, max_theta

    def minimum_distance_points_cyl(self, other_cyl):
        r1, r2 = self.radius, other_cyl.radius
        min_h1, min_theta1, max_h1, max_theta1 = self.minimum_maximum(
            self.contours2d[0], r1)

        n1 = self.normal
        u1 = self.cylindricalsurface3d.frame.u
        v1 = self.cylindricalsurface3d.frame.v
        frame1 = volmdlr.Frame3D(self.center, u1, v1, n1)

        min_h2, min_theta2, max_h2, max_theta2 = self.minimum_maximum(
            other_cyl.contours2d[0], r2)

        n2 = other_cyl.normal
        u2 = other_cyl.cylindricalsurface3d.frame.u
        v2 = other_cyl.cylindricalsurface3d.frame.v
        frame2 = volmdlr.Frame3D(other_cyl.center, u2, v2, n2)
        # st2 = volmdlr.Point3D((r2*math.cos(min_theta2), r2*math.sin(min_theta2), min_h2))
        # start2 = frame2.old_coordinates(st2)

        w = other_cyl.center - self.center

        n1n1, n1u1, n1v1, n1n2, n1u2, n1v2 = n1.dot(n1), n1.dot(u1), n1.dot(
            v1), n1.dot(n2), n1.dot(u2), n1.dot(v2)
        u1u1, u1v1, u1n2, u1u2, u1v2 = u1.dot(u1), u1.dot(v1), u1.dot(
            n2), u1.dot(u2), u1.dot(v2)
        v1v1, v1n2, v1u2, v1v2 = v1.dot(v1), v1.dot(n2), v1.dot(u2), v1.dot(v2)
        n2n2, n2u2, n2v2 = n2.dot(n2), n2.dot(u2), n2.dot(v2)
        u2u2, u2v2, v2v2 = u2.dot(u2), u2.dot(v2), v2.dot(v2)

        w2, wn1, wu1, wv1, wn2, wu2, wv2 = w.dot(w), w.dot(n1), w.dot(
            u1), w.dot(v1), w.dot(n2), w.dot(u2), w.dot(v2)

        # x = (theta1, h1, theta2, h2)
        def distance_squared(x):
            return (n1n1 * (x[1] ** 2) + u1u1 * ((math.cos(x[0])) ** 2) * (
                    r1 ** 2) + v1v1 * ((math.sin(x[0])) ** 2) * (r1 ** 2)
                    + w2 + n2n2 * (x[3] ** 2) + u2u2 * (
                            (math.cos(x[2])) ** 2) * (r2 ** 2) + v2v2 * (
                            (math.sin(x[2])) ** 2) * (r2 ** 2)
                    + 2 * x[1] * r1 * math.cos(x[0]) * n1u1 + 2 * x[
                        1] * r1 * math.sin(x[0]) * n1v1 - 2 * x[1] * wn1
                    - 2 * x[1] * x[3] * n1n2 - 2 * x[1] * r2 * math.cos(
                        x[2]) * n1u2 - 2 * x[1] * r2 * math.sin(x[2]) * n1v2
                    + 2 * math.cos(x[0]) * math.sin(x[0]) * u1v1 * (
                            r1 ** 2) - 2 * r1 * math.cos(x[0]) * wu1
                    - 2 * r1 * x[3] * math.cos(
                        x[0]) * u1n2 - 2 * r1 * r2 * math.cos(x[0]) * math.cos(
                        x[2]) * u1u2
                    - 2 * r1 * r2 * math.cos(x[0]) * math.sin(
                        x[2]) * u1v2 - 2 * r1 * math.sin(x[0]) * wv1
                    - 2 * r1 * x[3] * math.sin(
                        x[0]) * v1n2 - 2 * r1 * r2 * math.sin(x[0]) * math.cos(
                        x[2]) * v1u2
                    - 2 * r1 * r2 * math.sin(x[0]) * math.sin(
                        x[2]) * v1v2 + 2 * x[3] * wn2 + 2 * r2 * math.cos(
                        x[2]) * wu2
                    + 2 * r2 * math.sin(x[2]) * wv2 + 2 * x[3] * r2 * math.cos(
                        x[2]) * n2u2 + 2 * x[3] * r2 * math.sin(x[2]) * n2v2
                    + 2 * math.cos(x[2]) * math.sin(x[2]) * u2v2 * (r2 ** 2))

        x01 = npy.array([(min_theta1 + max_theta1) / 2, (min_h1 + max_h1) / 2,
                         (min_theta2 + max_theta2) / 2, (min_h2 + max_h2) / 2])
        x02 = npy.array([min_theta1, (min_h1 + max_h1) / 2,
                         min_theta2, (min_h2 + max_h2) / 2])
        x03 = npy.array([max_theta1, (min_h1 + max_h1) / 2,
                         max_theta2, (min_h2 + max_h2) / 2])

        minimax = [(min_theta1, min_h1, min_theta2, min_h2),
                   (max_theta1, max_h1, max_theta2, max_h2)]

        res1 = scp.optimize.least_squares(distance_squared, x01,
                                          bounds=minimax)
        res2 = scp.optimize.least_squares(distance_squared, x02,
                                          bounds=minimax)
        res3 = scp.optimize.least_squares(distance_squared, x03,
                                          bounds=minimax)

        pt1 = volmdlr.Point3D(
            (r1 * math.cos(res1.x[0]), r1 * math.sin(res1.x[0]), res1.x[1]))
        p1 = frame1.old_coordinates(pt1)
        pt2 = volmdlr.Point3D(
            (r2 * math.cos(res1.x[2]), r2 * math.sin(res1.x[2]), res1.x[3]))
        p2 = frame2.old_coordinates(pt2)
        d = p1.point_distance(p2)
        result = res1

        res = [res2, res3]
        for couple in res:
            pttest1 = volmdlr.Point3D((r1 * math.cos(couple.x[0]),
                                       r1 * math.sin(couple.x[0]),
                                       couple.x[1]))
            pttest2 = volmdlr.Point3D((r2 * math.cos(couple.x[2]),
                                       r2 * math.sin(couple.x[2]),
                                       couple.x[3]))
            ptest1 = frame1.old_coordinates(pttest1)
            ptest2 = frame2.old_coordinates(pttest2)
            dtest = ptest1.point_distance(ptest2)
            if dtest < d:
                result = couple
                p1, p2 = ptest1, ptest2

        pt1_2d, pt2_2d = volmdlr.Point2D(
            (result.x[0], result.x[1])), volmdlr.Point2D(
            (result.x[2], result.x[3]))

        if not self.contours2d[0].point_belongs(pt1_2d):
            # Find the closest one
            points_contours1 = self.contours2d[0].tessel_points

            poly1 = volmdlr.ClosedPolygon2D(points_contours1)
            d1, new_pt1_2d = poly1.PointBorderDistance(pt1_2d,
                                                       return_other_point=True)
            pt1 = volmdlr.Point3D((r1 * math.cos(new_pt1_2d.vector[0]),
                                   r1 * math.sin(new_pt1_2d.vector[0]),
                                   new_pt1_2d.vector[1]))
            p1 = frame1.old_coordinates(pt1)

        if not other_cyl.contours2d[0].point_belongs(pt2_2d):
            # Find the closest one
            points_contours2 = other_cyl.contours2d[0].tessel_points

            poly2 = volmdlr.ClosedPolygon2D(points_contours2)
            d2, new_pt2_2d = poly2.PointBorderDistance(pt2_2d,
                                                       return_other_point=True)
            pt2 = volmdlr.Point3D((r2 * math.cos(new_pt2_2d.vector[0]),
                                   r2 * math.sin(new_pt2_2d.vector[0]),
                                   new_pt2_2d.vector[1]))
            p2 = frame2.old_coordinates(pt2)

        return p1, p2

    def minimum_distance_points_plane(self,
                                      planeface):  # Planeface with contour2D
        # ADD THE FACT THAT PLANEFACE.CONTOURS : [0] = contours totale, le reste = trous
        r = self.radius
        min_h1, min_theta1, max_h1, max_theta1 = self.minimum_maximum(
            self.contours2d[0], r)

        n1 = self.normal
        u1 = self.cylindricalsurface3d.frame.u
        v1 = self.cylindricalsurface3d.frame.v
        frame1 = volmdlr.Frame3D(self.center, u1, v1, n1)
        # st1 = volmdlr.Point3D((r*math.cos(min_theta1), r*math.sin(min_theta1), min_h1))
        # start1 = frame1.old_coordinates(st1)

        poly2d = planeface.polygon2D
        pfpoints = poly2d.points
        xmin, ymin = min([pt[0] for pt in pfpoints]), min(
            [pt[1] for pt in pfpoints])
        xmax, ymax = max([pt[0] for pt in pfpoints]), max(
            [pt[1] for pt in pfpoints])
        origin, vx, vy = planeface.plane.origin, planeface.plane.vectors[0], \
            planeface.plane.vectors[1]
        pf1_2d, pf2_2d = volmdlr.Point2D((xmin, ymin)), volmdlr.Point2D(
            (xmin, ymax))
        pf3_2d, pf4_2d = volmdlr.Point2D((xmax, ymin)), volmdlr.Point2D(
            (xmax, ymax))
        pf1, pf2 = pf1_2d.to_3d(origin, vx, vy), pf2_2d.to_3d(origin, vx, vy)
        pf3, _ = pf3_2d.to_3d(origin, vx, vy), pf4_2d.to_3d(origin, vx, vy)

        u, v = (pf3 - pf1), (pf2 - pf1)
        u.normalize()
        v.normalize()

        w = pf1 - self.center

        n1n1, n1u1, n1v1, n1u, n1v = n1.dot(n1), n1.dot(u1), n1.dot(
            v1), n1.dot(u), n1.dot(v)
        u1u1, u1v1, u1u, u1v = u1.dot(u1), u1.dot(v1), u1.dot(u), u1.dot(v)
        v1v1, v1u, v1v = v1.dot(v1), v1.dot(u), v1.dot(v)
        uu, uv, vv = u.dot(u), u.dot(v), v.dot(v)

        w2, wn1, wu1, wv1, wu, wv = w.dot(w), w.dot(n1), w.dot(u1), w.dot(
            v1), w.dot(u), w.dot(v)

        # x = (h, theta, x, y)
        def distance_squared(x):
            return (n1n1 * (x[0] ** 2) + ((math.cos(x[1])) ** 2) * u1u1 * (
                    r ** 2) + ((math.sin(x[1])) ** 2) * v1v1 * (r ** 2)
                    + w2 + uu * (x[2] ** 2) + vv * (x[3] ** 2) + 2 * x[
                        0] * math.cos(x[1]) * r * n1u1
                    + 2 * x[0] * math.sin(x[1]) * r * n1v1 - 2 * x[
                        0] * wn1 - 2 * x[0] * x[2] * n1u
                    - 2 * x[0] * x[3] * n1v + 2 * math.sin(x[1]) * math.cos(
                        x[1]) * u1v1 * (r ** 2)
                    - 2 * r * math.cos(x[1]) * wu1 - 2 * r * x[2] * math.cos(
                        x[1]) * u1u
                    - 2 * r * x[3] * math.sin(x[1]) * u1v - 2 * r * math.sin(
                        x[1]) * wv1
                    - 2 * r * x[2] * math.sin(x[1]) * v1u - 2 * r * x[
                        3] * math.sin(x[1]) * v1v
                    + 2 * x[2] * wu + 2 * x[3] * wv + 2 * x[2] * x[3] * uv)

        x01 = npy.array([(min_h1 + max_h1) / 2, (min_theta1 + max_theta1) / 2,
                         (xmax - xmin) / 2, (ymax - ymin) / 2])

        minimax = [(min_h1, min_theta1, 0, 0),
                   (max_h1, max_theta1, xmax - xmin, ymax - ymin)]

        res1 = scp.optimize.least_squares(distance_squared, x01,
                                          bounds=minimax)

        pt1 = volmdlr.Point3D(
            (r * math.cos(res1.x[1]), r * math.sin(res1.x[1]), res1.x[0]))
        p1 = frame1.old_coordinates(pt1)
        p2 = pf1 + res1.x[2] * u + res1.x[3] * v
        pt1_2d = volmdlr.Point2D((res1.x[1], res1.x[0]))
        pt2_2d = p2.to_2d(pf1, u, v)

        if not self.contours2d[0].point_belongs(pt1_2d):
            # Find the closest one
            points_contours1 = self.contours2d[0].tessel_points

            poly1 = volmdlr.ClosedPolygon2D(points_contours1)
            d1, new_pt1_2d = poly1.PointBorderDistance(pt1_2d,
                                                       return_other_point=True)
            pt1 = volmdlr.Point3D((r * math.cos(new_pt1_2d.vector[0]),
                                   r * math.sin(new_pt1_2d.vector[0]),
                                   new_pt1_2d.vector[1]))
            p1 = frame1.old_coordinates(pt1)

        if not planeface.contours[0].point_belongs(pt2_2d):
            # Find the closest one
            d2, new_pt2_2d = planeface.polygon2D.PointBorderDistance(pt2_2d,
                                                                     return_other_point=True)

            p2 = new_pt2_2d.to_3d(pf1, u, v)

        return p1, p2

    def minimum_distance(self, other_face, return_points=False):
        if other_face.__class__ is CylindricalFace3D:
            p1, p2 = self.minimum_distance_points_cyl(other_face)
            if return_points:
                return p1.point_distance(p2), p1, p2
            else:
                return p1.point_distance(p2)

        if other_face.__class__ is PlaneFace3D:
            p1, p2 = self.minimum_distance_points_plane(other_face)
            if return_points:
                return p1.point_distance(p2), p1, p2
            else:
                return p1.point_distance(p2)

        if other_face.__class__ is ToroidalFace3D:
            p1, p2 = other_face.minimum_distance_points_cyl(self)
            if return_points:
                return p1.point_distance(p2), p1, p2
            else:
                return p1.point_distance(p2)

        else:
            return NotImplementedError

    def adjacent_direction(self, other_face3d):
        '''
        find out in which direction the faces are adjacent

        Parameters
        ----------
        other_face3d : volmdlr.faces.CylindricalFace3D
        Returns
        -------
        adjacent_direction
        '''

        contour1 = self.outer_contour3d
        contour2 = other_face3d.outer_contour3d
        point1, point2 = contour1.shared_primitives_extremities(contour2)

        coord = point1 - point2
        coord = [abs(coord.x), abs(coord.y)]

        if coord.index(max(coord)) == 0:
            return 'x'
        else:
            return 'y'


class ToroidalFace3D(Face3D):
    """
    :param contours2d: The Tore's contour2D
    :type contours2d: volmdlr.Contour2D
    :param toroidalsurface3d: Information about the Tore
    :type toroidalsurface3d: ToroidalSurface3D
    :param theta: angle of cut in main circle direction
    :param phi: angle of cut in secondary circle direction
    :type points: List of float

    Example
        contours2d is rectangular and will create a classic tore with x:2*pi, y:2*pi
        x is for exterior, and y for the circle to revolute
        points = [pi, 2*pi] for an half tore
    """
    min_x_density = 5
    min_y_density = 1

    def __init__(self, surface3d: ToroidalSurface3D,
                 surface2d: Surface2D,
                 name: str = ''):

        # self.toroidalsurface3d = toroidalsurface3d

        self.center = surface3d.frame.origin
        self.normal = surface3d.frame.w

        theta_min, theta_max, phi_min, phi_max = surface2d.outer_contour.bounding_rectangle()

        self.theta_min = theta_min
        self.theta_max = theta_max
        self.phi_min = phi_min
        self.phi_max = phi_max

        # contours3d = [self.toroidalsurface3d.contour2d_to_3d(c)\
        #               for c in [outer_contour2d]+inners_contours2d]

        Face3D.__init__(self,
                        surface3d=surface3d,
                        surface2d=surface2d,
                        name=name)
        self._bbox = None

    def copy(self, deep=True, memo=None):
        return ToroidalFace3D(self.surface3d.copy(), self.surface2d.copy(),
                              self.name)

    def points_resolution(self, line, pos,
                          resolution):  # With a resolution wished
        points = []
        points.append(line.points[0])
        limit = line.points[1].vector[pos]
        start = line.points[0].vector[pos]
        vec = [0, 0]
        vec[pos] = start
        echelon = [line.points[0].vector[0] - vec[0],
                   line.points[0].vector[1] - vec[1]]
        flag = start + resolution
        while flag < limit:
            echelon[pos] = flag
            flag += resolution
            points.append(volmdlr.Point2D(echelon))
        points.append(line.points[1])
        return points

    @property
    def bounding_box(self):
        if not self._bbox:
            self._bbox = self.get_bounding_box()
        return self._bbox

    @bounding_box.setter
    def bounding_box(self, new_bouding_box):
        self._bbox = new_bouding_box

    def get_bounding_box(self):
        return self.surface3d._bounding_box()

    def triangulation_lines(self, angle_resolution=5):
        theta_min, theta_max, phi_min, phi_max = self.surface2d.bounding_rectangle()

        delta_theta = theta_max - theta_min
        nlines_x = int(delta_theta * angle_resolution)
        lines_x = []
        for i in range(nlines_x):
            theta = theta_min + (i + 1) / (nlines_x + 1) * delta_theta
            lines_x.append(vme.Line2D(volmdlr.Point2D(theta, phi_min),
                                      volmdlr.Point2D(theta, phi_max)))
        delta_phi = phi_max - phi_min
        nlines_y = int(delta_phi * angle_resolution)
        lines_y = []
        for i in range(nlines_y):
            phi = phi_min + (i + 1) / (nlines_y + 1) * delta_phi
            lines_y.append(vme.Line2D(volmdlr.Point2D(theta_min, phi),
                                      volmdlr.Point2D(theta_max, phi)))
        return lines_x, lines_y

# =============================================================================
#  This code seems buggy...
# =============================================================================

    # def minimum_maximum_tore(self, contour2d):
    #     points = contour2d.tessel_points

    #     min_phi, min_theta = min([pt[1] for pt in points]), min(
    #         [pt[0] for pt in points])
    #     max_phi, max_theta = max([pt[1] for pt in points]), max(
    #         [pt[0] for pt in points])
    #     return min_phi, min_theta, max_phi, max_theta

    # def minimum_distance_points_tore(self, other_tore):
    #     raise NotImplementedError('This method seems unused, its code has been commented')
    #     R1, r1, R2, r2 = self.rcenter, self.rcircle, other_tore.rcenter, other_tore.rcircle

    #     min_phi1, min_theta1, max_phi1, max_theta1 = self.minimum_maximum_tore(
    #         self.contours2d[0])

    #     # start1 = self.start
    #     n1 = self.normal
    #     u1 = self.toroidalsurface3d.frame.u
    #     v1 = self.toroidalsurface3d.frame.v
    #     frame1 = volmdlr.Frame3D(self.center, u1, v1, n1)
    #     # start1 = self.points2d_to3d([[min_theta1, min_phi1]], R1, r1, frame1)

    #     min_phi2, min_theta2, max_phi2, max_theta2 = self.minimum_maximum_tore(
    #         other_tore.contours2d[0])

    #     # start2 = other_tore.start
    #     n2 = other_tore.normal
    #     u2 = other_tore.toroidalsurface3d.frame.u
    #     v2 = other_tore.toroidalsurface3d.frame.v
    #     frame2 = volmdlr.Frame3D(other_tore.center, u2, v2, n2)
    #     # start2 = other_tore.points2d_to3d([[min_theta2, min_phi2]], R2, r2, frame2)

    #     w = other_tore.center - self.center

    #     n1n1, n1u1, n1v1, n1n2, n1u2, n1v2 = n1.dot(n1), n1.dot(u1), n1.dot(
    #         v1), n1.dot(n2), n1.dot(u2), n1.dot(v2)
    #     u1u1, u1v1, u1n2, u1u2, u1v2 = u1.dot(u1), u1.dot(v1), u1.dot(
    #         n2), u1.dot(u2), u1.dot(v2)
    #     v1v1, v1n2, v1u2, v1v2 = v1.dot(v1), v1.dot(n2), v1.dot(u2), v1.dot(v2)
    #     n2n2, n2u2, n2v2 = n2.dot(n2), n2.dot(u2), n2.dot(v2)
    #     u2u2, u2v2, v2v2 = u2.dot(u2), u2.dot(v2), v2.dot(v2)

    #     w2, wn1, wu1, wv1, wn2, wu2, wv2 = w.dot(w), w.dot(n1), w.dot(
    #         u1), w.dot(v1), w.dot(n2), w.dot(u2), w.dot(v2)

    #     # x = (phi1, theta1, phi2, theta2)
    #     def distance_squared(x):
    #         return (u1u1 * (((R1 + r1 * math.cos(x[0])) * math.cos(x[1])) ** 2)
    #                 + v1v1 * (((R1 + r1 * math.cos(x[0])) * math.sin(
    #                     x[1])) ** 2)
    #                 + n1n1 * ((math.sin(x[0])) ** 2) * (r1 ** 2) + w2
    #                 + u2u2 * (((R2 + r2 * math.cos(x[2])) * math.cos(
    #                     x[3])) ** 2)
    #                 + v2v2 * (((R2 + r2 * math.cos(x[2])) * math.sin(
    #                     x[3])) ** 2)
    #                 + n2n2 * ((math.sin(x[2])) ** 2) * (r2 ** 2)
    #                 + 2 * u1v1 * math.cos(x[1]) * math.sin(x[1]) * (
    #                         (R1 + r1 * math.cos(x[0])) ** 2)
    #                 + 2 * (R1 + r1 * math.cos(x[0])) * math.cos(
    #                     x[1]) * r1 * math.sin(x[0]) * n1u1
    #                 - 2 * (R1 + r1 * math.cos(x[0])) * math.cos(x[1]) * wu1
    #                 - 2 * (R1 + r1 * math.cos(x[0])) * (
    #                         R2 + r2 * math.cos(x[2])) * math.cos(
    #                     x[1]) * math.cos(x[3]) * u1u2
    #                 - 2 * (R1 + r1 * math.cos(x[0])) * (
    #                         R2 + r2 * math.cos(x[2])) * math.cos(
    #                     x[1]) * math.sin(x[3]) * u1v2
    #                 - 2 * (R1 + r1 * math.cos(x[0])) * math.cos(
    #                     x[1]) * r2 * math.sin(x[2]) * u1n2
    #                 + 2 * (R1 + r1 * math.cos(x[0])) * math.sin(
    #                     x[1]) * r1 * math.sin(x[0]) * n1v1
    #                 - 2 * (R1 + r1 * math.cos(x[0])) * math.sin(x[1]) * wv1
    #                 - 2 * (R1 + r1 * math.cos(x[0])) * (
    #                         R2 + r2 * math.cos(x[2])) * math.sin(
    #                     x[1]) * math.cos(x[3]) * v1u2
    #                 - 2 * (R1 + r1 * math.cos(x[0])) * (
    #                         R2 + r2 * math.cos(x[2])) * math.sin(
    #                     x[1]) * math.sin(x[3]) * v1v2
    #                 - 2 * (R1 + r1 * math.cos(x[0])) * math.sin(
    #                     x[1]) * r2 * math.sin(x[2]) * v1n2
    #                 - 2 * r1 * math.sin(x[0]) * wn1
    #                 - 2 * r1 * math.sin(x[0]) * (
    #                         R2 + r2 * math.cos(x[2])) * math.cos(
    #                     x[3]) * n1u2
    #                 - 2 * r1 * math.sin(x[0]) * (
    #                         R2 + r2 * math.cos(x[2])) * math.sin(
    #                     x[3]) * n1v2
    #                 - 2 * r1 * r2 * math.sin(x[0]) * math.sin(x[2]) * n1n2
    #                 + 2 * (R2 + r2 * math.cos(x[2])) * math.cos(x[3]) * wu2
    #                 + 2 * (R2 + r2 * math.cos(x[2])) * math.sin(x[3]) * wv2
    #                 + 2 * r2 * math.sin(x[2]) * wn2
    #                 + 2 * u2v2 * math.cos(x[3]) * math.sin(x[3]) * (
    #                         (R2 + r2 * math.cos(x[2])) ** 2)
    #                 + 2 * math.cos(x[3]) * (
    #                         R2 + r2 * math.cos(x[2])) * r2 * math.sin(
    #                     x[2]) * n2u2
    #                 + 2 * math.sin(x[3]) * (
    #                         R2 + r2 * math.cos(x[2])) * r2 * math.sin(
    #                     x[2]) * n2v2)

    #     x01 = npy.array(
    #         [(min_phi1 + max_phi1) / 2, (min_theta1 + max_theta1) / 2,
    #          (min_phi2 + max_phi2) / 2, (min_theta2 + max_theta2) / 2])
    #     x02 = npy.array([min_phi1, min_theta1,
    #                      min_phi2, min_theta2])
    #     x03 = npy.array([max_phi1, max_theta1,
    #                      max_phi2, max_theta2])

    #     minimax = [(min_phi1, min_theta1, min_phi2, min_theta2),
    #                (max_phi1, max_theta1, max_phi2, max_theta2)]

    #     res1 = scp.optimize.least_squares(distance_squared, x01,
    #                                       bounds=minimax)
    #     res2 = scp.optimize.least_squares(distance_squared, x02,
    #                                       bounds=minimax)
    #     res3 = scp.optimize.least_squares(distance_squared, x03,
    #                                       bounds=minimax)

    #     # frame1, frame2 = volmdlr.Frame3D(self.center, u1, v1, n1), volmdlr.Frame3D(other_tore.center, u2, v2, n2)
    #     pt1 = self.points2d_to3d([[res1.x[1], res1.x[0]]], R1, r1, frame1)
    #     pt2 = self.points2d_to3d([[res1.x[3], res1.x[2]]], R2, r2, frame2)
    #     p1, p2 = pt1[0], pt2[0]
    #     d = p1.point_distance(p2)
    #     result = res1

    #     res = [res2, res3]
    #     for couple in res:
    #         ptest1 = self.points2d_to3d([[couple.x[1], couple.x[0]]], R1, r1,
    #                                     frame1)
    #         ptest2 = self.points2d_to3d([[couple.x[3], couple.x[2]]], R2, r2,
    #                                     frame2)
    #         dtest = ptest1[0].point_distance(ptest2[0])
    #         if dtest < d:
    #             result = couple
    #             p1, p2 = ptest1[0], ptest2[0]

    #     pt1_2d, pt2_2d = volmdlr.Point2D(
    #         (result.x[1], result.x[0])), volmdlr.Point2D(
    #         (result.x[3], result.x[2]))

    #     if not self.contours2d[0].point_belongs(pt1_2d):
    #         # Find the closest one
    #         points_contours1 = self.contours2d[0].tessel_points

    #         poly1 = volmdlr.ClosedPolygon2D(points_contours1)
    #         d1, new_pt1_2d = poly1.PointBorderDistance(pt1_2d,
    #                                                    return_other_point=True)

    #         pt1 = self.points2d_to3d([new_pt1_2d], R1, r1, frame1)
    #         p1 = pt1[0]

    #     if not other_tore.contours2d[0].point_belongs(pt2_2d):
    #         # Find the closest one
    #         points_contours2 = other_tore.contours2d[0].tessel_points

    #         poly2 = volmdlr.ClosedPolygon2D(points_contours2)
    #         d2, new_pt2_2d = poly2.PointBorderDistance(pt2_2d,
    #                                                    return_other_point=True)

    #         pt2 = self.points2d_to3d([new_pt2_2d], R2, r2, frame2)
    #         p2 = pt2[0]

    #     return p1, p2

    # def minimum_distance_points_cyl(self, cyl):
    #     R2, r2, r = self.rcenter, self.rcircle, cyl.radius

    #     min_h, min_theta, max_h, max_theta = cyl.minimum_maximum(
    #         cyl.contours2d[0], r)

    #     n1 = cyl.normal
    #     u1 = cyl.cylindricalsurface3d.frame.u
    #     v1 = cyl.cylindricalsurface3d.frame.v
    #     frame1 = volmdlr.Frame3D(cyl.center, u1, v1, n1)
    #     # st1 = volmdlr.Point3D((r*math.cos(min_theta), r*math.sin(min_theta), min_h))
    #     # start1 = frame1.old_coordinates(st1)

    #     min_phi2, min_theta2, max_phi2, max_theta2 = self.minimum_maximum_tore(
    #         self.contours2d[0])

    #     n2 = self.normal
    #     u2 = self.toroidalsurface3d.frame.u
    #     v2 = self.toroidalsurface3d.frame.v
    #     frame2 = volmdlr.Frame3D(self.center, u2, v2, n2)
    #     # start2 = self.points2d_to3d([[min_theta2, min_phi2]], R2, r2, frame2)

    #     w = self.center - cyl.center

    #     n1n1, n1u1, n1v1, n1n2, n1u2, n1v2 = n1.dot(n1), n1.dot(u1), n1.dot(
    #         v1), n1.dot(n2), n1.dot(u2), n1.dot(v2)
    #     u1u1, u1v1, u1n2, u1u2, u1v2 = u1.dot(u1), u1.dot(v1), u1.dot(
    #         n2), u1.dot(u2), u1.dot(v2)
    #     v1v1, v1n2, v1u2, v1v2 = v1.dot(v1), v1.dot(n2), v1.dot(u2), v1.dot(v2)
    #     n2n2, n2u2, n2v2 = n2.dot(n2), n2.dot(u2), n2.dot(v2)
    #     u2u2, u2v2, v2v2 = u2.dot(u2), u2.dot(v2), v2.dot(v2)

    #     w2, wn1, wu1, wv1, wn2, wu2, wv2 = w.dot(w), w.dot(n1), w.dot(
    #         u1), w.dot(v1), w.dot(n2), w.dot(u2), w.dot(v2)

    #     # x = (theta, h, phi2, theta2)
    #     def distance_squared(x):
    #         return (u1u1 * ((math.cos(x[0]) * r) ** 2) + v1v1 * (
    #                 (math.sin(x[0]) * r) ** 2)
    #                 + n1n1 * (x[1] ** 2) + w2
    #                 + u2u2 * (((R2 + r2 * math.cos(x[2])) * math.cos(
    #                     x[3])) ** 2)
    #                 + v2v2 * (((R2 + r2 * math.cos(x[2])) * math.sin(
    #                     x[3])) ** 2)
    #                 + n2n2 * ((math.sin(x[2])) ** 2) * (r2 ** 2)
    #                 + 2 * u1v1 * math.cos(x[0]) * math.sin(x[0]) * (r ** 2)
    #                 + 2 * r * math.cos(x[0]) * x[1] * n1u1 - 2 * r * math.cos(
    #                     x[0]) * wu1
    #                 - 2 * r * math.cos(x[0]) * (
    #                         R2 + r2 * math.cos(x[2])) * math.cos(
    #                     x[3]) * u1u2
    #                 - 2 * r * math.cos(x[0]) * (
    #                         R2 + r2 * math.cos(x[2])) * math.sin(
    #                     x[3]) * u1v2
    #                 - 2 * r * math.cos(x[0]) * r2 * math.sin(x[2]) * u1n2
    #                 + 2 * r * math.sin(x[0]) * x[1] * n1v1 - 2 * r * math.sin(
    #                     x[0]) * wv1
    #                 - 2 * r * math.sin(x[0]) * (
    #                         R2 + r2 * math.cos(x[2])) * math.cos(
    #                     x[3]) * v1u2
    #                 - 2 * r * math.sin(x[0]) * (
    #                         R2 + r2 * math.cos(x[2])) * math.sin(
    #                     x[3]) * v1v2
    #                 - 2 * r * math.sin(x[0]) * r2 * math.sin(x[2]) * v1n2 - 2 *
    #                 x[1] * wn1
    #                 - 2 * x[1] * (R2 + r2 * math.cos(x[2])) * math.cos(
    #                     x[3]) * n1u2
    #                 - 2 * x[1] * (R2 + r2 * math.cos(x[2])) * math.sin(
    #                     x[3]) * n1v2
    #                 - 2 * x[1] * r2 * math.sin(x[2]) * n1n2
    #                 + 2 * (R2 + r2 * math.cos(x[2])) * math.cos(x[3]) * wu2
    #                 + 2 * (R2 + r2 * math.cos(x[2])) * math.sin(x[3]) * wv2
    #                 + 2 * r2 * math.sin(x[2]) * wn2
    #                 + 2 * u2v2 * math.cos(x[3]) * math.sin(x[3]) * (
    #                         (R2 + r2 * math.cos(x[2])) ** 2)
    #                 + 2 * math.cos(x[3]) * (
    #                         R2 + r2 * math.cos(x[2])) * r2 * math.sin(
    #                     x[2]) * n2u2
    #                 + 2 * math.sin(x[3]) * (
    #                         R2 + r2 * math.cos(x[2])) * r2 * math.sin(
    #                     x[2]) * n2v2)

    #     x01 = npy.array([(min_theta + max_theta) / 2, (min_h + max_h) / 2,
    #                      (min_phi2 + max_phi2) / 2,
    #                      (min_theta2 + max_theta2) / 2])
    #     x02 = npy.array([min_theta, min_h,
    #                      min_phi2, min_theta2])
    #     x03 = npy.array([max_theta, max_h,
    #                      max_phi2, max_theta2])

    #     minimax = [(min_theta, min_h, min_phi2, min_theta2),
    #                (max_theta, max_h, max_phi2, max_theta2)]

    #     res1 = scp.optimize.least_squares(distance_squared, x01,
    #                                       bounds=minimax)
    #     res2 = scp.optimize.least_squares(distance_squared, x02,
    #                                       bounds=minimax)
    #     res3 = scp.optimize.least_squares(distance_squared, x03,
    #                                       bounds=minimax)

    #     pt1 = volmdlr.Point3D(
    #         (r * math.cos(res1.x[0]), r * math.sin(res1.x[0]), res1.x[1]))
    #     p1 = frame1.old_coordinates(pt1)
    #     pt2 = self.points2d_to3d([[res1.x[3], res1.x[2]]], R2, r2, frame2)
    #     p2 = pt2[0]
    #     d = p1.point_distance(p2)
    #     result = res1

    #     res = [res2, res3]
    #     for couple in res:
    #         pttest1 = volmdlr.Point3D((r * math.cos(couple.x[0]),
    #                                    r * math.sin(couple.x[0]), couple.x[1]))
    #         ptest1 = frame1.old_coordinates(pttest1)
    #         ptest2 = self.points2d_to3d([[couple.x[3], couple.x[2]]], R2, r2,
    #                                     frame2)
    #         dtest = ptest1.point_distance(ptest2[0])
    #         if dtest < d:
    #             result = couple
    #             p1, p2 = ptest1, ptest2[0]

    #     pt1_2d, pt2_2d = volmdlr.Point2D(
    #         (result.x[0], result.x[1])), volmdlr.Point2D(
    #         (result.x[3], result.x[2]))

    #     if not self.contours2d[0].point_belongs(pt2_2d):
    #         # Find the closest one
    #         points_contours2 = self.contours2d[0].tessel_points

    #         poly2 = volmdlr.ClosedPolygon2D(points_contours2)
    #         d2, new_pt2_2d = poly2.PointBorderDistance(pt2_2d,
    #                                                    return_other_point=True)

    #         pt2 = self.points2d_to3d([new_pt2_2d], R2, r2, frame2)
    #         p2 = pt2[0]

    #     if not cyl.contours2d[0].point_belongs(pt1_2d):
    #         # Find the closest one
    #         points_contours1 = cyl.contours2d[0].tessel_points

    #         poly1 = volmdlr.ClosedPolygon2D(points_contours1)
    #         d1, new_pt1_2d = poly1.PointBorderDistance(pt1_2d,
    #                                                    return_other_point=True)

    #         pt1 = volmdlr.Point3D((r * math.cos(new_pt1_2d.vector[0]),
    #                                r * math.sin(new_pt1_2d.vector[0]),
    #                                new_pt1_2d.vector[1]))
    #         p1 = frame1.old_coordinates(pt1)

    #     return p1, p2

    # def minimum_distance_points_plane(self,
    #                                   planeface):  # Planeface with contour2D
    #     # TODO: check that it takes into account holes

    #     poly2d = planeface.polygon2D
    #     pfpoints = poly2d.points
    #     xmin, ymin = min([pt[0] for pt in pfpoints]), min(
    #         [pt[1] for pt in pfpoints])
    #     xmax, ymax = max([pt[0] for pt in pfpoints]), max(
    #         [pt[1] for pt in pfpoints])
    #     origin, vx, vy = planeface.plane.origin, planeface.plane.vectors[0], \
    #                      planeface.plane.vectors[1]
    #     pf1_2d, pf2_2d = volmdlr.Point2D((xmin, ymin)), volmdlr.Point2D(
    #         (xmin, ymax))
    #     pf3_2d, pf4_2d = volmdlr.Point2D((xmax, ymin)), volmdlr.Point2D(
    #         (xmax, ymax))
    #     pf1, pf2 = pf1_2d.to_3d(origin, vx, vy), pf2_2d.to_3d(origin, vx, vy)
    #     pf3, _ = pf3_2d.to_3d(origin, vx, vy), pf4_2d.to_3d(origin, vx, vy)

    #     u, v = (pf3 - pf1), (pf2 - pf1)
    #     u.normalize()
    #     v.normalize()

    #     R1, r1 = self.rcenter, self.rcircle
    #     min_phi1, min_theta1, max_phi1, max_theta1 = self.minimum_maximum_tore(
    #         self.contours2d[0])

    #     n1 = self.normal
    #     u1 = self.toroidalsurface3d.frame.u
    #     v1 = self.toroidalsurface3d.frame.v
    #     frame1 = volmdlr.Frame3D(self.center, u1, v1, n1)
    #     # start1 = self.points2d_to3d([[min_theta1, min_phi1]], R1, r1, frame1)

    #     w = self.center - pf1

    #     n1n1, n1u1, n1v1, n1u, n1v = n1.dot(n1), n1.dot(u1), n1.dot(
    #         v1), n1.dot(u), n1.dot(v)
    #     u1u1, u1v1, u1u, u1v = u1.dot(u1), u1.dot(v1), u1.dot(u), u1.dot(v)
    #     v1v1, v1u, v1v = v1.dot(v1), v1.dot(u), v1.dot(v)
    #     uu, uv, vv = u.dot(u), u.dot(v), v.dot(v)

    #     w2, wn1, wu1, wv1, wu, wv = w.dot(w), w.dot(n1), w.dot(u1), w.dot(
    #         v1), w.dot(u), w.dot(v)

    #     # x = (x, y, phi1, theta1)
    #     def distance_squared(x):
    #         return (uu * (x[0] ** 2) + vv * (x[1] ** 2) + w2
    #                 + u1u1 * (((R1 + r1 * math.cos(x[2])) * math.cos(
    #                     x[3])) ** 2)
    #                 + v1v1 * (((R1 + r1 * math.cos(x[2])) * math.sin(
    #                     x[3])) ** 2)
    #                 + n1n1 * ((math.sin(x[2])) ** 2) * (r1 ** 2)
    #                 + 2 * x[0] * x[1] * uv - 2 * x[0] * wu
    #                 - 2 * x[0] * (R1 + r1 * math.cos(x[2])) * math.cos(
    #                     x[3]) * u1u
    #                 - 2 * x[0] * (R1 + r1 * math.cos(x[2])) * math.sin(
    #                     x[3]) * v1u
    #                 - 2 * x[0] * math.sin(x[2]) * r1 * n1u - 2 * x[1] * wv
    #                 - 2 * x[1] * (R1 + r1 * math.cos(x[2])) * math.cos(
    #                     x[3]) * u1v
    #                 - 2 * x[1] * (R1 + r1 * math.cos(x[2])) * math.sin(
    #                     x[3]) * v1v
    #                 - 2 * x[1] * math.sin(x[2]) * r1 * n1v
    #                 + 2 * (R1 + r1 * math.cos(x[2])) * math.cos(x[3]) * wu1
    #                 + 2 * (R1 + r1 * math.cos(x[2])) * math.sin(x[3]) * wv1
    #                 + 2 * math.sin(x[2]) * r1 * wn1
    #                 + 2 * u1v1 * math.cos(x[3]) * math.sin(x[3]) * (
    #                         (R1 + r1 * math.cos(x[2])) ** 2)
    #                 + 2 * (R1 + r1 * math.cos(x[2])) * math.cos(
    #                     x[3]) * r1 * math.sin(x[2]) * n1u1
    #                 + 2 * (R1 + r1 * math.cos(x[2])) * math.sin(
    #                     x[3]) * r1 * math.sin(x[2]) * n1v1)

    #     x01 = npy.array([(xmax - xmin) / 2, (ymax - ymin) / 2,
    #                      (min_phi1 + max_phi1) / 2,
    #                      (min_theta1 + max_theta1) / 2])

    #     minimax = [(0, 0, min_phi1, min_theta1),
    #                (xmax - xmin, ymax - ymin, max_phi1, max_theta1)]

    #     res1 = scp.optimize.least_squares(distance_squared, x01,
    #                                       bounds=minimax)

    #     # frame1 = volmdlr.Frame3D(self.center, u1, v1, n1)
    #     pt1 = self.points2d_to3d([[res1.x[3], res1.x[2]]], R1, r1, frame1)
    #     p1 = pt1[0]
    #     p2 = pf1 + res1.x[2] * u + res1.x[3] * v

    #     pt1_2d = volmdlr.Point2D((res1.x[3], res1.x[2]))
    #     pt2_2d = p2.to_2d(pf1, u, v)

    #     if not self.contours2d[0].point_belongs(pt1_2d):
    #         # Find the closest one
    #         points_contours1 = self.contours2d[0].tessel_points

    #         poly1 = volmdlr.ClosedPolygon2D(points_contours1)
    #         d1, new_pt1_2d = poly1.PointBorderDistance(pt1_2d,
    #                                                    return_other_point=True)

    #         pt1 = self.points2d_to3d([new_pt1_2d], R1, r1, frame1)
    #         p1 = pt1[0]

    #     if not planeface.contours[0].point_belongs(pt2_2d):
    #         # Find the closest one
    #         d2, new_pt2_2d = planeface.polygon2D.PointBorderDistance(pt2_2d,
    #                                                                  return_other_point=True)

    #         p2 = new_pt2_2d.to_3d(pf1, u, v)

    #     return p1, p2

    # def minimum_distance(self, other_face, return_points=False):
    #     if other_face.__class__ is ToroidalFace3D:
    #         p1, p2 = self.minimum_distance_points_tore(other_face)
    #         if return_points:
    #             return p1.point_distance(p2), p1, p2
    #         else:
    #             return p1.point_distance(p2)

    #     if other_face.__class__ is CylindricalFace3D:
    #         p1, p2 = self.minimum_distance_points_cyl(other_face)
    #         if return_points:
    #             return p1.point_distance(p2), p1, p2
    #         else:
    #             return p1.point_distance(p2)

    #     if other_face.__class__ is PlaneFace3D:
    #         p1, p2 = self.minimum_distance_points_plane(other_face)
    #         if return_points:
    #             return p1.point_distance(p2), p1, p2
    #         else:
    #             return p1.point_distance(p2)
    #     else:
    #         return NotImplementedError


class ConicalFace3D(Face3D):
    """
    :param contours2d: The Cone's contour2D
    :type contours2d: volmdlr.Contour2D
    :param conicalsurface3d: Information about the Cone
    :type conicalsurface3d: ConicalSurface3D
    :param points: Contour2d's parameter Cone
    :type points: List of float

    """
    min_x_density = 5
    min_y_density = 1

    def __init__(self, surface3d: ConicalSurface3D,
                 surface2d: Surface2D,
                 name: str = ''):

        Face3D.__init__(self,
                        surface3d=surface3d,
                        surface2d=surface2d,
                        name=name)
        self._bbox = None

    @property
    def bounding_box(self):
        if not self._bbox:
            self._bbox = self.get_bounding_box()
        return self._bbox

    @bounding_box.setter
    def bounding_box(self, new_bouding_box):
        self._bbox = new_bouding_box

    def get_bounding_box(self):
        theta_min, theta_max, zmin, zmax = self.surface2d.outer_contour.bounding_rectangle()

        xp = (volmdlr.X3D.dot(self.surface3d.frame.u) * self.surface3d.frame.u
              + volmdlr.X3D.dot(
                    self.surface3d.frame.v) * self.surface3d.frame.v)
        try:
            xp.normalize()
        except ZeroDivisionError:
            pass
        yp = (volmdlr.Y3D.dot(self.surface3d.frame.u) * self.surface3d.frame.u
              + volmdlr.Y3D.dot(
                    self.surface3d.frame.v) * self.surface3d.frame.v)

        try:
            yp.normalize()
        except ZeroDivisionError:
            pass

        zp = (volmdlr.Z3D.dot(self.surface3d.frame.u) * self.surface3d.frame.u
              + volmdlr.Z3D.dot(
                    self.surface3d.frame.v) * self.surface3d.frame.v)
        try:
            zp.normalize()
        except ZeroDivisionError:
            pass

        lower_center = self.surface3d.frame.origin + zmin * self.surface3d.frame.w
        upper_center = self.surface3d.frame.origin + zmax * self.surface3d.frame.w
        lower_radius = math.tan(self.surface3d.semi_angle) * zmin
        upper_radius = math.tan(self.surface3d.semi_angle) * zmax

        points = [lower_center - lower_radius * xp,
                  lower_center + lower_radius * xp,
                  lower_center - lower_radius * yp,
                  lower_center + lower_radius * yp,
                  lower_center - lower_radius * zp,
                  lower_center + lower_radius * zp,
                  upper_center - upper_radius * xp,
                  upper_center + upper_radius * xp,
                  upper_center - upper_radius * yp,
                  upper_center + upper_radius * yp,
                  upper_center - upper_radius * zp,
                  upper_center + upper_radius * zp,
                  ]

        return volmdlr.core.BoundingBox.from_points(points)

    def triangulation_lines(self, angle_resolution=5):
        theta_min, theta_max, zmin, zmax = self.surface2d.bounding_rectangle()
        delta_theta = theta_max - theta_min
        nlines = int(delta_theta * angle_resolution)
        lines_x = []
        for i in range(nlines):
            theta = theta_min + (i + 1) / (nlines + 1) * delta_theta
            lines_x.append(vme.Line2D(volmdlr.Point2D(theta, zmin),
                                      volmdlr.Point2D(theta, zmax)))

        if zmin < 1e-9:
            delta_z = zmax - zmin
            lines_y = [vme.Line2D(volmdlr.Point2D(theta_min, zmin + 0.1 * delta_z),
                                  volmdlr.Point2D(theta_max, zmin + 0.1 * delta_z))]
        else:
            lines_y = []
        return lines_x, lines_y

    # def create_triangle(self, all_contours_points, part):
    #     Triangles, ts = [], []
    #     pts, h_list = [], []
    #     for listpt in all_contours_points:
    #         for pt in listpt:
    #             pts.append(pt)
    #             h_list.append(pt[1])
    #     if part == 'bot':
    #         h_concerned = min(h_list)
    #     else:
    #         h_concerned = max(h_list)
    #     peak_list, other = [], []
    #     for pt in pts:
    #         if pt[1] == h_concerned:
    #             peak_list.append(pt)
    #         else:
    #             other.append(pt)
    #     points = [peak_list[0]] + other
    #
    #     for i in range(1, len(points)):
    #         if i == len(points) - 1:
    #             vertices = [points[i].vector, points[0].vector,
    #                         points[1].vector]
    #             segments = [[0, 1], [1, 2], [2, 0]]
    #             listindice = [i, 0, 1]
    #         else:
    #             vertices = [points[i].vector, points[0].vector,
    #                         points[i + 1].vector]
    #             segments = [[0, 1], [1, 2], [2, 0]]
    #             listindice = [i, 0, i + 1]
    #         tri = {'vertices': vertices, 'segments': segments}
    #         t = triangle.triangulate(tri, 'p')
    #         if 'triangles' in t:
    #             triangles = t['triangles'].tolist()
    #             triangles[0] = listindice
    #             Triangles.append(triangles)
    #         else:
    #             Triangles.append(None)
    #         ts.append(t)
    #
    #     return points, Triangles


class SphericalFace3D(Face3D):
    """
    :param contours2d: The Sphere's contour2D
    :type contours2d: volmdlr.Contour2D
    :param sphericalsurface3d: Information about the Sphere
    :type sphericalsurface3d: SphericalSurface3D
    :param points: Angle's Sphere
    :type points: List of float

    """
    min_x_density = 5
    min_y_density = 5

    def __init__(self, surface3d: SphericalSurface3D,
                 surface2d: Surface2D,
                 name: str = ''):
        Face3D.__init__(self,
                        surface3d=surface3d,
                        surface2d=surface2d,
                        name=name)
        self._bbox = None

    @property
    def bounding_box(self):
        if not self._bbox:
            self._bbox = self.get_bounding_box()
        return self._bbox

    @bounding_box.setter
    def bounding_box(self, new_bouding_box):
        self._bbox = new_bouding_box

    def get_bounding_box(self):
        # To be enhanced
        return self.surface3d._bounding_box()

    def triangulation_lines(self, angle_resolution=7):
        theta_min, theta_max, phi_min, phi_max = self.surface2d.bounding_rectangle()

        delta_theta = theta_max - theta_min
        nlines_x = int(delta_theta * angle_resolution)
        lines_x = []
        for i in range(nlines_x):
            theta = theta_min + (i + 1) / (nlines_x + 1) * delta_theta
            lines_x.append(vme.Line2D(volmdlr.Point2D(theta, phi_min),
                                      volmdlr.Point2D(theta, phi_max)))
        delta_phi = phi_max - phi_min
        nlines_y = int(delta_phi * angle_resolution)
        lines_y = []
        for i in range(nlines_y):
            phi = phi_min + (i + 1) / (nlines_y + 1) * delta_phi
            lines_y.append(vme.Line2D(volmdlr.Point2D(theta_min, phi),
                                      volmdlr.Point2D(theta_max, phi)))
        return lines_x, lines_y


class RuledFace3D(Face3D):
    """

    """
    min_x_density = 50
    min_y_density = 1

    def __init__(self,
                 surface3d: RuledSurface3D,
                 surface2d: Surface2D,
                 name: str = '',
                 color=None):
        Face3D.__init__(self, surface3d=surface3d,
                        surface2d=surface2d,
                        name=name)
        self._bbox = None

    @property
    def bounding_box(self):
        if not self._bbox:
            self._bbox = self.get_bounding_box()
        return self._bbox

    @bounding_box.setter
    def bounding_box(self, new_bouding_box):
        self._bbox = new_bouding_box

    def get_bounding_box(self):
        # To be enhance by restricting wires to cut
        # xmin, xmax, ymin, ymax = self.surface2d.outer_contour.bounding_rectangle()
        points = [self.surface3d.point2d_to_3d(volmdlr.Point2D(i / 30, 0.)) for
                  i in range(31)]
        points.extend(
            [self.surface3d.point2d_to_3d(volmdlr.Point2D(i / 30, 1.)) for i
             in range(31)])

        return volmdlr.core.BoundingBox.from_points(points)

    def triangulation_lines(self, angle_resolution=10):
        xmin, xmax, ymin, ymax = self.surface2d.bounding_rectangle()
        delta_x = xmax - xmin
        nlines = int(delta_x * angle_resolution)
        lines = []
        for i in range(nlines):
            x = xmin + (i + 1) / (nlines + 1) * delta_x
            lines.append(vme.Line2D(volmdlr.Point2D(x, ymin),
                                    volmdlr.Point2D(x, ymax)))
        return lines, []


class BSplineFace3D(Face3D):
    def __init__(self, surface3d: BSplineSurface3D,
                 surface2d: Surface2D,
                 name: str = ''):
        Face3D.__init__(self,
                        surface3d=surface3d,
                        surface2d=surface2d,
                        name=name)
        self._bbox = None

    @property
    def bounding_box(self):
        if not self._bbox:
            self._bbox = self.get_bounding_box()
        return self._bbox

    @bounding_box.setter
    def bounding_box(self, new_bounding_box):
        self._bbox = new_bounding_box

    def get_bounding_box(self):
        return self.surface3d._bounding_box()

    def triangulation_lines(self, resolution=25):
        u_min, u_max, v_min, v_max = self.surface2d.bounding_rectangle()

        delta_u = u_max - u_min
        nlines_x = int(delta_u * resolution)
        lines_x = []
        for i in range(nlines_x):
            u = u_min + (i + 1) / (nlines_x + 1) * delta_u
            lines_x.append(vme.Line2D(volmdlr.Point2D(u, v_min),
                                      volmdlr.Point2D(u, v_max)))
        delta_v = v_max - v_min
        nlines_y = int(delta_v * resolution)
        lines_y = []
        for i in range(nlines_y):
            v = v_min + (i + 1) / (nlines_y + 1) * delta_v
            lines_y.append(vme.Line2D(volmdlr.Point2D(v_min, v),
                                      volmdlr.Point2D(v_max, v)))
        return lines_x, lines_y

    def pair_with(self, other_bspline_face3d):
        '''
        find out how the uv parametric frames are located compared to each other, and also how grid3d can be defined respected to these directions

        Parameters
        ----------
        other_bspline_face3d : volmdlr.faces.BSplineFace3D

        Returns
        -------
        corresponding_direction
        grid2d_direction
        '''

        adjacent_direction1, diff1, adjacent_direction2, diff2 = self.adjacent_direction(other_bspline_face3d)
        corresponding_directions = []
        if (diff1 > 0 and diff2 > 0) or (diff1 < 0 and diff2 < 0):
            corresponding_directions.append(('+' + adjacent_direction1, '+' + adjacent_direction2))
        else:
            corresponding_directions.append(('+' + adjacent_direction1, '-' + adjacent_direction2))

        if adjacent_direction1 == 'u' and adjacent_direction2 == 'u':
            corresponding_directions, grid2d_direction = self.adjacent_direction_uu(
                other_bspline_face3d, corresponding_directions)
        elif adjacent_direction1 == 'v' and adjacent_direction2 == 'v':
            corresponding_directions, grid2d_direction = self.adjacent_direction_vv(
                other_bspline_face3d, corresponding_directions)
        elif adjacent_direction1 == 'u' and adjacent_direction2 == 'v':
            corresponding_directions, grid2d_direction = self.adjacent_direction_uv(
                other_bspline_face3d, corresponding_directions)
        elif adjacent_direction1 == 'v' and adjacent_direction2 == 'u':
            corresponding_directions, grid2d_direction = self.adjacent_direction_vu(
                other_bspline_face3d, corresponding_directions)

        return corresponding_directions, grid2d_direction

    def adjacent_direction_uu(self, other_bspline_face3d, corresponding_directions):

        extremities = self.extremities(other_bspline_face3d)
        start1, start2 = extremities[0], extremities[2]
        borders_points = [volmdlr.Point2D(0, 0), volmdlr.Point2D(1, 0),
                          volmdlr.Point2D(1, 1), volmdlr.Point2D(0, 1)]

        # TODO: compute nearest_point in 'bounding_box points' instead of borders_points
        nearest_start1 = start1.nearest_point(borders_points)
        # nearest_end1 = end1.nearest_point(borders_points)
        nearest_start2 = start2.nearest_point(borders_points)
        # nearest_end2 = end2.nearest_point(borders_points)

        v1 = nearest_start1[1]
        v2 = nearest_start2[1]

        if (v1 == 0 and v2 == 0):
            corresponding_directions.append(('+v', '-v'))
            grid2d_direction = [['+x', '-y'], ['+x', '+y']]

        elif (v1 == 1 and v2 == 1):
            if corresponding_directions == [('+u', '-u')]:
                grid2d_direction = [['+x', '+y'], ['-x', '-y']]
            else:
                grid2d_direction = [['+x', '+y'], ['+x', '-y']]
            corresponding_directions.append(('+v', '-v'))

        elif (v1 == 1 and v2 == 0):
            corresponding_directions.append(('+v', '+v'))
            grid2d_direction = [['+x', '+y'], ['+x', '+y']]

        elif (v1 == 0 and v2 == 1):
            corresponding_directions.append(('+v', '+v'))
            grid2d_direction = [['+x', '-y'], ['+x', '-y']]

        return corresponding_directions, grid2d_direction

    def adjacent_direction_vv(self, other_bspline_face3d, corresponding_directions):

        extremities = self.extremities(other_bspline_face3d)
        start1, start2 = extremities[0], extremities[2]
        borders_points = [volmdlr.Point2D(0, 0), volmdlr.Point2D(1, 0),
                          volmdlr.Point2D(1, 1), volmdlr.Point2D(0, 1)]

        # TODO: compute nearest_point in 'bounding_box points' instead of borders_points
        nearest_start1 = start1.nearest_point(borders_points)
        # nearest_end1 = end1.nearest_point(borders_points)
        nearest_start2 = start2.nearest_point(borders_points)
        # nearest_end2 = end2.nearest_point(borders_points)

        u1 = nearest_start1[0]
        u2 = nearest_start2[0]

        if (u1 == 0 and u2 == 0):
            corresponding_directions.append(('+u', '-v'))
            grid2d_direction = [['-y', '-x'], ['-y', '+x']]

        elif (u1 == 1 and u2 == 1):
            corresponding_directions.append(('+u', '-v'))
            grid2d_direction = [['+y', '+x'], ['+y', '-x']]

        elif (u1 == 0 and u2 == 1):
            corresponding_directions.append(('+u', '+u'))
            grid2d_direction = [['+y', '-x'], ['+y', '-x']]

        elif (u1 == 1 and u2 == 0):
            corresponding_directions.append(('+u', '+u'))
            grid2d_direction = [['+y', '+x'], ['+y', '+x']]

        return corresponding_directions, grid2d_direction

    def adjacent_direction_uv(self, other_bspline_face3d, corresponding_directions):

        extremities = self.extremities(other_bspline_face3d)
        start1, start2 = extremities[0], extremities[2]
        borders_points = [volmdlr.Point2D(0, 0), volmdlr.Point2D(1, 0),
                          volmdlr.Point2D(1, 1), volmdlr.Point2D(0, 1)]

        # TODO: compute nearest_point in 'bounding_box points' instead of borders_points
        nearest_start1 = start1.nearest_point(borders_points)
        # nearest_end1 = end1.nearest_point(borders_points)
        nearest_start2 = start2.nearest_point(borders_points)
        # nearest_end2 = end2.nearest_point(borders_points)

        v1 = nearest_start1[1]
        u2 = nearest_start2[0]

        if (v1 == 1 and u2 == 0):
            corresponding_directions.append(('+v', '+u'))
            grid2d_direction = [['+x', '+y'], ['+y', '+x']]

        elif (v1 == 0 and u2 == 1):
            corresponding_directions.append(('+v', '+u'))
            grid2d_direction = [['-x', '-y'], ['-y', '-x']]

        elif (v1 == 1 and u2 == 1):
            corresponding_directions.append(('+v', '-u'))
            grid2d_direction = [['+x', '+y'], ['-y', '-x']]

        elif (v1 == 0 and u2 == 0):
            corresponding_directions.append(('+v', '-u'))
            grid2d_direction = [['-x', '-y'], ['-y', '+x']]

        return corresponding_directions, grid2d_direction

    def adjacent_direction_vu(self, other_bspline_face3d, corresponding_directions):

        extremities = self.extremities(other_bspline_face3d)
        start1, start2 = extremities[0], extremities[2]
        borders_points = [volmdlr.Point2D(0, 0), volmdlr.Point2D(1, 0),
                          volmdlr.Point2D(1, 1), volmdlr.Point2D(0, 1)]

        # TODO: compute nearest_point in 'bounding_box points' instead of borders_points
        nearest_start1 = start1.nearest_point(borders_points)
        # nearest_end1 = end1.nearest_point(borders_points)
        nearest_start2 = start2.nearest_point(borders_points)
        # nearest_end2 = end2.nearest_point(borders_points)

        u1 = nearest_start1[0]
        v2 = nearest_start2[1]

        if (u1 == 1 and v2 == 0):
            corresponding_directions.append(('+u', '+v'))
            grid2d_direction = [['+y', '+x'], ['+x', '+y']]

        elif (u1 == 0 and v2 == 1):
            corresponding_directions.append(('+u', '+v'))
            grid2d_direction = [['-y', '-x'], ['+x', '-y']]

        elif (u1 == 0 and v2 == 0):
            corresponding_directions.append(('+u', '-v'))
            grid2d_direction = [['+y', '-x'], ['+x', '+y']]

        elif (u1 == 1 and v2 == 1):
            if corresponding_directions == [('+v', '-u')]:
                grid2d_direction = [['+y', '+x'], ['-x', '-y']]
            else:
                grid2d_direction = [['+y', '+x'], ['+x', '-y']]
            corresponding_directions.append(('+u', '-v'))

        return corresponding_directions, grid2d_direction

    def extremities(self, other_bspline_face3d):
        '''
        find points extremities for nearest edges of two faces
        '''

        contour1 = self.outer_contour3d
        contour2 = other_bspline_face3d.outer_contour3d

        contour1_2d = self.surface2d.outer_contour
        contour2_2d = other_bspline_face3d.surface2d.outer_contour

        points1 = [p.start for p in contour1.primitives]
        points2 = [p.start for p in contour2.primitives]

        dis, ind = [], []
        for p in points1:
            pt = p.nearest_point(points2)
            ind.append(points2.index(pt))
            dis.append(p.point_distance(pt))

        dis_sorted = sorted(dis)

        shared = []
        for k, p1 in enumerate(contour1.primitives):
            if dis_sorted[0] == dis_sorted[1]:
                indices = npy.where(npy.array(dis) == dis_sorted[0])[0]
                index1 = indices[0]
                index2 = indices[1]
            else:
                index1 = dis.index(dis_sorted[0])
                index2 = dis.index(dis_sorted[1])
            if ((p1.start == points1[index1] and p1.end == points1[index2])
                or
                    (p1.end == points1[index1] and p1.start == points1[index2])):

                shared.append(p1)
                i = k

        for k, p2 in enumerate(contour2.primitives):
            if ((p2.start == points2[ind[index1]] and p2.end == points2[ind[index2]])
                or
                    (p2.end == points2[ind[index1]] and p2.start == points2[ind[index2]])):

                shared.append(p2)
                j = k

        points = [contour2.primitives[j].start, contour2.primitives[j].end]

        if points.index(contour1.primitives[i].start.nearest_point(points)) == 1:
            start1 = contour1_2d.primitives[i].start
            end1 = contour1_2d.primitives[i].end

            start2 = contour2_2d.primitives[j].end
            end2 = contour2_2d.primitives[j].start

        else:
            start1 = contour1_2d.primitives[i].start
            end1 = contour1_2d.primitives[i].end

            start2 = contour2_2d.primitives[j].start
            end2 = contour2_2d.primitives[j].end

        return start1, end1, start2, end2

    def adjacent_direction(self, other_bspline_face3d):
        '''
        find directions (u or v) between two faces, in the nearest edges between them
        '''

        start1, end1, start2, end2 = self.extremities(other_bspline_face3d)

        du1 = abs((end1 - start1)[0])
        dv1 = abs((end1 - start1)[1])

        if du1 < dv1:
            adjacent_direction1 = 'v'
            diff1 = (end1 - start1)[1]
        else:
            adjacent_direction1 = 'u'
            diff1 = (end1 - start1)[0]

        du2 = abs((end2 - start2)[0])
        dv2 = abs((end2 - start2)[1])

        if du2 < dv2:
            adjacent_direction2 = 'v'
            diff2 = (end2 - start2)[1]
        else:
            adjacent_direction2 = 'u'
            diff2 = (end2 - start2)[0]

        return adjacent_direction1, diff1, adjacent_direction2, diff2

    def adjacent_direction_xy(self, other_face3d):
        '''
        find out in which direction the faces are adjacent

        Parameters
        ----------
        other_face3d : volmdlr.faces.BSplineFace3D

        Returns
        -------
        adjacent_direction
        '''

        contour1 = self.outer_contour3d
        contour2 = other_face3d.outer_contour3d
        point1, point2 = contour1.shared_primitives_extremities(contour2)

        coord = point1 - point2
        coord = [abs(coord.x), abs(coord.y)]

        if coord.index(max(coord)) == 0:
            return 'x'
        else:
            return 'y'

    def merge_with(self, other_bspline_face3d):
        '''
        merge two adjacent faces

        Parameters
        ----------
        other_bspline_face3d : volmdlr.faces.BSplineFace3D

        Returns
        -------
        merged_face : volmdlr.faces.BSplineFace3D
        '''

        merged_surface = self.surface3d.merge_with(other_bspline_face3d.surface3d)
        contours = self.outer_contour3d.merge_with(other_bspline_face3d.outer_contour3d)
        contours.extend(self.inner_contours3d)
        contours.extend(other_bspline_face3d.inner_contours3d)
        merged_face = merged_surface.face_from_contours3d(contours)

        return merged_face


class OpenShell3D(volmdlr.core.CompositePrimitive3D):
    _standalone_in_db = True
    _non_serializable_attributes = ['bounding_box']
    _non_eq_attributes = ['name', 'color', 'alpha', 'bounding_box']
    _non_hash_attributes = []
    STEP_FUNCTION = 'OPEN_SHELL'

    def __init__(self, faces: List[Face3D],
                 color: Tuple[float, float, float] = None,
                 alpha: float = 1., name: str = ''):
        self.faces = faces
        self.name = name
        if not color:
            self.color = (0.8, 0.8, 0.8)
        else:
            self.color = color
        self.alpha = alpha
        self._bbox = None
        # self.bounding_box = self._bounding_box()

    def _data_hash(self):
        return sum([f._data_hash() for f in self.faces])

    def _data_eq(self, other_):
        if other_.__class__.__name__ != self.__class__.__name__:
            return False
        for face1, face2 in zip(self.faces, other_.faces):
            if not face1._data_eq(face2):
                return False

        return True

    @classmethod
    def from_step(cls, arguments, object_dict):
        faces = []
        for face in arguments[1]:
            faces.append(object_dict[int(face[1:])])
        return cls(faces, name=arguments[0][1:-1])

    def to_step(self, current_id):
        step_content = ''
        face_ids = []
        for face in self.faces:
            face_content, face_sub_ids = face.to_step(current_id)
            step_content += face_content
            face_ids.extend(face_sub_ids)
            current_id = max(face_sub_ids) + 1

        shell_id = current_id
        step_content += "#{} = {}('{}',({}));\n".format(current_id,
                                                        self.STEP_FUNCTION,
                                                        self.name,
                                                        volmdlr.core.step_ids_to_str(
                                                            face_ids))
        manifold_id = shell_id + 1
        step_content += "#{} = MANIFOLD_SOLID_BREP('{}',#{});\n".format(
            manifold_id,
            self.name,
            shell_id)

        frame_content, frame_id = volmdlr.OXYZ.to_step(manifold_id + 1)
        step_content += frame_content
        brep_id = frame_id + 1
        step_content += "#{} = ADVANCED_BREP_SHAPE_REPRESENTATION('',(#{},#{}),#7);\n".format(
            brep_id, frame_id, manifold_id)

        return step_content, brep_id

    def rotation(self, center: volmdlr.Point3D, axis: volmdlr.Vector3D,
                 angle: float):
        """
        OpenShell3D rotation
        :param center: rotation center
        :param axis: rotation axis
        :param angle: angle rotation
        :return: a new rotated OpenShell3D
        """
        new_faces = [face.rotation(center, axis, angle) for face
                     in self.faces]
        return OpenShell3D(new_faces, color=self.color, alpha=self.alpha,
                           name=self.name)

    def rotation_inplace(self, center: volmdlr.Point3D, axis: volmdlr.Vector3D,
                         angle: float):
        """
        OpenShell3D rotation. Object is updated inplace
        :param center: rotation center
        :param axis: rotation axis
        :param angle: rotation angle
        """
        for face in self.faces:
            face.rotation_inplace(center, axis, angle)
        new_bounding_box = self.get_bounding_box()
        self.bounding_box = new_bounding_box

    def translation(self, offset: volmdlr.Vector3D):
        """
        OpenShell3D translation
        :param offset: translation vector
        :return: A new translated OpenShell3D
        """
        new_faces = [face.translation(offset) for face in
                     self.faces]
        return OpenShell3D(new_faces, color=self.color, alpha=self.alpha,
                           name=self.name)

    def translation_inplace(self, offset: volmdlr.Vector3D):
        """
        OpenShell3D translation. Object is updated inplace
        :param offset: translation vector
        """
        for face in self.faces:
            face.translation_inplace(offset)
        new_bounding_box = self.get_bounding_box()
        self.bounding_box = new_bounding_box

    def frame_mapping(self, frame: volmdlr.Frame3D, side: str):
        """
        Changes frame_mapping and return a new OpenShell3D
        side = 'old' or 'new'
        """
        new_faces = [face.frame_mapping(frame, side) for face in
                     self.faces]
        return self.__class__(new_faces, name=self.name)

    def frame_mapping_inplace(self, frame: volmdlr.Frame3D, side: str):
        """
        Changes frame_mapping and the object is updated inplace
        side = 'old' or 'new'
        """
        for face in self.faces:
            face.frame_mapping_inplace(frame, side)
        new_bounding_box = self.get_bounding_box()
        self.bounding_box = new_bounding_box

    def copy(self, deep=True, memo=None):
        new_faces = [face.copy() for face in self.faces]
        return self.__class__(new_faces, color=self.color, alpha=self.alpha,
                              name=self.name)

    def union(self, shell2):
        new_faces = self.faces + shell2.faces
        new_name = self.name + ' union ' + shell2.name
        new_color = self.color
        return self.__class__(new_faces, name=new_name, color=new_color)

    def volume(self):
        """
        Does not consider holes
        """
        volume = 0
        for i, face in enumerate(self.faces):
            display3d = face.triangulation()
            points_3D, triangles_indexes = display3d.points, display3d.triangles
            for triangle_index in triangles_indexes:
                point1 = points_3D[triangle_index[0]]
                point2 = points_3D[triangle_index[1]]
                point3 = points_3D[triangle_index[2]]

                v321 = point3[0] * point2[1] * point1[2]
                v231 = point2[0] * point3[1] * point1[2]
                v312 = point3[0] * point1[1] * point2[2]
                v132 = point1[0] * point3[1] * point2[2]
                v213 = point2[0] * point1[1] * point3[2]
                v123 = point1[0] * point2[1] * point3[2]
                volume_tetraedre = 1 / 6 * (
                        -v321 + v231 + v312 - v132 - v213 + v123)

                volume += volume_tetraedre

        return abs(volume)

    @property
    def bounding_box(self):
        """
        Returns the boundary box
        """
        if not self._bbox:
            self._bbox = self.get_bounding_box()
        return self._bbox

    @bounding_box.setter
    def bounding_box(self, new_bounding_box):
        self._bbox = new_bounding_box

    def get_bounding_box(self):
        bbox = self.faces[0].bounding_box
        for face in self.faces[1:]:
            bbox += face.bounding_box
        return bbox

    def cut_by_plane(self, plane_3d: Plane3D):
        graph = nx.Graph()
        intersections = []

        frame_block = self.bounding_box.to_frame()
        frame_block.u = 1.1 * frame_block.u
        frame_block.v = 1.1 * frame_block.v
        frame_block.w = 1.1 * frame_block.w

        for face in self.faces:
            block = volmdlr.primitives3d.Block(frame_block)
            face_3d = block.cut_by_orthogonal_plane(plane_3d)
            inters = face.face_intersections(face_3d)
            if inters:
                graph.add_edges_from([(inters[0].primitives[0].start, inters[0].primitives[0].start)])
                intersections.append([inters[0].primitives[0].start, inters[0].primitives[0].start])
        pts = list(nx.dfs_edges(graph, intersections[0][0]))
        # print(pts)
        # print(intersections)
        points = []
        u = plane_3d.frame.u
        v = plane_3d.frame.v
        for pt1, pt2 in pts:
            if pt1 not in points:
                points.append(pt1)
            if pt2 not in points:
                points.append(pt2)
        center_2d = volmdlr.Point2D(plane_3d.frame.origin.dot(u), plane_3d.frame.origin.dot(v))
        points_2d = [volmdlr.Point2D(p.dot(u), p.dot(v)) - center_2d for p in points]
        contour_2d = volmdlr.faces.Surface2D(volmdlr.wires.ClosedPolygon2D(points_2d), [])

        return volmdlr.faces.PlaneFace3D(plane_3d, contour_2d)

    def linesegment_intersections(self,
                                  linesegment3d: vme.LineSegment3D) \
            -> List[Tuple[Face3D, List[volmdlr.Point3D]]]:
        intersections = []
        for face in self.faces:
            face_intersections = face.linesegment_intersections(linesegment3d)
            if face_intersections:
                intersections.append((face, face_intersections))
        return intersections

    def line_intersections(self,
                           line3d: vme.Line3D) \
            -> List[Tuple[Face3D, List[volmdlr.Point3D]]]:
        intersections = []
        for face in self.faces:
            face_intersections = face.line_intersections(line3d)
            if face_intersections:
                intersections.append((face, face_intersections))
        return intersections

    def minimum_distance_points(self, shell2, resolution):
        """
        Returns a Mesure object if the distance is not zero, otherwise returns None
        """
        shell2_inter = self.shell_intersection(shell2, resolution)
        if shell2_inter is not None and shell2_inter != 1:
            return None

        # distance_min, point1_min, point2_min = self.faces[0].distance_to_face(shell2.faces[0], return_points=True)
        distance_min, point1_min, point2_min = self.faces[0].minimum_distance(
            shell2.faces[0], return_points=True)
        for face1 in self.faces:
            bbox1 = face1.bounding_box
            for face2 in shell2.faces:
                bbox2 = face2.bounding_box
                bbox_distance = bbox1.distance_to_bbox(bbox2)

                if bbox_distance < distance_min:
                    # distance, point1, point2 = face1.distance_to_face(face2, return_points=True)
                    distance, point1, point2 = face1.minimum_distance(face2,
                                                                      return_points=True)
                    if distance == 0:
                        return None
                    elif distance < distance_min:
                        distance_min, point1_min, point2_min = distance, point1, point2

        return point1_min, point2_min

    def distance_to_shell(self, other_shell: 'OpenShell3D', resolution: float):
        min_dist = self.minimum_distance_points(other_shell, resolution)
        if min_dist is not None:
            p1, p2 = min_dist
            return p1.point_distance(p2)
        else:
            return None

    def minimum_distance_point(self,
                               point: volmdlr.Point3D) -> volmdlr.Point3D:
        """
        Computes the distance of a point to a Shell3D, whether it is inside or outside the Shell3D
        """
        distance_min, point1_min = self.faces[0].distance_to_point(point,
                                                                   return_other_point=True)
        for face in self.faces[1:]:
            bbox_distance = self.bounding_box.distance_to_point(point)
            if bbox_distance < distance_min:
                distance, point1 = face.distance_to_point(point,
                                                          return_other_point=True)
                if distance < distance_min:
                    distance_min, point1_min = distance, point1

        return point1_min

    def intersection_internal_aabb_volume(self, shell2: 'OpenShell3D',
                                          resolution: float):
        """
        aabb made of the intersection points and the points of self internal to shell2
        """
        intersections_points = []
        for face1 in self.faces:
            for face2 in shell2.faces:
                intersection_points = face1.face_intersections(face2)
                if intersection_points:
                    intersection_points = [
                        intersection_points[0].primitives[0].start,
                        intersection_points[0].primitives[0].end]
                    intersections_points.extend(intersection_points)

        shell1_points_inside_shell2 = []
        for face in self.faces:
            for point in face.outer_contour3d.discretization_points(
                    resolution):
                if shell2.point_belongs(point):
                    shell1_points_inside_shell2.append(point)

        if len(intersections_points + shell1_points_inside_shell2) == 0:
            return 0
        bbox = volmdlr.core.BoundingBox.from_points(
            intersections_points + shell1_points_inside_shell2)
        return bbox.volume()

    def intersection_external_aabb_volume(self, shell2: 'OpenShell3D',
                                          resolution: float):
        """
        aabb made of the intersection points and the points of self external to shell2
        """
        intersections_points = []
        for face1 in self.faces:
            for face2 in shell2.faces:
                intersection_points = face1.face_intersections(face2)
                if intersection_points:
                    intersection_points = [
                        intersection_points[0].primitives[0].start,
                        intersection_points[0].primitives[0].end]
                    intersections_points.extend(intersection_points)

        shell1_points_outside_shell2 = []
        for face in self.faces:
            for point in face.outer_contour3d.discretization_points(
                    resolution):
                if not shell2.point_belongs(point):
                    shell1_points_outside_shell2.append(point)

        if len(intersections_points + shell1_points_outside_shell2) == 0:
            return 0
        bbox = volmdlr.core.BoundingBox.from_points(
            intersections_points + shell1_points_outside_shell2)
        return bbox.volume()

    def primitive_inside_bbox(self, bounding_box: volmdlr.core.BoundingBox):
        for primitive in self.primitives:
            bbox = primitive.bounding_box

    def triangulation(self):
        # mesh = vmd.DisplayMesh3D([], [])
        meshes = []
        for i, face in enumerate(self.faces):
            try:
                face_mesh = face.triangulation()
                meshes.append(face_mesh)
                # mesh.merge_mesh(face_mesh)
            except NotImplementedError:
                print('Warning: a face has been skipped in rendering')
        return vmd.DisplayMesh3D.merge_meshes(meshes)

    def babylon_script(self, name='primitive_mesh'):
        s = f'var {name} = new BABYLON.Mesh("{name}", scene);\n'

        mesh = self.babylon_meshes()[0]

        s += 'var positions = {};\n'.format(mesh['positions'])
        s += 'var indices = {};\n'.format(mesh['indices'])
        s += 'var normals = [];\n'
        s += 'var vertexData = new BABYLON.VertexData();\n'
        s += 'BABYLON.VertexData.ComputeNormals(positions, indices, normals);\n'
        s += 'vertexData.positions = positions;\n'
        s += 'vertexData.indices = indices;\n'
        s += 'vertexData.normals = normals;\n'
        s += 'vertexData.applyToMesh({});\n'.format(name)
        s += '{}.enableEdgesRendering(0.9);\n'.format(name)
        s += '{}.edgesWidth = 0.1;\n'.format(name)
        s += '{}.edgesColor = new BABYLON.Color4(0, 0, 0, 0.6);\n'.format(name)
        s += 'var mat = new BABYLON.StandardMaterial("mat", scene);\n'
        #        s += 'mat.diffuseColor = BABYLON.Color3.Green();\n'
        #        s += 'mat.specularColor = new BABYLON.Color3(0.5, 0.6, 0.87);\n'
        #        s += 'mat.emissiveColor = new BABYLON.Color3(1, 1, 1);\n'
        #        s += 'mat.ambientColor = new BABYLON.Color3(0.23, 0.98, 0.53);\n'
        s += 'mat.backFaceCulling = false;\n'
        s += 'mat.alpha = {};\n'.format(self.alpha)
        s += '{}.material = mat;\n'.format(name)
        if self.color is not None:
            s += 'mat.diffuseColor = new BABYLON.Color3({}, {}, {});\n'.format(
                *self.color)
        return s

    def plot(self, ax=None, color: str = 'k', alpha: float = 1):
        if ax is None:
            ax = plt.figure().add_subplot(111, projection='3d')

        for face in self.faces:
            face.plot(ax=ax, color=color, alpha=alpha)

        return ax


class ClosedShell3D(OpenShell3D):
    _standalone_in_db = True
    _non_serializable_attributes = ['bounding_box']
    _non_eq_attributes = ['name', 'color', 'alpha', 'bounding_box']
    STEP_FUNCTION = 'CLOSED_SHELL'

    def rotation(self, center: volmdlr.Point3D, axis: volmdlr.Vector3D,
                 angle: float):
        """
        ClosedShell3D rotation
        :param center: rotation center
        :param axis: rotation axis
        :param angle: angle rotation
        :return: a new rotated ClosedShell3D
        """
        new_faces = [face.rotation(center, axis, angle) for face
                     in self.faces]
        return ClosedShell3D(new_faces, color=self.color,
                             alpha=self.alpha, name=self.name)

    def rotation_inplace(self, center: volmdlr.Point3D, axis: volmdlr.Vector3D,
                         angle: float):
        """
        ClosedShell3D rotation. Object is updated inplace
        :param center: rotation center
        :param axis: rotation axis
        :param angle: rotation angle
        """
        for face in self.faces:
            face.rotation_inplace(center, axis, angle)
        new_bounding_box = self.get_bounding_box()
        self.bounding_box = new_bounding_box

    def translation(self, offset: volmdlr.Vector3D):
        """
        ClosedShell3D translation
        :param offset: translation vector
        :return: A new translated ClosedShell3D
        """
        new_faces = [face.translation(offset) for face in
                     self.faces]
        return ClosedShell3D(new_faces, color=self.color, alpha=self.alpha,
                             name=self.name)

    def translation_inplace(self, offset: volmdlr.Vector3D):
        """
        ClosedShell3D translation. Object is updated inplace
        :param offset: translation vector
        """
        for face in self.faces:
            face.translation_inplace(offset)
        new_bounding_box = self.get_bounding_box()
        self.bounding_box = new_bounding_box

    def frame_mapping(self, frame: volmdlr.Frame3D, side: str):
        """
        Changes frame_mapping and return a new ClosedShell3D
        side = 'old' or 'new'
        """
        new_faces = [face.frame_mapping(frame, side) for face in
                     self.faces]
        return ClosedShell3D(new_faces, name=self.name)

    def frame_mapping_inplace(self, frame: volmdlr.Frame3D, side: str):
        """
        Changes frame_mapping and the object is updated inplace
        side = 'old' or 'new'
        """
        for face in self.faces:
            face.frame_mapping_inplace(frame, side)
        new_bounding_box = self.get_bounding_box()
        self.bounding_box = new_bounding_box

    def copy(self, deep=True, memo=None):
        new_faces = [face.copy() for face in self.faces]
        return self.__class__(new_faces, color=self.color, alpha=self.alpha,
                              name=self.name)

    def face_on_shell(self, face):
        """
        Verifies if a face lies on the shell's surface
        """
        for fc in self.faces:
            if fc.face_inside(face):
                return True
        return False

    def is_face_inside(self, face: Face3D):
        for point in face.outer_contour3d.discretization_points(0.01):
            point_inside_shell = self.point_belongs(point)
            point_in_shells_faces = self.point_in_shell_face(point)
            if (not point_inside_shell) and (not point_in_shells_faces):
                return False
        return True

    def shell_intersection(self, shell2: 'OpenShell3D', resolution: float):
        """
        Return None if disjointed
        Return (1, 0) or (0, 1) if one is inside the other
        Return (n1, n2) if intersection

        4 cases :
            (n1, n2) with face intersection             => (n1, n2)
            (0, 0) with face intersection               => (0, 0)
            (0, 0) with no face intersection            => None
            (1, 0) or (0, 1) with no face intersection  => 1
        """
        # Check if boundary boxes don't intersect
        bbox1 = self.bounding_box
        bbox2 = shell2.bounding_box
        if not bbox1.bbox_intersection(bbox2):
            # print("No intersection of shells' BBox")
            return None

        # Check if any point of the first shell is in the second shell
        points1 = []
        for face in self.faces:
            points1.extend(
                face.outer_contour3d.discretization_points(resolution))
        points2 = []
        for face in shell2.faces:
            points2.extend(
                face.outer_contour3d.discretization_points(resolution))

        nb_pts1 = len(points1)
        nb_pts2 = len(points2)
        compteur1 = 0
        compteur2 = 0
        for point1 in points1:
            if shell2.point_belongs(point1):
                compteur1 += 1
        for point2 in points2:
            if self.point_belongs(point2):
                compteur2 += 1

        inter1 = compteur1 / nb_pts1
        inter2 = compteur2 / nb_pts2

        for face1 in self.faces:
            for face2 in shell2.faces:
                intersection_points = face1.face_intersections(face2)
                if intersection_points:
                    return inter1, inter2

        if inter1 == 0. and inter2 == 0.:
            return None
        return 1

    def point_belongs(self, point3d: volmdlr.Point3D, nb_rays: int = 1):
        """
        Ray Casting algorithm
        Returns True if the point is inside the Shell, False otherwise
        """

        bbox = self.bounding_box
        if not bbox.point_belongs(point3d):
            return False

        min_ray_length = 2 * max((bbox.xmax - bbox.xmin,
                                  bbox.ymax - bbox.ymin,
                                  bbox.zmax - bbox.zmin))
        two_min_ray_length = 2 * min_ray_length

        rays = []
        for k in range(0, nb_rays):
            rays.append(vme.LineSegment3D(
                point3d,
                point3d + volmdlr.Point3D.random(min_ray_length,
                                                 two_min_ray_length,
                                                 min_ray_length,
                                                 two_min_ray_length,
                                                 min_ray_length,
                                                 two_min_ray_length)))
        rays = sorted(rays, key=lambda ray: ray.length())

        rays_intersections = []
        tests = []

        # for ray in rays[:3]:
        for ray in rays[:nb_rays]:
            #
            count = 0
            ray_intersection = []
            is_inside = True
            for face, point_inters in self.linesegment_intersections(ray):
                count += len(point_inters)

            if count % 2 == 0:
                is_inside = False
            tests.append(is_inside)
            rays_intersections.append(ray_intersection)

        for test1, test2 in zip(tests[:-1], tests[1:]):
            if test1 != test2:
                raise ValueError
        return tests[0]

    def point_in_shell_face(self, point: volmdlr.Point3D):

        for face in self.faces:
            point2d = face.surface3d.point3d_to_2d(point)
            if face.point_belongs(point) or \
                    face.surface2d.outer_contour.point_over_contour(
                        point2d, abs_tol=1e-7):
                return True
        return False

    def is_inside_shell(self, shell2, resolution: float):
        """
        Returns True if all the points of self are inside shell2 and no face \
        are intersecting
        This method is not exact
        """
        bbox1 = self.bounding_box
        bbox2 = shell2.bounding_box
        if not bbox1.is_inside_bbox(bbox2):
            return False
        for face in self.faces:
            if not shell2.is_face_inside(face):
                return False
        return True

    def is_disjoint_from(self, shell2, tol=1e-8):
        '''
             verifies and rerturns a bool if two shells are disjointed or not.
        '''
        disjoint = True
        if self.bounding_box.bbox_intersection(shell2.bounding_box) or\
                self.bounding_box.distance_to_bbox(shell2.bounding_box) <= tol:
            return False
        return disjoint

    def intersecting_faces_combinations(self, shell2,
                                        list_coincident_faces, tol=1e-8):
        '''
            :param shell2: ClosedShell3D
            for two closed shells, it calculates and return a list of face
            combinations (list = [(face_shell1, face_shell2),...])
            for intersecting faces. if two faces can not be intersected,
            there is no combination for those
            :param tol: Corresponde to the tolerance to consider two faces as intersecting faces
        '''
        # list_coicident_faces = self.get_coincident_faces(shell2)
        face_combinations = []
        for face1 in self.faces:
            for face2 in shell2.faces:
                if (face1.bounding_box.bbox_intersection(
                        face2.bounding_box) or
                        face1.bounding_box.distance_to_bbox(
                            face2.bounding_box) <= tol) and \
                        (face1, face2) not in list_coincident_faces:
                    face_combinations.append((face1, face2))

        return face_combinations

    @staticmethod
    def dict_intersecting_combinations(intersecting_faces_combinations, tol=1e-8):
        '''
            :param intersecting_faces_combinations: list of face combinations (list = [(face_shell1, face_shell2),...]) for intersecting faces.
            :type intersecting_faces_combinations: list of face objects combinaitons
            returns a dictionary containing as keys the combination of intersecting faces
            and as the values the resulting primitive from the two intersecting faces.
            It is done so it is not needed to calculate the same intersecting primitive twice.
        '''
        intersecting_combinations = {}
        for k, combination in enumerate(intersecting_faces_combinations):
            face_intersection = combination[0].face_intersections(combination[1], tol)
            if face_intersection:
                intersecting_combinations[combination] = face_intersection[0]

        return intersecting_combinations

    @staticmethod
    def get_intersecting_faces(dict_intersecting_combinations):
        '''
            :param dict_intersecting_combinations: dictionary containing as keys the combination of intersecting faces
            and as the values the resulting primitive from the two intersecting faces

            returns two lists. One for the intersecting faces in shell1 and the other for the shell2
        '''
        intersecting_faces_shell1 = []
        intersecting_faces_shell2 = []
        for face in list(dict_intersecting_combinations.keys()):
            if face[0] not in intersecting_faces_shell1:
                intersecting_faces_shell1.append(face[0])
            if face[1] not in intersecting_faces_shell2:
                intersecting_faces_shell2.append(face[1])
        return intersecting_faces_shell1, intersecting_faces_shell2

    def get_non_intersecting_faces(self, shell2, intersecting_faces,
                                   intersection_method=False):
        '''
            :param shell2: ClosedShell3D
            :param intersecting_faces:
            returns a list of all the faces that never intersect any
            face of the other shell
        '''
        non_intersecting_faces = []

        for face in self.faces:
            if (face not in intersecting_faces) and (face not in non_intersecting_faces):
                if not intersection_method:
                    if not face.bounding_box.is_inside_bbox(
                            shell2.bounding_box) or \
                            not shell2.is_face_inside(face):
                        coincident_plane = False
                        for face2 in shell2.faces:
                            if face.surface3d.is_coincident(face2.surface3d) and \
                                    face.bounding_box.is_inside_bbox(
                                    face2.bounding_box):
                                coincident_plane = True
                                break
                        if not coincident_plane:
                            non_intersecting_faces.append(face)
                else:
                    if face.bounding_box.is_inside_bbox(
                            shell2.bounding_box) and \
                            shell2.is_face_inside(face):
                        non_intersecting_faces.append(face)

        return non_intersecting_faces

    def get_coincident_and_adjacent_faces(self, shell2):
        coincident_and_adjacent_faces = []
        for face1 in self.faces:
            for face2 in shell2.faces:
                if face1.surface3d.is_coincident(face2.surface3d) and\
                        face1.is_adjacent(face2):
                    coincident_and_adjacent_faces.append((face1, face2))

        return coincident_and_adjacent_faces

    def get_coincident_faces(self, shell2):
        """
        Finds all pairs of faces that are coincidents faces, that is,
        faces lying on the same plane

        returns a List of tuples with the face pairs
        """
        list_coincident_faces = []
        for face1 in self.faces:
            for face2 in shell2.faces:
                if face1.surface3d.is_coincident(face2.surface3d):
                    contour1 = face1.outer_contour3d.to_2d(
                        face1.surface3d.frame.origin,
                        face1.surface3d.frame.u,
                        face1.surface3d.frame.v)
                    contour2 = face2.outer_contour3d.to_2d(
                        face1.surface3d.frame.origin,
                        face1.surface3d.frame.u,
                        face1.surface3d.frame.v)
                    inters = contour1.contour_intersections(contour2)
                    if len(inters) >= 2:
                        list_coincident_faces.append((face1, face2))

        return list_coincident_faces

    def two_shells_intersecting_contour(self, shell2,
                                        list_coincident_faces: List[Face3D],
                                        dict_intersecting_combinations=None):
        '''
            :param shell2: ClosedShell3D
            :param dict_intersecting_combinations: dictionary containing as keys the combination of intersecting faces
             and as the values the resulting primitive from the two intersecting faces

            :returns: intersecting contour for two intersecting shells
        '''
        if dict_intersecting_combinations is None:
            face_combinations = self.intersecting_faces_combinations(
                shell2, list_coincident_faces)
            dict_intersecting_combinations = \
                self.dict_intersecting_combinations(face_combinations)
        intersecting_lines = list(dict_intersecting_combinations.values())
        intersecting_contour = \
            volmdlr.wires.Contour3D([wire.primitives[0] for
                                     wire in intersecting_lines])
        return intersecting_contour

    def reference_shell(self, shell2, face):
        if face in shell2.faces:
            contour_extract_inside = True
            reference_shell = self
        else:
            contour_extract_inside = False
            reference_shell = shell2
        return contour_extract_inside, reference_shell

    def set_operations_valid_exterior_faces(self, new_faces: List[Face3D],
                                            valid_faces: List[Face3D],
                                            list_coincident_faces: List[Face3D],
                                            shell2, reference_shell):
        for new_face in new_faces:
            inside_reference_shell = reference_shell.point_belongs(
                new_face.random_point_inside())
            if self.set_operations_exterior_face(new_face, valid_faces,
                                                 inside_reference_shell,
                                                 list_coincident_faces,
                                                 shell2):
                valid_faces.append(new_face)
        return valid_faces

    def union_faces(self, shell2, intersecting_faces,
                    intersecting_combinations,
                    list_coincident_faces
                    ):
        faces = []
        for face in intersecting_faces:
            contour_extract_inside, reference_shell = \
                self.reference_shell(shell2, face)
            new_faces = face.set_operations_new_faces(
                intersecting_combinations, contour_extract_inside)
            faces = self.set_operations_valid_exterior_faces(
                new_faces, faces,
                list_coincident_faces,
                shell2, reference_shell)
        return faces

    def get_subtraction_valid_faces(self, new_faces, valid_faces,
                                    reference_shell,
                                    # list_coincident_faces,
                                    shell2, keep_interior_faces):
        faces = []
        for new_face in new_faces:
            inside_reference_shell = reference_shell.point_belongs(
                new_face.random_point_inside())
            if keep_interior_faces:
                if self.set_operations_interior_face(new_face, valid_faces,
                                                     inside_reference_shell,
                                                     # list_coincident_faces
                                                     ):
                    faces.append(new_face)
            elif self.set_operations_exterior_face(new_face, faces,
                                                   inside_reference_shell,
                                                   [],
                                                   shell2):
                faces.append(new_face)
        return faces

    def subtraction_faces(self, shell2, intersecting_faces,
                          intersecting_combinations,
                          # list_coincident_faces
                          ):
        faces = []
        for k, face in enumerate(intersecting_faces):
            keep_interior_faces = False
            if face in shell2.faces:
                keep_interior_faces = True
            contour_extract_inside, reference_shell = \
                self.reference_shell(shell2, face)
            new_faces = face.set_operations_new_faces(
                intersecting_combinations, contour_extract_inside)
            faces.extend(self.get_subtraction_valid_faces(
                new_faces, faces, reference_shell,
                # list_coincident_faces,
                shell2, keep_interior_faces))

        return faces

    def valid_intersection_faces(self, new_faces, valid_faces,
                                 reference_shell,
                                 # list_coincident_faces
                                 ):
        faces = []
        for new_face in new_faces:
            inside_reference_shell = reference_shell.point_belongs(
                new_face.random_point_inside())
            if self.set_operations_interior_face(new_face, valid_faces,
                                                 inside_reference_shell,
                                                 # list_coincident_faces
                                                 ):
                faces.append(new_face)

        return faces

    def intersection_faces(self, shell2, intersecting_faces,
                           intersecting_combinations,
                           # list_coincident_faces
                           ):
        faces = []
        for face in intersecting_faces:
            contour_extract_inside, reference_shell = \
                self.reference_shell(shell2, face)
            new_faces = face.set_operations_new_faces(
                intersecting_combinations, contour_extract_inside)
            faces.extend(self.valid_intersection_faces(
                new_faces, faces, reference_shell,
                # list_coincident_faces
            ))

        valid_faces = []
        for i, fc1 in enumerate(faces):
            valid_face = True
            for j, fc2 in enumerate(faces):
                if i != j:
                    if fc2.face_inside(fc1):
                        valid_face = False
            if valid_face and fc1 not in valid_faces:
                valid_faces.append(fc1)
        return valid_faces

    @staticmethod
    def set_operations_interior_face(new_face, faces, inside_reference_shell,
                                     # list_coincident_faces
                                     ):
        if inside_reference_shell and new_face not in faces:
            return True
        return False

    def is_face_between_shells(self, shell2, face):
        if face.surface2d.inner_contours:
            normal_0 = face.surface2d.outer_contour.primitives[0].normal_vector()
            middle_point_0 = face.surface2d.outer_contour.primitives[0].middle_point()
            point1 = middle_point_0 + 0.0001 * normal_0
            point2 = middle_point_0 - 0.0001 * normal_0
            points = [point1, point2]
        else:
            points = [face.surface2d.outer_contour.center_of_mass()]

        for point in points:
            point3d = face.surface3d.point2d_to_3d(point)
            if face.point_belongs(point3d):
                normal1 = point3d - 0.00001 * face.surface3d.frame.w
                normal2 = point3d + 0.00001 * face.surface3d.frame.w
                if (self.point_belongs(normal1) and
                    shell2.point_belongs(normal2)) or \
                        (shell2.point_belongs(normal1) and
                         self.point_belongs(normal2)):
                    return True
        return False

    def set_operations_exterior_face(self, new_face, valid_faces,
                                     inside_reference_shell,
                                     list_coincident_faces,
                                     shell2):
        if new_face.area() < 1e-8:
            return False
        if new_face not in valid_faces and not inside_reference_shell:
            if list_coincident_faces:
                if self.is_face_between_shells(shell2, new_face):
                    return False
            return True
        return False

    def validate_set_operation(self, shell2, tol):
        '''
        Verifies if two shells are valid for union or subtractions operations,
        that is, if they are disjointed or if one is totaly inside the other
        If it returns an empty list, it means the two shells are valid to continue the
        operation.
        '''
        if self.is_disjoint_from(shell2, tol):
            return [self, shell2]
        if self.is_inside_shell(shell2, resolution=0.01):
            return [shell2]
        if shell2.is_inside_shell(self, resolution=0.01):
            return [self]
        return []

    def is_clean(self):
        """
        Verifies if closed shell\'s faces are clean or
        if it is needed to be cleaned
        :return: True if clean and False Otherwise
        """
        for face1, face2 in product(self.faces, repeat=2):
            if face1 != face2 and\
                    face1.surface3d.is_coincident(face2.surface3d) and\
                    face1.is_adjacent(face2):
                return False
        return True

    def union(self, shell2: 'ClosedShell3D', tol: float = 1e-8):
        '''
            Given Two closed shells, it returns
            a new united ClosedShell3D object
        '''

        validate_set_operation = \
            self.validate_set_operation(shell2, tol)
        if validate_set_operation:
            return validate_set_operation
        list_coincident_faces = self.get_coincident_faces(shell2)
        face_combinations = self.intersecting_faces_combinations(
            shell2, list_coincident_faces, tol)
        intersecting_combinations = \
            self.dict_intersecting_combinations(face_combinations, tol)
        intersecting_faces1, intersecting_faces2 = \
            self.get_intersecting_faces(intersecting_combinations)
        intersecting_faces = intersecting_faces1 + intersecting_faces2
        faces = self.get_non_intersecting_faces(
            shell2, intersecting_faces) + shell2.get_non_intersecting_faces(
            self, intersecting_faces)
        if len(faces) == \
                len(self.faces + shell2.faces) and not intersecting_faces:
            return [self, shell2]
        new_valid_faces = self.union_faces(shell2, intersecting_faces,
                                           intersecting_combinations,
                                           list_coincident_faces
                                           )

        faces += new_valid_faces
        new_shell = ClosedShell3D(faces)
        return [new_shell]

    @staticmethod
    def get_faces_to_be_merged(union_faces):
        coincident_planes_faces = []
        valid_coicident_faces = []
        not_adjacent_not_valid_coincident_faces = []
        for i, face1 in enumerate(union_faces):
            for j, face2 in enumerate(union_faces):
                if j != i and \
                        face1.surface3d.is_coincident(face2.surface3d):
                    if face1 not in coincident_planes_faces:
                        coincident_planes_faces.append(face1)
                    coincident_planes_faces.append(face2)
            if coincident_planes_faces:
                for f1, f2 in \
                        product(coincident_planes_faces, repeat=2):
                    if f1 != f2:
                        if f1.is_adjacent(f2):
                            if f1 not in valid_coicident_faces:
                                valid_coicident_faces.append(f1)
                            if f2 not in valid_coicident_faces:
                                valid_coicident_faces.append(f2)
                        else:
                            if f1.face_inside(f2):
                                not_adjacent_not_valid_coincident_faces.append(f2)
                            elif f2.face_inside(f1):
                                not_adjacent_not_valid_coincident_faces.append(f1)
                break
        return valid_coicident_faces, not_adjacent_not_valid_coincident_faces

    @staticmethod
    def clean_faces(union_faces, list_new_faces):
        list_remove_faces = []
        if union_faces:
            for face1 in union_faces:
                for face2 in list_new_faces:
                    if face1.face_inside(face2):
                        list_remove_faces.append(face2)
                    elif face2.face_inside(face1):
                        list_remove_faces.append(face1)
        list_new_faces += union_faces
        for face in list_remove_faces:
            list_new_faces.remove(face)
        return list_new_faces

    def merge_faces(self):
        union_faces = self.faces
        finished = False
        list_new_faces = []
        count = 0
        while not finished:
            valid_coicident_faces, not_adjacent_not_valid_coincident_faces =\
                ClosedShell3D.get_faces_to_be_merged(union_faces)
            list_valid_coincident_faces = valid_coicident_faces[:]
            if valid_coicident_faces:
                list_new_faces += PlaneFace3D.merge_faces(valid_coicident_faces)
                for face in list_valid_coincident_faces:
                    union_faces.remove(face)
            count += 1
            if count >= len(self.faces) and not list_valid_coincident_faces:
                finished = True

        list_new_faces = self.clean_faces(union_faces, list_new_faces)

        self.faces = list_new_faces

    def subtract(self, shell2, tol=1e-8):
        '''
            Given Two closed shells, it returns a new subtracted OpenShell3D object
        '''
        validate_set_operation = self.validate_set_operation(shell2, tol)
        if validate_set_operation:
            return validate_set_operation

        list_coincident_faces = self.get_coincident_faces(shell2)
        face_combinations = self.intersecting_faces_combinations(
            shell2, list_coincident_faces, tol)

        intersecting_combinations = self.dict_intersecting_combinations(face_combinations, tol)

        if len(intersecting_combinations) == 0:
            return [self, shell2]

        intersecting_faces, _ = self.get_intersecting_faces(intersecting_combinations)

        faces = self.get_non_intersecting_faces(shell2, intersecting_faces)
        new_valid_faces = self.union_faces(shell2, intersecting_faces,
                                           intersecting_combinations,
                                           list_coincident_faces
                                           )
        faces += new_valid_faces
        return [OpenShell3D(faces)]

    def subtract_to_closed_shell(self, shell2, tol=1e-8):
        """
        Given Two closed shells, it returns a new subtracted ClosedShell3D object
        :param shell2:
        :param tol:
        :return:
        """

        validate_set_operation = self.validate_set_operation(shell2, tol)
        if validate_set_operation:
            return validate_set_operation

        list_coincident_faces = self.get_coincident_faces(shell2)
        face_combinations = self.intersecting_faces_combinations(
            shell2, list_coincident_faces, tol)

        intersecting_combinations = self.dict_intersecting_combinations(face_combinations, tol)

        if len(intersecting_combinations) == 0:
            return [self, shell2]

        intersecting_faces1, intersecting_faces2 = self.get_intersecting_faces(
            intersecting_combinations)
        intersecting_faces = intersecting_faces1 + intersecting_faces2

        faces = self.get_non_intersecting_faces(shell2, intersecting_faces)
        faces += shell2.get_non_intersecting_faces(self, intersecting_faces,
                                                   intersection_method=True)

        new_valid_faces = self.subtraction_faces(shell2, intersecting_faces,
                                                 intersecting_combinations,
                                                 # list_coincident_faces
                                                 )
        # coincident_and_adjacent_faces =\
        #     self.get_coincident_and_adjacent_faces(shell2)
        # print('coincident_and_adjacent_faces:', len(coincident_and_adjacent_faces))
        faces += new_valid_faces
        new_shell = ClosedShell3D(faces)
        # if coincident_and_adjacent_faces:
        #     new_shell.merge_union_faces()
        #     print('passing hereeeee -- subtraction')
        return [new_shell]

    def intersection(self, shell2, tol=1e-8):
        """
        Given two ClosedShell3D, it returns the new objet resulting
        from the intersection of the two
        """
        validate_set_operation = self.validate_set_operation(
            shell2, tol)
        if validate_set_operation:
            return validate_set_operation

        list_coincident_faces = self.get_coincident_faces(shell2)
        face_combinations = self.intersecting_faces_combinations(
            shell2, list_coincident_faces, tol)

        intersecting_combinations = self.dict_intersecting_combinations(
            face_combinations, tol)

        if len(intersecting_combinations) == 0:
            return [self, shell2]

        intersecting_faces1, intersecting_faces2 = self.get_intersecting_faces(
            intersecting_combinations)
        intersecting_faces = intersecting_faces1 + intersecting_faces2
        faces = self.intersection_faces(shell2, intersecting_faces,
                                        intersecting_combinations,
                                        # list_coincident_faces
                                        )
        faces += self.get_non_intersecting_faces(shell2,
                                                 intersecting_faces,
                                                 intersection_method=True) + shell2.get_non_intersecting_faces(self,
                                                                                                               intersecting_faces,
                                                                                                               intersection_method=True)

        new_shell = ClosedShell3D(faces)
        return [new_shell]<|MERGE_RESOLUTION|>--- conflicted
+++ resolved
@@ -502,7 +502,19 @@
         ax.margins(0.1)
         return ax
 
-<<<<<<< HEAD
+    def axial_symmetry(self, line):
+        '''
+        finds out the symmetric surface2d according to a line
+        '''
+
+        outer_contour = self.outer_contour.axial_symmetry(line)
+        inner_contours = []
+        if self.inner_contours != []:
+            inner_contours = [contour.axial_symmetry(line) for contour in self.inner_contours]
+
+        return self.__class__(outer_contour=outer_contour,
+                              inner_contours=inner_contours)
+
     def rotation(self, center, angle):
 
         outer_contour = self.outer_contour.rotation(center, angle)
@@ -512,20 +524,6 @@
             inner_contours = []
 
         return self.__class__(outer_contour, inner_contours)
-=======
-    def axial_symmetry(self, line):
-        '''
-        finds out the symmetric surface2d according to a line
-        '''
-
-        outer_contour = self.outer_contour.axial_symmetry(line)
-        inner_contours = []
-        if self.inner_contours != []:
-            inner_contours = [contour.axial_symmetry(line) for contour in self.inner_contours]
-
-        return self.__class__(outer_contour=outer_contour,
-                              inner_contours=inner_contours)
->>>>>>> de3c1e0e
 
 
 class Surface3D(dc.DessiaObject):
@@ -3178,9 +3176,12 @@
                 for face in cylindrical_faces:
                     bounding_rectangle = face.surface2d.outer_contour.bounding_rectangle()
 
-                    points_3d = face.surface3d.grid3d(points_x, points_y,
-                                                      bounding_rectangle[0], bounding_rectangle[1],
-                                                      ymin, ymax)
+                    points_3d = face.surface3d.grid3d(
+                        volmdlr.grid.Grid2D.from_properties(
+                            x_limits=(bounding_rectangle[0],bounding_rectangle[1]),
+                            y_limits=(ymin, ymax),
+                            points_nbr=(points_x, points_y)))
+
                     bspline_surfaces.append(
                         cls.points_fitting_into_bspline_surface(
                             points_3d, points_x, points_y, degree_u, degree_v))
@@ -3196,8 +3197,12 @@
                 for face in cylindrical_faces:
                     bounding_rectangle = face.surface2d.outer_contour.bounding_rectangle()
 
-                    points_3d = face.surface3d.grid3d(points_x, points_y, xmin, xmax,
-                                                      bounding_rectangle[2], bounding_rectangle[3])
+                    points_3d = face.surface3d.grid3d(
+                        volmdlr.grid.Grid2D.from_properties(
+                            x_limits=(xmin, xmax),
+                            y_limits=(bounding_rectangle[2], bounding_rectangle[3]),
+                            points_nbr=(points_x, points_y)))
+                    
                     bspline_surfaces.append(
                         cls.points_fitting_into_bspline_surface(
                             points_3d, points_x, points_y, degree_u, degree_v))
@@ -3603,16 +3608,12 @@
                   other_bspline_face3d.surface2d.outer_contour.center_of_mass()]
         grid2d_direction = (bspline_face3d.pair_with(other_bspline_face3d))[1]
 
-<<<<<<< HEAD
         if bspline_face3d.outer_contour3d.is_sharing_primitives_with(other_bspline_face3d.outer_contour3d):
 
             # xmin, xmax, ymin, ymax = self.xy_limits(other_bspline_surface3d)
             pass
 
         elif self.is_intersected_with(other_bspline_surface3d):
-=======
-        if self.is_intersected_with(other_bspline_surface3d):
->>>>>>> de3c1e0e
             # find pimitives to split with
             contour1 = bspline_face3d.outer_contour3d
             contour2 = other_bspline_face3d.outer_contour3d
@@ -3641,40 +3642,20 @@
 
                 bsplines_new[i] = surfaces[errors.index(min(errors))]
 
-<<<<<<< HEAD
-            # xmin, xmax, ymin, ymax = [0] * len(bsplines_new), [1] * len(bsplines_new), [0] * \
-            #     len(bsplines_new), [1] * len(bsplines_new)
-
-=======
->>>>>>> de3c1e0e
             grid2d_direction = (
                 bsplines_new[0].rectangular_cut(
                     0, 1, 0, 1).pair_with(
                     bsplines_new[1].rectangular_cut(
                         0, 1, 0, 1)))[1]
 
-<<<<<<< HEAD
-        # else:
-        #     xmin, xmax, ymin, ymax = [0] * len(bsplines_new), [1] * len(bsplines_new), [0] * \
-        #                                        len(bsplines_new), [1] * len(bsplines_new)
-
-=======
->>>>>>> de3c1e0e
         # grid3d
         nb = 10
         points3d = []
         for i, bspline in enumerate(bsplines_new):
-<<<<<<< HEAD
-            grid2d = volmdlr.Point2D.grid2d_with_direction(nb, nb, 0, 1, 0, 1, grid2d_direction[i])[0]
-            grid3d = []
-            for p in grid2d:
-                grid3d.append(bspline.point2d_to_3d(p))
-=======
             grid3d = self.grid3d(volmdlr.grid.Grid2D.from_properties(x_limits=(0, 1),
                                                                      y_limits=(0, 1),
                                                                      points_nbr=(nb, nb),
                                                                      direction=grid2d_direction[i]))
->>>>>>> de3c1e0e
 
             if (bspline_face3d.outer_contour3d.is_sharing_primitives_with(other_bspline_face3d.outer_contour3d)
                     or self.is_intersected_with(other_bspline_surface3d)):
