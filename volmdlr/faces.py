
"""

"""
import triangle
from typing import List, Tuple
import math
import numpy as npy
import scipy as scp
import matplotlib.pyplot as plt
import networkx as nx

import dessia_common as dc
from geomdl import BSpline
from geomdl import utilities
import volmdlr.core
import volmdlr.core_compiled
import volmdlr.edges as vme
import volmdlr.wires

import volmdlr.display as vmd
import volmdlr.geometry
from itertools import product



class Surface2D(volmdlr.core.Primitive2D):
    """
    A surface bounded by an outer contour
    """

    def __init__(self, outer_contour: volmdlr.wires.Contour2D,
                 inner_contours: List[volmdlr.wires.Contour2D],
                 name: str = 'name'):
        self.outer_contour = outer_contour
        self.inner_contours = inner_contours

        volmdlr.core.Primitive2D.__init__(self, name=name)

    def area(self):
        return self.outer_contour.area() - sum(
            [c.area() for c in self.inner_contours])

    def second_moment_area(self, point:volmdlr.Point2D):
        Ix, Iy, Ixy = self.outer_contour.second_moment_area(point)
        for contour in self.inner_contours:
            Ixc, Iyc, Ixyc = contour.second_moment_area(point)
            Ix -= Ixc
            Iy -= Iyc
            Ixy -= Ixyc
        return Ix, Iy, Ixy

    def center_of_mass(self):
        center = self.outer_contour.area() * self.outer_contour.center_of_mass()
        for contour in self.inner_contours:
            center -= contour.area() * contour.center_of_mass()
        return center/self.area()

    def point_belongs(self, point2d: volmdlr.Point2D):
        if not self.outer_contour.point_belongs(point2d):
            return False

        for inner_contour in self.inner_contours:
            if inner_contour.point_belongs(point2d):
                return False

        return True

    def triangulation(self, min_x_density=None, min_y_density=None):

        if self.area() == 0.:
            return vmd.DisplayMesh2D([], triangles=[])

        outer_polygon = self.outer_contour.to_polygon(angle_resolution=10)

        if not self.inner_contours:# No holes
            return outer_polygon.triangulation()


        points = [vmd.Node2D(*p) for p in outer_polygon.points]
        vertices = [(p.x, p.y) for p in points]
        n = len(outer_polygon.points)
        segments = [(i, i + 1) for i in range(n - 1)]
        segments.append((n - 1, 0))
        point_index = {p: i for i, p in enumerate(points)}
        holes = []

        for inner_contour in self.inner_contours:
            inner_polygon = inner_contour.to_polygon(angle_resolution=10)

            for point in inner_polygon.points:
                if point not in point_index:
                    points.append(point)
                    vertices.append((point.x, point.y))
                    point_index[point] = n
                    n += 1
            for point1, point2 in zip(inner_polygon.points[:-1],
                                      inner_polygon.points[1:]):
                segments.append((point_index[point1],
                                 point_index[point2]))
            segments.append((point_index[inner_polygon.points[-1]],
                             point_index[inner_polygon.points[0]]))
            rpi = inner_contour.random_point_inside()
            holes.append((rpi.x, rpi.y))

        tri = {'vertices': npy.array(vertices).reshape((-1, 2)),
               'segments': npy.array(segments).reshape((-1, 2)),
               }
        if holes:
            tri['holes'] = npy.array(holes).reshape((-1, 2))
        t = triangle.triangulate(tri, 'p')
        triangles = t['triangles'].tolist()
        np = t['vertices'].shape[0]
        points = [vmd.Node2D(*t['vertices'][i, :]) for i in
                  range(np)]

        return vmd.DisplayMesh2D(points, triangles=triangles,
                                             edges=None)
        return vmd.DisplayMesh2D([], [])

    def split_by_lines(self, lines):
        cutted_surfaces = []
        iteration_surfaces = self.cut_by_line(lines[0])

        for line in lines[1:]:
            iteration_surfaces2 = []
            for surface in iteration_surfaces:
                line_cutted_surfaces = surface.cut_by_line(line)
                
                llcs = len(line_cutted_surfaces)

                if llcs == 1:
                    cutted_surfaces.append(line_cutted_surfaces[0])
                else:
                    iteration_surfaces2.extend(line_cutted_surfaces)

            iteration_surfaces = iteration_surfaces2[:]

        cutted_surfaces.extend(iteration_surfaces)
        return cutted_surfaces

    def split_regularly(self, n):
        """
        Split in n slices
        """
        xmin, xmax, ymin, ymax = self.outer_contour.bounding_rectangle()
        lines = []
        for i in range(n - 1):
            xi = xmin + (i + 1) * (xmax - xmin) / n
            lines.append(vme.Line2D(volmdlr.Point2D(xi, 0),
                                    volmdlr.Point2D(xi, 1)))
        return self.split_by_lines(lines)

    def cut_by_line(self, line: vme.Line2D):
        """
        This method makes inner contour disappear for now
        """
        splitted_outer_contours = self.outer_contour.cut_by_line(line)
        return [Surface2D(oc, []) for oc in splitted_outer_contours]

    def split_at_centers(self):
        """
        Split in n slices
        """
        xmin, xmax, ymin, ymax = self.outer_contour.bounding_rectangle()

        cutted_contours = []
        iteration_contours = []
        c1 = self.inner_contours[0].center_of_mass()
        c2 = self.inner_contours[1].center_of_mass()
        cut_line = vme.Line2D(c1, c2)

        iteration_contours2 = []

        sc = self.cut_by_line2(cut_line)

        iteration_contours2.extend(sc)

        iteration_contours = iteration_contours2[:]
        cutted_contours.extend(iteration_contours)

        return cutted_contours

    def cut_by_line2(self, line):
        all_contours = []
        inner_1 = self.inner_contours[0]
        inner_2 = self.inner_contours[1]

        inner_intersections_1 = inner_1.line_intersections(line)
        inner_intersections_2 = inner_2.line_intersections(line)

        Arc1, Arc2 = inner_1.split(inner_intersections_1[1],
                                   inner_intersections_1[0])
        Arc3, Arc4 = inner_2.split(inner_intersections_2[1],
                                   inner_intersections_2[0])
        new_inner_1 = volmdlr.wires.Contour2D([Arc1, Arc2])
        new_inner_2 = volmdlr.wires.Contour2D([Arc3, Arc4])

        intersections = []
        intersections.append((inner_intersections_1[0], Arc1))
        intersections.append((inner_intersections_1[1], Arc2))
        intersections += self.outer_contour.line_intersections(line)
        intersections.append((inner_intersections_2[0], Arc3))
        intersections.append((inner_intersections_2[1], Arc4))
        intersections += self.outer_contour.line_intersections(line)

        if not intersections:
            all_contours.extend([self])
        if len(intersections) < 4:
            return [self]
        elif len(intersections) >= 4:
            if isinstance(intersections[0][0], volmdlr.Point2D) and \
                    isinstance(intersections[1][0], volmdlr.Point2D):
                ip1, ip2 = sorted(
                    [new_inner_1.primitives.index(intersections[0][1]),
                     new_inner_1.primitives.index(intersections[1][1])])
                ip5, ip6 = sorted(
                    [new_inner_2.primitives.index(intersections[4][1]),
                     new_inner_2.primitives.index(intersections[5][1])])
                ip3, ip4 = sorted(
                    [self.outer_contour.primitives.index(intersections[2][1]),
                     self.outer_contour.primitives.index(intersections[3][1])])

                sp11, sp12 = intersections[2][1].split(intersections[2][0])
                sp21, sp22 = intersections[3][1].split(intersections[3][0])
                sp33, sp34 = intersections[6][1].split(intersections[6][0])
                sp44, sp43 = intersections[7][1].split(intersections[7][0])

                primitives1 = []
                primitives1.append(
                    volmdlr.edges.LineSegment2D(intersections[6][0],
                                                intersections[1][0]))
                primitives1.append(new_inner_1.primitives[ip1])
                primitives1.append(
                    volmdlr.edges.LineSegment2D(intersections[0][0],
                                                intersections[5][0]))
                primitives1.append(new_inner_2.primitives[ip5])
                primitives1.append(
                    volmdlr.edges.LineSegment2D(intersections[4][0],
                                                intersections[7][0]))
                primitives1.append(sp44)
                primitives1.extend(self.outer_contour.primitives[ip3 + 1:ip4])
                primitives1.append(sp34)

                primitives2 = []
                primitives2.append(
                    volmdlr.edges.LineSegment2D(intersections[7][0],
                                                intersections[4][0]))
                primitives2.append(new_inner_2.primitives[ip6])
                primitives2.append(
                    volmdlr.edges.LineSegment2D(intersections[5][0],
                                                intersections[0][0]))
                primitives2.append(new_inner_1.primitives[ip2])
                primitives2.append(
                    volmdlr.edges.LineSegment2D(intersections[1][0],
                                                intersections[6][0]))
                primitives2.append(sp33)
                a = self.outer_contour.primitives[:ip3]
                a.reverse()
                primitives2.extend(a)
                primitives2.append(sp43)

                all_contours.extend([volmdlr.wires.Contour2D(primitives1),
                                     volmdlr.wires.Contour2D(primitives2)])


            else:
                raise NotImplementedError(
                    'Non convex contour not supported yet')

                raise NotImplementedError(
                    '{} intersections not supported yet'.format(
                        len(intersections)))

        return all_contours

    def cut_by_line3(self, line):
        # ax=self.outer_contour.plot()
        all_contours = []
        inner = self.inner_contours[0]
        inner_2 = self.inner_contours[1]
        inner_3 = self.inner_contours[2]

        c = inner.center_of_mass()
        c_2 = inner_2.center_of_mass()
        c_3 = inner_3.center_of_mass()
        direction_vector = line.normal_vector()
        direction_line = volmdlr.edges.Line2D(c, volmdlr.Point2D(
            (direction_vector.y * c.x - direction_vector.x * c.y) / (
                direction_vector.y), 0))
        direction_line_2 = volmdlr.edges.Line2D(c_2, volmdlr.Point2D(
            (direction_vector.y * c_2.x - direction_vector.x * c_2.y) / (
                direction_vector.y), 0))

        direction_line_3 = volmdlr.edges.Line2D(c_3, volmdlr.Point2D(
            (direction_vector.y * c_3.x - direction_vector.x * c_3.y) / (
                direction_vector.y), 0))
        inner_intersections = inner.line_intersections(direction_line)
        inner_intersections_2 = inner_2.line_intersections(direction_line_2)
        inner_intersections_3 = inner_3.line_intersections(direction_line_3)
        Arc1, Arc2 = inner.split(inner_intersections[1],
                                 inner_intersections[0])
        Arc3, Arc4 = inner_2.split(inner_intersections_2[1],
                                   inner_intersections_2[0])
        Arc5, Arc6 = inner_3.split(inner_intersections_3[1],
                                   inner_intersections_3[0])
        new_inner = volmdlr.wires.Contour2D([Arc1, Arc2])
        new_inner_2 = volmdlr.wires.Contour2D([Arc3, Arc4])
        new_inner_3 = volmdlr.wires.Contour2D([Arc5, Arc6])
        intersections = []

        intersections.append((inner_intersections[0], Arc1))
        intersections.append((inner_intersections[1], Arc2))
        if len(self.outer_contour.line_intersections(direction_line)) > 2:

            intersections.append(
                self.outer_contour.line_intersections(direction_line)[0])
            intersections.append(
                self.outer_contour.line_intersections(direction_line)[2])
        else:
            intersections.append(
                self.outer_contour.line_intersections(direction_line)[0])
            intersections.append(
                self.outer_contour.line_intersections(direction_line)[1])
        intersections.append((inner_intersections_2[0], Arc3))
        intersections.append((inner_intersections_2[1], Arc4))
        if len(self.outer_contour.line_intersections(direction_line_2)) > 2:
            intersections.append(
                self.outer_contour.line_intersections(direction_line_2)[0])
            intersections.append(
                self.outer_contour.line_intersections(direction_line_2)[2])
        else:
            intersections.append(
                self.outer_contour.line_intersections(direction_line_2)[0])
            intersections.append(
                self.outer_contour.line_intersections(direction_line_2)[1])
        intersections.append((inner_intersections_3[0], Arc5))
        intersections.append((inner_intersections_3[1], Arc6))
        if len(self.outer_contour.line_intersections(direction_line_3)) > 2:

            intersections.append(
                self.outer_contour.line_intersections(direction_line_3)[0])
            intersections.append(
                self.outer_contour.line_intersections(direction_line_3)[2])
        else:
            intersections.append(
                self.outer_contour.line_intersections(direction_line_3)[0])
            intersections.append(
                self.outer_contour.line_intersections(direction_line_3)[1])

        if isinstance(intersections[0][0], volmdlr.Point2D) and \
                isinstance(intersections[1][0], volmdlr.Point2D):
            ip1, ip2 = sorted([new_inner.primitives.index(intersections[0][1]),
                               new_inner.primitives.index(
                                   intersections[1][1])])
            ip5, ip6 = sorted(
                [new_inner_2.primitives.index(intersections[4][1]),
                 new_inner_2.primitives.index(intersections[5][1])])
            ip7, ip8 = sorted(
                [new_inner_3.primitives.index(intersections[8][1]),
                 new_inner_3.primitives.index(intersections[9][1])])
            ip3, ip4 = sorted(
                [self.outer_contour.primitives.index(intersections[2][1]),
                 self.outer_contour.primitives.index(intersections[3][1])])

            sp11, sp12 = intersections[2][1].split(intersections[2][0])
            sp21, sp22 = intersections[3][1].split(intersections[3][0])
            sp33, sp34 = intersections[6][1].split(intersections[6][0])
            sp44, sp43 = intersections[7][1].split(intersections[7][0])
            sp55, sp56 = intersections[10][1].split(intersections[10][0])
            sp66, sp65 = intersections[11][1].split(intersections[11][0])

            primitives1 = []
            primitives1.append(volmdlr.edges.LineSegment2D(intersections[7][0],
                                                           intersections[5][
                                                               0]))
            primitives1.append(new_inner_2.primitives[ip5])
            primitives1.append(volmdlr.edges.LineSegment2D(intersections[6][0],
                                                           intersections[4][
                                                               0]))
            primitives1.append(sp33)
            primitives1.append(sp43)

            primitives2 = []
            primitives2.append(volmdlr.edges.LineSegment2D(intersections[6][0],
                                                           intersections[4][
                                                               0]))
            primitives2.append(new_inner_2.primitives[ip6])
            primitives2.append(volmdlr.edges.LineSegment2D(intersections[5][0],
                                                           intersections[7][
                                                               0]))
            primitives2.append(volmdlr.edges.LineSegment2D(intersections[7][0],
                                                           intersections[11][
                                                               0]))
            primitives2.append(
                volmdlr.edges.LineSegment2D(intersections[11][0],
                                            intersections[9][0]))
            primitives2.append(new_inner_3.primitives[ip7])
            primitives2.append(volmdlr.edges.LineSegment2D(intersections[8][0],
                                                           intersections[10][
                                                               0]))
            primitives2.append(sp34)

            primitives3 = []
            primitives3.append(
                volmdlr.edges.LineSegment2D(intersections[10][0],
                                            intersections[8][0]))
            primitives3.append(new_inner_3.primitives[ip8])
            primitives3.append(volmdlr.edges.LineSegment2D(intersections[9][0],
                                                           intersections[11][
                                                               0]))
            primitives3.append(sp22)
            primitives3.append(volmdlr.edges.LineSegment2D(intersections[3][0],
                                                           intersections[1][
                                                               0]))
            primitives3.append(new_inner.primitives[ip1])
            primitives3.append(volmdlr.edges.LineSegment2D(intersections[0][0],
                                                           intersections[2][
                                                               0]))
            primitives3.append(volmdlr.edges.LineSegment2D(intersections[2][0],
                                                           intersections[10][
                                                               0]))

            primitives4 = []
            primitives4.append(volmdlr.edges.LineSegment2D(intersections[3][0],
                                                           intersections[1][
                                                               0]))
            a = volmdlr.edges.Arc2D(new_inner.primitives[ip2].end,
                                    new_inner.primitives[ip2].interior,
                                    new_inner.primitives[ip2].start)
            primitives4.append(a)
            primitives4.append(volmdlr.edges.LineSegment2D(intersections[0][0],
                                                           intersections[2][
                                                               0]))
            primitives4.append(sp12)
            primitives4.append(sp21)

            # Contour2D(primitives1),Contour2D(primitives2),
            #                      Contour2D(primitives3),
            all_contours.extend([volmdlr.wires.Contour2D(primitives4)])

        else:
            raise NotImplementedError(
                '{} intersections not supported yet'.format(
                    len(intersections)))

        return all_contours

    def bounding_rectangle(self):
        return self.outer_contour.bounding_rectangle()

    def plot(self, ax=None, color='k', alpha=1, equal_aspect=False):

        if ax is None:
            fig, ax = plt.subplots()
        self.outer_contour.plot(ax=ax, color=color, alpha=alpha,
                                equal_aspect=equal_aspect)
        for inner_contour in self.inner_contours:
            inner_contour.plot(ax=ax, color=color, alpha=alpha,
                               equal_aspect=equal_aspect)

        if equal_aspect:
            ax.set_aspect('equal')

        ax.margins(0.1)
        return ax


class Surface3D(dc.DessiaObject):
    x_periodicity = None
    y_periodicity = None
    """
    Abstract class
    """

    def face_from_contours3d(self,
                             contours3d: List[volmdlr.wires.Contour3D],
                             name: str = ''):
        """
        """

        area = -1
        inner_contours2d = []
        for contour3d in contours3d:
            contour2d = self.contour3d_to_2d(contour3d)
            inner_contours2d.append(contour2d)
            contour_area = contour2d.area()
            if contour_area > area:
                area = contour_area
                outer_contour2d = contour2d

        inner_contours2d.remove(outer_contour2d)

        if isinstance(self.face_class, str):
            class_ = globals()[self.face_class]
        else:
            class_ = self.face_class

        surface2d = Surface2D(outer_contour=outer_contour2d,
                              inner_contours=inner_contours2d)
        return class_(self,
                      surface2d=surface2d,
                      name=name)

    def contour3d_to_2d(self, contour3d):
        primitives2d = []
        last_primitive = None

        should_study_periodicity = self.x_periodicity or self.y_periodicity
        for primitive3d in contour3d.primitives:
            method_name = '{}_to_2d'.format(
                primitive3d.__class__.__name__.lower())
            if hasattr(self, method_name):
                primitives = getattr(self, method_name)(primitive3d)
                if last_primitive:
                    delta_x1 = abs(
                        primitives[0].start.x - last_primitive.end.x)
                    delta_x2 = abs(primitives[-1].end.x - last_primitive.end.x)
                    delta_y1 = abs(
                        primitives[0].start.y - last_primitive.end.y)
                    delta_y2 = abs(primitives[0].end.y - last_primitive.end.y)
                    if self.x_periodicity:
                        delta_x1 = delta_x1 % self.x_periodicity
                        delta_x2 = delta_x2 % self.x_periodicity
                        if math.isclose(delta_x1, self.x_periodicity,
                                        abs_tol=1e-4):
                            delta_x1 = 0.
                        if math.isclose(delta_x2, self.x_periodicity,
                                        abs_tol=1e-4):
                            delta_x2 = 0.

                    if self.y_periodicity:
                        delta_y1 = delta_y1 % self.y_periodicity
                        delta_y2 = delta_y2 % self.y_periodicity
                        if math.isclose(delta_y1, self.y_periodicity,
                                        abs_tol=1e-4):
                            delta_y1 = 0.
                        if math.isclose(delta_y2, self.y_periodicity,
                                        abs_tol=1e-4):
                            delta_y2 = 0.

                    end_match = False
                    if (math.isclose(delta_x1, 0., abs_tol=5e-5)
                            and math.isclose(delta_y1, 0., abs_tol=5e-5)):
                        end_match = True
                    elif (math.isclose(delta_x2, 0., abs_tol=5e-5) and
                          math.isclose(delta_y2, 0., abs_tol=5e-5)):
                        end_match = True
                        primitives = [p.reverse() for p in primitives[::-1]]
                    else:
                        ax2 = contour3d.plot()
                        primitive3d.plot(ax=ax2, color='r')
                        # last_primitive3d.plot(ax=ax2, color='b')
                        ax = last_primitive.plot(color='b', plot_points=True)
                        # primitives[0].plot(ax=ax ,color='r', plot_points=True)
                        for p in primitives:
                            p.plot(ax=ax, color='r', plot_points=True)
                        raise ValueError(
                            'Primitives not following each other in contour: delta={}, {}, {}, {}'.format(
                                delta_x1, delta_x2, delta_y1, delta_y2))

                    # if not end_match and should_study_periodicity:
                    #     # Study if translating does the trick
                    #     if self.x_periodicity:
                    #         math.isclose(abs(delta_x1), self.x_periodicity,
                    #                      abs_tol=1e-4)
                    #
                    # if not :
                    #     # TODO: lower abs tol, but need to have more precise points?
                    #     if math.isclose(abs(delta_x1), self.x_periodicity, abs_tol=1e-4):
                    #         # primitives = [p.translation(-delta_x*volmdlr.X2D)\
                    #         #               for p in primitives[:]]
                    #         primitives[0].start.translation(
                    #             -delta_x * volmdlr.X2D, copy=False)
                    #     elif math.isclose(abs(delta_x2), self.x_periodicity, abs_tol=1e-4):
                    #     else:
                    #         print('sn', self.__class__.__name__)
                    #         print('lp', len(primitives))
                    #         contour3d.plot(edge_details=True)
                    #         ax = last_primitive.plot(color='b')
                    #         primitives[0].plot(ax=ax ,color='r')
                    #         for p in primitives[1:]:
                    #             print(p)
                    #             p.plot(ax=ax, color='r', ends=True)
                    #         raise ValueError('Primitives not following each other in contour: deltax={}'.format(delta_x))
                    #
                    # delta_y = primitives[0].start.y - last_primitive.end.y
                    # if not math.isclose(delta_y, 0., abs_tol=1e-4):
                    #     if abs(delta_y) == self.y_periodicity:
                    #         # primitives = [p.translation(-delta_y*volmdlr.Y2D)\
                    #         #               for p in primitives[:]]
                    #         primitives[0].start.translation(
                    #             -delta_y*volmdlr.Y2D, copy=False)
                    #     else:
                    #         contour3d.plot()
                    #         raise ValueError('Primitives not following each other in contour: deltay={}'.format(delta_y))

                if primitives:
                    last_primitive = primitives[-1]
                    last_primitive3d = primitive3d
                    primitives2d.extend(primitives)
            else:
                raise NotImplementedError(
                    'Class {} does not implement {}'.format(
                        self.__class__.__name__,
                        method_name))
        return volmdlr.wires.Contour2D(primitives2d)

    def contour2d_to_3d(self, contour2d):
        primitives3d = []
        for primitive2d in contour2d.primitives:
            method_name = '{}_to_3d'.format(
                primitive2d.__class__.__name__.lower())
            if hasattr(self, method_name):
                try:
                    primitives3d.extend(getattr(self, method_name)(primitive2d))
                except NotImplementedError:
                    print('Error NotImplementedError')
            else:
                raise NotImplementedError(
                    'Class {} does not implement {}'.format(
                        self.__class__.__name__,
                        method_name))

        return volmdlr.wires.Contour3D(primitives3d)

    def linesegment3d_to_2d(self, linesegment3d):
        """
        a line segment on a surface will be in any case a line in 2D?
        """
        return [vme.LineSegment2D(self.point3d_to_2d(linesegment3d.start),
                                  self.point3d_to_2d(linesegment3d.end))]

    def bsplinecurve3d_to_2d(self, bspline_curve3d):
        """
        Is this right?
        """
        control_points = [self.point3d_to_2d(p) \
                          for p in bspline_curve3d.control_points]
        return [vme.BSplineCurve2D(
                    bspline_curve3d.degree,
                    control_points=control_points,
                    knot_multiplicities=bspline_curve3d.knot_multiplicities,
                    knots=bspline_curve3d.knots,
                    weights=bspline_curve3d.weights,
                    periodic=bspline_curve3d.periodic)]

    def bsplinecurve2d_to_3d(self, bspline_curve2d):
        """
        Is this right?
        """
        control_points = [self.point2d_to_3d(p) \
                          for p in bspline_curve2d.control_points]
        return [vme.BSplineCurve3D(
                    bspline_curve2d.degree,
                    control_points=control_points,
                    knot_multiplicities=bspline_curve2d.knot_multiplicities,
                    knots=bspline_curve2d.knots,
                    weights=bspline_curve2d.weights,
                    periodic=bspline_curve2d.periodic)]


class Plane3D(Surface3D):
    face_class = 'PlaneFace3D'

    def __init__(self, frame: volmdlr.Frame3D, name: str = ''):
        """
        :param frame: u and v of frame describe the plane, w is the normal
        """
        self.frame = frame
        self.name = name

    def __hash__(self):
        return hash(self.frame)

    def __eq__(self, other_plane):
        if other_plane.__class__.__name__ != self.__class__.__name__:
            return False
        return (self.frame.origin == other_plane.frame.origin and
                self.frame.w.is_colinear_to(other_plane.frame.w))

    def to_dict(self):
        # improve the object structure ?
        dict_ = dc.DessiaObject.base_dict(self)
        dict_['frame'] = self.frame.to_dict()
        dict_['name'] = self.name
        dict_['object_class'] = 'volmdlr.core.Plane3D'
        return dict_

    @classmethod
    def from_step(cls, arguments, object_dict):
        frame3d = object_dict[arguments[1]]
        frame3d.normalize()
        frame = volmdlr.Frame3D(frame3d.origin,
                                frame3d.v, frame3d.w, frame3d.u)
        return cls(frame, arguments[0][1:-1])

    def to_step(self, current_id):
        frame = volmdlr.Frame3D(self.frame.origin, self.frame.w, self.frame.u,
                                self.frame.v)
        content, frame_id = frame.to_step(current_id)
        plane_id = frame_id + 1
        content += "#{} = PLANE('{}',#{});\n".format(plane_id, self.name,
                                                     frame_id)
        return content, plane_id

    @classmethod
    def from_3_points(cls, point1, point2, point3):
        """
        Point 1 is used as origin of the plane
        """
        vector1 = point2 - point1
        vector2 = point3 - point1
        vector1.normalize()
        vector2.normalize()
        normal = vector1.cross(vector2)
        normal.normalize()
        vector = normal.cross(vector1)
        frame = volmdlr.Frame3D(point1, vector1, normal.cross(vector1), normal)
        return cls(frame)

    @classmethod
    def from_normal(cls, point, normal):
        v1 = normal.deterministic_unit_normal_vector()
        v2 = v1.cross(normal)
        return cls(volmdlr.Frame3D(point, v1, v2, normal))

    @classmethod
    def from_plane_vectors(cls, plane_origin: volmdlr.Point3D,
                           plane_x: volmdlr.Vector3D,
                           plane_y: volmdlr.Vector3D):
        normal = plane_x.cross(plane_y)
        return cls(volmdlr.Frame3D(plane_origin, plane_x, plane_y, normal))

    @classmethod
    def from_points(cls, points):
        if len(points) < 3:
            raise ValueError
        elif len(points) == 3:
            return cls.from_3_points(volmdlr.Point3D(points[0].vector),
                                     volmdlr.Vector3D(points[1].vector),
                                     volmdlr.Vector3D(points[2].vector))
        else:
            points = [p.copy() for p in points]
            indexes_to_del = []
            for i, point in enumerate(points[1:]):
                if point == points[0]:
                    indexes_to_del.append(i)
            for index in indexes_to_del[::-1]:
                del points[index + 1]

            origin = volmdlr.Point3D(points[0].vector)
            vector1 = volmdlr.Vector3D(points[1] - origin)
            vector1.normalize()
            vector2_min = volmdlr.Vector3D(points[2] - origin)
            vector2_min.normalize()
            dot_min = abs(vector1.dot(vector2_min))
            for point in points[3:]:
                vector2 = volmdlr.Vector3D(point - origin)
                vector2.normalize()
                dot = abs(vector1.dot(vector2))
                if dot < dot_min:
                    vector2_min = vector2
                    dot_min = dot
            return cls.from_3_points(origin, vector1 + origin,
                                     vector2_min + origin)

    def point_on_plane(self, point):
        if math.isclose(self.frame.w.dot(point - self.frame.origin), 0,
                        abs_tol=1e-6):
            return True
        return False

    def line_intersections(self, line):
        u = line.point2 - line.point1
        w = line.point1 - self.frame.origin
        if math.isclose(self.frame.w.dot(u), 0, abs_tol=1e-08):
            return []
        intersection_abscissea = - self.frame.w.dot(w) / self.frame.w.dot(u)
        return [line.point1 + intersection_abscissea * u]

    def linesegment_intersections(self, linesegment: vme.LineSegment3D) \
            -> List[volmdlr.Point3D]:
        u = linesegment.end - linesegment.start
        w = linesegment.start - self.frame.origin
        normaldotu = self.frame.w.dot(u)
        # print('normaldotu: ', normaldotu)
        if math.isclose(normaldotu, 0, abs_tol=1e-08):
            return []
        intersection_abscissea = - self.frame.w.dot(w) / normaldotu
        # print('intersection_abscissea :', intersection_abscissea)
        if intersection_abscissea < 0 or intersection_abscissea > 1:
            return []
        return [linesegment.start + intersection_abscissea * u]

    def equation_coefficients(self):
        """
        returns the a,b,c,d coefficient from equation ax+by+cz+d = 0
        """
        a, b, c = self.frame.w
        d = -self.frame.origin.dot(self.frame.w)
        return (a, b, c, d)

    def plane_intersection(self, other_plane):
        line_direction = self.frame.w.cross(other_plane.frame.w)

        if line_direction.norm() < 1e-6:
            return None

        a1, b1, c1, d1 = self.equation_coefficients()
        a2, b2, c2, d2 = other_plane.equation_coefficients()

        if a1 * b2 - a2 * b1 != 0.:
            x0 = (b1 * d2 - b2 * d1) / (a1 * b2 - a2 * b1)
            y0 = (a2 * d1 - a1 * d2) / (a1 * b2 - a2 * b1)
            point1 = volmdlr.Point3D((x0, y0, 0))
        else:
            y0 = (b2 * d2 - c2 * d1) / (b1 * c2 - c1 * b2)
            z0 = (c1 * d1 - b1 * d2) / (b1 * c2 - c1 * b2)
            point1 = volmdlr.Point3D((0, y0, z0))

        point2 = point1 + line_direction
        return volmdlr.Line3D(point1, point2)

    def rotation(self, center, axis, angle, copy=True):
        # center_frame = self.frame.origin.copy()
        # center_frame.rotation(center, axis, angle, copy=False)
        if copy:
            new_frame = self.frame.rotation(center=center, axis=axis,
                                            angle=angle, copy=True)
            # new_frame.origin = center_frame
            return Plane3D(new_frame)
        else:
            self.frame.rotation(center=center, axis=axis, angle=angle, copy=False)
            # self.frame.origin = center_frame

    def translation(self, offset, copy=True):
        if copy:
            new_frame = self.frame.translation(offset, True)
            return Plane3D(new_frame)
        else:
            self.frame.translation(offset, False)

    def frame_mapping(self, frame, side, copy=True):
        """
        side = 'old' or 'new'
        """
        if side == 'old':
            new_origin = frame.old_coordinates(self.frame.origin)
            new_vector1 = frame.basis().old_coordinates(self.frame.u)
            new_vector2 = frame.basis().old_coordinates(self.frame.v)
            new_vector3 = frame.basis().old_coordinates(self.frame.w)
            if copy:
                return Plane3D(
                    volmdlr.Frame3D(new_origin, new_vector1, new_vector2,
                                    new_vector3), self.name)
            else:
                # self.origin = new_origin
                # self.vectors = [new_vector1, new_vector2]
                # self.normal = frame.Basis().old_coordinates(self.normal)
                # self.normal.normalize()
                self.frame.origin = new_origin
                self.frame.u = new_vector1
                self.frame.v = new_vector2
                self.frame.w = new_vector3

        if side == 'new':
            new_origin = frame.new_coordinates(self.frame.origin)
            new_vector1 = frame.basis().new_coordinates(self.frame.u)
            new_vector2 = frame.basis().new_coordinates(self.frame.v)
            new_vector3 = frame.basis().new_coordinates(self.frame.w)
            if copy:
                return Plane3D(
                    volmdlr.Frame3D(new_origin, new_vector1, new_vector2,
                                    new_vector3), self.name)
            else:
                self.frame.origin = new_origin
                self.frame.u = new_vector1
                self.frame.v = new_vector2
                self.frame.w = new_vector3

    def copy(self):
        new_frame = self.frame.copy()
        return Plane3D(new_frame, self.name)

    def plot(self, ax=None):
        if ax is None:
            fig = plt.figure()
            ax = fig.add_subplot(111, projection='3d')
        else:
            fig = ax.figure

        self.origin.plot(ax)
        self.vectors[0].plot(ax, starting_point=self.origin, color='r')
        self.vectors[1].plot(ax, starting_point=self.origin, color='g')
        return ax

    def babylon_script(self):
        s = 'var myPlane = BABYLON.MeshBuilder.CreatePlane("myPlane", {width: 0.5, height: 0.5, sideOrientation: BABYLON.Mesh.DOUBLESIDE}, scene);\n'
        s += 'myPlane.setPositionWithLocalVector(new BABYLON.Vector3({},{},{}));\n'.format(
            self.origin[0], self.origin[1], self.origin[2])

        s += 'var axis1 = new BABYLON.Vector3({}, {}, {});\n'.format(
            self.vectors[0][0], self.vectors[0][1], self.vectors[0][2])
        s += 'var axis2 = new BABYLON.Vector3({}, {}, {});\n'.format(
            self.vectors[1][0], self.vectors[1][1], self.vectors[1][2])
        s += 'var axis3 = new BABYLON.Vector3({}, {}, {});\n'.format(
            self.normal[0], self.normal[1], self.normal[2])
        s += 'var orientation = BABYLON.Vector3.rotationFromAxis(axis1, axis2, axis3);\n'
        s += 'myPlane.rotation = orientation;\n'

        s += 'var planemat = new BABYLON.StandardMaterial("planemat", scene);\n'
        s += 'planemat.alpha = 0.4;\n'
        s += 'myPlane.material = planemat;\n'

        return s

    def point2d_to_3d(self, point2d):
        return point2d.to_3d(self.frame.origin, self.frame.u, self.frame.v)

    def point3d_to_2d(self, point3d):
        return point3d.to_2d(self.frame.origin, self.frame.u, self.frame.v)

    def contour2d_to_3d(self, contour2d):
        return contour2d.to_3d(self.frame.origin, self.frame.u, self.frame.v)

    def contour3d_to_2d(self, contour3d):
        return contour3d.to_2d(self.frame.origin, self.frame.u, self.frame.v)

    def bsplinecurve3d_to_2d(self, bspline_curve3d):
        control_points = [self.point3d_to_2d(p) \
                          for p in bspline_curve3d.control_points]
        return [vme.BSplineCurve2D(
            bspline_curve3d.degree,
            control_points=control_points,
            knot_multiplicities=bspline_curve3d.knot_multiplicities,
            knots=bspline_curve3d.knots,
            weights=bspline_curve3d.weights,
            periodic=bspline_curve3d.periodic)]

    def bsplinecurve2d_to_3d(self, bspline_curve2d):
        control_points = [self.point2d_to_3d(p) \
                          for p in bspline_curve2d.control_points]
        return [vme.BSplineCurve3D(
            bspline_curve2d.degree,
            control_points=control_points,
            knot_multiplicities=bspline_curve2d.knot_multiplicities,
            knots=bspline_curve2d.knots,
            weights=bspline_curve2d.weights,
            periodic=bspline_curve2d.periodic)]

    def rectangular_cut(self, x1: float, x2: float,
                        y1: float, y2: float, name: str = ''):

        p1 = volmdlr.Point2D(x1, y1)
        p2 = volmdlr.Point2D(x2, y1)
        p3 = volmdlr.Point2D(x2, y2)
        p4 = volmdlr.Point2D(x1, y2)
        outer_contour = volmdlr.wires.ClosedPolygon2D([p1, p2, p3, p4])
        surface = Surface2D(outer_contour, [])
        return PlaneFace3D(self, surface, name)


PLANE3D_OXY = Plane3D(volmdlr.OXYZ)
PLANE3D_OYZ = Plane3D(volmdlr.OYZX)
PLANE3D_OZX = Plane3D(volmdlr.OZXY)


class CylindricalSurface3D(Surface3D):
    face_class = 'CylindricalFace3D'
    x_periodicity = volmdlr.TWO_PI
    """
    The local plane is defined by (theta, z)
    :param frame: frame.w is axis, frame.u is theta=0 frame.v theta=pi/2
    :param radius: Cylinder's radius
    """

    def __init__(self, frame, radius, name=''):
        self.frame = frame
        self.radius = radius
        self.name = name

    def point2d_to_3d(self, point2d: volmdlr.Point2D):
        p = volmdlr.Point3D(self.radius * math.cos(point2d.x),
                            self.radius * math.sin(point2d.x),
                            point2d.y)
        return self.frame.old_coordinates(p)

    def point3d_to_2d(self, point3d):
        x, y, z = self.frame.new_coordinates(point3d)
        u1 = x / self.radius
        u2 = y / self.radius
        # theta = volmdlr.core.sin_cos_angle(u1, u2)
        theta = math.atan2(u2, u1)
        return volmdlr.Point2D(theta, z)

    def arc3d_to_2d(self, arc3d):
        start = self.point3d_to_2d(arc3d.start)
        end = self.point3d_to_2d(arc3d.end)
        # angle = abs(start.x-end.x)
        # if arc3d.is_trigo:
        # end = start + volmdlr.Point2D(arc3d.angle, 0)
        # else:
        #     end = start + volmdlr.Point2D(-arc3d.angle, 0)
        # interior = self.point3d_to_2d(arc3d.interior)
        # if start.x < interior.x:
        #     end = start + volmdlr.Point2D(arc3d.angle, 0)
        # else:
        #     end = start - volmdlr.Point2D(arc3d.angle, 0)
        return [vme.LineSegment2D(start, end)]

    def linesegment2d_to_3d(self, linesegment2d):
        theta1, z1 = linesegment2d.start
        theta2, z2 = linesegment2d.end
        if math.isclose(theta1, theta2, abs_tol=1e-9):
            return [vme.LineSegment3D(
                self.point2d_to_3d(linesegment2d.start),
                self.point2d_to_3d(linesegment2d.end),
            )]
        elif math.isclose(z1, z2, abs_tol=1e-9):
            if abs(theta1 - theta2) == volmdlr.TWO_PI:
                return [vme.FullArc3D(center=self.frame.origin + z1 * self.frame.w,
                                      start_end=self.point2d_to_3d(linesegment2d.start),
                                      normal=self.frame.w)]
            else:
                interior = self.point2d_to_3d(linesegment2d.point_at_abscissa(linesegment2d.length() * 0.5))
                return [vme.Arc3D(
                    self.point2d_to_3d(linesegment2d.start),
                    self.point2d_to_3d(
                        volmdlr.Point2D(0.5 * (theta1 + theta2), z1)),
                    self.point2d_to_3d(linesegment2d.end),
                )]
        else:
            raise NotImplementedError('Ellipse? delta_theta={} delta_z={}'.format(abs(theta2-theta1), abs(z1-z2)))

    def fullarc3d_to_2d(self, fullarc3d):
        if self.frame.w.is_colinear_to(fullarc3d.normal):
            p1 = self.point3d_to_2d(fullarc3d.start)
            return [vme.LineSegment2D(p1, p1 + volmdlr.TWO_PI * volmdlr.X2D)]
        else:
            print(fullarc3d.normal, self.frame.w)
            raise ValueError('Impossible!')

    def circle3d_to_2d(self, circle3d):
        return []

    def bsplinecurve3d_to_2d(self, bspline_curve3d):
        # TODO: enhance this, this is a non exact method!
        l = bspline_curve3d.length()
        points = [self.point3d_to_2d(bspline_curve3d.point_at_abscissa(i / 10 * l)) \
                  for i in range(11)]
        return [vme.LineSegment2D(p1, p2) \
                for p1, p2 in zip(points[:-1], points[1:])]

    @classmethod
    def from_step(cls, arguments, object_dict):
        frame3d = object_dict[arguments[1]]
        U, W = frame3d.v, -frame3d.u
        U.normalize()
        W.normalize()
        V = W.cross(U)
        frame_direct = volmdlr.Frame3D(frame3d.origin, U, V, W)
        radius = float(arguments[2]) / 1000
        return cls(frame_direct, radius, arguments[0][1:-1])

    def to_step(self, current_id):
        frame = volmdlr.Frame3D(self.frame.origin, self.frame.w, self.frame.u,
                                self.frame.v)
        content, frame_id = frame.to_step(current_id)
        current_id = frame_id + 1
        content += "#{} = CYLINDRICAL_SURFACE('{}',#{},{});\n" \
            .format(current_id, self.name, frame_id,
                    round(1000 * self.radius, 3))
        return content, current_id

    def frame_mapping(self, frame, side, copy=True):
        basis = frame.basis()
        if side == 'new':
            new_origin = frame.new_coordinates(self.frame.origin)
            new_u = basis.new_coordinates(self.frame.u)
            new_v = basis.new_coordinates(self.frame.v)
            new_w = basis.new_coordinates(self.frame.w)
            new_frame = volmdlr.Frame3D(new_origin, new_u, new_v, new_w)
            if copy:
                return CylindricalSurface3D(new_frame, self.radius,
                                            name=self.name)
            else:
                self.frame = new_frame

        if side == 'old':
            new_origin = frame.old_coordinates(self.frame.origin)
            new_u = basis.old_coordinates(self.frame.u)
            new_v = basis.old_coordinates(self.frame.v)
            new_w = basis.old_coordinates(self.frame.w)
            new_frame = volmdlr.Frame3D(new_origin, new_u, new_v, new_w)
            if copy:
                return CylindricalSurface3D(new_frame, self.radius,
                                            name=self.name)
            else:
                self.frame = new_frame

    def rectangular_cut(self, theta1: float, theta2: float,
                        z1: float, z2: float, name: str = ''):

        if theta1 == theta2:
            theta2 += volmdlr.TWO_PI

        p1 = volmdlr.Point2D(theta1, z1)
        p2 = volmdlr.Point2D(theta2, z1)
        p3 = volmdlr.Point2D(theta2, z2)
        p4 = volmdlr.Point2D(theta1, z2)
        outer_contour = volmdlr.wires.ClosedPolygon2D([p1, p2, p3, p4])
        surface2d = Surface2D(outer_contour, [])
        return volmdlr.faces.CylindricalFace3D(self, surface2d, name)

    def translation(self, offset: volmdlr.Vector3D, copy=True):
        if copy:
            return self.__class__(self.frame.translation(offset, copy=True),
                                  self.radius)
        else:
            self.frame.translation(offset, copy=False)

    def rotation(self, center, axis, angle, copy=True):
        if copy:
            new_frame = self.frame.rotation(center=center, axis=axis,
                                            angle=angle, copy=True)
            return self.__class__(new_frame, self.radius)
        else:
            self.frame.rotation(center, axis, angle, copy=False)

class ToroidalSurface3D(Surface3D):
    face_class = 'ToroidalFace3D'
    x_periodicity = volmdlr.TWO_PI
    y_periodicity = volmdlr.TWO_PI
    """
    The local plane is defined by (theta, phi)
    theta is the angle around the big (R) circle and phi around the small(r)

    :param frame: Tore's frame: origin is the center, u is pointing at
                    theta=0
    :param R: Tore's radius
    :param r: Circle to revolute radius
    Definitions of R and r according to https://en.wikipedia.org/wiki/Torus
    """

    def __init__(self, frame: volmdlr.Frame3D,
                 R: float, r: float, name: str = ''):
        self.frame = frame
        self.R = R
        self.r = r
        self.name = name

    def _bounding_box(self):
        d = self.R + self.r
        p1 = self.frame.origin + self.frame.u * d + self.frame.v * d + self.frame.w * self.r
        p2 = self.frame.origin + self.frame.u * d + self.frame.v * d - self.frame.w * self.r
        p3 = self.frame.origin + self.frame.u * d - self.frame.v * d + self.frame.w * self.r
        p4 = self.frame.origin + self.frame.u * d - self.frame.v * d - self.frame.w * self.r
        p5 = self.frame.origin - self.frame.u * d + self.frame.v * d + self.frame.w * self.r
        p6 = self.frame.origin - self.frame.u * d + self.frame.v * d - self.frame.w * self.r
        p7 = self.frame.origin - self.frame.u * d - self.frame.v * d + self.frame.w * self.r
        p8 = self.frame.origin - self.frame.u * d - self.frame.v * d - self.frame.w * self.r

        return volmdlr.core.BoundingBox.from_points(
            [p1, p2, p3, p4, p5, p6, p7, p8])

    def point2d_to_3d(self, point2d: volmdlr.Point2D):
        theta, phi = point2d
        x = (self.R + self.r * math.cos(phi)) * math.cos(theta)
        y = (self.R + self.r * math.cos(phi)) * math.sin(theta)
        z = self.r * math.sin(phi)
        return self.frame.old_coordinates(volmdlr.Point3D(x, y, z))

    def point3d_to_2d(self, point3d):
        # points_2D = []
        x, y, z = self.frame.new_coordinates(point3d)
        if z < -self.r:
            z = -self.r
        elif z > self.r:
            z = self.r

        zr = z / self.r
        phi = math.asin(zr)

        u = self.R + math.sqrt((self.r ** 2) - (z ** 2))
        u1, u2 = round(x / u, 5), round(y / u, 5)
        theta = volmdlr.core.sin_cos_angle(u1, u2)

        return volmdlr.Point2D(theta, phi)

    @classmethod
    def from_step(cls, arguments, object_dict):
        frame3d = object_dict[arguments[1]]
        U, W = frame3d.v, -frame3d.u
        U.normalize()
        W.normalize()
        V = W.cross(U)
        frame_direct = volmdlr.Frame3D(frame3d.origin, U, V, W)
        rcenter = float(arguments[2]) / 1000
        rcircle = float(arguments[3]) / 1000
        return cls(frame_direct, rcenter, rcircle, arguments[0][1:-1])

    def to_step(self, current_id):
        frame = volmdlr.Frame3D(self.frame.origin, self.frame.w, self.frame.u,
                                self.frame.v)
        content, frame_id = frame.to_step(current_id)
        current_id = frame_id + 1
        content += "#{} = TOROIDAL_SURFACE('{}',#{},{},{});\n" \
            .format(current_id, self.name, frame_id,
                    round(1000 * self.R, 3),
                    round(1000 * self.r, 3))
        return content, current_id

    def frame_mapping(self, frame, side, copy=True):
        basis = frame.Basis()
        if side == 'new':
            new_origin = frame.new_coordinates(self.frame.origin)
            new_u = basis.new_coordinates(self.frame.u)
            new_v = basis.new_coordinates(self.frame.v)
            new_w = basis.new_coordinates(self.frame.w)
            new_frame = volmdlr.Frame3D(new_origin, new_u, new_v, new_w)
            if copy:
                return ToroidalSurface3D(new_frame,
                                         self.R, self.r,
                                         name=self.name)
            else:
                self.frame = new_frame

        if side == 'old':
            new_origin = frame.old_coordinates(self.frame.origin)
            new_u = basis.old_coordinates(self.frame.u)
            new_v = basis.old_coordinates(self.frame.v)
            new_w = basis.old_coordinates(self.frame.w)
            new_frame = volmdlr.Frame3D(new_origin, new_u, new_v, new_w)
            if copy:
                return ToroidalSurface3D(new_frame,
                                         self.R, self.r,
                                         name=self.name)
            else:
                self.frame = new_frame

    def rectangular_cut(self, theta1, theta2, phi1, phi2, name=''):
        if phi1 == phi2:
            phi2 += volmdlr.TWO_PI
        elif phi2 < phi1:
            phi2 += volmdlr.TWO_PI
        if theta1 == theta2:
            theta2 += volmdlr.TWO_PI
        elif theta2 < theta1:
            theta2 += volmdlr.TWO_PI

        p1 = volmdlr.Point2D(theta1, phi1)
        p2 = volmdlr.Point2D(theta1, phi2)
        p3 = volmdlr.Point2D(theta2, phi2)
        p4 = volmdlr.Point2D(theta2, phi1)
        outer_contour = volmdlr.wires.ClosedPolygon2D([p1, p2, p3, p4])
        return ToroidalFace3D(self,
                              Surface2D(outer_contour, []),
                              name)

    def linesegment2d_to_3d(self, linesegment2d):
        theta1, phi1 = linesegment2d.start
        theta2, phi2 = linesegment2d.end
        if theta1 == theta2:
            if math.isclose(phi1 - phi2, volmdlr.TWO_PI, abs_tol=1e-9):
                u = self.frame.u.rotation(self.frame.origin, self.frame.w,
                                          angle=theta1)
                v = self.frame.u.rotation(self.frame.origin, self.frame.w,
                                          angle=theta1)
                center = self.frame.origin+self.R*u
                return [vme.FullArc3D(center=center,
                                      start_end=center + self.r * u,
                                      normal=v)]
            else:
                return [vme.Arc3D(
                    self.point2d_to_3d(linesegment2d.start),
                    self.point2d_to_3d(volmdlr.Point2D(theta1, 0.5 * (phi1 + phi2))),
                    self.point2d_to_3d(linesegment2d.end),
                )]
        elif math.isclose(phi1, phi2, abs_tol=1e-9):
            if abs(theta1 - theta2) == volmdlr.TWO_PI:
                center = self.frame.origin + self.r * math.sin(phi1) * self.frame.w
                start_end = center + self.frame.u * (self.r + self.R)
                return [vme.FullArc3D(center=center,
                                      start_end=start_end,
                                      normal=self.frame.w)]
            else:
                return [vme.Arc3D(
                    self.point2d_to_3d(linesegment2d.start),
                    self.point2d_to_3d(volmdlr.Point2D(0.5 * (theta1 + theta2), phi1)),
                    self.point2d_to_3d(linesegment2d.end),
                )]
        else:
            raise NotImplementedError('Ellipse?')

    def fullarc3d_to_2d(self, fullarc3d):
        if self.frame.w.is_colinear_to(fullarc3d.normal):
            p1 = self.point3d_to_2d(fullarc3d.start)
            return [vme.LineSegment2D(p1, p1 + volmdlr.TWO_PI * volmdlr.X2D)]
        elif fullarc3d.normal.dot(self.frame.w):
            p1 = self.point3d_to_2d(fullarc3d.start)
            return [vme.LineSegment2D(p1, p1 + volmdlr.TWO_PI * volmdlr.Y2D)]
        else:
            raise ValueError('Impossible!')

    def circle3d_to_2d(self, circle3d):
        return []

    def triangulation(self):
        face = self.rectangular_cut(0, volmdlr.TWO_PI, 0, volmdlr.TWO_PI)
        return face.triangulation()

    def translation(self, offset: volmdlr.Vector3D, copy=True):
        if copy:
            return self.__class__(self.frame.translation(offset, copy=True),
                                  self.R,
                                  self.r)
        else:
            self.frame.translation(offset, copy=False)

    def rotation(self, center, axis, angle, copy=True):
        if copy:
            new_frame = self.frame.rotation(center=center, axis=axis,
                                            angle=angle, copy=True)
            return self.__class__(new_frame, self.R, self.r)
        else:
            self.frame.rotation(center, axis, angle, copy=False)

class ConicalSurface3D(Surface3D):
    face_class = 'ConicalFace3D'
    x_periodicity = volmdlr.TWO_PI
    """
    The local plane is defined by (theta, z)
    :param frame: Cone's frame to position it: frame.w is axis of cone
                    frame.origin is at the angle of the cone
    :param semi_angle: Cone's semi-angle
    """

    def __init__(self, frame: volmdlr.Frame3D, semi_angle: float,
                 name: str = ''):
        self.frame = frame
        self.semi_angle = semi_angle
        self.name = name

    @classmethod
    def from_step(cls, arguments, object_dict):
        frame3d = object_dict[arguments[1]]
        U, W = frame3d.v, frame3d.u
        U.normalize()
        W.normalize()
        V = W.cross(U)
        radius = float(arguments[2]) / 1000
        semi_angle = float(arguments[3])
        origin = frame3d.origin - radius / math.tan(semi_angle) * W
        frame_direct = volmdlr.Frame3D(origin, U, V, W)
        return cls(frame_direct, semi_angle, arguments[0][1:-1])

    def to_step(self, current_id):
        frame = volmdlr.Frame3D(self.frame.origin, self.frame.w, self.frame.u,
                                self.frame.v)
        content, frame_id = frame.to_step(current_id)
        current_id = frame_id + 1
        content += "#{} = CONICAL_SURFACE('{}',#{},{},{});\n" \
            .format(current_id, self.name, frame_id,
                    0.,
                    round(self.semi_angle, 3))
        return content, current_id

    def frame_mapping(self, frame, side, copy=True):
        basis = frame.Basis()
        if side == 'new':
            new_origin = frame.new_coordinates(self.frame.origin)
            new_u = basis.new_coordinates(self.frame.u)
            new_v = basis.new_coordinates(self.frame.v)
            new_w = basis.new_coordinates(self.frame.w)
            new_frame = volmdlr.Frame3D(new_origin, new_u, new_v, new_w)
            if copy:
                return ConicalSurface3D(new_frame, self.radius, name=self.name)
            else:
                self.frame = new_frame

        if side == 'old':
            new_origin = frame.old_coordinates(self.frame.origin)
            new_u = basis.old_coordinates(self.frame.u)
            new_v = basis.old_coordinates(self.frame.v)
            new_w = basis.old_coordinates(self.frame.w)
            new_frame = volmdlr.Frame3D(new_origin, new_u, new_v, new_w)
            if copy:
                return ConicalSurface3D(new_frame, self.radius, name=self.name)
            else:
                self.frame = new_frame

    def point2d_to_3d(self, point2d: volmdlr.Point2D):
        theta, z = point2d
        r = math.tan(self.semi_angle) * z
        new_point = volmdlr.Point3D(r * math.cos(theta),
                                    r * math.sin(theta),
                                    z)
        return self.frame.old_coordinates(new_point)

    # def point3d_to_2d(self, point3d: volmdlr.Point3D):
    #     z = self.frame.w.dot(point3d)
    #     x, y = point3d.plane_projection2d(self.frame.origin, self.frame.u,
    #                                       self.frame.v)
    #     theta = math.atan2(y, x)
    #     return volmdlr.Point2D(theta, z+0.003)

    def point3d_to_2d(self, point3d: volmdlr.Point3D):
        x, y, z = self.frame.new_coordinates(point3d)
        # x, y = point3d.plane_projection2d(self.frame.origin, self.frame.u,
        #                                   self.frame.v)
        theta = math.atan2(y, x)
        return volmdlr.Point2D(theta, z)

    def rectangular_cut(self, theta1: float, theta2: float,
                        z1: float, z2: float, name: str = ''):
        # theta1 = angle_principal_measure(theta1)
        # theta2 = angle_principal_measure(theta2)
        if theta1 == theta2:
            theta2 += volmdlr.TWO_PI

        p1 = volmdlr.Point2D(theta1, z1)
        p2 = volmdlr.Point2D(theta2, z1)
        p3 = volmdlr.Point2D(theta2, z2)
        p4 = volmdlr.Point2D(theta1, z2)
        outer_contour = volmdlr.wires.ClosedPolygon2D([p1, p2, p3, p4])
        return ConicalFace3D(self, Surface2D(outer_contour, []), name)

    def fullarc3d_to_2d(self, fullarc3d):
        if self.frame.w.is_colinear_to(fullarc3d.normal):
            p1 = self.point3d_to_2d(fullarc3d.start)
            return [vme.LineSegment2D(p1, p1 + volmdlr.TWO_PI * volmdlr.X2D)]
        else:
            raise ValueError('Impossible!')

    def circle3d_to_2d(self, circle3d):
        return []

    def linesegment2d_to_3d(self, linesegment2d):
        theta1, z1 = linesegment2d.start
        theta2, z2 = linesegment2d.end
        if math.isclose(z1, z2, abs_tol=1e-9) and math.isclose(z1, 0.,
                                                               abs_tol=1e-9):
            return []
        elif math.isclose(abs(theta1 - theta2) % volmdlr.TWO_PI, 0., abs_tol=1e-9):
            return [vme.LineSegment3D(
                self.point2d_to_3d(linesegment2d.start),
                self.point2d_to_3d(linesegment2d.end),
            )]
        elif math.isclose(z1, z2, abs_tol=1e-9):

            if abs(theta1 - theta2) % volmdlr.TWO_PI == 0.:
                return [vme.FullArc3D(center=self.frame.origin + z1 * self.frame.w,
                                      start_end=self.point2d_to_3d(linesegment2d.start),
                                      normal=self.frame.w)]
            else:
                return [vme.Arc3D(
                    self.point2d_to_3d(linesegment2d.start),
                    self.point2d_to_3d(
                        volmdlr.Point2D(0.5 * (theta1 + theta2), z1)),
                    self.point2d_to_3d(linesegment2d.end))
                ]
        else:
            raise NotImplementedError('Ellipse?')

    def translation(self, offset: volmdlr.Vector3D, copy=True):
        if copy:
            return self.__class__(self.frame.translation(offset, copy=True),
                                  self.semi_angle)
        else:
            self.frame.translation(offset, copy=False)

    def rotation(self, center, axis, angle, copy=True):
        if copy:
            new_frame = self.frame.rotation(center=center, axis=axis, angle=angle, copy=True)
            return self.__class__(new_frame, self.semi_angle)
        else:
            self.frame.rotation(center, axis, angle, copy=False)

class SphericalSurface3D(Surface3D):
    face_class = 'SphericalFace3D'
    """
    :param frame: Sphere's frame to position it
    :type frame: volmdlr.Frame3D
    :param radius: Sphere's radius
    :type radius: float
    """

    def __init__(self, frame, radius, name=''):
        self.frame = frame
        self.radius = radius
        self.name = name
        # V = frame.v
        # V.normalize()
        # W = frame.w
        # W.normalize()
        # self.plane = Plane3D(frame.origin, V, W)

    def _bounding_box(self):
        points = [self.frame.origin + volmdlr.Point3D(-self.radius,
                                                      -self.radius,
                                                      -self.radius),
                  self.frame.origin + volmdlr.Point3D(self.radius,
                                                      self.radius,
                                                      self.radius),

                  ]
        return volmdlr.core.BoundingBox.from_points(points)

    @classmethod
    def from_step(cls, arguments, object_dict):
        frame3d = object_dict[arguments[1]]
        U, W = frame3d.v, frame3d.u
        U.normalize()
        W.normalize()
        V = W.cross(U)
        frame_direct = volmdlr.Frame3D(frame3d.origin, U, V, W)
        radius = float(arguments[2]) / 1000
        return cls(frame_direct, radius, arguments[0][1:-1])

    def point2d_to_3d(self, point2d):
        # source mathcurve.com/surfaces/sphere
        # -pi<theta<pi, -pi/2<phi<pi/2
        theta, phi = point2d
        x = self.radius * math.cos(phi) * math.cos(theta)
        y = self.radius * math.cos(phi) * math.sin(theta)
        z = self.radius * math.sin(phi)
        return self.frame.old_coordinates(volmdlr.Point3D(x, y, z))

    def point3d_to_2d(self, point3d):
        x, y, z = point3d
        if z < -self.radius:
            z = -self.radius
        elif z > self.radius:
            z = self.radius

        zr = z / self.radius
        phi = math.asin(zr)

        u = math.sqrt((self.radius ** 2) - (z ** 2))
        if u == 0:
            u1, u2 = x, y
        else:
            u1, u2 = round(x / u, 5), round(y / u, 5)
        theta = volmdlr.sin_cos_angle(u1, u2)
        return volmdlr.Point2D(theta, phi)

    def linesegment2d_to_3d(self, linesegment2d):
        start = self.point2d_to_3d(linesegment2d.start)
        interior = self.point2d_to_3d(0.5 * (linesegment2d.start + linesegment2d.end))
        end = self.point2d_to_3d(linesegment2d.end)
        if start == end:
            u = start - self.frame.origin
            u.normalize()
            v = interior - self.frame.origin
            v.normalize()
            normal = u.cross(v)
            return [vme.FullArc3D(self.frame.origin, start, normal)]
        return [vme.Arc3D(start, interior, end)]

    def plot(self, ax=None, color='grey', alpha=0.5):
        points = []
        for i in range(20):
            theta = i / 20. * volmdlr.TWO_PI
            t_points = []
            for j in range(20):
                phi = j / 20. * volmdlr.TWO_PI
                t_points.append(self.point2d_to_3d(volmdlr.Point2D(theta, phi)))
            ax = volmdlr.wires.ClosedPolygon3D(t_points).plot(ax=ax, color=color, alpha=alpha)

        return ax

    def rectangular_cut(self, theta1, theta2, phi1, phi2, name=''):
        if phi1 == phi2:
            phi2 += volmdlr.TWO_PI
        elif phi2 < phi1:
            phi2 += volmdlr.TWO_PI
        if theta1 == theta2:
            theta2 += volmdlr.TWO_PI
        elif theta2 < theta1:
            theta2 += volmdlr.TWO_PI

        p1 = volmdlr.Point2D(theta1, phi1)
        p2 = volmdlr.Point2D(theta1, phi2)
        p3 = volmdlr.Point2D(theta2, phi2)
        p4 = volmdlr.Point2D(theta2, phi1)
        outer_contour = volmdlr.wires.ClosedPolygon2D([p1, p2, p3, p4])
        return SphericalFace3D(self,
                               Surface2D(outer_contour, []),
                               name=name)


class RuledSurface3D(Surface3D):
    face_class = 'RuledFace3D'
    """
    :param frame: frame.w is axis, frame.u is theta=0 frame.v theta=pi/2
    :type frame: volmdlr.Frame3D
    :param radius: Cylinder's radius
    :type radius: float
    """

    def __init__(self,
                 wire1: volmdlr.wires.Wire3D,
                 wire2: volmdlr.wires.Wire3D,
                 name: str = ''):
        self.wire1 = wire1
        self.wire2 = wire2
        self.length1 = wire1.length()
        self.length2 = wire2.length()
        self.name = name

    def point2d_to_3d(self, point2d: volmdlr.Point2D):
        x, y = point2d
        point1 = self.wire1.point_at_abscissa(x * self.length1)
        point2 = self.wire2.point_at_abscissa(x * self.length2)
        joining_line = vme.LineSegment3D(point1, point2)
        point = joining_line.point_at_abscissa(y * joining_line.length())
        return point

    def point3d_to_2d(self, point3d):
        raise NotImplementedError

    def rectangular_cut(self, x1: float, x2: float,
                        y1: float, y2: float, name: str = ''):
        p1 = volmdlr.Point2D(x1, y1)
        p2 = volmdlr.Point2D(x2, y1)
        p3 = volmdlr.Point2D(x2, y2)
        p4 = volmdlr.Point2D(x1, y2)
        outer_contour = volmdlr.wires.ClosedPolygon2D([p1, p2, p3, p4])
        surface2d = Surface2D(outer_contour, [])
        return volmdlr.faces.RuledFace3D(self, surface2d, name)


class BSplineSurface3D(Surface3D):
    face_class = 'BSplineFace3D'

    def __init__(self, degree_u, degree_v, control_points, nb_u, nb_v,
                 u_multiplicities, v_multiplicities, u_knots, v_knots,
                 weights=None, name=''):
        self.control_points = control_points
        self.degree_u = degree_u
        self.degree_v = degree_v
        self.nb_u = nb_u
        self.nb_v = nb_v

        u_knots = vme.standardize_knot_vector(u_knots)
        v_knots = vme.standardize_knot_vector(v_knots)
        self.u_knots = u_knots
        self.v_knots = v_knots
        self.u_multiplicities = u_multiplicities
        self.v_multiplicities = v_multiplicities
        self.weights = weights

        self.control_points_table = []
        points_row = []
        i = 1
        for pt in control_points:
            points_row.append(pt)
            if i == nb_v:
                self.control_points_table.append(points_row)
                points_row = []
                i = 1
            else:
                i += 1
        surface = BSpline.Surface()
        surface.degree_u = degree_u
        surface.degree_v = degree_v
        if weights is None:
            P = [(control_points[i][0], control_points[i][1],
                  control_points[i][2]) for i in range(len(control_points))]
            surface.set_ctrlpts(P, nb_u, nb_v)
        else:
            Pw = [(control_points[i][0] * weights[i],
                   control_points[i][1] * weights[i],
                   control_points[i][2] * weights[i],
                   weights[i]) for i in range(len(control_points))]
            surface.set_ctrlpts(Pw, nb_u, nb_v)
        knot_vector_u = []
        for i, u_knot in enumerate(u_knots):
            knot_vector_u.extend([u_knot] * u_multiplicities[i])
        knot_vector_v = []
        for i, v_knot in enumerate(v_knots):
            knot_vector_v.extend([v_knot] * v_multiplicities[i])
        surface.knotvector_u = knot_vector_u
        surface.knotvector_v = knot_vector_v
        surface.delta = 0.05
        surface_points = surface.evalpts

        self.surface = surface
        # self.points = [volmdlr.Point3D(*p) for p in surface_points]
        volmdlr.core.Primitive3D.__init__(self, name=name)

    def point2d_to_3d(self, point2d: volmdlr.Point2D):
        x, y = point2d
        return volmdlr.Point3D(*self.surface.evaluate_single((x, y)))

    def point3d_to_2d(self, point3d: volmdlr.Point3D):
        # x, y, z = point3d
        def f(x):
            return (point3d - self.point2d_to_3d(
                volmdlr.Point2D(x[0], x[1]))).norm()

        for x0 in [(0, 0), (0, 1), (1, 0), (1, 1), (0.5, 0.5)]:
            sol = scp.optimize.minimize(f, x0=x0,
                                        bounds=[(0, 1), (0, 1)],
                                        options={'eps': 1e-12})
            if sol.fun < 1e-3:
                return volmdlr.Point2D(*sol.x)

        raise RuntimeError(
            'No convergence in point3d to 2d of bspline surface')

    def linesegment2d_to_3d(self, linesegment2d):
        # TODO: this is a non exact method!
        l = linesegment2d.length()
        points = [self.point2d_to_3d(linesegment2d.point_at_abscissa(i / l / 10.)) for i in range(11)]

        return [vme.LineSegment3D(p1, p2) \
                for p1, p2 in zip(points[:-1], points[1:])]

    def bsplinecurve3d_to_2d(self, bspline_curve3d):
        # TODO: enhance this, it is a non exact  method!
        l = bspline_curve3d.length()
        points = [self.point3d_to_2d(bspline_curve3d.point_at_abscissa(i / 10 * l)) \
                  for i in range(11)]
        return [vme.LineSegment2D(p1, p2) \
                for p1, p2 in zip(points[:-1], points[1:])]

    def arc3d_to_2d(self, arc3d):
        number_points = math.ceil(arc3d.angle * 7) + 1  # 7 points per radian
        l = arc3d.length()
        points = [self.point3d_to_2d(arc3d.point_at_abscissa(i * l / (number_points - 1))) \
                  for i in range(number_points)]
        return [vme.LineSegment2D(p1, p2) \
                for p1, p2 in zip(points[:-1], points[1:])]

    def _bounding_box(self):
        return volmdlr.core.BoundingBox.from_points(self.control_points)

    def rectangular_cut(self, u1: float, u2: float,
                        v1: float, v2: float, name: str = ''):
        p1 = volmdlr.Point2D(u1, v1)
        p2 = volmdlr.Point2D(u2, v1)
        p3 = volmdlr.Point2D(u2, v2)
        p4 = volmdlr.Point2D(u1, v2)
        outer_contour = volmdlr.wires.ClosedPolygon2D([p1, p2, p3, p4])
        surface = Surface2D(outer_contour, [])
        return PlaneFace3D(self, surface, name)

    def FreeCADExport(self, ip, ndigits=3):
        name = 'primitive{}'.format(ip)
        script = ""
        points = '['
        for i, pts_row in enumerate(self.control_points_table):
            pts = '['
            for j, pt in enumerate(pts_row):
                point = 'fc.Vector({},{},{}),'.format(pt[0], pt[1], pt[2])
                pts += point
            pts = pts[:-1] + '],'
            points += pts
        points = points[:-1] + ']'

        script += '{} = Part.BSplineSurface()\n'.format(name)
        if self.weights is None:
            script += '{}.buildFromPolesMultsKnots({},{},{},udegree={},vdegree={},uknots={},vknots={})\n'.format(
                name, points, self.u_multiplicities, self.v_multiplicities,
                self.degree_u, self.degree_v, self.u_knots, self.v_knots)
        else:
            script += '{}.buildFromPolesMultsKnots({},{},{},udegree={},vdegree={},uknots={},vknots={},weights={})\n'.format(
                name, points, self.u_multiplicities, self.v_multiplicities,
                self.degree_u, self.degree_v, self.u_knots, self.v_knots,
                self.weights)

        return script

    def rotation(self, center, axis, angle, copy=True):
        new_control_points = [p.rotation(center, axis, angle, copy=True) for p in
                              self.control_points]
        new_bsplinesurface3d = BSplineSurface3D(self.degree_u, self.degree_v,
                                                new_control_points, self.nb_u,
                                                self.nb_v,
                                                self.u_multiplicities,
                                                self.v_multiplicities,
                                                self.u_knots, self.v_knots,
                                                self.weights, self.name)
        if copy:
            return new_bsplinesurface3d
        else:
            self.control_points = new_control_points
            self.surface = new_bsplinesurface3d.surface
            # self.points = new_BSplineSurface3D.points

    def translation(self, offset, copy=True):
        new_control_points = [p.translation(offset, True) for p in
                              self.control_points]
        new_bsplinesurface3d = BSplineSurface3D(self.degree_u, self.degree_v,
                                                new_control_points, self.nb_u,
                                                self.nb_v,
                                                self.u_multiplicities,
                                                self.v_multiplicities,
                                                self.u_knots, self.v_knots,
                                                self.weights, self.name)
        if copy:
            return new_bsplinesurface3d
        else:
            self.control_points = new_control_points
            self.surface = new_bsplinesurface3d.surface
            # self.points = new_BSplineSurface3D.points

    def frame_mapping(self, frame, side, copy=True):
        new_control_points = [p.frame_mapping(frame, side, True) for p in
                              self.control_points]
        new_bsplinesurface3d = BSplineSurface3D(self.degree_u, self.degree_v,
                                                new_control_points, self.nb_u,
                                                self.nb_v,
                                                self.u_multiplicities,
                                                self.v_multiplicities,
                                                self.u_knots, self.v_knots,
                                                self.weights, self.name)
        if copy:
            return new_bsplinesurface3d
        else:
            self.control_points = new_control_points
            self.surface = new_bsplinesurface3d.surface
            # self.points = new_BSplineSurface3D.points

    def plot(self, ax=None):
        for p in self.control_points:
            ax = p.plot(ax=ax)
        return ax

    @classmethod
    def from_step(cls, arguments, object_dict):
        name = arguments[0][1:-1]

        degree_u = int(arguments[1])
        degree_v = int(arguments[2])
        points_sets = arguments[3][1:-1].split("),")
        points_sets = [elem + ")" for elem in points_sets[:-1]] + [
            points_sets[-1]]
        control_points = []
        for points_set in points_sets:
            points = [object_dict[int(i[1:])] for i in
                      points_set[1:-1].split(",")]
            nb_v = len(points)
            control_points.extend(points)
        nb_u = int(len(control_points) / nb_v)
        surface_form = arguments[4]
        if arguments[5] == '.F.':
            u_closed = False
        elif arguments[5] == '.T.':
            u_closed = True
        else:
            raise ValueError
        if arguments[6] == '.F.':
            v_closed = False
        elif arguments[6] == '.T.':
            v_closed = True
        else:
            raise ValueError
        self_intersect = arguments[7]
        u_multiplicities = [int(i) for i in arguments[8][1:-1].split(",")]
        v_multiplicities = [int(i) for i in arguments[9][1:-1].split(",")]
        u_knots = [float(i) for i in arguments[10][1:-1].split(",")]
        v_knots = [float(i) for i in arguments[11][1:-1].split(",")]
        knot_spec = arguments[12]

        if 13 in range(len(arguments)):
            weight_data = [float(i) for i in
                           arguments[13][1:-1].replace("(", "").replace(")",
                                                                        "").split(
                               ",")]
        else:
            weight_data = None

        return cls(degree_u, degree_v, control_points, nb_u, nb_v,
                   u_multiplicities, v_multiplicities, u_knots, v_knots,
                   weight_data, name)


class BezierSurface3D(BSplineSurface3D):

    def __init__(self, degree_u: int, degree_v: int,
                 control_points: List[List[volmdlr.Point3D]],
                 nb_u: int, nb_v: int, name=''):

        u_knots = utilities.generate_knot_vector(degree_u, nb_u)
        v_knots = utilities.generate_knot_vector(degree_v, nb_v)

        u_multiplicities = [1] * len(u_knots)
        v_multiplicities = [1] * len(v_knots)

        BSplineSurface3D.__init__(self, degree_u, degree_v,
                                  control_points, nb_u, nb_v,
                                  u_multiplicities, v_multiplicities,
                                  u_knots, v_knots, None, name)


class Face3D(volmdlr.core.Primitive3D):
    min_x_density = 1
    min_y_density = 1

    def __init__(self, surface3d, surface2d: Surface2D,
                 name: str = ''):
        self.surface3d = surface3d
        self.surface2d = surface2d
        self.bounding_box = self._bounding_box()

        volmdlr.core.Primitive3D.__init__(self, name=name)

    def __hash__(self):
        return hash(self.surface3d) + hash(self.surface2d)

    def __eq__(self, other_):
        if other_.__class__.__name__ != self.__class__.__name__:
            return False
        equal = (self.surface3d == other_.surface3d
                 and self.surface2d == other_.surface2d)
        return equal

    def point_belongs(self, point3d: volmdlr.Point3D):
        """
        Tells you if a point is on the 3D face and inside its contour
        """
        point2d = self.surface3d.point3d_to_2d(point3d)
        check_point3d = self.surface3d.point2d_to_3d(point2d)
        if check_point3d.point_distance(point3d) > 1e-6:
            return False

        return self.surface2d.point_belongs(point2d)

    @property
    def outer_contour3d(self):
        """

        """
        return self.surface3d.contour2d_to_3d(self.surface2d.outer_contour)

    @property
    def inner_contours3d(self):
        """

        """
        return [self.surface3d.contour2d_to_3d(c) for c in
                self.surface2d.inner_contours]

    def _bounding_box(self):
        """
        this error is raised to enforce overloading of this method
        """
        raise NotImplementedError(
            '_bounding_box method must be overloaded by {}'.format(
                self.__class__.__name__))

    @classmethod
    def from_step(cls, arguments, object_dict):
        contours = [object_dict[int(arguments[1][0][1:])]]

        # Detecting inner and outer contours
        name = arguments[0][1:-1]
        surface = object_dict[int(arguments[2])]

        if hasattr(surface, 'face_from_contours3d'):
            if (len(contours) == 1) and isinstance(contours[0],
                                                   volmdlr.Point3D):
                return surface

            return surface.face_from_contours3d(contours, name)
        else:
            raise NotImplementedError(
                'Not implemented :face_from_contours3d in {}'.format(surface))

    def to_step(self, current_id):
        xmin, xmax, ymin, ymax = self.surface2d.bounding_rectangle()
        subsurfaces2d = [self.surface2d]
        line_x = None
        if self.surface3d.x_periodicity and (xmax - xmin) >= 0.45 * self.surface3d.x_periodicity:
            line_x = vme.Line2D(volmdlr.Point2D(0.5 * (xmin + xmax), 0),
                                volmdlr.Point2D(
                                    0.5 * (xmin + xmax), 1))
        line_y = None
        if self.surface3d.y_periodicity and (
                ymax - ymin) >= 0.45 * self.surface3d.y_periodicity:
            line_y = vme.Line2D(
                volmdlr.Point2D(0., 0.5 * (ymin + ymax)),
                volmdlr.Point2D(1, 0.5 * (ymin + ymax)))

        if line_x:
            subsurfaces2 = []
            for subsurface2d in subsurfaces2d:
                subsurfaces2.extend(subsurface2d.cut_by_line(line_x))
            subsurfaces2d = subsurfaces2

        if line_y:
            subsurfaces2 = []
            for subsurface2d in subsurfaces2d:
                subsurfaces2.extend(subsurface2d.cut_by_line(line_y))
            subsurfaces2d = subsurfaces2

        if len(subsurfaces2d) > 1:
            content = ''
            face_ids = []
            for subsurface2d in subsurfaces2d:
                face = self.__class__(self.surface3d, subsurface2d)
                # try:

                face_content, face_id = face.to_step_without_splitting(
                    current_id)
                face_ids.append(face_id[0])
                content += face_content
                current_id = face_id[0] + 1
                # except NotImplementedError:
                #     print('Warning: a face of class {} has not been exported due to NotImplementedError'.format(
                #         face.__class__.__name__))
                # except AttributeError:
                #     print(
                #         'Warning: a face of class {} has not been exported due to AttributeError'.format(
                #          face.__class__.__name__))
            return content, face_ids
        else:
            return self.to_step_without_splitting(current_id)

    def to_step_without_splitting(self, current_id):
        
        content, surface3d_id = self.surface3d.to_step(current_id)
        current_id = surface3d_id + 1

        outer_contour_content, outer_contour_id = self.outer_contour3d.to_step(
            current_id)
        # surface_id=surface3d_id)
        content += outer_contour_content
        content += "#{} = FACE_BOUND('{}',#{},.T.);\n".format(
            outer_contour_id + 1, self.name, outer_contour_id)
        contours_ids = [outer_contour_id + 1]
        current_id = outer_contour_id + 2
        for inner_contour3d in self.inner_contours3d:
            inner_contour_content, inner_contour_id = inner_contour3d.to_step(
                current_id)
            # surface_id=surface3d_id)
            content += inner_contour_content
            face_bound_id = inner_contour_id + 1
            content += "#{} = FACE_BOUND('',#{},.T.);\n".format(
                face_bound_id, inner_contour_id)
            contours_ids.append(face_bound_id)
            current_id = face_bound_id + 1

        content += "#{} = ADVANCED_FACE('{}',({}),#{},.T.);\n".format(
            current_id,
            self.name,
            volmdlr.core.step_ids_to_str(contours_ids),
            surface3d_id)
        return content, [current_id]

    def triangulation_lines(self):
        return [], []

    def triangulation(self):

        lines_x, lines_y = self.triangulation_lines()
        if lines_x and lines_y:
            surfaces = []
            for surface in self.surface2d.split_by_lines(lines_x):
                surfaces.extend(surface.split_by_lines(lines_y))

        elif lines_x:
            surfaces = self.surface2d.split_by_lines(lines_x)
        elif lines_y:
            surfaces = self.surface2d.split_by_lines(lines_y)
        else:
            surfaces = [self.surface2d]
        mesh2d = surfaces[0].triangulation()
        for subsurface in surfaces[1:]:
            # mesh2d += subsurface.triangulation()
            mesh2d.merge_mesh(subsurface.triangulation())

        return vmd.DisplayMesh3D(
            [vmd.Node3D(*self.surface3d.point2d_to_3d(p)) for p in
             mesh2d.points],
            mesh2d.triangles)

    def plot2d(self, ax=None, color='k', alpha=1):
        if ax is None:
            _, ax = plt.subplots()

        self.outer_contour.plot()

    def rotation(self, center, axis, angle, copy=True):
        if copy:
            new_surface = self.surface3d.rotation(center=center, axis=axis,
                                                  angle=angle, copy=True)
            return self.__class__(new_surface, self.surface2d)
        else:
            self.surface3d.rotation(center=center, axis=axis,
                                    angle=angle, copy=False)
            self.bounding_box = self._bounding_box()

    def translation(self, offset, copy=True):
        if copy:
            new_surface3d = self.surface3d.translation(offset=offset,
                                                       copy=True)
            return self.__class__(new_surface3d, self.surface2d)
        else:
            self.surface3d.translation(offset=offset, copy=False)
            self.bounding_box = self._bounding_box()

    def frame_mapping(self, frame, side, copy=True):
        """
        side = 'old' or 'new'
        """
        if copy:
            new_surface = self.surface3d.frame_mapping(frame, side, copy=True)
            return self.__class__(new_surface, self.surface2d.copy(),
                                  self.name)
        else:
            self.surface3d.frame_mapping(frame, side, copy=False)
            self.bounding_box = self._bounding_box()

    def copy(self):
        return Face3D(self.surface3d.copy(), self.surface2d.copy(), self.name)

    def line_intersections(self,
                                  line: vme.Line3D,
                                  ) -> List[volmdlr.Point3D]:
        intersections = []
        for intersection in self.surface3d.line_intersections(line):
            if self.point_belongs(intersection):
                intersections.append(intersection)

        return intersections

    def linesegment_intersections(self,
                                  linesegment: vme.LineSegment3D,
                                  ) -> List[volmdlr.Point3D]:
        intersections = []
        for intersection in self.surface3d.linesegment_intersections(
                linesegment):
            if self.point_belongs(intersection):
                intersections.append(intersection)

        return intersections

    def plot(self, ax=None, color='k', alpha=1):
        if not ax:
            ax = plt.figure().add_subplot(111, projection='3d')
        self.outer_contour3d.plot(ax=ax, color=color, alpha=alpha)
        return ax


class PlaneFace3D(Face3D):
    """
    :param contours: The face's contour2D
    :type contours: volmdlr.Contour2D
    :param plane: Plane used to place your face
    :type plane: Plane3D
    """
    _standalone_in_db = False
    _generic_eq = True
    _non_serializable_attributes = ['bounding_box', 'polygon2D']
    _non_eq_attributes = ['name', 'bounding_box', 'outer_contour3d',
                          'inner_contours3d']
    _non_hash_attributes = []

    def __init__(self, surface3d: Plane3D, surface2d: Surface2D,
                 name: str = ''):
        # if not isinstance(outer_contour2d, volmdlr.Contour2D):
        #     raise ValueError('Not a contour2D: {}'.format(outer_contour2d))
        Face3D.__init__(self,
                        surface3d=surface3d,
                        surface2d=surface2d,
                        name=name)

    # @classmethod
    # def _repair_points_and_polygon2d(cls, points, plane):
    #     if points[0] == points[-1]:
    #         points = points[:-1]
    #     polygon_points = [
    #         p.to_2d(plane.origin, plane.vectors[0], plane.vectors[1]) for p in
    #         points]
    #     repaired_points = [p.copy() for p in points]
    #     polygon2D = volmdlr.ClosedPolygon2D(polygon_points)
    #     if polygon2D.SelfIntersect()[0]:
    #         repaired_points = [repaired_points[1]] + [
    #             repaired_points[0]] + repaired_points[2:]
    #         polygon_points = [polygon_points[1]] + [
    #             polygon_points[0]] + polygon_points[2:]
    #         if polygon_points[0] == polygon_points[-1]:
    #             repaired_points = repaired_points[:-1]
    #             polygon_points = polygon_points[:-1]
    #         polygon2D = volmdlr.ClosedPolygon2D(polygon_points)
    #     return repaired_points, polygon2D

    @classmethod
    def dict_to_object(cls, dict_):
        plane3d = Plane3D.dict_to_object(dict_['surface3d'])
        surface2d = Surface2D.dict_to_object(dict_['surface2d'])
        return cls(plane3d, surface2d, dict_['name'])

    def copy(self):
        return PlaneFace3D(self.surface3d.copy(), self.surface2d.copy(),
                           self.name)

    def _bounding_box(self):
        """
        """
        return self.outer_contour3d._bounding_box()

    # def average_center_point(self):
    #     """
    #     excluding holes
    #     """
    #     points = self.points
    #     nb = len(points)
    #     x = npy.sum([p[0] for p in points]) / nb
    #     y = npy.sum([p[1] for p in points]) / nb
    #     z = npy.sum([p[2] for p in points]) / nb
    #     return volmdlr.Point3D((x, y, z))

    def distance_to_point(self, point, return_other_point=False):
        # """
        # Only works if the surface is planar
        # TODO : this function does not take into account if Face has holes
        # """
        # On projette le point sur la surface plane
        # Si le point est à l'intérieur de la face,
        # on retourne la distance de projection
        # Si le point est à l'extérieur, on projette le point sur le plan
        # On calcule en 2D la distance entre la projection
        # et le polygone contour
        # On utilise le theroeme de Pythagore pour calculer
        # la distance minimale entre le point et le contour

        projected_pt = point.plane_projection3d(self.surface3d.frame.origin,
                                               self.surface3d.frame.u,
                                               self.surface3d.frame.v)
        projection_distance = point.point_distance(projected_pt)

        if self.point_belongs(projected_pt):
            if return_other_point:
                return projection_distance, projected_pt
            return projection_distance

        point_2D = point.to_2d(self.surface3d.frame.origin, self.surface3d.frame.u,
                               self.surface3d.frame.v)

        polygon2D = self.surface2d.outer_contour.to_polygon(angle_resolution=10)
        border_distance, other_point = polygon2D.point_border_distance(point_2D, return_other_point=True)

        other_point = self.surface3d.point2d_to_3d(volmdlr.Point2D(*other_point))

        if return_other_point:
            return (projection_distance ** 2 + border_distance ** 2) ** 0.5, \
                   other_point
        return (projection_distance ** 2 + border_distance ** 2) ** 0.5

    def minimum_distance_points_plane(self, other_plane_face,
                                      return_points=False):
        ## """
        ## Only works if the surface is planar
        ## TODO : this function does not take into account if Face has holes
        ## TODO : TRAITER LE CAS OU LA DISTANCE LA PLUS COURTE N'EST PAS D'UN SOMMET
        ## """
        # On calcule la distance entre la face 1 et chaque point de la face 2
        # On calcule la distance entre la face 2 et chaque point de la face 1

        # if self.face_intersection(other_plane_face) is not None:
        #     return 0, None, None
        #
        # polygon1_points_3D = [volmdlr.Point3D(p.vector) for p in
        #                       self.contours3d[0].tessel_points]
        # polygon2_points_3D = [volmdlr.Point3D(p.vector) for p in
        #                       other_plane_face.contours3d[0].tessel_points]
        #
        # distances = []
        # if not return_points:
        #     d_min = other_plane_face.distance_to_point(polygon1_points_3D[0])
        #     for point1 in polygon1_points_3D[1:]:
        #         d = other_plane_face.distance_to_point(point1)
        #         if d < d_min:
        #             d_min = d
        #     for point2 in polygon2_points_3D:
        #         d = self.distance_to_point(point2)
        #         if d < d_min:
        #             d_min = d
        #     return d_min
        #
        # else:
        #     for point1 in polygon1_points_3D:
        #         d, other_point = other_plane_face.distance_to_point(
        #             point1,
        #             return_other_point=True)
        #         distances.append((d, point1, other_point))
        #     for point2 in polygon2_points_3D:
        #         d, other_point = self.distance_to_point(
        #             point2,
        #             return_other_point=True
        #         )
        #         distances.append((d, point2, other_point))
        #
        # d_min, point_min, other_point_min = distances[0]
        # for distance in distances[1:]:
        #     if distance[0] < d_min:
        #         d_min = distance[0]
        #         point_min = distance[1]
        #         other_point_min = distance[2]
        #
        # return point_min, other_point_min

        min_distance = math.inf
        for edge1 in self.outer_contour3d.primitives:
            for edge2 in other_plane_face.outer_contour3d.primitives:
                dist = edge1.minimum_distance(edge2,
                                              return_points=return_points)
                if return_points:
                    if dist[0] < min_distance:
                        min_distance = dist[0]
                        p1, p2 = dist[1], dist[2]
                else:
                    if dist < min_distance:
                        min_distance = dist
        if return_points:
            return min_distance, p1, p2
        else:
            return min_distance

    def edge_intersections(self, edge):
        intersections = []
        linesegment = vme.LineSegment3D(edge.start, edge.end)
        for surface3d_inter in self.surface3d.linesegment_intersections(linesegment):
            point2d = self.surface3d.point3d_to_2d(surface3d_inter)
            if self.surface2d.point_belongs(point2d):
                intersections.append(surface3d_inter)

        return intersections

    def face_intersections(self, face2):
        ## """
        ## Only works if the surface is planar
        ## TODO : this function does not take into account if Face has holes
        ## """
        bbox1 = self.bounding_box
        bbox2 = face2.bounding_box
        if not bbox1.bbox_intersection(bbox2):
            return []

        intersections = []

        for edge2 in face2.outer_contour3d.primitives:
            intersection_points = self.edge_intersections(edge2)
            if intersection_points:
                intersection_points = [volmdlr.Point3D(round(intersection_points[0].x, 3),round(intersection_points[0].y, 3), round(intersection_points[0].z, 3))]
                intersections.extend(intersection_points)

        for edge1 in self.outer_contour3d.primitives:
            intersection_points = face2.edge_intersections(edge1)
            if intersection_points:
                intersection_points = [volmdlr.Point3D(round(intersection_points[0].x, 3),round(intersection_points[0].y, 3), round(intersection_points[0].z, 3))]
                intersections.extend(intersection_points)
        # if len(intersections)==2:
        if intersections:
            # print('len(intersections) :',  len(intersections))
            try:
                primitive = volmdlr.edges.LineSegment3D(intersections[0], intersections[1])
                intersections = volmdlr.wires.Wire3D([primitive])
            except IndexError:# TODO: for debugging, remember to delete after 
                ax = self.plot(color = 'r')
                face2.plot(ax=ax)

        return intersections

    def minimum_distance(self, other_face, return_points=False):
        if other_face.__class__ is CylindricalFace3D:
            p1, p2 = other_face.minimum_distance_points_cyl(self)
            if return_points:
                return p1.point_distance(p2), p1, p2
            else:
                return p1.point_distance(p2)

        if other_face.__class__ is PlaneFace3D:
            if return_points:
                dist, p1, p2 = self.minimum_distance_points_plane(other_face,
                                                                  return_points=return_points)
                return dist, p1, p2
            else:
                dist = self.minimum_distance_points_plane(other_face,
                                                          return_points=return_points)
                return dist

        if other_face.__class__ is ToroidalFace3D:
            p1, p2 = other_face.minimum_distance_points_plane(self)
            if return_points:
                return p1.point_distance(p2), p1, p2
            else:
                return p1.point_distance(p2)

        else:
            return NotImplementedError

class Triangle3D(PlaneFace3D):
    """
    :param point1: The first point
    :type point1: volmdlr.Point3D
    :param point2: The second point
    :type point2: volmdlr.Point3D
    :param point3: The third point
    :type point3: volmdlr.Point3D
    """
    _standalone_in_db = False
    # _generic_eq = True
    # _non_serializable_attributes = ['bounding_box', 'polygon2D']
    # _non_eq_attributes = ['name', 'bounding_box', 'outer_contour3d',
    #                       'inner_contours3d']
    # _non_hash_attributes = []

    def __init__(self, point1: volmdlr.Point3D, point2: volmdlr.Point3D,
                 point3: volmdlr.Point3D, alpha=1, color=None, name: str = ''):
        self.point1 = point1
        self.point2 = point2
        self.point3 = point3
        self.points = [self.point1, self.point2, self.point3]
        self.color = color
        self.alpha = alpha
        self.name = name
        
        self.bounding_box = self._bounding_box()
        
        # Don't use inheritence for performance: class method fakes face3D behavior
        # Face3D.__init__(self,
        #                 surface3d=plane3d,
        #                 surface2d=surface2d,
        #                 name=name)
        
    def _bounding_box(self):
        return volmdlr.core.BoundingBox.from_points([self.point1, self.point2, self.point3])
        
    @property
    def surface3d(self):# TODO : CACHE
        return Plane3D.from_3_points(self.point1, self.point2, self.point3)


    @property
    def surface2d(self):# TODO : CACHE
        plane3d = self.surface3d
        contour3d = volmdlr.wires.Contour3D([vme.LineSegment3D(self.point1, self.point2),
                                              vme.LineSegment3D(self.point2, self.point3),
                                              vme.LineSegment3D(self.point3, self.point1)])
        
        contour2d = contour3d.to_2d(plane3d.frame.origin, 
                                    plane3d.frame.u, plane3d.frame.v)
        
        return Surface2D(outer_contour=contour2d, inner_contours=[])
    
    @classmethod
    def dict_to_object(cls, dict_):
        point1 = volmdlr.Point3D.dict_to_object(dict_['point1'])
        point2 = volmdlr.Point3D.dict_to_object(dict_['point2'])
        point3 = volmdlr.Point3D.dict_to_object(dict_['point3'])
        return cls(point1, point2, point3, dict_['name'])
    
    def area(self):
        # Formula explained here: https://www.triangle-calculator.com/?what=vc
        a = self.point1.point_distance(self.point2)
        b = self.point2.point_distance(self.point3)
        c = self.point3.point_distance(self.point1)
           
        semi_perimeter = (a + b + c)/2
        
        #Area with Heron's formula
        area = math.sqrt(semi_perimeter*(semi_perimeter-a)*(semi_perimeter-b)*(semi_perimeter-c))
        
        return area
    
    def height(self):
        # Formula explained here: https://www.triangle-calculator.com/?what=vc
        # Basis = vector point1 to point2d
        return 2*self.area()/self.point1.point_distance(self.point2)
    
    def frame_mapping(self, frame, side, copy=True):
        """
        side = 'old' or 'new'
        """
        if copy:
            np1 = self.point1.frame_mapping(frame, side, copy=True)
            np2 = self.point2.frame_mapping(frame, side, copy=True)
            np3 = self.point3.frame_mapping(frame, side, copy=True)
            return self.__class__(np1, np2, np3, self.name)
        else:
            self.point1.frame_mapping(frame, side, copy=False)
            self.point2.frame_mapping(frame, side, copy=False)
            self.point3.frame_mapping(frame, side, copy=False)
            self.bounding_box = self._bounding_box()
    
    def copy(self):
        return Triangle3D(self.point1.copy(), self.point2.copy(), self.point3.copy(),
                           self.name)


    def triangulation(self):
        return vmd.DisplayMesh3D([vmd.Node3D.from_point(self.point1),
                                  vmd.Node3D.from_point(self.point2),
                                  vmd.Node3D.from_point(self.point3)],
                                 [(0, 1, 2)])
    
    def translation(self, offset, copy=True):
        new_point1 = self.point1.translation(offset, True)
        new_point2 = self.point2.translation(offset, True)
        new_point3 = self.point3.translation(offset, True)
        
        new_triangle = Triangle3D(new_point1, new_point2, new_point3,
                                  self.alpha, self.color, self.name)
        if copy:
            return new_triangle
        else:
            self.point1 = new_point1
            self.point2 = new_point2
            self.point3 = new_point3
            
    def rotation(self, center, axis, angle, copy=True):
        new_point1 = self.point1.rotation(center, axis, angle, copy=True)
        new_point2 = self.point2.rotation(center, axis, angle, copy=True)
        new_point3 = self.point3.rotation(center, axis, angle, copy=True)

        new_triangle = Triangle3D(new_point1, new_point2, new_point3,
                                  self.alpha, self.color, self.name)
        if copy:
            return new_triangle
        else:
            self.point1 = new_point1
            self.point2 = new_point2
            self.point3 = new_point3
            
    def subdescription(self, resolution = 0.01) :
        frame = self.surface3d.frame
        pts2d = [pt.to_2d(frame.origin, frame.u, frame.v) for pt in self.points]
        t_poly2d = volmdlr.wires.ClosedPolygon2D(pts2d)
        
        xmin, xmax = min(pt.x for pt in pts2d), max(pt.x for pt in pts2d)
        ymin, ymax = min(pt.y for pt in pts2d), max(pt.y for pt in pts2d)
        
        nx, ny = int(((xmax-xmin)/resolution)+2), int(((ymax-ymin)/resolution)+2)
        points_box = []
        for i in range(nx) :
            x = xmin + i*resolution
            if x > xmax :
                x=xmax
            if x == xmin :
                x = xmin + 0.01*resolution
            for j in range(ny) :
                y = ymin + j*resolution
                if y > ymax :
                    y=ymax
                if y == ymin : 
                    y = ymin + 0.01*resolution
                points_box.append(volmdlr.Point2D(x,y))
        
        points = self.points
        for pt in points_box :
            if t_poly2d.point_belongs(pt):
                points.append(pt.to_3d(frame.origin, frame.u, frame.v))
        
        return points
    
    def middle(self):
        return (self.point1+self.point2+self.point3)/3
    
class CylindricalFace3D(Face3D):
    """
    :param contours2d: The cylinder's contour2D
    :type contours2d: volmdlr.Contour2D
    :param cylindricalsurface3d: Information about the Cylinder
    :type cylindricalsurface3d: CylindricalSurface3D
    :param points: contours2d's point
    :type points: List of volmdlr.Point2D

    :Example:
        >>> contours2d is rectangular and will create a classic cylinder with x= 2*pi*radius, y=h
    """
    min_x_density = 5
    min_y_density = 1

    def __init__(self,
                 cylindricalsurface3d: CylindricalSurface3D,
                 surface2d: Surface2D,
                 name: str = ''):

        self.radius = cylindricalsurface3d.radius
        self.center = cylindricalsurface3d.frame.origin
        self.normal = cylindricalsurface3d.frame.w
        Face3D.__init__(self, surface3d=cylindricalsurface3d,
                        surface2d=surface2d,
                        name=name)

    def copy(self):
        return CylindricalFace3D(self.surface3d.copy(), self.surface2d.copy(),
                           self.name)

    def _bounding_box(self):
        theta_min, theta_max, zmin, zmax = self.surface2d.outer_contour.bounding_rectangle()

        # xp = (volmdlr.X3D.dot(self.surface3d.frame.u) * self.surface3d.frame.u
        #       + volmdlr.X3D.dot(
        #             self.surface3d.frame.v) * self.surface3d.frame.v)
        # xp_norm = xp.norm()
        # if xp_norm != 0:
        #     xp = xp / xp_norm

        # yp = (volmdlr.Y3D.dot(self.surface3d.frame.u) * self.surface3d.frame.u
        #       + volmdlr.Y3D.dot(
        #             self.surface3d.frame.v) * self.surface3d.frame.v)
        # yp_norm = yp.norm()
        # if yp_norm != 0:
        #     yp = yp / yp_norm

        # zp = (volmdlr.Z3D.dot(self.surface3d.frame.u) * self.surface3d.frame.u
        #       + volmdlr.Z3D.dot(
        #             self.surface3d.frame.v) * self.surface3d.frame.v)
        # zp_norm = zp.norm()
        # if zp_norm != 0:
        #     zp = zp / zp_norm

        lower_center = self.surface3d.frame.origin + zmin * self.surface3d.frame.w
        upper_center = self.surface3d.frame.origin + zmax * self.surface3d.frame.w

        xmin, xmax = volmdlr.geometry.cos_image(theta_min, theta_max)
        ymin, ymax = volmdlr.geometry.sin_image(theta_min, theta_max)
        
        points = [(lower_center
                   + xmin * self.surface3d.radius * self.surface3d.frame.u
                   + ymin * self.surface3d.radius * self.surface3d.frame.v),
                  (lower_center
                   + xmax * self.surface3d.radius * self.surface3d.frame.u
                   + ymin * self.surface3d.radius * self.surface3d.frame.v),
                  (lower_center
                   + xmin * self.surface3d.radius * self.surface3d.frame.u
                   + ymax * self.surface3d.radius * self.surface3d.frame.v),
                  (lower_center
                   + xmax * self.surface3d.radius * self.surface3d.frame.u
                   + ymax * self.surface3d.radius * self.surface3d.frame.v),
                  (upper_center
                   + xmin * self.surface3d.radius * self.surface3d.frame.u
                   + ymin * self.surface3d.radius * self.surface3d.frame.v),
                  (upper_center
                   + xmax * self.surface3d.radius * self.surface3d.frame.u
                   + ymin * self.surface3d.radius * self.surface3d.frame.v),
                  (upper_center
                   + xmin * self.surface3d.radius * self.surface3d.frame.u
                   + ymax * self.surface3d.radius * self.surface3d.frame.v),
                  (upper_center
                   + xmax * self.surface3d.radius * self.surface3d.frame.u
                   + ymax * self.surface3d.radius * self.surface3d.frame.v)]


        # ax = self.plot()
        # lower_center.plot(ax=ax, color='g')
        # upper_center.plot(ax=ax, color='b')
        # for p in points:
        #     p.plot(ax=ax, color='r')
        # volmdlr.core.BoundingBox.from_points(points).plot(ax=ax)
        
        return volmdlr.core.BoundingBox.from_points(points)

    def triangulation_lines(self, angle_resolution=5):
        theta_min, theta_max, zmin, zmax = self.surface2d.bounding_rectangle()
        delta_theta = theta_max - theta_min
        nlines = math.ceil(delta_theta * angle_resolution)
        lines = []
        for i in range(nlines):
            theta = theta_min + (i + 1) / (nlines + 1) * delta_theta
            lines.append(vme.Line2D(volmdlr.Point2D(theta, zmin),
                                    volmdlr.Point2D(theta, zmax)))
        return lines, []

    def range_closest(list_point, radius, frame):
        points_set = volmdlr.delete_double_point(list_point)
        points_set3D = CylindricalFace3D.points2d_to3d(None, [points_set],
                                                       radius, frame)

        points_3dint = [points_set3D[0]]
        points_2dint = [points_set[0]]
        s = 1
        for k in range(1, len(points_set)):
            closest = points_set3D[s]
            while closest is None:
                s += 1
                closest = points_set3D[s]
            dist_min = (points_3dint[-1] - closest).norm()
            pos = s
            for i in range(s + 1, len(points_set3D)):
                close_test = points_set3D[i]
                if close_test is None:
                    continue
                else:
                    dist_test = (points_3dint[-1] - close_test).norm()
                    if dist_test <= dist_min:
                        dist_min = dist_test
                        closest = close_test
                        pos = i
            points_2dint.append(points_set[pos])
            points_set3D[pos] = None

        return points_2dint

    # def frame_mapping(self, frame, side, copy=True):
    #     if copy:
    #         new_cylindricalsurface3d = CylindricalSurface3D.frame_mapping(
    #             frame, side, copy)
    #         return CylindricalFace3D(self.contours2d, new_cylindricalsurface3d,
    #                                  points=self.points, name=self.name)
    #     else:
    #         self.cylindricalsurface3d.frame_mapping(frame, side, copy=False)

    def minimum_maximum(self, contour2d, radius):
        points = contour2d.tessel_points

        min_h, min_theta = min([pt[1] for pt in points]), min(
            [pt[0] for pt in points])
        max_h, max_theta = max([pt[1] for pt in points]), max(
            [pt[0] for pt in points])
        return min_h, min_theta, max_h, max_theta

    def minimum_distance_points_cyl(self, other_cyl):
        r1, r2 = self.radius, other_cyl.radius
        min_h1, min_theta1, max_h1, max_theta1 = self.minimum_maximum(
            self.contours2d[0], r1)
        
        n1 = self.normal
        u1 = self.cylindricalsurface3d.frame.u
        v1 = self.cylindricalsurface3d.frame.v
        frame1 = volmdlr.Frame3D(self.center, u1, v1, n1)

        min_h2, min_theta2, max_h2, max_theta2 = self.minimum_maximum(
            other_cyl.contours2d[0], r2)

        n2 = other_cyl.normal
        u2 = other_cyl.cylindricalsurface3d.frame.u
        v2 = other_cyl.cylindricalsurface3d.frame.v
        frame2 = volmdlr.Frame3D(other_cyl.center, u2, v2, n2)
        # st2 = volmdlr.Point3D((r2*math.cos(min_theta2), r2*math.sin(min_theta2), min_h2))
        # start2 = frame2.old_coordinates(st2)

        w = other_cyl.center - self.center

        n1n1, n1u1, n1v1, n1n2, n1u2, n1v2 = n1.dot(n1), n1.dot(u1), n1.dot(
            v1), n1.dot(n2), n1.dot(u2), n1.dot(v2)
        u1u1, u1v1, u1n2, u1u2, u1v2 = u1.dot(u1), u1.dot(v1), u1.dot(
            n2), u1.dot(u2), u1.dot(v2)
        v1v1, v1n2, v1u2, v1v2 = v1.dot(v1), v1.dot(n2), v1.dot(u2), v1.dot(v2)
        n2n2, n2u2, n2v2 = n2.dot(n2), n2.dot(u2), n2.dot(v2)
        u2u2, u2v2, v2v2 = u2.dot(u2), u2.dot(v2), v2.dot(v2)

        w2, wn1, wu1, wv1, wn2, wu2, wv2 = w.dot(w), w.dot(n1), w.dot(
            u1), w.dot(v1), w.dot(n2), w.dot(u2), w.dot(v2)

        # x = (theta1, h1, theta2, h2)
        def distance_squared(x):
            return (n1n1 * (x[1] ** 2) + u1u1 * ((math.cos(x[0])) ** 2) * (
                    r1 ** 2) + v1v1 * ((math.sin(x[0])) ** 2) * (r1 ** 2)
                    + w2 + n2n2 * (x[3] ** 2) + u2u2 * (
                            (math.cos(x[2])) ** 2) * (r2 ** 2) + v2v2 * (
                            (math.sin(x[2])) ** 2) * (r2 ** 2)
                    + 2 * x[1] * r1 * math.cos(x[0]) * n1u1 + 2 * x[
                        1] * r1 * math.sin(x[0]) * n1v1 - 2 * x[1] * wn1
                    - 2 * x[1] * x[3] * n1n2 - 2 * x[1] * r2 * math.cos(
                        x[2]) * n1u2 - 2 * x[1] * r2 * math.sin(x[2]) * n1v2
                    + 2 * math.cos(x[0]) * math.sin(x[0]) * u1v1 * (
                            r1 ** 2) - 2 * r1 * math.cos(x[0]) * wu1
                    - 2 * r1 * x[3] * math.cos(
                        x[0]) * u1n2 - 2 * r1 * r2 * math.cos(x[0]) * math.cos(
                        x[2]) * u1u2
                    - 2 * r1 * r2 * math.cos(x[0]) * math.sin(
                        x[2]) * u1v2 - 2 * r1 * math.sin(x[0]) * wv1
                    - 2 * r1 * x[3] * math.sin(
                        x[0]) * v1n2 - 2 * r1 * r2 * math.sin(x[0]) * math.cos(
                        x[2]) * v1u2
                    - 2 * r1 * r2 * math.sin(x[0]) * math.sin(
                        x[2]) * v1v2 + 2 * x[3] * wn2 + 2 * r2 * math.cos(
                        x[2]) * wu2
                    + 2 * r2 * math.sin(x[2]) * wv2 + 2 * x[3] * r2 * math.cos(
                        x[2]) * n2u2 + 2 * x[3] * r2 * math.sin(x[2]) * n2v2
                    + 2 * math.cos(x[2]) * math.sin(x[2]) * u2v2 * (r2 ** 2))

        x01 = npy.array([(min_theta1 + max_theta1) / 2, (min_h1 + max_h1) / 2,
                         (min_theta2 + max_theta2) / 2, (min_h2 + max_h2) / 2])
        x02 = npy.array([min_theta1, (min_h1 + max_h1) / 2,
                         min_theta2, (min_h2 + max_h2) / 2])
        x03 = npy.array([max_theta1, (min_h1 + max_h1) / 2,
                         max_theta2, (min_h2 + max_h2) / 2])

        minimax = [(min_theta1, min_h1, min_theta2, min_h2),
                   (max_theta1, max_h1, max_theta2, max_h2)]

        res1 = scp.optimize.least_squares(distance_squared, x01,
                                          bounds=minimax)
        res2 = scp.optimize.least_squares(distance_squared, x02,
                                          bounds=minimax)
        res3 = scp.optimize.least_squares(distance_squared, x03,
                                          bounds=minimax)

        pt1 = volmdlr.Point3D(
            (r1 * math.cos(res1.x[0]), r1 * math.sin(res1.x[0]), res1.x[1]))
        p1 = frame1.old_coordinates(pt1)
        pt2 = volmdlr.Point3D(
            (r2 * math.cos(res1.x[2]), r2 * math.sin(res1.x[2]), res1.x[3]))
        p2 = frame2.old_coordinates(pt2)
        d = p1.point_distance(p2)
        result = res1

        res = [res2, res3]
        for couple in res:
            pttest1 = volmdlr.Point3D((r1 * math.cos(couple.x[0]),
                                       r1 * math.sin(couple.x[0]),
                                       couple.x[1]))
            pttest2 = volmdlr.Point3D((r2 * math.cos(couple.x[2]),
                                       r2 * math.sin(couple.x[2]),
                                       couple.x[3]))
            ptest1 = frame1.old_coordinates(pttest1)
            ptest2 = frame2.old_coordinates(pttest2)
            dtest = ptest1.point_distance(ptest2)
            if dtest < d:
                result = couple
                p1, p2 = ptest1, ptest2

        pt1_2d, pt2_2d = volmdlr.Point2D(
            (result.x[0], result.x[1])), volmdlr.Point2D(
            (result.x[2], result.x[3]))

        if not (self.contours2d[0].point_belongs(pt1_2d)):
            # Find the closest one
            points_contours1 = self.contours2d[0].tessel_points

            poly1 = volmdlr.ClosedPolygon2D(points_contours1)
            d1, new_pt1_2d = poly1.PointBorderDistance(pt1_2d,
                                                       return_other_point=True)
            pt1 = volmdlr.Point3D((r1 * math.cos(new_pt1_2d.vector[0]),
                                   r1 * math.sin(new_pt1_2d.vector[0]),
                                   new_pt1_2d.vector[1]))
            p1 = frame1.old_coordinates(pt1)

        if not (other_cyl.contours2d[0].point_belongs(pt2_2d)):
            # Find the closest one
            points_contours2 = other_cyl.contours2d[0].tessel_points

            poly2 = volmdlr.ClosedPolygon2D(points_contours2)
            d2, new_pt2_2d = poly2.PointBorderDistance(pt2_2d,
                                                       return_other_point=True)
            pt2 = volmdlr.Point3D((r2 * math.cos(new_pt2_2d.vector[0]),
                                   r2 * math.sin(new_pt2_2d.vector[0]),
                                   new_pt2_2d.vector[1]))
            p2 = frame2.old_coordinates(pt2)

        return p1, p2

    def minimum_distance_points_plane(self,
                                      planeface):  # Planeface with contour2D
        #### ADD THE FACT THAT PLANEFACE.CONTOURS : [0] = contours totale, le reste = trous
        r = self.radius
        min_h1, min_theta1, max_h1, max_theta1 = self.minimum_maximum(
            self.contours2d[0], r)

        n1 = self.normal
        u1 = self.cylindricalsurface3d.frame.u
        v1 = self.cylindricalsurface3d.frame.v
        frame1 = volmdlr.Frame3D(self.center, u1, v1, n1)
        # st1 = volmdlr.Point3D((r*math.cos(min_theta1), r*math.sin(min_theta1), min_h1))
        # start1 = frame1.old_coordinates(st1)

        poly2d = planeface.polygon2D
        pfpoints = poly2d.points
        xmin, ymin = min([pt[0] for pt in pfpoints]), min(
            [pt[1] for pt in pfpoints])
        xmax, ymax = max([pt[0] for pt in pfpoints]), max(
            [pt[1] for pt in pfpoints])
        origin, vx, vy = planeface.plane.origin, planeface.plane.vectors[0], \
                         planeface.plane.vectors[1]
        pf1_2d, pf2_2d = volmdlr.Point2D((xmin, ymin)), volmdlr.Point2D(
            (xmin, ymax))
        pf3_2d, pf4_2d = volmdlr.Point2D((xmax, ymin)), volmdlr.Point2D(
            (xmax, ymax))
        pf1, pf2 = pf1_2d.to_3d(origin, vx, vy), pf2_2d.to_3d(origin, vx, vy)
        pf3, _ = pf3_2d.to_3d(origin, vx, vy), pf4_2d.to_3d(origin, vx, vy)

        u, v = (pf3 - pf1), (pf2 - pf1)
        u.normalize()
        v.normalize()

        w = pf1 - self.center

        n1n1, n1u1, n1v1, n1u, n1v = n1.dot(n1), n1.dot(u1), n1.dot(
            v1), n1.dot(u), n1.dot(v)
        u1u1, u1v1, u1u, u1v = u1.dot(u1), u1.dot(v1), u1.dot(u), u1.dot(v)
        v1v1, v1u, v1v = v1.dot(v1), v1.dot(u), v1.dot(v)
        uu, uv, vv = u.dot(u), u.dot(v), v.dot(v)

        w2, wn1, wu1, wv1, wu, wv = w.dot(w), w.dot(n1), w.dot(u1), w.dot(
            v1), w.dot(u), w.dot(v)

        # x = (h, theta, x, y)
        def distance_squared(x):
            return (n1n1 * (x[0] ** 2) + ((math.cos(x[1])) ** 2) * u1u1 * (
                    r ** 2) + ((math.sin(x[1])) ** 2) * v1v1 * (r ** 2)
                    + w2 + uu * (x[2] ** 2) + vv * (x[3] ** 2) + 2 * x[
                        0] * math.cos(x[1]) * r * n1u1
                    + 2 * x[0] * math.sin(x[1]) * r * n1v1 - 2 * x[
                        0] * wn1 - 2 * x[0] * x[2] * n1u
                    - 2 * x[0] * x[3] * n1v + 2 * math.sin(x[1]) * math.cos(
                        x[1]) * u1v1 * (r ** 2)
                    - 2 * r * math.cos(x[1]) * wu1 - 2 * r * x[2] * math.cos(
                        x[1]) * u1u
                    - 2 * r * x[3] * math.sin(x[1]) * u1v - 2 * r * math.sin(
                        x[1]) * wv1
                    - 2 * r * x[2] * math.sin(x[1]) * v1u - 2 * r * x[
                        3] * math.sin(x[1]) * v1v
                    + 2 * x[2] * wu + 2 * x[3] * wv + 2 * x[2] * x[3] * uv)

        x01 = npy.array([(min_h1 + max_h1) / 2, (min_theta1 + max_theta1) / 2,
                         (xmax - xmin) / 2, (ymax - ymin) / 2])

        minimax = [(min_h1, min_theta1, 0, 0),
                   (max_h1, max_theta1, xmax - xmin, ymax - ymin)]

        res1 = scp.optimize.least_squares(distance_squared, x01,
                                          bounds=minimax)

        pt1 = volmdlr.Point3D(
            (r * math.cos(res1.x[1]), r * math.sin(res1.x[1]), res1.x[0]))
        p1 = frame1.old_coordinates(pt1)
        p2 = pf1 + res1.x[2] * u + res1.x[3] * v
        pt1_2d = volmdlr.Point2D((res1.x[1], res1.x[0]))
        pt2_2d = p2.to_2d(pf1, u, v)

        if not (self.contours2d[0].point_belongs(pt1_2d)):
            # Find the closest one
            points_contours1 = self.contours2d[0].tessel_points

            poly1 = volmdlr.ClosedPolygon2D(points_contours1)
            d1, new_pt1_2d = poly1.PointBorderDistance(pt1_2d,
                                                       return_other_point=True)
            pt1 = volmdlr.Point3D((r * math.cos(new_pt1_2d.vector[0]),
                                   r * math.sin(new_pt1_2d.vector[0]),
                                   new_pt1_2d.vector[1]))
            p1 = frame1.old_coordinates(pt1)

        if not (planeface.contours[0].point_belongs(pt2_2d)):
            # Find the closest one
            d2, new_pt2_2d = planeface.polygon2D.PointBorderDistance(pt2_2d,
                                                                     return_other_point=True)

            p2 = new_pt2_2d.to_3d(pf1, u, v)

        return p1, p2

    def minimum_distance(self, other_face, return_points=False):
        if other_face.__class__ is CylindricalFace3D:
            p1, p2 = self.minimum_distance_points_cyl(other_face)
            if return_points:
                return p1.point_distance(p2), p1, p2
            else:
                return p1.point_distance(p2)

        if other_face.__class__ is PlaneFace3D:
            p1, p2 = self.minimum_distance_points_plane(other_face)
            if return_points:
                return p1.point_distance(p2), p1, p2
            else:
                return p1.point_distance(p2)

        if other_face.__class__ is ToroidalFace3D:
            p1, p2 = other_face.minimum_distance_points_cyl(self)
            if return_points:
                return p1.point_distance(p2), p1, p2
            else:
                return p1.point_distance(p2)

        else:
            return NotImplementedError


class ToroidalFace3D(Face3D):
    """
    :param contours2d: The Tore's contour2D
    :type contours2d: volmdlr.Contour2D
    :param toroidalsurface3d: Information about the Tore
    :type toroidalsurface3d: ToroidalSurface3D
    :param theta: angle of cut in main circle direction
    :param phi: angle of cut in secondary circle direction
    :type points: List of float

    Example
        contours2d is rectangular and will create a classic tore with x:2*pi, y:2*pi
        x is for exterior, and y for the circle to revolute
        points = [pi, 2*pi] for an half tore
    """
    min_x_density = 5
    min_y_density = 1

    def __init__(self, toroidalsurface3d: ToroidalSurface3D,
                 surface2d: Surface2D,
                 name: str = ''):

        # self.toroidalsurface3d = toroidalsurface3d

        self.center = toroidalsurface3d.frame.origin
        self.normal = toroidalsurface3d.frame.w

        theta_min, theta_max, phi_min, phi_max = surface2d.outer_contour.bounding_rectangle()

        self.theta_min = theta_min
        self.theta_max = theta_max
        self.phi_min = phi_min
        self.phi_max = phi_max

        # contours3d = [self.toroidalsurface3d.contour2d_to_3d(c)\
        #               for c in [outer_contour2d]+inners_contours2d]

        Face3D.__init__(self,
                        surface3d=toroidalsurface3d,
                        surface2d=surface2d,
                        name=name)

    def copy(self):
        return ToroidalFace3D(self.surface3d.copy(), self.surface2d.copy(),
                              self.name)

    def points_resolution(self, line, pos,
                          resolution):  # With a resolution wished
        points = []
        points.append(line.points[0])
        limit = line.points[1].vector[pos]
        start = line.points[0].vector[pos]
        vec = [0, 0]
        vec[pos] = start
        echelon = [line.points[0].vector[0] - vec[0],
                   line.points[0].vector[1] - vec[1]]
        flag = start + resolution
        while flag < limit:
            echelon[pos] = flag
            flag += resolution
            points.append(volmdlr.Point2D(echelon))
        points.append(line.points[1])
        return points

    def _bounding_box(self):
        return self.surface3d._bounding_box()

    def triangulation_lines(self, angle_resolution=5):
        theta_min, theta_max, phi_min, phi_max = self.surface2d.bounding_rectangle()

        delta_theta = theta_max - theta_min
        nlines_x = int(delta_theta * angle_resolution)
        lines_x = []
        for i in range(nlines_x):
            theta = theta_min + (i + 1) / (nlines_x + 1) * delta_theta
            lines_x.append(vme.Line2D(volmdlr.Point2D(theta, phi_min),
                                      volmdlr.Point2D(theta, phi_max)))
        delta_phi = phi_max - phi_min
        nlines_y = int(delta_phi * angle_resolution)
        lines_y = []
        for i in range(nlines_y):
            phi = phi_min + (i + 1) / (nlines_y + 1) * delta_phi
            lines_y.append(vme.Line2D(volmdlr.Point2D(theta_min, phi),
                                      volmdlr.Point2D(theta_max, phi)))
        return lines_x, lines_y

    def minimum_maximum_tore(self, contour2d):
        points = contour2d.tessel_points

        min_phi, min_theta = min([pt[1] for pt in points]), min(
            [pt[0] for pt in points])
        max_phi, max_theta = max([pt[1] for pt in points]), max(
            [pt[0] for pt in points])
        return min_phi, min_theta, max_phi, max_theta

    def minimum_distance_points_tore(self, other_tore):
        R1, r1, R2, r2 = self.rcenter, self.rcircle, other_tore.rcenter, other_tore.rcircle

        min_phi1, min_theta1, max_phi1, max_theta1 = self.minimum_maximum_tore(
            self.contours2d[0])

        # start1 = self.start
        n1 = self.normal
        u1 = self.toroidalsurface3d.frame.u
        v1 = self.toroidalsurface3d.frame.v
        frame1 = volmdlr.Frame3D(self.center, u1, v1, n1)
        # start1 = self.points2d_to3d([[min_theta1, min_phi1]], R1, r1, frame1)

        min_phi2, min_theta2, max_phi2, max_theta2 = self.minimum_maximum_tore(
            other_tore.contours2d[0])

        # start2 = other_tore.start
        n2 = other_tore.normal
        u2 = other_tore.toroidalsurface3d.frame.u
        v2 = other_tore.toroidalsurface3d.frame.v
        frame2 = volmdlr.Frame3D(other_tore.center, u2, v2, n2)
        # start2 = other_tore.points2d_to3d([[min_theta2, min_phi2]], R2, r2, frame2)

        w = other_tore.center - self.center

        n1n1, n1u1, n1v1, n1n2, n1u2, n1v2 = n1.dot(n1), n1.dot(u1), n1.dot(
            v1), n1.dot(n2), n1.dot(u2), n1.dot(v2)
        u1u1, u1v1, u1n2, u1u2, u1v2 = u1.dot(u1), u1.dot(v1), u1.dot(
            n2), u1.dot(u2), u1.dot(v2)
        v1v1, v1n2, v1u2, v1v2 = v1.dot(v1), v1.dot(n2), v1.dot(u2), v1.dot(v2)
        n2n2, n2u2, n2v2 = n2.dot(n2), n2.dot(u2), n2.dot(v2)
        u2u2, u2v2, v2v2 = u2.dot(u2), u2.dot(v2), v2.dot(v2)

        w2, wn1, wu1, wv1, wn2, wu2, wv2 = w.dot(w), w.dot(n1), w.dot(
            u1), w.dot(v1), w.dot(n2), w.dot(u2), w.dot(v2)

        # x = (phi1, theta1, phi2, theta2)
        def distance_squared(x):
            return (u1u1 * (((R1 + r1 * math.cos(x[0])) * math.cos(x[1])) ** 2)
                    + v1v1 * (((R1 + r1 * math.cos(x[0])) * math.sin(
                        x[1])) ** 2)
                    + n1n1 * ((math.sin(x[0])) ** 2) * (r1 ** 2) + w2
                    + u2u2 * (((R2 + r2 * math.cos(x[2])) * math.cos(
                        x[3])) ** 2)
                    + v2v2 * (((R2 + r2 * math.cos(x[2])) * math.sin(
                        x[3])) ** 2)
                    + n2n2 * ((math.sin(x[2])) ** 2) * (r2 ** 2)
                    + 2 * u1v1 * math.cos(x[1]) * math.sin(x[1]) * (
                            (R1 + r1 * math.cos(x[0])) ** 2)
                    + 2 * (R1 + r1 * math.cos(x[0])) * math.cos(
                        x[1]) * r1 * math.sin(x[0]) * n1u1
                    - 2 * (R1 + r1 * math.cos(x[0])) * math.cos(x[1]) * wu1
                    - 2 * (R1 + r1 * math.cos(x[0])) * (
                            R2 + r2 * math.cos(x[2])) * math.cos(
                        x[1]) * math.cos(x[3]) * u1u2
                    - 2 * (R1 + r1 * math.cos(x[0])) * (
                            R2 + r2 * math.cos(x[2])) * math.cos(
                        x[1]) * math.sin(x[3]) * u1v2
                    - 2 * (R1 + r1 * math.cos(x[0])) * math.cos(
                        x[1]) * r2 * math.sin(x[2]) * u1n2
                    + 2 * (R1 + r1 * math.cos(x[0])) * math.sin(
                        x[1]) * r1 * math.sin(x[0]) * n1v1
                    - 2 * (R1 + r1 * math.cos(x[0])) * math.sin(x[1]) * wv1
                    - 2 * (R1 + r1 * math.cos(x[0])) * (
                            R2 + r2 * math.cos(x[2])) * math.sin(
                        x[1]) * math.cos(x[3]) * v1u2
                    - 2 * (R1 + r1 * math.cos(x[0])) * (
                            R2 + r2 * math.cos(x[2])) * math.sin(
                        x[1]) * math.sin(x[3]) * v1v2
                    - 2 * (R1 + r1 * math.cos(x[0])) * math.sin(
                        x[1]) * r2 * math.sin(x[2]) * v1n2
                    - 2 * r1 * math.sin(x[0]) * wn1
                    - 2 * r1 * math.sin(x[0]) * (
                            R2 + r2 * math.cos(x[2])) * math.cos(
                        x[3]) * n1u2
                    - 2 * r1 * math.sin(x[0]) * (
                            R2 + r2 * math.cos(x[2])) * math.sin(
                        x[3]) * n1v2
                    - 2 * r1 * r2 * math.sin(x[0]) * math.sin(x[2]) * n1n2
                    + 2 * (R2 + r2 * math.cos(x[2])) * math.cos(x[3]) * wu2
                    + 2 * (R2 + r2 * math.cos(x[2])) * math.sin(x[3]) * wv2
                    + 2 * r2 * math.sin(x[2]) * wn2
                    + 2 * u2v2 * math.cos(x[3]) * math.sin(x[3]) * (
                            (R2 + r2 * math.cos(x[2])) ** 2)
                    + 2 * math.cos(x[3]) * (
                            R2 + r2 * math.cos(x[2])) * r2 * math.sin(
                        x[2]) * n2u2
                    + 2 * math.sin(x[3]) * (
                            R2 + r2 * math.cos(x[2])) * r2 * math.sin(
                        x[2]) * n2v2)

        x01 = npy.array(
            [(min_phi1 + max_phi1) / 2, (min_theta1 + max_theta1) / 2,
             (min_phi2 + max_phi2) / 2, (min_theta2 + max_theta2) / 2])
        x02 = npy.array([min_phi1, min_theta1,
                         min_phi2, min_theta2])
        x03 = npy.array([max_phi1, max_theta1,
                         max_phi2, max_theta2])

        minimax = [(min_phi1, min_theta1, min_phi2, min_theta2),
                   (max_phi1, max_theta1, max_phi2, max_theta2)]

        res1 = scp.optimize.least_squares(distance_squared, x01,
                                          bounds=minimax)
        res2 = scp.optimize.least_squares(distance_squared, x02,
                                          bounds=minimax)
        res3 = scp.optimize.least_squares(distance_squared, x03,
                                          bounds=minimax)

        # frame1, frame2 = volmdlr.Frame3D(self.center, u1, v1, n1), volmdlr.Frame3D(other_tore.center, u2, v2, n2)
        pt1 = self.points2d_to3d([[res1.x[1], res1.x[0]]], R1, r1, frame1)
        pt2 = self.points2d_to3d([[res1.x[3], res1.x[2]]], R2, r2, frame2)
        p1, p2 = pt1[0], pt2[0]
        d = p1.point_distance(p2)
        result = res1

        res = [res2, res3]
        for couple in res:
            ptest1 = self.points2d_to3d([[couple.x[1], couple.x[0]]], R1, r1,
                                        frame1)
            ptest2 = self.points2d_to3d([[couple.x[3], couple.x[2]]], R2, r2,
                                        frame2)
            dtest = ptest1[0].point_distance(ptest2[0])
            if dtest < d:
                result = couple
                p1, p2 = ptest1[0], ptest2[0]

        pt1_2d, pt2_2d = volmdlr.Point2D(
            (result.x[1], result.x[0])), volmdlr.Point2D(
            (result.x[3], result.x[2]))

        if not (self.contours2d[0].point_belongs(pt1_2d)):
            # Find the closest one
            points_contours1 = self.contours2d[0].tessel_points

            poly1 = volmdlr.ClosedPolygon2D(points_contours1)
            d1, new_pt1_2d = poly1.PointBorderDistance(pt1_2d,
                                                       return_other_point=True)

            pt1 = self.points2d_to3d([new_pt1_2d], R1, r1, frame1)
            p1 = pt1[0]

        if not (other_tore.contours2d[0].point_belongs(pt2_2d)):
            # Find the closest one
            points_contours2 = other_tore.contours2d[0].tessel_points

            poly2 = volmdlr.ClosedPolygon2D(points_contours2)
            d2, new_pt2_2d = poly2.PointBorderDistance(pt2_2d,
                                                       return_other_point=True)

            pt2 = self.points2d_to3d([new_pt2_2d], R2, r2, frame2)
            p2 = pt2[0]

        return p1, p2

    def minimum_distance_points_cyl(self, cyl):
        R2, r2, r = self.rcenter, self.rcircle, cyl.radius

        min_h, min_theta, max_h, max_theta = cyl.minimum_maximum(
            cyl.contours2d[0], r)

        n1 = cyl.normal
        u1 = cyl.cylindricalsurface3d.frame.u
        v1 = cyl.cylindricalsurface3d.frame.v
        frame1 = volmdlr.Frame3D(cyl.center, u1, v1, n1)
        # st1 = volmdlr.Point3D((r*math.cos(min_theta), r*math.sin(min_theta), min_h))
        # start1 = frame1.old_coordinates(st1)

        min_phi2, min_theta2, max_phi2, max_theta2 = self.minimum_maximum_tore(
            self.contours2d[0])

        n2 = self.normal
        u2 = self.toroidalsurface3d.frame.u
        v2 = self.toroidalsurface3d.frame.v
        frame2 = volmdlr.Frame3D(self.center, u2, v2, n2)
        # start2 = self.points2d_to3d([[min_theta2, min_phi2]], R2, r2, frame2)

        w = self.center - cyl.center

        n1n1, n1u1, n1v1, n1n2, n1u2, n1v2 = n1.dot(n1), n1.dot(u1), n1.dot(
            v1), n1.dot(n2), n1.dot(u2), n1.dot(v2)
        u1u1, u1v1, u1n2, u1u2, u1v2 = u1.dot(u1), u1.dot(v1), u1.dot(
            n2), u1.dot(u2), u1.dot(v2)
        v1v1, v1n2, v1u2, v1v2 = v1.dot(v1), v1.dot(n2), v1.dot(u2), v1.dot(v2)
        n2n2, n2u2, n2v2 = n2.dot(n2), n2.dot(u2), n2.dot(v2)
        u2u2, u2v2, v2v2 = u2.dot(u2), u2.dot(v2), v2.dot(v2)

        w2, wn1, wu1, wv1, wn2, wu2, wv2 = w.dot(w), w.dot(n1), w.dot(
            u1), w.dot(v1), w.dot(n2), w.dot(u2), w.dot(v2)

        # x = (theta, h, phi2, theta2)
        def distance_squared(x):
            return (u1u1 * ((math.cos(x[0]) * r) ** 2) + v1v1 * (
                    (math.sin(x[0]) * r) ** 2)
                    + n1n1 * (x[1] ** 2) + w2
                    + u2u2 * (((R2 + r2 * math.cos(x[2])) * math.cos(
                        x[3])) ** 2)
                    + v2v2 * (((R2 + r2 * math.cos(x[2])) * math.sin(
                        x[3])) ** 2)
                    + n2n2 * ((math.sin(x[2])) ** 2) * (r2 ** 2)
                    + 2 * u1v1 * math.cos(x[0]) * math.sin(x[0]) * (r ** 2)
                    + 2 * r * math.cos(x[0]) * x[1] * n1u1 - 2 * r * math.cos(
                        x[0]) * wu1
                    - 2 * r * math.cos(x[0]) * (
                            R2 + r2 * math.cos(x[2])) * math.cos(
                        x[3]) * u1u2
                    - 2 * r * math.cos(x[0]) * (
                            R2 + r2 * math.cos(x[2])) * math.sin(
                        x[3]) * u1v2
                    - 2 * r * math.cos(x[0]) * r2 * math.sin(x[2]) * u1n2
                    + 2 * r * math.sin(x[0]) * x[1] * n1v1 - 2 * r * math.sin(
                        x[0]) * wv1
                    - 2 * r * math.sin(x[0]) * (
                            R2 + r2 * math.cos(x[2])) * math.cos(
                        x[3]) * v1u2
                    - 2 * r * math.sin(x[0]) * (
                            R2 + r2 * math.cos(x[2])) * math.sin(
                        x[3]) * v1v2
                    - 2 * r * math.sin(x[0]) * r2 * math.sin(x[2]) * v1n2 - 2 *
                    x[1] * wn1
                    - 2 * x[1] * (R2 + r2 * math.cos(x[2])) * math.cos(
                        x[3]) * n1u2
                    - 2 * x[1] * (R2 + r2 * math.cos(x[2])) * math.sin(
                        x[3]) * n1v2
                    - 2 * x[1] * r2 * math.sin(x[2]) * n1n2
                    + 2 * (R2 + r2 * math.cos(x[2])) * math.cos(x[3]) * wu2
                    + 2 * (R2 + r2 * math.cos(x[2])) * math.sin(x[3]) * wv2
                    + 2 * r2 * math.sin(x[2]) * wn2
                    + 2 * u2v2 * math.cos(x[3]) * math.sin(x[3]) * (
                            (R2 + r2 * math.cos(x[2])) ** 2)
                    + 2 * math.cos(x[3]) * (
                            R2 + r2 * math.cos(x[2])) * r2 * math.sin(
                        x[2]) * n2u2
                    + 2 * math.sin(x[3]) * (
                            R2 + r2 * math.cos(x[2])) * r2 * math.sin(
                        x[2]) * n2v2)

        x01 = npy.array([(min_theta + max_theta) / 2, (min_h + max_h) / 2,
                         (min_phi2 + max_phi2) / 2,
                         (min_theta2 + max_theta2) / 2])
        x02 = npy.array([min_theta, min_h,
                         min_phi2, min_theta2])
        x03 = npy.array([max_theta, max_h,
                         max_phi2, max_theta2])

        minimax = [(min_theta, min_h, min_phi2, min_theta2),
                   (max_theta, max_h, max_phi2, max_theta2)]

        res1 = scp.optimize.least_squares(distance_squared, x01,
                                          bounds=minimax)
        res2 = scp.optimize.least_squares(distance_squared, x02,
                                          bounds=minimax)
        res3 = scp.optimize.least_squares(distance_squared, x03,
                                          bounds=minimax)

        pt1 = volmdlr.Point3D(
            (r * math.cos(res1.x[0]), r * math.sin(res1.x[0]), res1.x[1]))
        p1 = frame1.old_coordinates(pt1)
        pt2 = self.points2d_to3d([[res1.x[3], res1.x[2]]], R2, r2, frame2)
        p2 = pt2[0]
        d = p1.point_distance(p2)
        result = res1

        res = [res2, res3]
        for couple in res:
            pttest1 = volmdlr.Point3D((r * math.cos(couple.x[0]),
                                       r * math.sin(couple.x[0]), couple.x[1]))
            ptest1 = frame1.old_coordinates(pttest1)
            ptest2 = self.points2d_to3d([[couple.x[3], couple.x[2]]], R2, r2,
                                        frame2)
            dtest = ptest1.point_distance(ptest2[0])
            if dtest < d:
                result = couple
                p1, p2 = ptest1, ptest2[0]

        pt1_2d, pt2_2d = volmdlr.Point2D(
            (result.x[0], result.x[1])), volmdlr.Point2D(
            (result.x[3], result.x[2]))

        if not (self.contours2d[0].point_belongs(pt2_2d)):
            # Find the closest one
            points_contours2 = self.contours2d[0].tessel_points

            poly2 = volmdlr.ClosedPolygon2D(points_contours2)
            d2, new_pt2_2d = poly2.PointBorderDistance(pt2_2d,
                                                       return_other_point=True)

            pt2 = self.points2d_to3d([new_pt2_2d], R2, r2, frame2)
            p2 = pt2[0]

        if not (cyl.contours2d[0].point_belongs(pt1_2d)):
            # Find the closest one
            points_contours1 = cyl.contours2d[0].tessel_points

            poly1 = volmdlr.ClosedPolygon2D(points_contours1)
            d1, new_pt1_2d = poly1.PointBorderDistance(pt1_2d,
                                                       return_other_point=True)

            pt1 = volmdlr.Point3D((r * math.cos(new_pt1_2d.vector[0]),
                                   r * math.sin(new_pt1_2d.vector[0]),
                                   new_pt1_2d.vector[1]))
            p1 = frame1.old_coordinates(pt1)

        return p1, p2

    def minimum_distance_points_plane(self,
                                      planeface):  # Planeface with contour2D
        # TODO: check that it takes into account holes

        poly2d = planeface.polygon2D
        pfpoints = poly2d.points
        xmin, ymin = min([pt[0] for pt in pfpoints]), min(
            [pt[1] for pt in pfpoints])
        xmax, ymax = max([pt[0] for pt in pfpoints]), max(
            [pt[1] for pt in pfpoints])
        origin, vx, vy = planeface.plane.origin, planeface.plane.vectors[0], \
                         planeface.plane.vectors[1]
        pf1_2d, pf2_2d = volmdlr.Point2D((xmin, ymin)), volmdlr.Point2D(
            (xmin, ymax))
        pf3_2d, pf4_2d = volmdlr.Point2D((xmax, ymin)), volmdlr.Point2D(
            (xmax, ymax))
        pf1, pf2 = pf1_2d.to_3d(origin, vx, vy), pf2_2d.to_3d(origin, vx, vy)
        pf3, _ = pf3_2d.to_3d(origin, vx, vy), pf4_2d.to_3d(origin, vx, vy)

        u, v = (pf3 - pf1), (pf2 - pf1)
        u.normalize()
        v.normalize()

        R1, r1 = self.rcenter, self.rcircle
        min_phi1, min_theta1, max_phi1, max_theta1 = self.minimum_maximum_tore(
            self.contours2d[0])

        n1 = self.normal
        u1 = self.toroidalsurface3d.frame.u
        v1 = self.toroidalsurface3d.frame.v
        frame1 = volmdlr.Frame3D(self.center, u1, v1, n1)
        # start1 = self.points2d_to3d([[min_theta1, min_phi1]], R1, r1, frame1)

        w = self.center - pf1

        n1n1, n1u1, n1v1, n1u, n1v = n1.dot(n1), n1.dot(u1), n1.dot(
            v1), n1.dot(u), n1.dot(v)
        u1u1, u1v1, u1u, u1v = u1.dot(u1), u1.dot(v1), u1.dot(u), u1.dot(v)
        v1v1, v1u, v1v = v1.dot(v1), v1.dot(u), v1.dot(v)
        uu, uv, vv = u.dot(u), u.dot(v), v.dot(v)

        w2, wn1, wu1, wv1, wu, wv = w.dot(w), w.dot(n1), w.dot(u1), w.dot(
            v1), w.dot(u), w.dot(v)

        # x = (x, y, phi1, theta1)
        def distance_squared(x):
            return (uu * (x[0] ** 2) + vv * (x[1] ** 2) + w2
                    + u1u1 * (((R1 + r1 * math.cos(x[2])) * math.cos(
                        x[3])) ** 2)
                    + v1v1 * (((R1 + r1 * math.cos(x[2])) * math.sin(
                        x[3])) ** 2)
                    + n1n1 * ((math.sin(x[2])) ** 2) * (r1 ** 2)
                    + 2 * x[0] * x[1] * uv - 2 * x[0] * wu
                    - 2 * x[0] * (R1 + r1 * math.cos(x[2])) * math.cos(
                        x[3]) * u1u
                    - 2 * x[0] * (R1 + r1 * math.cos(x[2])) * math.sin(
                        x[3]) * v1u
                    - 2 * x[0] * math.sin(x[2]) * r1 * n1u - 2 * x[1] * wv
                    - 2 * x[1] * (R1 + r1 * math.cos(x[2])) * math.cos(
                        x[3]) * u1v
                    - 2 * x[1] * (R1 + r1 * math.cos(x[2])) * math.sin(
                        x[3]) * v1v
                    - 2 * x[1] * math.sin(x[2]) * r1 * n1v
                    + 2 * (R1 + r1 * math.cos(x[2])) * math.cos(x[3]) * wu1
                    + 2 * (R1 + r1 * math.cos(x[2])) * math.sin(x[3]) * wv1
                    + 2 * math.sin(x[2]) * r1 * wn1
                    + 2 * u1v1 * math.cos(x[3]) * math.sin(x[3]) * (
                            (R1 + r1 * math.cos(x[2])) ** 2)
                    + 2 * (R1 + r1 * math.cos(x[2])) * math.cos(
                        x[3]) * r1 * math.sin(x[2]) * n1u1
                    + 2 * (R1 + r1 * math.cos(x[2])) * math.sin(
                        x[3]) * r1 * math.sin(x[2]) * n1v1)

        x01 = npy.array([(xmax - xmin) / 2, (ymax - ymin) / 2,
                         (min_phi1 + max_phi1) / 2,
                         (min_theta1 + max_theta1) / 2])

        minimax = [(0, 0, min_phi1, min_theta1),
                   (xmax - xmin, ymax - ymin, max_phi1, max_theta1)]

        res1 = scp.optimize.least_squares(distance_squared, x01,
                                          bounds=minimax)

        # frame1 = volmdlr.Frame3D(self.center, u1, v1, n1)
        pt1 = self.points2d_to3d([[res1.x[3], res1.x[2]]], R1, r1, frame1)
        p1 = pt1[0]
        p2 = pf1 + res1.x[2] * u + res1.x[3] * v

        pt1_2d = volmdlr.Point2D((res1.x[3], res1.x[2]))
        pt2_2d = p2.to_2d(pf1, u, v)

        if not (self.contours2d[0].point_belongs(pt1_2d)):
            # Find the closest one
            points_contours1 = self.contours2d[0].tessel_points

            poly1 = volmdlr.ClosedPolygon2D(points_contours1)
            d1, new_pt1_2d = poly1.PointBorderDistance(pt1_2d,
                                                       return_other_point=True)

            pt1 = self.points2d_to3d([new_pt1_2d], R1, r1, frame1)
            p1 = pt1[0]

        if not (planeface.contours[0].point_belongs(pt2_2d)):
            # Find the closest one
            d2, new_pt2_2d = planeface.polygon2D.PointBorderDistance(pt2_2d,
                                                                     return_other_point=True)

            p2 = new_pt2_2d.to_3d(pf1, u, v)

        return p1, p2

    def minimum_distance(self, other_face, return_points=False):
        if other_face.__class__ is ToroidalFace3D:
            p1, p2 = self.minimum_distance_points_tore(other_face)
            if return_points:
                return p1.point_distance(p2), p1, p2
            else:
                return p1.point_distance(p2)

        if other_face.__class__ is CylindricalFace3D:
            p1, p2 = self.minimum_distance_points_cyl(other_face)
            if return_points:
                return p1.point_distance(p2), p1, p2
            else:
                return p1.point_distance(p2)

        if other_face.__class__ is PlaneFace3D:
            p1, p2 = self.minimum_distance_points_plane(other_face)
            if return_points:
                return p1.point_distance(p2), p1, p2
            else:
                return p1.point_distance(p2)
        else:
            return NotImplementedError


class ConicalFace3D(Face3D):
    """
    :param contours2d: The Cone's contour2D
    :type contours2d: volmdlr.Contour2D
    :param conicalsurface3d: Information about the Cone
    :type conicalsurface3d: ConicalSurface3D
    :param points: Contour2d's parameter Cone
    :type points: List of float

    """
    min_x_density = 5
    min_y_density = 1

    def __init__(self, conicalsurface3d: ConicalSurface3D,
                 surface2d: Surface2D,
                 name: str = ''):

        Face3D.__init__(self,
                        surface3d=conicalsurface3d,
                        surface2d=surface2d,
                        name=name)

    def _bounding_box(self):
        theta_min, theta_max, zmin, zmax = self.surface2d.outer_contour.bounding_rectangle()

        xp = (volmdlr.X3D.dot(self.surface3d.frame.u) * self.surface3d.frame.u
              + volmdlr.X3D.dot(
                    self.surface3d.frame.v) * self.surface3d.frame.v)
        try:
            xp.normalize()
        except ZeroDivisionError:
            pass
        yp = (volmdlr.Y3D.dot(self.surface3d.frame.u) * self.surface3d.frame.u
              + volmdlr.Y3D.dot(
                    self.surface3d.frame.v) * self.surface3d.frame.v)

        try:
            yp.normalize()
        except ZeroDivisionError:
            pass

        zp = (volmdlr.Z3D.dot(self.surface3d.frame.u) * self.surface3d.frame.u
              + volmdlr.Z3D.dot(
                    self.surface3d.frame.v) * self.surface3d.frame.v)
        try:
            zp.normalize()
        except ZeroDivisionError:
            pass

        lower_center = self.surface3d.frame.origin + zmin * self.surface3d.frame.w
        upper_center = self.surface3d.frame.origin + zmax * self.surface3d.frame.w
        lower_radius = math.tan(self.surface3d.semi_angle) * zmin
        upper_radius = math.tan(self.surface3d.semi_angle) * zmax

        points = [lower_center - lower_radius * xp,
                  lower_center + lower_radius * xp,
                  lower_center - lower_radius * yp,
                  lower_center + lower_radius * yp,
                  lower_center - lower_radius * zp,
                  lower_center + lower_radius * zp,
                  upper_center - upper_radius * xp,
                  upper_center + upper_radius * xp,
                  upper_center - upper_radius * yp,
                  upper_center + upper_radius * yp,
                  upper_center - upper_radius * zp,
                  upper_center + upper_radius * zp,
                  ]

        return volmdlr.core.BoundingBox.from_points(points)

    def triangulation_lines(self, angle_resolution=5):
        theta_min, theta_max, zmin, zmax = self.surface2d.bounding_rectangle()
        delta_theta = theta_max - theta_min
        nlines = int(delta_theta * angle_resolution)
        lines_x = []
        for i in range(nlines):
            theta = theta_min + (i + 1) / (nlines + 1) * delta_theta
            lines_x.append(vme.Line2D(volmdlr.Point2D(theta, zmin),
                                      volmdlr.Point2D(theta, zmax)))

        if zmin < 1e-9:
            delta_z = zmax - zmin
            lines_y = [vme.Line2D(volmdlr.Point2D(theta_min, zmin + 0.1 * delta_z),
                                  volmdlr.Point2D(theta_max, zmin + 0.1 * delta_z))]
        else:
            lines_y = []
        return lines_x, lines_y

    # def create_triangle(self, all_contours_points, part):
    #     Triangles, ts = [], []
    #     pts, h_list = [], []
    #     for listpt in all_contours_points:
    #         for pt in listpt:
    #             pts.append(pt)
    #             h_list.append(pt[1])
    #     if part == 'bot':
    #         h_concerned = min(h_list)
    #     else:
    #         h_concerned = max(h_list)
    #     peak_list, other = [], []
    #     for pt in pts:
    #         if pt[1] == h_concerned:
    #             peak_list.append(pt)
    #         else:
    #             other.append(pt)
    #     points = [peak_list[0]] + other
    #
    #     for i in range(1, len(points)):
    #         if i == len(points) - 1:
    #             vertices = [points[i].vector, points[0].vector,
    #                         points[1].vector]
    #             segments = [[0, 1], [1, 2], [2, 0]]
    #             listindice = [i, 0, 1]
    #         else:
    #             vertices = [points[i].vector, points[0].vector,
    #                         points[i + 1].vector]
    #             segments = [[0, 1], [1, 2], [2, 0]]
    #             listindice = [i, 0, i + 1]
    #         tri = {'vertices': vertices, 'segments': segments}
    #         t = triangle.triangulate(tri, 'p')
    #         if 'triangles' in t:
    #             triangles = t['triangles'].tolist()
    #             triangles[0] = listindice
    #             Triangles.append(triangles)
    #         else:
    #             Triangles.append(None)
    #         ts.append(t)
    #
    #     return points, Triangles


class SphericalFace3D(Face3D):
    """
    :param contours2d: The Sphere's contour2D
    :type contours2d: volmdlr.Contour2D
    :param sphericalsurface3d: Information about the Sphere
    :type sphericalsurface3d: SphericalSurface3D
    :param points: Angle's Sphere
    :type points: List of float

    """
    min_x_density = 5
    min_y_density = 5

    def __init__(self, spherical_surface3d: SphericalSurface3D,
                 surface2d: Surface2D,
                 name: str = ''):
        Face3D.__init__(self,
                        surface3d=spherical_surface3d,
                        surface2d=surface2d,
                        name=name)

    def _bounding_box(self):
        # To be enhanced
        return self.surface3d._bounding_box()

    def triangulation_lines(self, angle_resolution=7):
        theta_min, theta_max, phi_min, phi_max = self.surface2d.bounding_rectangle()

        delta_theta = theta_max - theta_min
        nlines_x = int(delta_theta * angle_resolution)
        lines_x = []
        for i in range(nlines_x):
            theta = theta_min + (i + 1) / (nlines_x + 1) * delta_theta
            lines_x.append(vme.Line2D(volmdlr.Point2D(theta, phi_min),
                                      volmdlr.Point2D(theta, phi_max)))
        delta_phi = phi_max - phi_min
        nlines_y = int(delta_phi * angle_resolution)
        lines_y = []
        for i in range(nlines_y):
            phi = phi_min + (i + 1) / (nlines_y + 1) * delta_phi
            lines_y.append(vme.Line2D(volmdlr.Point2D(theta_min, phi),
                                      volmdlr.Point2D(theta_max, phi)))
        return lines_x, lines_y


class RuledFace3D(Face3D):
    """

    """
    min_x_density = 50
    min_y_density = 1

    def __init__(self,
                 ruledsurface3d: RuledSurface3D,
                 surface2d: Surface2D,
                 name: str = '',
                 color=None):
        Face3D.__init__(self, surface3d=ruledsurface3d,
                        surface2d=surface2d,
                        name=name)

    def _bounding_box(self):
        # To be enhance by restricting wires to cut
        # xmin, xmax, ymin, ymax = self.surface2d.outer_contour.bounding_rectangle()
        points = [self.surface3d.point2d_to_3d(volmdlr.Point2D(i / 30, 0.)) for
                  i in range(31)]
        points.extend(
            [self.surface3d.point2d_to_3d(volmdlr.Point2D(i / 30, 1.)) for i
             in range(31)])

        return volmdlr.core.BoundingBox.from_points(points)

    def triangulation_lines(self, angle_resolution=10):
        xmin, xmax, ymin, ymax = self.surface2d.bounding_rectangle()
        delta_x = xmax - xmin
        nlines = int(delta_x * angle_resolution)
        lines = []
        for i in range(nlines):
            x = xmin + (i + 1) / (nlines + 1) * delta_x
            lines.append(vme.Line2D(volmdlr.Point2D(x, ymin),
                                    volmdlr.Point2D(x, ymax)))
        return lines, []


class BSplineFace3D(Face3D):
    def __init__(self, bspline_surface: BSplineSurface3D,
                 surface2d: Surface2D,
                 name: str = ''):
        Face3D.__init__(self,
                        surface3d=bspline_surface,
                        surface2d=surface2d,
                        name=name)

    def _bounding_box(self):
        return self.surface3d._bounding_box()

    def triangulation_lines(self, resolution=10):
        u_min, u_max, v_min, v_max = self.surface2d.bounding_rectangle()

        delta_u = u_max - u_min
        nlines_x = int(delta_u * resolution)
        lines_x = []
        for i in range(nlines_x):
            u = u_min + (i + 1) / (nlines_x + 1) * delta_u
            lines_x.append(vme.Line2D(volmdlr.Point2D(u, v_min),
                                      volmdlr.Point2D(u, v_max)))
        delta_v = v_max - v_min
        nlines_y = int(delta_v * resolution)
        lines_y = []
        for i in range(nlines_y):
            v = v_min + (i + 1) / (nlines_y + 1) * delta_v
            lines_y.append(vme.Line2D(volmdlr.Point2D(v_min, v),
                                      volmdlr.Point2D(v_max, v)))
        return lines_x, lines_y


class OpenShell3D(volmdlr.core.CompositePrimitive3D):
    _standalone_in_db = True
    _non_serializable_attributes = ['bounding_box']
    _non_eq_attributes = ['name', 'color', 'alpha' 'bounding_box']
    _non_hash_attributes = []
    STEP_FUNCTION = 'OPEN_SHELL'

    def __init__(self, faces: List[Face3D],
                 color: Tuple[float, float, float] = None,
                 alpha: float = 1., name: str = ''):
        self.faces = faces
        self.name = name
        if not color:
            self.color = (0.8, 0.8, 0.8)
        else:
            self.color = color
        self.alpha = alpha
        self.bounding_box = self._bounding_box()

    def __hash__(self):
        return sum([hash(f) for f in self.faces])

    def __eq__(self, other_):
        if self.__class__ != other_.__class__:
            return False
        equal = True
        for face, other_face in zip(self.faces, other_.faces):
            equal = (equal and face == other_face)
        return equal

    @classmethod
    def from_step(cls, arguments, object_dict):
        faces = []
        for face in arguments[1]:
            faces.append(object_dict[int(face[1:])])
        return cls(faces, name=arguments[0][1:-1])

    def to_step(self, current_id):
        step_content = ''
        face_ids = []
        for face in self.faces:
            face_content, face_sub_ids = face.to_step(current_id)
            step_content += face_content
            face_ids.extend(face_sub_ids)
            current_id = max(face_sub_ids) + 1

        shell_id = current_id
        step_content += "#{} = {}('{}',({}));\n".format(current_id,
                                                        self.STEP_FUNCTION,
                                                        self.name,
                                                        volmdlr.core.step_ids_to_str(
                                                            face_ids))
        manifold_id = shell_id + 1
        step_content += "#{} = MANIFOLD_SOLID_BREP('{}',#{});\n".format(
            manifold_id,
            self.name,
            shell_id)

        frame_content, frame_id = volmdlr.OXYZ.to_step(manifold_id + 1)
        step_content += frame_content
        brep_id = frame_id + 1
        step_content += "#{} = ADVANCED_BREP_SHAPE_REPRESENTATION('',(#{},#{}),#7);\n".format(
            brep_id, frame_id, manifold_id)

        return step_content, brep_id

    def rotation(self, center, axis, angle, copy=True):
        if copy:
            new_faces = [face.rotation(center, axis, angle, copy=True) for face
                         in self.faces]
            return OpenShell3D(new_faces, color=self.color, alpha=self.alpha, name=self.name)
        else:
            for face in self.faces:
                face.rotation(center, axis, angle, copy=False)
            self.bounding_box = self._bounding_box()

    def translation(self, offset, copy=True):
        if copy:
            new_faces = [face.translation(offset, copy=True) for face in
                         self.faces]
            return OpenShell3D(new_faces, color=self.color, alpha=self.alpha, name=self.name)
        else:
            for face in self.faces:
                face.translation(offset, copy=False)
            self.bounding_box = self._bounding_box()

    def frame_mapping(self, frame, side, copy=True):
        """
        side = 'old' or 'new'
        """
        if copy:
            new_faces = [face.frame_mapping(frame, side, copy=True) for face in
                         self.faces]
            return self.__class__(new_faces, name=self.name)
        else:
            for face in self.faces:
                face.frame_mapping(frame, side, copy=False)
            self.bounding_box = self._bounding_box()

    def copy(self):
        new_faces = [face.copy() for face in self.faces]
        return self.__class__(new_faces, color=self.color, alpha=self.alpha,
                              name=self.name)

    def union(self, shell2):
        new_faces = [face for face in self.faces + shell2.faces]
        new_name = self.name + ' union ' + shell2.name
        new_color = self.color
        return self.__class__(new_faces, name=new_name, color=new_color)

    def volume(self):
        """
        Does not consider holes
        """
        volume = 0
        for i, face in enumerate(self.faces):
            points_3D, triangles_indexes = face.triangulation()
            for triangle_indexes in triangles_indexes[0]:
                point1 = points_3D[triangle_indexes[0]]
                point2 = points_3D[triangle_indexes[1]]
                point3 = points_3D[triangle_indexes[2]]

                v321 = point3[0] * point2[1] * point1[2]
                v231 = point2[0] * point3[1] * point1[2]
                v312 = point3[0] * point1[1] * point2[2]
                v132 = point1[0] * point3[1] * point2[2]
                v213 = point2[0] * point1[1] * point3[2]
                v123 = point1[0] * point2[1] * point3[2]
                volume_tetraedre = 1 / 6 * (
                        -v321 + v231 + v312 - v132 - v213 + v123)

                volume += volume_tetraedre

        return abs(volume)

    def _bounding_box(self):
        """
        Returns the boundary box
        """
        bbox = self.faces[0]._bounding_box()

        for face in self.faces[1:]:
            bbox += face._bounding_box()

        return bbox

    def cut_by_plane(self, plane_3d: Plane3D):
        graph = nx.Graph()
        intersections = []

        frame_block = self.bounding_box.to_frame()
        frame_block.u = 1.1 * frame_block.u
        frame_block.v = 1.1 * frame_block.v
        frame_block.w = 1.1 * frame_block.w

        for face in self.faces:
            block = volmdlr.primitives3d.Block(frame_block)
            face_3d = block.cut_by_orthogonal_plane(plane_3d)
            inters = face.face_intersections(face_3d)
            if inters:
                graph.add_edges_from([(inters[0], inters[1])])
                intersections.append(inters)
        pts = list(nx.dfs_edges(graph, intersections[0][0]))
        print(pts)
        print(intersections)
        points = []
        u = plane_3d.frame.u
        v = plane_3d.frame.v
        for pt1, pt2 in pts:
            if pt1 not in points:
                points.append(pt1)
            if pt2 not in points:
                points.append(pt2)
        center_2d = volmdlr.Point2D(plane_3d.frame.origin.dot(u), plane_3d.frame.origin.dot(v))
        points_2d = [volmdlr.Point2D(p.dot(u), p.dot(v)) - center_2d for p in points]
        contour_2d = volmdlr.faces.Surface2D(volmdlr.wires.ClosedPolygon2D(points_2d), [])

        return volmdlr.faces.PlaneFace3D(plane_3d, contour_2d)


    def linesegment_intersections(self,
                                  linesegment3d: vme.LineSegment3D) \
            -> List[Tuple[Face3D, List[volmdlr.Point3D]]]:
        intersections = []
        for face in self.faces:
            face_intersections = face.linesegment_intersections(linesegment3d)
            if face_intersections:
                intersections.append((face, face_intersections))
        return intersections

    def line_intersections(self,
                                  line3d: vme.Line3D) \
            -> List[Tuple[Face3D, List[volmdlr.Point3D]]]:
        intersections = []
        for face in self.faces:
            face_intersections = face.line_intersections(line3d)
            if face_intersections:
                intersections.append((face, face_intersections))
        return intersections

    def minimum_distance_points(self, shell2, resolution):
        """
        Returns a Mesure object if the distance is not zero, otherwise returns None
        """
        shell2_inter = self.shell_intersection(shell2, resolution)
        if shell2_inter is not None and shell2_inter != 1:
            return None

        # distance_min, point1_min, point2_min = self.faces[0].distance_to_face(shell2.faces[0], return_points=True)
        distance_min, point1_min, point2_min = self.faces[0].minimum_distance(
            shell2.faces[0], return_points=True)
        for face1 in self.faces:
            bbox1 = face1.bounding_box
            for face2 in shell2.faces:
                bbox2 = face2.bounding_box
                bbox_distance = bbox1.distance_to_bbox(bbox2)

                if bbox_distance < distance_min:
                    # distance, point1, point2 = face1.distance_to_face(face2, return_points=True)
                    distance, point1, point2 = face1.minimum_distance(face2,
                                                                      return_points=True)
                    if distance == 0:
                        return None
                    elif distance < distance_min:
                        distance_min, point1_min, point2_min = distance, point1, point2

        return point1_min, point2_min

    def distance_to_shell(self, other_shell: 'OpenShell3D', resolution: float):
        min_dist = self.minimum_distance_points(other_shell, resolution)
        if min_dist is not None:
            p1, p2 = min_dist
            return p1.point_distance(p2)
        else:
            return None

    def minimum_distance_point(self,
                               point: volmdlr.Point3D) -> volmdlr.Point3D:
        """
        Computes the distance of a point to a Shell3D, whether it is inside or outside the Shell3D
        """
        distance_min, point1_min = self.faces[0].distance_to_point(point,
                                                                   return_other_point=True)
        for face in self.faces[1:]:
            bbox_distance = self.bounding_box.distance_to_point(point)
            if bbox_distance < distance_min:
                distance, point1 = face.distance_to_point(point,
                                                          return_other_point=True)
                if distance < distance_min:
                    distance_min, point1_min = distance, point1

        return point1_min

    def intersection_internal_aabb_volume(self, shell2: 'OpenShell3D',
                                          resolution: float):
        """
        aabb made of the intersection points and the points of self internal to shell2
        """
        intersections_points = []
        for face1 in self.faces:
            for face2 in shell2.faces:
                intersection_points = face1.face_intersections(face2)
                if intersection_points is not None:
                    intersections_points.extend(intersection_points)

        shell1_points_inside_shell2 = []
        for face in self.faces:
            for point in face.outer_contour3d.discretization_points(
                    resolution):
                if shell2.point_belongs(point):
                    shell1_points_inside_shell2.append(point)

        if len(intersections_points + shell1_points_inside_shell2) == 0:
            return 0
        bbox = volmdlr.core.BoundingBox.from_points(
            intersections_points + shell1_points_inside_shell2)
        return bbox.volume()

    def intersection_external_aabb_volume(self, shell2: 'OpenShell3D',
                                          resolution: float):
        """
        aabb made of the intersection points and the points of self external to shell2
        """
        intersections_points = []
        for face1 in self.faces:
            for face2 in shell2.faces:
                intersection_points = face1.face_intersections(face2)
                if intersection_points is not None:
                    intersections_points.extend(intersection_points)

        shell1_points_outside_shell2 = []
        for face in self.faces:
            for point in face.outer_contour3d.discretization_points(
                    resolution):
                if not shell2.point_belongs(point):
                    shell1_points_outside_shell2.append(point)

        if len(intersections_points + shell1_points_outside_shell2) == 0:
            return 0
        bbox = volmdlr.core.BoundingBox.from_points(
            intersections_points + shell1_points_outside_shell2)
        return bbox.volume()

    def primitive_inside_bbox(self, bounding_box: volmdlr.core.BoundingBox):
        for primitive in self.primitives:
            bbox = primitive.bounding_box

    def triangulation(self):
        mesh = vmd.DisplayMesh3D([], [])
        nf = len(self.faces)
        for i, face in enumerate(self.faces):
            if i % 5000 == 0:
                print('triangulation', round(i/nf*100), '%')
            try:
                face_mesh = face.triangulation()
                mesh.merge_mesh(face_mesh)
            except NotImplementedError:
                print('Warning: a face has been skipped in rendering')
        return mesh

    def babylon_script(self, name='primitive_mesh'):
        s = 'var {} = new BABYLON.Mesh("{}", scene);\n'.format(name, name)

        mesh = self.babylon_meshes()[0]

        s += 'var positions = {};\n'.format(mesh['positions'])
        s += 'var indices = {};\n'.format(mesh['indices'])
        s += 'var normals = [];\n'
        s += 'var vertexData = new BABYLON.VertexData();\n'
        s += 'BABYLON.VertexData.ComputeNormals(positions, indices, normals);\n'
        s += 'vertexData.positions = positions;\n'
        s += 'vertexData.indices = indices;\n'
        s += 'vertexData.normals = normals;\n'
        s += 'vertexData.applyToMesh({});\n'.format(name)
        s += '{}.enableEdgesRendering(0.9);\n'.format(name)
        s += '{}.edgesWidth = 0.1;\n'.format(name)
        s += '{}.edgesColor = new BABYLON.Color4(0, 0, 0, 0.6);\n'.format(name)
        s += 'var mat = new BABYLON.StandardMaterial("mat", scene);\n'
        #        s += 'mat.diffuseColor = BABYLON.Color3.Green();\n'
        #        s += 'mat.specularColor = new BABYLON.Color3(0.5, 0.6, 0.87);\n'
        #        s += 'mat.emissiveColor = new BABYLON.Color3(1, 1, 1);\n'
        #        s += 'mat.ambientColor = new BABYLON.Color3(0.23, 0.98, 0.53);\n'
        s += 'mat.backFaceCulling = false;\n'
        s += 'mat.alpha = {};\n'.format(self.alpha)
        s += '{}.material = mat;\n'.format(name)
        if self.color is not None:
            s += 'mat.diffuseColor = new BABYLON.Color3({}, {}, {});\n'.format(
                *self.color)
        return s

    def plot(self, ax=None, equal_aspect=True, color='k', alpha=1):
        if ax is None:
            ax = plt.figure().add_subplot(111, projection='3d')

        for face in self.faces:
            face.plot(ax=ax, color=color, alpha=alpha)

        return ax


class ClosedShell3D(OpenShell3D):
    _standalone_in_db = True
    _non_serializable_attributes = ['bounding_box']
    _non_eq_attributes = ['name', 'color', 'alpha' 'bounding_box']
    STEP_FUNCTION = 'CLOSED_SHELL'

    def rotation(self, center, axis, angle, copy=True):
        if copy:
            new_faces = [face.rotation(center, axis, angle, copy=True) for face
                         in self.faces]
            return ClosedShell3D(new_faces, color=self.color, alpha=self.alpha, name=self.name)
        else:
            for face in self.faces:
                face.rotation(center, axis, angle, copy=False)
            self.bounding_box = self._bounding_box()

    def translation(self, offset, copy=True):
        if copy:
            new_faces = [face.translation(offset, copy=True) for face in
                         self.faces]
            return ClosedShell3D(new_faces, color=self.color, alpha=self.alpha, name=self.name)
        else:
            for face in self.faces:
                face.translation(offset, copy=False)
            self.bounding_box = self._bounding_box()

    def frame_mapping(self, frame, side, copy=True):
        """
        side = 'old' or 'new'
        """
        if copy:
            new_faces = [face.frame_mapping(frame, side, copy=True) for face in
                         self.faces]
            return ClosedShell3D(new_faces, name=self.name)
        else:
            for face in self.faces:
                face.frame_mapping(frame, side, copy=False)
            self.bounding_box = self._bounding_box()

    def copy(self):
        new_faces = [face.copy() for face in self.faces]
        return ClosedShell3D(new_faces, color=self.color, alpha=self.alpha,
                             name=self.name)

    # @classmethod
    # def unions(cls, shell1, shell2):
    #     # shell1_p = shell1.sheel_substract(shell2)
    #     # shell2_p = shell2.sheel_substract(shell1)
    #     shell1_p = shell1.shell_substract2(shell2, False)
    #     shell2_p = shell2.shell_substract2(shell1, True)
    #     for f in shell1_p.faces:
    #         f.alpha = 0.2
    #     for f in shell2_p.faces:
    #         f.alpha = 0.5
    #         f.color = (1, 0, 0)
    #     return cls(shell1_p.faces + shell2_p.faces)
    #     # return cls(shell2_p.faces)
    
    # @classmethod
    # def unions2(cls, shell1, shell2):
    #     # shell1_p = shell1.sheel_substract(shell2)
    #     # shell2_p = shell2.sheel_substract(shell1)
    #     shell1_p = shell1.shell_substract3(shell2)
    #     return cls(shell1_p)
    #     # shell2_p = shell2.shell_substract2(shell1, True)
    #     # for f in shell1_p.faces:
    #     #     f.alpha = 0.2
    #     # for f in shell2_p.faces:
    #     #     f.alpha = 0.5
    #     #     f.color = (1, 0, 0)
    #     # return cls(shell1_p.faces + shell2_p.faces)
    #     # return cls(shell2_p.faces)



    def shell_intersection(self, shell2: 'OpenShell3D', resolution: float):
        """
        Return None if disjointed
        Return (1, 0) or (0, 1) if one is inside the other
        Return (n1, n2) if intersection

        4 cases :
            (n1, n2) with face intersection             => (n1, n2)
            (0, 0) with face intersection               => (0, 0)
            (0, 0) with no face intersection            => None
            (1, 0) or (0, 1) with no face intersection  => 1
        """
        # Check if boundary boxes don't intersect
        bbox1 = self.bounding_box
        bbox2 = shell2.bounding_box
        if not bbox1.bbox_intersection(bbox2):
            # print("No intersection of shells' BBox")
            return None

        # Check if any point of the first shell is in the second shell
        points1 = []
        for face in self.faces:
            points1.extend(
                face.outer_contour3d.discretization_points(resolution))
        points2 = []
        for face in shell2.faces:
            points2.extend(
                face.outer_contour3d.discretization_points(resolution))

        nb_pts1 = len(points1)
        nb_pts2 = len(points2)
        compteur1 = 0
        compteur2 = 0
        for point1 in points1:
            if shell2.point_belongs(point1):
                compteur1 += 1
        for point2 in points2:
            if self.point_belongs(point2):
                compteur2 += 1

        inter1 = compteur1 / nb_pts1
        inter2 = compteur2 / nb_pts2

        for face1 in self.faces:
            for face2 in shell2.faces:
                intersection_points = face1.face_intersections(face2)
                if intersection_points:
                    return inter1, inter2

        if inter1 == 0. and inter2 == 0.:
            return None
        return 1

    def point_belongs(self, point3d: volmdlr.Point3D, nb_rays: int = 1):
        """
        Ray Casting algorithm
        Returns True if the point is inside the Shell, False otherwise
        """

        bbox = self.bounding_box
        if not bbox.point_belongs(point3d):
            return False

        min_ray_length = 2 * max((bbox.xmax - bbox.xmin,
                                  bbox.ymax - bbox.ymin,
                                  bbox.zmax - bbox.zmin))
        two_min_ray_length = 2 * min_ray_length

        rays = []
        for k in range(0, nb_rays):
            rays.append(vme.LineSegment3D(
                point3d,
                point3d + volmdlr.Point3D.random(min_ray_length,
                                                 two_min_ray_length,
                                                 min_ray_length,
                                                 two_min_ray_length,
                                                 min_ray_length,
                                                 two_min_ray_length)))
        rays = sorted(rays, key=lambda ray: ray.length())

        rays_intersections = []
        tests = []

        # for ray in rays[:3]:
        for ray in rays[:nb_rays]:
            #
            count = 0
            ray_intersection = []
            is_inside = True
            for face, point_inters in self.linesegment_intersections(ray):
                count += len(point_inters)

            if count % 2 == 0:
                is_inside = False
            tests.append(is_inside)
            rays_intersections.append(ray_intersection)

        for test1, test2 in zip(tests[:-1], tests[1:]):
            if test1 != test2:
                raise ValueError
        return tests[0]

    def is_inside_shell(self, shell2, resolution: float):
        """
        Returns True if all the points of self are inside shell2 and no face \
        are intersecting
        This method is not exact
        """
        bbox1 = self.bounding_box
        bbox2 = shell2.bounding_box
        if not bbox1.is_inside_bbox(bbox2):
            return False

        points = []
        for face in self.faces:
            points.extend(
                face.outer_contour3d.discretization_points(resolution))
        for point in points:
            if not shell2.point_belongs(point):
                return False

        # Check if any faces are intersecting
        for face1 in self.faces:
            for face2 in shell2.faces:
                intersection_points = face1.face_intersections(face2)
                if intersection_points != []:
                    return False

        return True

    def sheel_substract(self, other_shell):
        faces = []
        dist_limit = 1e-15
        for face1 in self.faces:
            if volmdlr.faces.ClosedShell3D([face1]).is_inside_shell(other_shell, resolution=0.01):
                continue
            points_2d = []
            points_2d_extreme = []
            # intersections_points = []
            graph = nx.Graph()
            for face2 in other_shell.faces:
                inters = face1.face_intersections(face2)
                print(inters)
                new_points_2d = [face1.surface3d.point3d_to_2d(i) for i in inters]
                print(new_points_2d)
                if new_points_2d:
                    for p in new_points_2d:
                        if p not in points_2d:
                            points_2d.append(p)
                    for p1, p2 in zip(new_points_2d[0:-1], new_points_2d[1:]):
                        graph.add_edges_from([(p1, p2)])
            print(points_2d)
            if points_2d:
                for pt in points_2d:
                    dist_min = math.inf
                    for line in face1.surface2d.outer_contour.primitives:
                        dist = line.point_distance(pt)
                        if dist < dist_min:
                            dist_min = dist
                    if dist_min < dist_limit:
                        points_2d_extreme.append(pt)
                new_lines = []
                non_check_point = []
                for pt in points_2d_extreme:
                    pts = list(nx.dfs_edges(graph, pt))
                    if pt not in non_check_point:
                        lns = [volmdlr.edges.LineSegment2D(p[0], p[1]) for p in pts]
                        new_lines.append(lns)
                    non_check_point.extend([pt, pts[-1][-1]])
                # print(len(new_lines))
                cut_contours = [face1.surface2d.outer_contour]
                # face1.surface2d.outer_contour.plot()
                for new_line in new_lines:
                    start = new_line[0].start
                    end = new_line[-1].end
                    new_c = []
                    for c in cut_contours:
                        cs = volmdlr.wires.Contour2D.extract_contours(c, start, end)
                        if not cs:
                            new_c.append(c)
                        else:
                            close_contours = []
                            for c1 in cs:
                                c1.primitives.extend(new_line)
                                c1.order_contour()
                                close_contours.append(c1)
                            for c1 in close_contours:
                                check = True
                                for c2 in new_c:
                                    if c1 == c2:
                                        check = False
                                if check:
                                    new_c.append(c1)
                    cut_contours = [c.copy() for c in new_c]
                
                    
                # print(face1)
                # print(cut_contours[0].primitives)
                for contour in cut_contours:
                    if new_lines:
                        
                        check = True
                        show_points = []
                        for primitive in contour.primitives:
                            point_middle = volmdlr.Point2D.middle_point(primitive.start, primitive.end)
                            pt3d = face1.surface3d.point2d_to_3d(point_middle)
                            show_points.append(pt3d)
                            dist_min = math.inf
                            for face2 in other_shell.faces:
                                dist = face2.distance_to_point(pt3d)
                                if dist < dist_min:
                                    dist_min = dist
                            if other_shell.point_belongs(pt3d) and dist_min > 1e-8:
                                check = False
                        if check:
                            surf3d = face1.surface3d
                            surf2d = Surface2D(contour, [])
                            new_plane = PlaneFace3D(surf3d, surf2d)
                            faces.append(new_plane)
                    else:
                        primitives = []
                        for p1, p2  in zip(points_2d, points_2d[1:] + [points_2d[0]]):
                            primitives.append(volmdlr.edges.LineSegment2D(p1, p2))
                        print(len(primitives))
                        inner_contour =volmdlr.wires.Contour2D(primitives)
                        surf3d = face1.surface3d
                        surf2d = Surface2D(contour, [volmdlr.wires.Contour2D(primitives)])
                        print(surf2d)
                        # surf2d.plot()
                        new_plane = PlaneFace3D(surf3d, surf2d)
                        faces.append(new_plane)
              
                    
            else:
                faces.append(face1)
        return OpenShell3D(faces)
    
    def shell_substract2(self, shell_2, inter_points_contour = False):
        faces = []
        for face1 in self.faces:
            if volmdlr.faces.ClosedShell3D([face1]).is_inside_shell(shell_2, resolution=0.01):
                continue
            # face_intersection_lines2d = []
            list_point_pairs = []
            for face2 in shell_2.faces:
                face_intersection = face1.face_intersections(face2)
                # print(face_intersection)
                if face_intersection:
                    face_intersection_points2d = [face1.surface3d.point3d_to_2d(i) for i in face_intersection.primitives[0]]
                    # print(face_intersection_points2d)
                    list_point_pairs.append((face_intersection_points2d[0], face_intersection_points2d[1]))
                    # face_intersection_lines2d.append(volmdlr.edges.LineSegment2D(face_intersection_points2d[0], face_intersection_points2d[1]))

            # if face_intersection_lines2d:
            if list_point_pairs: #if there is face intersections
                print('list point pairs1:', list_point_pairs)
                list_cuting_contours = []
                finished = False
                contour = []
                while not finished:
                    len1 = len(list_point_pairs)
                    for point_pair in list_point_pairs:
                        if not contour:
                            contour.append(point_pair)
                            list_point_pairs.remove(point_pair)
                            break
                        elif (point_pair[0] in [p for prim in contour for p in prim]) or (point_pair[1] in [p for prim in contour for p in prim]):
                            contour.append(point_pair)
                            list_point_pairs.remove(point_pair)
                            break

                    if len(list_point_pairs) != 0 and len(list_point_pairs) == len1:
                        list_cuting_contours.append(contour[:])
                        contour = []
                    elif len(list_point_pairs) == 0:
                        list_cuting_contours.append(contour[:])
                        finished = True


                print('list cuting contours:', list_cuting_contours)
                    
                def ordering_contour(list_point_pairs):
                    print('list point pairs2:', list_point_pairs)
                    points = [list_point_pairs[0]]
                    list_point_pairs.remove((list_point_pairs[0][0], list_point_pairs[0][1]))
                    finished =  False
                    if len(list_point_pairs)==0:
                            finished = True
                    while not finished:
                        for p1, p2 in list_point_pairs:
                            if p1 == points[-1][-1]:
                                points.append((p1, p2))
                                list_point_pairs.remove((p1, p2))
                            elif p2 == points[-1][-1]:
                                points.append((p2, p1))
                                list_point_pairs.remove((p1, p2))
                            elif p1 == points[0][0]:
                                points = [(p2, p1)] + points
                                list_point_pairs.remove((p1, p2))
                            elif p2 == points[0][0]:
                                points = [(p1, p2)] + points
                                list_point_pairs.remove((p1, p2))
                        if len(list_point_pairs)==0:
                            finished = True
                    new_primitives = []
    
                    for p1, p2 in points:
                        new_primitives.append(volmdlr.edges.LineSegment2D(p1, p2))
                    return new_primitives
                
                base_contour = face1.surface2d.outer_contour
                line_intersection = False
                ax = base_contour.plot()
                list_faces = []
                

                for cuting_contour in list_cuting_contours:
                    # points = ordering_contour(cuting_contour)
                    # face_intersection_lines2d = [volmdlr.edges.LineSegment2D(p1, p2) for p1, p2 in points]
                    print('cutting contour :', cuting_contour)
                    new_primitives = ordering_contour(cuting_contour)
                    new_contour = volmdlr.wires.Contour2D(new_primitives)
                    new_contour.plot(ax=ax, color= 'r')
                    if new_contour.primitives[0][0] != new_contour.primitives[-1][1]:
                        print('is it a vector? :', new_contour.primitives[0][0] - new_contour.primitives[0][1])
                        print(new_contour.primitives[0][0])
                        new_contour.primitives[0][0].translation((new_contour.primitives[0][0] - new_contour.primitives[0][1])*1.01, False)
                        print(new_contour.primitives[0][0])
                        print(new_contour.primitives[-1][1])
                        new_contour.primitives[-1][1].translation((new_contour.primitives[-1][1] - new_contour.primitives[-1][0])*1.01, False)
                        print(new_contour.primitives[-1][1])
                    intersection_points = []
                        
                    for primitive1 in face1.surface2d.outer_contour.primitives:
                        for primitive2 in new_contour.primitives:
                            line_intersection = primitive1.linesegment_intersections(primitive2)
                            print(line_intersection)
                            if line_intersection:
                                if line_intersection[0] not in intersection_points:
                                    intersection_points.extend(line_intersection)
                    print('intersections points with line :', intersection_points)
                    if intersection_points:
                        line_intersection = True
                        # base_extracted_contour1 = volmdlr.wires.Contour2D.extract_contours(base_contour, intersection_points[0], intersection_points[1], inter_points_contour)[0]
                        # extracted_contour2 = volmdlr.wires.Contour2D.extract_contours(new_contour, intersection_points[0], intersection_points[1], inter_points_contour = True)[0]
                        # # extracted_contour2 = new_contour
                        # ax1 = base_extracted_contour1.plot(color = 'b')
                        # extracted_contour2.plot(ax=ax1, color = 'g')
                        # list_point_pairs = [(prim[0], prim[1]) for prim in base_extracted_contour1.primitives + extracted_contour2.primitives]
                        # new_primitives2 = ordering_contour(list_point_pairs)
                        # base_contour = volmdlr.wires.Contour2D(new_primitives2)
                        # base_contour.plot()
                        
                        base_extracted_outerpoints_contour1 = volmdlr.wires.Contour2D.extract_contours(base_contour, intersection_points[0], intersection_points[1], inter_points_contour)[0]
                        base_extracted_innerpoints_contour1 = volmdlr.wires.Contour2D.extract_contours(base_contour, intersection_points[0], intersection_points[1], not inter_points_contour)[0]
                        # ax1 = base_extracted_outerpoints_contour1.plot(color='r')
                        # base_extracted_innerpoints_contour1.plot(ax=ax1, color='b')
                        extracted_contour2 = volmdlr.wires.Contour2D.extract_contours(new_contour, intersection_points[0], intersection_points[1], inter_points_contour = True)[0]
                        list_point_pairs = [(prim[0], prim[1]) for prim in base_extracted_outerpoints_contour1.primitives + extracted_contour2.primitives]
                        new_primitives2 = ordering_contour(list_point_pairs)
                        contour1 = volmdlr.wires.Contour2D(new_primitives2)
                        new_face = PlaneFace3D(face1.surface3d, Surface2D(contour1, []))
                        new_face_points = [point for prim in new_face.surface2d.outer_contour.primitives for point in prim]
                        valid = True
                        if list_faces:
                            for face in list_faces:
                                face_points = [point for prim in face.surface2d.outer_contour.primitives for point in prim]
                                if len(face.surface2d.outer_contour.primitives) == len(new_face.surface2d.outer_contour.primitives) and all(point in face_points for point in new_face_points):
                                    valid = False
                                    break
                        if valid:
                            print('first face')
                            list_faces.append(new_face)
                        
                        list_point_pairs = [(prim[0], prim[1]) for prim in base_extracted_innerpoints_contour1.primitives + extracted_contour2.primitives]
                        new_primitives2 = ordering_contour(list_point_pairs)
                        contour2 = volmdlr.wires.Contour2D(new_primitives2)
                        new_face2 = PlaneFace3D(face1.surface3d, Surface2D(contour2, []))
                        new_face2_points = [point for prim in new_face2.surface2d.outer_contour.primitives for point in prim]
                        valid = True
                        for face in list_faces:
                            face_points = [point for prim in face.surface2d.outer_contour.primitives for point in prim]
                            if len(face.surface2d.outer_contour.primitives) == len(new_face2.surface2d.outer_contour.primitives) and all(point in face_points for point in new_face2_points):
                                valid = False
                                # axx=face.surface2d.outer_contour.plot(color='r')
                                # new_face2.surface2d.outer_contour.plot(ax=axx, color='b')
                                print('not valid')
                                break
                        if valid:
                            print('second face')
                            list_faces.append(new_face2)
                        
                        # list_faces.append(PlaneFace3D(face1.surface3d, Surface2D(contour, [])))
                        base_contour = contour1
                        
                print('list faces: ',  len(list_faces))
                if line_intersection:
                    for face in list_faces:
                        # face.plot()
                        shell1 = volmdlr.faces.ClosedShell3D([face])
                        bbox1 = shell1.bounding_box
                        bbox2 = shell_2.bounding_box
                        is_inside = bbox1.is_inside_bbox(bbox2)
                        print('is inside shell2? :', is_inside)
                        # ax=bbox1.plot(color='r')
                        # bbox2.plot(ax=ax)
                        if not is_inside:
                            if face not in faces:
                                faces.append(face)
                                ax=bbox1.plot(color='r')
                                bbox2.plot(ax=ax)
                                face.plot(ax=ax, color = 'b')
                                for fc in shell_2.faces:
                                    fc.plot(ax=ax, color = 'r')
                        break





                       


                        
                # if line_intersection:
                #     surf3d = face1.surface3d
                #     # face1.surface2d.outer_contour.plot(ax=ax)
                #     surf2d = Surface2D(base_contour, [])
                #     new_plane = PlaneFace3D(surf3d, surf2d)
                #     faces.append(new_plane)
                    
                # new_contour = volmdlr.wires.Contour2D(face_intersection_lines2d)
                # # new_contour.plot()
                # ax = new_contour.plot(color='r')
                # face1.surface2d.outer_contour.plot(ax =ax)
                
                # new_contour.order_contour()
                # if new_contour.primitives[0][0] != new_contour.primitives[-1][1]:
                #     print('is it a vector? :', new_contour.primitives[0][0] - new_contour.primitives[0][1])
                #     new_contour.primitives[0][0].translation((new_contour.primitives[0][0] - new_contour.primitives[0][1])*1.1)
                #     new_contour.primitives[-1][-1].translation((new_contour.primitives[-1][-1] - new_contour.primitives[-1][0])*1.1)
                

                # points = [list_point_pairs[0]]
                # list_point_pairs.remove((list_point_pairs[0][0], list_point_pairs[0][1]))
                # finished =  False
                # if len(list_point_pairs)==0:
                #         finished = True
                # while not finished:
                #     for p1, p2 in list_point_pairs:
                #         if p1 == points[-1][-1]:
                #             points.append((p1, p2))
                #             list_point_pairs.remove((p1, p2))
                #         elif p2 == points[-1][-1]:
                #             points.append((p2, p1))
                #             list_point_pairs.remove((p1, p2))
                #         elif p1 == points[0][0]:
                #             points = [(p2, p1)] + points
                #             list_point_pairs.remove((p1, p2))
                #         elif p2 == points[0][0]:
                #             points = [(p1, p2)] + points
                #             list_point_pairs.remove((p1, p2))
                #     if len(list_point_pairs)==0:
                #         finished = True
                # print('right ordered points :', points)
                # face_intersection_lines2d = []

                # for p1, p2 in points:
                #     face_intersection_lines2d.append(volmdlr.edges.LineSegment2D(p1, p2))
                # print(face_intersection_lines2d)
                # new_contour = volmdlr.wires.Contour2D(face_intersection_lines2d)
                # if new_contour.primitives[0][0] != new_contour.primitives[-1][1]:
                #     print('is it a vector? :', new_contour.primitives[0][0] - new_contour.primitives[0][1])
                #     print(new_contour.primitives[0][0])
                #     new_contour.primitives[0][0].translation((new_contour.primitives[0][0] - new_contour.primitives[0][1])*1.1, False)
                #     print(new_contour.primitives[0][0])
                #     print(new_contour.primitives[-1][1])
                #     new_contour.primitives[-1][1].translation((new_contour.primitives[-1][1] - new_contour.primitives[-1][0])*1.1, False)
                #     print(new_contour.primitives[-1][1])
                    
                # ax = new_contour.plot(color='r')
                # face1.surface2d.outer_contour.plot(ax =ax)
                # intersection_points = []
                # for primitive1 in face1.surface2d.outer_contour.primitives:
                #     for primitive2 in new_contour.primitives:
                #         line_intersection = primitive1.linesegment_intersections(primitive2)
                #         print(line_intersection)
                #         if line_intersection:
                #             if line_intersection[0] not in intersection_points:
                #                 intersection_points.extend(line_intersection)
                # print('intersections points :', intersection_points)
                
                # if intersection_points:
                #     extracted_contour1 = volmdlr.wires.Contour2D.extract_contours(face1.surface2d.outer_contour, intersection_points[0], intersection_points[1], inter_points_contour)[0]
                #     extracted_contour2 = volmdlr.wires.Contour2D.extract_contours(new_contour, intersection_points[0], intersection_points[1], inter_points_contour = True)[0]
                #     # extracted_contour1.plot()
                #     contour = volmdlr.wires.Contour2D(extracted_contour1.primitives + extracted_contour2.primitives)
                #     contour.plot()
                #     list_point_pairs = [(prim[0], prim[1]) for prim in extracted_contour1.primitives + extracted_contour2.primitives]
                    # print('point pairs', list_point_pairs)
                    # points = [list_point_pairs[0]]
                    # list_point_pairs.remove((list_point_pairs[0][0], list_point_pairs[0][1]))
                    # finished =  False
                    # if len(list_point_pairs)==0:
                    #         finished = True
                    # while not finished:
                    #     for p1, p2 in list_point_pairs:
                    #         if p1 == points[-1][-1]:
                    #             points.append((p1, p2))
                    #             list_point_pairs.remove((p1, p2))
                    #         elif p2 == points[-1][-1]:
                    #             points.append((p2, p1))
                    #             list_point_pairs.remove((p1, p2))
                    #         elif p1 == points[0][0]:
                    #             points = [(p2, p1)] + points
                    #             list_point_pairs.remove((p1, p2))
                    #         elif p2 == points[0][0]:
                    #             points = [(p1, p2)] + points
                    #             list_point_pairs.remove((p1, p2))
                    #     if len(list_point_pairs)==0:
                    #         finished = True
                    # print('right ordered points :', points)
                    # new_primitives = []
    
                    # for p1, p2 in points:
                    #     new_primitives.append(volmdlr.edges.LineSegment2D(p1, p2))
                    # print(face_intersection_lines2d)
                    # # new_primitives = extracted_contour.primitives + new_contour.primitives
                    # contour = volmdlr.wires.Contour2D(new_primitives)
                    # # contour.order_contour()
                    # # contour = volmdlr.wires.Contour2D(extracted_contour.primitives + new_contour.primitives)
                    # contour.plot()
                    # print([(prim[0], prim[1]) for prim in contour.primitives])
                    # surf3d = face1.surface3d
                    # surf2d = Surface2D(contour, [])
                    # new_plane = PlaneFace3D(surf3d, surf2d)
                    # faces.append(new_plane)
                else:
                    surf3d = face1.surface3d
                    # face1.surface2d.outer_contour.plot(ax=ax)
                    surf2d = Surface2D(face1.surface2d.outer_contour, [new_contour])
                    new_plane = PlaneFace3D(surf3d, surf2d)
                    faces.append(new_plane)
            else:
                faces.append(face1)
        return OpenShell3D(faces)

    # def face_intersection_contours2d(self, edges):
    #     list_cutting_contours = []
    #     finished = False
    #     contour = []
    #     while not finished:
    #         len1 = len(list_primitives)
    #         for line in list_primitives:
    #             points = [p for prim in contour for p in prim]
    #             if not contour:
    #                 contour.append(line)
    #                 list_primitives.remove(line)
    #                 break
    #             elif line[0] in points or line[1] in points:
    #                 contour.append(line)
    #                 list_primitives.remove(line)
    #                 break
    #         if len(list_primitives) != 0 and len(list_primitives) == len1:
    #             cutting_contour = volmdlr.wires.Contour2D(contour[:])
    #             cutting_contour.order_contour()
    #             list_cutting_contours.append(cutting_contour)
    #             contour = []
    #         elif len(list_primitives) == 0:
    #             cutting_contour = volmdlr.wires.Contour2D(contour[:])
    #             cutting_contour.order_contour()
    #             list_cutting_contours.append(cutting_contour)
    #             finished = True

    #     return list_cutting_contours
    
    def unions(self, shell2):
        # if she
        faces = []
        if not self.bounding_box.bbox_intersection(shell2.bounding_box):
            return [self, shell2]
        if self.is_inside_shell(shell2, resolution = 0.01):
            return [shell2]
        if shell2.is_inside_shell(self, resolution = 0.01):
            return [self]
            
        # face_combinations = list(product(self.faces, shell2.faces))
<<<<<<< HEAD
        print('first', len(list(product(self.faces, shell2.faces))))
=======
        # print('face_combinations :', len(face_combinations))
        # print('somme de faces :', len(self.faces+shell2.faces))
        
        face_combinations = list(product(self.faces, shell2.faces))
>>>>>>> 07f8c997
        
        # self_triangles, shell2_triangles = [], []
        # for self_face, shell2_face in zip(self.faces, shell2.faces) :
        #     self_points = self_face.triangulation().points
        #     shell2_points = shell2_face.triangulation().points
        #     for self_three_pos in self_face.triangulation().triangles :
        #         self_triangles.append(Triangle3D(self_points[self_three_pos[0]], 
        #                                           self_points[self_three_pos[1]],
        #                                           self_points[self_three_pos[2]]))
        #     for shell2_three_pos in shell2_face.triangulation().triangles :
        #         shell2_triangles.append(Triangle3D(shell2_points[shell2_three_pos[0]], 
        #                                             shell2_points[shell2_three_pos[1]],
        #                                             shell2_points[shell2_three_pos[2]]))
         
<<<<<<< HEAD
        face_combinations = []
        for self_triangle in self_triangles :
            self_middle = self_triangle.middle()
            for shell2_triangle in shell2_triangles :
                a = shell2_triangle.point1.point_distance(shell2_triangle.point2)
                b = shell2_triangle.point2.point_distance(shell2_triangle.point3)
                c = shell2_triangle.point3.point_distance(shell2_triangle.point1)
                d_to_f = max([a, b, c])
                if self_middle.point_distance(shell2_triangle.middle()) <= d_to_f :
                    face_combinations.append((self_triangle, shell2_triangle))
                
        # print(face_combinations)
        print('>>>>>>>> second', len(face_combinations))
=======
        # d_to_f = 0.1
        # face_combinations = []
        # for self_triangle in self_triangles :
        #     self_middle = self_triangle.middle()
        #     for shell2_triangle in shell2_triangles :
        #         if self_middle.point_distance(shell2_triangle.middle()) <= d_to_f :
        #             face_combinations.append((self_triangle, shell2_triangle))
                    
        print('face_combinations :', len(face_combinations))
        print('somme de faces :', len(self.faces+shell2.faces))
        # print(face_combinations)
        # print('>>>>>>>>', len(face_combinations))
        
        
        
        
>>>>>>> 07f8c997
        intersecting_combinations = {}
        invalid_faces = []
        for k, combination in enumerate(face_combinations):
            print(100*k/len(face_combinations), '% of face_combinations')
            if volmdlr.faces.ClosedShell3D([combination[0]]).is_inside_shell(shell2, resolution=0.01):
                if combination[0] not in invalid_faces:
                    invalid_faces.append(combination[0])
                continue
            elif volmdlr.faces.ClosedShell3D([combination[1]]).is_inside_shell(self, resolution=0.01):
                if combination[1] not in invalid_faces:
                    invalid_faces.append(combination[1])
                continue
            else:
                face_intersection = combination[0].face_intersections(combination[1])
                if face_intersection:
                    intersecting_combinations[combination] = face_intersection
        #saving non intersecting faces
        intersecting_faces = []
        for face in list(intersecting_combinations.keys()):
            if face[0] not in intersecting_faces:
                intersecting_faces.append(face[0])
            if face[1] not in intersecting_faces:
                intersecting_faces.append(face[1])
                
        # # for combination in face_combinations:
        # #     if combination[0] not in intersecting_faces and combination[1] not in intersecting_faces:
        # #         if combination[0] not in faces and combination[0] not in invalid_faces:
        # #             faces.append(combination[0])
        # #         if combination[1] not in faces and combination[1] not in invalid_faces:
        # #             faces.append(combination[1])
        for k, face in enumerate(self.faces + shell2.faces):
            print(100*k/len(self.faces + shell2.faces), '% of total number of faces')
            if face not in intersecting_faces:
                if face not in faces and face not in invalid_faces:
                    faces.append(face)
                    
        # # print('>>>> there are ', len(face_combinations), 'combinations')
        # for k, combination in enumerate(face_combinations):
        #     # print(100*k/len(face_combinations), '% of combination')
        #     if combination[0] not in intersecting_faces and combination[1] not in intersecting_faces:
        #         if combination[0] not in faces and combination[0] not in invalid_faces:
        #             faces.append(combination[0])
        #         if combination[1] not in faces and combination[1] not in invalid_faces:
        #             faces.append(combination[1])
                    
        #treating intersecting faces
        intersecting_lines = list(intersecting_combinations.values())
        intersecting_contour = volmdlr.wires.Contour3D([wire.primitives[0] for wire in intersecting_lines])
        # ax = intersecting_contour.plot(color = 'r')
        # for face in faces:
        #     face.plot(ax=ax, alpha = 0.3)
        # for face in intersecting_faces:
        #     if face in self.faces:
        #         face.plot(ax=ax, color = 'g', alpha = 0.3)
        #     else:
        #         face.plot(ax=ax,color='b',alpha = 0.3)


        # intersecting_lines = [wire.primitives[0] for wire in intersecting_lines]
        # list_intersecting_contours = []
        # finished = False
        # intersecting_contour_primitives = []
        # while not finished:
        #     len1 = len(intersecting_lines)
        #     for line in intersecting_lines:
        #         points = [p for prim in intersecting_contour_primitives for p in [prim.start, prim.end]]
        #         if not intersecting_contour_primitives:
        #             intersecting_contour_primitives.append(line)
        #             intersecting_lines.remove(line)
        #             break
        #         elif line.start in points or line.end in points:
        #             intersecting_contour_primitives.append(line)
        #             intersecting_lines.remove(line)
        #             break

        #     if len(intersecting_lines) != 0 and len(intersecting_lines) == len1:
        #         intersecting_contour = volmdlr.wires.Contour3D(intersecting_contour_primitives[:])
        #         intersecting_contour.plot(color = 'r')
        #         intersecting_contour.order_contour()
        #         list_intersecting_contours.append(intersecting_contour)
        #         intersecting_contour_primitives = []
        #     elif len(intersecting_lines) == 0:
        #         intersecting_contour = volmdlr.wires.Contour3D(intersecting_contour_primitives[:])
        #         intersecting_contour.order_contour()
        #         list_intersecting_contours.append(intersecting_contour)
        #         finished = True
        # print('list_intersecrting_contours :', list_intersecting_contours)


        # intersecting_contour = volmdlr.wires.Contour3D([wire.primitives[0] for wire in intersecting_lines])
        # intersecting_contour.plot(color = 'r')

        # intersecting_contour.order_contour()
        # ax = intersecting_contour.plot(color = 'r')
        # axf = faces[0].plot()
        # intersecting_contour.plot(ax =axf, color = 'r')
        # for face in faces:
        #     face.plot(ax=ax)
        #     face.plot(ax=axf)

        # for face in intersecting_faces:
        #     face.plot(ax=ax,color='b')

        for k, face in enumerate(intersecting_faces):
            print(100*k/len(intersecting_faces), '% of intersecting_faces')
            if face in shell2.faces:
                inter_points_contour = True
                bbox2 = self.bounding_box
                shell_2 = self
                # print('self bounding box')
            else:
                inter_points_contour = False
                bbox2 = shell2.bounding_box
                shell_2 = shell2
                # print('bbox2 shell2')
            face_intersecting_primitives2d = []
            intersection_points = []
            dict_intersection_points = {}
            face_contour2d = face.surface2d.outer_contour
            
            for intersecting_combination in intersecting_combinations.keys():
                if face in intersecting_combination:
                    primitive2 = intersecting_combinations[intersecting_combination].primitives[0]
                    primitive2_2d = volmdlr.edges.LineSegment2D(face.surface3d.point3d_to_2d(primitive2.start), face.surface3d.point3d_to_2d(primitive2.end))
                    # primitive2_2d.plot(ax=ax1)
                    face_intersecting_primitives2d.append(primitive2_2d)

            new_contour = volmdlr.wires.Contour2D(face_intersecting_primitives2d[:])
            # print('face_intersecting_primitives2d :', face_intersecting_primitives2d)
            # ax1 = face_contour2d.plot()
            # for prim in face_intersecting_primitives2d:
                # prim.plot(ax=ax1, color = 'r')
            list_cutting_contours = volmdlr.wires.Contour2D.contours_from_edges(face_intersecting_primitives2d)
            
            for cutting_contour in list_cutting_contours:
                if cutting_contour.primitives[0].start != cutting_contour.primitives[-1].end:
                    cutting_contour.primitives[0].start = cutting_contour.primitives[0].start.translation((cutting_contour.primitives[0].start - cutting_contour.primitives[0].end)*1)
                    cutting_contour.primitives[-1].end = cutting_contour.primitives[-1].end.translation((cutting_contour.primitives[-1].end - cutting_contour.primitives[-1].start)*1)
                    intersections = face_contour2d.contour_intersections(cutting_contour)
                    if intersections:
                        for intersection in intersections:
                            if intersection not in intersection_points:
                                intersection_points.append(intersection)

            # if face_intersecting_primitives2d:
            #     # print('face_intersecting_primitives2d :', face_intersecting_primitives2d)
            #     list_cutting_contours = []
            #     finished = False
            #     contour = []
            #     while not finished:
            #         len1 = len(face_intersecting_primitives2d)
            #         for line in face_intersecting_primitives2d:
            #             points = [p for prim in contour for p in prim]
            #             if not contour:
            #                 contour.append(line)
            #                 face_intersecting_primitives2d.remove(line)
            #                 break
            #             elif line[0] in points or line[1] in points:
            #                 contour.append(line)
            #                 face_intersecting_primitives2d.remove(line)
            #                 break
            #         if len(face_intersecting_primitives2d) != 0 and len(face_intersecting_primitives2d) == len1:
            #             cutting_contour = volmdlr.wires.Contour2D(contour[:])
            #             cutting_contour.order_contour()
            #             if cutting_contour.primitives[0].start != cutting_contour.primitives[-1].end:
            #                 cutting_contour.primitives[0].start = cutting_contour.primitives[0].start.translation((cutting_contour.primitives[0].start - cutting_contour.primitives[0].end)*0.1)
            #                 cutting_contour.primitives[-1].end = cutting_contour.primitives[-1].end.translation((cutting_contour.primitives[-1].end - cutting_contour.primitives[-1].start)*0.1)
            #             intersections = face_contour2d.contour_intersections(cutting_contour)
            #             if intersections:
            #                 for intersection in intersections:
            #                     if intersection not in intersection_points:
            #                         intersection_points.append(intersection)
            #             list_cutting_contours.append(cutting_contour)
            #             contour = []
            #         elif len(face_intersecting_primitives2d) == 0:
            #             # print('contour[:] :', contour[:])
            #             cutting_contour = volmdlr.wires.Contour2D(contour[:])
            #             cutting_contour.order_contour()
            #             # print('cutting_contour :', cutting_contour)
            #             if cutting_contour.primitives[0].start != cutting_contour.primitives[-1].end:
            #                 cutting_contour.primitives[0].start = cutting_contour.primitives[0].start.translation((cutting_contour.primitives[0].start - cutting_contour.primitives[0].end)*0.1)
            #                 cutting_contour.primitives[-1].end = cutting_contour.primitives[-1].end.translation((cutting_contour.primitives[-1].end - cutting_contour.primitives[-1].start)*0.1)
            #                 # cutting_contour.primitives[0].start.plot(ax=ax1, color ='b')
            #                 # cutting_contour.primitives[-1].end.plot(ax=ax1, color ='b')
            #             intersections = face_contour2d.contour_intersections(cutting_contour)
            #             if intersections:
            #                 for intersection in intersections:
            #                     if intersection not in intersection_points:
            #                         intersection_points.append(intersection)
            #             list_cutting_contours.append(cutting_contour)
            #             finished = True
            # print('list cutting contour :', list_cutting_contours)
            if intersection_points:
                list_faces = []
                new_faces_contours = face_contour2d.divide(list_cutting_contours, inter_points_contour)
                for contour in new_faces_contours:
                    list_faces.append(PlaneFace3D(face.surface3d, Surface2D(contour, [])))
                    
        #         new_base_contours = [face_contour2d]
                
        #         finished = False
        #         while not finished:
        #             cutting_points = []
        #             cutting_contour = list_cutting_contours[0]
        #             for base_contour in new_base_contours:
        #                 # base_contour.plot(ax=axc, color = 'b')
        #                 cutting_points = base_contour.contour_intersections(cutting_contour)
        #                 if cutting_points:
        #                     extracted_outerpoints_contour1 = volmdlr.wires.Contour2D.extract_contours(base_contour, cutting_points[0], cutting_points[1], inter_points_contour)[0]
        #                     extracted_innerpoints_contour1 = volmdlr.wires.Contour2D.extract_contours(base_contour, cutting_points[0], cutting_points[1], not inter_points_contour)[0]
        #                     extracted_contour2 = volmdlr.wires.Contour2D.extract_contours(cutting_contour, cutting_points[0], cutting_points[1], inter_points_contour = True)[0]
                           
        #                     # axx = extracted_outerpoints_contour1.plot(color = 'r')
        #                     # extracted_innerpoints_contour1.plot(ax = axx, color = 'b')
        #                     # extracted_contour2.plot(ax =axx, color='g')
        #                     # cutting_contour.plot(ax=axx)
        #                     # cutting_points[0].plot(ax=axx)
        #                     # cutting_points[1].plot(ax=axx)
        #                     # extracted_contour2.plot(ax =axc, color='b')

        #                     contour1  = volmdlr.wires.Contour2D(extracted_outerpoints_contour1.primitives + extracted_contour2.primitives)
        #                     contour1.order_contour()
        #                     contour2 = volmdlr.wires.Contour2D(extracted_innerpoints_contour1.primitives + extracted_contour2.primitives)
        #                     contour2.order_contour()
        #                     # contour2.plot(ax = axc, color = 'g')
        #                     for ct in [contour1, contour2]:
        # #                         
        #                         new_face = PlaneFace3D(face.surface3d, Surface2D(ct, []))
        #                         new_face_points = [point for prim in new_face.surface2d.outer_contour.primitives for point in prim]
        #                         valid = True
        #                         if list_faces:
        #                             for face in list_faces:
        #                                 face_points = [point for prim in face_contour2d.primitives for point in prim]
        #                                 if len(face_contour2d.primitives) == len(new_face.surface2d.outer_contour.primitives) and all(point in face_points for point in new_face_points):
        #                                     valid = False
        #                                     break
        #                         if valid:
        #                             list_faces.append(new_face)
        #                     for fc in list_faces:
        #                         if fc.surface2d.outer_contour == base_contour:
        #                             list_faces.remove(fc)

        #                     if new_base_contours[0] == face_contour2d:
        #                         new_base_contours.remove(face_contour2d)
        #                     new_base_contours.append(contour1)
        #                     new_base_contours.append(contour2)
        #                     # print('new_base_contours :', new_base_contours)
        #                     list_cutting_contours.remove(cutting_contour)
        #                     break

        #             if len(list_cutting_contours) == 0:
        #                 finished = True

                for new_face in list_faces:
                    shell1 = volmdlr.faces.ClosedShell3D([new_face])
                    bbox1 = shell1.bounding_box

                    center_of_mass_point = new_face.surface2d.outer_contour.center_of_mass()
                    center_of_mass_point = face.surface3d.point2d_to_3d(center_of_mass_point)
                    # print('center_of_mass_point :', center_of_mass_point)
                    is_inside = shell_2.point_belongs(center_of_mass_point)

                    # is_inside = bbox1.is_inside_bbox(bbox2)

                    # is_inside = shell1.is_inside_shell(shell_2, resolution=0.01)

                    # print('is inside? ', is_inside)
                    # print('bbox1 point :', bbox1.__iter__())
                    # print('bbox2 point :', bbox2.__iter__())
                    # ax2=bbox1.plot(color='r')
                    # bbox2.plot(ax=ax2)
                    # new_face.plot(ax=ax2, color = 'b')
                    # # face.plot(ax=ax2, color ='g')
                    # print('bbox2 :', bbox2)
                    
                    if not is_inside:
                        if new_face not in faces:
                            faces.append(new_face)
                            # new_face.plot(ax=axf, color = 'b')

                    
            else:
                new_contour.order_contour()
                surf3d = face.surface3d
                # contour2d = surf3d.contour3d_to_2d(contour3d = new_contour)
                surf2d = Surface2D(face.surface2d.outer_contour, [new_contour])
                new_plane = PlaneFace3D(surf3d, surf2d)
                # new_plane.plot(ax=axf, color = 'b')
                faces.append(new_plane)


        return [ClosedShell3D(faces)]
                <|MERGE_RESOLUTION|>--- conflicted
+++ resolved
@@ -4779,29 +4779,25 @@
             return [self]
             
         # face_combinations = list(product(self.faces, shell2.faces))
-<<<<<<< HEAD
-        print('first', len(list(product(self.faces, shell2.faces))))
-=======
         # print('face_combinations :', len(face_combinations))
         # print('somme de faces :', len(self.faces+shell2.faces))
         
         face_combinations = list(product(self.faces, shell2.faces))
->>>>>>> 07f8c997
+
         
-        # self_triangles, shell2_triangles = [], []
-        # for self_face, shell2_face in zip(self.faces, shell2.faces) :
-        #     self_points = self_face.triangulation().points
-        #     shell2_points = shell2_face.triangulation().points
-        #     for self_three_pos in self_face.triangulation().triangles :
-        #         self_triangles.append(Triangle3D(self_points[self_three_pos[0]], 
-        #                                           self_points[self_three_pos[1]],
-        #                                           self_points[self_three_pos[2]]))
-        #     for shell2_three_pos in shell2_face.triangulation().triangles :
-        #         shell2_triangles.append(Triangle3D(shell2_points[shell2_three_pos[0]], 
-        #                                             shell2_points[shell2_three_pos[1]],
-        #                                             shell2_points[shell2_three_pos[2]]))
+        self_triangles, shell2_triangles = [], []
+        for self_face, shell2_face in zip(self.faces, shell2.faces) :
+            self_points = self_face.triangulation().points
+            shell2_points = shell2_face.triangulation().points
+            for self_three_pos in self_face.triangulation().triangles :
+                self_triangles.append(Triangle3D(self_points[self_three_pos[0]], 
+                                                  self_points[self_three_pos[1]],
+                                                  self_points[self_three_pos[2]]))
+            for shell2_three_pos in shell2_face.triangulation().triangles :
+                shell2_triangles.append(Triangle3D(shell2_points[shell2_three_pos[0]], 
+                                                    shell2_points[shell2_three_pos[1]],
+                                                    shell2_points[shell2_three_pos[2]]))
          
-<<<<<<< HEAD
         face_combinations = []
         for self_triangle in self_triangles :
             self_middle = self_triangle.middle()
@@ -4815,24 +4811,8 @@
                 
         # print(face_combinations)
         print('>>>>>>>> second', len(face_combinations))
-=======
-        # d_to_f = 0.1
-        # face_combinations = []
-        # for self_triangle in self_triangles :
-        #     self_middle = self_triangle.middle()
-        #     for shell2_triangle in shell2_triangles :
-        #         if self_middle.point_distance(shell2_triangle.middle()) <= d_to_f :
-        #             face_combinations.append((self_triangle, shell2_triangle))
-                    
-        print('face_combinations :', len(face_combinations))
         print('somme de faces :', len(self.faces+shell2.faces))
-        # print(face_combinations)
-        # print('>>>>>>>>', len(face_combinations))
-        
-        
-        
-        
->>>>>>> 07f8c997
+
         intersecting_combinations = {}
         invalid_faces = []
         for k, combination in enumerate(face_combinations):
