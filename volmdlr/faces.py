--- conflicted
+++ resolved
@@ -1601,12 +1601,6 @@
         if ax is None:
             fig = plt.figure()
             ax = fig.add_subplot(111, projection='3d')
-<<<<<<< HEAD
-
-        self.frame.origin.plot(ax)
-        self.frame.u.plot(ax, color='r')
-        self.frame.v.plot(ax, color='g')
-=======
             ax.axis('equal')
 
         self.frame.plot(ax=ax, color=edge_style.color)
@@ -1615,7 +1609,6 @@
                 start = self.frame.origin - 0.5 * length * v1 + (-0.5 + i / (grid_size - 1)) * length * v2
                 end = self.frame.origin + 0.5 * length * v1 + (-0.5 + i / (grid_size - 1)) * length * v2
                 volmdlr.edges.LineSegment3D(start, end).plot(ax=ax, edge_style=edge_style)
->>>>>>> df54bfee
         return ax
 
     def point2d_to_3d(self, point2d):
@@ -2778,50 +2771,6 @@
 
         return [vme.BSplineCurve2D.from_points_interpolation(points, bspline_curve3d.degree, bspline_curve3d.periodic)]
 
-<<<<<<< HEAD
-    def arcellipse3d_to_2d(self, arcellipse3d):
-        """
-        Converts the primitive from 3D spatial coordinates to its equivalent 2D primitive in the parametric space.
-        """
-        points = [self.point3d_to_2d(p) for p in arcellipse3d.discretization_points(number_points=15)]
-        theta1, phi1 = self.point3d_to_2d(arcellipse3d.start)
-        theta2, phi2 = self.point3d_to_2d(arcellipse3d.end)
-        # TODO: create a method point_at_abscissa abscissa for ArcEllipse3D and enhance this code
-
-        theta3, phi3 = points[1]
-        theta4, phi4 = points[-2]
-
-        # Verify if theta1 or theta2 point should be -pi because atan2() -> ]-pi, pi]
-        if abs(theta1) == math.pi:
-            theta1 = vm_parametric.repair_start_end_angle_periodicity(theta1, theta3)
-        if abs(theta2) == math.pi:
-            theta2 = vm_parametric.repair_start_end_angle_periodicity(theta2, theta4)
-
-        # Verify if phi1 or phi2 point should be -pi because phi -> ]-pi, pi]
-        if abs(phi1) == math.pi:
-            phi1 = vm_parametric.repair_start_end_angle_periodicity(phi1, phi3)
-        if abs(phi2) == math.pi:
-            phi2 = vm_parametric.repair_start_end_angle_periodicity(phi2, phi4)
-
-        points[0] = volmdlr.Point2D(theta1, phi1)
-        points[-1] = volmdlr.Point2D(theta2, phi2)
-
-        theta_list = [point.x for point in points]
-        phi_list = [point.y for point in points]
-        theta_discontinuity, indexes_theta_discontinuity = angle_discontinuity(theta_list)
-        phi_discontinuity, indexes_phi_discontinuity = angle_discontinuity(phi_list)
-
-        if theta_discontinuity:
-            points = self._fix_angle_discontinuity_on_discretization_points(points,
-                                                                            indexes_theta_discontinuity, "x")
-        if phi_discontinuity:
-            points = self._fix_angle_discontinuity_on_discretization_points(points,
-                                                                            indexes_phi_discontinuity, "y")
-
-        return [vme.BSplineCurve2D.from_points_interpolation(points=points, degree=3, periodic=True)]
-
-=======
->>>>>>> df54bfee
     def triangulation(self):
         """
         Triangulation.
