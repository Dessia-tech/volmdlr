--- conflicted
+++ resolved
@@ -1954,16 +1954,6 @@
         return volmdlr.Point3D(*self.surface.evaluate_single((x, y)))
 
     def point3d_to_2d(self, point3d: volmdlr.Point3D):
-<<<<<<< HEAD
-        def f(x):
-            p3d = self.point2d_to_3d(volmdlr.Point2D(x[0], x[1]))
-            return point3d.point_distance(p3d)
-        x0 = (0.5, 0.5)
-        res = scp.optimize.minimize(f, x0=x0, bounds=[(0, 1), (0, 1)],
-                                    tol=1e-7)
-        return volmdlr.Point2D(res.x[0], res.x[1])
-        
-=======
        
         # =============================================================================
         # Solution 1 #
@@ -2037,7 +2027,6 @@
         # return volmdlr.Point2D(res.x[0], res.x[1])
         
 
->>>>>>> f8ddb19a
     def linesegment2d_to_3d(self, linesegment2d):
         # TODO: this is a non exact method!
         lth = linesegment2d.length()
