--- conflicted
+++ resolved
@@ -124,7 +124,7 @@
         lines = []
         for i in range(n - 1):
             xi = xmin + (i + 1) * (xmax - xmin) / n
-<<<<<<< HEAD
+
             cut_line = volmdlr.edges.Line2D(volmdlr.Point2D(xi, 0),volmdlr.Point2D(xi,1))  
             iteration_polygons2 = []
            
@@ -312,10 +312,8 @@
                     
                  all_contours.extend(self.cut_by_line_contour(self.outer_contour,self.inner_contours[0],line))
         return all_contours
-=======
-            lines.append(volmdlr.edges.Line2D(volmdlr.Point2D(xi, 0),
-                                              volmdlr.Point2D(xi, 1)))
-        return self.split_by_lines(lines)
+
+           
     
     def cut_by_line(self, line:volmdlr.edges.Line2D):
         """
@@ -324,7 +322,7 @@
 
         splitted_outer_contours = self.outer_contour.cut_by_line(line)
         return [Surface2D(oc, []) for oc in splitted_outer_contours]
->>>>>>> 990c302f
+
   
     def split_at_centers(self):
         """
@@ -348,13 +346,11 @@
             sc=getattr(self,cut_method_name)(cut_line)
             
         iteration_contours2 = []
-<<<<<<< HEAD
-    
-=======
+
        
         sc = self.cut_by_line2(cut_line)
 
->>>>>>> 990c302f
+
         iteration_contours2.extend(sc)  
             
         iteration_contours = iteration_contours2[:]
@@ -582,14 +578,10 @@
         ax.margins(0.1)
         return ax
 
-<<<<<<< HEAD
-   
-
-class Surface3D():
-=======
+
 
 class Surface3D(dc.DessiaObject):
->>>>>>> 990c302f
+
     x_periodicity = None
     y_periodicity = None
     """
