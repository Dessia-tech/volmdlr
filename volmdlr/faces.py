--- conflicted
+++ resolved
@@ -1263,20 +1263,13 @@
         :type point3d: volmdlr.Point3D
         """
         x, y, z = self.frame.new_coordinates(point3d)
-<<<<<<< HEAD
 
         # u1 = x / self.radius
         # u2 = y / self.radius
         theta = math.atan2(y, x)
-        if abs(theta) < 1e-7:
+        if abs(theta) < 1e-12:
             theta = 0.0
 
-=======
-        u1 = x / self.radius
-        u2 = y / self.radius
-        # theta = volmdlr.core.sin_cos_angle(u1, u2)
-        theta = math.atan2(u2, u1)
->>>>>>> b7395317
         return volmdlr.Point2D(theta, z)
 
     def arc3d_to_2d(self, arc3d):
@@ -4672,13 +4665,6 @@
 
     @classmethod
     def from_step(cls, arguments, object_dict):
-<<<<<<< HEAD
-        # contours = [object_dict[int(arguments[1][0][1:])]]
-        contours = [object_dict[int(arg[1:])] for arg in arguments[1]]
-
-        # Detecting inner and outer contours
-=======
->>>>>>> b7395317
         name = arguments[0][1:-1]
         contours = [object_dict[int(arg[1:])] for arg in arguments[1]]
         surface = object_dict[int(arguments[2])]
@@ -4688,10 +4674,8 @@
                 return surface
 
             return surface.face_from_contours3d(contours, name)
-<<<<<<< HEAD
-        else:
-            raise NotImplementedError(
-                f'Not implemented :face_from_contours3d in {surface}')
+        raise NotImplementedError(
+            f'Not implemented :face_from_contours3d in {surface}')
 
     # def area(self):
     #     """
@@ -4700,10 +4684,6 @@
     #     """
     #     raise NotImplementedError(
     #         f'area method must be overloaded by {self.__class__.__name__}')
-=======
-        raise NotImplementedError(
-            'Not implemented :face_from_contours3d in {}'.format(surface))
->>>>>>> b7395317
 
     def to_step(self, current_id):
         xmin, xmax, ymin, ymax = self.surface2d.bounding_rectangle().bounds()
@@ -7816,7 +7796,11 @@
         step_content = ''
         face_ids = []
         for face in self.faces:
-            face_content, face_sub_ids = face.to_step(current_id)
+            if isinstance(face, Face3D):
+                face_content, face_sub_ids = face.to_step(current_id)
+            else:
+                face_content, face_sub_ids = face.to_step(current_id)
+                face_sub_ids = [face_sub_ids]
             step_content += face_content
             face_ids.extend(face_sub_ids)
             current_id = max(face_sub_ids) + 1
@@ -7838,49 +7822,7 @@
         brep_id = frame_id + 1
         # step_content += "#{} = ADVANCED_BREP_SHAPE_REPRESENTATION('',(#{},#{}),#7);\n".format(
         #     brep_id, frame_id, manifold_id)
-<<<<<<< HEAD
         step_content += f"#{brep_id} = MANIFOLD_SURFACE_SHAPE_REPRESENTATION('',(#{frame_id},#{manifold_id}),#7);\n"
-        return step_content, brep_id, face_ids
-=======
-        step_content += "#{} = MANIFOLD_SURFACE_SHAPE_REPRESENTATION('',(#{},#{}),#7);\n".format(
-            brep_id, frame_id, manifold_id)
-
-        return step_content, brep_id
->>>>>>> b7395317
-
-    def to_step_face_ids(self, current_id):
-        step_content = ''
-        face_ids = []
-        for face in self.faces:
-            if isinstance(face, Face3D):
-                face_content, face_sub_ids = face.to_step(current_id)
-            else:
-                face_content, face_sub_ids = face.to_step(current_id)
-                face_sub_ids = [face_sub_ids]
-            step_content += face_content
-            face_ids.extend(face_sub_ids)
-            current_id = max(face_sub_ids) + 1
-
-        shell_id = current_id
-        step_content += "#{} = {}('{}',({}));\n".format(current_id,
-                                                        self.STEP_FUNCTION,
-                                                        self.name,
-                                                        volmdlr.core.step_ids_to_str(
-                                                            face_ids))
-        manifold_id = shell_id + 1
-        # step_content += "#{} = MANIFOLD_SOLID_BREP('{}',#{});\n".format(
-        #     manifold_id, self.name, shell_id)
-        step_content += "#{} = SHELL_BASED_SURFACE_MODEL('{}',(#{}));\n".format(
-            manifold_id, self.name, shell_id)
-
-        frame_content, frame_id = volmdlr.OXYZ.to_step(manifold_id + 1)
-        step_content += frame_content
-        brep_id = frame_id + 1
-        # step_content += "#{} = ADVANCED_BREP_SHAPE_REPRESENTATION('',(#{},#{}),#7);\n".format(
-        #     brep_id, frame_id, manifold_id)
-        step_content += "#{} = MANIFOLD_SURFACE_SHAPE_REPRESENTATION('',(#{},#{}),#7);\n".format(
-            brep_id, frame_id, manifold_id)
-
         return step_content, brep_id, face_ids
 
     def rotation(self, center: volmdlr.Point3D, axis: volmdlr.Vector3D,
