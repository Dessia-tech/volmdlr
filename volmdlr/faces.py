"""
Surfaces & faces
"""


from typing import List, Tuple
import math

from itertools import product

import triangle
import numpy as npy

import scipy as scp
import scipy.optimize as opt

import matplotlib.pyplot as plt
# import matplotlib.tri as plt_tri
# from pygeodesic import geodesic

import networkx as nx

from geomdl import BSpline
from geomdl import utilities
from geomdl.fitting import interpolate_surface, approximate_surface
from geomdl.operations import split_surface_u, split_surface_v

import dessia_common as dc
import volmdlr.core
import volmdlr.core_compiled
import volmdlr.edges as vme
import volmdlr.wires
import volmdlr.display as vmd
import volmdlr.geometry



def knots_vector_inv(knots_vector):
    ''' 
    compute knot elements and multiplicities based on the global knot vector
    '''
    
    knots = list(set(knots_vector))
    knots.sort()
    multiplicities = []
    for knot in knots:
        multiplicities.append(knots_vector.count(knot))
        
    return (knots,multiplicities)

class Surface2D(volmdlr.core.Primitive2D):
    """
    A surface bounded by an outer contour
    """

    def __init__(self, outer_contour: volmdlr.wires.Contour2D,
                 inner_contours: List[volmdlr.wires.Contour2D],
                 name: str = 'name'):
        self.outer_contour = outer_contour
        self.inner_contours = inner_contours

        volmdlr.core.Primitive2D.__init__(self, name=name)

    def area(self):
        return self.outer_contour.area() - sum(
            [c.area() for c in self.inner_contours])

    def second_moment_area(self, point:volmdlr.Point2D):
        Ix, Iy, Ixy = self.outer_contour.second_moment_area(point)
        for contour in self.inner_contours:
            Ixc, Iyc, Ixyc = contour.second_moment_area(point)
            Ix -= Ixc
            Iy -= Iyc
            Ixy -= Ixyc
        return Ix, Iy, Ixy

    def center_of_mass(self):
        center = self.outer_contour.area() * self.outer_contour.center_of_mass()
        for contour in self.inner_contours:
            center -= contour.area() * contour.center_of_mass()
        return center/self.area()

    def point_belongs(self, point2d: volmdlr.Point2D):
        if not self.outer_contour.point_belongs(point2d):
            return False

        for inner_contour in self.inner_contours:
            if inner_contour.point_belongs(point2d):
                return False

        return True

    def random_point_inside(self):
        '''
             returns a random point inside surface2d. Considers if it has holes 
        '''
        valid_point = False
        point_inside_outer_contour = None
        while not valid_point:
            point_inside_outer_contour = self.outer_contour.random_point_inside()
            inside_inner_contour = False
            for inner_contour in self.inner_contours:
                if inner_contour.point_belongs(point_inside_outer_contour):
                    inside_inner_contour = True
            if not inside_inner_contour and\
                    point_inside_outer_contour is not None:
                valid_point = True

        return point_inside_outer_contour




    def triangulation(self, min_x_density=None, min_y_density=None):

        if self.area() == 0.:
            return vmd.DisplayMesh2D([], triangles=[])

        outer_polygon = self.outer_contour.to_polygon(angle_resolution=10)

        if not self.inner_contours:# No holes
            return outer_polygon.triangulation()
        points = [vmd.Node2D(*p) for p in outer_polygon.points]
        vertices = [(p.x, p.y) for p in points]
        n = len(outer_polygon.points)
        segments = [(i, i + 1) for i in range(n - 1)]
        segments.append((n - 1, 0))
        point_index = {p: i for i, p in enumerate(points)}
        holes = []

        for inner_contour in self.inner_contours:
            inner_polygon = inner_contour.to_polygon(angle_resolution=10)

            for point in inner_polygon.points:
                if point not in point_index:
                    points.append(point)
                    vertices.append((point.x, point.y))
                    point_index[point] = n
                    n += 1
            for point1, point2 in zip(inner_polygon.points[:-1],
                                      inner_polygon.points[1:]):
                segments.append((point_index[point1],
                                 point_index[point2]))
            segments.append((point_index[inner_polygon.points[-1]],
                             point_index[inner_polygon.points[0]]))
            rpi = inner_contour.random_point_inside()
            holes.append((rpi.x, rpi.y))

        tri = {'vertices': npy.array(vertices).reshape((-1, 2)),
               'segments': npy.array(segments).reshape((-1, 2)),
               }
        if holes:
            tri['holes'] = npy.array(holes).reshape((-1, 2))
        t = triangle.triangulate(tri, 'p')
        triangles = t['triangles'].tolist()
        np = t['vertices'].shape[0]
        points = [vmd.Node2D(*t['vertices'][i, :]) for i in
                  range(np)]

        return vmd.DisplayMesh2D(points, triangles=triangles, edges=None)

    def split_by_lines(self, lines):
        cutted_surfaces = []
        iteration_surfaces = self.cut_by_line(lines[0])

        for line in lines[1:]:
            iteration_surfaces2 = []
            for surface in iteration_surfaces:
                line_cutted_surfaces = surface.cut_by_line(line)

                llcs = len(line_cutted_surfaces)

                if llcs == 1:
                    cutted_surfaces.append(line_cutted_surfaces[0])
                else:
                    iteration_surfaces2.extend(line_cutted_surfaces)

            iteration_surfaces = iteration_surfaces2[:]

        cutted_surfaces.extend(iteration_surfaces)
        return cutted_surfaces

    def split_regularly(self, n):
        """
        Split in n slices
        """
        bounding_rectangle = self.outer_contour.bounding_rectangle()
        lines = []
        for i in range(n - 1):
            xi = bounding_rectangle[0] + (i + 1) * (bounding_rectangle[1] - bounding_rectangle[0]) / n
            lines.append(vme.Line2D(volmdlr.Point2D(xi, 0),
                                    volmdlr.Point2D(xi, 1)))
        return self.split_by_lines(lines)

    def cut_by_line(self, line: vme.Line2D):
        """
        This method makes inner contour disappear for now
        """
        splitted_outer_contours = self.outer_contour.cut_by_line(line)

        return [Surface2D(oc, []) for oc in splitted_outer_contours]

    def split_at_centers(self):
        """
        Split in n slices
        """
        # xmin, xmax, ymin, ymax = self.outer_contour.bounding_rectangle()

        cutted_contours = []
        iteration_contours = []
        c1 = self.inner_contours[0].center_of_mass()
        c2 = self.inner_contours[1].center_of_mass()
        cut_line = vme.Line2D(c1, c2)

        iteration_contours2 = []

        sc = self.cut_by_line2(cut_line)

        iteration_contours2.extend(sc)

        iteration_contours = iteration_contours2[:]
        cutted_contours.extend(iteration_contours)

        return cutted_contours

    def cut_by_line2(self, line):
        all_contours = []
        inner_1 = self.inner_contours[0]
        inner_2 = self.inner_contours[1]

        inner_intersections_1 = inner_1.line_intersections(line)
        inner_intersections_2 = inner_2.line_intersections(line)

        Arc1, Arc2 = inner_1.split(inner_intersections_1[1],
                                   inner_intersections_1[0])
        Arc3, Arc4 = inner_2.split(inner_intersections_2[1],
                                   inner_intersections_2[0])
        new_inner_1 = volmdlr.wires.Contour2D([Arc1, Arc2])
        new_inner_2 = volmdlr.wires.Contour2D([Arc3, Arc4])

        intersections = []
        intersections.append((inner_intersections_1[0], Arc1))
        intersections.append((inner_intersections_1[1], Arc2))
        intersections += self.outer_contour.line_intersections(line)
        intersections.append((inner_intersections_2[0], Arc3))
        intersections.append((inner_intersections_2[1], Arc4))
        intersections += self.outer_contour.line_intersections(line)

        if not intersections:
            all_contours.extend([self])
        if len(intersections) < 4:
            return [self]
        elif len(intersections) >= 4:
            if isinstance(intersections[0][0], volmdlr.Point2D) and \
                    isinstance(intersections[1][0], volmdlr.Point2D):
                ip1, ip2 = sorted(
                    [new_inner_1.primitives.index(intersections[0][1]),
                     new_inner_1.primitives.index(intersections[1][1])])
                ip5, ip6 = sorted(
                    [new_inner_2.primitives.index(intersections[4][1]),
                     new_inner_2.primitives.index(intersections[5][1])])
                ip3, ip4 = sorted(
                    [self.outer_contour.primitives.index(intersections[2][1]),
                     self.outer_contour.primitives.index(intersections[3][1])])

                # sp11, sp12 = intersections[2][1].split(intersections[2][0])
                # sp21, sp22 = intersections[3][1].split(intersections[3][0])
                sp33, sp34 = intersections[6][1].split(intersections[6][0])
                sp44, sp43 = intersections[7][1].split(intersections[7][0])

                primitives1 = []
                primitives1.append(
                    volmdlr.edges.LineSegment2D(intersections[6][0],
                                                intersections[1][0]))
                primitives1.append(new_inner_1.primitives[ip1])
                primitives1.append(
                    volmdlr.edges.LineSegment2D(intersections[0][0],
                                                intersections[5][0]))
                primitives1.append(new_inner_2.primitives[ip5])
                primitives1.append(
                    volmdlr.edges.LineSegment2D(intersections[4][0],
                                                intersections[7][0]))
                primitives1.append(sp44)
                primitives1.extend(self.outer_contour.primitives[ip3 + 1:ip4])
                primitives1.append(sp34)

                primitives2 = []
                primitives2.append(
                    volmdlr.edges.LineSegment2D(intersections[7][0],
                                                intersections[4][0]))
                primitives2.append(new_inner_2.primitives[ip6])
                primitives2.append(
                    volmdlr.edges.LineSegment2D(intersections[5][0],
                                                intersections[0][0]))
                primitives2.append(new_inner_1.primitives[ip2])
                primitives2.append(
                    volmdlr.edges.LineSegment2D(intersections[1][0],
                                                intersections[6][0]))
                primitives2.append(sp33)
                a = self.outer_contour.primitives[:ip3]
                a.reverse()
                primitives2.extend(a)
                primitives2.append(sp43)

                all_contours.extend([volmdlr.wires.Contour2D(primitives1),
                                     volmdlr.wires.Contour2D(primitives2)])


            else:
                raise NotImplementedError(
                    'Non convex contour not supported yet')
                # raise NotImplementedError(
                #     '{} intersections not supported yet'.format(
                #         len(intersections)))

        return all_contours

    def cut_by_line3(self, line):
        # ax=self.outer_contour.plot()
        all_contours = []
        inner = self.inner_contours[0]
        inner_2 = self.inner_contours[1]
        inner_3 = self.inner_contours[2]

        c = inner.center_of_mass()
        c_2 = inner_2.center_of_mass()
        c_3 = inner_3.center_of_mass()
        direction_vector = line.normal_vector()
        direction_line = volmdlr.edges.Line2D(c, volmdlr.Point2D(
            (direction_vector.y * c.x - direction_vector.x * c.y) / (
                direction_vector.y), 0))
        direction_line_2 = volmdlr.edges.Line2D(c_2, volmdlr.Point2D(
            (direction_vector.y * c_2.x - direction_vector.x * c_2.y) / (
                direction_vector.y), 0))

        direction_line_3 = volmdlr.edges.Line2D(c_3, volmdlr.Point2D(
            (direction_vector.y * c_3.x - direction_vector.x * c_3.y) / (
                direction_vector.y), 0))
        inner_intersections = inner.line_intersections(direction_line)
        inner_intersections_2 = inner_2.line_intersections(direction_line_2)
        inner_intersections_3 = inner_3.line_intersections(direction_line_3)
        Arc1, Arc2 = inner.split(inner_intersections[1],
                                 inner_intersections[0])
        Arc3, Arc4 = inner_2.split(inner_intersections_2[1],
                                   inner_intersections_2[0])
        Arc5, Arc6 = inner_3.split(inner_intersections_3[1],
                                   inner_intersections_3[0])
        new_inner = volmdlr.wires.Contour2D([Arc1, Arc2])
        new_inner_2 = volmdlr.wires.Contour2D([Arc3, Arc4])
        new_inner_3 = volmdlr.wires.Contour2D([Arc5, Arc6])
        intersections = []

        intersections.append((inner_intersections[0], Arc1))
        intersections.append((inner_intersections[1], Arc2))
        if len(self.outer_contour.line_intersections(direction_line)) > 2:

            intersections.append(
                self.outer_contour.line_intersections(direction_line)[0])
            intersections.append(
                self.outer_contour.line_intersections(direction_line)[2])
        else:
            intersections.append(
                self.outer_contour.line_intersections(direction_line)[0])
            intersections.append(
                self.outer_contour.line_intersections(direction_line)[1])
        intersections.append((inner_intersections_2[0], Arc3))
        intersections.append((inner_intersections_2[1], Arc4))
        if len(self.outer_contour.line_intersections(direction_line_2)) > 2:
            intersections.append(
                self.outer_contour.line_intersections(direction_line_2)[0])
            intersections.append(
                self.outer_contour.line_intersections(direction_line_2)[2])
        else:
            intersections.append(
                self.outer_contour.line_intersections(direction_line_2)[0])
            intersections.append(
                self.outer_contour.line_intersections(direction_line_2)[1])
        intersections.append((inner_intersections_3[0], Arc5))
        intersections.append((inner_intersections_3[1], Arc6))
        if len(self.outer_contour.line_intersections(direction_line_3)) > 2:

            intersections.append(
                self.outer_contour.line_intersections(direction_line_3)[0])
            intersections.append(
                self.outer_contour.line_intersections(direction_line_3)[2])
        else:
            intersections.append(
                self.outer_contour.line_intersections(direction_line_3)[0])
            intersections.append(
                self.outer_contour.line_intersections(direction_line_3)[1])

        if isinstance(intersections[0][0], volmdlr.Point2D) and \
                isinstance(intersections[1][0], volmdlr.Point2D):
            ip1, ip2 = sorted([new_inner.primitives.index(intersections[0][1]),
                               new_inner.primitives.index(
                                   intersections[1][1])])
            ip5, ip6 = sorted(
                [new_inner_2.primitives.index(intersections[4][1]),
                 new_inner_2.primitives.index(intersections[5][1])])
            ip7, ip8 = sorted(
                [new_inner_3.primitives.index(intersections[8][1]),
                 new_inner_3.primitives.index(intersections[9][1])])
            ip3, ip4 = sorted(
                [self.outer_contour.primitives.index(intersections[2][1]),
                 self.outer_contour.primitives.index(intersections[3][1])])

            sp11, sp12 = intersections[2][1].split(intersections[2][0])
            sp21, sp22 = intersections[3][1].split(intersections[3][0])
            sp33, sp34 = intersections[6][1].split(intersections[6][0])
            sp44, sp43 = intersections[7][1].split(intersections[7][0])
            sp55, sp56 = intersections[10][1].split(intersections[10][0])
            sp66, sp65 = intersections[11][1].split(intersections[11][0])

            primitives1 = []
            primitives1.append(volmdlr.edges.LineSegment2D(intersections[7][0],
                                                           intersections[5][
                                                               0]))
            primitives1.append(new_inner_2.primitives[ip5])
            primitives1.append(volmdlr.edges.LineSegment2D(intersections[6][0],
                                                           intersections[4][
                                                               0]))
            primitives1.append(sp33)
            primitives1.append(sp43)

            primitives2 = []
            primitives2.append(volmdlr.edges.LineSegment2D(intersections[6][0],
                                                           intersections[4][
                                                               0]))
            primitives2.append(new_inner_2.primitives[ip6])
            primitives2.append(volmdlr.edges.LineSegment2D(intersections[5][0],
                                                           intersections[7][
                                                               0]))
            primitives2.append(volmdlr.edges.LineSegment2D(intersections[7][0],
                                                           intersections[11][
                                                               0]))
            primitives2.append(
                volmdlr.edges.LineSegment2D(intersections[11][0],
                                            intersections[9][0]))
            primitives2.append(new_inner_3.primitives[ip7])
            primitives2.append(volmdlr.edges.LineSegment2D(intersections[8][0],
                                                           intersections[10][
                                                               0]))
            primitives2.append(sp34)

            primitives3 = []
            primitives3.append(
                volmdlr.edges.LineSegment2D(intersections[10][0],
                                            intersections[8][0]))
            primitives3.append(new_inner_3.primitives[ip8])
            primitives3.append(volmdlr.edges.LineSegment2D(intersections[9][0],
                                                           intersections[11][
                                                               0]))
            primitives3.append(sp22)
            primitives3.append(volmdlr.edges.LineSegment2D(intersections[3][0],
                                                           intersections[1][
                                                               0]))
            primitives3.append(new_inner.primitives[ip1])
            primitives3.append(volmdlr.edges.LineSegment2D(intersections[0][0],
                                                           intersections[2][
                                                               0]))
            primitives3.append(volmdlr.edges.LineSegment2D(intersections[2][0],
                                                           intersections[10][
                                                               0]))

            primitives4 = []
            primitives4.append(volmdlr.edges.LineSegment2D(intersections[3][0],
                                                           intersections[1][
                                                               0]))
            a = volmdlr.edges.Arc2D(new_inner.primitives[ip2].end,
                                    new_inner.primitives[ip2].interior,
                                    new_inner.primitives[ip2].start)
            primitives4.append(a)
            primitives4.append(volmdlr.edges.LineSegment2D(intersections[0][0],
                                                           intersections[2][
                                                               0]))
            primitives4.append(sp12)
            primitives4.append(sp21)

            # Contour2D(primitives1),Contour2D(primitives2),
            #                      Contour2D(primitives3),
            all_contours.extend([volmdlr.wires.Contour2D(primitives4)])

        else:
            raise NotImplementedError(
                '{} intersections not supported yet'.format(
                    len(intersections)))

        return all_contours

    def bounding_rectangle(self):
        return self.outer_contour.bounding_rectangle()

    def plot(self, ax=None, color='k', alpha=1, equal_aspect=False):

        if ax is None:
            fig, ax = plt.subplots()
        self.outer_contour.plot(ax=ax, color=color, alpha=alpha,
                                equal_aspect=equal_aspect)
        for inner_contour in self.inner_contours:
            inner_contour.plot(ax=ax, color=color, alpha=alpha,
                               equal_aspect=equal_aspect)

        if equal_aspect:
            ax.set_aspect('equal')

        ax.margins(0.1)
        return ax


class Surface3D(dc.DessiaObject):
    x_periodicity = None
    y_periodicity = None
    """
    Abstract class
    """

    def face_from_contours3d(self,
                             contours3d: List[volmdlr.wires.Contour3D],
                             name: str = ''):
        """
        """

        lc3d = len(contours3d)
        
        if lc3d == 1:
            outer_contour2d = self.contour3d_to_2d(contours3d[0])
            inner_contours2d = []
        elif lc3d > 1:
            area = -1
            inner_contours2d = []
            for contour3d in contours3d:
                contour2d = self.contour3d_to_2d(contour3d)
                inner_contours2d.append(contour2d)
                contour_area = contour2d.area()
                if contour_area > area:
                    area = contour_area
                    outer_contour2d = contour2d
            inner_contours2d.remove(outer_contour2d)
        else:
            raise ValueError('Must have at least one contour')

        if isinstance(self.face_class, str):
            class_ = globals()[self.face_class]
        else:
            class_ = self.face_class

        surface2d = Surface2D(outer_contour=outer_contour2d,
                              inner_contours=inner_contours2d)
        return class_(self,
                      surface2d=surface2d,
                      name=name)

    def repair_primitives_periodicity(self, primitives, last_primitive):
        delta_x1 = abs(primitives[0].start.x
                       - last_primitive.end.x)
        delta_x2 = abs(primitives[-1].end.x
                       - last_primitive.end.x)
        delta_y1 = abs(primitives[0].start.y
                       - last_primitive.end.y)
        delta_y2 = abs(primitives[-1].end.y
                       - last_primitive.end.y)

        if self.x_periodicity \
                and not (math.isclose(delta_x1, 0,
                                      abs_tol=5e-5)
                         or math.isclose(delta_x2, 0,
                                         abs_tol=5e-5)):
            delta_x1 = delta_x1 % self.x_periodicity
            delta_x2 = delta_x2 % self.x_periodicity
            if math.isclose(delta_x1, self.x_periodicity,
                            abs_tol=1e-4):
                delta_x1 = 0.
            if math.isclose(delta_x2, self.x_periodicity,
                            abs_tol=1e-4):
                delta_x2 = 0.
            for prim in primitives:
                prim.start.x = abs(self.x_periodicity
                                   - prim.start.x)
                prim.end.x = abs(self.x_periodicity
                                 - prim.end.x)

        if self.y_periodicity \
                and not (math.isclose(delta_y1, 0,
                                      abs_tol=5e-5)
                         or math.isclose(delta_y2, 0,
                                         abs_tol=5e-5)):
            delta_y1 = delta_y1 % self.y_periodicity
            delta_y2 = delta_y2 % self.y_periodicity
            if math.isclose(delta_y1, self.y_periodicity,
                            abs_tol=1e-4):
                delta_y1 = 0.
            if math.isclose(delta_y2, self.y_periodicity,
                            abs_tol=1e-4):
                delta_y2 = 0.
            for prim in primitives:
                prim.start.y = abs(self.y_periodicity
                                   - prim.start.y)
                prim.end.y = abs(self.y_periodicity
                                 - prim.end.y)

        return primitives, delta_x1, delta_x2, delta_y1, delta_y2

    def contour3d_to_2d(self, contour3d):
        primitives2d = []
        last_primitive = None

        for primitive3d in contour3d.primitives:
            method_name = '{}_to_2d'.format(
                primitive3d.__class__.__name__.lower())
            if hasattr(self, method_name):
                primitives = getattr(self, method_name)(primitive3d)

                if primitives is None:
                    continue

                if last_primitive:
                    primitives, delta_x1, delta_x2, delta_y1, delta_y2 = \
                        self.repair_primitives_periodicity(primitives,
                                                           last_primitive)

                    dist1 = primitive3d.start.point_distance(
                        last_primitive3d.end)
                    dist2 = primitive3d.end.point_distance(
                        last_primitive3d.end)
                    if (math.isclose(delta_x1, 0., abs_tol=1e-3)
                            and math.isclose(delta_y1, 0., abs_tol=1e-3)
                            and math.isclose(dist1, 0, abs_tol=5e-5)):
                        pass
                    elif (math.isclose(delta_x2, 0., abs_tol=1e-3)
                            and math.isclose(delta_y2, 0., abs_tol=1e-3)
                            and math.isclose(dist2, 0, abs_tol=5e-5)):
                        primitives = [p.reverse() for p in primitives[::-1]]
                    else:
                        ax2 = contour3d.plot()
                        primitive3d.plot(ax=ax2, color='r')
                        last_primitive3d.plot(ax=ax2, color='b')
                        # self.plot(ax=ax2)

                        ax = last_primitive.plot(color='b', plot_points=True)
                        # primitives[0].plot(ax=ax, color='r', plot_points=True)
                        # primitives[-1].plot(ax=ax, color='r', plot_points=True)
                        for p in primitives:
                            p.plot(ax=ax, color='r', plot_points=True)
                        if self.x_periodicity:
                            vme.Line2D(volmdlr.Point2D(self.x_periodicity, 0),
                                       volmdlr.Point2D(self.x_periodicity, 1))\
                                .plot(ax=ax)
                        print('Surface 3D:', self)
                        print('3D primitive in red:', primitive3d)
                        print('Previous 3D primitive:', last_primitive3d)
                        raise ValueError(
                            'Primitives not following each other in contour:',
                            'delta1={}, {}, {} ; '
                            'delta2={}, {}, {}'.format(
                                delta_x1, delta_y1, dist1,
                                delta_x2, delta_y2, dist2))

                if primitives:
                    last_primitive = primitives[-1]
                    last_primitive3d = primitive3d
                    primitives2d.extend(primitives)
            else:
                raise NotImplementedError(
                    'Class {} does not implement {}'.format(
                        self.__class__.__name__,
                        method_name))

        return volmdlr.wires.Contour2D(primitives2d)

    def contour2d_to_3d(self, contour2d):
        primitives3d = []
        for primitive2d in contour2d.primitives:
            method_name = '{}_to_3d'.format(
                primitive2d.__class__.__name__.lower())
            if hasattr(self, method_name):
                try:
                    primitives3d.extend(getattr(self, method_name)(primitive2d))
                except NotImplementedError:
                    print('Error NotImplementedError')
            else:
                raise NotImplementedError(
                    'Class {} does not implement {}'.format(
                        self.__class__.__name__,
                        method_name))

        return volmdlr.wires.Contour3D(primitives3d)

    def linesegment3d_to_2d(self, linesegment3d):
        """
        a line segment on a surface will be in any case a line in 2D?
        """
        return [vme.LineSegment2D(self.point3d_to_2d(linesegment3d.start),
                                  self.point3d_to_2d(linesegment3d.end))]

    def bsplinecurve3d_to_2d(self, bspline_curve3d):
        """
        Is this right?
        """
        control_points = [self.point3d_to_2d(p) \
                          for p in bspline_curve3d.control_points]
        return [vme.BSplineCurve2D(
                    bspline_curve3d.degree,
                    control_points=control_points,
                    knot_multiplicities=bspline_curve3d.knot_multiplicities,
                    knots=bspline_curve3d.knots,
                    weights=bspline_curve3d.weights,
                    periodic=bspline_curve3d.periodic)]

    def bsplinecurve2d_to_3d(self, bspline_curve2d):
        """
        Is this right?
        """
        control_points = [self.point2d_to_3d(p) \
                          for p in bspline_curve2d.control_points]
        return [vme.BSplineCurve3D(
                    bspline_curve2d.degree,
                    control_points=control_points,
                    knot_multiplicities=bspline_curve2d.knot_multiplicities,
                    knots=bspline_curve2d.knots,
                    weights=bspline_curve2d.weights,
                    periodic=bspline_curve2d.periodic)]

    
    def normal_from_point2d(self, point2d):
        
        raise NotImplementedError('NotImplemented')
        
        
    def normal_from_point3d(self, point3d):
        """ 
        evaluates the normal vector of the bspline surface at this point3d.
        """
        
        return (self.normal_from_point2d(self.point3d_to_2d(point3d)))[1]
    
    
    def geodesic_distance_from_points2d(self, point1_2d:volmdlr.Point2D, point2_2d:volmdlr.Point2D, number_points:int=50):
        """
        Approximation of geodesic distance via linesegments length sum in 3D
        """
        # points = [point1_2d]
        current_point3d = self.point2d_to_3d(point1_2d)
        distance = 0.
        for i in range(number_points):
            next_point3d = self.point2d_to_3d(point1_2d + (i+1)/(number_points)*(point2_2d - point1_2d))
            distance += next_point3d.point_distance(current_point3d)
            current_point3d = next_point3d
        return distance
            
        
    def geodesic_distance(self, point1_3d:volmdlr.Point3D, point2_3d:volmdlr.Point3D):
        """
        Approximation of geodesic distance between 2 3D points supposed to be on the surface
        """
        point1_2d = self.point3d_to_2d(point1_3d)
        point2_2d = self.point3d_to_2d(point2_3d)
        return self.geodesic_distance_from_points2d(point1_2d, point2_2d)
    
 
class Plane3D(Surface3D):
    face_class = 'PlaneFace3D'

    def __init__(self, frame: volmdlr.Frame3D, name: str = ''):
        """
        :param frame: u and v of frame describe the plane, w is the normal
        """
        self.frame = frame
        self.name = name

    def __hash__(self):
        return hash(self.frame)

    def __eq__(self, other_plane):
        if other_plane.__class__.__name__ != self.__class__.__name__:
            return False
        return (self.frame.origin == other_plane.frame.origin and
                self.frame.w.is_colinear_to(other_plane.frame.w))

    def to_dict(self, use_pointers: bool = True, memo=None, path: str = '#'):
        # improve the object structure ?
        dict_ = dc.DessiaObject.base_dict(self)
        dict_['frame'] = self.frame.to_dict(use_pointers=use_pointers, memo=memo, path=path+'/frame')
        return dict_

    @classmethod
    def from_step(cls, arguments, object_dict):
        frame3d = object_dict[arguments[1]]
        frame3d.normalize()
        frame = volmdlr.Frame3D(frame3d.origin,
                                frame3d.v, frame3d.w, frame3d.u)
        return cls(frame, arguments[0][1:-1])

    def to_step(self, current_id):
        frame = volmdlr.Frame3D(self.frame.origin, self.frame.w, self.frame.u,
                                self.frame.v)
        content, frame_id = frame.to_step(current_id)
        plane_id = frame_id + 1
        content += "#{} = PLANE('{}',#{});\n".format(plane_id, self.name,
                                                     frame_id)
        return content, [plane_id]

    @classmethod
    def from_3_points(cls, point1, point2, point3):
        """
        Point 1 is used as origin of the plane
        """
        vector1 = point2 - point1
        vector2 = point3 - point1

        vector1.normalize()
        vector2.normalize()
        normal = vector1.cross(vector2)
        normal.normalize()
        frame = volmdlr.Frame3D(point1, vector1, normal.cross(vector1), normal)
        return cls(frame)

    @classmethod
    def from_normal(cls, point, normal):
        v1 = normal.deterministic_unit_normal_vector()
        v2 = v1.cross(normal)
        return cls(volmdlr.Frame3D(point, v1, v2, normal))

    @classmethod
    def from_plane_vectors(cls, plane_origin: volmdlr.Point3D,
                           plane_x: volmdlr.Vector3D,
                           plane_y: volmdlr.Vector3D):
        normal = plane_x.cross(plane_y)
        return cls(volmdlr.Frame3D(plane_origin, plane_x, plane_y, normal))

    @classmethod
    def from_points(cls, points):
        if len(points) < 3:
            raise ValueError
        elif len(points) == 3:
            return cls.from_3_points(volmdlr.Point3D(points[0].vector),
                                     volmdlr.Vector3D(points[1].vector),
                                     volmdlr.Vector3D(points[2].vector))
        else:
            points = [p.copy() for p in points]
            indexes_to_del = []
            for i, point in enumerate(points[1:]):
                if point == points[0]:
                    indexes_to_del.append(i)
            for index in indexes_to_del[::-1]:
                del points[index + 1]

            origin = points[0]
            vector1 = points[1] - origin
            vector1.normalize()
            vector2_min = points[2] - origin
            vector2_min.normalize()
            dot_min = abs(vector1.dot(vector2_min))
            for point in points[3:]:
                vector2 = point - origin
                vector2.normalize()
                dot = abs(vector1.dot(vector2))
                if dot < dot_min:
                    vector2_min = vector2
                    dot_min = dot
            return cls.from_3_points(origin, vector1 + origin,
                                     vector2_min + origin)

    def point_on_plane(self, point):
        if math.isclose(self.frame.w.dot(point - self.frame.origin), 0,
                        abs_tol=1e-6):
            return True
        return False

    def line_intersections(self, line):
        u = line.point2 - line.point1
        w = line.point1 - self.frame.origin
        if math.isclose(self.frame.w.dot(u), 0, abs_tol=1e-08):
            return []
        intersection_abscissea = - self.frame.w.dot(w) / self.frame.w.dot(u)
        return [line.point1 + intersection_abscissea * u]

    def linesegment_intersections(self, linesegment: vme.LineSegment3D) \
            -> List[volmdlr.Point3D]:
        u = linesegment.end - linesegment.start
        w = linesegment.start - self.frame.origin
        normaldotu = self.frame.w.dot(u)
        if math.isclose(normaldotu, 0, abs_tol=1e-08):
            return []
        intersection_abscissea = - self.frame.w.dot(w) / normaldotu
        if intersection_abscissea < 0 or intersection_abscissea > 1:
            return []
        return [linesegment.start + intersection_abscissea * u]

    def equation_coefficients(self):
        """
        returns the a,b,c,d coefficient from equation ax+by+cz+d = 0
        """
        a, b, c = self.frame.w
        d = -self.frame.origin.dot(self.frame.w)
        return (a, b, c, d)

    def plane_intersection(self, other_plane):
        line_direction = self.frame.w.cross(other_plane.frame.w)

        if line_direction.norm() < 1e-6:
            return None

        a1, b1, c1, d1 = self.equation_coefficients()
        a2, b2, c2, d2 = other_plane.equation_coefficients()

        if a1 * b2 - a2 * b1 != 0.:
            x0 = (b1 * d2 - b2 * d1) / (a1 * b2 - a2 * b1)
            y0 = (a2 * d1 - a1 * d2) / (a1 * b2 - a2 * b1)
            point1 = volmdlr.Point3D((x0, y0, 0))
        else:
            y0 = (b2 * d2 - c2 * d1) / (b1 * c2 - c1 * b2)
            z0 = (c1 * d1 - b1 * d2) / (b1 * c2 - c1 * b2)
            point1 = volmdlr.Point3D((0, y0, z0))

        # point2 = point1 + line_direction
        # return volmdlr.Line3D(point1, point2)
        return volmdlr.Line3D(point1, point1 + line_direction)

    def is_coincident(self, plane2):
        """
        Verifies if two planes are parallel and coincident
        """
        if self.frame.w.is_colinear_to(plane2.frame.w):
            if plane2.point_on_plane(self.frame.origin):
                return True
        return False

    def rotation(self, center, axis, angle, copy=True):
        # center_frame = self.frame.origin.copy()
        # center_frame.rotation(center, axis, angle, copy=False)
        if copy:
            new_frame = self.frame.rotation(center=center, axis=axis,
                                            angle=angle, copy=True)
            # new_frame.origin = center_frame
            return Plane3D(new_frame)
        else:
            self.frame.rotation(center=center, axis=axis, angle=angle, copy=False)
            # self.frame.origin = center_frame

    def translation(self, offset, copy=True):
        if copy:
            new_frame = self.frame.translation(offset, True)
            return Plane3D(new_frame)
        else:
            self.frame.translation(offset, False)

    def frame_mapping(self, frame, side, copy=True):
        """
        side = 'old' or 'new'
        """
        if side == 'old':
            new_origin = frame.old_coordinates(self.frame.origin)
            new_vector1 = frame.basis().old_coordinates(self.frame.u)
            new_vector2 = frame.basis().old_coordinates(self.frame.v)
            new_vector3 = frame.basis().old_coordinates(self.frame.w)
            if copy:
                return Plane3D(
                    volmdlr.Frame3D(new_origin, new_vector1, new_vector2,
                                    new_vector3), self.name)
            else:
                # self.origin = new_origin
                # self.vectors = [new_vector1, new_vector2]
                # self.normal = frame.Basis().old_coordinates(self.normal)
                # self.normal.normalize()
                self.frame.origin = new_origin
                self.frame.u = new_vector1
                self.frame.v = new_vector2
                self.frame.w = new_vector3

        if side == 'new':
            new_origin = frame.new_coordinates(self.frame.origin)
            new_vector1 = frame.basis().new_coordinates(self.frame.u)
            new_vector2 = frame.basis().new_coordinates(self.frame.v)
            new_vector3 = frame.basis().new_coordinates(self.frame.w)
            if copy:
                return Plane3D(
                    volmdlr.Frame3D(new_origin, new_vector1, new_vector2,
                                    new_vector3), self.name)
            else:
                self.frame.origin = new_origin
                self.frame.u = new_vector1
                self.frame.v = new_vector2
                self.frame.w = new_vector3

    def copy(self, deep=True, memo=None):
        new_frame = self.frame.copy()
        return Plane3D(new_frame, self.name)

    def plot(self, ax=None):
        if ax is None:
            fig = plt.figure()
            ax = fig.add_subplot(111, projection='3d')
        else:
            fig = ax.figure

        self.frame.origin.plot(ax)
        self.frame.u.plot(ax, starting_point=self.frame.origin, color='r')
        self.frame.v.plot(ax, starting_point=self.frame.origin, color='g')
        return ax

    def babylon_script(self):
        s = 'var myPlane = BABYLON.MeshBuilder.CreatePlane("myPlane", {width: 0.5, height: 0.5, sideOrientation: BABYLON.Mesh.DOUBLESIDE}, scene);\n'
        s += 'myPlane.setPositionWithLocalVector(new BABYLON.Vector3({},{},{}));\n'.format(
            self.origin[0], self.origin[1], self.origin[2])

        s += 'var axis1 = new BABYLON.Vector3({}, {}, {});\n'.format(
            self.vectors[0][0], self.vectors[0][1], self.vectors[0][2])
        s += 'var axis2 = new BABYLON.Vector3({}, {}, {});\n'.format(
            self.vectors[1][0], self.vectors[1][1], self.vectors[1][2])
        s += 'var axis3 = new BABYLON.Vector3({}, {}, {});\n'.format(
            self.normal[0], self.normal[1], self.normal[2])
        s += 'var orientation = BABYLON.Vector3.rotationFromAxis(axis1, axis2, axis3);\n'
        s += 'myPlane.rotation = orientation;\n'

        s += 'var planemat = new BABYLON.StandardMaterial("planemat", scene);\n'
        s += 'planemat.alpha = 0.4;\n'
        s += 'myPlane.material = planemat;\n'

        return s

    def point2d_to_3d(self, point2d):
        return point2d.to_3d(self.frame.origin, self.frame.u, self.frame.v)

    def point3d_to_2d(self, point3d):
        return point3d.to_2d(self.frame.origin, self.frame.u, self.frame.v)

    def contour2d_to_3d(self, contour2d):
        return contour2d.to_3d(self.frame.origin, self.frame.u, self.frame.v)

    def contour3d_to_2d(self, contour3d):
        return contour3d.to_2d(self.frame.origin, self.frame.u, self.frame.v)

    def bsplinecurve3d_to_2d(self, bspline_curve3d):
        control_points = [self.point3d_to_2d(p) \
                          for p in bspline_curve3d.control_points]
        return [vme.BSplineCurve2D(
            bspline_curve3d.degree,
            control_points=control_points,
            knot_multiplicities=bspline_curve3d.knot_multiplicities,
            knots=bspline_curve3d.knots,
            weights=bspline_curve3d.weights,
            periodic=bspline_curve3d.periodic)]

    def bsplinecurve2d_to_3d(self, bspline_curve2d):
        control_points = [self.point2d_to_3d(p) \
                          for p in bspline_curve2d.control_points]
        return [vme.BSplineCurve3D(
            bspline_curve2d.degree,
            control_points=control_points,
            knot_multiplicities=bspline_curve2d.knot_multiplicities,
            knots=bspline_curve2d.knots,
            weights=bspline_curve2d.weights,
            periodic=bspline_curve2d.periodic)]

    def rectangular_cut(self, x1: float, x2: float,
                        y1: float, y2: float, name: str = ''):

        p1 = volmdlr.Point2D(x1, y1)
        p2 = volmdlr.Point2D(x2, y1)
        p3 = volmdlr.Point2D(x2, y2)
        p4 = volmdlr.Point2D(x1, y2)
        outer_contour = volmdlr.wires.ClosedPolygon2D([p1, p2, p3, p4])
        surface = Surface2D(outer_contour, [])
        return PlaneFace3D(self, surface, name)


PLANE3D_OXY = Plane3D(volmdlr.OXYZ)
PLANE3D_OYZ = Plane3D(volmdlr.OYZX)
PLANE3D_OZX = Plane3D(volmdlr.OZXY)


class CylindricalSurface3D(Surface3D):
    face_class = 'CylindricalFace3D'
    x_periodicity = volmdlr.TWO_PI
    """
    The local plane is defined by (theta, z)
    :param frame: frame.w is axis, frame.u is theta=0 frame.v theta=pi/2
    :param radius: Cylinder's radius
    """

    def __init__(self, frame, radius, name=''):
        self.frame = frame
        self.radius = radius
        self.name = name

    def point2d_to_3d(self, point2d: volmdlr.Point2D):
        p = volmdlr.Point3D(self.radius * math.cos(point2d.x),
                            self.radius * math.sin(point2d.x),
                            point2d.y)
        return self.frame.old_coordinates(p)

    def point3d_to_2d(self, point3d):
        x, y, z = self.frame.new_coordinates(point3d)
        u1 = x / self.radius
        u2 = y / self.radius
        # theta = volmdlr.core.sin_cos_angle(u1, u2)
        theta = math.atan2(u2, u1)
        return volmdlr.Point2D(theta, z)

    def arc3d_to_2d(self, arc3d):
        start = self.point3d_to_2d(arc3d.start)
        end = self.point3d_to_2d(arc3d.end)
        # angle = abs(start.x-end.x)
        # if arc3d.is_trigo:
        # end = start + volmdlr.Point2D(arc3d.angle, 0)
        # else:
        #     end = start + volmdlr.Point2D(-arc3d.angle, 0)
        # interior = self.point3d_to_2d(arc3d.interior)
        # if start.x < interior.x:
        #     end = start + volmdlr.Point2D(arc3d.angle, 0)
        # else:
        #     end = start - volmdlr.Point2D(arc3d.angle, 0)
        return [vme.LineSegment2D(start, end)]

    def linesegment2d_to_3d(self, linesegment2d):
        theta1, z1 = linesegment2d.start
        theta2, z2 = linesegment2d.end
        if math.isclose(theta1, theta2, abs_tol=1e-9):
            return [vme.LineSegment3D(
                self.point2d_to_3d(linesegment2d.start),
                self.point2d_to_3d(linesegment2d.end),
            )]
        elif math.isclose(z1, z2, abs_tol=1e-9):
            if abs(theta1 - theta2) == volmdlr.TWO_PI:
                return [vme.FullArc3D(center=self.frame.origin + z1 * self.frame.w,
                                      start_end=self.point2d_to_3d(linesegment2d.start),
                                      normal=self.frame.w)]
            else:
                interior = self.point2d_to_3d(linesegment2d.point_at_abscissa(linesegment2d.length() * 0.5))
                return [vme.Arc3D(
                    self.point2d_to_3d(linesegment2d.start),
                    self.point2d_to_3d(
                        volmdlr.Point2D(0.5 * (theta1 + theta2), z1)),
                    self.point2d_to_3d(linesegment2d.end),
                )]
        else:
            # TODO: this is a non exact method!
            return [vme.LineSegment3D(self.point2d_to_3d(linesegment2d.start),self.point2d_to_3d(linesegment2d.end))]
            # raise NotImplementedError('Ellipse? delta_theta={} delta_z={}'.format(abs(theta2-theta1), abs(z1-z2)))

    def fullarc3d_to_2d(self, fullarc3d):
        if self.frame.w.is_colinear_to(fullarc3d.normal):
            p1 = self.point3d_to_2d(fullarc3d.start)
            return [vme.LineSegment2D(p1, p1 + volmdlr.TWO_PI * volmdlr.X2D)]
        else:
            print(fullarc3d.normal, self.frame.w)
            raise ValueError('Impossible!')

    def circle3d_to_2d(self, circle3d):
        return []

    def bsplinecurve3d_to_2d(self, bspline_curve3d):
        # TODO: enhance this, this is a non exact method!
        l = bspline_curve3d.length()
        points = [self.point3d_to_2d(bspline_curve3d.point_at_abscissa(i / 10 * l)) \
                  for i in range(11)]
        return [vme.LineSegment2D(p1, p2) \
                for p1, p2 in zip(points[:-1], points[1:])]

    @classmethod
    def from_step(cls, arguments, object_dict):
        frame3d = object_dict[arguments[1]]
        U, W = frame3d.v, -frame3d.u
        U.normalize()
        W.normalize()
        V = W.cross(U)
        frame_direct = volmdlr.Frame3D(frame3d.origin, U, V, W)
        radius = float(arguments[2]) / 1000
        return cls(frame_direct, radius, arguments[0][1:-1])

    def to_step(self, current_id):
        frame = volmdlr.Frame3D(self.frame.origin, self.frame.w, self.frame.u,
                                self.frame.v)
        content, frame_id = frame.to_step(current_id)
        current_id = frame_id + 1
        content += "#{} = CYLINDRICAL_SURFACE('{}',#{},{});\n" \
            .format(current_id, self.name, frame_id,
                    round(1000 * self.radius, 3))
        return content, [current_id]

    def frame_mapping(self, frame, side, copy=True):
        basis = frame.basis()
        if side == 'new':
            new_origin = frame.new_coordinates(self.frame.origin)
            new_u = basis.new_coordinates(self.frame.u)
            new_v = basis.new_coordinates(self.frame.v)
            new_w = basis.new_coordinates(self.frame.w)
            new_frame = volmdlr.Frame3D(new_origin, new_u, new_v, new_w)
            if copy:
                return CylindricalSurface3D(new_frame, self.radius,
                                            name=self.name)
            else:
                self.frame = new_frame

        if side == 'old':
            new_origin = frame.old_coordinates(self.frame.origin)
            new_u = basis.old_coordinates(self.frame.u)
            new_v = basis.old_coordinates(self.frame.v)
            new_w = basis.old_coordinates(self.frame.w)
            new_frame = volmdlr.Frame3D(new_origin, new_u, new_v, new_w)
            if copy:
                return CylindricalSurface3D(new_frame, self.radius,
                                            name=self.name)
            else:
                self.frame = new_frame

    def rectangular_cut(self, theta1: float, theta2: float,
                        z1: float, z2: float, name: str = ''):

        if theta1 == theta2:
            theta2 += volmdlr.TWO_PI

        p1 = volmdlr.Point2D(theta1, z1)
        p2 = volmdlr.Point2D(theta2, z1)
        p3 = volmdlr.Point2D(theta2, z2)
        p4 = volmdlr.Point2D(theta1, z2)
        outer_contour = volmdlr.wires.ClosedPolygon2D([p1, p2, p3, p4])
        surface2d = Surface2D(outer_contour, [])
        return volmdlr.faces.CylindricalFace3D(self, surface2d, name)

    def translation(self, offset: volmdlr.Vector3D, copy=True):
        if copy:
            return self.__class__(self.frame.translation(offset, copy=True),
                                  self.radius)
        else:
            self.frame.translation(offset, copy=False)

    def rotation(self, center, axis, angle, copy=True):
        if copy:
            new_frame = self.frame.rotation(center=center, axis=axis,
                                            angle=angle, copy=True)
            return self.__class__(new_frame, self.radius)
        else:
            self.frame.rotation(center, axis, angle, copy=False)


    def grid3d(self, points_x, points_y, xmin, xmax, ymin, ymax):
        '''
        generate 3d grid points of a Cylindrical surface, based on a 2d grid points parameters
        (xmin,xmax,points_x) limits and number of points in x, 
        (ymin,ymax,points_y) limits and number of points in y
        '''

        points_2d = volmdlr.Point2D.grid2d(points_x, points_y, xmin, xmax, ymin, ymax)

        points_3d = []
        for j in range(0,len(points_2d)):
            points_3d.append(self.point2d_to_3d(points_2d[j]))

        return points_3d


class ToroidalSurface3D(Surface3D):
    face_class = 'ToroidalFace3D'
    x_periodicity = volmdlr.TWO_PI
    y_periodicity = volmdlr.TWO_PI
    """
    The local plane is defined by (theta, phi)
    theta is the angle around the big (R) circle and phi around the small(r)

    :param frame: Tore's frame: origin is the center, u is pointing at
                    theta=0
    :param R: Tore's radius
    :param r: Circle to revolute radius
    Definitions of R and r according to https://en.wikipedia.org/wiki/Torus
    """

    def __init__(self, frame: volmdlr.Frame3D,
                 R: float, r: float, name: str = ''):
        self.frame = frame
        self.R = R
        self.r = r
        self.name = name

    def _bounding_box(self):
        d = self.R + self.r
        p1 = self.frame.origin + self.frame.u * d + self.frame.v * d + self.frame.w * self.r
        p2 = self.frame.origin + self.frame.u * d + self.frame.v * d - self.frame.w * self.r
        p3 = self.frame.origin + self.frame.u * d - self.frame.v * d + self.frame.w * self.r
        p4 = self.frame.origin + self.frame.u * d - self.frame.v * d - self.frame.w * self.r
        p5 = self.frame.origin - self.frame.u * d + self.frame.v * d + self.frame.w * self.r
        p6 = self.frame.origin - self.frame.u * d + self.frame.v * d - self.frame.w * self.r
        p7 = self.frame.origin - self.frame.u * d - self.frame.v * d + self.frame.w * self.r
        p8 = self.frame.origin - self.frame.u * d - self.frame.v * d - self.frame.w * self.r

        return volmdlr.core.BoundingBox.from_points(
            [p1, p2, p3, p4, p5, p6, p7, p8])

    def point2d_to_3d(self, point2d: volmdlr.Point2D):
        theta, phi = point2d
        x = (self.R + self.r * math.cos(phi)) * math.cos(theta)
        y = (self.R + self.r * math.cos(phi)) * math.sin(theta)
        z = self.r * math.sin(phi)
        return self.frame.old_coordinates(volmdlr.Point3D(x, y, z))

    def point3d_to_2d(self, point3d):
        # points_2D = []
        x, y, z = self.frame.new_coordinates(point3d)
        if z < -self.r:
            z = -self.r
        elif z > self.r:
            z = self.r

        zr = z / self.r
        phi = math.asin(zr)

        u = self.R + math.sqrt((self.r ** 2) - (z ** 2))
        u1, u2 = round(x / u, 5), round(y / u, 5)
        theta = volmdlr.core.sin_cos_angle(u1, u2)

        return volmdlr.Point2D(theta, phi)

    @classmethod
    def from_step(cls, arguments, object_dict):
        frame3d = object_dict[arguments[1]]
        U, W = frame3d.v, -frame3d.u
        U.normalize()
        W.normalize()
        V = W.cross(U)
        frame_direct = volmdlr.Frame3D(frame3d.origin, U, V, W)
        rcenter = float(arguments[2]) / 1000
        rcircle = float(arguments[3]) / 1000
        return cls(frame_direct, rcenter, rcircle, arguments[0][1:-1])

    def to_step(self, current_id):
        frame = volmdlr.Frame3D(self.frame.origin, self.frame.w, self.frame.u,
                                self.frame.v)
        content, frame_id = frame.to_step(current_id)
        current_id = frame_id + 1
        content += "#{} = TOROIDAL_SURFACE('{}',#{},{},{});\n" \
            .format(current_id, self.name, frame_id,
                    round(1000 * self.R, 3),
                    round(1000 * self.r, 3))
        return content, [current_id]

    def frame_mapping(self, frame, side, copy=True):
        basis = frame.Basis()
        if side == 'new':
            new_origin = frame.new_coordinates(self.frame.origin)
            new_u = basis.new_coordinates(self.frame.u)
            new_v = basis.new_coordinates(self.frame.v)
            new_w = basis.new_coordinates(self.frame.w)
            new_frame = volmdlr.Frame3D(new_origin, new_u, new_v, new_w)
            if copy:
                return ToroidalSurface3D(new_frame,
                                         self.R, self.r,
                                         name=self.name)
            else:
                self.frame = new_frame

        if side == 'old':
            new_origin = frame.old_coordinates(self.frame.origin)
            new_u = basis.old_coordinates(self.frame.u)
            new_v = basis.old_coordinates(self.frame.v)
            new_w = basis.old_coordinates(self.frame.w)
            new_frame = volmdlr.Frame3D(new_origin, new_u, new_v, new_w)
            if copy:
                return ToroidalSurface3D(new_frame,
                                         self.R, self.r,
                                         name=self.name)
            else:
                self.frame = new_frame

    def rectangular_cut(self, theta1, theta2, phi1, phi2, name=''):
        if phi1 == phi2:
            phi2 += volmdlr.TWO_PI
        elif phi2 < phi1:
            phi2 += volmdlr.TWO_PI
        if theta1 == theta2:
            theta2 += volmdlr.TWO_PI
        elif theta2 < theta1:
            theta2 += volmdlr.TWO_PI

        p1 = volmdlr.Point2D(theta1, phi1)
        p2 = volmdlr.Point2D(theta2, phi1)
        p3 = volmdlr.Point2D(theta2, phi2)
        p4 = volmdlr.Point2D(theta1, phi2)
        outer_contour = volmdlr.wires.ClosedPolygon2D([p1, p2, p3, p4])
        return ToroidalFace3D(self,
                              Surface2D(outer_contour, []),
                              name)

    def linesegment2d_to_3d(self, linesegment2d):
        theta1, phi1 = linesegment2d.start
        theta2, phi2 = linesegment2d.end
        if theta1 == theta2:
            if math.isclose(phi1 - phi2, volmdlr.TWO_PI, abs_tol=1e-9):
                u = self.frame.u.rotation(self.frame.origin, self.frame.w,
                                          angle=theta1)
                v = self.frame.u.rotation(self.frame.origin, self.frame.w,
                                          angle=theta1)
                center = self.frame.origin+self.R*u
                return [vme.FullArc3D(center=center,
                                      start_end=center + self.r * u,
                                      normal=v)]
            else:
                return [vme.Arc3D(
                    self.point2d_to_3d(linesegment2d.start),
                    self.point2d_to_3d(volmdlr.Point2D(theta1, 0.5 * (phi1 + phi2))),
                    self.point2d_to_3d(linesegment2d.end),
                )]
        elif math.isclose(phi1, phi2, abs_tol=1e-9):
            if abs(theta1 - theta2) == volmdlr.TWO_PI:
                center = self.frame.origin + self.r * math.sin(phi1) * self.frame.w
                start_end = center + self.frame.u * (self.r + self.R)
                return [vme.FullArc3D(center=center,
                                      start_end=start_end,
                                      normal=self.frame.w)]
            else:
                return [vme.Arc3D(
                    self.point2d_to_3d(linesegment2d.start),
                    self.point2d_to_3d(volmdlr.Point2D(0.5 * (theta1 + theta2), phi1)),
                    self.point2d_to_3d(linesegment2d.end),
                )]
        else:
            raise NotImplementedError('Ellipse?')

    def fullarc3d_to_2d(self, fullarc3d):
        if self.frame.w.is_colinear_to(fullarc3d.normal):
            p1 = self.point3d_to_2d(fullarc3d.start)
            return [vme.LineSegment2D(p1, p1 + volmdlr.TWO_PI * volmdlr.X2D)]
        elif fullarc3d.normal.dot(self.frame.w):
            p1 = self.point3d_to_2d(fullarc3d.start)
            return [vme.LineSegment2D(p1, p1 + volmdlr.TWO_PI * volmdlr.Y2D)]
        else:
            raise ValueError('Impossible!')

    def circle3d_to_2d(self, circle3d):
        return []

    def triangulation(self):
        face = self.rectangular_cut(0, volmdlr.TWO_PI, 0, volmdlr.TWO_PI)
        return face.triangulation()

    def translation(self, offset: volmdlr.Vector3D, copy=True):
        if copy:
            return self.__class__(self.frame.translation(offset, copy=True),
                                  self.R,
                                  self.r)
        else:
            self.frame.translation(offset, copy=False)

    def rotation(self, center, axis, angle, copy=True):
        if copy:
            new_frame = self.frame.rotation(center=center, axis=axis,
                                            angle=angle, copy=True)
            return self.__class__(new_frame, self.R, self.r)
        else:
            self.frame.rotation(center, axis, angle, copy=False)

class ConicalSurface3D(Surface3D):
    face_class = 'ConicalFace3D'
    x_periodicity = volmdlr.TWO_PI
    """
    The local plane is defined by (theta, z)
    :param frame: Cone's frame to position it: frame.w is axis of cone
                    frame.origin is at the angle of the cone
    :param semi_angle: Cone's semi-angle
    """

    def __init__(self, frame: volmdlr.Frame3D, semi_angle: float,
                 name: str = ''):
        self.frame = frame
        self.semi_angle = semi_angle
        self.name = name

    @classmethod
    def from_step(cls, arguments, object_dict):
        frame3d = object_dict[arguments[1]]
        U, W = frame3d.v, frame3d.u
        U.normalize()
        W.normalize()
        V = W.cross(U)
        radius = float(arguments[2]) / 1000
        semi_angle = float(arguments[3])
        origin = frame3d.origin - radius / math.tan(semi_angle) * W
        frame_direct = volmdlr.Frame3D(origin, U, V, W)
        return cls(frame_direct, semi_angle, arguments[0][1:-1])

    def to_step(self, current_id):
        frame = volmdlr.Frame3D(self.frame.origin, self.frame.w, self.frame.u,
                                self.frame.v)
        content, frame_id = frame.to_step(current_id)
        current_id = frame_id + 1
        content += "#{} = CONICAL_SURFACE('{}',#{},{},{});\n" \
            .format(current_id, self.name, frame_id,
                    0.,
                    round(self.semi_angle, 3))
        return content, [current_id]

    def frame_mapping(self, frame, side, copy=True):
        basis = frame.Basis()
        if side == 'new':
            new_origin = frame.new_coordinates(self.frame.origin)
            new_u = basis.new_coordinates(self.frame.u)
            new_v = basis.new_coordinates(self.frame.v)
            new_w = basis.new_coordinates(self.frame.w)
            new_frame = volmdlr.Frame3D(new_origin, new_u, new_v, new_w)
            if copy:
                return ConicalSurface3D(new_frame, self.radius, name=self.name)
            else:
                self.frame = new_frame

        if side == 'old':
            new_origin = frame.old_coordinates(self.frame.origin)
            new_u = basis.old_coordinates(self.frame.u)
            new_v = basis.old_coordinates(self.frame.v)
            new_w = basis.old_coordinates(self.frame.w)
            new_frame = volmdlr.Frame3D(new_origin, new_u, new_v, new_w)
            if copy:
                return ConicalSurface3D(new_frame, self.radius, name=self.name)
            else:
                self.frame = new_frame

    def point2d_to_3d(self, point2d: volmdlr.Point2D):
        theta, z = point2d
        r = math.tan(self.semi_angle) * z
        new_point = volmdlr.Point3D(r * math.cos(theta),
                                    r * math.sin(theta),
                                    z)
        return self.frame.old_coordinates(new_point)

    # def point3d_to_2d(self, point3d: volmdlr.Point3D):
    #     z = self.frame.w.dot(point3d)
    #     x, y = point3d.plane_projection2d(self.frame.origin, self.frame.u,
    #                                       self.frame.v)
    #     theta = math.atan2(y, x)
    #     return volmdlr.Point2D(theta, z+0.003)

    def point3d_to_2d(self, point3d: volmdlr.Point3D):
        x, y, z = self.frame.new_coordinates(point3d)
        # x, y = point3d.plane_projection2d(self.frame.origin, self.frame.u,
        #                                   self.frame.v)
        theta = math.atan2(y, x)
        return volmdlr.Point2D(theta, z)

    def rectangular_cut(self, theta1: float, theta2: float,
                        z1: float, z2: float, name: str = ''):
        # theta1 = angle_principal_measure(theta1)
        # theta2 = angle_principal_measure(theta2)
        if theta1 == theta2:
            theta2 += volmdlr.TWO_PI

        p1 = volmdlr.Point2D(theta1, z1)
        p2 = volmdlr.Point2D(theta2, z1)
        p3 = volmdlr.Point2D(theta2, z2)
        p4 = volmdlr.Point2D(theta1, z2)
        outer_contour = volmdlr.wires.ClosedPolygon2D([p1, p2, p3, p4])
        return ConicalFace3D(self, Surface2D(outer_contour, []), name)

    def fullarc3d_to_2d(self, fullarc3d):
        if self.frame.w.is_colinear_to(fullarc3d.normal):
            p1 = self.point3d_to_2d(fullarc3d.start)
            return [vme.LineSegment2D(p1, p1 + volmdlr.TWO_PI * volmdlr.X2D)]
        else:
            raise ValueError('Impossible!')

    def circle3d_to_2d(self, circle3d):
        return []

    def linesegment2d_to_3d(self, linesegment2d):
        theta1, z1 = linesegment2d.start
        theta2, z2 = linesegment2d.end
        if math.isclose(z1, z2, abs_tol=1e-9) and math.isclose(z1, 0.,
                                                               abs_tol=1e-9):
            return []
        elif math.isclose(abs(theta1 - theta2) % volmdlr.TWO_PI, 0., abs_tol=1e-9):
            return [vme.LineSegment3D(
                self.point2d_to_3d(linesegment2d.start),
                self.point2d_to_3d(linesegment2d.end),
            )]
        elif math.isclose(z1, z2, abs_tol=1e-9):

            if abs(theta1 - theta2) % volmdlr.TWO_PI == 0.:
                return [vme.FullArc3D(center=self.frame.origin + z1 * self.frame.w,
                                      start_end=self.point2d_to_3d(linesegment2d.start),
                                      normal=self.frame.w)]
            else:
                return [vme.Arc3D(
                    self.point2d_to_3d(linesegment2d.start),
                    self.point2d_to_3d(
                        volmdlr.Point2D(0.5 * (theta1 + theta2), z1)),
                    self.point2d_to_3d(linesegment2d.end))
                ]
        else:
            raise NotImplementedError('Ellipse?')

    def translation(self, offset: volmdlr.Vector3D, copy=True):
        if copy:
            return self.__class__(self.frame.translation(offset, copy=True),
                                  self.semi_angle)
        else:
            self.frame.translation(offset, copy=False)

    def rotation(self, center, axis, angle, copy=True):
        if copy:
            new_frame = self.frame.rotation(center=center, axis=axis, angle=angle, copy=True)
            return self.__class__(new_frame, self.semi_angle)
        else:
            self.frame.rotation(center, axis, angle, copy=False)

class SphericalSurface3D(Surface3D):
    face_class = 'SphericalFace3D'
    """
    :param frame: Sphere's frame to position it
    :type frame: volmdlr.Frame3D
    :param radius: Sphere's radius
    :type radius: float
    """

    def __init__(self, frame, radius, name=''):
        self.frame = frame
        self.radius = radius
        self.name = name
        # V = frame.v
        # V.normalize()
        # W = frame.w
        # W.normalize()
        # self.plane = Plane3D(frame.origin, V, W)

    def _bounding_box(self):
        points = [self.frame.origin + volmdlr.Point3D(-self.radius,
                                                      -self.radius,
                                                      -self.radius),
                  self.frame.origin + volmdlr.Point3D(self.radius,
                                                      self.radius,
                                                      self.radius),

                  ]
        return volmdlr.core.BoundingBox.from_points(points)

    @classmethod
    def from_step(cls, arguments, object_dict):
        frame3d = object_dict[arguments[1]]
        U, W = frame3d.v, frame3d.u
        U.normalize()
        W.normalize()
        V = W.cross(U)
        frame_direct = volmdlr.Frame3D(frame3d.origin, U, V, W)
        radius = float(arguments[2]) / 1000
        return cls(frame_direct, radius, arguments[0][1:-1])

    def point2d_to_3d(self, point2d):
        # source mathcurve.com/surfaces/sphere
        # -pi<theta<pi, -pi/2<phi<pi/2
        theta, phi = point2d
        x = self.radius * math.cos(phi) * math.cos(theta)
        y = self.radius * math.cos(phi) * math.sin(theta)
        z = self.radius * math.sin(phi)
        return self.frame.old_coordinates(volmdlr.Point3D(x, y, z))

    def point3d_to_2d(self, point3d):
        x, y, z = point3d
        if z < -self.radius:
            z = -self.radius
        elif z > self.radius:
            z = self.radius

        zr = z / self.radius
        phi = math.asin(zr)

        u = math.sqrt((self.radius ** 2) - (z ** 2))
        if u == 0:
            u1, u2 = x, y
        else:
            u1, u2 = round(x / u, 5), round(y / u, 5)
        theta = volmdlr.sin_cos_angle(u1, u2)
        return volmdlr.Point2D(theta, phi)

    def linesegment2d_to_3d(self, linesegment2d):
        start = self.point2d_to_3d(linesegment2d.start)
        interior = self.point2d_to_3d(0.5 * (linesegment2d.start + linesegment2d.end))
        end = self.point2d_to_3d(linesegment2d.end)
        if start == end:
            u = start - self.frame.origin
            u.normalize()
            v = interior - self.frame.origin
            v.normalize()
            normal = u.cross(v)
            return [vme.FullArc3D(self.frame.origin, start, normal)]
        return [vme.Arc3D(start, interior, end)]

    def plot(self, ax=None, color='grey', alpha=0.5):
        # points = []
        for i in range(20):
            theta = i / 20. * volmdlr.TWO_PI
            t_points = []
            for j in range(20):
                phi = j / 20. * volmdlr.TWO_PI
                t_points.append(self.point2d_to_3d(volmdlr.Point2D(theta, phi)))
            ax = volmdlr.wires.ClosedPolygon3D(t_points).plot(ax=ax, color=color, alpha=alpha)

        return ax

    def rectangular_cut(self, theta1, theta2, phi1, phi2, name=''):
        if phi1 == phi2:
            phi2 += volmdlr.TWO_PI
        elif phi2 < phi1:
            phi2 += volmdlr.TWO_PI
        if theta1 == theta2:
            theta2 += volmdlr.TWO_PI
        elif theta2 < theta1:
            theta2 += volmdlr.TWO_PI

        p1 = volmdlr.Point2D(theta1, phi1)
        p2 = volmdlr.Point2D(theta2, phi1)
        p3 = volmdlr.Point2D(theta2, phi2)
        p4 = volmdlr.Point2D(theta1, phi2)
        outer_contour = volmdlr.wires.ClosedPolygon2D([p1, p2, p3, p4])
        return SphericalFace3D(self,
                               Surface2D(outer_contour, []),
                               name=name)


class RuledSurface3D(Surface3D):
    face_class = 'RuledFace3D'
    """
    :param frame: frame.w is axis, frame.u is theta=0 frame.v theta=pi/2
    :type frame: volmdlr.Frame3D
    :param radius: Cylinder's radius
    :type radius: float
    """

    def __init__(self,
                 wire1: volmdlr.wires.Wire3D,
                 wire2: volmdlr.wires.Wire3D,
                 name: str = ''):
        self.wire1 = wire1
        self.wire2 = wire2
        self.length1 = wire1.length()
        self.length2 = wire2.length()
        self.name = name

    def point2d_to_3d(self, point2d: volmdlr.Point2D):
        x, y = point2d
        point1 = self.wire1.point_at_abscissa(x * self.length1)
        point2 = self.wire2.point_at_abscissa(x * self.length2)
        joining_line = vme.LineSegment3D(point1, point2)
        point = joining_line.point_at_abscissa(y * joining_line.length())
        return point

    def point3d_to_2d(self, point3d):
        raise NotImplementedError

    def rectangular_cut(self, x1: float, x2: float,
                        y1: float, y2: float, name: str = ''):
        p1 = volmdlr.Point2D(x1, y1)
        p2 = volmdlr.Point2D(x2, y1)
        p3 = volmdlr.Point2D(x2, y2)
        p4 = volmdlr.Point2D(x1, y2)
        outer_contour = volmdlr.wires.ClosedPolygon2D([p1, p2, p3, p4])
        surface2d = Surface2D(outer_contour, [])
        return volmdlr.faces.RuledFace3D(self, surface2d, name)


class BSplineSurface3D(Surface3D):
    face_class = 'BSplineFace3D'
    _non_serializable_attributes = ['surface']

    def __init__(self, degree_u, degree_v, control_points, nb_u, nb_v,
                 u_multiplicities, v_multiplicities, u_knots, v_knots,
                 weights=None, name=''):
        self.control_points = control_points
        self.degree_u = degree_u
        self.degree_v = degree_v
        self.nb_u = nb_u
        self.nb_v = nb_v

        u_knots = vme.standardize_knot_vector(u_knots)
        v_knots = vme.standardize_knot_vector(v_knots)
        self.u_knots = u_knots
        self.v_knots = v_knots
        self.u_multiplicities = u_multiplicities
        self.v_multiplicities = v_multiplicities
        self.weights = weights

        self.control_points_table = []
        points_row = []
        i = 1
        for pt in control_points:
            points_row.append(pt)
            if i == nb_v:
                self.control_points_table.append(points_row)
                points_row = []
                i = 1
            else:
                i += 1
        surface = BSpline.Surface()
        surface.degree_u = degree_u
        surface.degree_v = degree_v
        if weights is None:
            P = [(control_points[i][0], control_points[i][1],
                  control_points[i][2]) for i in range(len(control_points))]
            surface.set_ctrlpts(P, nb_u, nb_v)
        else:
            Pw = [(control_points[i][0] * weights[i],
                   control_points[i][1] * weights[i],
                   control_points[i][2] * weights[i],
                   weights[i]) for i in range(len(control_points))]
            surface.set_ctrlpts(Pw, nb_u, nb_v)
        knot_vector_u = []
        for i, u_knot in enumerate(u_knots):
            knot_vector_u.extend([u_knot] * u_multiplicities[i])
        knot_vector_v = []
        for i, v_knot in enumerate(v_knots):
            knot_vector_v.extend([v_knot] * v_multiplicities[i])
        surface.knotvector_u = knot_vector_u
        surface.knotvector_v = knot_vector_v
        surface.delta = 0.05
        # surface_points = surface.evalpts

        self.surface = surface
        # self.points = [volmdlr.Point3D(*p) for p in surface_points]
        volmdlr.core.Primitive3D.__init__(self, name=name)

        # Hidden Attributes
        self._displacements = ()
        self._grids2d = ()
        self._grids2d_deformed = ()

    @property
    def x_periodicity(self):
        p3d_x1 = self.point2d_to_3d(volmdlr.Point2D(1., 0.5))
        p2d_x0 = self.point3d_to_2d(p3d_x1, 0., 0.5)
        if self.point2d_to_3d(p2d_x0) == p3d_x1 and \
                not math.isclose(p2d_x0.x, 1, abs_tol=1e-3):
            return 1 - p2d_x0.x
        else:
            return None

    @property
    def y_periodicity(self):
        p3d_y1 = self.point2d_to_3d(volmdlr.Point2D(0.5, 1))
        p2d_y0 = self.point3d_to_2d(p3d_y1, 0., 0.5)
        if self.point2d_to_3d(p2d_y0) == p3d_y1 and \
                not math.isclose(p2d_y0.y, 1, abs_tol=1e-3):
            return 1 - p2d_y0.y
        else:
            return None

    def control_points_matrix(self, coordinates):
        ''' 
        define control points like a matrix, for each coordinate: x:0, y:1, z:2 
        '''

        P = npy.empty((self.nb_u, self.nb_v))
        for i in range(0,self.nb_u):
            for j in range(0,self.nb_v):
                P[i][j] = self.control_points_table[i][j][coordinates]
        return P

    #Knots_vector
    def knots_vector_u(self):
        '''
        compute the global knot vector (u direction) based on knot elements and multiplicities 
        '''

        knots = self.u_knots
        multiplicities = self.u_multiplicities

        knots_vec = []
        for i in range(0,len(knots)):
            for j in range(0,multiplicities[i]):
                knots_vec.append(knots[i])
        return knots_vec

    def knots_vector_v(self):
        ''' 
        compute the global knot vector (v direction) based on knot elements and multiplicities 
        '''

        knots = self.v_knots
        multiplicities = self.v_multiplicities

        knots_vec = []
        for i in range(0,len(knots)):
            for j in range(0,multiplicities[i]):
                knots_vec.append(knots[i])
        return knots_vec


    def basis_functions_u(self, u, k, i):
        ''' 
        compute basis functions Bi in u direction for u=u and degree=k
        '''

        # k = self.degree_u
        t = self.knots_vector_u()

        if k == 0:
            return 1.0 if t[i] <= u < t[i+1] else 0.0
        if t[i+k] == t[i]:
            c1 = 0.0
        else:
            c1 = (u - t[i])/(t[i+k] - t[i]) * self.basis_functions_u(u, k-1, i)
        if t[i+k+1] == t[i+1]:
            c2 = 0.0
        else:
            c2 = (t[i+k+1] - u)/(t[i+k+1] - t[i+1]) * self.basis_functions_u(u, k-1, i+1)
        return c1 + c2

    def basis_functions_v(self, v, k, i):
        ''' 
        compute basis functions Bi in v direction for v=v and degree=k
        '''

        # k = self.degree_u
        t = self.knots_vector_v()

        if k == 0:
            return 1.0 if t[i] <= v < t[i+1] else 0.0
        if t[i+k] == t[i]:
            c1 = 0.0
        else:
            c1 = (v - t[i])/(t[i+k] - t[i]) * self.basis_functions_v(v, k-1, i)
        if t[i+k+1] == t[i+1]:
            c2 = 0.0
        else:
            c2 = (t[i+k+1] - v)/(t[i+k+1] - t[i+1]) * self.basis_functions_v(v, k-1, i+1)
        return c1 + c2

    def blending_vector_u (self, u):
        ''' 
        compute a vector of basis_functions in u direction for u=u 
        '''

        blending_vect = npy.empty((1,self.nb_u))
        for j in range(0,self.nb_u):
            blending_vect[0][j] = self.basis_functions_u(u, self.degree_u, j)

        return blending_vect

    def blending_vector_v (self, v):
        ''' 
        compute a vector of basis_functions in v direction for v=v 
        '''

        blending_vect = npy.empty((1,self.nb_v))
        for j in range(0,self.nb_v):
            blending_vect[0][j] = self.basis_functions_v(v, self.degree_v, j)

        return blending_vect

    def blending_matrix_u (self, u):
        ''' 
        compute a matrix of basis_functions in u direction for a vector u like [0,1] 
        '''

        blending_mat = npy.empty((len(u), self.nb_u))
        for i in range(0,len(u)):
            for j in range(0,self.nb_u):
                blending_mat[i][j] = self.basis_functions_u(u[i], self.degree_u, j)
        return blending_mat

    def blending_matrix_v (self, v):
        ''' 
        compute a matrix of basis_functions in v direction for a vector v like [0,1] 
        '''

        blending_mat = npy.empty((len(v), self.nb_v))
        for i in range(0,len(v)):
            for j in range(0,self.nb_v):
                blending_mat[i][j] = self.basis_functions_v(v[i], self.degree_v, j)
        return blending_mat

    def point2d_to_3d(self, point2d: volmdlr.Point2D):
        x, y = point2d
        if -1e-3 < x < 0:
            x = 0.
        elif 1 < x < 1+1e-3:
            x = 1
        if -1e-3 < y < 0:
            y = 0
        elif 1 < y < 1+1e-3:
            y = 1
        return volmdlr.Point3D(*self.surface.evaluate_single((x, y)))


    # def point3d_to_2d(self, point3d):
    #     def f(x):
    #         return (point3d - self.point2d_to_3d(
    #             volmdlr.Point2D(x[0], x[1]))).norm()
        
    #     x = npy.linspace(0,1,5)
    #     x_init=[]
    #     for xi in x:
    #         for yi in x:
    #             x_init.append((xi,yi))
        
    #     cost=[]
    #     sol=[]
            
    #     for x0 in x_init: 
    #     # for x0 in [(0.5, 0.5), (0.25, 0.25), (0.75,0.25), (0.25, 0.75), (0.75, 0.25), (0, 0), (0, 1), (1, 0), (1, 1)]:
    #         z = scp.optimize.least_squares(f, x0=x0, bounds=([0,1]))
    #         cost.append(z.fun)
    #         sol.append(z.x)
    #     # print(min(cost))
    #     # if min(cost) < 1e-3: 
    #     solution=sol[cost.index(min(cost))]
    #     return (volmdlr.Point2D(solution[0], solution[1]))
    #     # else:
    #         # raise ValueError ('Error > 1e-3')

    def point3d_to_2d(self, point3d: volmdlr.Point3D, min_bound_x: float = 0.,
                      max_bound_x: float = 1., min_bound_y: float = 0.,
                      max_bound_y: float = 1., tol=1e-9):
        def f(x):
            p3d = self.point2d_to_3d(volmdlr.Point2D(x[0], x[1]))
            return point3d.point_distance(p3d)

        results = []

        delta_bound_x = max_bound_x - min_bound_x
        delta_bound_y = max_bound_y - min_bound_y
        x0s = [((min_bound_x+max_bound_x)/2, (min_bound_y+max_bound_y)/2),
                (min_bound_x+delta_bound_x/10, min_bound_y+delta_bound_y/10),
                (min_bound_x+delta_bound_x/10, max_bound_y-delta_bound_y/10),
                (max_bound_x-delta_bound_x/10, min_bound_y+delta_bound_y/10),
                (max_bound_x-delta_bound_x/10, max_bound_y-delta_bound_y/10)]

        for x0 in x0s:
            z = scp.optimize.least_squares(f, x0=x0, bounds=([min_bound_x,
                                                              min_bound_y],
                                                              [max_bound_x,
                                                              max_bound_y]),
                                            ftol=tol/10,
                                            xtol=tol/10,
                                            # loss='soft_l1'
                                            )
            # z.cost represent the value of the cost function at the solution
            if z.fun < tol:
                return volmdlr.Point2D(*z.x)

            res = scp.optimize.minimize(f, x0=npy.array(x0),
                                        bounds=[(min_bound_x, max_bound_x),
                                                (min_bound_y, max_bound_y)],
                                        tol=tol)
            # res.fun represent the value of the objective function
            if res.fun < tol:
                return volmdlr.Point2D(*res.x)

            results.append((z.x, z.fun))
            results.append((res.x, res.fun))
        return (volmdlr.Point2D(*min(results, key=lambda r: r[1])[0]))


    def linesegment2d_to_3d(self, linesegment2d):
        # TODO: this is a non exact method!
        lth = linesegment2d.length()
        points = [self.point2d_to_3d(
            linesegment2d.point_at_abscissa(i * lth / 10.)) for i in range(11)]

        linesegment = vme.LineSegment3D(points[0], points[-1])
        flag = True
        for pt in points:
            if not linesegment.point_belongs(pt):
                flag = False
                break

        periodic = False
        if self.x_periodicity is not None and \
                math.isclose(lth, self.x_periodicity, abs_tol=1e-6) and \
                math.isclose(linesegment2d.start.y, linesegment2d.end.y,
                             abs_tol=1e-6):
            periodic = True
        elif self.y_periodicity is not None and \
                math.isclose(lth, self.y_periodicity, abs_tol=1e-6) and \
                math.isclose(linesegment2d.start.x, linesegment2d.end.x,
                             abs_tol=1e-6):
            periodic = True

        if flag:
            # All the points are on the same LineSegment3D
            linesegments = [linesegment]
        else:
            linesegments = [vme.BSplineCurve3D.from_points_interpolation(
                points, max(self.degree_u, self.degree_v), periodic=periodic)]
            # linesegments = [vme.LineSegment3D(p1, p2)
            #                 for p1, p2 in zip(points[:-1], points[1:])]
        return linesegments

    def linesegment3d_to_2d(self, linesegment3d):
        """
        a line segment on a BSplineSurface3D will be in any case a line in 2D?
        """
        x_perio = self.x_periodicity if self.x_periodicity is not None else 1.
        y_perio = self.y_periodicity if self.y_periodicity is not None else 1.
        return [vme.LineSegment2D(self.point3d_to_2d(linesegment3d.start,
                                                      max_bound_x=x_perio,
                                                      max_bound_y=y_perio),
                                  self.point3d_to_2d(linesegment3d.end,
                                                      max_bound_x=x_perio,
                                                      max_bound_y=y_perio))]

    def bsplinecurve3d_to_2d(self, bspline_curve3d):
        # TODO: enhance this, it is a non exact method!
        # TODO: bsplinecurve can be periodic but not around the bsplinesurface
        bsc_linesegment = vme.LineSegment3D(bspline_curve3d.points[0],
                                            bspline_curve3d.points[-1])
        flag = True
        for pt in bspline_curve3d.points:
            if not bsc_linesegment.point_belongs(pt):
                flag = False
                break

        if self.x_periodicity and not self.y_periodicity \
                and bspline_curve3d.periodic:
            p1 = self.point3d_to_2d(bspline_curve3d.points[0], min_bound_x=0.,
                                    max_bound_x=self.x_periodicity)
            p1_sup = self.point3d_to_2d(bspline_curve3d.points[0],
                                        min_bound_x=1 - self.x_periodicity)
            new_x = p1.x-p1_sup.x+self.x_periodicity
            new_x = new_x if 0 <= new_x else 0
            reverse = False
            if new_x < 0:
                new_x = 0
            elif math.isclose(new_x, self.x_periodicity, abs_tol=1e-5):
                new_x = 0
                reverse = True

            linesegments = [
                vme.LineSegment2D(
                    volmdlr.Point2D(new_x, p1.y),
                    volmdlr.Point2D(self.x_periodicity, p1.y))]
            if reverse:
                linesegments[0] = linesegments[0].reverse()

        elif self.y_periodicity and not self.x_periodicity \
                and bspline_curve3d.periodic:
            p1 = self.point3d_to_2d(bspline_curve3d.points[0], min_bound_y=0.,
                                    max_bound_y=self.y_periodicity)
            p1_sup = self.point3d_to_2d(bspline_curve3d.points[0],
                                        min_bound_y=1 - self.y_periodicity)
            new_y = p1.y - p1_sup.y + self.y_periodicity
            new_y = new_y if 0 <= new_y else 0
            reverse = False
            if new_y < 0:
                new_y = 0
            elif math.isclose(new_y, self.y_periodicity, abs_tol=1e-5):
                new_y = 0
                reverse = True

            linesegments = [
                vme.LineSegment2D(
                    volmdlr.Point2D(p1.x, new_y),
                    volmdlr.Point2D(p1.x, self.y_periodicity))]
            if reverse:
                linesegments[0] = linesegments[0].reverse()

        elif self.x_periodicity and self.y_periodicity \
                and bspline_curve3d.periodic:
            raise NotImplementedError

        elif flag:
            x_perio = self.x_periodicity if self.x_periodicity is not None\
                else 1.
            y_perio = self.y_periodicity if self.y_periodicity is not None\
                else 1.
            p1 = self.point3d_to_2d(bspline_curve3d.points[0],
                                    max_bound_x=x_perio,
                                    max_bound_y=y_perio)
            p2 = self.point3d_to_2d(bspline_curve3d.points[-1],
                                    max_bound_x=x_perio,
                                    max_bound_y=y_perio)

            if p1 == p2:
                print('BSplineCruve3D skipped because it is too small')
                linesegments = None
            else:
                p1_sup = self.point3d_to_2d(bspline_curve3d.points[0],
                                            min_bound_x=1-x_perio,
                                            min_bound_y=1-y_perio)
                p2_sup = self.point3d_to_2d(bspline_curve3d.points[-1],
                                            min_bound_x=1-x_perio,
                                            min_bound_y=1-y_perio)
                if self.x_periodicity and p1.point_distance(p1_sup) > 1e-5:
                    p1.x -= p1_sup.x - x_perio
                    p2.x -= p2_sup.x - x_perio
                if self.y_periodicity and p1.point_distance(p1_sup) > 1e-5:
                    p1.y -= p1_sup.y - y_perio
                    p2.y -= p2_sup.y - y_perio
                linesegments = [vme.LineSegment2D(p1, p2)]
            # How to check if end of surface overlaps start or the opposite ?
        else:
            lth = bspline_curve3d.length()
            if lth > 1e-5:
                points = [self.point3d_to_2d(
                        bspline_curve3d.point_at_abscissa(i / 10 * lth)
                        # max_bound_x=self.x_periodicity,
                        # max_bound_y=self.y_periodicity
                    ) for i in range(11)]
                # linesegments = [vme.LineSegment2D(p1, p2)
                #                 for p1, p2 in zip(points[:-1], points[1:])]
                linesegments = [vme.BSplineCurve2D.from_points_interpolation(
                    points, max(self.degree_u, self.degree_v))]
            elif 1e-6 < lth <= 1e-5:
                linesegments = [vme.LineSegment2D(
                    self.point3d_to_2d(bspline_curve3d.start),
                    self.point3d_to_2d(bspline_curve3d.end))]
            else:
                print('BSplineCruve3D skipped because it is too small')
                linesegments = None

        # print(bspline_curve3d.start, bspline_curve3d.end)
        # print([(l.start, l.end) for l in linesegments])
        # print()
        return linesegments

    def arc3d_to_2d(self, arc3d):
        number_points = math.ceil(arc3d.angle * 10) + 1  # 10 points per radian
        l = arc3d.length()
        points = [self.point3d_to_2d(arc3d.point_at_abscissa(
            i * l / (number_points - 1))) for i in range(number_points)]
<<<<<<< HEAD
        return [vme.LineSegment2D(p1, p2)
                for p1, p2 in zip(points[:-1], points[1:])]
        # return [vme.BSplineCurve2D.from_points_interpolation(
        #             points, max(self.degree_u, self.degree_v))]
=======
        # return [vme.LineSegment2D(p1, p2)
        #         for p1, p2 in zip(points[:-1], points[1:])]
        return [vme.BSplineCurve2D.from_points_interpolation(
                    points, max(self.degree_u, self.degree_v))]
>>>>>>> c50faede

    def arc2d_to_3d(self, arc2d):
        number_points = math.ceil(arc2d.angle * 7) + 1  # 7 points per radian
        l = arc2d.length()
        points = [self.point2d_to_3d(arc2d.point_at_abscissa(
            i * l / (number_points - 1))) for i in range(number_points)]
<<<<<<< HEAD
        return vme.BSplineCurve3D.from_points_interpolation(
                    points, max(self.degree_u, self.degree_v))
=======
        return [vme.BSplineCurve3D.from_points_interpolation(
                    points, max(self.degree_u, self.degree_v))]
>>>>>>> c50faede

    def _bounding_box(self):
        return volmdlr.core.BoundingBox.from_points(self.control_points)

    def rectangular_cut(self, u1: float, u2: float,
                        v1: float, v2: float, name: str = ''):
        p1 = volmdlr.Point2D(u1, v1)
        p2 = volmdlr.Point2D(u2, v1)
        p3 = volmdlr.Point2D(u2, v2)
        p4 = volmdlr.Point2D(u1, v2)
        outer_contour = volmdlr.wires.ClosedPolygon2D([p1, p2, p3, p4])
        surface = Surface2D(outer_contour, [])
        return BSplineFace3D(self, surface, name) #PlaneFace3D

    def FreeCADExport(self, ip, ndigits=3):
        name = 'primitive{}'.format(ip)
        script = ""
        points = '['
        for i, pts_row in enumerate(self.control_points_table):
            pts = '['
            for j, pt in enumerate(pts_row):
                point = 'fc.Vector({},{},{}),'.format(pt[0], pt[1], pt[2])
                pts += point
            pts = pts[:-1] + '],'
            points += pts
        points = points[:-1] + ']'

        script += '{} = Part.BSplineSurface()\n'.format(name)
        if self.weights is None:
            script += '{}.buildFromPolesMultsKnots({},{},{},udegree={},vdegree={},uknots={},vknots={})\n'.format(
                name, points, self.u_multiplicities, self.v_multiplicities,
                self.degree_u, self.degree_v, self.u_knots, self.v_knots)
        else:
            script += '{}.buildFromPolesMultsKnots({},{},{},udegree={},vdegree={},uknots={},vknots={},weights={})\n'.format(
                name, points, self.u_multiplicities, self.v_multiplicities,
                self.degree_u, self.degree_v, self.u_knots, self.v_knots,
                self.weights)

        return script

    def rotation(self, center, axis, angle, copy=True):
        new_control_points = [p.rotation(center, axis, angle, copy=True) for p in
                              self.control_points]
        new_bsplinesurface3d = BSplineSurface3D(self.degree_u, self.degree_v,
                                                new_control_points, self.nb_u,
                                                self.nb_v,
                                                self.u_multiplicities,
                                                self.v_multiplicities,
                                                self.u_knots, self.v_knots,
                                                self.weights, self.name)
        if copy:
            return new_bsplinesurface3d
        else:
            self.control_points = new_control_points
            self.surface = new_bsplinesurface3d.surface
            # self.points = new_BSplineSurface3D.points

    def translation(self, offset, copy=True):
        new_control_points = [p.translation(offset, True) for p in
                              self.control_points]
        new_bsplinesurface3d = BSplineSurface3D(self.degree_u, self.degree_v,
                                                new_control_points, self.nb_u,
                                                self.nb_v,
                                                self.u_multiplicities,
                                                self.v_multiplicities,
                                                self.u_knots, self.v_knots,
                                                self.weights, self.name)
        if copy:
            return new_bsplinesurface3d
        else:
            self.control_points = new_control_points
            self.surface = new_bsplinesurface3d.surface
            # self.points = new_BSplineSurface3D.points

    def frame_mapping(self, frame, side, copy=True):
        new_control_points = [p.frame_mapping(frame, side, True) for p in
                              self.control_points]
        new_bsplinesurface3d = BSplineSurface3D(self.degree_u, self.degree_v,
                                                new_control_points, self.nb_u,
                                                self.nb_v,
                                                self.u_multiplicities,
                                                self.v_multiplicities,
                                                self.u_knots, self.v_knots,
                                                self.weights, self.name)
        if copy:
            return new_bsplinesurface3d
        else:
            self.control_points = new_control_points
            self.surface = new_bsplinesurface3d.surface
            # self.points = new_BSplineSurface3D.points

    def plot(self, ax=None):
        for p in self.control_points:
            ax = p.plot(ax=ax)
        return ax


    @classmethod
    def from_step(cls, arguments, object_dict):
        name = arguments[0][1:-1]
        degree_u = int(arguments[1])
        degree_v = int(arguments[2])
        points_sets = arguments[3][1:-1].split("),")
        points_sets = [elem + ")" for elem in points_sets[:-1]] + [
            points_sets[-1]]
        control_points = []
        for points_set in points_sets:
            points = [object_dict[int(i[1:])] for i in
                      points_set[1:-1].split(",")]
            nb_v = len(points)
            control_points.extend(points)
        nb_u = int(len(control_points) / nb_v)
        surface_form = arguments[4]
        if arguments[5] == '.F.':
            u_closed = False
        elif arguments[5] == '.T.':
            u_closed = True
        else:
            raise ValueError
        if arguments[6] == '.F.':
            v_closed = False
        elif arguments[6] == '.T.':
            v_closed = True
        else:
            raise ValueError
        self_intersect = arguments[7]
        u_multiplicities = [int(i) for i in arguments[8][1:-1].split(",")]
        v_multiplicities = [int(i) for i in arguments[9][1:-1].split(",")]
        u_knots = [float(i) for i in arguments[10][1:-1].split(",")]
        v_knots = [float(i) for i in arguments[11][1:-1].split(",")]
        knot_spec = arguments[12]

        if 13 in range(len(arguments)):
            weight_data = [
                float(i) for i in
                arguments[13][1:-1].replace("(", "").replace(")", "").split(",")
            ]
        else:
            weight_data = None

        bsplinesurface = cls(degree_u, degree_v, control_points, nb_u, nb_v,
                             u_multiplicities, v_multiplicities, u_knots,
                             v_knots, weight_data, name)
        # if u_closed:
        #     bsplinesurface.x_periodicity = bsplinesurface.get_x_periodicity()
        # if v_closed:
        #     bsplinesurface.y_periodicity = bsplinesurface.get_y_periodicity()
        return bsplinesurface

    def to_step(self, current_id):
        content = ''
        point_matrix_ids = '('
        for points in self.control_points_table:
            point_ids = '('
            for point in points:
                point_content, point_id = point.to_step(current_id)
                content += point_content
                point_ids += '#{},'.format(point_id)
                current_id = point_id + 1
            point_ids = point_ids[:-1]
            point_ids += '),'
            point_matrix_ids += point_ids
        point_matrix_ids = point_matrix_ids[:-1]
        point_matrix_ids += ')'

        u_close = '.T.' if self.x_periodicity else '.F.'
        v_close = '.T.' if self.y_periodicity else '.F.'

        content += "#{} = B_SPLINE_SURFACE_WITH_KNOTS('{}',{},{},{},.UNSPECIFIED.,{},{},.F.,{},{},{},{},.UNSPECIFIED.);\n" \
            .format(current_id, self.name, self.degree_u, self.degree_v,
                    point_matrix_ids, u_close, v_close,
                    tuple(self.u_multiplicities), tuple(self.v_multiplicities),
                    tuple(self.u_knots), tuple(self.v_knots))
        return content, [current_id]
        
        
    def grid3d(self, points_x, points_y, xmin, xmax, ymin, ymax):
        '''
        generate 3d grid points of a Bspline surface, based on a 2d grid points parameters
        (xmin,xmax,points_x) limits and number of points in x, 
        (ymin,ymax,points_y) limits and number of points in y
        '''

        points_2d = volmdlr.Point2D.grid2d(points_x, points_y, xmin, xmax, ymin, ymax)
        if not self._grids2d:
            self._grids2d = ([points_x, points_y, xmin, xmax, ymin, ymax], points_2d)

        points_3d = []
        for j in range(0,len(points_2d)):
            points_3d.append(self.point2d_to_3d(points_2d[j]))

        return points_3d


    def grid2d_deformed(self, points_x, points_y, xmin, xmax, ymin, ymax):
        ''' 
        dimension and deform a 2d grid points based on a Bspline surface
        (xmin,xmax,points_x) limits and number of points in x, 
        (ymin,ymax,points_y) limits and number of points in y

        '''

        points_2d = volmdlr.Point2D.grid2d(points_x, points_y, xmin, xmax, ymin, ymax)
        points_3d = self.grid3d(points_x, points_y, xmin, xmax, ymin, ymax)

        # Parameters
        index_x = {} #grid point position(i,j), x coordinates position in X(unknown variable)
        index_y = {} #grid point position(i,j), y coordinates position in X(unknown variable)
        index_points = {} #grid point position(j,i), point position in points_2d (or points_3d)
        k,p = 0,0
        for i in range(0,points_x):
            for j in range(0,points_y):
                index_x.update({(j,i):k})
                index_y.update({(j,i):k+1})
                index_points.update({(j,i):p})
                k=k+2
                p=p+1

        equation_points = [] #points combination to compute distances between 2D and 3D grid points
        for i in range(0,points_y): #row from (0,i)
            for j in range(1,points_x):
                equation_points.append(((0,i),(j,i)))
        for i in range(0,points_x): #column from (i,0)
            for j in range(1,points_y):
                equation_points.append(((i,0),(i,j)))
        for i in range(0,points_y): #row
            for j in range(0,points_x-1):
                equation_points.append(((j,i),(j+1,i)))
        for i in range(0,points_x): #column
            for j in range(0,points_x-1):
                equation_points.append(((i,j),(i,j+1)))
        for i in range(0,points_y-1): #diagonal
            for j in range(0,points_x-1):
                equation_points.append(((j,i),(j+1,i+1)))

        for i in range(0,points_y): #row 2segments (before.point.after)
            for j in range(1,points_x-1):
                equation_points.append(((j-1,i),(j+1,i)))

        for i in range(0,points_x): #column 2segments (before.point.after)
            for j in range(1,points_y-1):
                equation_points.append(((i,j-1),(i,j+1)))

        # Euclidean distance
        # D=[] # distances between 3D grid points (based on points combination [equation_points])
        # for i in range(0, len(equation_points)):
        #     D.append((points_3d[index_points[equation_points[i][0]]].point_distance(points_3d[index_points[equation_points[i][1]]]))**2)

        # Geodesic distance

        # xx=[]
        # for p in points_2d:
        #     xx.append(p.x)
        # yy=[]
        # for p in points_2d:
        #     yy.append(p.y)

        # triang = plt_tri.Triangulation(xx, yy)
        # faces = triang.triangles
        # points = npy.empty([len(points_3d),3])
        # for i in range(0,len(points_3d)):
        #     points[i] = npy.array([points_3d[i].x,points_3d[i].y,points_3d[i].z])

        # geoalg = geodesic.PyGeodesicAlgorithmExact(points, faces)
        D = [] # geodesic distances between 3D grid points (based on points combination [equation_points])
        for i in range(0, len(equation_points)):
            D.append((self.geodesic_distance(points_3d[index_points[equation_points[i][0]]], points_3d[index_points[equation_points[i][1]]]))**2)

        #System of nonlinear equations
        def non_linear_equations(X):
            F = npy.empty(len(equation_points)+2)
            for i in range(0, len(equation_points)):
                F[i] = abs((X[index_x[equation_points[i][0]]]**2 + X[index_x[equation_points[i][1]]]**2 + X[index_y[equation_points[i][0]]]**2 + X[index_y[equation_points[i][1]]]**2 - 2*X[index_x[equation_points[i][0]]]*X[index_x[equation_points[i][1]]] -2*X[index_y[equation_points[i][0]]]*X[index_y[equation_points[i][1]]] - D[i]) / D[i]) 
                
            F[i+1] = X[0]*1000
            F[i+2] = X[1]*1000
            # i=i+2
            # # F[i+3] = X[(len(points_2d)-points_x)*2]
            # l= 3
            # for f in range(1, points_x):
            #     F[i+f] = X[l]*1000
            #     l = l+2
            ## F[i+3] = X[3]*1000
            ## F[i+4] = X[5]*1000
            ## F[i+4] = X[points_x*2]*1000

            return F

        ## Solution with "least_squares" 
        x_init=[] #initial guess (2D grid points)
        for i in range(0,len(points_2d)):
            x_init.append(points_2d[i][0])
            x_init.append(points_2d[i][1])
        z = opt.least_squares(non_linear_equations, x_init)

        points_2d_deformed = [] #deformed 2d grid points
        for i in range(0,len(z.x),2):
            points_2d_deformed.append(volmdlr.Point2D(z.x[i], z.x[i+1]))

        self._grids2d_deformed = ([points_x, points_y, xmin, xmax, ymin, ymax], points_2d_deformed)

        return points_2d_deformed


    def grid2d_deformation (self, points_x, points_y, xmin, xmax, ymin, ymax):
        '''
        compute the deformation/displacement (dx/dy) of a 2d grid points based on a Bspline surface with:
        (xmin,xmax,points_x) limits and number of points in x, 
        (ymin,ymax,points_y) limits and number of points in y

        '''

        points_2d = volmdlr.Point2D.grid2d(points_x, points_y, xmin, xmax, ymin, ymax)

        if [points_x, points_y, xmin, xmax, ymin, ymax] in self._grids2d_deformed:
            points_2d_deformed = self._grids2d_deformed[1]
        else:
            points_2d_deformed = self.grid2d_deformed(points_x, points_y, xmin, xmax, ymin, ymax)
            self._grids2d_deformed = ([points_x, points_y, xmin, xmax, ymin, ymax], points_2d_deformed)


        #Displacement,Deformation dx/dy
        displacement = npy.ones(shape=(len(points_2d),2)) #2D grid points displacement
        for i in range(0,len(displacement)):
            displacement[i][0]=points_2d_deformed[i][0]-points_2d[i][0]
            displacement[i][1]=points_2d_deformed[i][1]-points_2d[i][1]
    
        self._displacements = ([points_x, points_y, xmin, xmax, ymin, ymax], displacement)

        return displacement
    
    
    def point2d_parametric_to_dimension(self, point2d: volmdlr.Point3D, points_x, points_y, xmin, xmax, ymin, ymax):
        ''' 
        convert a point2d from the parametric to the dimensioned frame
        '''

        #Check if the 0<point2d.x<1 and 0<point2d.y<1
        if point2d.x<0:
<<<<<<< HEAD
           point2d.x=0
=======
            point2d.x=0
>>>>>>> c50faede
        elif point2d.x>1:
            point2d.x=1
        if point2d.y<0:
            point2d.y=0
        elif point2d.y>1:
            point2d.y=1
<<<<<<< HEAD
        
        if (points_x, points_y, xmin, xmax, ymin, ymax) in self._grids2d:
            points_2d = self._grids2d[points_x, points_y, xmin, xmax, ymin, ymax]
=======

        if [points_x, points_y, xmin, xmax, ymin, ymax] in self._grids2d:
            points_2d = self._grids2d[1]
>>>>>>> c50faede
        else:
            points_2d = volmdlr.Point2D.grid2d(points_x, points_y, xmin, xmax, ymin, ymax)
            self._grids2d = ([points_x, points_y, xmin, xmax, ymin, ymax], points_2d)

        if [points_x, points_y, xmin, xmax, ymin, ymax] in self._displacements:
            displacement = self._displacements[1]
        else:
            displacement = self.grid2d_deformation(points_x, points_y, xmin, xmax, ymin, ymax)
            self._displacements = ([points_x, points_y, xmin, xmax, ymin, ymax], displacement)

        # Parameters
        index_points = {} #grid point position(j,i), point position in points_2d (or points_3d)
        p = 0
        for i in range(0,points_x):
            for j in range(0,points_y):
                index_points.update({(j,i):p})
                p=p+1

        #Form function "Finite Elements"
        def form_function(s,t):
            N = npy.empty(4)
            N[0] = (1-s)*(1-t)/4
            N[1] = (1+s)*(1-t)/4
            N[2] = (1+s)*(1+t)/4
            N[3] = (1-s)*(1+t)/4
            return N

        finite_elements_points = [] #2D grid points index that define one element
        for j in range(0,points_y-1):
            for i in range(0,points_x-1):
                finite_elements_points.append(((i,j),(i+1,j),(i+1,j+1),(i,j+1)))
        finite_elements = [] #finite elements defined with closed polygon
        for i in range(0, len(finite_elements_points)):
            finite_elements.append(volmdlr.wires.ClosedPolygon2D((points_2d[index_points[finite_elements_points[i][0]]],
                                      points_2d[index_points[finite_elements_points[i][1]]],
                                      points_2d[index_points[finite_elements_points[i][2]]],
                                      points_2d[index_points[finite_elements_points[i][3]]])))

        for k in range(0, len(finite_elements_points)):
            if (volmdlr.wires.Contour2D(finite_elements[k].primitives).point_belongs(point2d) #finite_elements[k].point_belongs(point2d)
                or volmdlr.wires.Contour2D(finite_elements[k].primitives).point_over_contour(point2d)
                or ((points_2d[index_points[finite_elements_points[k][0]]][0] < point2d.x < points_2d[index_points[finite_elements_points[k][1]]][0])
                    and point2d.y == points_2d[index_points[finite_elements_points[k][0]]][1])
                or ((points_2d[index_points[finite_elements_points[k][1]]][1] < point2d.y < points_2d[index_points[finite_elements_points[k][2]]][1])
                    and point2d.x == points_2d[index_points[finite_elements_points[k][1]]][0])
                or ((points_2d[index_points[finite_elements_points[k][3]]][0] < point2d.x < points_2d[index_points[finite_elements_points[k][2]]][0])
                    and point2d.y == points_2d[index_points[finite_elements_points[k][1]]][1])
                or ((points_2d[index_points[finite_elements_points[k][0]]][1] < point2d.y < points_2d[index_points[finite_elements_points[k][3]]][1])
                    and point2d.x == points_2d[index_points[finite_elements_points[k][0]]][0])):
                break

        x0=points_2d[index_points[finite_elements_points[k][0]]][0]
        y0=points_2d[index_points[finite_elements_points[k][0]]][1]
        x1=points_2d[index_points[finite_elements_points[k][1]]][0]
        y2=points_2d[index_points[finite_elements_points[k][2]]][1]
        x=point2d.x
        y=point2d.y
        s=2*((x-x0)/(x1-x0))-1
        t=2*((y-y0)/(y2-y0))-1


        N = form_function(s,t)
        dx = npy.array([displacement[index_points[finite_elements_points[k][0]]][0],
                        displacement[index_points[finite_elements_points[k][1]]][0],
                        displacement[index_points[finite_elements_points[k][2]]][0],
                        displacement[index_points[finite_elements_points[k][3]]][0]])
        dy = npy.array([displacement[index_points[finite_elements_points[k][0]]][1],
                        displacement[index_points[finite_elements_points[k][1]]][1],
                        displacement[index_points[finite_elements_points[k][2]]][1],
                        displacement[index_points[finite_elements_points[k][3]]][1]])

        return volmdlr.Point2D(point2d.x + npy.transpose(N).dot(dx),  point2d.y + npy.transpose(N).dot(dy))

    
    def point3d_to_2d_with_dimension(self, point3d: volmdlr.Point3D, points_x, points_y, xmin, xmax, ymin, ymax):
        '''
        compute the point2d of a point3d, on a Bspline surface, in the dimensioned frame  
        '''
        
        point2d = self.point3d_to_2d(point3d) 
        
        point2d_with_dimension = self.point2d_parametric_to_dimension(point2d, points_x, points_y, xmin, xmax, ymin, ymax)

        return point2d_with_dimension


    def point2d_with_dimension_to_parametric_frame(self, point2d, points_x, points_y, xmin, xmax, ymin, ymax):
        ''' 
        convert a point2d from the dimensioned to the parametric frame
        '''
                                                                             
        if [points_x, points_y, xmin, xmax, ymin, ymax] in self._grids2d:
            points_2d = self._grids2d[1]
        else:
            points_2d = volmdlr.Point2D.grid2d(points_x, points_y, xmin, xmax, ymin, ymax)
            self._grids2d = ([points_x, points_y, xmin, xmax, ymin, ymax], points_2d)

        if  [points_x, points_y, xmin, xmax, ymin, ymax]  in self._grids2d_deformed:
            points_2d_deformed = self._grids2d_deformed[1]
        else:
            points_2d_deformed = self.grid2d_deformed(points_x, points_y, xmin, xmax, ymin, ymax)
            self._grids2d_deformed = ([points_x, points_y, xmin, xmax, ymin, ymax], points_2d_deformed)


        # Parameters
        index_points = {} #grid point position(j,i), point position in points_2d (or points_3d)
        p = 0
        for i in range(0,points_x):
            for j in range(0,points_y):
                index_points.update({(j,i):p})
                p=p+1

        finite_elements_points = [] #2D grid points index that define one element
        for j in range(0,points_y-1):
            for i in range(0,points_x-1):
                finite_elements_points.append(((i,j),(i+1,j),(i+1,j+1),(i,j+1)))
        finite_elements = [] #finite elements defined with closed polygon  DEFORMED
        for i in range(0, len(finite_elements_points)):
            finite_elements.append(volmdlr.wires.ClosedPolygon2D((points_2d_deformed[index_points[finite_elements_points[i][0]]],
                                                                  points_2d_deformed[index_points[finite_elements_points[i][1]]],
                                                                  points_2d_deformed[index_points[finite_elements_points[i][2]]],
                                                                  points_2d_deformed[index_points[finite_elements_points[i][3]]])))

        finite_elements_initial = [] #finite elements defined with closed polygon  INITIAL
        for i in range(0, len(finite_elements_points)):
            finite_elements_initial.append(volmdlr.wires.ClosedPolygon2D((points_2d[index_points[finite_elements_points[i][0]]],
                                                                          points_2d[index_points[finite_elements_points[i][1]]],
                                                                          points_2d[index_points[finite_elements_points[i][2]]],
                                                                          points_2d[index_points[finite_elements_points[i][3]]])))


        for k in range(0, len(finite_elements_points)):
            if (finite_elements[k].point_belongs(point2d)
                or ((points_2d_deformed[index_points[finite_elements_points[k][0]]][0] < point2d.x < points_2d_deformed[index_points[finite_elements_points[k][1]]][0])
                    and point2d.y == points_2d_deformed[index_points[finite_elements_points[k][0]]][1])
                or ((points_2d_deformed[index_points[finite_elements_points[k][1]]][1] < point2d.y < points_2d_deformed[index_points[finite_elements_points[k][2]]][1])
                    and point2d.x == points_2d_deformed[index_points[finite_elements_points[k][1]]][0])
                or ((points_2d_deformed[index_points[finite_elements_points[k][3]]][0] < point2d.x < points_2d_deformed[index_points[finite_elements_points[k][2]]][0])
                    and point2d.y == points_2d_deformed[index_points[finite_elements_points[k][1]]][1])
                or ((points_2d_deformed[index_points[finite_elements_points[k][0]]][1] < point2d.y < points_2d_deformed[index_points[finite_elements_points[k][3]]][1])
                    and point2d.x == points_2d_deformed[index_points[finite_elements_points[k][0]]][0])
                or finite_elements[k].primitives[0].point_belongs(point2d) or finite_elements[k].primitives[1].point_belongs(point2d)
                or finite_elements[k].primitives[2].point_belongs(point2d) or finite_elements[k].primitives[3].point_belongs(point2d)):

                break

        frame_deformed = volmdlr.Frame2D(finite_elements[k].center_of_mass(),
                                         volmdlr.Vector2D(finite_elements[k].primitives[1].middle_point()[0]-finite_elements[k].center_of_mass()[0],
                                                          finite_elements[k].primitives[1].middle_point()[1]-finite_elements[k].center_of_mass()[1]),
                                         volmdlr.Vector2D(finite_elements[k].primitives[0].middle_point()[0]-finite_elements[k].center_of_mass()[0],
                                                          finite_elements[k].primitives[0].middle_point()[1]-finite_elements[k].center_of_mass()[1]))

        point2d_frame_deformed = volmdlr.Point2D(point2d.frame_mapping(frame_deformed, 'new')[0],
                                                 point2d.frame_mapping(frame_deformed, 'new')[1])


        frame_inital = volmdlr.Frame2D(finite_elements_initial[k].center_of_mass(),
                                       volmdlr.Vector2D(finite_elements_initial[k].primitives[1].middle_point()[0]-finite_elements_initial[k].center_of_mass()[0],
                                                        finite_elements_initial[k].primitives[1].middle_point()[1]-finite_elements_initial[k].center_of_mass()[1]),
                                       volmdlr.Vector2D(finite_elements_initial[k].primitives[0].middle_point()[0]-finite_elements_initial[k].center_of_mass()[0],
                                                        finite_elements_initial[k].primitives[0].middle_point()[1]-finite_elements_initial[k].center_of_mass()[1]))

        X = point2d_frame_deformed.frame_mapping(frame_inital, 'old')[0]
        if X<0:
            X=0
        elif X>1:
            X=1
        Y = point2d_frame_deformed.frame_mapping(frame_inital, 'old')[1]
        if Y<0:
            Y=0
        elif Y>1:
            Y=1
        
        return volmdlr.Point2D(X,Y) 
        
    
    def point2d_with_dimension_to_3d(self, point2d, points_x, points_y, xmin, xmax, ymin, ymax):
        '''
        compute the point3d, on a Bspline surface, of a point2d define in the dimensioned frame
        '''
        
        point2d_01 = self.point2d_with_dimension_to_parametric_frame(point2d, points_x, points_y, xmin, xmax, ymin, ymax)
        
        return self.point2d_to_3d(point2d_01)
    

    def linesegment2d_parametric_to_dimension(self, linesegment2d, points_x, points_y):
        '''
        convert a linesegment2d from the parametric to the dimensioned frame
        '''

        xmin, xmax, ymin, ymax = 0, 1, 0, 1

<<<<<<< HEAD
        linesegment2d_with_dimension = volmdlr.edges.LineSegment2D(self.point2d_parametric_to_dimension(linesegment2d.start, points_x, points_y, xmin, xmax, ymin, ymax), self.point2d_parametric_to_dimension(linesegment2d.end, points_x, points_y, xmin, xmax, ymin, ymax))

        return linesegment2d_with_dimension
=======
        points = linesegment2d.discretization_points(20)
        points_dim = [self.point2d_parametric_to_dimension(p, points_x, points_y, xmin, xmax, ymin, ymax) for p in points]

        return vme.BSplineCurve2D.from_points_interpolation(
                points_dim, max(self.degree_u, self.degree_v))
>>>>>>> c50faede


    def linesegment3d_to_2d_with_dimension(self, linesegment3d, points_x, points_y):
        '''
        compute the linesegment2d of a linesegment3d, on a Bspline surface, in the dimensioned frame
        '''

        linesegment2d = self.linesegment3d_to_2d(linesegment3d)
<<<<<<< HEAD
        linesegment2d_with_dimension = self.linesegment2d_parametric_to_dimension(linesegment2d, points_x, points_y)

        return linesegment2d_with_dimension
=======
        bsplinecurve2d_with_dimension = self.linesegment2d_parametric_to_dimension(linesegment2d, points_x, points_y)

        return bsplinecurve2d_with_dimension
>>>>>>> c50faede


    def linesegment2d_with_dimension_to_parametric_frame(self, linesegment2d):            
        '''
        convert a linesegment2d from the dimensioned to the parametric frame
        '''

<<<<<<< HEAD
        for cle in self._grids2d.keys():
            [points_x, points_y, xmin, xmax, ymin, ymax] = cle
=======
        [points_x, points_y, xmin, xmax, ymin, ymax] = self._grids2d[0]
>>>>>>> c50faede

        try:
            linesegment2d = volmdlr.edges.LineSegment2D(self.point2d_with_dimension_to_parametric_frame(linesegment2d.start, points_x, points_y, xmin, xmax, ymin, ymax), self.point2d_with_dimension_to_parametric_frame(linesegment2d.end, points_x, points_y, xmin, xmax, ymin, ymax))
        except NotImplementedError:
            return None

        return linesegment2d


    def linesegment2d_with_dimension_to_3d(self, linesegment2d):
        '''
        compute the linesegment3d, on a Bspline surface, of a linesegment2d defined in the dimensioned frame
        '''

        linesegment2d_01 = self.linesegment2d_with_dimension_to_parametric_frame(linesegment2d)
        linesegment3d = self.linesegment2d_to_3d(linesegment2d_01)

        return linesegment3d


    def bsplinecurve2d_parametric_to_dimension(self, bsplinecurve2d, points_x, points_y):
        '''
        convert a bsplinecurve2d from the parametric to the dimensioned frame
        '''

        xmin, xmax, ymin, ymax = 0, 1, 0, 1
        # check if bsplinecurve2d is in a list
<<<<<<< HEAD
        if type(bsplinecurve2d) == list:
=======
        if isinstance(bsplinecurve2d, list):
>>>>>>> c50faede
            bsplinecurve2d = bsplinecurve2d[0]
        points = bsplinecurve2d.control_points
        points_dim = []

        for p in points:
            points_dim.append(self.point2d_parametric_to_dimension(p, points_x, points_y, xmin, xmax, ymin, ymax))

        bsplinecurve2d_with_dimension = volmdlr.edges.BSplineCurve2D(bsplinecurve2d.degree, points_dim,
                                                                     bsplinecurve2d.knot_multiplicities,
                                                                     bsplinecurve2d.knots,
                                                                     bsplinecurve2d.weights,
                                                                     bsplinecurve2d.periodic)

        return bsplinecurve2d_with_dimension


    def bsplinecurve3d_to_2d_with_dimension(self, bsplinecurve3d, points_x, points_y):
        '''
        compute the bsplinecurve2d of a bsplinecurve3d, on a Bspline surface, in the dimensioned frame
        '''

        bsplinecurve2d_01 = self.bsplinecurve3d_to_2d(bsplinecurve3d)
        bsplinecurve2d_with_dimension = self.bsplinecurve2d_parametric_to_dimension(bsplinecurve2d_01, points_x, points_y)

        return bsplinecurve2d_with_dimension


    def bsplinecurve2d_with_dimension_to_parametric_frame(self, bsplinecurve2d):
        '''
        convert a bsplinecurve2d from the dimensioned to the parametric frame
        '''

        points_dim = bsplinecurve2d.control_points
        points = []
<<<<<<< HEAD
        for cle in self._grids2d.keys():
            [points_x, points_y, xmin, xmax, ymin, ymax] = cle
=======
        [points_x, points_y, xmin, xmax, ymin, ymax] = self._grids2d[0]
>>>>>>> c50faede

        for p in points_dim:
            points.append(self.point2d_with_dimension_to_parametric_frame(p, points_x, points_y, xmin, xmax, ymin, ymax))

        bsplinecurve2d = volmdlr.edges.BSplineCurve2D(bsplinecurve2d.degree, points,
                                                      bsplinecurve2d.knot_multiplicities,
                                                      bsplinecurve2d.knots,
                                                      bsplinecurve2d.weights,
                                                      bsplinecurve2d.periodic)
        return bsplinecurve2d


    def bsplinecurve2d_with_dimension_to_3d(self, bsplinecurve2d):
        '''
        compute the bsplinecurve3d, on a Bspline surface, of a bsplinecurve2d defined in the dimensioned frame
        '''

        bsplinecurve2d_01 = self.bsplinecurve2d_with_dimension_to_parametric_frame(bsplinecurve2d)
        bsplinecurve3d = self.bsplinecurve2d_to_3d(bsplinecurve2d_01)

        return bsplinecurve3d


    def arc2d_parametric_to_dimension(self, arc2d, points_x, points_y):
        '''
        convert a arc2d from the parametric to the dimensioned frame
        '''

        xmin, xmax, ymin, ymax = 0, 1, 0, 1

<<<<<<< HEAD
        start = self.point2d_parametric_to_dimension(arc2d.start, points_x, points_y, xmin, xmax, ymin, ymax)
        end = self.point2d_parametric_to_dimension(arc2d.end, points_x, points_y, xmin, xmax, ymin, ymax)
        interior = self.point2d_parametric_to_dimension(arc2d.interior, points_x, points_y, xmin, xmax, ymin, ymax)

        arc2d_with_dimension = volmdlr.edges.Arc2D(start, interior, end)

        return arc2d_with_dimension
=======
        number_points = math.ceil(arc2d.angle * 7) + 1
        l = arc2d.length()
        points = [self.point2d_parametric_to_dimension(arc2d.point_at_abscissa(
            i * l / (number_points - 1)), points_x, points_y, xmin, xmax, ymin, ymax) for i in range(number_points)]

        return vme.BSplineCurve2D.from_points_interpolation(
                    points, max(self.degree_u, self.degree_v))
>>>>>>> c50faede


    def arc3d_to_2d_with_dimension(self, arc3d, points_x, points_y):
        '''
        compute the arc2d of a arc3d, on a Bspline surface, in the dimensioned frame
        '''

<<<<<<< HEAD
        arc2d = self.arc3d_to_2d(arc3d)[0] #it's a bsplinecurve2d
        arc2d_with_dimension = self.bsplinecurve2d_parametric_to_dimension(arc2d, points_x, points_y)
=======
        bsplinecurve2d = self.arc3d_to_2d(arc3d)[0] #it's a bsplinecurve2d
        arc2d_with_dimension = self.bsplinecurve2d_parametric_to_dimension(bsplinecurve2d, points_x, points_y)
>>>>>>> c50faede

        return arc2d_with_dimension #it's a bsplinecurve2d-dimension


    def arc2d_with_dimension_to_parametric_frame(self, arc2d):
        '''
        convert a arc2d from the dimensioned to the parametric frame
        '''

<<<<<<< HEAD
        for cle in self._grids2d.keys():
            [points_x, points_y, xmin, xmax, ymin, ymax] = cle

        start = self.point2d_with_dimension_to_parametric_frame(arc2d.start, points_x, points_y, xmin, xmax, ymin, ymax)
        interior = self.point2d_with_dimension_to_parametric_frame(arc2d.interior, points_x, points_y, xmin, xmax, ymin, ymax)
        end = self.point2d_with_dimension_to_parametric_frame(arc2d.end, points_x, points_y, xmin, xmax, ymin, ymax)

        arc2d = volmdlr.edges.Arc2D(start, interior, end)

        return arc2d
=======
        [points_x, points_y, xmin, xmax, ymin, ymax] = self._grids2d[0]

        number_points = math.ceil(arc2d.angle * 7) + 1
        l = arc2d.length()

        points = [self.point2d_with_dimension_to_parametric_frame(arc2d.point_at_abscissa(
                i * l / (number_points - 1)), points_x, points_y, xmin, xmax, ymin, ymax) for i in range(number_points)]

        return vme.BSplineCurve2D.from_points_interpolation(
                    points, max(self.degree_u, self.degree_v))
>>>>>>> c50faede


    def arc2d_with_dimension_to_3d(self, arc2d):
        '''
        compute the  arc3d, on a Bspline surface, of a arc2d in the dimensioned frame
        '''

        arc2d_01 = self.arc2d_with_dimension_to_parametric_frame(arc2d)
        arc3d = self.arc2d_to_3d(arc2d_01)

        return arc3d #it's a bsplinecurve3d


    def contour2d_parametric_to_dimension(self, contour2d:volmdlr.wires.Contour2D, points_x, points_y):
        ''' 
        convert a contour2d from the parametric to the dimensioned frame
        '''

        primitives2d_dim = []

        for primitive2d in contour2d.primitives:
<<<<<<< HEAD
            method_name = '{}_parametric_to_dimension'.format(
                primitive2d.__class__.__name__.lower())
=======
            # method_name = '{}_parametric_to_dimension'.format(
            #     primitive2d.__class__.__name__.lower())
            method_name = f'{primitive2d.__class__.__name__.lower()}_parametric_to_dimension'
>>>>>>> c50faede

            if hasattr(self, method_name):
                primitives = getattr(self, method_name)(primitive2d, points_x, points_y)
                if primitives:
                    primitives2d_dim.append(primitives)

            else:
                raise NotImplementedError(
<<<<<<< HEAD
                    'Class {} does not implement {}'.format(self.__class__.__name__,
                                                            method_name))

        return volmdlr.wires.Contour2D(primitives2d_dim)


=======
                    f'Class {self.__class__.__name__} does not implement {method_name}')

        return volmdlr.wires.Contour2D(primitives2d_dim)
        
    
>>>>>>> c50faede
    def contour3d_to_2d_with_dimension(self, contour3d:volmdlr.wires.Contour3D, points_x, points_y): 
        '''
        compute the contou2d of a contour3d, on a Bspline surface, in the dimensioned frame  
        '''
        
        contour2d_01 = self.contour3d_to_2d(contour3d)
        
        return self.contour2d_parametric_to_dimension(contour2d_01, points_x, points_y)
                   

    def contour2d_with_dimension_to_parametric_frame(self, contour2d):
        ''' 
        convert a contour2d from the dimensioned to the parametric frame
        '''

        # TODO: check and avoid primitives with start=end
        primitives2d = []

        for primitive2d in contour2d.primitives:
<<<<<<< HEAD
            method_name = '{}_with_dimension_to_parametric_frame'.format(
                primitive2d.__class__.__name__.lower())
=======
            method_name = f'{primitive2d.__class__.__name__.lower()}_with_dimension_to_parametric_frame'
>>>>>>> c50faede

            if hasattr(self, method_name):
                primitives = getattr(self, method_name)(primitive2d)
                if primitives:
                    primitives2d.append(primitives)

            else:
                raise NotImplementedError(
<<<<<<< HEAD
                    'Class {} does not implement {}'.format(self.__class__.__name__,
                                                            method_name))

        # #Avoid to have primitives with start=end
        # start_points = list(set(new_start_points))

        return volmdlr.wires.Contour2D(primitives2d)
        
=======
                    # 'Class {} does not implement {}'.format(self.__class__.__name__,
                    #                                         method_name))
                    f'Class {self.__class__.__name__} does not implement {method_name}')

        # #Avoid to have primitives with start=end
        # start_points = []
        # for i in range(0, len(new_start_points)-1):
        #     if new_start_points[i] != new_start_points[i+1]:
        #         start_points.append(new_start_points[i])
        # if new_start_points[-1] != new_start_points[0]:
        #     start_points.append(new_start_points[-1])

        return volmdlr.wires.Contour2D(primitives2d)
>>>>>>> c50faede
    
    def contour2d_with_dimension_to_3d(self, contour2d):
        '''
        compute the contour3d, on a Bspline surface, of a contour2d define in the dimensioned frame
        '''
        
        contour01 = self.contour2d_with_dimension_to_parametric_frame(contour2d)
   
        return self.contour2d_to_3d(contour01)


    @classmethod 
    def from_geomdl_surface(cls, surface):
        ''' 
        create a volmdlr's BSpline_Surface3D from a geomdl's one 
        '''
        
        control_points=[]
        for i in range(0,len(surface.ctrlpts)):
            control_points.append(volmdlr.Point3D(surface.ctrlpts[i][0],surface.ctrlpts[i][1],surface.ctrlpts[i][2]))
        
        (u_knots,u_multiplicities) = knots_vector_inv((surface.knotvector_u))
        (v_knots,v_multiplicities) = knots_vector_inv((surface.knotvector_v))
    
        bspline_surface = cls(degree_u=surface.degree_u,
                              degree_v=surface.degree_v,
                              control_points=control_points,
                              nb_u=surface.ctrlpts_size_u,
                              nb_v=surface.ctrlpts_size_v,
                              u_multiplicities=u_multiplicities,
                              v_multiplicities=v_multiplicities,
                              u_knots=u_knots,
                              v_knots=v_knots)

        return bspline_surface


    @classmethod
    def points_fitting_into_bspline_surface(cls, points_3d, size_u, size_v, degree_u, degree_v):
        '''
        Bspline Surface interpolation through 3d points
        
        Parameters
        ----------
        points_3d : volmdlr.Point3D
            data points 
        size_u : int
            number of data points on the u-direction.
        size_v : int
            number of data points on the v-direction.
        degree_u : int
            degree of the output surface for the u-direction.
        degree_v : int
            degree of the output surface for the v-direction.
    
        Returns
        -------
        B-spline surface
    
        '''

        points=[]
        for i in range(0,len(points_3d)):
            points.append((points_3d[i].x,points_3d[i].y,points_3d[i].z))

        surface = interpolate_surface(points,size_u,size_v,degree_u,degree_v)
    
        return cls.from_geomdl_surface(surface)
    
    
    @classmethod
    def points_approximate_into_bspline_surface(cls, points_3d, size_u, size_v, degree_u, degree_v, **kwargs):
        '''
        Bspline Surface approximate through 3d points
        
        Parameters
        ----------
        points_3d : volmdlr.Point3D
            data points 
        size_u : int
            number of data points on the u-direction.
        size_v : int
            number of data points on the v-direction.
        degree_u : int
            degree of the output surface for the u-direction.
        degree_v : int
            degree of the output surface for the v-direction.
            
        Keyword Arguments:
            * ``ctrlpts_size_u``: number of control points on the u-direction. *Default: size_u - 1*
            * ``ctrlpts_size_v``: number of control points on the v-direction. *Default: size_v - 1*
    
        Returns
        -------
        B-spline surface: volmdlr.faces.BSplineSurface3D
    
        ''' 
        
        # Keyword arguments
        num_cpts_u = kwargs.get('ctrlpts_size_u', size_u - 1)  # number of datapts, r + 1 > number of ctrlpts, n + 1
        num_cpts_v = kwargs.get('ctrlpts_size_v', size_v - 1)  # number of datapts, s + 1 > number of ctrlpts, m + 1

        points = [tuple([*pt]) for pt in points_3d]
        
        surface = approximate_surface(points, size_u, size_v, degree_u, degree_v, ctrlpts_size_u = num_cpts_u, num_cpts_v = num_cpts_v)

        return cls.from_geomdl_surface(surface)
    
    
    @classmethod
    def from_cylindrical_faces(cls, cylindrical_faces, degree_u, degree_v,
                               points_x: int = 10, points_y: int = 10):
        '''
        define a bspline surface from a list of cylindrical faces

        Parameters
        ----------
        cylindrical_faces : List[volmdlr.faces.CylindricalFace3D]
            faces 3d
        degree_u : int
            degree of the output surface for the u-direction
        degree_v : int
            degree of the output surface for the v-direction
        points_x : int
            number of points in x-direction
        points_y : int
            number of points in y-direction

        Returns
        -------
        B-spline surface

        '''

        if len(cylindrical_faces) == 1:

            return cls.from_cylindrical_face(cylindrical_faces[0], degree_u, degree_v, 50, 50)

        if len(cylindrical_faces) > 1:
            bspline_surfaces = []
            direction = cylindrical_faces[0].adjacent_direction(cylindrical_faces[1])

            if direction == 'x':
                bounding_rectangle_0 = cylindrical_faces[0].surface2d.outer_contour.bounding_rectangle()
                ymin = bounding_rectangle_0[2]
                ymax = bounding_rectangle_0[3]
                for face in cylindrical_faces:
                    bounding_rectangle = face.surface2d.outer_contour.bounding_rectangle()
                    ymin = min(ymin, bounding_rectangle[2])
                    ymax = max(ymax, bounding_rectangle[3])
                for face in cylindrical_faces:
                    bounding_rectangle = face.surface2d.outer_contour.bounding_rectangle()

                    points_3d = face.surface3d.grid3d(points_x, points_y,
                                                      bounding_rectangle[0], bounding_rectangle[1],
                                                      ymin, ymax)
                    bspline_surfaces.append(cls.points_fitting_into_bspline_surface(points_3d,points_x,points_y,degree_u,degree_v))

            elif direction == 'y':
                bounding_rectangle_0 = cylindrical_faces[0].surface2d.outer_contour.bounding_rectangle()
                xmin = bounding_rectangle_0[0]
                xmax = bounding_rectangle_0[1]
                for face in cylindrical_faces:
                    bounding_rectangle = face.surface2d.outer_contour.bounding_rectangle()
                    xmin = min(xmin, bounding_rectangle[0])
                    xmax = max(xmax, bounding_rectangle[1])
                for face in cylindrical_faces:
                    bounding_rectangle = face.surface2d.outer_contour.bounding_rectangle()

                    points_3d = face.surface3d.grid3d(points_x, points_y, xmin, xmax,
                                                      bounding_rectangle[2], bounding_rectangle[3])
                    bspline_surfaces.append(cls.points_fitting_into_bspline_surface(points_3d,points_x,points_y,degree_u,degree_v))

            to_be_merged = bspline_surfaces[0]
            for i in range(0, len(bspline_surfaces)-1):
                merged = to_be_merged.merge_with(bspline_surfaces[i+1])
                to_be_merged = merged

            bspline_surface = to_be_merged

            return bspline_surface

    @classmethod
    def from_cylindrical_face(cls, cylindrical_face, degree_u, degree_v, **kwargs): #points_x: int = 50, points_y: int = 50):
        ''' 
        define a bspline surface from a cylindrical face
        
        Parameters
        ----------
        cylindrical_face : volmdlr.faces.CylindricalFace3D
            face 3d
        degree_u : int
            degree of the output surface for the u-direction.
        degree_v : int
            degree of the output surface for the v-direction.
        points_x : int
            number of points in x-direction
        points_y : int
            number of points in y-direction

        Returns
        -------
        B-spline surface
        
        '''

        points_x = kwargs['points_x']
        points_y = kwargs['points_y']
        bounding_rectangle = cylindrical_face.surface2d.outer_contour.bounding_rectangle()
        points_3d = cylindrical_face.surface3d.grid3d(points_x, points_y, 
                                                      bounding_rectangle[0],
                                                      bounding_rectangle[1],
                                                      bounding_rectangle[2],
                                                      bounding_rectangle[3])
            
        return cls.points_fitting_into_bspline_surface(points_3d,points_x,points_x,degree_u,degree_v)
        
    
    def intersection_with(self, other_bspline_surface3d):
        '''
        compute intersection points between two Bspline surfaces 
        return u,v parameters for intersection points for both surfaces      
        '''
        
        def f(X):
            return (self.point2d_to_3d(volmdlr.Point2D(X[0],X[1])) - other_bspline_surface3d.point2d_to_3d(volmdlr.Point2D(X[2],X[3]))).norm()
   
        x = npy.linspace(0,1,10)
        x_init=[]
        for xi in x:
            for yi in x:
                x_init.append((xi,yi, xi, yi))

        u1, v1, u2, v2 = [], [], [], []
        solutions = []
        for x0 in x_init: 
            z = scp.optimize.least_squares(f, x0=x0, bounds=([0,1]))
            # print(z.cost)
            if z.fun<1e-5:
                solution = z.x
                if solution not in solutions:
                    solutions.append(solution)
                    u1.append(solution[0])
                    v1.append(solution[1])
                    u2.append(solution[2])
                    v2.append(solution[3])
        
        # uv1 = [[min(u1),max(u1)],[min(v1),max(v1)]]
        # uv2 = [[min(u2),max(u2)],[min(v2),max(v2)]]
            
        return ((u1,v1), (u2,v2)) #(uv1, uv2)
    
    
    def plane_intersection(self, plane3d):
        '''
        compute intersection points between a Bspline surface and a plane3d
        '''

        def f(X):
            return ((self.surface.evaluate_single((X[0],X[1]))[0])*plane3d.equation_coefficients()[0] +
                    (self.surface.evaluate_single((X[0],X[1]))[1])*plane3d.equation_coefficients()[1] +
                    (self.surface.evaluate_single((X[0],X[1]))[2])*plane3d.equation_coefficients()[2] +
                    plane3d.equation_coefficients()[3])

        x = npy.linspace(0,1,20)
        x_init=[]
        for xi in x:
            for yi in x:
                x_init.append((xi,yi))


        # x_init = volmdlr.Point2D.grid2d(20, 20, 0, 1, 0, 1)

        intersection_points = []
        # solutions = []
        # u, v =[],  []
        
        for x0 in x_init: 
            z = scp.optimize.least_squares(f, x0=x0, bounds=([0,1]))
            if z.fun<1e-20:
            #     cost.append(z.cost)
            # # print(z.cost)
            # if z.cost<1e-20:
                solution = z.x
                intersection_points.append(volmdlr.Point3D(self.surface.evaluate_single((solution[0],solution[1]))[0],
                                                            self.surface.evaluate_single((solution[0],solution[1]))[1],
                                                            self.surface.evaluate_single((solution[0],solution[1]))[2]))
        # intersection_points.sort()
                # u.append(solution[0])        
                # v.append(solution[1])  
                # solutions.append(solution)
        
        # return (u,v)
        return intersection_points


    def error_with_point3d(self, point3d):
        '''
        compute the error/distance between the Bspline surface and a point3d
        '''

        def f(x):
            return (point3d - self.point2d_to_3d(volmdlr.Point2D(x[0], x[1]))).norm()

        cost = []

        for x0 in [(0, 0), (0, 1), (1, 0), (1, 1), (0.5, 0.5)]:
            z = scp.optimize.least_squares(f, x0=x0, bounds=([0,1]))
            cost.append(z.fun)

        return min(cost)


    def error_with_edge3d(self, edge3d):
        ''' 
        compute the error/distance between the Bspline surface and an edge3d
        it's the mean of the start and end points errors'
        '''

        return (self.error_with_point3d(edge3d.start) + self.error_with_point3d(edge3d.end)) / 2


    def nearest_edges3d(self, contour3d, threshold: float):
        ''' 
        compute the nearest edges of a contour3d to a Bspline_surface3d based on a threshold 
        '''

        nearest = []
        for primitive in contour3d.primitives:
            if self.error_with_edge3d(primitive) <= threshold:
                nearest.append(primitive)
        nearest_primitives = volmdlr.wires.Wire3D(nearest)

        return nearest_primitives


    def edge3d_to_2d_with_dimension(self, edge3d, points_x, points_y):
        '''
        compute the edge2d of a edge3d, on a Bspline surface, in the dimensioned frame  
        '''

<<<<<<< HEAD
        method_name = '{}_to_2d_with_dimension'.format(edge3d.__class__.__name__.lower())
=======
        # method_name = '{}_to_2d_with_dimension'.format(edge3d.__class__.__name__.lower())
        method_name = f'{edge3d.__class__.__name__.lower()}_to_2d_with_dimension'
>>>>>>> c50faede

        if hasattr(self, method_name):
            edge2d_dim = getattr(self, method_name)(edge3d, points_x, points_y)
            if edge2d_dim:
                return edge2d_dim
<<<<<<< HEAD
        else:
            raise NotImplementedError(
                'Class {} does not implement {}'.format(self.__class__.__name__,
                                                        method_name))

    
=======
            else:
                raise NotImplementedError
        else:
            raise NotImplementedError(
                # 'Class {} does not implement {}'.format(self.__class__.__name__,
                #                                         method_name))
                f'Class {self.__class__.__name__} does not implement {method_name}')


>>>>>>> c50faede
    def wire3d_to_2d(self, wire3d):
        ''' 
        compute the 2d of a wire3d, on a Bspline surface
        '''

        contour = self.contour3d_to_2d(wire3d)

        return volmdlr.wires.Wire2D(contour.primitives)
 
    
    def wire3d_to_2d_with_dimension(self, wire3d):
        ''' 
        compute the 2d of a wire3d, on a Bspline surface, in the dimensioned frame
        '''

<<<<<<< HEAD
        for cle in self._grids2d.keys():
            [points_x, points_y, xmin, xmax, ymin, ymax] = cle

        contour = self.contour3d_to_2d_with_dimension(wire3d, points_x, points_y)
        print('new')
=======
        points_x = self._grids2d[0][0]
        points_y = self._grids2d[0][1]
            
        contour = self.contour3d_to_2d_with_dimension(wire3d, points_x, points_y)

>>>>>>> c50faede
        return volmdlr.wires.Wire2D(contour.primitives)

 
    def split_surface_u(self, u: float):
        '''
        split the surface at the input parametric coordinate on the u-direction

        Parameters
        ----------
        u : float
            Parametric coordinate u choosen between 0 and 1

        Returns
        -------
        surfaces : list
            Two splitted surfaces

        '''
        
        surfaces_geo = split_surface_u(self.surface, u)
        surfaces = []
        for s in surfaces_geo:
            surfaces.append(volmdlr.faces.BSplineSurface3D.from_geomdl_surface(s))
        
        return surfaces
    
    
    def split_surface_v(self, v: float):
        '''
        split the surface at the input parametric coordinate on the v-direction

        Parameters
        ----------
        v : float
            Parametric coordinate v choosen between 0 and 1

        Returns
        -------
        surfaces : list
            Two splitted surfaces

        '''
        
        surfaces_geo = split_surface_v(self.surface, v)
        surfaces = []
        for s in surfaces_geo:
            surfaces.append(volmdlr.faces.BSplineSurface3D.from_geomdl_surface(s))
        
        return surfaces    
    
    
    def split_surface_with_bspline_curve(self, bspline_curve3d: volmdlr.edges.BSplineCurve3D):
        '''
        cuts the surface into two pieces with a bspline curve

        Parameters
        ----------
        bspline_curve3d : volmdlr.edges.BSplineCurve3D
            

        Returns
        -------
        surfaces : list
            Two splitted surfaces

        '''
        
        surfaces = []
        bspline_curve2d = self.bsplinecurve3d_to_2d(bspline_curve3d)[0]
        # if type(bspline_curve2d) == list:
        #     points = [bspline_curve2d[0].start]
        #     for edge in bspline_curve2d:
        #         points.append(edge.end)
        #     bspline_curve2d = vme.BSplineCurve2D.from_points_approximation(points, 2, ctrlpts_size = 5)
        contour = self.rectangular_cut(0,1,0,1).surface2d.outer_contour
        contours = contour.cut_by_bspline_curve(bspline_curve2d)

        du, dv = bspline_curve2d.end - bspline_curve2d.start
        resolution = 8
        
        for contour in contours:
            u_min, u_max, v_min, v_max = contour.bounding_rectangle()
            if du>dv:
                delta_u = u_max - u_min
                nlines_x = int(delta_u * resolution)
                lines_x = [vme.Line2D(volmdlr.Point2D(u_min, v_min),
                                              volmdlr.Point2D(u_min, v_max))]
                for i in range(nlines_x):
                    u = u_min + (i + 1) / (nlines_x + 1) * delta_u
                    lines_x.append(vme.Line2D(volmdlr.Point2D(u, v_min),
                                              volmdlr.Point2D(u, v_max)))
                lines_x.append(vme.Line2D(volmdlr.Point2D(u_max, v_min),
                                          volmdlr.Point2D(u_max, v_max)))
                lines = lines_x
                
            else:
                delta_v = v_max - v_min
                nlines_y = int(delta_v * resolution)
                lines_y = [vme.Line2D(volmdlr.Point2D(v_min, v_min),
                                              volmdlr.Point2D(v_max, v_min))]
                for i in range(nlines_y):
                    v = v_min + (i + 1) / (nlines_y + 1) * delta_v
                    lines_y.append(vme.Line2D(volmdlr.Point2D(v_min, v),
                                              volmdlr.Point2D(v_max, v)))
                lines_y.append(vme.Line2D(volmdlr.Point2D(v_min, v_max),
                                          volmdlr.Point2D(v_max, v_max)))
                lines = lines_y
 
            pt0 = volmdlr.O2D
            points=[]
            
            for l in lines:
                inter = contour.line_intersections(l)
                if inter:
                    pt = [inter[0][0], inter[1][0]]
                else:
                    raise NotImplementedError
                   
                pt = sorted(pt, key=lambda p: pt0.point_distance(p))
                pt0 = pt[0]
                edge = volmdlr.edges.LineSegment2D(pt[0], pt[1])
                
                points.extend(edge.discretization_points(10))
                
            points3d = []
            for p in points:
                points3d.append(self.point2d_to_3d(p))

            size_u, size_v, degree_u, degree_v = 10, 10, self.degree_u, self.degree_v
            surfaces.append(volmdlr.faces.BSplineSurface3D.points_fitting_into_bspline_surface(points3d, size_u, size_v, degree_u, degree_v))

        return surfaces
        
    def point_belongs(self, point3d):
        '''
        check if a point3d belongs to the bspline_surface or not 
        '''
        
        def f(x):
            p3d = self.point2d_to_3d(volmdlr.Point2D(x[0], x[1]))
            return point3d.point_distance(p3d)
    
        x = npy.linspace(0,1,5)
        x_init=[]
        for xi in x:
            for yi in x:
                x_init.append((xi,yi))
            
        for x0 in x_init: 
            z = scp.optimize.least_squares(f, x0=x0, bounds=([0,1]))
            if z.fun < 1e-10: 
                return True
        return False
    
    
    def is_intersected_with(self, other_bspline_surface3d):
        '''
        check if the two surfaces are intersected or not
        return True, when there are more 50points on the intersection zone     
        '''
        
        # intersection_results = self.intersection_with(other_bspline_surface3d)
        # if len(intersection_results[0][0]) >= 50:
        #     return True
        # else: 
        #     return False
        
        def f(X):
            return (self.point2d_to_3d(volmdlr.Point2D(X[0],X[1])) - other_bspline_surface3d.point2d_to_3d(volmdlr.Point2D(X[2],X[3]))).norm()
   
        x = npy.linspace(0,1,10)
        x_init=[]
        for xi in x:
            for yi in x:
                x_init.append((xi,yi, xi, yi))

        i = 0
        for x0 in x_init:
            z = scp.optimize.least_squares(f, x0=x0, bounds=([0,1]))
            if z.fun<1e-5:
                i += 1
                if i >= 50:
                    return True
        return False


    def merge_with(self, other_bspline_surface3d):
        '''
        merge two adjacent surfaces based on their faces

        Parameters
        ----------
        other_bspline_face3d : volmdlr.faces.BSplineSurface3D

        Returns
        -------
        merged_surface : volmdlr.faces.BSplineSurface3D

        '''

        bspline_face3d = self.rectangular_cut(0,1,0,1)
        other_bspline_face3d = other_bspline_surface3d.rectangular_cut(0,1,0,1)

        bsplines = [self, other_bspline_surface3d]
        bsplines_new = bsplines

        center = [bspline_face3d.surface2d.outer_contour.center_of_mass(), other_bspline_face3d.surface2d.outer_contour.center_of_mass()]
        grid2d_direction = (bspline_face3d.pair_with(other_bspline_face3d))[1]

        if bspline_face3d.outer_contour3d.is_sharing_primitives_with(other_bspline_face3d.outer_contour3d):

            xmin, xmax, ymin, ymax = self.xy_limits(other_bspline_surface3d)

        elif self.is_intersected_with(other_bspline_surface3d):
            # find pimitives to split with
            contour1 = bspline_face3d.outer_contour3d
            contour2 = other_bspline_face3d.outer_contour3d

            distances = []
            for p1 in contour1.primitives:
                dis = []
                for p2 in contour2.primitives:
                    point1 = (p1.start + p1.end)/2
                    point2 = (p2.start + p2.end)/2
                    dis.append(point1.point_distance(point2))
                distances.append(dis)

            i = distances.index((min(distances)))
            j = distances[i].index(min(distances[i]))

            curves = [contour2.primitives[j], contour1.primitives[i]]

            # split surface
            for i, bspline in enumerate(bsplines):
                surfaces = bspline.split_surface_with_bspline_curve(curves[i])

                errors = []
                for s in surfaces:
                    errors.append(s.error_with_point3d(bsplines[i].point2d_to_3d(center[i])))

                bsplines_new[i] = surfaces[errors.index(min(errors))]

            xmin, xmax, ymin, ymax = [0]*len(bsplines_new), [1]*len(bsplines_new), [0]*len(bsplines_new), [1]*len(bsplines_new)

            grid2d_direction = (bsplines_new[0].rectangular_cut(0,1,0,1).pair_with(bsplines_new[1].rectangular_cut(0,1,0,1)))[1]

        else:
            xmin, xmax, ymin, ymax = [0]*len(bsplines_new), [1]*len(bsplines_new), [0]*len(bsplines_new), [1]*len(bsplines_new)
<<<<<<< HEAD
        print(xmin, xmax, ymin, ymax)
        nb = 10
=======
>>>>>>> c50faede

        # grid3d
        # ax3=self.rectangular_cut(0,1,0,1).plot()
        points3d = []
        for i, bspline in enumerate(bsplines_new):
            grid2d = volmdlr.Point2D.grid2d_with_direction(nb, nb, 0,1,0,1, grid2d_direction[i])[0]  #xmin[i], xmax[i], ymin[i], ymax[i]
            grid3d = []
            random_color = list(npy.random.choice(range(255), size=3))
            random_color = (random_color[0] / 256, random_color[1] / 256,
                            random_color[2] / 256)
            for p in grid2d:
                grid3d.append(bspline.point2d_to_3d(p))
            # for p in grid3d[9900:]:
            #     p.plot(ax3, color=random_color)
            # for p in grid3d[0:100]:
            #     p.plot(ax3, color=random_color)
            if i==0:
                points3d.extend(grid3d[0:nb*nb-nb])
            else:
                points3d.extend(grid3d)
        # ax=bspline.rectangular_cut(0,1,0,1).plot()
        # for p in points3d:
        #     p.plot(ax, 'b')

            # points3d.extend(grid3d)

            # fitting
        size_u, size_v, degree_u, degree_v = (nb*2)-1,nb, 3, 3 #max(bsplines[0].degree_u, bsplines[1].degree_u), max(bsplines[0].degree_v, bsplines[1].degree_v)

        merged_surface = volmdlr.faces.BSplineSurface3D.points_fitting_into_bspline_surface(points3d, size_u, size_v, degree_u, degree_v)

        return  merged_surface

    def xy_limits(self, other_bspline_surface3d):
        '''
        compute x, y limits to define grid2d
        '''

        grid2d_direction = (self.rectangular_cut(0,1,0,1).pair_with(other_bspline_surface3d.rectangular_cut(0,1,0,1)))[1]

        xmin, xmax, ymin, ymax = [], [], [], []
        if grid2d_direction[0][1] == '+y':
            xmin.append(0)
            xmax.append(1)
            ymin.append(0)
            ymax.append(0.99)
        elif grid2d_direction[0][1] == '+x':
            xmin.append(0)
            xmax.append(0.99)
            ymin.append(0)
            ymax.append(1)
        elif grid2d_direction[0][1] == '-x':
            xmin.append(0.01)
            xmax.append(1)
            ymin.append(0)
            ymax.append(1)
        elif grid2d_direction[0][1] == '-y':
            xmin.append(0)
            xmax.append(1)
            ymin.append(0.01)
            ymax.append(1)

        xmin.append(0)
        xmax.append(1)
        ymin.append(0)
        ymax.append(1)

        return xmin, xmax, ymin, ymax


class BezierSurface3D(BSplineSurface3D):

    def __init__(self, degree_u: int, degree_v: int,
                 control_points: List[List[volmdlr.Point3D]],
                 nb_u: int, nb_v: int, name=''):

        u_knots = utilities.generate_knot_vector(degree_u, nb_u)
        v_knots = utilities.generate_knot_vector(degree_v, nb_v)

        u_multiplicities = [1] * len(u_knots)
        v_multiplicities = [1] * len(v_knots)

        BSplineSurface3D.__init__(self, degree_u, degree_v,
                                  control_points, nb_u, nb_v,
                                  u_multiplicities, v_multiplicities,
                                  u_knots, v_knots, None, name)


class Face3D(volmdlr.core.Primitive3D):
    min_x_density = 1
    min_y_density = 1

    def __init__(self, surface3d, surface2d: Surface2D,
                 name: str = ''):
        self.surface3d = surface3d
        self.surface2d = surface2d
        self.bounding_box = self._bounding_box()

        volmdlr.core.Primitive3D.__init__(self, name=name)

    def __hash__(self):
        return hash(self.surface3d) + hash(self.surface2d)

    def __eq__(self, other_):
        if other_.__class__.__name__ != self.__class__.__name__:
            return False
        equal = (self.surface3d == other_.surface3d
                 and self.surface2d == other_.surface2d)
        return equal

    def point_belongs(self, point3d: volmdlr.Point3D):
        """
        Tells you if a point is on the 3D face and inside its contour
        """
        point2d = self.surface3d.point3d_to_2d(point3d)
        check_point3d = self.surface3d.point2d_to_3d(point2d)
        if check_point3d.point_distance(point3d) > 1e-6:
            return False

        return self.surface2d.point_belongs(point2d)

    @property
    def outer_contour3d(self):
        """

        """
        return self.surface3d.contour2d_to_3d(self.surface2d.outer_contour)

    @property
    def inner_contours3d(self):
        """

        """
        return [self.surface3d.contour2d_to_3d(c) for c in
                self.surface2d.inner_contours]

    def _bounding_box(self):
        """
        this error is raised to enforce overloading of this method
        """
        raise NotImplementedError(
            '_bounding_box method must be overloaded by {}'.format(
                self.__class__.__name__))

    @classmethod
    def from_step(cls, arguments, object_dict):
        contours = [object_dict[int(arguments[1][0][1:])]]

        # Detecting inner and outer contours
        name = arguments[0][1:-1]
        surface = object_dict[int(arguments[2])]

        if hasattr(surface, 'face_from_contours3d'):
            if (len(contours) == 1) and isinstance(contours[0],
                                                   volmdlr.Point3D):
                return surface

            return surface.face_from_contours3d(contours, name)
        else:
            raise NotImplementedError(
                'Not implemented :face_from_contours3d in {}'.format(surface))

    def to_step(self, current_id):
        xmin, xmax, ymin, ymax = self.surface2d.bounding_rectangle()
        subsurfaces2d = [self.surface2d]
        line_x = None
        if self.surface3d.x_periodicity and (xmax - xmin) >= 0.45 * self.surface3d.x_periodicity:
            line_x = vme.Line2D(volmdlr.Point2D(0.5 * (xmin + xmax), 0),
                                volmdlr.Point2D(
                                    0.5 * (xmin + xmax), 1))
        line_y = None
        if self.surface3d.y_periodicity and (
                ymax - ymin) >= 0.45 * self.surface3d.y_periodicity:
            line_y = vme.Line2D(
                volmdlr.Point2D(0., 0.5 * (ymin + ymax)),
                volmdlr.Point2D(1, 0.5 * (ymin + ymax)))

        if line_x:
            subsurfaces2 = []
            for subsurface2d in subsurfaces2d:
                subsurfaces2.extend(subsurface2d.cut_by_line(line_x))
            subsurfaces2d = subsurfaces2

        if line_y:
            subsurfaces2 = []
            for subsurface2d in subsurfaces2d:
                subsurfaces2.extend(subsurface2d.cut_by_line(line_y))
            subsurfaces2d = subsurfaces2

        if len(subsurfaces2d) > 1:
            content = ''
            face_ids = []
            for i, subsurface2d in enumerate(subsurfaces2d):
                face = self.__class__(self.surface3d, subsurface2d)
                face_content, face_id = face.to_step_without_splitting(
                    current_id)
                face_ids.append(face_id[0])
                content += face_content
                current_id = face_id[0] + 1
            return content, face_ids
        else:
            return self.to_step_without_splitting(current_id)

    def to_step_without_splitting(self, current_id):
        content, surface3d_ids = self.surface3d.to_step(current_id)
        current_id = max(surface3d_ids) + 1

        outer_contour_content, outer_contour_id = self.outer_contour3d.to_step(
            current_id)
        # surface_id=surface3d_id)
        content += outer_contour_content
        content += "#{} = FACE_BOUND('{}',#{},.T.);\n".format(
                outer_contour_id + 1, self.name, outer_contour_id)
        contours_ids = [outer_contour_id + 1]
        current_id = outer_contour_id + 2
        for inner_contour3d in self.inner_contours3d:
            inner_contour_content, inner_contour_id = inner_contour3d.to_step(
                current_id)
            # surface_id=surface3d_id)
            content += inner_contour_content
            face_bound_id = inner_contour_id + 1
            content += "#{} = FACE_BOUND('',#{},.T.);\n".format(
                face_bound_id, inner_contour_id)
            contours_ids.append(face_bound_id)
            current_id = face_bound_id + 1

        content += "#{} = ADVANCED_FACE('{}',({}),#{},.T.);\n".format(
            current_id,
            self.name,
            volmdlr.core.step_ids_to_str(contours_ids),
            surface3d_ids[0])
        # TODO: create an ADVANCED_FACE for each surface3d_ids ?
        return content, [current_id]

    def triangulation_lines(self):
        return [], []

    def triangulation(self):

        lines_x, lines_y = self.triangulation_lines()
        if lines_x and lines_y:
            surfaces = []
            for surface in self.surface2d.split_by_lines(lines_x):
                surfaces.extend(surface.split_by_lines(lines_y))

        elif lines_x:
            # try:
            surfaces = self.surface2d.split_by_lines(lines_x)
            # except:
            #     self.plot()
            #     raise NotImplementedError
        elif lines_y:
            surfaces = self.surface2d.split_by_lines(lines_y)
        else:
            surfaces = [self.surface2d]
            
        # mesh2d = surfaces[0].triangulation()
        # print('ls', len(surfaces))
        # for subsurface in surfaces[1:]:
        #     # mesh2d += subsurface.triangulation()
        #     mesh2d.merge_mesh(subsurface.triangulation())

        meshes = [s.triangulation() for s in surfaces]
        mesh2d = vmd.DisplayMesh2D.merge_meshes(meshes)
        return vmd.DisplayMesh3D(
            [vmd.Node3D(*self.surface3d.point2d_to_3d(p)) for p in
              mesh2d.points],
            mesh2d.triangles)


    def plot2d(self, ax=None, color='k', alpha=1):
        if ax is None:
            _, ax = plt.subplots()

        self.outer_contour.plot()

    def rotation(self, center, axis, angle, copy=True):
        if copy:
            new_surface = self.surface3d.rotation(center=center, axis=axis,
                                                  angle=angle, copy=True)
            return self.__class__(new_surface, self.surface2d)
        else:
            self.surface3d.rotation(center=center, axis=axis,
                                    angle=angle, copy=False)
            self.bounding_box = self._bounding_box()

    def translation(self, offset, copy=True):
        if copy:
            new_surface3d = self.surface3d.translation(offset=offset,
                                                       copy=True)
            return self.__class__(new_surface3d, self.surface2d)
        else:
            self.surface3d.translation(offset=offset, copy=False)
            self.bounding_box = self._bounding_box()

    def frame_mapping(self, frame, side, copy=True):
        """
        side = 'old' or 'new'
        """
        if copy:
            new_surface = self.surface3d.frame_mapping(frame, side, copy=True)
            return self.__class__(new_surface, self.surface2d.copy(),
                                  self.name)
        else:
            self.surface3d.frame_mapping(frame, side, copy=False)
            self.bounding_box = self._bounding_box()

    def copy(self, deep=True, memo=None):
        return self.__class__(self.surface3d.copy(), self.surface2d.copy(),
                              self.name)

    def line_intersections(self,
                                  line: vme.Line3D,
                                  ) -> List[volmdlr.Point3D]:
        intersections = []
        for intersection in self.surface3d.line_intersections(line):
            if self.point_belongs(intersection):
                intersections.append(intersection)

        return intersections

    def linesegment_intersections(self,
                                  linesegment: vme.LineSegment3D,
                                  ) -> List[volmdlr.Point3D]:
        intersections = []
        for intersection in self.surface3d.linesegment_intersections(
                linesegment):
            if self.point_belongs(intersection):
                intersections.append(intersection)

        return intersections

    def plot(self, ax=None, color='k', alpha=1, edge_details=False):
        if not ax:
            ax = plt.figure().add_subplot(111, projection='3d')
        self.outer_contour3d.plot(ax=ax, color=color, alpha=alpha,
                                  edge_details=edge_details)
        [contour3d.plot(ax=ax, color=color, alpha=alpha,
                        edge_details=edge_details)
         for contour3d in self.inner_contours3d]
        return ax

    def random_point_inside(self):
        point_inside2d = self.surface2d.random_point_inside()
        return self.surface3d.point2d_to_3d(point_inside2d)


class PlaneFace3D(Face3D):
    """
    :param contours: The face's contour2D
    :type contours: volmdlr.Contour2D
    :param plane: Plane used to place your face
    :type plane: Plane3D
    """
    _standalone_in_db = False
    _generic_eq = True
    _non_serializable_attributes = ['bounding_box', 'polygon2D']
    _non_eq_attributes = ['name', 'bounding_box', 'outer_contour3d',
                          'inner_contours3d']
    _non_hash_attributes = []

    def __init__(self, surface3d: Plane3D, surface2d: Surface2D,
                 name: str = ''):
        # if not isinstance(outer_contour2d, volmdlr.Contour2D):
        #     raise ValueError('Not a contour2D: {}'.format(outer_contour2d))
        Face3D.__init__(self,
                        surface3d=surface3d,
                        surface2d=surface2d,
                        name=name)

    # @classmethod
    # def _repair_points_and_polygon2d(cls, points, plane):
    #     if points[0] == points[-1]:
    #         points = points[:-1]
    #     polygon_points = [
    #         p.to_2d(plane.origin, plane.vectors[0], plane.vectors[1]) for p in
    #         points]
    #     repaired_points = [p.copy() for p in points]
    #     polygon2D = volmdlr.ClosedPolygon2D(polygon_points)
    #     if polygon2D.SelfIntersect()[0]:
    #         repaired_points = [repaired_points[1]] + [
    #             repaired_points[0]] + repaired_points[2:]
    #         polygon_points = [polygon_points[1]] + [
    #             polygon_points[0]] + polygon_points[2:]
    #         if polygon_points[0] == polygon_points[-1]:
    #             repaired_points = repaired_points[:-1]
    #             polygon_points = polygon_points[:-1]
    #         polygon2D = volmdlr.ClosedPolygon2D(polygon_points)
    #     return repaired_points, polygon2D

    @classmethod
    def dict_to_object(cls, dict_, global_dict=None, pointers_memo=None):
        plane3d = Plane3D.dict_to_object(dict_['surface3d'],
                                         global_dict=global_dict,
                                         pointers_memo=pointers_memo)
        surface2d = Surface2D.dict_to_object(dict_['surface2d'],
                                             global_dict=global_dict,
                                             pointers_memo=pointers_memo)
        return cls(plane3d, surface2d, dict_['name'])

    def area(self):
        return self.surface2d.outer_contour.area()

    def copy(self, deep=True, memo=None):
        return PlaneFace3D(self.surface3d.copy(), self.surface2d.copy(),
                           self.name)

    def _bounding_box(self):
        """
        """
        return self.outer_contour3d._bounding_box()

    def face_inside(self, face2):
        """
        verifies if a face is inside another face.
        It returns True if face2 is inside or False if the opposite
        """

        if self.surface3d.is_coincident(face2.surface3d):
            self_contour2d = self.outer_contour3d.to_2d(self.surface3d.frame.origin, self.surface3d.frame.u, self.surface3d.frame.v)
            face2_contour2d = face2.outer_contour3d.to_2d(self.surface3d.frame.origin, self.surface3d.frame.u, self.surface3d.frame.v)
            if self_contour2d.is_inside(face2_contour2d):
                # ax=self_contour2d.plot()
                # face2_contour2d.plot(ax=ax, color='r')
                return True
        return False

    # def average_center_point(self):
    #     """
    #     excluding holes
    #     """
    #     points = self.points
    #     nb = len(points)
    #     x = npy.sum([p[0] for p in points]) / nb
    #     y = npy.sum([p[1] for p in points]) / nb
    #     z = npy.sum([p[2] for p in points]) / nb
    #     return volmdlr.Point3D((x, y, z))

    def distance_to_point(self, point, return_other_point=False):
        # """
        # Only works if the surface is planar
        # TODO : this function does not take into account if Face has holes
        # """
        # On projette le point sur la surface plane
        # Si le point est à l'intérieur de la face,
        # on retourne la distance de projection
        # Si le point est à l'extérieur, on projette le point sur le plan
        # On calcule en 2D la distance entre la projection
        # et le polygone contour
        # On utilise le theroeme de Pythagore pour calculer
        # la distance minimale entre le point et le contour

        projected_pt = point.plane_projection3d(self.surface3d.frame.origin,
                                               self.surface3d.frame.u,
                                               self.surface3d.frame.v)
        projection_distance = point.point_distance(projected_pt)

        if self.point_belongs(projected_pt):
            if return_other_point:
                return projection_distance, projected_pt
            return projection_distance

        point_2D = point.to_2d(self.surface3d.frame.origin, self.surface3d.frame.u,
                               self.surface3d.frame.v)

        polygon2D = self.surface2d.outer_contour.to_polygon(angle_resolution=10)
        border_distance, other_point = polygon2D.point_border_distance(point_2D, return_other_point=True)

        other_point = self.surface3d.point2d_to_3d(volmdlr.Point2D(*other_point))

        if return_other_point:
            return (projection_distance ** 2 + border_distance ** 2) ** 0.5, \
                   other_point
        return (projection_distance ** 2 + border_distance ** 2) ** 0.5

    def minimum_distance_points_plane(self, other_plane_face,
                                      return_points=False):
        ## """
        ## Only works if the surface is planar
        ## TODO : this function does not take into account if Face has holes
        ## TODO : TRAITER LE CAS OU LA DISTANCE LA PLUS COURTE N'EST PAS D'UN SOMMET
        ## """
        # On calcule la distance entre la face 1 et chaque point de la face 2
        # On calcule la distance entre la face 2 et chaque point de la face 1

        # if self.face_intersection(other_plane_face) is not None:
        #     return 0, None, None
        #
        # polygon1_points_3D = [volmdlr.Point3D(p.vector) for p in
        #                       self.contours3d[0].tessel_points]
        # polygon2_points_3D = [volmdlr.Point3D(p.vector) for p in
        #                       other_plane_face.contours3d[0].tessel_points]
        #
        # distances = []
        # if not return_points:
        #     d_min = other_plane_face.distance_to_point(polygon1_points_3D[0])
        #     for point1 in polygon1_points_3D[1:]:
        #         d = other_plane_face.distance_to_point(point1)
        #         if d < d_min:
        #             d_min = d
        #     for point2 in polygon2_points_3D:
        #         d = self.distance_to_point(point2)
        #         if d < d_min:
        #             d_min = d
        #     return d_min
        #
        # else:
        #     for point1 in polygon1_points_3D:
        #         d, other_point = other_plane_face.distance_to_point(
        #             point1,
        #             return_other_point=True)
        #         distances.append((d, point1, other_point))
        #     for point2 in polygon2_points_3D:
        #         d, other_point = self.distance_to_point(
        #             point2,
        #             return_other_point=True
        #         )
        #         distances.append((d, point2, other_point))
        #
        # d_min, point_min, other_point_min = distances[0]
        # for distance in distances[1:]:
        #     if distance[0] < d_min:
        #         d_min = distance[0]
        #         point_min = distance[1]
        #         other_point_min = distance[2]
        #
        # return point_min, other_point_min

        min_distance = math.inf
        for edge1 in self.outer_contour3d.primitives:
            for edge2 in other_plane_face.outer_contour3d.primitives:
                dist = edge1.minimum_distance(edge2,
                                              return_points=return_points)
                if return_points:
                    if dist[0] < min_distance:
                        min_distance = dist[0]
                        p1, p2 = dist[1], dist[2]
                else:
                    if dist < min_distance:
                        min_distance = dist
        if return_points:
            return min_distance, p1, p2
        else:
            return min_distance

    def edge_intersections(self, edge):
        intersections = []
        linesegment = vme.LineSegment3D(edge.start, edge.end)
        for surface3d_inter in self.surface3d.linesegment_intersections(linesegment):
            point2d = self.surface3d.point3d_to_2d(surface3d_inter)
            if self.surface2d.point_belongs(point2d) or self.surface2d.outer_contour.point_over_contour(point2d, abs_tol=1e-7):
                if surface3d_inter not in intersections:
                    intersections.append(surface3d_inter)

        return intersections

    def face_intersections(self, face2, tol=1e-8) -> List[volmdlr.wires.Wire3D]:
        ## """
        ## Only works if the surface is planar
        ## TODO : this function does not take into account if Face has holes
        ## """

        bbox1 = self.bounding_box
        bbox2 = face2.bounding_box
        if not bbox1.bbox_intersection(bbox2) and bbox1.distance_to_bbox(bbox2) >= tol:
            return []

        intersections = []

        for edge2 in face2.outer_contour3d.primitives:
            intersection_points = self.edge_intersections(edge2)
            if intersection_points:
                intersections.extend(intersection_points)
        for edge1 in self.outer_contour3d.primitives:
            intersection_points = face2.edge_intersections(edge1)
            if intersection_points:
                for pt in intersection_points:
                    if pt not in intersections:
                        intersections.append(pt)
        if len(intersections) > 1:
            if intersections[0] == intersections[1]:
                return []
            primitive = volmdlr.edges.LineSegment3D(intersections[0], intersections[1])
            mid_point = primitive.middle_point()

            if self.outer_contour3d.point_over_contour(mid_point) and\
                    face2.outer_contour3d.point_over_contour(mid_point):
                return []

            intersections = [volmdlr.wires.Wire3D([primitive])]
            return intersections
        return []

    def minimum_distance(self, other_face, return_points=False):
        if other_face.__class__ is CylindricalFace3D:
            p1, p2 = other_face.minimum_distance_points_cyl(self)
            if return_points:
                return p1.point_distance(p2), p1, p2
            else:
                return p1.point_distance(p2)

        if other_face.__class__ is PlaneFace3D:
            if return_points:
                dist, p1, p2 = self.minimum_distance_points_plane(other_face,
                                                                  return_points=return_points)
                return dist, p1, p2
            else:
                dist = self.minimum_distance_points_plane(other_face,
                                                          return_points=return_points)
                return dist

        if other_face.__class__ is ToroidalFace3D:
            p1, p2 = other_face.minimum_distance_points_plane(self)
            if return_points:
                return p1.point_distance(p2), p1, p2
            else:
                return p1.point_distance(p2)

        else:
            return NotImplementedError

    def get_face_cutting_contours(self, dict_intersecting_combinations):
        '''
            :param face: A face object 
            :param dict_intersecting_combinations: dictionary containing as keys the combination of intersecting faces 
             and as the values the resulting primitive from the intersection of these two faces

            return a list all contours cutting one particular face
        '''
        face_intersecting_primitives2d = []
        for intersecting_combination in dict_intersecting_combinations.keys():
            if self in intersecting_combination:
                primitive2 = dict_intersecting_combinations[intersecting_combination].primitives[0]
                primitive2_2d = volmdlr.edges.LineSegment2D(self.surface3d.point3d_to_2d(primitive2.start), self.surface3d.point3d_to_2d(primitive2.end))

                if not self.surface2d.outer_contour.primitive_over_contour(primitive2_2d, tol=1e-7):
                    face_intersecting_primitives2d.append(primitive2_2d)

        if not face_intersecting_primitives2d:
            return []

        list_cutting_contours = volmdlr.wires.Contour2D.contours_from_edges(face_intersecting_primitives2d[:])

        return list_cutting_contours

    def divide_face(self, list_cutting_contours, inside, intersection_method = True):
        '''
            :param list_cutting_contours: list of contours cutting the face
            :param inside: when extracting a contour from another contour. It defines the extracted contour as being between the two points if True and outside these points if False
            return a list new faces resulting from face division 
        '''
        list_faces = []
        list_open_cutting_contours = []
        list_closed_cutting_contours = []
        for cutting_contour in list_cutting_contours:
            if cutting_contour.primitives[0].start != cutting_contour.primitives[-1].end:
                list_open_cutting_contours.append(cutting_contour)
            else:
                list_closed_cutting_contours.append(cutting_contour)

        if list_open_cutting_contours:
            new_faces_contours = self.surface2d.outer_contour.divide(list_open_cutting_contours, inside)
            for contour in new_faces_contours:
                list_faces.append(
                    PlaneFace3D(self.surface3d, Surface2D(contour, [])))

        if list_closed_cutting_contours:
            new_contour = list_closed_cutting_contours[0]
            if len(new_contour.primitives) >= 3 and new_contour.primitives[0].start == new_contour.primitives[-1].end:
                surf3d = self.surface3d
                surf2d = Surface2D(self.surface2d.outer_contour, [new_contour])
                new_plane = PlaneFace3D(surf3d, surf2d)
                list_faces.append(new_plane)
                list_faces.append(PlaneFace3D(surf3d, Surface2D(new_contour, [])))
            else:
                surf3d = self.surface3d
                surf2d = Surface2D(self.surface2d.outer_contour, [])
                new_plane = PlaneFace3D(surf3d, surf2d)
                list_faces.append(new_plane)

        return list_faces

    def is_adjacent(self, face2: Face3D):
        contour1 = self.outer_contour3d.to_2d(
            self.surface3d.frame.origin,
            self.surface3d.frame.u,
            self.surface3d.frame.v)
        contour2 = face2.outer_contour3d.to_2d(
            self.surface3d.frame.origin,
            self.surface3d.frame.u,
            self.surface3d.frame.v)
        if contour1.shares_primitives(contour2):
            return True
        return False

    @staticmethod
    def merge_faces(list_coincident_faces: List[Face3D]):
        valid_coicident_faces = list_coincident_faces[:]
        list_new_faces = []
        list_inner_contours = []
        merge_finished = False
        face0 = valid_coicident_faces[0]
        merged_contour = face0.outer_contour3d.to_2d(
            face0.surface3d.frame.origin,
            face0.surface3d.frame.u,
            face0.surface3d.frame.v)
        valid_coicident_faces.remove(face0)
        while not merge_finished:
            adjacent_faces = False
            list_inner_contours = []
            for face in valid_coicident_faces:
                adjacent_faces = False
                contour = face.outer_contour3d.to_2d(
                    face0.surface3d.frame.origin,
                    face0.surface3d.frame.u,
                    face0.surface3d.frame.v)
                if contour.shares_primitives(merged_contour):
                    merged_contour_results = merged_contour.merge_with(
                        contour)
                    merged_contour = merged_contour_results[0]
                    merged_inner_contours = merged_contour_results[1:]
                    list_inner_contours.extend(merged_inner_contours)
                    list_inner_contours.extend(face.surface2d.inner_contours)
                    valid_coicident_faces.remove(face)
                    adjacent_faces = True
                    break
            if not adjacent_faces and valid_coicident_faces:
                list_new_faces.append(
                    PlaneFace3D(face0.surface3d,
                                Surface2D(merged_contour.copy(),
                                          face0.surface2d.inner_contours +
                                          list_inner_contours)))
                merged_contour = \
                    valid_coicident_faces[0].outer_contour3d.to_2d(
                        face0.surface3d.frame.origin,
                        face0.surface3d.frame.u,
                        face0.surface3d.frame.v)
                valid_coicident_faces.remove(valid_coicident_faces[0])

            if not valid_coicident_faces:
                merge_finished = True
        list_new_faces.append(
            PlaneFace3D(face0.surface3d,
                        Surface2D(merged_contour,
                                  face0.surface2d.inner_contours +
                                  list_inner_contours)))

        return list_new_faces

    def set_operations_new_faces(self, intersecting_combinations,
                                 contour_extract_inside):
        list_cutting_contours = self.get_face_cutting_contours(
            intersecting_combinations)
        if not list_cutting_contours:
            return [self]
        return self.divide_face(list_cutting_contours, contour_extract_inside)


class Triangle3D(PlaneFace3D):
    """
    :param point1: The first point
    :type point1: volmdlr.Point3D
    :param point2: The second point
    :type point2: volmdlr.Point3D
    :param point3: The third point
    :type point3: volmdlr.Point3D
    """
    _standalone_in_db = False
    # _generic_eq = True
    # _non_serializable_attributes = ['bounding_box', 'polygon2D']
    # _non_eq_attributes = ['name', 'bounding_box', 'outer_contour3d',
    #                       'inner_contours3d']
    # _non_hash_attributes = []

    def __init__(self, point1: volmdlr.Point3D, point2: volmdlr.Point3D,
                 point3: volmdlr.Point3D, alpha=1, color=None, name: str = ''):
        self.point1 = point1
        self.point2 = point2
        self.point3 = point3
        self.points = [self.point1, self.point2, self.point3]
        self.color = color
        self.alpha = alpha
        self.name = name

        self._utd_surface3d = False
        self._utd_surface2d = False
        self.bounding_box = self._bounding_box()
        
        dc.DessiaObject.__init__(self, name=name)

        # Don't use inheritence for performance: class method fakes face3D behavior
        # Face3D.__init__(self,
        #                 surface3d=plane3d,
        #                 surface2d=surface2d,
        #                 name=name)

    def _bounding_box(self):
        return volmdlr.core.BoundingBox.from_points([self.point1, self.point2, self.point3])

    @property
    def surface3d(self):
        if not self._utd_surface3d:
            self._surface3d = Plane3D.from_3_points(self.point1, self.point2, self.point3)
            self._utd_surface3d = True
        return self._surface3d

    @property
    def surface2d(self):
        if not self._utd_surface2d:
            plane3d = self.surface3d
            contour3d = volmdlr.wires.Contour3D([vme.LineSegment3D(self.point1, self.point2),
                                                 vme.LineSegment3D(self.point2, self.point3),
                                                 vme.LineSegment3D(self.point3, self.point1)])

            contour2d = contour3d.to_2d(plane3d.frame.origin,
                                        plane3d.frame.u, plane3d.frame.v)

            self._surface2d = Surface2D(outer_contour=contour2d, inner_contours=[])

            self._utd_surface2d = True
        return self._surface2d

    def to_dict(self, use_pointers: bool = False, memo=None, path: str = '#'):
        dict_ = dc.DessiaObject.base_dict(self)
        dict_['point1'] = self.point1.to_dict()
        dict_['point2'] = self.point2.to_dict()
        dict_['point3'] = self.point3.to_dict()
        dict_['name'] = self.name

        return dict_

    @classmethod
    def dict_to_object(cls, dict_):
        point1 = volmdlr.Point3D.dict_to_object(dict_['point1'])
        point2 = volmdlr.Point3D.dict_to_object(dict_['point2'])
        point3 = volmdlr.Point3D.dict_to_object(dict_['point3'])
        return cls(point1, point2, point3, dict_['name'])

    def area(self) -> float:
        """
        
        :return: area triangle
        :rtype: float

        Formula explained here: https://www.triangle-calculator.com/?what=vc

        """
        a = self.point1.point_distance(self.point2)
        b = self.point2.point_distance(self.point3)
        c = self.point3.point_distance(self.point1)

        semi_perimeter = (a + b + c)/2

        try :
            #Area with Heron's formula
            area = math.sqrt(semi_perimeter*(semi_perimeter-a)*(semi_perimeter-b)*(semi_perimeter-c))
        except ValueError :
            area = 0

        return area

    def height(self):
        # Formula explained here: https://www.triangle-calculator.com/?what=vc
        # Basis = vector point1 to point2d
        return 2*self.area()/self.point1.point_distance(self.point2)

    def frame_mapping(self, frame, side, copy=True):
        """
        side = 'old' or 'new'
        """
        if copy:
            np1 = self.point1.frame_mapping(frame, side, copy=True)
            np2 = self.point2.frame_mapping(frame, side, copy=True)
            np3 = self.point3.frame_mapping(frame, side, copy=True)
            return self.__class__(np1, np2, np3, self.name)
        else:
            self.point1.frame_mapping(frame, side, copy=False)
            self.point2.frame_mapping(frame, side, copy=False)
            self.point3.frame_mapping(frame, side, copy=False)
            self.bounding_box = self._bounding_box()

    def copy(self, deep=True, memo=None):
        return Triangle3D(self.point1.copy(), self.point2.copy(), self.point3.copy(),
                           self.name)


    def triangulation(self):
        return vmd.DisplayMesh3D([vmd.Node3D.from_point(self.point1),
                                  vmd.Node3D.from_point(self.point2),
                                  vmd.Node3D.from_point(self.point3)],
                                 [(0, 1, 2)])

    def translation(self, offset, copy=True):
        new_point1 = self.point1.translation(offset, True)
        new_point2 = self.point2.translation(offset, True)
        new_point3 = self.point3.translation(offset, True)

        new_triangle = Triangle3D(new_point1, new_point2, new_point3,
                                  self.alpha, self.color, self.name)
        if copy:
            return new_triangle
        else:
            self.point1 = new_point1
            self.point2 = new_point2
            self.point3 = new_point3

    def rotation(self, center, axis, angle, copy=True):
        new_point1 = self.point1.rotation(center, axis, angle, copy=True)
        new_point2 = self.point2.rotation(center, axis, angle, copy=True)
        new_point3 = self.point3.rotation(center, axis, angle, copy=True)

        new_triangle = Triangle3D(new_point1, new_point2, new_point3,
                                  self.alpha, self.color, self.name)
        if copy:
            return new_triangle
        else:
            self.point1 = new_point1
            self.point2 = new_point2
            self.point3 = new_point3

    def subdescription(self, resolution = 0.01) :
        frame = self.surface3d.frame
        pts2d = [pt.to_2d(frame.origin, frame.u, frame.v) for pt in self.points]
        
        t_poly2d = volmdlr.wires.ClosedPolygon2D(pts2d)

        xmin, xmax = min(pt.x for pt in pts2d), max(pt.x for pt in pts2d)
        ymin, ymax = min(pt.y for pt in pts2d), max(pt.y for pt in pts2d)

        nbx, nby = int(((xmax-xmin)/resolution)+2), int(((ymax-ymin)/resolution)+2)
        points_box = []
        for i in range(nbx):
            x = min(xmin + i*resolution, xmax)
            if x == xmin :
                x = xmin + 0.01*resolution
            for j in range(nby):
                y = min(ymin + j*resolution, ymax)
                if y == ymin :
                    y = ymin + 0.01*resolution
                points_box.append(volmdlr.Point2D(x,y))

        points = [pt.copy() for pt in self.points]
        for pt in points_box :
            if t_poly2d.point_belongs(pt):
                points.append(pt.to_3d(frame.origin, frame.u, frame.v))
            elif t_poly2d.point_over_contour(pt):  
                points.append(pt.to_3d(frame.origin, frame.u, frame.v))
                
        return volmdlr.Vector3D.remove_duplicate(points)
    
    def subdescription_to_triangles(self, resolution = 0.01) :
        """
        This function will return a list of Triangle3D with resolution as max
        length of subtriangles side 
        """
        
        frame = self.surface3d.frame
        pts2d = [pt.to_2d(frame.origin, frame.u, frame.v) for pt in self.points]
        
        t_poly2d = volmdlr.wires.ClosedPolygon2D(pts2d)

        sub_triangles2d = [t_poly2d]
        done = False
        while not done :
            triangles2d = []
            for t, subtri in enumerate(sub_triangles2d) :
                ls_length = [ls.length() for ls in subtri.line_segments]
                ls_max = max(ls_length)
                
                if ls_max>resolution:
                    pos_ls_max = ls_length.index(ls_max)
                    taller = subtri.line_segments[pos_ls_max]
                    p1, p2 = taller.start, taller.end
                    p3 = list(set(subtri.points) - set([p1, p2]))[0]
                    
                    pt_mid = (p1 + p2)/2
                    new_triangles2d = [volmdlr.wires.ClosedPolygon2D([p1, pt_mid, p3]),
                                       volmdlr.wires.ClosedPolygon2D([p2, pt_mid, p3])]

                    triangles2d.extend(new_triangles2d)
                else :
                    triangles2d.append(subtri)
             
            if len(sub_triangles2d) == len(triangles2d):
                done = True
                break
            sub_triangles2d = triangles2d

        triangles3d = [Triangle3D(tri.points[0].to_3d(frame.origin, frame.u, frame.v),
                                  tri.points[1].to_3d(frame.origin, frame.u, frame.v),
                                  tri.points[2].to_3d(frame.origin, frame.u, frame.v)) for tri in sub_triangles2d]
        
        return triangles3d

    def middle(self):
        return (self.point1+self.point2+self.point3)/3

    def normal(self):
        '''
        
        Returns
        -------
        normal to the face

        '''
        normal = self.surface3d.frame.w
        # vec12 = self.point2 - self.point1
        # vec13 = self.point3 - self.point1
        # normal  = vec12.cross(vec13)
        normal.normalize()
        return normal

class CylindricalFace3D(Face3D):
    """
    :param contours2d: The cylinder's contour2D
    :type contours2d: volmdlr.Contour2D
    :param cylindricalsurface3d: Information about the Cylinder
    :type cylindricalsurface3d: CylindricalSurface3D
    :param points: contours2d's point
    :type points: List of volmdlr.Point2D

    :Example:
        >>> contours2d is rectangular and will create a classic cylinder with x= 2*pi*radius, y=h
    """
    min_x_density = 5
    min_y_density = 1

    def __init__(self,
                 surface3d: CylindricalSurface3D,
                 surface2d: Surface2D,
                 name: str = ''):

        self.radius = surface3d.radius
        self.center = surface3d.frame.origin
        self.normal = surface3d.frame.w
        Face3D.__init__(self, surface3d=surface3d,
                        surface2d=surface2d,
                        name=name)

    def copy(self, deep=True, memo=None):
        return CylindricalFace3D(self.surface3d.copy(), self.surface2d.copy(),
                           self.name)

    def _bounding_box(self):
        theta_min, theta_max, zmin, zmax = self.surface2d.outer_contour.bounding_rectangle()

        lower_center = self.surface3d.frame.origin + zmin * self.surface3d.frame.w
        upper_center = self.surface3d.frame.origin + zmax * self.surface3d.frame.w

        xmin, xmax = volmdlr.geometry.cos_image(theta_min, theta_max)
        ymin, ymax = volmdlr.geometry.sin_image(theta_min, theta_max)

        points = [(lower_center
                   + xmin * self.surface3d.radius * self.surface3d.frame.u
                   + ymin * self.surface3d.radius * self.surface3d.frame.v),
                  (lower_center
                   + xmax * self.surface3d.radius * self.surface3d.frame.u
                   + ymin * self.surface3d.radius * self.surface3d.frame.v),
                  (lower_center
                   + xmin * self.surface3d.radius * self.surface3d.frame.u
                   + ymax * self.surface3d.radius * self.surface3d.frame.v),
                  (lower_center
                   + xmax * self.surface3d.radius * self.surface3d.frame.u
                   + ymax * self.surface3d.radius * self.surface3d.frame.v),
                  (upper_center
                   + xmin * self.surface3d.radius * self.surface3d.frame.u
                   + ymin * self.surface3d.radius * self.surface3d.frame.v),
                  (upper_center
                   + xmax * self.surface3d.radius * self.surface3d.frame.u
                   + ymin * self.surface3d.radius * self.surface3d.frame.v),
                  (upper_center
                   + xmin * self.surface3d.radius * self.surface3d.frame.u
                   + ymax * self.surface3d.radius * self.surface3d.frame.v),
                  (upper_center
                   + xmax * self.surface3d.radius * self.surface3d.frame.u
                   + ymax * self.surface3d.radius * self.surface3d.frame.v)]

        return volmdlr.core.BoundingBox.from_points(points)

    def triangulation_lines(self, angle_resolution=5):
        theta_min, theta_max, zmin, zmax = self.surface2d.bounding_rectangle()
        delta_theta = theta_max - theta_min
        nlines = math.ceil(delta_theta * angle_resolution)
        lines = []
        for i in range(nlines):
            theta = theta_min + (i + 1) / (nlines + 1) * delta_theta
            lines.append(vme.Line2D(volmdlr.Point2D(theta, zmin),
                                    volmdlr.Point2D(theta, zmax)))
        return lines, []

    def range_closest(self, list_points):
        """
        This method has be edited as it was really bad coded:
            * parameter removed, use of self data instead
        """
        points_set = volmdlr.delete_double_point(list_points)
        points_set3D = CylindricalFace3D.points2d_to3d(None, [points_set],
                                                       self.radius, self.surface3d.frame)

        points_3dint = [points_set3D[0]]
        points_2dint = [points_set[0]]
        s = 1
        for k in range(1, len(points_set)):
            closest = points_set3D[s]
            while closest is None:
                s += 1
                closest = points_set3D[s]
            dist_min = (points_3dint[-1] - closest).norm()
            pos = s
            for i in range(s + 1, len(points_set3D)):
                close_test = points_set3D[i]
                if close_test is None:
                    continue
                else:
                    dist_test = (points_3dint[-1] - close_test).norm()
                    if dist_test <= dist_min:
                        dist_min = dist_test
                        closest = close_test
                        pos = i
            points_2dint.append(points_set[pos])
            points_set3D[pos] = None

        return points_2dint

    def minimum_maximum(self, contour2d, radius):
        points = contour2d.tessel_points

        min_h, min_theta = min([pt[1] for pt in points]), min(
            [pt[0] for pt in points])
        max_h, max_theta = max([pt[1] for pt in points]), max(
            [pt[0] for pt in points])
        return min_h, min_theta, max_h, max_theta

    def minimum_distance_points_cyl(self, other_cyl):
        r1, r2 = self.radius, other_cyl.radius
        min_h1, min_theta1, max_h1, max_theta1 = self.minimum_maximum(
            self.contours2d[0], r1)

        n1 = self.normal
        u1 = self.cylindricalsurface3d.frame.u
        v1 = self.cylindricalsurface3d.frame.v
        frame1 = volmdlr.Frame3D(self.center, u1, v1, n1)

        min_h2, min_theta2, max_h2, max_theta2 = self.minimum_maximum(
            other_cyl.contours2d[0], r2)

        n2 = other_cyl.normal
        u2 = other_cyl.cylindricalsurface3d.frame.u
        v2 = other_cyl.cylindricalsurface3d.frame.v
        frame2 = volmdlr.Frame3D(other_cyl.center, u2, v2, n2)
        # st2 = volmdlr.Point3D((r2*math.cos(min_theta2), r2*math.sin(min_theta2), min_h2))
        # start2 = frame2.old_coordinates(st2)

        w = other_cyl.center - self.center

        n1n1, n1u1, n1v1, n1n2, n1u2, n1v2 = n1.dot(n1), n1.dot(u1), n1.dot(
            v1), n1.dot(n2), n1.dot(u2), n1.dot(v2)
        u1u1, u1v1, u1n2, u1u2, u1v2 = u1.dot(u1), u1.dot(v1), u1.dot(
            n2), u1.dot(u2), u1.dot(v2)
        v1v1, v1n2, v1u2, v1v2 = v1.dot(v1), v1.dot(n2), v1.dot(u2), v1.dot(v2)
        n2n2, n2u2, n2v2 = n2.dot(n2), n2.dot(u2), n2.dot(v2)
        u2u2, u2v2, v2v2 = u2.dot(u2), u2.dot(v2), v2.dot(v2)

        w2, wn1, wu1, wv1, wn2, wu2, wv2 = w.dot(w), w.dot(n1), w.dot(
            u1), w.dot(v1), w.dot(n2), w.dot(u2), w.dot(v2)

        # x = (theta1, h1, theta2, h2)
        def distance_squared(x):
            return (n1n1 * (x[1] ** 2) + u1u1 * ((math.cos(x[0])) ** 2) * (
                    r1 ** 2) + v1v1 * ((math.sin(x[0])) ** 2) * (r1 ** 2)
                    + w2 + n2n2 * (x[3] ** 2) + u2u2 * (
                            (math.cos(x[2])) ** 2) * (r2 ** 2) + v2v2 * (
                            (math.sin(x[2])) ** 2) * (r2 ** 2)
                    + 2 * x[1] * r1 * math.cos(x[0]) * n1u1 + 2 * x[
                        1] * r1 * math.sin(x[0]) * n1v1 - 2 * x[1] * wn1
                    - 2 * x[1] * x[3] * n1n2 - 2 * x[1] * r2 * math.cos(
                        x[2]) * n1u2 - 2 * x[1] * r2 * math.sin(x[2]) * n1v2
                    + 2 * math.cos(x[0]) * math.sin(x[0]) * u1v1 * (
                            r1 ** 2) - 2 * r1 * math.cos(x[0]) * wu1
                    - 2 * r1 * x[3] * math.cos(
                        x[0]) * u1n2 - 2 * r1 * r2 * math.cos(x[0]) * math.cos(
                        x[2]) * u1u2
                    - 2 * r1 * r2 * math.cos(x[0]) * math.sin(
                        x[2]) * u1v2 - 2 * r1 * math.sin(x[0]) * wv1
                    - 2 * r1 * x[3] * math.sin(
                        x[0]) * v1n2 - 2 * r1 * r2 * math.sin(x[0]) * math.cos(
                        x[2]) * v1u2
                    - 2 * r1 * r2 * math.sin(x[0]) * math.sin(
                        x[2]) * v1v2 + 2 * x[3] * wn2 + 2 * r2 * math.cos(
                        x[2]) * wu2
                    + 2 * r2 * math.sin(x[2]) * wv2 + 2 * x[3] * r2 * math.cos(
                        x[2]) * n2u2 + 2 * x[3] * r2 * math.sin(x[2]) * n2v2
                    + 2 * math.cos(x[2]) * math.sin(x[2]) * u2v2 * (r2 ** 2))

        x01 = npy.array([(min_theta1 + max_theta1) / 2, (min_h1 + max_h1) / 2,
                         (min_theta2 + max_theta2) / 2, (min_h2 + max_h2) / 2])
        x02 = npy.array([min_theta1, (min_h1 + max_h1) / 2,
                         min_theta2, (min_h2 + max_h2) / 2])
        x03 = npy.array([max_theta1, (min_h1 + max_h1) / 2,
                         max_theta2, (min_h2 + max_h2) / 2])

        minimax = [(min_theta1, min_h1, min_theta2, min_h2),
                   (max_theta1, max_h1, max_theta2, max_h2)]

        res1 = scp.optimize.least_squares(distance_squared, x01,
                                          bounds=minimax)
        res2 = scp.optimize.least_squares(distance_squared, x02,
                                          bounds=minimax)
        res3 = scp.optimize.least_squares(distance_squared, x03,
                                          bounds=minimax)

        pt1 = volmdlr.Point3D(
            (r1 * math.cos(res1.x[0]), r1 * math.sin(res1.x[0]), res1.x[1]))
        p1 = frame1.old_coordinates(pt1)
        pt2 = volmdlr.Point3D(
            (r2 * math.cos(res1.x[2]), r2 * math.sin(res1.x[2]), res1.x[3]))
        p2 = frame2.old_coordinates(pt2)
        d = p1.point_distance(p2)
        result = res1

        res = [res2, res3]
        for couple in res:
            pttest1 = volmdlr.Point3D((r1 * math.cos(couple.x[0]),
                                       r1 * math.sin(couple.x[0]),
                                       couple.x[1]))
            pttest2 = volmdlr.Point3D((r2 * math.cos(couple.x[2]),
                                       r2 * math.sin(couple.x[2]),
                                       couple.x[3]))
            ptest1 = frame1.old_coordinates(pttest1)
            ptest2 = frame2.old_coordinates(pttest2)
            dtest = ptest1.point_distance(ptest2)
            if dtest < d:
                result = couple
                p1, p2 = ptest1, ptest2

        pt1_2d, pt2_2d = volmdlr.Point2D(
            (result.x[0], result.x[1])), volmdlr.Point2D(
            (result.x[2], result.x[3]))

        if not self.contours2d[0].point_belongs(pt1_2d):
            # Find the closest one
            points_contours1 = self.contours2d[0].tessel_points

            poly1 = volmdlr.ClosedPolygon2D(points_contours1)
            d1, new_pt1_2d = poly1.PointBorderDistance(pt1_2d,
                                                       return_other_point=True)
            pt1 = volmdlr.Point3D((r1 * math.cos(new_pt1_2d.vector[0]),
                                   r1 * math.sin(new_pt1_2d.vector[0]),
                                   new_pt1_2d.vector[1]))
            p1 = frame1.old_coordinates(pt1)

        if not other_cyl.contours2d[0].point_belongs(pt2_2d):
            # Find the closest one
            points_contours2 = other_cyl.contours2d[0].tessel_points

            poly2 = volmdlr.ClosedPolygon2D(points_contours2)
            d2, new_pt2_2d = poly2.PointBorderDistance(pt2_2d,
                                                       return_other_point=True)
            pt2 = volmdlr.Point3D((r2 * math.cos(new_pt2_2d.vector[0]),
                                   r2 * math.sin(new_pt2_2d.vector[0]),
                                   new_pt2_2d.vector[1]))
            p2 = frame2.old_coordinates(pt2)

        return p1, p2

    def minimum_distance_points_plane(self,
                                      planeface):  # Planeface with contour2D
        #### ADD THE FACT THAT PLANEFACE.CONTOURS : [0] = contours totale, le reste = trous
        r = self.radius
        min_h1, min_theta1, max_h1, max_theta1 = self.minimum_maximum(
            self.contours2d[0], r)

        n1 = self.normal
        u1 = self.cylindricalsurface3d.frame.u
        v1 = self.cylindricalsurface3d.frame.v
        frame1 = volmdlr.Frame3D(self.center, u1, v1, n1)
        # st1 = volmdlr.Point3D((r*math.cos(min_theta1), r*math.sin(min_theta1), min_h1))
        # start1 = frame1.old_coordinates(st1)

        poly2d = planeface.polygon2D
        pfpoints = poly2d.points
        xmin, ymin = min([pt[0] for pt in pfpoints]), min(
            [pt[1] for pt in pfpoints])
        xmax, ymax = max([pt[0] for pt in pfpoints]), max(
            [pt[1] for pt in pfpoints])
        origin, vx, vy = planeface.plane.origin, planeface.plane.vectors[0], \
                         planeface.plane.vectors[1]
        pf1_2d, pf2_2d = volmdlr.Point2D((xmin, ymin)), volmdlr.Point2D(
            (xmin, ymax))
        pf3_2d, pf4_2d = volmdlr.Point2D((xmax, ymin)), volmdlr.Point2D(
            (xmax, ymax))
        pf1, pf2 = pf1_2d.to_3d(origin, vx, vy), pf2_2d.to_3d(origin, vx, vy)
        pf3, _ = pf3_2d.to_3d(origin, vx, vy), pf4_2d.to_3d(origin, vx, vy)

        u, v = (pf3 - pf1), (pf2 - pf1)
        u.normalize()
        v.normalize()

        w = pf1 - self.center

        n1n1, n1u1, n1v1, n1u, n1v = n1.dot(n1), n1.dot(u1), n1.dot(
            v1), n1.dot(u), n1.dot(v)
        u1u1, u1v1, u1u, u1v = u1.dot(u1), u1.dot(v1), u1.dot(u), u1.dot(v)
        v1v1, v1u, v1v = v1.dot(v1), v1.dot(u), v1.dot(v)
        uu, uv, vv = u.dot(u), u.dot(v), v.dot(v)

        w2, wn1, wu1, wv1, wu, wv = w.dot(w), w.dot(n1), w.dot(u1), w.dot(
            v1), w.dot(u), w.dot(v)

        # x = (h, theta, x, y)
        def distance_squared(x):
            return (n1n1 * (x[0] ** 2) + ((math.cos(x[1])) ** 2) * u1u1 * (
                    r ** 2) + ((math.sin(x[1])) ** 2) * v1v1 * (r ** 2)
                    + w2 + uu * (x[2] ** 2) + vv * (x[3] ** 2) + 2 * x[
                        0] * math.cos(x[1]) * r * n1u1
                    + 2 * x[0] * math.sin(x[1]) * r * n1v1 - 2 * x[
                        0] * wn1 - 2 * x[0] * x[2] * n1u
                    - 2 * x[0] * x[3] * n1v + 2 * math.sin(x[1]) * math.cos(
                        x[1]) * u1v1 * (r ** 2)
                    - 2 * r * math.cos(x[1]) * wu1 - 2 * r * x[2] * math.cos(
                        x[1]) * u1u
                    - 2 * r * x[3] * math.sin(x[1]) * u1v - 2 * r * math.sin(
                        x[1]) * wv1
                    - 2 * r * x[2] * math.sin(x[1]) * v1u - 2 * r * x[
                        3] * math.sin(x[1]) * v1v
                    + 2 * x[2] * wu + 2 * x[3] * wv + 2 * x[2] * x[3] * uv)

        x01 = npy.array([(min_h1 + max_h1) / 2, (min_theta1 + max_theta1) / 2,
                         (xmax - xmin) / 2, (ymax - ymin) / 2])

        minimax = [(min_h1, min_theta1, 0, 0),
                   (max_h1, max_theta1, xmax - xmin, ymax - ymin)]

        res1 = scp.optimize.least_squares(distance_squared, x01,
                                          bounds=minimax)

        pt1 = volmdlr.Point3D(
            (r * math.cos(res1.x[1]), r * math.sin(res1.x[1]), res1.x[0]))
        p1 = frame1.old_coordinates(pt1)
        p2 = pf1 + res1.x[2] * u + res1.x[3] * v
        pt1_2d = volmdlr.Point2D((res1.x[1], res1.x[0]))
        pt2_2d = p2.to_2d(pf1, u, v)

        if not self.contours2d[0].point_belongs(pt1_2d):
            # Find the closest one
            points_contours1 = self.contours2d[0].tessel_points

            poly1 = volmdlr.ClosedPolygon2D(points_contours1)
            d1, new_pt1_2d = poly1.PointBorderDistance(pt1_2d,
                                                       return_other_point=True)
            pt1 = volmdlr.Point3D((r * math.cos(new_pt1_2d.vector[0]),
                                   r * math.sin(new_pt1_2d.vector[0]),
                                   new_pt1_2d.vector[1]))
            p1 = frame1.old_coordinates(pt1)

        if not planeface.contours[0].point_belongs(pt2_2d):
            # Find the closest one
            d2, new_pt2_2d = planeface.polygon2D.PointBorderDistance(pt2_2d,
                                                                     return_other_point=True)

            p2 = new_pt2_2d.to_3d(pf1, u, v)

        return p1, p2

    def minimum_distance(self, other_face, return_points=False):
        if other_face.__class__ is CylindricalFace3D:
            p1, p2 = self.minimum_distance_points_cyl(other_face)
            if return_points:
                return p1.point_distance(p2), p1, p2
            else:
                return p1.point_distance(p2)

        if other_face.__class__ is PlaneFace3D:
            p1, p2 = self.minimum_distance_points_plane(other_face)
            if return_points:
                return p1.point_distance(p2), p1, p2
            else:
                return p1.point_distance(p2)

        if other_face.__class__ is ToroidalFace3D:
            p1, p2 = other_face.minimum_distance_points_cyl(self)
            if return_points:
                return p1.point_distance(p2), p1, p2
            else:
                return p1.point_distance(p2)

        else:
            return NotImplementedError

    def adjacent_direction(self, other_face3d):
        '''
        find out in which direction the faces are adjacent

        Parameters
        ----------
        other_face3d : volmdlr.faces.CylindricalFace3D
        Returns
        -------
        adjacent_direction
        '''

        contour1 = self.outer_contour3d
        contour2 = other_face3d.outer_contour3d
        point1, point2 = contour1.shared_primitives_extremities(contour2)

        coord = point1 - point2
        coord = [abs(coord.x), abs(coord.y)]

        if coord.index(max(coord)) == 0:
            return 'x'
        else:
            return 'y'


class ToroidalFace3D(Face3D):
    """
    :param contours2d: The Tore's contour2D
    :type contours2d: volmdlr.Contour2D
    :param toroidalsurface3d: Information about the Tore
    :type toroidalsurface3d: ToroidalSurface3D
    :param theta: angle of cut in main circle direction
    :param phi: angle of cut in secondary circle direction
    :type points: List of float

    Example
        contours2d is rectangular and will create a classic tore with x:2*pi, y:2*pi
        x is for exterior, and y for the circle to revolute
        points = [pi, 2*pi] for an half tore
    """
    min_x_density = 5
    min_y_density = 1

    def __init__(self, surface3d: ToroidalSurface3D,
                 surface2d: Surface2D,
                 name: str = ''):

        # self.toroidalsurface3d = toroidalsurface3d

        self.center = surface3d.frame.origin
        self.normal = surface3d.frame.w

        theta_min, theta_max, phi_min, phi_max = surface2d.outer_contour.bounding_rectangle()

        self.theta_min = theta_min
        self.theta_max = theta_max
        self.phi_min = phi_min
        self.phi_max = phi_max

        # contours3d = [self.toroidalsurface3d.contour2d_to_3d(c)\
        #               for c in [outer_contour2d]+inners_contours2d]

        Face3D.__init__(self,
                        surface3d=surface3d,
                        surface2d=surface2d,
                        name=name)

    def copy(self, deep=True, memo=None):
        return ToroidalFace3D(self.surface3d.copy(), self.surface2d.copy(),
                              self.name)

    def points_resolution(self, line, pos,
                          resolution):  # With a resolution wished
        points = []
        points.append(line.points[0])
        limit = line.points[1].vector[pos]
        start = line.points[0].vector[pos]
        vec = [0, 0]
        vec[pos] = start
        echelon = [line.points[0].vector[0] - vec[0],
                   line.points[0].vector[1] - vec[1]]
        flag = start + resolution
        while flag < limit:
            echelon[pos] = flag
            flag += resolution
            points.append(volmdlr.Point2D(echelon))
        points.append(line.points[1])
        return points

    def _bounding_box(self):
        return self.surface3d._bounding_box()

    def triangulation_lines(self, angle_resolution=5):
        theta_min, theta_max, phi_min, phi_max = self.surface2d.bounding_rectangle()

        delta_theta = theta_max - theta_min
        nlines_x = int(delta_theta * angle_resolution)
        lines_x = []
        for i in range(nlines_x):
            theta = theta_min + (i + 1) / (nlines_x + 1) * delta_theta
            lines_x.append(vme.Line2D(volmdlr.Point2D(theta, phi_min),
                                      volmdlr.Point2D(theta, phi_max)))
        delta_phi = phi_max - phi_min
        nlines_y = int(delta_phi * angle_resolution)
        lines_y = []
        for i in range(nlines_y):
            phi = phi_min + (i + 1) / (nlines_y + 1) * delta_phi
            lines_y.append(vme.Line2D(volmdlr.Point2D(theta_min, phi),
                                      volmdlr.Point2D(theta_max, phi)))
        return lines_x, lines_y

# =============================================================================
#  This code seems buggy...
# =============================================================================

    # def minimum_maximum_tore(self, contour2d):
    #     points = contour2d.tessel_points

    #     min_phi, min_theta = min([pt[1] for pt in points]), min(
    #         [pt[0] for pt in points])
    #     max_phi, max_theta = max([pt[1] for pt in points]), max(
    #         [pt[0] for pt in points])
    #     return min_phi, min_theta, max_phi, max_theta

    # def minimum_distance_points_tore(self, other_tore):
    #     raise NotImplementedError('This method seems unused, its code has been commented')
    #     R1, r1, R2, r2 = self.rcenter, self.rcircle, other_tore.rcenter, other_tore.rcircle

    #     min_phi1, min_theta1, max_phi1, max_theta1 = self.minimum_maximum_tore(
    #         self.contours2d[0])

    #     # start1 = self.start
    #     n1 = self.normal
    #     u1 = self.toroidalsurface3d.frame.u
    #     v1 = self.toroidalsurface3d.frame.v
    #     frame1 = volmdlr.Frame3D(self.center, u1, v1, n1)
    #     # start1 = self.points2d_to3d([[min_theta1, min_phi1]], R1, r1, frame1)

    #     min_phi2, min_theta2, max_phi2, max_theta2 = self.minimum_maximum_tore(
    #         other_tore.contours2d[0])

    #     # start2 = other_tore.start
    #     n2 = other_tore.normal
    #     u2 = other_tore.toroidalsurface3d.frame.u
    #     v2 = other_tore.toroidalsurface3d.frame.v
    #     frame2 = volmdlr.Frame3D(other_tore.center, u2, v2, n2)
    #     # start2 = other_tore.points2d_to3d([[min_theta2, min_phi2]], R2, r2, frame2)

    #     w = other_tore.center - self.center

    #     n1n1, n1u1, n1v1, n1n2, n1u2, n1v2 = n1.dot(n1), n1.dot(u1), n1.dot(
    #         v1), n1.dot(n2), n1.dot(u2), n1.dot(v2)
    #     u1u1, u1v1, u1n2, u1u2, u1v2 = u1.dot(u1), u1.dot(v1), u1.dot(
    #         n2), u1.dot(u2), u1.dot(v2)
    #     v1v1, v1n2, v1u2, v1v2 = v1.dot(v1), v1.dot(n2), v1.dot(u2), v1.dot(v2)
    #     n2n2, n2u2, n2v2 = n2.dot(n2), n2.dot(u2), n2.dot(v2)
    #     u2u2, u2v2, v2v2 = u2.dot(u2), u2.dot(v2), v2.dot(v2)

    #     w2, wn1, wu1, wv1, wn2, wu2, wv2 = w.dot(w), w.dot(n1), w.dot(
    #         u1), w.dot(v1), w.dot(n2), w.dot(u2), w.dot(v2)

    #     # x = (phi1, theta1, phi2, theta2)
    #     def distance_squared(x):
    #         return (u1u1 * (((R1 + r1 * math.cos(x[0])) * math.cos(x[1])) ** 2)
    #                 + v1v1 * (((R1 + r1 * math.cos(x[0])) * math.sin(
    #                     x[1])) ** 2)
    #                 + n1n1 * ((math.sin(x[0])) ** 2) * (r1 ** 2) + w2
    #                 + u2u2 * (((R2 + r2 * math.cos(x[2])) * math.cos(
    #                     x[3])) ** 2)
    #                 + v2v2 * (((R2 + r2 * math.cos(x[2])) * math.sin(
    #                     x[3])) ** 2)
    #                 + n2n2 * ((math.sin(x[2])) ** 2) * (r2 ** 2)
    #                 + 2 * u1v1 * math.cos(x[1]) * math.sin(x[1]) * (
    #                         (R1 + r1 * math.cos(x[0])) ** 2)
    #                 + 2 * (R1 + r1 * math.cos(x[0])) * math.cos(
    #                     x[1]) * r1 * math.sin(x[0]) * n1u1
    #                 - 2 * (R1 + r1 * math.cos(x[0])) * math.cos(x[1]) * wu1
    #                 - 2 * (R1 + r1 * math.cos(x[0])) * (
    #                         R2 + r2 * math.cos(x[2])) * math.cos(
    #                     x[1]) * math.cos(x[3]) * u1u2
    #                 - 2 * (R1 + r1 * math.cos(x[0])) * (
    #                         R2 + r2 * math.cos(x[2])) * math.cos(
    #                     x[1]) * math.sin(x[3]) * u1v2
    #                 - 2 * (R1 + r1 * math.cos(x[0])) * math.cos(
    #                     x[1]) * r2 * math.sin(x[2]) * u1n2
    #                 + 2 * (R1 + r1 * math.cos(x[0])) * math.sin(
    #                     x[1]) * r1 * math.sin(x[0]) * n1v1
    #                 - 2 * (R1 + r1 * math.cos(x[0])) * math.sin(x[1]) * wv1
    #                 - 2 * (R1 + r1 * math.cos(x[0])) * (
    #                         R2 + r2 * math.cos(x[2])) * math.sin(
    #                     x[1]) * math.cos(x[3]) * v1u2
    #                 - 2 * (R1 + r1 * math.cos(x[0])) * (
    #                         R2 + r2 * math.cos(x[2])) * math.sin(
    #                     x[1]) * math.sin(x[3]) * v1v2
    #                 - 2 * (R1 + r1 * math.cos(x[0])) * math.sin(
    #                     x[1]) * r2 * math.sin(x[2]) * v1n2
    #                 - 2 * r1 * math.sin(x[0]) * wn1
    #                 - 2 * r1 * math.sin(x[0]) * (
    #                         R2 + r2 * math.cos(x[2])) * math.cos(
    #                     x[3]) * n1u2
    #                 - 2 * r1 * math.sin(x[0]) * (
    #                         R2 + r2 * math.cos(x[2])) * math.sin(
    #                     x[3]) * n1v2
    #                 - 2 * r1 * r2 * math.sin(x[0]) * math.sin(x[2]) * n1n2
    #                 + 2 * (R2 + r2 * math.cos(x[2])) * math.cos(x[3]) * wu2
    #                 + 2 * (R2 + r2 * math.cos(x[2])) * math.sin(x[3]) * wv2
    #                 + 2 * r2 * math.sin(x[2]) * wn2
    #                 + 2 * u2v2 * math.cos(x[3]) * math.sin(x[3]) * (
    #                         (R2 + r2 * math.cos(x[2])) ** 2)
    #                 + 2 * math.cos(x[3]) * (
    #                         R2 + r2 * math.cos(x[2])) * r2 * math.sin(
    #                     x[2]) * n2u2
    #                 + 2 * math.sin(x[3]) * (
    #                         R2 + r2 * math.cos(x[2])) * r2 * math.sin(
    #                     x[2]) * n2v2)

    #     x01 = npy.array(
    #         [(min_phi1 + max_phi1) / 2, (min_theta1 + max_theta1) / 2,
    #          (min_phi2 + max_phi2) / 2, (min_theta2 + max_theta2) / 2])
    #     x02 = npy.array([min_phi1, min_theta1,
    #                      min_phi2, min_theta2])
    #     x03 = npy.array([max_phi1, max_theta1,
    #                      max_phi2, max_theta2])

    #     minimax = [(min_phi1, min_theta1, min_phi2, min_theta2),
    #                (max_phi1, max_theta1, max_phi2, max_theta2)]

    #     res1 = scp.optimize.least_squares(distance_squared, x01,
    #                                       bounds=minimax)
    #     res2 = scp.optimize.least_squares(distance_squared, x02,
    #                                       bounds=minimax)
    #     res3 = scp.optimize.least_squares(distance_squared, x03,
    #                                       bounds=minimax)

    #     # frame1, frame2 = volmdlr.Frame3D(self.center, u1, v1, n1), volmdlr.Frame3D(other_tore.center, u2, v2, n2)
    #     pt1 = self.points2d_to3d([[res1.x[1], res1.x[0]]], R1, r1, frame1)
    #     pt2 = self.points2d_to3d([[res1.x[3], res1.x[2]]], R2, r2, frame2)
    #     p1, p2 = pt1[0], pt2[0]
    #     d = p1.point_distance(p2)
    #     result = res1

    #     res = [res2, res3]
    #     for couple in res:
    #         ptest1 = self.points2d_to3d([[couple.x[1], couple.x[0]]], R1, r1,
    #                                     frame1)
    #         ptest2 = self.points2d_to3d([[couple.x[3], couple.x[2]]], R2, r2,
    #                                     frame2)
    #         dtest = ptest1[0].point_distance(ptest2[0])
    #         if dtest < d:
    #             result = couple
    #             p1, p2 = ptest1[0], ptest2[0]

    #     pt1_2d, pt2_2d = volmdlr.Point2D(
    #         (result.x[1], result.x[0])), volmdlr.Point2D(
    #         (result.x[3], result.x[2]))

    #     if not self.contours2d[0].point_belongs(pt1_2d):
    #         # Find the closest one
    #         points_contours1 = self.contours2d[0].tessel_points

    #         poly1 = volmdlr.ClosedPolygon2D(points_contours1)
    #         d1, new_pt1_2d = poly1.PointBorderDistance(pt1_2d,
    #                                                    return_other_point=True)

    #         pt1 = self.points2d_to3d([new_pt1_2d], R1, r1, frame1)
    #         p1 = pt1[0]

    #     if not other_tore.contours2d[0].point_belongs(pt2_2d):
    #         # Find the closest one
    #         points_contours2 = other_tore.contours2d[0].tessel_points

    #         poly2 = volmdlr.ClosedPolygon2D(points_contours2)
    #         d2, new_pt2_2d = poly2.PointBorderDistance(pt2_2d,
    #                                                    return_other_point=True)

    #         pt2 = self.points2d_to3d([new_pt2_2d], R2, r2, frame2)
    #         p2 = pt2[0]

    #     return p1, p2

    # def minimum_distance_points_cyl(self, cyl):
    #     R2, r2, r = self.rcenter, self.rcircle, cyl.radius

    #     min_h, min_theta, max_h, max_theta = cyl.minimum_maximum(
    #         cyl.contours2d[0], r)

    #     n1 = cyl.normal
    #     u1 = cyl.cylindricalsurface3d.frame.u
    #     v1 = cyl.cylindricalsurface3d.frame.v
    #     frame1 = volmdlr.Frame3D(cyl.center, u1, v1, n1)
    #     # st1 = volmdlr.Point3D((r*math.cos(min_theta), r*math.sin(min_theta), min_h))
    #     # start1 = frame1.old_coordinates(st1)

    #     min_phi2, min_theta2, max_phi2, max_theta2 = self.minimum_maximum_tore(
    #         self.contours2d[0])

    #     n2 = self.normal
    #     u2 = self.toroidalsurface3d.frame.u
    #     v2 = self.toroidalsurface3d.frame.v
    #     frame2 = volmdlr.Frame3D(self.center, u2, v2, n2)
    #     # start2 = self.points2d_to3d([[min_theta2, min_phi2]], R2, r2, frame2)

    #     w = self.center - cyl.center

    #     n1n1, n1u1, n1v1, n1n2, n1u2, n1v2 = n1.dot(n1), n1.dot(u1), n1.dot(
    #         v1), n1.dot(n2), n1.dot(u2), n1.dot(v2)
    #     u1u1, u1v1, u1n2, u1u2, u1v2 = u1.dot(u1), u1.dot(v1), u1.dot(
    #         n2), u1.dot(u2), u1.dot(v2)
    #     v1v1, v1n2, v1u2, v1v2 = v1.dot(v1), v1.dot(n2), v1.dot(u2), v1.dot(v2)
    #     n2n2, n2u2, n2v2 = n2.dot(n2), n2.dot(u2), n2.dot(v2)
    #     u2u2, u2v2, v2v2 = u2.dot(u2), u2.dot(v2), v2.dot(v2)

    #     w2, wn1, wu1, wv1, wn2, wu2, wv2 = w.dot(w), w.dot(n1), w.dot(
    #         u1), w.dot(v1), w.dot(n2), w.dot(u2), w.dot(v2)

    #     # x = (theta, h, phi2, theta2)
    #     def distance_squared(x):
    #         return (u1u1 * ((math.cos(x[0]) * r) ** 2) + v1v1 * (
    #                 (math.sin(x[0]) * r) ** 2)
    #                 + n1n1 * (x[1] ** 2) + w2
    #                 + u2u2 * (((R2 + r2 * math.cos(x[2])) * math.cos(
    #                     x[3])) ** 2)
    #                 + v2v2 * (((R2 + r2 * math.cos(x[2])) * math.sin(
    #                     x[3])) ** 2)
    #                 + n2n2 * ((math.sin(x[2])) ** 2) * (r2 ** 2)
    #                 + 2 * u1v1 * math.cos(x[0]) * math.sin(x[0]) * (r ** 2)
    #                 + 2 * r * math.cos(x[0]) * x[1] * n1u1 - 2 * r * math.cos(
    #                     x[0]) * wu1
    #                 - 2 * r * math.cos(x[0]) * (
    #                         R2 + r2 * math.cos(x[2])) * math.cos(
    #                     x[3]) * u1u2
    #                 - 2 * r * math.cos(x[0]) * (
    #                         R2 + r2 * math.cos(x[2])) * math.sin(
    #                     x[3]) * u1v2
    #                 - 2 * r * math.cos(x[0]) * r2 * math.sin(x[2]) * u1n2
    #                 + 2 * r * math.sin(x[0]) * x[1] * n1v1 - 2 * r * math.sin(
    #                     x[0]) * wv1
    #                 - 2 * r * math.sin(x[0]) * (
    #                         R2 + r2 * math.cos(x[2])) * math.cos(
    #                     x[3]) * v1u2
    #                 - 2 * r * math.sin(x[0]) * (
    #                         R2 + r2 * math.cos(x[2])) * math.sin(
    #                     x[3]) * v1v2
    #                 - 2 * r * math.sin(x[0]) * r2 * math.sin(x[2]) * v1n2 - 2 *
    #                 x[1] * wn1
    #                 - 2 * x[1] * (R2 + r2 * math.cos(x[2])) * math.cos(
    #                     x[3]) * n1u2
    #                 - 2 * x[1] * (R2 + r2 * math.cos(x[2])) * math.sin(
    #                     x[3]) * n1v2
    #                 - 2 * x[1] * r2 * math.sin(x[2]) * n1n2
    #                 + 2 * (R2 + r2 * math.cos(x[2])) * math.cos(x[3]) * wu2
    #                 + 2 * (R2 + r2 * math.cos(x[2])) * math.sin(x[3]) * wv2
    #                 + 2 * r2 * math.sin(x[2]) * wn2
    #                 + 2 * u2v2 * math.cos(x[3]) * math.sin(x[3]) * (
    #                         (R2 + r2 * math.cos(x[2])) ** 2)
    #                 + 2 * math.cos(x[3]) * (
    #                         R2 + r2 * math.cos(x[2])) * r2 * math.sin(
    #                     x[2]) * n2u2
    #                 + 2 * math.sin(x[3]) * (
    #                         R2 + r2 * math.cos(x[2])) * r2 * math.sin(
    #                     x[2]) * n2v2)

    #     x01 = npy.array([(min_theta + max_theta) / 2, (min_h + max_h) / 2,
    #                      (min_phi2 + max_phi2) / 2,
    #                      (min_theta2 + max_theta2) / 2])
    #     x02 = npy.array([min_theta, min_h,
    #                      min_phi2, min_theta2])
    #     x03 = npy.array([max_theta, max_h,
    #                      max_phi2, max_theta2])

    #     minimax = [(min_theta, min_h, min_phi2, min_theta2),
    #                (max_theta, max_h, max_phi2, max_theta2)]

    #     res1 = scp.optimize.least_squares(distance_squared, x01,
    #                                       bounds=minimax)
    #     res2 = scp.optimize.least_squares(distance_squared, x02,
    #                                       bounds=minimax)
    #     res3 = scp.optimize.least_squares(distance_squared, x03,
    #                                       bounds=minimax)

    #     pt1 = volmdlr.Point3D(
    #         (r * math.cos(res1.x[0]), r * math.sin(res1.x[0]), res1.x[1]))
    #     p1 = frame1.old_coordinates(pt1)
    #     pt2 = self.points2d_to3d([[res1.x[3], res1.x[2]]], R2, r2, frame2)
    #     p2 = pt2[0]
    #     d = p1.point_distance(p2)
    #     result = res1

    #     res = [res2, res3]
    #     for couple in res:
    #         pttest1 = volmdlr.Point3D((r * math.cos(couple.x[0]),
    #                                    r * math.sin(couple.x[0]), couple.x[1]))
    #         ptest1 = frame1.old_coordinates(pttest1)
    #         ptest2 = self.points2d_to3d([[couple.x[3], couple.x[2]]], R2, r2,
    #                                     frame2)
    #         dtest = ptest1.point_distance(ptest2[0])
    #         if dtest < d:
    #             result = couple
    #             p1, p2 = ptest1, ptest2[0]

    #     pt1_2d, pt2_2d = volmdlr.Point2D(
    #         (result.x[0], result.x[1])), volmdlr.Point2D(
    #         (result.x[3], result.x[2]))

    #     if not self.contours2d[0].point_belongs(pt2_2d):
    #         # Find the closest one
    #         points_contours2 = self.contours2d[0].tessel_points

    #         poly2 = volmdlr.ClosedPolygon2D(points_contours2)
    #         d2, new_pt2_2d = poly2.PointBorderDistance(pt2_2d,
    #                                                    return_other_point=True)

    #         pt2 = self.points2d_to3d([new_pt2_2d], R2, r2, frame2)
    #         p2 = pt2[0]

    #     if not cyl.contours2d[0].point_belongs(pt1_2d):
    #         # Find the closest one
    #         points_contours1 = cyl.contours2d[0].tessel_points

    #         poly1 = volmdlr.ClosedPolygon2D(points_contours1)
    #         d1, new_pt1_2d = poly1.PointBorderDistance(pt1_2d,
    #                                                    return_other_point=True)

    #         pt1 = volmdlr.Point3D((r * math.cos(new_pt1_2d.vector[0]),
    #                                r * math.sin(new_pt1_2d.vector[0]),
    #                                new_pt1_2d.vector[1]))
    #         p1 = frame1.old_coordinates(pt1)

    #     return p1, p2

    # def minimum_distance_points_plane(self,
    #                                   planeface):  # Planeface with contour2D
    #     # TODO: check that it takes into account holes

    #     poly2d = planeface.polygon2D
    #     pfpoints = poly2d.points
    #     xmin, ymin = min([pt[0] for pt in pfpoints]), min(
    #         [pt[1] for pt in pfpoints])
    #     xmax, ymax = max([pt[0] for pt in pfpoints]), max(
    #         [pt[1] for pt in pfpoints])
    #     origin, vx, vy = planeface.plane.origin, planeface.plane.vectors[0], \
    #                      planeface.plane.vectors[1]
    #     pf1_2d, pf2_2d = volmdlr.Point2D((xmin, ymin)), volmdlr.Point2D(
    #         (xmin, ymax))
    #     pf3_2d, pf4_2d = volmdlr.Point2D((xmax, ymin)), volmdlr.Point2D(
    #         (xmax, ymax))
    #     pf1, pf2 = pf1_2d.to_3d(origin, vx, vy), pf2_2d.to_3d(origin, vx, vy)
    #     pf3, _ = pf3_2d.to_3d(origin, vx, vy), pf4_2d.to_3d(origin, vx, vy)

    #     u, v = (pf3 - pf1), (pf2 - pf1)
    #     u.normalize()
    #     v.normalize()

    #     R1, r1 = self.rcenter, self.rcircle
    #     min_phi1, min_theta1, max_phi1, max_theta1 = self.minimum_maximum_tore(
    #         self.contours2d[0])

    #     n1 = self.normal
    #     u1 = self.toroidalsurface3d.frame.u
    #     v1 = self.toroidalsurface3d.frame.v
    #     frame1 = volmdlr.Frame3D(self.center, u1, v1, n1)
    #     # start1 = self.points2d_to3d([[min_theta1, min_phi1]], R1, r1, frame1)

    #     w = self.center - pf1

    #     n1n1, n1u1, n1v1, n1u, n1v = n1.dot(n1), n1.dot(u1), n1.dot(
    #         v1), n1.dot(u), n1.dot(v)
    #     u1u1, u1v1, u1u, u1v = u1.dot(u1), u1.dot(v1), u1.dot(u), u1.dot(v)
    #     v1v1, v1u, v1v = v1.dot(v1), v1.dot(u), v1.dot(v)
    #     uu, uv, vv = u.dot(u), u.dot(v), v.dot(v)

    #     w2, wn1, wu1, wv1, wu, wv = w.dot(w), w.dot(n1), w.dot(u1), w.dot(
    #         v1), w.dot(u), w.dot(v)

    #     # x = (x, y, phi1, theta1)
    #     def distance_squared(x):
    #         return (uu * (x[0] ** 2) + vv * (x[1] ** 2) + w2
    #                 + u1u1 * (((R1 + r1 * math.cos(x[2])) * math.cos(
    #                     x[3])) ** 2)
    #                 + v1v1 * (((R1 + r1 * math.cos(x[2])) * math.sin(
    #                     x[3])) ** 2)
    #                 + n1n1 * ((math.sin(x[2])) ** 2) * (r1 ** 2)
    #                 + 2 * x[0] * x[1] * uv - 2 * x[0] * wu
    #                 - 2 * x[0] * (R1 + r1 * math.cos(x[2])) * math.cos(
    #                     x[3]) * u1u
    #                 - 2 * x[0] * (R1 + r1 * math.cos(x[2])) * math.sin(
    #                     x[3]) * v1u
    #                 - 2 * x[0] * math.sin(x[2]) * r1 * n1u - 2 * x[1] * wv
    #                 - 2 * x[1] * (R1 + r1 * math.cos(x[2])) * math.cos(
    #                     x[3]) * u1v
    #                 - 2 * x[1] * (R1 + r1 * math.cos(x[2])) * math.sin(
    #                     x[3]) * v1v
    #                 - 2 * x[1] * math.sin(x[2]) * r1 * n1v
    #                 + 2 * (R1 + r1 * math.cos(x[2])) * math.cos(x[3]) * wu1
    #                 + 2 * (R1 + r1 * math.cos(x[2])) * math.sin(x[3]) * wv1
    #                 + 2 * math.sin(x[2]) * r1 * wn1
    #                 + 2 * u1v1 * math.cos(x[3]) * math.sin(x[3]) * (
    #                         (R1 + r1 * math.cos(x[2])) ** 2)
    #                 + 2 * (R1 + r1 * math.cos(x[2])) * math.cos(
    #                     x[3]) * r1 * math.sin(x[2]) * n1u1
    #                 + 2 * (R1 + r1 * math.cos(x[2])) * math.sin(
    #                     x[3]) * r1 * math.sin(x[2]) * n1v1)

    #     x01 = npy.array([(xmax - xmin) / 2, (ymax - ymin) / 2,
    #                      (min_phi1 + max_phi1) / 2,
    #                      (min_theta1 + max_theta1) / 2])

    #     minimax = [(0, 0, min_phi1, min_theta1),
    #                (xmax - xmin, ymax - ymin, max_phi1, max_theta1)]

    #     res1 = scp.optimize.least_squares(distance_squared, x01,
    #                                       bounds=minimax)

    #     # frame1 = volmdlr.Frame3D(self.center, u1, v1, n1)
    #     pt1 = self.points2d_to3d([[res1.x[3], res1.x[2]]], R1, r1, frame1)
    #     p1 = pt1[0]
    #     p2 = pf1 + res1.x[2] * u + res1.x[3] * v

    #     pt1_2d = volmdlr.Point2D((res1.x[3], res1.x[2]))
    #     pt2_2d = p2.to_2d(pf1, u, v)

    #     if not self.contours2d[0].point_belongs(pt1_2d):
    #         # Find the closest one
    #         points_contours1 = self.contours2d[0].tessel_points

    #         poly1 = volmdlr.ClosedPolygon2D(points_contours1)
    #         d1, new_pt1_2d = poly1.PointBorderDistance(pt1_2d,
    #                                                    return_other_point=True)

    #         pt1 = self.points2d_to3d([new_pt1_2d], R1, r1, frame1)
    #         p1 = pt1[0]

    #     if not planeface.contours[0].point_belongs(pt2_2d):
    #         # Find the closest one
    #         d2, new_pt2_2d = planeface.polygon2D.PointBorderDistance(pt2_2d,
    #                                                                  return_other_point=True)

    #         p2 = new_pt2_2d.to_3d(pf1, u, v)

    #     return p1, p2

    # def minimum_distance(self, other_face, return_points=False):
    #     if other_face.__class__ is ToroidalFace3D:
    #         p1, p2 = self.minimum_distance_points_tore(other_face)
    #         if return_points:
    #             return p1.point_distance(p2), p1, p2
    #         else:
    #             return p1.point_distance(p2)

    #     if other_face.__class__ is CylindricalFace3D:
    #         p1, p2 = self.minimum_distance_points_cyl(other_face)
    #         if return_points:
    #             return p1.point_distance(p2), p1, p2
    #         else:
    #             return p1.point_distance(p2)

    #     if other_face.__class__ is PlaneFace3D:
    #         p1, p2 = self.minimum_distance_points_plane(other_face)
    #         if return_points:
    #             return p1.point_distance(p2), p1, p2
    #         else:
    #             return p1.point_distance(p2)
    #     else:
    #         return NotImplementedError


class ConicalFace3D(Face3D):
    """
    :param contours2d: The Cone's contour2D
    :type contours2d: volmdlr.Contour2D
    :param conicalsurface3d: Information about the Cone
    :type conicalsurface3d: ConicalSurface3D
    :param points: Contour2d's parameter Cone
    :type points: List of float

    """
    min_x_density = 5
    min_y_density = 1

    def __init__(self, surface3d: ConicalSurface3D,
                 surface2d: Surface2D,
                 name: str = ''):

        Face3D.__init__(self,
                        surface3d=surface3d,
                        surface2d=surface2d,
                        name=name)

    def _bounding_box(self):
        theta_min, theta_max, zmin, zmax = self.surface2d.outer_contour.bounding_rectangle()

        xp = (volmdlr.X3D.dot(self.surface3d.frame.u) * self.surface3d.frame.u
              + volmdlr.X3D.dot(
                    self.surface3d.frame.v) * self.surface3d.frame.v)
        try:
            xp.normalize()
        except ZeroDivisionError:
            pass
        yp = (volmdlr.Y3D.dot(self.surface3d.frame.u) * self.surface3d.frame.u
              + volmdlr.Y3D.dot(
                    self.surface3d.frame.v) * self.surface3d.frame.v)

        try:
            yp.normalize()
        except ZeroDivisionError:
            pass

        zp = (volmdlr.Z3D.dot(self.surface3d.frame.u) * self.surface3d.frame.u
              + volmdlr.Z3D.dot(
                    self.surface3d.frame.v) * self.surface3d.frame.v)
        try:
            zp.normalize()
        except ZeroDivisionError:
            pass

        lower_center = self.surface3d.frame.origin + zmin * self.surface3d.frame.w
        upper_center = self.surface3d.frame.origin + zmax * self.surface3d.frame.w
        lower_radius = math.tan(self.surface3d.semi_angle) * zmin
        upper_radius = math.tan(self.surface3d.semi_angle) * zmax

        points = [lower_center - lower_radius * xp,
                  lower_center + lower_radius * xp,
                  lower_center - lower_radius * yp,
                  lower_center + lower_radius * yp,
                  lower_center - lower_radius * zp,
                  lower_center + lower_radius * zp,
                  upper_center - upper_radius * xp,
                  upper_center + upper_radius * xp,
                  upper_center - upper_radius * yp,
                  upper_center + upper_radius * yp,
                  upper_center - upper_radius * zp,
                  upper_center + upper_radius * zp,
                  ]

        return volmdlr.core.BoundingBox.from_points(points)

    def triangulation_lines(self, angle_resolution=5):
        theta_min, theta_max, zmin, zmax = self.surface2d.bounding_rectangle()
        delta_theta = theta_max - theta_min
        nlines = int(delta_theta * angle_resolution)
        lines_x = []
        for i in range(nlines):
            theta = theta_min + (i + 1) / (nlines + 1) * delta_theta
            lines_x.append(vme.Line2D(volmdlr.Point2D(theta, zmin),
                                      volmdlr.Point2D(theta, zmax)))

        if zmin < 1e-9:
            delta_z = zmax - zmin
            lines_y = [vme.Line2D(volmdlr.Point2D(theta_min, zmin + 0.1 * delta_z),
                                  volmdlr.Point2D(theta_max, zmin + 0.1 * delta_z))]
        else:
            lines_y = []
        return lines_x, lines_y

    # def create_triangle(self, all_contours_points, part):
    #     Triangles, ts = [], []
    #     pts, h_list = [], []
    #     for listpt in all_contours_points:
    #         for pt in listpt:
    #             pts.append(pt)
    #             h_list.append(pt[1])
    #     if part == 'bot':
    #         h_concerned = min(h_list)
    #     else:
    #         h_concerned = max(h_list)
    #     peak_list, other = [], []
    #     for pt in pts:
    #         if pt[1] == h_concerned:
    #             peak_list.append(pt)
    #         else:
    #             other.append(pt)
    #     points = [peak_list[0]] + other
    #
    #     for i in range(1, len(points)):
    #         if i == len(points) - 1:
    #             vertices = [points[i].vector, points[0].vector,
    #                         points[1].vector]
    #             segments = [[0, 1], [1, 2], [2, 0]]
    #             listindice = [i, 0, 1]
    #         else:
    #             vertices = [points[i].vector, points[0].vector,
    #                         points[i + 1].vector]
    #             segments = [[0, 1], [1, 2], [2, 0]]
    #             listindice = [i, 0, i + 1]
    #         tri = {'vertices': vertices, 'segments': segments}
    #         t = triangle.triangulate(tri, 'p')
    #         if 'triangles' in t:
    #             triangles = t['triangles'].tolist()
    #             triangles[0] = listindice
    #             Triangles.append(triangles)
    #         else:
    #             Triangles.append(None)
    #         ts.append(t)
    #
    #     return points, Triangles


class SphericalFace3D(Face3D):
    """
    :param contours2d: The Sphere's contour2D
    :type contours2d: volmdlr.Contour2D
    :param sphericalsurface3d: Information about the Sphere
    :type sphericalsurface3d: SphericalSurface3D
    :param points: Angle's Sphere
    :type points: List of float

    """
    min_x_density = 5
    min_y_density = 5

    def __init__(self, surface3d: SphericalSurface3D,
                 surface2d: Surface2D,
                 name: str = ''):
        Face3D.__init__(self,
                        surface3d=surface3d,
                        surface2d=surface2d,
                        name=name)

    def _bounding_box(self):
        # To be enhanced
        return self.surface3d._bounding_box()

    def triangulation_lines(self, angle_resolution=7):
        theta_min, theta_max, phi_min, phi_max = self.surface2d.bounding_rectangle()

        delta_theta = theta_max - theta_min
        nlines_x = int(delta_theta * angle_resolution)
        lines_x = []
        for i in range(nlines_x):
            theta = theta_min + (i + 1) / (nlines_x + 1) * delta_theta
            lines_x.append(vme.Line2D(volmdlr.Point2D(theta, phi_min),
                                      volmdlr.Point2D(theta, phi_max)))
        delta_phi = phi_max - phi_min
        nlines_y = int(delta_phi * angle_resolution)
        lines_y = []
        for i in range(nlines_y):
            phi = phi_min + (i + 1) / (nlines_y + 1) * delta_phi
            lines_y.append(vme.Line2D(volmdlr.Point2D(theta_min, phi),
                                      volmdlr.Point2D(theta_max, phi)))
        return lines_x, lines_y


class RuledFace3D(Face3D):
    """

    """
    min_x_density = 50
    min_y_density = 1

    def __init__(self,
                 surface3d: RuledSurface3D,
                 surface2d: Surface2D,
                 name: str = '',
                 color=None):
        Face3D.__init__(self, surface3d=surface3d,
                        surface2d=surface2d,
                        name=name)

    def _bounding_box(self):
        # To be enhance by restricting wires to cut
        # xmin, xmax, ymin, ymax = self.surface2d.outer_contour.bounding_rectangle()
        points = [self.surface3d.point2d_to_3d(volmdlr.Point2D(i / 30, 0.)) for
                  i in range(31)]
        points.extend(
            [self.surface3d.point2d_to_3d(volmdlr.Point2D(i / 30, 1.)) for i
             in range(31)])

        return volmdlr.core.BoundingBox.from_points(points)

    def triangulation_lines(self, angle_resolution=10):
        xmin, xmax, ymin, ymax = self.surface2d.bounding_rectangle()
        delta_x = xmax - xmin
        nlines = int(delta_x * angle_resolution)
        lines = []
        for i in range(nlines):
            x = xmin + (i + 1) / (nlines + 1) * delta_x
            lines.append(vme.Line2D(volmdlr.Point2D(x, ymin),
                                    volmdlr.Point2D(x, ymax)))
        return lines, []


class BSplineFace3D(Face3D):
    def __init__(self, surface3d: BSplineSurface3D,
                 surface2d: Surface2D,
                 name: str = ''):
        Face3D.__init__(self,
                        surface3d=surface3d,
                        surface2d=surface2d,
                        name=name)

    def _bounding_box(self):
        return self.surface3d._bounding_box()

    def triangulation_lines(self, resolution=25):
        u_min, u_max, v_min, v_max = self.surface2d.bounding_rectangle()

        delta_u = u_max - u_min
        nlines_x = int(delta_u * resolution)
        lines_x = []
        for i in range(nlines_x):
            u = u_min + (i + 1) / (nlines_x + 1) * delta_u
            lines_x.append(vme.Line2D(volmdlr.Point2D(u, v_min),
                                      volmdlr.Point2D(u, v_max)))
        delta_v = v_max - v_min
        nlines_y = int(delta_v * resolution)
        lines_y = []
        for i in range(nlines_y):
            v = v_min + (i + 1) / (nlines_y + 1) * delta_v
            lines_y.append(vme.Line2D(volmdlr.Point2D(v_min, v),
                                      volmdlr.Point2D(v_max, v)))
        return lines_x, lines_y


    def pair_with(self, other_bspline_face3d):
        '''
        find out how the uv parametric frames are located compared to each other, and also how grid3d can be defined respected to these directions
        
        Parameters
        ----------
        other_bspline_face3d : volmdlr.faces.BSplineFace3D
        Returns
        -------
        corresponding_direction
        grid2d_direction
        '''

        adjacent_direction1, diff1, adjacent_direction2, diff2 = self.adjacent_direction(other_bspline_face3d)
        corresponding_directions = []
        if (diff1 > 0 and diff2 > 0) or (diff1 < 0 and diff2 < 0):
            corresponding_directions.append(('+' + adjacent_direction1, '+' + adjacent_direction2))
        else:
            corresponding_directions.append(('+' + adjacent_direction1, '-' + adjacent_direction2))

        if adjacent_direction1 == 'u' and adjacent_direction2 == 'u':
            corresponding_directions, grid2d_direction = self.adjacent_direction_uu(other_bspline_face3d, corresponding_directions)
        elif adjacent_direction1 == 'v' and adjacent_direction2 == 'v':
            corresponding_directions, grid2d_direction = self.adjacent_direction_vv(other_bspline_face3d, corresponding_directions)
        elif adjacent_direction1 == 'u' and adjacent_direction2 == 'v':
            corresponding_directions, grid2d_direction = self.adjacent_direction_uv(other_bspline_face3d, corresponding_directions)
        elif adjacent_direction1 == 'v' and adjacent_direction2 == 'u':
            corresponding_directions, grid2d_direction = self.adjacent_direction_vu(other_bspline_face3d, corresponding_directions)

        return corresponding_directions, grid2d_direction

    def adjacent_direction_uu(self, other_bspline_face3d, corresponding_directions):

        extremities = self.extremities(other_bspline_face3d)
        start1, start2 = extremities[0], extremities[2]
        borders_points = [volmdlr.Point2D(0, 0), volmdlr.Point2D(1, 0), 
                          volmdlr.Point2D(1, 1), volmdlr.Point2D(0, 1)]

        # TODO: compute nearest_point in 'bounding_box points' instead of borders_points
        nearest_start1 = start1.nearest_point(borders_points)
        # nearest_end1 = end1.nearest_point(borders_points)
        nearest_start2 = start2.nearest_point(borders_points)
        # nearest_end2 = end2.nearest_point(borders_points)

        v1 = nearest_start1[1] 
        v2 = nearest_start2[1]

        if (v1 == 0 and v2 == 0):
            corresponding_directions.append(('+v', '-v'))
            grid2d_direction = [['+x','-y'], ['+x','+y']]

        elif (v1 == 1 and v2 == 1):
            if corresponding_directions == [('+u', '-u')]:
                grid2d_direction = [['+x','+y'], ['-x','-y']]
            else:
                grid2d_direction = [['+x','+y'], ['+x','-y']]
            corresponding_directions.append(('+v', '-v'))


        elif (v1 == 1 and v2 == 0):
            corresponding_directions.append(('+v', '+v'))
            grid2d_direction = [['+x','+y'], ['+x','+y']]


        elif (v1 == 0 and v2 == 1):
            corresponding_directions.append(('+v', '+v'))
            grid2d_direction = [['+x','-y'], ['+x','-y']]

        return corresponding_directions, grid2d_direction

    def adjacent_direction_vv(self, other_bspline_face3d, corresponding_directions):

        extremities = self.extremities(other_bspline_face3d)
        start1, start2 = extremities[0], extremities[2]
        borders_points = [volmdlr.Point2D(0, 0), volmdlr.Point2D(1, 0), 
                          volmdlr.Point2D(1, 1), volmdlr.Point2D(0, 1)]

        # TODO: compute nearest_point in 'bounding_box points' instead of borders_points
        nearest_start1 = start1.nearest_point(borders_points)
        # nearest_end1 = end1.nearest_point(borders_points)
        nearest_start2 = start2.nearest_point(borders_points)
        # nearest_end2 = end2.nearest_point(borders_points)

        u1 = nearest_start1[0]
        u2 = nearest_start2[0]

        if (u1 == 0 and u2 == 0):
            corresponding_directions.append(('+u', '-v'))
            grid2d_direction = [['-y','-x'], ['-y','+x']]
        
        elif (u1 == 1 and u2 == 1):
            corresponding_directions.append(('+u', '-v'))
            grid2d_direction = [['+y','+x'], ['+y','-x']]

        elif (u1 == 0 and u2 == 1):
            corresponding_directions.append(('+u', '+u'))
            grid2d_direction = [['+y','-x'], ['+y','-x']]

        elif (u1 == 1 and u2 == 0):
            corresponding_directions.append(('+u', '+u'))
            grid2d_direction = [['+y','+x'], ['+y','+x']]

        return corresponding_directions, grid2d_direction

    def adjacent_direction_uv(self, other_bspline_face3d, corresponding_directions):

        extremities = self.extremities(other_bspline_face3d)
        start1, start2 = extremities[0], extremities[2]
        borders_points = [volmdlr.Point2D(0, 0), volmdlr.Point2D(1, 0), 
                          volmdlr.Point2D(1, 1), volmdlr.Point2D(0, 1)]

        # TODO: compute nearest_point in 'bounding_box points' instead of borders_points
        nearest_start1 = start1.nearest_point(borders_points)
        # nearest_end1 = end1.nearest_point(borders_points)
        nearest_start2 = start2.nearest_point(borders_points)
        # nearest_end2 = end2.nearest_point(borders_points)

        v1 = nearest_start1[1]
        u2 = nearest_start2[0]

        if (v1 == 1 and u2 == 0):
            corresponding_directions.append(('+v', '+u'))
            grid2d_direction = [['+x','+y'], ['+y','+x']]
    
        elif (v1 == 0 and u2 == 1):
            corresponding_directions.append(('+v', '+u'))
            grid2d_direction = [['-x','-y'], ['-y','-x']]


        elif (v1 == 1 and u2 == 1):
            corresponding_directions.append(('+v', '-u'))
            grid2d_direction = [['+x','+y'], ['-y','-x']]
           
        elif (v1 == 0 and u2 == 0):
            corresponding_directions.append(('+v', '-u'))
            grid2d_direction = [['-x','-y'], ['-y','+x']]
        
        return corresponding_directions, grid2d_direction

    def adjacent_direction_vu(self, other_bspline_face3d, corresponding_directions):

        extremities = self.extremities(other_bspline_face3d)
        start1, start2 = extremities[0], extremities[2]
        borders_points = [volmdlr.Point2D(0, 0), volmdlr.Point2D(1, 0), 
                          volmdlr.Point2D(1, 1), volmdlr.Point2D(0, 1)]

        # TODO: compute nearest_point in 'bounding_box points' instead of borders_points
        nearest_start1 = start1.nearest_point(borders_points)
        # nearest_end1 = end1.nearest_point(borders_points)
        nearest_start2 = start2.nearest_point(borders_points)
        # nearest_end2 = end2.nearest_point(borders_points)

        u1 = nearest_start1[0]
        v2 = nearest_start2[1]

        if (u1 == 1 and v2 == 0):
            corresponding_directions.append(('+u', '+v'))
            grid2d_direction = [['+y','+x'], ['+x','+y']]

        elif (u1 == 0 and v2 == 1):
            corresponding_directions.append(('+u', '+v'))
            grid2d_direction = [['-y','-x'], ['+x','-y']]


        elif (u1 == 0 and v2 == 0):  
            corresponding_directions.append(('+u', '-v'))
            grid2d_direction = [['+y','-x'], ['+x','+y']]


        elif (u1 == 1 and v2 == 1):
            if corresponding_directions == [('+v', '-u')]:
                grid2d_direction = [['+y','+x'], ['-x','-y']]
            else:
                grid2d_direction = [['+y','+x'], ['+x','-y']]
            corresponding_directions.append(('+u', '-v'))

        return corresponding_directions, grid2d_direction

    def extremities(self, other_bspline_face3d):
        '''
        find points extremities for nearest edges of two faces
        '''
        contour1 = self.outer_contour3d
        contour2 = other_bspline_face3d.outer_contour3d

        contour1_2d = self.surface2d.outer_contour
        contour2_2d = other_bspline_face3d.surface2d.outer_contour

        points1 = [p.start for p in contour1.primitives]
        points2 = [p.start for p in contour2.primitives]

        dis, ind = [], []
        for p in points1:
            pt = p.nearest_point(points2)
            ind.append(points2.index(pt))
            dis.append(p.point_distance(pt))

        dis_sorted = sorted(dis)

        shared = []
        for k, p1 in enumerate(contour1.primitives):
            if dis_sorted[0] == dis_sorted[1]:
                indices = npy.where(npy.array(dis) == dis_sorted[0])[0]
                index1 = indices[0]
                index2 = indices[1]
            else:
                index1 = dis.index(dis_sorted[0])
                index2 = dis.index(dis_sorted[1])
            if ((p1.start == points1[index1] and p1.end == points1[index2])
                or
                (p1.end == points1[index1] and p1.start == points1[index2])):

                shared.append(p1)
                i = k

        for k, p2 in enumerate(contour2.primitives):
            if ((p2.start == points2[ind[index1]] and p2.end == points2[ind[index2]])
                or
                (p2.end == points2[ind[index1]] and p2.start == points2[ind[index2]])):

                shared.append(p2)
                j = k

        points = [contour2.primitives[j].start, contour2.primitives[j].end]

        if points.index(contour1.primitives[i].start.nearest_point(points)) == 1:
            start1 = contour1_2d.primitives[i].start
            end1 = contour1_2d.primitives[i].end

            start2 = contour2_2d.primitives[j].end
            end2 = contour2_2d.primitives[j].start

        else:
            start1 = contour1_2d.primitives[i].start
            end1 = contour1_2d.primitives[i].end

            start2 = contour2_2d.primitives[j].start
            end2 = contour2_2d.primitives[j].end

        return start1, end1, start2, end2


    def adjacent_direction(self, other_bspline_face3d):
        '''
        find directions (u or v) between two faces, in the nearest edges between them
        '''

        start1, end1, start2, end2 = self.extremities(other_bspline_face3d)

        du1 = abs((end1-start1)[0])
        dv1 = abs((end1-start1)[1])

        if du1<dv1:
            adjacent_direction1 = 'v'
            diff1 = (end1 - start1)[1]
        else:
            adjacent_direction1 = 'u'
            diff1 = (end1 - start1)[0]

        du2 = abs((end2-start2)[0])
        dv2 = abs((end2-start2)[1])

        if du2<dv2:
            adjacent_direction2 = 'v'
            diff2 = (end2 - start2)[1]
        else:
            adjacent_direction2 = 'u'
            diff2 = (end2 - start2)[0]

        return adjacent_direction1, diff1, adjacent_direction2, diff2

    def adjacent_direction_xy(self, other_face3d):
        '''
        find out in which direction the faces are adjacent
        Parameters
        ----------
        other_face3d : volmdlr.faces.BSplineFace3D
        Returns
        -------
        adjacent_direction
        '''

        contour1 = self.outer_contour3d
        contour2 = other_face3d.outer_contour3d
        point1, point2 = contour1.shared_primitives_extremities(contour2)

        coord = point1 - point2
        coord = [abs(coord.x), abs(coord.y)]

        if coord.index(max(coord)) == 0:
            return 'x'
        else:
            return 'y'


    def merge_with(self, other_bspline_face3d):
        '''
        merge two adjacent faces
        Parameters
        ----------
        other_bspline_face3d : volmdlr.faces.BSplineFace3D
        Returns
        -------
        merged_face : volmdlr.faces.BSplineFace3D
        '''

        merged_surface = self.surface3d.merge_with(other_bspline_face3d.surface3d)
        contours = self.outer_contour3d.merge_with(other_bspline_face3d.outer_contour3d)
        contours.extend(self.inner_contours3d)
        contours.extend(other_bspline_face3d.inner_contours3d)
        merged_face = merged_surface.face_from_contours3d(contours)

        return merged_face


class OpenShell3D(volmdlr.core.CompositePrimitive3D):
    _standalone_in_db = True
    _non_serializable_attributes = ['bounding_box']
    _non_eq_attributes = ['name', 'color', 'alpha', 'bounding_box']
    _non_hash_attributes = []
    STEP_FUNCTION = 'OPEN_SHELL'

    def __init__(self, faces: List[Face3D],
                 color: Tuple[float, float, float] = None,
                 alpha: float = 1., name: str = ''):
        self.faces = faces
        self.name = name
        if not color:
            self.color = (0.8, 0.8, 0.8)
        else:
            self.color = color
        self.alpha = alpha
        self.bounding_box = self._bounding_box()

    # def __hash__(self):
    #     return sum([hash(f) for f in self.faces])

    # def __eq__(self, other_):
    #     if self.__class__ != other_.__class__:
    #         return False
    #     equal = True
    #     for face, other_face in zip(self.faces, other_.faces):
    #         equal = (equal and face == other_face)
    #     return equal

    @classmethod
    def from_step(cls, arguments, object_dict):
        faces = []
        for face in arguments[1]:
            faces.append(object_dict[int(face[1:])])
        return cls(faces, name=arguments[0][1:-1])

    def to_step(self, current_id):
        step_content = ''
        face_ids = []
        for face in self.faces:
            face_content, face_sub_ids = face.to_step(current_id)
            step_content += face_content
            face_ids.extend(face_sub_ids)
            current_id = max(face_sub_ids) + 1

        shell_id = current_id
        step_content += "#{} = {}('{}',({}));\n".format(current_id,
                                                        self.STEP_FUNCTION,
                                                        self.name,
                                                        volmdlr.core.step_ids_to_str(
                                                            face_ids))
        manifold_id = shell_id + 1
        step_content += "#{} = MANIFOLD_SOLID_BREP('{}',#{});\n".format(
            manifold_id,
            self.name,
            shell_id)

        frame_content, frame_id = volmdlr.OXYZ.to_step(manifold_id + 1)
        step_content += frame_content
        brep_id = frame_id + 1
        step_content += "#{} = ADVANCED_BREP_SHAPE_REPRESENTATION('',(#{},#{}),#7);\n".format(
            brep_id, frame_id, manifold_id)

        return step_content, brep_id

    def rotation(self, center, axis, angle, copy=True):
        if copy:
            new_faces = [face.rotation(center, axis, angle, copy=True) for face
                         in self.faces]
            return OpenShell3D(new_faces, color=self.color, alpha=self.alpha, name=self.name)
        else:
            for face in self.faces:
                face.rotation(center, axis, angle, copy=False)
            self.bounding_box = self._bounding_box()

    def translation(self, offset, copy=True):
        if copy:
            new_faces = [face.translation(offset, copy=True) for face in
                         self.faces]
            return OpenShell3D(new_faces, color=self.color, alpha=self.alpha, name=self.name)
        else:
            for face in self.faces:
                face.translation(offset, copy=False)
            self.bounding_box = self._bounding_box()

    def frame_mapping(self, frame, side, copy=True):
        """
        side = 'old' or 'new'
        """
        if copy:
            new_faces = [face.frame_mapping(frame, side, copy=True) for face in
                         self.faces]
            return self.__class__(new_faces, name=self.name)
        else:
            for face in self.faces:
                face.frame_mapping(frame, side, copy=False)
            self.bounding_box = self._bounding_box()

    def copy(self, deep=True, memo=None):
        new_faces = [face.copy() for face in self.faces]
        return self.__class__(new_faces, color=self.color, alpha=self.alpha,
                              name=self.name)

    def union(self, shell2):
        new_faces = self.faces + shell2.faces
        new_name = self.name + ' union ' + shell2.name
        new_color = self.color
        return self.__class__(new_faces, name=new_name, color=new_color)

    def volume(self):
        """
        Does not consider holes
        """
        volume = 0
        for i, face in enumerate(self.faces):
            display3d = face.triangulation()
            points_3D, triangles_indexes = display3d.points, display3d.triangles
            for triangle_index in triangles_indexes:
                point1 = points_3D[triangle_index[0]]
                point2 = points_3D[triangle_index[1]]
                point3 = points_3D[triangle_index[2]]

                v321 = point3[0] * point2[1] * point1[2]
                v231 = point2[0] * point3[1] * point1[2]
                v312 = point3[0] * point1[1] * point2[2]
                v132 = point1[0] * point3[1] * point2[2]
                v213 = point2[0] * point1[1] * point3[2]
                v123 = point1[0] * point2[1] * point3[2]
                volume_tetraedre = 1 / 6 * (
                        -v321 + v231 + v312 - v132 - v213 + v123)

                volume += volume_tetraedre

        return abs(volume)

    def _bounding_box(self):
        """
        Returns the boundary box
        """
        bbox = self.faces[0]._bounding_box()

        for face in self.faces[1:]:
            bbox += face._bounding_box()

        return bbox

    def cut_by_plane(self, plane_3d: Plane3D):
        graph = nx.Graph()
        intersections = []

        frame_block = self.bounding_box.to_frame()
        frame_block.u = 1.1 * frame_block.u
        frame_block.v = 1.1 * frame_block.v
        frame_block.w = 1.1 * frame_block.w

        for face in self.faces:
            block = volmdlr.primitives3d.Block(frame_block)
            face_3d = block.cut_by_orthogonal_plane(plane_3d)
            inters = face.face_intersections(face_3d)
            if inters:
                graph.add_edges_from([(inters[0].primitives[0].start, inters[0].primitives[0].start)])
                intersections.append([inters[0].primitives[0].start, inters[0].primitives[0].start])
        pts = list(nx.dfs_edges(graph, intersections[0][0]))
        # print(pts)
        # print(intersections)
        points = []
        u = plane_3d.frame.u
        v = plane_3d.frame.v
        for pt1, pt2 in pts:
            if pt1 not in points:
                points.append(pt1)
            if pt2 not in points:
                points.append(pt2)
        center_2d = volmdlr.Point2D(plane_3d.frame.origin.dot(u), plane_3d.frame.origin.dot(v))
        points_2d = [volmdlr.Point2D(p.dot(u), p.dot(v)) - center_2d for p in points]
        contour_2d = volmdlr.faces.Surface2D(volmdlr.wires.ClosedPolygon2D(points_2d), [])

        return volmdlr.faces.PlaneFace3D(plane_3d, contour_2d)

    def linesegment_intersections(self,
                                  linesegment3d: vme.LineSegment3D) \
            -> List[Tuple[Face3D, List[volmdlr.Point3D]]]:
        intersections = []
        for face in self.faces:
            face_intersections = face.linesegment_intersections(linesegment3d)
            if face_intersections:
                intersections.append((face, face_intersections))
        return intersections

    def line_intersections(self,
                                  line3d: vme.Line3D) \
            -> List[Tuple[Face3D, List[volmdlr.Point3D]]]:
        intersections = []
        for face in self.faces:
            face_intersections = face.line_intersections(line3d)
            if face_intersections:
                intersections.append((face, face_intersections))
        return intersections

    def minimum_distance_points(self, shell2, resolution):
        """
        Returns a Mesure object if the distance is not zero, otherwise returns None
        """
        shell2_inter = self.shell_intersection(shell2, resolution)
        if shell2_inter is not None and shell2_inter != 1:
            return None

        # distance_min, point1_min, point2_min = self.faces[0].distance_to_face(shell2.faces[0], return_points=True)
        distance_min, point1_min, point2_min = self.faces[0].minimum_distance(
            shell2.faces[0], return_points=True)
        for face1 in self.faces:
            bbox1 = face1.bounding_box
            for face2 in shell2.faces:
                bbox2 = face2.bounding_box
                bbox_distance = bbox1.distance_to_bbox(bbox2)

                if bbox_distance < distance_min:
                    # distance, point1, point2 = face1.distance_to_face(face2, return_points=True)
                    distance, point1, point2 = face1.minimum_distance(face2,
                                                                      return_points=True)
                    if distance == 0:
                        return None
                    elif distance < distance_min:
                        distance_min, point1_min, point2_min = distance, point1, point2

        return point1_min, point2_min

    def distance_to_shell(self, other_shell: 'OpenShell3D', resolution: float):
        min_dist = self.minimum_distance_points(other_shell, resolution)
        if min_dist is not None:
            p1, p2 = min_dist
            return p1.point_distance(p2)
        else:
            return None

    def minimum_distance_point(self,
                               point: volmdlr.Point3D) -> volmdlr.Point3D:
        """
        Computes the distance of a point to a Shell3D, whether it is inside or outside the Shell3D
        """
        distance_min, point1_min = self.faces[0].distance_to_point(point,
                                                                   return_other_point=True)
        for face in self.faces[1:]:
            bbox_distance = self.bounding_box.distance_to_point(point)
            if bbox_distance < distance_min:
                distance, point1 = face.distance_to_point(point,
                                                          return_other_point=True)
                if distance < distance_min:
                    distance_min, point1_min = distance, point1

        return point1_min

    def intersection_internal_aabb_volume(self, shell2: 'OpenShell3D',
                                          resolution: float):
        """
        aabb made of the intersection points and the points of self internal to shell2
        """
        intersections_points = []
        for face1 in self.faces:
            for face2 in shell2.faces:
                intersection_points = face1.face_intersections(face2)
                if intersection_points:
                    intersection_points = [intersection_points[0].primitives[0].start, intersection_points[0].primitives[0].end]
                    intersections_points.extend(intersection_points)

        shell1_points_inside_shell2 = []
        for face in self.faces:
            for point in face.outer_contour3d.discretization_points(
                    resolution):
                if shell2.point_belongs(point):
                    shell1_points_inside_shell2.append(point)

        if len(intersections_points + shell1_points_inside_shell2) == 0:
            return 0
        bbox = volmdlr.core.BoundingBox.from_points(
            intersections_points + shell1_points_inside_shell2)
        return bbox.volume()

    def intersection_external_aabb_volume(self, shell2: 'OpenShell3D',
                                          resolution: float):
        """
        aabb made of the intersection points and the points of self external to shell2
        """
        intersections_points = []
        for face1 in self.faces:
            for face2 in shell2.faces:
                intersection_points = face1.face_intersections(face2)
                if intersection_points:
                    intersection_points = [intersection_points[0].primitives[0].start, intersection_points[0].primitives[0].end]
                    intersections_points.extend(intersection_points)

        shell1_points_outside_shell2 = []
        for face in self.faces:
            for point in face.outer_contour3d.discretization_points(
                    resolution):
                if not shell2.point_belongs(point):
                    shell1_points_outside_shell2.append(point)

        if len(intersections_points + shell1_points_outside_shell2) == 0:
            return 0
        bbox = volmdlr.core.BoundingBox.from_points(
            intersections_points + shell1_points_outside_shell2)
        return bbox.volume()

    def primitive_inside_bbox(self, bounding_box: volmdlr.core.BoundingBox):
        for primitive in self.primitives:
            bbox = primitive.bounding_box

    def triangulation(self):
        # mesh = vmd.DisplayMesh3D([], [])
        meshes = []
        for i, face in enumerate(self.faces):
            try:
                face_mesh = face.triangulation()
                meshes.append(face_mesh)
                # mesh.merge_mesh(face_mesh)
            except NotImplementedError:
                print('Warning: a face has been skipped in rendering')
        return vmd.DisplayMesh3D.merge_meshes(meshes)

    def babylon_script(self, name='primitive_mesh'):
        s = f'var {name} = new BABYLON.Mesh("{name}", scene);\n'

        mesh = self.babylon_meshes()[0]

        s += 'var positions = {};\n'.format(mesh['positions'])
        s += 'var indices = {};\n'.format(mesh['indices'])
        s += 'var normals = [];\n'
        s += 'var vertexData = new BABYLON.VertexData();\n'
        s += 'BABYLON.VertexData.ComputeNormals(positions, indices, normals);\n'
        s += 'vertexData.positions = positions;\n'
        s += 'vertexData.indices = indices;\n'
        s += 'vertexData.normals = normals;\n'
        s += 'vertexData.applyToMesh({});\n'.format(name)
        s += '{}.enableEdgesRendering(0.9);\n'.format(name)
        s += '{}.edgesWidth = 0.1;\n'.format(name)
        s += '{}.edgesColor = new BABYLON.Color4(0, 0, 0, 0.6);\n'.format(name)
        s += 'var mat = new BABYLON.StandardMaterial("mat", scene);\n'
        #        s += 'mat.diffuseColor = BABYLON.Color3.Green();\n'
        #        s += 'mat.specularColor = new BABYLON.Color3(0.5, 0.6, 0.87);\n'
        #        s += 'mat.emissiveColor = new BABYLON.Color3(1, 1, 1);\n'
        #        s += 'mat.ambientColor = new BABYLON.Color3(0.23, 0.98, 0.53);\n'
        s += 'mat.backFaceCulling = false;\n'
        s += 'mat.alpha = {};\n'.format(self.alpha)
        s += '{}.material = mat;\n'.format(name)
        if self.color is not None:
            s += 'mat.diffuseColor = new BABYLON.Color3({}, {}, {});\n'.format(
                *self.color)
        return s

    def plot(self, ax=None, color:str='k', alpha:float=1):
        if ax is None:
            ax = plt.figure().add_subplot(111, projection='3d')

        for face in self.faces:
            face.plot(ax=ax, color=color, alpha=alpha)

        return ax


class ClosedShell3D(OpenShell3D):
    _standalone_in_db = True
    _non_serializable_attributes = ['bounding_box']
    _non_eq_attributes = ['name', 'color', 'alpha', 'bounding_box']
    STEP_FUNCTION = 'CLOSED_SHELL'

    def rotation(self, center, axis, angle, copy=True):
        if copy:
            new_faces = [face.rotation(center, axis, angle, copy=True) for face
                         in self.faces]
            return ClosedShell3D(new_faces, color=self.color, alpha=self.alpha, name=self.name)
        else:
            for face in self.faces:
                face.rotation(center, axis, angle, copy=False)
            self.bounding_box = self._bounding_box()

    def translation(self, offset, copy=True):
        if copy:
            new_faces = [face.translation(offset, copy=True) for face in
                         self.faces]
            return ClosedShell3D(new_faces, color=self.color, alpha=self.alpha, name=self.name)
        else:
            for face in self.faces:
                face.translation(offset, copy=False)
            self.bounding_box = self._bounding_box()

    def frame_mapping(self, frame, side, copy=True):
        """
        side = 'old' or 'new'
        """
        if copy:
            new_faces = [face.frame_mapping(frame, side, copy=True) for face in
                         self.faces]
            return ClosedShell3D(new_faces, name=self.name)
        else:
            for face in self.faces:
                face.frame_mapping(frame, side, copy=False)
            self.bounding_box = self._bounding_box()

    def copy(self, deep=True, memo=None):
        new_faces = [face.copy() for face in self.faces]
        return self.__class__(new_faces, color=self.color, alpha=self.alpha,
                             name=self.name)

    def face_on_shell(self, face):
        """
        Verifies if a face lies on the shell's surface
        """
        for fc in self.faces:
            if fc.face_inside(face):
                return True
        return False

    def is_face_inside(self, face: Face3D):
        for point in face.outer_contour3d.discretization_points(0.01):
            point_inside_shell = self.point_belongs(point)
            point_in_shells_faces = self.point_in_shell_face(point)
            if (not point_inside_shell) and (not point_in_shells_faces):
                return False
        return True

    def shell_intersection(self, shell2: 'OpenShell3D', resolution: float):
        """
        Return None if disjointed
        Return (1, 0) or (0, 1) if one is inside the other
        Return (n1, n2) if intersection

        4 cases :
            (n1, n2) with face intersection             => (n1, n2)
            (0, 0) with face intersection               => (0, 0)
            (0, 0) with no face intersection            => None
            (1, 0) or (0, 1) with no face intersection  => 1
        """
        # Check if boundary boxes don't intersect
        bbox1 = self.bounding_box
        bbox2 = shell2.bounding_box
        if not bbox1.bbox_intersection(bbox2):
            # print("No intersection of shells' BBox")
            return None

        # Check if any point of the first shell is in the second shell
        points1 = []
        for face in self.faces:
            points1.extend(
                face.outer_contour3d.discretization_points(resolution))
        points2 = []
        for face in shell2.faces:
            points2.extend(
                face.outer_contour3d.discretization_points(resolution))

        nb_pts1 = len(points1)
        nb_pts2 = len(points2)
        compteur1 = 0
        compteur2 = 0
        for point1 in points1:
            if shell2.point_belongs(point1):
                compteur1 += 1
        for point2 in points2:
            if self.point_belongs(point2):
                compteur2 += 1

        inter1 = compteur1 / nb_pts1
        inter2 = compteur2 / nb_pts2

        for face1 in self.faces:
            for face2 in shell2.faces:
                intersection_points = face1.face_intersections(face2)
                if intersection_points:
                    return inter1, inter2

        if inter1 == 0. and inter2 == 0.:
            return None
        return 1

    def point_belongs(self, point3d: volmdlr.Point3D, nb_rays: int = 1):
        """
        Ray Casting algorithm
        Returns True if the point is inside the Shell, False otherwise
        """

        bbox = self.bounding_box
        if not bbox.point_belongs(point3d):
            return False

        min_ray_length = 2 * max((bbox.xmax - bbox.xmin,
                                  bbox.ymax - bbox.ymin,
                                  bbox.zmax - bbox.zmin))
        two_min_ray_length = 2 * min_ray_length

        rays = []
        for k in range(0, nb_rays):
            rays.append(vme.LineSegment3D(
                point3d,
                point3d + volmdlr.Point3D.random(min_ray_length,
                                                 two_min_ray_length,
                                                 min_ray_length,
                                                 two_min_ray_length,
                                                 min_ray_length,
                                                 two_min_ray_length)))
        rays = sorted(rays, key=lambda ray: ray.length())

        rays_intersections = []
        tests = []

        # for ray in rays[:3]:
        for ray in rays[:nb_rays]:
            #
            count = 0
            ray_intersection = []
            is_inside = True
            for face, point_inters in self.linesegment_intersections(ray):
                count += len(point_inters)

            if count % 2 == 0:
                is_inside = False
            tests.append(is_inside)
            rays_intersections.append(ray_intersection)

        for test1, test2 in zip(tests[:-1], tests[1:]):
            if test1 != test2:
                raise ValueError
        return tests[0]

    def point_in_shell_face(self, point:volmdlr.Point3D):

        for face in self.faces:
            point2d = face.surface3d.point3d_to_2d(point)
            if face.point_belongs(point) or \
                    face.surface2d.outer_contour.point_over_contour(
                        point2d, abs_tol=1e-7):
                return True
        return False

    def is_inside_shell(self, shell2, resolution: float):
        """
        Returns True if all the points of self are inside shell2 and no face \
        are intersecting
        This method is not exact
        """
        bbox1 = self.bounding_box
        bbox2 = shell2.bounding_box
        if not bbox1.is_inside_bbox(bbox2):
            return False
        for face in self.faces:
            if not shell2.is_face_inside(face):
                return False
        return True

    def is_disjoint_from(self, shell2, tol=1e-8):
        '''
             verifies and rerturns a bool if two shells are disjointed or not. 
        '''
        disjoint = True
        if self.bounding_box.bbox_intersection(shell2.bounding_box) or\
                self.bounding_box.distance_to_bbox(shell2.bounding_box) <= tol:
            return False
        return disjoint

    def intersecting_faces_combinations(self, shell2, tol=1e-8):
        '''
            :param shell2: ClosedShell3D
            for two closed shells, it calculates and return a list of face 
            combinations (list = [(face_shell1, face_shell2),...])
            for intersecting faces. if two faces can not be intersected, 
            there is no combination for those
            :param tol: Corresponde to the tolerance to consider two faces as intersecting faces
        '''
        list_coicident_faces = self.get_coincident_faces(shell2)
        face_combinations = []
        for face1 in self.faces:
            for face2 in shell2.faces:
                if (volmdlr.faces.ClosedShell3D([face1]).bounding_box.bbox_intersection(volmdlr.faces.ClosedShell3D([face2]).bounding_box) or \
                        volmdlr.faces.ClosedShell3D(
                            [face1]).bounding_box.distance_to_bbox(
                            volmdlr.faces.ClosedShell3D([face2]).bounding_box) <= tol) and \
                        (face1, face2) not in list_coicident_faces:
                    face_combinations.append((face1, face2))

        return face_combinations

    @staticmethod
    def dict_intersecting_combinations(intersecting_faces_combinations, tol=1e-8):
        '''
            :param intersecting_faces_combinations: list of face combinations (list = [(face_shell1, face_shell2),...]) for intersecting faces.
            :type intersecting_faces_combinations: list of face objects combinaitons

            returns a dictionary containing as keys the combination of intersecting faces
            and as the values the resulting primitive from the two intersecting faces. 
            It is done so it is not needed to calculate the same intersecting primitive twice. 
        '''
        intersecting_combinations = {}
        for k, combination in enumerate(intersecting_faces_combinations):
            face_intersection = combination[0].face_intersections(combination[1], tol)
            if face_intersection:
                intersecting_combinations[combination] = face_intersection[0]

        return intersecting_combinations

    @staticmethod
    def get_intersecting_faces(dict_intersecting_combinations):
        '''
            :param dict_intersecting_combinations: dictionary containing as keys the combination of intersecting faces
            and as the values the resulting primitive from the two intersecting faces
    
            returns two lists. One for the intersecting faces in shell1 and the other for the shell2
        '''
        intersecting_faces_shell1 = []
        intersecting_faces_shell2 = []
        for face in list(dict_intersecting_combinations.keys()):
            if face[0] not in intersecting_faces_shell1:
                intersecting_faces_shell1.append(face[0])
            if face[1] not in intersecting_faces_shell2:
                intersecting_faces_shell2.append(face[1])
        return intersecting_faces_shell1, intersecting_faces_shell2

    def get_non_intersecting_faces(self, shell2, intersecting_faces,
                                   intersection_method= False):
        '''
            :param shell2: ClosedShell3D
            :param intersecting_faces: 
            returns a list of all the faces that never intersect any 
            face of the other shell
        '''
        non_intersecting_faces = []

        for face in self.faces:
            if (face not in intersecting_faces) and (face not in non_intersecting_faces):
                if not intersection_method:
                    if not ClosedShell3D([face]).is_inside_shell(shell2,
                                                                 resolution=0.01):
                        coincident_plane = False
                        for face2 in shell2.faces:
                            if face.surface3d.is_coincident(face2.surface3d) and \
                                    ClosedShell3D([face]).bounding_box.is_inside_bbox(
                                    ClosedShell3D([face2]).bounding_box):
                                coincident_plane = True
                                break
                        if not coincident_plane:
                            non_intersecting_faces.append(face)
                else:
                    if ClosedShell3D([face]).is_inside_shell(shell2, resolution=0.01):
                        non_intersecting_faces.append(face)

        return non_intersecting_faces

    def get_coincident_faces(self, shell2):
        """
        Finds all pairs of faces that are coincidents faces, that is,
        faces lying on the same plane

        returns a List of tuples with the face pairs
        """
        list_coincident_faces = []
        for face1 in self.faces:
            for face2 in shell2.faces:
                if face1.surface3d.is_coincident(face2.surface3d):
                    list_coincident_faces.append((face1, face2))

        return list_coincident_faces

    def two_shells_intersecting_contour(self, shell2, dict_intersecting_combinations=None):
        '''
            :param shell2: ClosedShell3D
            :param dict_intersecting_combinations: dictionary containing as keys the combination of intersecting faces
             and as the values the resulting primitive from the two intersecting faces

            :returns: intersecting contour for two intersecting shells
        '''
        if dict_intersecting_combinations is None:
            face_combinations = self.intersecting_faces_combinations(shell2)
            dict_intersecting_combinations = \
                self.dict_intersecting_combinations(face_combinations)
        intersecting_lines = list(dict_intersecting_combinations.values())
        intersecting_contour = \
            volmdlr.wires.Contour3D([wire.primitives[0] for
                                     wire in intersecting_lines])
        return intersecting_contour

    def reference_shell(self, shell2, face):
        if face in shell2.faces:
            contour_extract_inside = True
            reference_shell = self
        else:
            contour_extract_inside = False
            reference_shell = shell2
        return contour_extract_inside, reference_shell

    def set_operations_valid_exterior_faces(self, new_faces: List[Face3D],
                                            valid_faces: List[Face3D],
                                            shell2, reference_shell):
        for new_face in new_faces:
            inside_reference_shell = reference_shell.point_belongs(
                new_face.random_point_inside())
            if self.set_operations_exterior_face(new_face, valid_faces,
                                                 inside_reference_shell,
                                                 shell2):
                valid_faces.append(new_face)
        return valid_faces

    def union_faces(self, shell2, intersecting_faces,
                    intersecting_combinations):
        faces = []
        # list_coincident_faces = self.get_coincident_faces(shell2)
        for k, face in enumerate(intersecting_faces):
            contour_extract_inside, reference_shell = \
                self.reference_shell(shell2, face)
            new_faces = face.set_operations_new_faces(
                intersecting_combinations, contour_extract_inside)
            faces = self.set_operations_valid_exterior_faces(
                new_faces, faces, shell2, reference_shell)
        return faces

    def get_subtraction_valid_faces(self, new_faces, valid_faces,
                                    reference_shell,
                                    list_coincident_faces,
                                    shell2, keep_interior_faces):
        faces = []
        for new_face in new_faces:
            inside_reference_shell = reference_shell.point_belongs(
                new_face.random_point_inside())
            if keep_interior_faces:
                if self.set_operations_interior_face(new_face, valid_faces,
                                                     inside_reference_shell,
                                                     list_coincident_faces):
                    faces.append(new_face)
            elif self.set_operations_exterior_face(new_face, faces,
                                                   inside_reference_shell,
                                                   shell2):
                faces.append(new_face)
        return faces

    def subtraction_faces(self, shell2, intersecting_faces,
                          intersecting_combinations):
        faces = []
        list_coincident_faces = self.get_coincident_faces(shell2)
        for k, face in enumerate(intersecting_faces):
            keep_interior_faces = False
            if face in shell2.faces:
                keep_interior_faces = True
            contour_extract_inside, reference_shell = \
                self.reference_shell(shell2, face)
            new_faces = face.set_operations_new_faces(
                intersecting_combinations, contour_extract_inside)
            faces.extend(self.get_subtraction_valid_faces(
                new_faces, faces, reference_shell,
                list_coincident_faces, shell2, keep_interior_faces))

        return faces

    def valid_intersection_faces(self, new_faces, valid_faces,
                                 reference_shell, list_coincident_faces):
        faces = []
        for new_face in new_faces:
            inside_reference_shell = reference_shell.point_belongs(
                new_face.random_point_inside())
            if self.set_operations_interior_face(new_face, valid_faces,
                                                 inside_reference_shell,
                                                 list_coincident_faces):
                faces.append(new_face)

        return faces

    def intersection_faces(self, shell2, intersecting_faces,
                           intersecting_combinations):
        faces = []
        list_coincident_faces = self.get_coincident_faces(shell2)
        for face in intersecting_faces:
            contour_extract_inside, reference_shell = \
                self.reference_shell(shell2, face)
            new_faces = face.set_operations_new_faces(
                intersecting_combinations, contour_extract_inside)
            faces.extend(self.valid_intersection_faces(
                new_faces, faces, reference_shell, list_coincident_faces))

        valid_faces = []
        for i, fc1 in enumerate(faces):
            valid_face = True
            for j, fc2 in enumerate(faces):
                if i != j:
                    if fc2.face_inside(fc1):
                        valid_face = False
            if valid_face and fc1 not in valid_faces:
                valid_faces.append(fc1)
        return valid_faces

    @staticmethod
    def set_operations_interior_face(new_face, faces, inside_reference_shell,
                                     list_coincident_faces):
        if inside_reference_shell:
            if new_face not in faces:
                return True
        for coin_f1, coin_f2 in list_coincident_faces:
            if coin_f1.face_inside(new_face) and coin_f2.face_inside(
                    new_face):
                valid = True
                for fc in faces:
                    if fc.face_inside(new_face) or new_face.face_inside(
                            fc):
                        valid = False
                if valid:
                    return True
        return False

    def is_face_between_shells(self, shell2, face):
        centroide = face.surface2d.outer_contour.center_of_mass()
        normal1 = face.surface3d.point2d_to_3d(
            centroide) - 0.001 * face.surface3d.frame.w
        normal2 = face.surface3d.point2d_to_3d(
            centroide) + 0.001 * face.surface3d.frame.w
        if (self.point_belongs(normal1) and
            shell2.point_belongs(normal2)) or \
                (shell2.point_belongs(normal1) and
                 self.point_belongs(normal2)):
            return True
        return False

    def set_operations_exterior_face(self, new_face, valid_faces,
                                     inside_reference_shell, shell2):
        if new_face.area() < 1e-8:
            return False
        if new_face not in valid_faces and not inside_reference_shell:
            for fc in valid_faces:
                if self.is_face_between_shells(shell2, new_face) or\
                        (fc.face_inside(new_face) and
                         new_face.area() == fc.area()):
                    return False
            return True
        return False

    def validate_set_operation(self, shell2, tol):
        '''
        Verifies if two shells are valid for union or subtractions operations, 
        that is, if they are disjointed or if one is totaly inside the other
        If it returns an empty list, it means the two shells are valid to continue the
        operation.
        '''
        if self.is_disjoint_from(shell2, tol):
            return [self, shell2]
        if self.is_inside_shell(shell2, resolution = 0.01):
            return [shell2]
        if shell2.is_inside_shell(self, resolution = 0.01):
            return [self]
        return []

    def union(self, shell2, tol=1e-8):
        '''
            Given Two closed shells, it returns
            a new united ClosedShell3D object
        '''

        validate_set_operation = \
            self.validate_set_operation(shell2, tol)
        if validate_set_operation:
            return validate_set_operation

        face_combinations = self.intersecting_faces_combinations(shell2, tol)

        intersecting_combinations = \
            self.dict_intersecting_combinations(face_combinations, tol)

        intersecting_faces1, intersecting_faces2 = \
            self.get_intersecting_faces(intersecting_combinations)
        intersecting_faces = intersecting_faces1 + intersecting_faces2
        faces = self.get_non_intersecting_faces(
            shell2, intersecting_faces) + shell2.get_non_intersecting_faces(
            self, intersecting_faces)
        if len(faces) == \
                len(self.faces + shell2.faces) and not intersecting_faces:
            return [self, shell2]
        new_valid_faces = self.union_faces(shell2, intersecting_faces,
                                           intersecting_combinations)
        faces += new_valid_faces
        new_shell = ClosedShell3D(faces)
        new_shell.merge_union_faces()
        return [new_shell]

    @staticmethod
    def get_faces_to_be_merged(union_faces):
        coincident_planes_faces = []
        valid_coicident_faces = []
        for i, face1 in enumerate(union_faces):
            for j, face2 in enumerate(union_faces):
                if j != i and \
                        face1.surface3d.is_coincident(face2.surface3d):
                    if face1 not in coincident_planes_faces:
                        coincident_planes_faces.append(face1)
                    coincident_planes_faces.append(face2)
            if coincident_planes_faces:
                for f1, f2 in \
                        product(coincident_planes_faces, repeat=2):
                    if f1 != f2 and f1.is_adjacent(f2):
                        if f1 not in valid_coicident_faces:
                            valid_coicident_faces.append(f1)
                        if f2 not in valid_coicident_faces:
                            valid_coicident_faces.append(f2)
                break
        return valid_coicident_faces

    def merge_union_faces(self):
        union_faces = self.faces
        finished = False
        list_new_faces = []
        count = 0
        while not finished:
            valid_coicident_faces = ClosedShell3D.get_faces_to_be_merged(
                union_faces)
            list_valid_coincident_faces = valid_coicident_faces[:]

            if valid_coicident_faces:
                list_new_faces += PlaneFace3D.merge_faces(valid_coicident_faces)
            if list_valid_coincident_faces:
                for face in list_valid_coincident_faces:
                    union_faces.remove(face)
            count += 1
            if count >= len(self.faces) and not list_valid_coincident_faces:
                finished = True

        list_new_faces += union_faces
        self.faces = list_new_faces

    def subtract(self, shell2, tol=1e-8):
        '''
            Given Two closed shells, it returns a new subtracted OpenShell3D object 
        '''
        validate_set_operation = self.validate_set_operation(shell2, tol)
        if validate_set_operation:
            return validate_set_operation

        face_combinations = self.intersecting_faces_combinations(shell2, tol)

        intersecting_combinations = self.dict_intersecting_combinations(face_combinations, tol)

        if len(intersecting_combinations) == 0:
            return [self, shell2]

        intersecting_faces, _ = self.get_intersecting_faces(intersecting_combinations)

        faces = self.get_non_intersecting_faces(shell2, intersecting_faces)
        new_valid_faces = self.union_faces(shell2, intersecting_faces,
                                           intersecting_combinations)
        faces += new_valid_faces

        return [OpenShell3D(faces)]

    def subtract_to_closed_shell(self, shell2, tol=1e-8):
        '''
            Given Two closed shells, it returns a new subtracted ClosedShell3D object
        '''
        validate_set_operation = self.validate_set_operation(shell2, tol)
        if validate_set_operation:
            return validate_set_operation

        face_combinations = self.intersecting_faces_combinations(shell2, tol)

        intersecting_combinations = self.dict_intersecting_combinations(face_combinations, tol)

        if len(intersecting_combinations) == 0:
            return [self, shell2]

        intersecting_faces1, intersecting_faces2 = self.get_intersecting_faces(
            intersecting_combinations)
        intersecting_faces = intersecting_faces1 + intersecting_faces2

        faces = self.get_non_intersecting_faces(shell2, intersecting_faces)
        faces += shell2.get_non_intersecting_faces(self, intersecting_faces,
                                                   intersection_method=True)
        new_valid_faces = self.subtraction_faces(shell2, intersecting_faces,
                                                 intersecting_combinations)
        faces += new_valid_faces

        return [ClosedShell3D(faces)]

    def intersection(self, shell2, tol=1e-8):
        """
        Given two ClosedShell3D, it returns the new objet resulting
         from the intersection of the two
        """
        validate_set_operation = self.validate_set_operation(
            shell2, tol)
        if validate_set_operation:
            return validate_set_operation

        face_combinations = self.intersecting_faces_combinations(shell2, tol)

        intersecting_combinations = self.dict_intersecting_combinations(
            face_combinations, tol)

        if len(intersecting_combinations) == 0:
            return [self, shell2]

        intersecting_faces1, intersecting_faces2 = self.get_intersecting_faces(
            intersecting_combinations)
        intersecting_faces = intersecting_faces1 + intersecting_faces2
        faces = self.intersection_faces(shell2, intersecting_faces,
                                        intersecting_combinations)
        faces += self.get_non_intersecting_faces(shell2, intersecting_faces, intersection_method=True) + shell2.get_non_intersecting_faces(self, intersecting_faces, intersection_method=True)

        return [ClosedShell3D(faces)]
<|MERGE_RESOLUTION|>--- conflicted
+++ resolved
@@ -2212,30 +2212,18 @@
         l = arc3d.length()
         points = [self.point3d_to_2d(arc3d.point_at_abscissa(
             i * l / (number_points - 1))) for i in range(number_points)]
-<<<<<<< HEAD
         return [vme.LineSegment2D(p1, p2)
                 for p1, p2 in zip(points[:-1], points[1:])]
         # return [vme.BSplineCurve2D.from_points_interpolation(
         #             points, max(self.degree_u, self.degree_v))]
-=======
-        # return [vme.LineSegment2D(p1, p2)
-        #         for p1, p2 in zip(points[:-1], points[1:])]
-        return [vme.BSplineCurve2D.from_points_interpolation(
-                    points, max(self.degree_u, self.degree_v))]
->>>>>>> c50faede
 
     def arc2d_to_3d(self, arc2d):
         number_points = math.ceil(arc2d.angle * 7) + 1  # 7 points per radian
         l = arc2d.length()
         points = [self.point2d_to_3d(arc2d.point_at_abscissa(
             i * l / (number_points - 1))) for i in range(number_points)]
-<<<<<<< HEAD
-        return vme.BSplineCurve3D.from_points_interpolation(
-                    points, max(self.degree_u, self.degree_v))
-=======
         return [vme.BSplineCurve3D.from_points_interpolation(
                     points, max(self.degree_u, self.degree_v))]
->>>>>>> c50faede
 
     def _bounding_box(self):
         return volmdlr.core.BoundingBox.from_points(self.control_points)
@@ -2575,26 +2563,16 @@
 
         #Check if the 0<point2d.x<1 and 0<point2d.y<1
         if point2d.x<0:
-<<<<<<< HEAD
-           point2d.x=0
-=======
             point2d.x=0
->>>>>>> c50faede
         elif point2d.x>1:
             point2d.x=1
         if point2d.y<0:
             point2d.y=0
         elif point2d.y>1:
             point2d.y=1
-<<<<<<< HEAD
-        
-        if (points_x, points_y, xmin, xmax, ymin, ymax) in self._grids2d:
-            points_2d = self._grids2d[points_x, points_y, xmin, xmax, ymin, ymax]
-=======
 
         if [points_x, points_y, xmin, xmax, ymin, ymax] in self._grids2d:
             points_2d = self._grids2d[1]
->>>>>>> c50faede
         else:
             points_2d = volmdlr.Point2D.grid2d(points_x, points_y, xmin, xmax, ymin, ymax)
             self._grids2d = ([points_x, points_y, xmin, xmax, ymin, ymax], points_2d)
@@ -2788,17 +2766,11 @@
 
         xmin, xmax, ymin, ymax = 0, 1, 0, 1
 
-<<<<<<< HEAD
-        linesegment2d_with_dimension = volmdlr.edges.LineSegment2D(self.point2d_parametric_to_dimension(linesegment2d.start, points_x, points_y, xmin, xmax, ymin, ymax), self.point2d_parametric_to_dimension(linesegment2d.end, points_x, points_y, xmin, xmax, ymin, ymax))
-
-        return linesegment2d_with_dimension
-=======
         points = linesegment2d.discretization_points(20)
         points_dim = [self.point2d_parametric_to_dimension(p, points_x, points_y, xmin, xmax, ymin, ymax) for p in points]
 
         return vme.BSplineCurve2D.from_points_interpolation(
                 points_dim, max(self.degree_u, self.degree_v))
->>>>>>> c50faede
 
 
     def linesegment3d_to_2d_with_dimension(self, linesegment3d, points_x, points_y):
@@ -2807,15 +2779,9 @@
         '''
 
         linesegment2d = self.linesegment3d_to_2d(linesegment3d)
-<<<<<<< HEAD
-        linesegment2d_with_dimension = self.linesegment2d_parametric_to_dimension(linesegment2d, points_x, points_y)
-
-        return linesegment2d_with_dimension
-=======
         bsplinecurve2d_with_dimension = self.linesegment2d_parametric_to_dimension(linesegment2d, points_x, points_y)
 
         return bsplinecurve2d_with_dimension
->>>>>>> c50faede
 
 
     def linesegment2d_with_dimension_to_parametric_frame(self, linesegment2d):            
@@ -2823,12 +2789,7 @@
         convert a linesegment2d from the dimensioned to the parametric frame
         '''
 
-<<<<<<< HEAD
-        for cle in self._grids2d.keys():
-            [points_x, points_y, xmin, xmax, ymin, ymax] = cle
-=======
         [points_x, points_y, xmin, xmax, ymin, ymax] = self._grids2d[0]
->>>>>>> c50faede
 
         try:
             linesegment2d = volmdlr.edges.LineSegment2D(self.point2d_with_dimension_to_parametric_frame(linesegment2d.start, points_x, points_y, xmin, xmax, ymin, ymax), self.point2d_with_dimension_to_parametric_frame(linesegment2d.end, points_x, points_y, xmin, xmax, ymin, ymax))
@@ -2856,11 +2817,7 @@
 
         xmin, xmax, ymin, ymax = 0, 1, 0, 1
         # check if bsplinecurve2d is in a list
-<<<<<<< HEAD
-        if type(bsplinecurve2d) == list:
-=======
         if isinstance(bsplinecurve2d, list):
->>>>>>> c50faede
             bsplinecurve2d = bsplinecurve2d[0]
         points = bsplinecurve2d.control_points
         points_dim = []
@@ -2895,12 +2852,7 @@
 
         points_dim = bsplinecurve2d.control_points
         points = []
-<<<<<<< HEAD
-        for cle in self._grids2d.keys():
-            [points_x, points_y, xmin, xmax, ymin, ymax] = cle
-=======
         [points_x, points_y, xmin, xmax, ymin, ymax] = self._grids2d[0]
->>>>>>> c50faede
 
         for p in points_dim:
             points.append(self.point2d_with_dimension_to_parametric_frame(p, points_x, points_y, xmin, xmax, ymin, ymax))
@@ -2931,15 +2883,6 @@
 
         xmin, xmax, ymin, ymax = 0, 1, 0, 1
 
-<<<<<<< HEAD
-        start = self.point2d_parametric_to_dimension(arc2d.start, points_x, points_y, xmin, xmax, ymin, ymax)
-        end = self.point2d_parametric_to_dimension(arc2d.end, points_x, points_y, xmin, xmax, ymin, ymax)
-        interior = self.point2d_parametric_to_dimension(arc2d.interior, points_x, points_y, xmin, xmax, ymin, ymax)
-
-        arc2d_with_dimension = volmdlr.edges.Arc2D(start, interior, end)
-
-        return arc2d_with_dimension
-=======
         number_points = math.ceil(arc2d.angle * 7) + 1
         l = arc2d.length()
         points = [self.point2d_parametric_to_dimension(arc2d.point_at_abscissa(
@@ -2947,7 +2890,6 @@
 
         return vme.BSplineCurve2D.from_points_interpolation(
                     points, max(self.degree_u, self.degree_v))
->>>>>>> c50faede
 
 
     def arc3d_to_2d_with_dimension(self, arc3d, points_x, points_y):
@@ -2955,13 +2897,8 @@
         compute the arc2d of a arc3d, on a Bspline surface, in the dimensioned frame
         '''
 
-<<<<<<< HEAD
-        arc2d = self.arc3d_to_2d(arc3d)[0] #it's a bsplinecurve2d
-        arc2d_with_dimension = self.bsplinecurve2d_parametric_to_dimension(arc2d, points_x, points_y)
-=======
         bsplinecurve2d = self.arc3d_to_2d(arc3d)[0] #it's a bsplinecurve2d
         arc2d_with_dimension = self.bsplinecurve2d_parametric_to_dimension(bsplinecurve2d, points_x, points_y)
->>>>>>> c50faede
 
         return arc2d_with_dimension #it's a bsplinecurve2d-dimension
 
@@ -2971,18 +2908,6 @@
         convert a arc2d from the dimensioned to the parametric frame
         '''
 
-<<<<<<< HEAD
-        for cle in self._grids2d.keys():
-            [points_x, points_y, xmin, xmax, ymin, ymax] = cle
-
-        start = self.point2d_with_dimension_to_parametric_frame(arc2d.start, points_x, points_y, xmin, xmax, ymin, ymax)
-        interior = self.point2d_with_dimension_to_parametric_frame(arc2d.interior, points_x, points_y, xmin, xmax, ymin, ymax)
-        end = self.point2d_with_dimension_to_parametric_frame(arc2d.end, points_x, points_y, xmin, xmax, ymin, ymax)
-
-        arc2d = volmdlr.edges.Arc2D(start, interior, end)
-
-        return arc2d
-=======
         [points_x, points_y, xmin, xmax, ymin, ymax] = self._grids2d[0]
 
         number_points = math.ceil(arc2d.angle * 7) + 1
@@ -2993,7 +2918,6 @@
 
         return vme.BSplineCurve2D.from_points_interpolation(
                     points, max(self.degree_u, self.degree_v))
->>>>>>> c50faede
 
 
     def arc2d_with_dimension_to_3d(self, arc2d):
@@ -3015,14 +2939,9 @@
         primitives2d_dim = []
 
         for primitive2d in contour2d.primitives:
-<<<<<<< HEAD
-            method_name = '{}_parametric_to_dimension'.format(
-                primitive2d.__class__.__name__.lower())
-=======
             # method_name = '{}_parametric_to_dimension'.format(
             #     primitive2d.__class__.__name__.lower())
             method_name = f'{primitive2d.__class__.__name__.lower()}_parametric_to_dimension'
->>>>>>> c50faede
 
             if hasattr(self, method_name):
                 primitives = getattr(self, method_name)(primitive2d, points_x, points_y)
@@ -3031,20 +2950,11 @@
 
             else:
                 raise NotImplementedError(
-<<<<<<< HEAD
-                    'Class {} does not implement {}'.format(self.__class__.__name__,
-                                                            method_name))
+                    f'Class {self.__class__.__name__} does not implement {method_name}')
 
         return volmdlr.wires.Contour2D(primitives2d_dim)
 
 
-=======
-                    f'Class {self.__class__.__name__} does not implement {method_name}')
-
-        return volmdlr.wires.Contour2D(primitives2d_dim)
-        
-    
->>>>>>> c50faede
     def contour3d_to_2d_with_dimension(self, contour3d:volmdlr.wires.Contour3D, points_x, points_y): 
         '''
         compute the contou2d of a contour3d, on a Bspline surface, in the dimensioned frame  
@@ -3064,12 +2974,7 @@
         primitives2d = []
 
         for primitive2d in contour2d.primitives:
-<<<<<<< HEAD
-            method_name = '{}_with_dimension_to_parametric_frame'.format(
-                primitive2d.__class__.__name__.lower())
-=======
             method_name = f'{primitive2d.__class__.__name__.lower()}_with_dimension_to_parametric_frame'
->>>>>>> c50faede
 
             if hasattr(self, method_name):
                 primitives = getattr(self, method_name)(primitive2d)
@@ -3078,30 +2983,15 @@
 
             else:
                 raise NotImplementedError(
-<<<<<<< HEAD
-                    'Class {} does not implement {}'.format(self.__class__.__name__,
-                                                            method_name))
-
-        # #Avoid to have primitives with start=end
-        # start_points = list(set(new_start_points))
-
-        return volmdlr.wires.Contour2D(primitives2d)
-        
-=======
                     # 'Class {} does not implement {}'.format(self.__class__.__name__,
                     #                                         method_name))
                     f'Class {self.__class__.__name__} does not implement {method_name}')
 
         # #Avoid to have primitives with start=end
-        # start_points = []
-        # for i in range(0, len(new_start_points)-1):
-        #     if new_start_points[i] != new_start_points[i+1]:
-        #         start_points.append(new_start_points[i])
-        # if new_start_points[-1] != new_start_points[0]:
-        #     start_points.append(new_start_points[-1])
+        # start_points = list(set(new_start_points))
 
         return volmdlr.wires.Contour2D(primitives2d)
->>>>>>> c50faede
+
     
     def contour2d_with_dimension_to_3d(self, contour2d):
         '''
@@ -3443,25 +3333,13 @@
         compute the edge2d of a edge3d, on a Bspline surface, in the dimensioned frame  
         '''
 
-<<<<<<< HEAD
-        method_name = '{}_to_2d_with_dimension'.format(edge3d.__class__.__name__.lower())
-=======
         # method_name = '{}_to_2d_with_dimension'.format(edge3d.__class__.__name__.lower())
         method_name = f'{edge3d.__class__.__name__.lower()}_to_2d_with_dimension'
->>>>>>> c50faede
 
         if hasattr(self, method_name):
             edge2d_dim = getattr(self, method_name)(edge3d, points_x, points_y)
             if edge2d_dim:
                 return edge2d_dim
-<<<<<<< HEAD
-        else:
-            raise NotImplementedError(
-                'Class {} does not implement {}'.format(self.__class__.__name__,
-                                                        method_name))
-
-    
-=======
             else:
                 raise NotImplementedError
         else:
@@ -3471,7 +3349,6 @@
                 f'Class {self.__class__.__name__} does not implement {method_name}')
 
 
->>>>>>> c50faede
     def wire3d_to_2d(self, wire3d):
         ''' 
         compute the 2d of a wire3d, on a Bspline surface
@@ -3487,19 +3364,11 @@
         compute the 2d of a wire3d, on a Bspline surface, in the dimensioned frame
         '''
 
-<<<<<<< HEAD
-        for cle in self._grids2d.keys():
-            [points_x, points_y, xmin, xmax, ymin, ymax] = cle
-
-        contour = self.contour3d_to_2d_with_dimension(wire3d, points_x, points_y)
-        print('new')
-=======
         points_x = self._grids2d[0][0]
         points_y = self._grids2d[0][1]
             
         contour = self.contour3d_to_2d_with_dimension(wire3d, points_x, points_y)
 
->>>>>>> c50faede
         return volmdlr.wires.Wire2D(contour.primitives)
 
  
@@ -3748,11 +3617,8 @@
 
         else:
             xmin, xmax, ymin, ymax = [0]*len(bsplines_new), [1]*len(bsplines_new), [0]*len(bsplines_new), [1]*len(bsplines_new)
-<<<<<<< HEAD
-        print(xmin, xmax, ymin, ymax)
+
         nb = 10
-=======
->>>>>>> c50faede
 
         # grid3d
         # ax3=self.rectangular_cut(0,1,0,1).plot()
