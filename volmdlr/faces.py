--- conflicted
+++ resolved
@@ -2275,11 +2275,7 @@
                  name: str = ''):
         surface2d_br = surface2d.bounding_rectangle()
         if surface2d_br[0] < 0:
-<<<<<<< HEAD
-            surface2d = surface2d.translation(volmdlr.Vector2D(2*math.pi, 0))
-=======
             surface2d = surface2d.translation(volmdlr.Vector2D(2 * math.pi, 0))
->>>>>>> d3cf6eb3
         Face3D.__init__(self,
                         surface3d=surface3d,
                         surface2d=surface2d,
@@ -2399,16 +2395,6 @@
             return False
         x, y, z = self.surface3d.frame.global_to_local_coordinates(point3d)
         radius = z * math.tan(self.surface3d.semi_angle)
-<<<<<<< HEAD
-        theta = volmdlr.geometry.sin_cos_angle(x / radius, y / radius) # theta is between 0 and 2pi
-        alphamin, alphamax, _, _ = self.surface2d.bounding_rectangle()
-        if alphamin < 0:
-            alphamin, alphamax = alphamin + 2*math.pi, alphamax + 2*math.pi
-
-        point2d = self.surface3d.point3d_to_2d(point3d)
-        point2d_plus_2pi = point2d.translation(volmdlr.Point2D(volmdlr.TWO_PI, 0))
-        # point2d_minus_2pi = point2d.translation(volmdlr.Point2D(-volmdlr.TWO_PI, 0))
-=======
         point2d = volmdlr.Point2D(0, z)
         if radius != 0.0:
             theta = volmdlr.geometry.sin_cos_angle(x / radius, y / radius)
@@ -2417,7 +2403,6 @@
             point2d = volmdlr.Point2D(theta, z)
 
         point2d_plus_2pi = point2d.translation(volmdlr.Point2D(volmdlr.TWO_PI, 0))
->>>>>>> d3cf6eb3
         check_point3d = self.surface3d.point2d_to_3d(point2d)
         if check_point3d.point_distance(point3d) > tol:
             return False
