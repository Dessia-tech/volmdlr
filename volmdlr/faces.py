--- conflicted
+++ resolved
@@ -22,14 +22,11 @@
 from geomdl.fitting import interpolate_surface, approximate_surface
 from geomdl.operations import split_surface_u, split_surface_v
 
-<<<<<<< HEAD
 import gmsh
 
-import dessia_common as dc
-=======
 # import dessia_common
 from dessia_common.core import DessiaObject
->>>>>>> 5dc3e26c
+
 import volmdlr.core
 import volmdlr.core_compiled
 import volmdlr.edges as vme
@@ -4291,87 +4288,6 @@
         point_inside2d = self.surface2d.random_point_inside()
         return self.surface3d.point2d_to_3d(point_inside2d)
 
-<<<<<<< HEAD
-    def geo_lines(self):  # , mesh_size_list=None):
-        """
-        gets the lines that define a Face3D in a .geo file
-        """
-
-        lines, line_surface, lines_tags = [], [], []
-        point_account, line_account, line_loop_account = 0, 0, 1
-        for c, contour in enumerate(list(chain(*[[self.outer_contour3d], self.inner_contours3d]))):
-
-            if isinstance(contour, volmdlr.wires.Circle2D):
-                # point=[contour.radius, contour.center.y, 0]
-                # lines.append('Point('+str(point_account+1)+') = {'+str(point)[1:-1]+', '+str(mesh_size)+'};')
-
-                # point = [*contour.center, 0]
-                # lines.append('Point('+str(point_account+2)+') = {'+str(point)[1:-1]+', '+str(mesh_size)+'};')
-
-                # point=[-contour.radius, contour.center.y, 0]
-                # lines.append('Point('+str(point_account+3)+') = {'+str(point)[1:-1]+', '+str(mesh_size)+'};')
-
-                # lines.append('Circle('+str(line_account+1)+') = {'+str(point_account+1)+','+str(point_account+2)+','+str(point_account+3)+'};')
-                # lines.append('Circle('+str(line_account+2)+') = {'+str(point_account+3)+','+str(point_account+2)+','+str(point_account+1)+'};')
-
-                # lines_tags.extend([line_account+1, line_account+2])
-
-                # lines.append('Line Loop('+str(line_loop_account+1)+') = {'+str(lines_tags)[1:-1]+'};')
-
-                # line_surface.append(line_loop_account+1)
-
-                # lines_tags = []
-                # point_account, line_account, line_loop_account = point_account+3, line_account+2, line_loop_account+1
-
-                pass
-
-            elif isinstance(contour, (volmdlr.wires.Contour3D, volmdlr.wires.ClosedPolygon3D)):
-                if not isinstance(contour, volmdlr.wires.ClosedPolygon3D):
-                    contour = contour.to_polygon(1)
-                for i, point in enumerate(contour.points):
-                    lines.append(point.get_geo_lines(tag=point_account + i + 1,
-                                                     point_mesh_size=None))
-
-                for p, primitive in enumerate(contour.primitives):
-                    if p != len(contour.primitives) - 1:
-                        lines.append(primitive.get_geo_lines(tag=line_account + p + 1,
-                                                             start_point_tag=point_account + p + 1,
-                                                             end_point_tag=point_account + p + 2))
-                    else:
-                        lines.append(primitive.get_geo_lines(tag=line_account + p + 1,
-                                                             start_point_tag=point_account + p + 1,
-                                                             end_point_tag=point_account + 1))
-                    lines_tags.append(line_account + p + 1)
-
-                lines.append('Line Loop(' + str(c + 1) + ') = {' + str(lines_tags)[1:-1] + '};')
-                line_surface.append(line_loop_account)
-                point_account, line_account, line_loop_account = point_account + i + 1, line_account + p + 1, line_loop_account + 1
-                lines_tags = []
-
-        lines.append('Plane Surface(' + str(1) + ') = {' + str(line_surface)[1:-1] + '};')
-
-        return lines
-
-    def to_geo(self, file_name: str):  # , mesh_size_list=None):
-        '''
-        gets the .geo file for the Face3D
-        '''
-
-        lines = self.geo_lines()
-
-        with open(file_name + '.geo', 'w', encoding="utf-8") as f:
-            for line in lines:
-                f.write(line)
-                f.write('\n')
-        f.close()
-
-    def get_geo_lines(self, tag: int, line_loop_tag: List[int]):
-        '''
-        gets the lines that define a PlaneFace3D in a .geo file
-        '''
-
-        return 'Plane Surface(' + str(tag) + ') = {' + str(line_loop_tag)[1:-1] + '};'
-=======
     def is_adjacent(self, face2: 'Face3D'):
         contour1 = self.outer_contour3d.to_2d(
             self.surface3d.frame.origin,
@@ -4384,7 +4300,86 @@
         if contour1.is_sharing_primitives_with(contour2):
             return True
         return False
->>>>>>> 5dc3e26c
+
+    def geo_lines(self):  # , mesh_size_list=None):
+        """
+        gets the lines that define a Face3D in a .geo file
+        """
+
+        lines, line_surface, lines_tags = [], [], []
+        point_account, line_account, line_loop_account = 0, 0, 1
+        for c, contour in enumerate(list(chain(*[[self.outer_contour3d], self.inner_contours3d]))):
+
+            if isinstance(contour, volmdlr.wires.Circle2D):
+                # point=[contour.radius, contour.center.y, 0]
+                # lines.append('Point('+str(point_account+1)+') = {'+str(point)[1:-1]+', '+str(mesh_size)+'};')
+
+                # point = [*contour.center, 0]
+                # lines.append('Point('+str(point_account+2)+') = {'+str(point)[1:-1]+', '+str(mesh_size)+'};')
+
+                # point=[-contour.radius, contour.center.y, 0]
+                # lines.append('Point('+str(point_account+3)+') = {'+str(point)[1:-1]+', '+str(mesh_size)+'};')
+
+                # lines.append('Circle('+str(line_account+1)+') = {'+str(point_account+1)+','+str(point_account+2)+','+str(point_account+3)+'};')
+                # lines.append('Circle('+str(line_account+2)+') = {'+str(point_account+3)+','+str(point_account+2)+','+str(point_account+1)+'};')
+
+                # lines_tags.extend([line_account+1, line_account+2])
+
+                # lines.append('Line Loop('+str(line_loop_account+1)+') = {'+str(lines_tags)[1:-1]+'};')
+
+                # line_surface.append(line_loop_account+1)
+
+                # lines_tags = []
+                # point_account, line_account, line_loop_account = point_account+3, line_account+2, line_loop_account+1
+
+                pass
+
+            elif isinstance(contour, (volmdlr.wires.Contour3D, volmdlr.wires.ClosedPolygon3D)):
+                if not isinstance(contour, volmdlr.wires.ClosedPolygon3D):
+                    contour = contour.to_polygon(1)
+                for i, point in enumerate(contour.points):
+                    lines.append(point.get_geo_lines(tag=point_account + i + 1,
+                                                     point_mesh_size=None))
+
+                for p, primitive in enumerate(contour.primitives):
+                    if p != len(contour.primitives) - 1:
+                        lines.append(primitive.get_geo_lines(tag=line_account + p + 1,
+                                                             start_point_tag=point_account + p + 1,
+                                                             end_point_tag=point_account + p + 2))
+                    else:
+                        lines.append(primitive.get_geo_lines(tag=line_account + p + 1,
+                                                             start_point_tag=point_account + p + 1,
+                                                             end_point_tag=point_account + 1))
+                    lines_tags.append(line_account + p + 1)
+
+                lines.append('Line Loop(' + str(c + 1) + ') = {' + str(lines_tags)[1:-1] + '};')
+                line_surface.append(line_loop_account)
+                point_account, line_account, line_loop_account = point_account + i + 1, line_account + p + 1, line_loop_account + 1
+                lines_tags = []
+
+        lines.append('Plane Surface(' + str(1) + ') = {' + str(line_surface)[1:-1] + '};')
+
+        return lines
+
+    def to_geo(self, file_name: str):  # , mesh_size_list=None):
+        '''
+        gets the .geo file for the Face3D
+        '''
+
+        lines = self.geo_lines()
+
+        with open(file_name + '.geo', 'w', encoding="utf-8") as f:
+            for line in lines:
+                f.write(line)
+                f.write('\n')
+        f.close()
+
+    def get_geo_lines(self, tag: int, line_loop_tag: List[int]):
+        '''
+        gets the lines that define a PlaneFace3D in a .geo file
+        '''
+
+        return 'Plane Surface(' + str(tag) + ') = {' + str(line_loop_tag)[1:-1] + '};'
 
 
 class PlaneFace3D(Face3D):
