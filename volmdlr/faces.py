"""
Surfaces & faces
"""

import math
import warnings
from itertools import chain, product
from typing import Any, Dict, List, Tuple

import matplotlib.pyplot as plt
import networkx as nx
import numpy as npy
import scipy as scp
import scipy.optimize as opt
import triangle
import os

from geomdl import NURBS, BSpline, utilities
from geomdl.construct import extract_curves
from geomdl.fitting import approximate_surface, interpolate_surface
from geomdl.operations import split_surface_u, split_surface_v
from trimesh import Trimesh

from dessia_common.core import DessiaObject  # isort: skip

import volmdlr.bspline_compiled
import volmdlr.core
import volmdlr.core_compiled
import volmdlr.display as vmd
import volmdlr.edges as vme
import volmdlr.geometry
import volmdlr.grid
import volmdlr.utils.parametric as vm_parametric
import volmdlr.wires
# import dessia_common
from volmdlr.utils.parametric import array_range_search


# import matplotlib.tri as plt_tri
# from pygeodesic import geodesic


# import matplotlib.tri as plt_tri
# from pygeodesic import geodesic


def knots_vector_inv(knots_vector):
    """
    Compute knot elements and multiplicities based on the global knot vector.

    """

    knots = sorted(set(knots_vector))
    multiplicities = [knots_vector.count(knot) for knot in knots]

    return knots, multiplicities


class Surface2D(volmdlr.core.Primitive2D):
    """
    A surface bounded by an outer contour.

    """

    def __init__(self, outer_contour: volmdlr.wires.Contour2D,
                 inner_contours: List[volmdlr.wires.Contour2D],
                 name: str = 'name'):
        self.outer_contour = outer_contour
        self.inner_contours = inner_contours

        volmdlr.core.Primitive2D.__init__(self, name=name)

    def copy(self):
        """
        Copies the surface2d.

        """
        return self.__class__(outer_contour=self.outer_contour.copy(),
                              inner_contours=[c.copy() for c in self.inner_contours],
                              name=self.name)

    def area(self):
        """
        Computes the area of the surface.

        """
        return self.outer_contour.area() - sum(contour.area() for contour in self.inner_contours)

    def second_moment_area(self, point: volmdlr.Point2D):
        """
        Computes the second moment area of the surface.

        """
        i_x, i_y, i_xy = self.outer_contour.second_moment_area(point)
        for contour in self.inner_contours:
            i_xc, i_yc, i_xyc = contour.second_moment_area(point)
            i_x -= i_xc
            i_y -= i_yc
            i_xy -= i_xyc
        return i_x, i_y, i_xy

    def center_of_mass(self):
        """
        Compute the center of mass of the 2D surface.

        :return: The center of mass of the surface.
        :rtype: :class:`volmdlr.Point2D`
        """
        center = self.outer_contour.area() * self.outer_contour.center_of_mass()
        for contour in self.inner_contours:
            center -= contour.area() * contour.center_of_mass()
        return center / self.area()

    def point_belongs(self, point2d: volmdlr.Point2D):
        """
        Check whether a point belongs to the 2D surface.

        :param point2d: The point to check.
        :type point2d: :class:`volmdlr.Point2D`
        :return: True if the point belongs to the surface, False otherwise.
        :rtype: bool
        """
        if not self.outer_contour.point_belongs(point2d):
            if self.outer_contour.point_over_contour(point2d):
                return True
            return False

        for inner_contour in self.inner_contours:
            if inner_contour.point_belongs(point2d) and not inner_contour.point_over_contour(point2d):
                return False
        return True

    def random_point_inside(self):
        """
        Generate a random point inside the 2D surface.

        Taking into account any inner contours (holes) it may have.

        :return: A random point inside the surface.
        :rtype: :class:`volmdlr.Point2D`
        """
        valid_point = False
        point_inside_outer_contour = None
        while not valid_point:
            point_inside_outer_contour = self.outer_contour.random_point_inside()
            inside_inner_contour = False
            for inner_contour in self.inner_contours:
                if inner_contour.point_belongs(point_inside_outer_contour):
                    inside_inner_contour = True
            if not inside_inner_contour and \
                    point_inside_outer_contour is not None:
                valid_point = True

        return point_inside_outer_contour

    def triangulation(self, number_points_x: int = 15, number_points_y: int = 15):
        """
        Triangulates the Surface2D using the Triangle library.

        :param number_points_x: Number of discretization points in x direction.
        :type number_points_x: int
        :param number_points_y: Number of discretization points in y direction.
        :type number_points_y: int
        :return: The triangulated surface as a display mesh.
        :rtype: :class:`volmdlr.display.DisplayMesh2D`
        """
        area = self.bounding_rectangle().area()
        tri_opt = "p"
        if area == 0.:
            return vmd.DisplayMesh2D([], triangles=[])

        triangulates_with_grid = number_points_x > 0 or number_points_y > 0

        outer_polygon = self.outer_contour.to_polygon(angle_resolution=10, discretize_line=triangulates_with_grid)

        if not self.inner_contours and not triangulates_with_grid:
            return outer_polygon.triangulation()

        points_grid, x, y, grid_point_index = outer_polygon.grid_triangulation_points(number_points_x=number_points_x,
                                                                                      number_points_y=number_points_y)
        points = [vmd.Node2D(*p) for p in outer_polygon.points]
        vertices = [(p.x, p.y) for p in points]
        n = len(points)
        segments = [(i, i + 1) for i in range(n - 1)]
        segments.append((n - 1, 0))

        if not self.inner_contours:  # No holes
            vertices_grid = [(p.x, p.y) for p in points_grid]
            vertices.extend(vertices_grid)
            tri = {'vertices': npy.array(vertices).reshape((-1, 2)),
                   'segments': npy.array(segments).reshape((-1, 2)),
                   }
            t = triangle.triangulate(tri, tri_opt)
            triangles = t['triangles'].tolist()
            np = t['vertices'].shape[0]
            points = [vmd.Node2D(*t['vertices'][i, :]) for i in range(np)]
            return vmd.DisplayMesh2D(points, triangles=triangles, edges=None)

        point_index = {p: i for i, p in enumerate(points)}
        holes = []
        for inner_contour in self.inner_contours:
            inner_polygon = inner_contour.to_polygon(angle_resolution=10, discretize_line=triangulates_with_grid)
            inner_polygon_nodes = [vmd.Node2D.from_point(p) for p in inner_polygon.points]
            for point in inner_polygon_nodes:
                if point not in point_index:
                    points.append(point)
                    vertices.append((point.x, point.y))
                    point_index[point] = n
                    n += 1

            for point1, point2 in zip(inner_polygon_nodes[:-1],
                                      inner_polygon_nodes[1:]):
                segments.append((point_index[point1], point_index[point2]))
            segments.append((point_index[inner_polygon_nodes[-1]], point_index[inner_polygon_nodes[0]]))
            rpi = inner_polygon.barycenter()
            if not inner_polygon.point_belongs(rpi, include_edge_points=False):
                rpi = inner_polygon.random_point_inside(include_edge_points=False)
            holes.append([rpi.x, rpi.y])

            if triangulates_with_grid:
                # removes with a region search the grid points that are in the inner contour
                xmin, xmax, ymin, ymax = inner_polygon.bounding_rectangle.bounds()
                x_grid_range = array_range_search(x, xmin, xmax)
                y_grid_range = array_range_search(y, ymin, ymax)
                for i in x_grid_range:
                    for j in y_grid_range:
                        point = grid_point_index.get((i, j))
                        if not point:
                            continue
                        if inner_polygon.point_belongs(point):
                            points_grid.remove(point)
                            grid_point_index.pop((i, j))

        if triangulates_with_grid:
            vertices_grid = [(p.x, p.y) for p in points_grid]
            vertices.extend(vertices_grid)

        tri = {'vertices': npy.array(vertices).reshape((-1, 2)),
               'segments': npy.array(segments).reshape((-1, 2)),
               'holes': npy.array(holes).reshape((-1, 2))
               }
        t = triangle.triangulate(tri, tri_opt)
        triangles = t['triangles'].tolist()
        np = t['vertices'].shape[0]
        points = [vmd.Node2D(*t['vertices'][i, :]) for i in range(np)]
        return vmd.DisplayMesh2D(points, triangles=triangles, edges=None)

    def split_by_lines(self, lines):
        """
        Returns a list of cutted surfaces given by the lines provided as argument.
        """
        cutted_surfaces = []
        iteration_surfaces = self.cut_by_line(lines[0])

        for line in lines[1:]:
            iteration_surfaces2 = []
            for surface in iteration_surfaces:
                line_cutted_surfaces = surface.cut_by_line(line)

                llcs = len(line_cutted_surfaces)

                if llcs == 1:
                    cutted_surfaces.append(line_cutted_surfaces[0])
                else:
                    iteration_surfaces2.extend(line_cutted_surfaces)

            iteration_surfaces = iteration_surfaces2[:]

        cutted_surfaces.extend(iteration_surfaces)
        return cutted_surfaces

    def split_regularly(self, n):
        """
        Split in n slices.
        """
        bounding_rectangle = self.outer_contour.bounding_rectangle
        lines = []
        for i in range(n - 1):
            xi = bounding_rectangle[0] + (i + 1) * (bounding_rectangle[1] - bounding_rectangle[0]) / n
            lines.append(vme.Line2D(volmdlr.Point2D(xi, 0),
                                    volmdlr.Point2D(xi, 1)))
        return self.split_by_lines(lines)

    def cut_by_line(self, line: vme.Line2D):
        """
        Returns a list of cutted Surface2D by the given line.

        :param line: The line to cut the Surface2D with.
        :type line: :class:`volmdlr.edges.Line2D`
        :return: A list of 2D surfaces resulting from the cut.
        :rtype: List[:class:`volmdlr.faces.Surface2D`]
        """
        surfaces = []
        splitted_outer_contours = self.outer_contour.cut_by_line(line)
        splitted_inner_contours_table = []
        for inner_contour in self.inner_contours:
            splitted_inner_contours = inner_contour.cut_by_line(line)
            splitted_inner_contours_table.append(splitted_inner_contours)

        # First part of the external contour
        for outer_split in splitted_outer_contours:
            inner_contours = []
            for splitted_inner_contours in splitted_inner_contours_table:
                for inner_split in splitted_inner_contours:
                    inner_split.order_contour()
                    point = inner_split.random_point_inside()
                    if outer_split.point_belongs(point):
                        inner_contours.append(inner_split)

            if inner_contours:
                surface2d = self.from_contours(outer_split, inner_contours)
                surfaces.append(surface2d)
            else:
                surfaces.append(Surface2D(outer_split, []))
        return surfaces

    def line_crossings(self, line: vme.Line2D):
        """
        Find intersection points between a line and the 2D surface.

        :param line: The line to intersect with the shape.
        :type line: :class:`volmdlr.edges.Line2D`
        :return: A list of intersection points sorted by increasing abscissa
            along the line. Each intersection point is a tuple
            (point, primitive) where point is the intersection point and
            primitive is the intersected primitive.
        :rtype: List[Tuple[:class:`volmdlr.Point2D`,
            :class:`volmdlr.core.Primitive2D`]]

        """
        intersection_points = []
        for primitive in self.outer_contour.primitives:
            for p in primitive.line_crossings(line):
                if (p, primitive) not in intersection_points:
                    intersection_points.append((p, primitive))
        for inner_contour in self.inner_contours:
            for primitive in inner_contour.primitives:
                for p in primitive.line_crossings(line):
                    if (p, primitive) not in intersection_points:
                        intersection_points.append((p, primitive))
        return sorted(intersection_points, key=lambda ip: line.abscissa(ip[0]))

    def split_at_centers(self):
        """
        Split in n slices.
        # TODO: is this used ?

        """

        cutted_contours = []
        c1 = self.inner_contours[0].center_of_mass()
        c2 = self.inner_contours[1].center_of_mass()
        cut_line = vme.Line2D(c1, c2)

        iteration_contours2 = []

        sc = self.cut_by_line(cut_line)

        iteration_contours2.extend(sc)

        iteration_contours = iteration_contours2[:]
        cutted_contours.extend(iteration_contours)

        return cutted_contours

    def cut_by_line2(self, line):
        """
        Cuts a Surface2D with line (2).

        :param line: DESCRIPTION
        :type line: TYPE
        :raises NotImplementedError: DESCRIPTION
        :return: DESCRIPTION
        :rtype: TYPE

        """

        all_contours = []
        inner_1 = self.inner_contours[0]
        inner_2 = self.inner_contours[1]

        inner_intersections_1 = inner_1.line_intersections(line)
        inner_intersections_2 = inner_2.line_intersections(line)

        arc1, arc2 = inner_1.split(inner_intersections_1[1],
                                   inner_intersections_1[0])
        arc3, arc4 = inner_2.split(inner_intersections_2[1],
                                   inner_intersections_2[0])
        new_inner_1 = volmdlr.wires.Contour2D([arc1, arc2])
        new_inner_2 = volmdlr.wires.Contour2D([arc3, arc4])

        intersections = [(inner_intersections_1[0], arc1), (inner_intersections_1[1], arc2)]
        intersections += self.outer_contour.line_intersections(line)
        intersections.append((inner_intersections_2[0], arc3))
        intersections.append((inner_intersections_2[1], arc4))
        intersections += self.outer_contour.line_intersections(line)

        if not intersections:
            all_contours.extend([self])
        if len(intersections) < 4:
            return [self]
        if len(intersections) >= 4:
            if isinstance(intersections[0][0], volmdlr.Point2D) and \
                    isinstance(intersections[1][0], volmdlr.Point2D):
                ip1, ip2 = sorted(
                    [new_inner_1.primitives.index(intersections[0][1]),
                     new_inner_1.primitives.index(intersections[1][1])])
                ip5, ip6 = sorted(
                    [new_inner_2.primitives.index(intersections[4][1]),
                     new_inner_2.primitives.index(intersections[5][1])])
                ip3, ip4 = sorted(
                    [self.outer_contour.primitives.index(intersections[2][1]),
                     self.outer_contour.primitives.index(intersections[3][1])])

                # sp11, sp12 = intersections[2][1].split(intersections[2][0])
                # sp21, sp22 = intersections[3][1].split(intersections[3][0])
                sp33, sp34 = intersections[6][1].split(intersections[6][0])
                sp44, sp43 = intersections[7][1].split(intersections[7][0])

                primitives1 = [volmdlr.edges.LineSegment2D(intersections[6][0], intersections[1][0]),
                               new_inner_1.primitives[ip1],
                               volmdlr.edges.LineSegment2D(intersections[0][0], intersections[5][0]),
                               new_inner_2.primitives[ip5],
                               volmdlr.edges.LineSegment2D(intersections[4][0], intersections[7][0]),
                               sp44
                               ]
                primitives1.extend(self.outer_contour.primitives[ip3 + 1:ip4])
                primitives1.append(sp34)

                primitives2 = [volmdlr.edges.LineSegment2D(intersections[7][0], intersections[4][0]),
                               new_inner_2.primitives[ip6],
                               volmdlr.edges.LineSegment2D(intersections[5][0], intersections[0][0]),
                               new_inner_1.primitives[ip2],
                               volmdlr.edges.LineSegment2D(intersections[1][0], intersections[6][0]),
                               sp33
                               ]

                primitives2.extend(self.outer_contour.primitives[:ip3].reverse())
                primitives2.append(sp43)

                all_contours.extend([volmdlr.wires.Contour2D(primitives1),
                                     volmdlr.wires.Contour2D(primitives2)])

            else:
                raise NotImplementedError(
                    'Non convex contour not supported yet')
                # raise NotImplementedError(
                #     '{} intersections not supported yet'.format(
                #         len(intersections)))

        return all_contours

    # def cut_by_line3(self, line):
    #     """
    #     Cuts a Surface2D with line (2).
    #
    #     :param line: DESCRIPTION
    #     :type line: TYPE
    #     :raises NotImplementedError: DESCRIPTION
    #     :return: DESCRIPTION
    #     :rtype: TYPE
    #
    #     """
    #
    #     # ax=self.outer_contour.plot()
    #     all_contours = []
    #     inner = self.inner_contours[0]
    #     inner_2 = self.inner_contours[1]
    #     inner_3 = self.inner_contours[2]
    #
    #     c = inner.center_of_mass()
    #     c_2 = inner_2.center_of_mass()
    #     c_3 = inner_3.center_of_mass()
    #     direction_vector = line.normal_vector()
    #     direction_line = vme.Line2D(c, volmdlr.Point2D(
    #         (direction_vector.y * c.x - direction_vector.x * c.y) / (
    #             direction_vector.y), 0))
    #     direction_line_2 = vme.Line2D(c_2, volmdlr.Point2D(
    #         (direction_vector.y * c_2.x - direction_vector.x * c_2.y) / (
    #             direction_vector.y), 0))
    #
    #     direction_line_3 = vme.Line2D(c_3, volmdlr.Point2D(
    #         (direction_vector.y * c_3.x - direction_vector.x * c_3.y) / (
    #             direction_vector.y), 0))
    #     inner_intersections = inner.line_intersections(direction_line)
    #     inner_intersections_2 = inner_2.line_intersections(direction_line_2)
    #     inner_intersections_3 = inner_3.line_intersections(direction_line_3)
    #     arc1, arc2 = inner.split(inner_intersections[1],
    #                              inner_intersections[0])
    #     arc3, arc4 = inner_2.split(inner_intersections_2[1],
    #                                inner_intersections_2[0])
    #     arc5, arc6 = inner_3.split(inner_intersections_3[1],
    #                                inner_intersections_3[0])
    #     new_inner = volmdlr.wires.Contour2D([arc1, arc2])
    #     new_inner_2 = volmdlr.wires.Contour2D([arc3, arc4])
    #     new_inner_3 = volmdlr.wires.Contour2D([arc5, arc6])
    #     intersections = [(inner_intersections[0], arc1), (inner_intersections[1], arc2)]
    #
    #     if len(self.outer_contour.line_intersections(direction_line)) > 2:
    #
    #         intersections.append(
    #             self.outer_contour.line_intersections(direction_line)[0])
    #         intersections.append(
    #             self.outer_contour.line_intersections(direction_line)[2])
    #     else:
    #         intersections.append(
    #             self.outer_contour.line_intersections(direction_line)[0])
    #         intersections.append(
    #             self.outer_contour.line_intersections(direction_line)[1])
    #     intersections.append((inner_intersections_2[0], arc3))
    #     intersections.append((inner_intersections_2[1], arc4))
    #     if len(self.outer_contour.line_intersections(direction_line_2)) > 2:
    #         intersections.append(
    #             self.outer_contour.line_intersections(direction_line_2)[0])
    #         intersections.append(
    #             self.outer_contour.line_intersections(direction_line_2)[2])
    #     else:
    #         intersections.append(
    #             self.outer_contour.line_intersections(direction_line_2)[0])
    #         intersections.append(
    #             self.outer_contour.line_intersections(direction_line_2)[1])
    #     intersections.append((inner_intersections_3[0], arc5))
    #     intersections.append((inner_intersections_3[1], arc6))
    #     if len(self.outer_contour.line_intersections(direction_line_3)) > 2:
    #
    #         intersections.append(
    #             self.outer_contour.line_intersections(direction_line_3)[0])
    #         intersections.append(
    #             self.outer_contour.line_intersections(direction_line_3)[2])
    #     else:
    #         intersections.append(
    #             self.outer_contour.line_intersections(direction_line_3)[0])
    #         intersections.append(
    #             self.outer_contour.line_intersections(direction_line_3)[1])
    #
    #     if isinstance(intersections[0][0], volmdlr.Point2D) and \
    #             isinstance(intersections[1][0], volmdlr.Point2D):
    #         ip1, ip2 = sorted([new_inner.primitives.index(intersections[0][1]),
    #                            new_inner.primitives.index(
    #                                intersections[1][1])])
    #         ip5, ip6 = sorted(
    #             [new_inner_2.primitives.index(intersections[4][1]),
    #              new_inner_2.primitives.index(intersections[5][1])])
    #         ip7, ip8 = sorted(
    #             [new_inner_3.primitives.index(intersections[8][1]),
    #              new_inner_3.primitives.index(intersections[9][1])])
    #         ip3, ip4 = sorted(
    #             [self.outer_contour.primitives.index(intersections[2][1]),
    #              self.outer_contour.primitives.index(intersections[3][1])])
    #
    #         sp11, sp12 = intersections[2][1].split(intersections[2][0])
    #         sp21, sp22 = intersections[3][1].split(intersections[3][0])
    #         sp33, sp34 = intersections[6][1].split(intersections[6][0])
    #         sp44, sp43 = intersections[7][1].split(intersections[7][0])
    #         sp55, sp56 = intersections[10][1].split(intersections[10][0])
    #         sp66, sp65 = intersections[11][1].split(intersections[11][0])
    #
    #         primitives1 = []
    #         primitives1.append(volmdlr.edges.LineSegment2D(intersections[7][0],
    #                                                        intersections[5][0]))
    #         primitives1.append(new_inner_2.primitives[ip5])
    #         primitives1.append(volmdlr.edges.LineSegment2D(intersections[6][0],
    #                                                        intersections[4][0]))
    #         primitives1.append(sp33)
    #         primitives1.append(sp43)
    #
    #         primitives2 = []
    #         primitives2.append(volmdlr.edges.LineSegment2D(intersections[6][0],
    #                                                        intersections[4][0]))
    #         primitives2.append(new_inner_2.primitives[ip6])
    #         primitives2.append(volmdlr.edges.LineSegment2D(intersections[5][0],
    #                                                        intersections[7][0]))
    #         primitives2.append(volmdlr.edges.LineSegment2D(intersections[7][0],
    #                                                        intersections[11][0]))
    #         primitives2.append(
    #             vme.LineSegment2D(intersections[11][0],
    #                                         intersections[9][0]))
    #         primitives2.append(new_inner_3.primitives[ip7])
    #         primitives2.append(volmdlr.edges.LineSegment2D(intersections[8][0],
    #                                                        intersections[10][0]))
    #         primitives2.append(sp34)
    #
    #         primitives3 = []
    #         primitives3.append(
    #             vme.LineSegment2D(intersections[10][0],
    #                                         intersections[8][0]))
    #         primitives3.append(new_inner_3.primitives[ip8])
    #         primitives3.append(volmdlr.edges.LineSegment2D(intersections[9][0],
    #                                                        intersections[11][0]))
    #         primitives3.append(sp22)
    #         primitives3.append(volmdlr.edges.LineSegment2D(intersections[3][0],
    #                                                        intersections[1][0]))
    #         primitives3.append(new_inner.primitives[ip1])
    #         primitives3.append(vme.LineSegment2D(intersections[0][0],
    #                                                        intersections[2][
    #                                                            0]))
    #         primitives3.append(vme.LineSegment2D(intersections[2][0],
    #                                                        intersections[10][
    #                                                            0]))
    #
    #         primitives4 = [volmdlr.edges.LineSegment2D(intersections[3][0],
    #                                                    intersections[1][0])]
    #         a = volmdlr.edges.Arc2D(new_inner.primitives[ip2].end,
    #                                 new_inner.primitives[ip2].interior,
    #                                 new_inner.primitives[ip2].start)
    #         primitives4.append(a)
    #         primitives4.append(volmdlr.edges.LineSegment2D(intersections[0][0],
    #                                                        intersections[2][0]))
    #         primitives4.append(sp12)
    #         primitives4.append(sp21)
    #
    #         # Contour2D(primitives1),Contour2D(primitives2),
    #         #                      Contour2D(primitives3),
    #         all_contours.extend([volmdlr.wires.Contour2D(primitives4)])
    #
    #     else:
    #         raise NotImplementedError(
    #             f'{len(intersections)} intersections not supported yet')
    #
    #     return all_contours

    def bounding_rectangle(self):
        """
        Returns bounding rectangle.

        :return: Returns a python object with useful methods
        :rtype: :class:`volmdlr.core.BoundingRectangle

        """

        return self.outer_contour.bounding_rectangle

    @classmethod
    def from_contours(cls, outer_contour, inner_contours):
        surface2d_inner_contours = []
        surface2d_outer_contour = outer_contour
        for inner_contour in inner_contours:
            if surface2d_outer_contour.shared_primitives_extremities(
                    inner_contour):
                # inner_contour will be merged with outer_contour
                merged_contours = surface2d_outer_contour.merge_with(
                    inner_contour)
                if len(merged_contours) >= 2:
                    raise NotImplementedError
                surface2d_outer_contour = merged_contours[0]
            else:
                # inner_contour will be added to the inner contours of the
                # Surface2D
                surface2d_inner_contours.append(inner_contour)
        return cls(surface2d_outer_contour, surface2d_inner_contours)

    def plot(self, ax=None, color='k', alpha=1, equal_aspect=False):

        if ax is None:
            _, ax = plt.subplots()
        self.outer_contour.plot(ax=ax, color=color, alpha=alpha,
                                equal_aspect=equal_aspect)
        for inner_contour in self.inner_contours:
            inner_contour.plot(ax=ax, color=color, alpha=alpha,
                               equal_aspect=equal_aspect)

        if equal_aspect:
            ax.set_aspect('equal')

        ax.margins(0.1)
        return ax

    def axial_symmetry(self, line):
        """
        Finds out the symmetric surface2d according to a line.

        """

        outer_contour = self.outer_contour.axial_symmetry(line)
        inner_contours = []
        if self.inner_contours:
            inner_contours = [contour.axial_symmetry(line) for contour in self.inner_contours]

        return self.__class__(outer_contour=outer_contour,
                              inner_contours=inner_contours)

    def rotation(self, center, angle):

        outer_contour = self.outer_contour.rotation(center, angle)
        if self.inner_contours:
            inner_contours = [contour.rotation(center, angle) for contour in self.inner_contours]
        else:
            inner_contours = []

        return self.__class__(outer_contour, inner_contours)

    def rotation_inplace(self, center, angle):

        new_surface2d = self.rotation(center, angle)
        self.outer_contour = new_surface2d.outer_contour
        self.inner_contours = new_surface2d.inner_contours

    def translation(self, offset: volmdlr.Vector2D):
        outer_contour = self.outer_contour.translation(offset)
        inner_contours = [contour.translation(offset) for contour in self.inner_contours]
        return self.__class__(outer_contour, inner_contours)

    def translation_inplace(self, offset: volmdlr.Vector2D):
        new_contour = self.translation(offset)
        self.outer_contour = new_contour.outer_contour
        self.inner_contours = new_contour.inner_contours

    def frame_mapping(self, frame: volmdlr.Frame2D, side: str):
        outer_contour = self.outer_contour.frame_mapping(frame, side)
        inner_contours = [contour.frame_mapping(frame, side) for contour in self.inner_contours]
        return self.__class__(outer_contour, inner_contours)

    def frame_mapping_inplace(self, frame: volmdlr.Frame2D, side: str):
        new_contour = self.frame_mapping(frame, side)
        self.outer_contour = new_contour.outer_contour
        self.inner_contours = new_contour.inner_contours

    def geo_lines(self):  # , mesh_size_list=None):
        """
        Gets the lines that define a Surface2D in a .geo file.
        """

        i, p = None, None
        lines, line_surface, lines_tags = [], [], []
        point_account, line_account, line_loop_account = 0, 0, 1
        for c, contour in enumerate(list(chain(*[[self.outer_contour], self.inner_contours]))):

            if isinstance(contour, volmdlr.wires.Circle2D):
                points = [volmdlr.Point2D(contour.center.x - contour.radius, contour.center.y),
                          contour.center,
                          volmdlr.Point2D(contour.center.x + contour.radius, contour.center.y)]
                index = []
                for i, point in enumerate(points):
                    lines.append(point.get_geo_lines(tag=point_account + i + 1,
                                                     point_mesh_size=None))
                    index.append(point_account + i + 1)

                lines.append('Circle(' + str(line_account + 1) +
                             ') = {' + str(index[0]) + ', ' + str(index[1]) + ', ' + str(index[2]) + '};')
                lines.append('Circle(' + str(line_account + 2) +
                             ') = {' + str(index[2]) + ', ' + str(index[1]) + ', ' + str(index[0]) + '};')

                lines_tags.append(line_account + 1)
                lines_tags.append(line_account + 2)

                lines.append('Line Loop(' + str(c + 1) + ') = {' + str(lines_tags)[1:-1] + '};')
                line_surface.append(line_loop_account)

                point_account = point_account + 2 + 1
                line_account, line_loop_account = line_account + 1 + 1, line_loop_account + 1
                lines_tags = []

            elif isinstance(contour, (volmdlr.wires.Contour2D, volmdlr.wires.ClosedPolygon2D)):
                if not isinstance(contour, volmdlr.wires.ClosedPolygon2D):
                    contour = contour.to_polygon(1)
                for i, point in enumerate(contour.points):
                    lines.append(point.get_geo_lines(tag=point_account + i + 1,
                                                     point_mesh_size=None))

                for p, primitive in enumerate(contour.primitives):
                    if p != len(contour.primitives) - 1:
                        lines.append(primitive.get_geo_lines(tag=line_account + p + 1,
                                                             start_point_tag=point_account + p + 1,
                                                             end_point_tag=point_account + p + 2))
                    else:
                        lines.append(primitive.get_geo_lines(tag=line_account + p + 1,
                                                             start_point_tag=point_account + p + 1,
                                                             end_point_tag=point_account + 1))
                    lines_tags.append(line_account + p + 1)

                lines.append('Line Loop(' + str(c + 1) + ') = {' + str(lines_tags)[1:-1] + '};')
                line_surface.append(line_loop_account)
                point_account = point_account + i + 1
                line_account, line_loop_account = line_account + p + 1, line_loop_account + 1
                lines_tags = []

        lines.append('Plane Surface(' + str(1) + ') = {' + str(line_surface)[1:-1] + '};')

        return lines

    def mesh_lines(self,
                   factor: float,
                   curvature_mesh_size: int = None,
                   min_points: int = None,
                   initial_mesh_size: float = 5):
        """
        Gets the lines that define mesh parameters for a Surface2D, to be added to a .geo file.

        :param factor: A float, between 0 and 1, that describes the mesh quality
        (1 for coarse mesh - 0 for fine mesh)
        :type factor: float
        :param curvature_mesh_size: Activate the calculation of mesh element sizes based on curvature
        (with curvature_mesh_size elements per 2*Pi radians), defaults to 0
        :type curvature_mesh_size: int, optional
        :param min_points: Check if there are enough points on small edges (if it is not, we force to have min_points
        on that edge), defaults to None
        :type min_points: int, optional
        :param initial_mesh_size: If factor=1, it will be initial_mesh_size elements per dimension, defaults to 5
        :type initial_mesh_size: float, optional

        :return: A list of lines that describe mesh parameters
        :rtype: List[str]
        """

        lines = []
        if factor == 0:
            factor = 1e-3

        size = (math.sqrt(self.area()) / initial_mesh_size) * factor

        if min_points:
            primitives, primitives_length = [], []
            for _, contour in enumerate(list(chain(*[[self.outer_contour], self.inner_contours]))):
                if isinstance(contour, volmdlr.wires.Circle2D):
                    primitives.append(contour)
                    primitives.append(contour)
                    primitives_length.append(contour.length() / 2)
                    primitives_length.append(contour.length() / 2)
                else:
                    for p, primitive in enumerate(contour.primitives):
                        if ((primitive not in primitives)
                                and (primitive.reverse() not in primitives)):
                            primitives.append(primitive)
                            primitives_length.append(primitive.length())

            for i, length in enumerate(primitives_length):
                if length < min_points * size:
                    lines.append('Transfinite Curve {' + str(i) + '} = ' + str(min_points) + ' Using Progression 1;')

        lines.append('Field[1] = MathEval;')
        lines.append('Field[1].F = "' + str(size) + '";')
        lines.append('Background Field = 1;')
        if curvature_mesh_size:
            lines.append('Mesh.MeshSizeFromCurvature = ' + str(curvature_mesh_size) + ';')

        # lines.append('Coherence;')

        return lines

    def to_geo(self, file_name: str,
               factor: float, **kwargs):
        # curvature_mesh_size: int = None,
        # min_points: int = None,
        # initial_mesh_size: float = 5):
        """
        Gets the .geo file for the Surface2D.
        """

        for element in [('curvature_mesh_size', 0), ('min_points', None), ('initial_mesh_size', 5)]:
            if element[0] not in kwargs:
                kwargs[element[0]] = element[1]

        lines = self.geo_lines()
        lines.extend(self.mesh_lines(factor, kwargs['curvature_mesh_size'],
                                     kwargs['min_points'], kwargs['initial_mesh_size']))

        with open(file_name + '.geo', 'w', encoding="utf-8") as f:
            for line in lines:
                f.write(line)
                f.write('\n')
        f.close()

    def to_msh(self, file_name: str, mesh_dimension: int,
               factor: float, **kwargs):
        # curvature_mesh_size: int = 0,
        # min_points: int = None,
        # initial_mesh_size: float = 5):
        """
        Gets .msh file for the Surface2D generated by gmsh.

        :param file_name: The msh. file name
        :type file_name: str
        :param mesh_dimension: The mesh dimesion (1: 1D-Edge, 2: 2D-Triangle, 3D-Tetrahedra)
        :type mesh_dimension: int
        :param factor: A float, between 0 and 1, that describes the mesh quality
        (1 for coarse mesh - 0 for fine mesh)
        :type factor: float
        :param curvature_mesh_size: Activate the calculation of mesh element sizes based on curvature
        (with curvature_mesh_size elements per 2*Pi radians), defaults to 0
        :type curvature_mesh_size: int, optional
        :param min_points: Check if there are enough points on small edges (if it is not, we force to have min_points
        on that edge), defaults to None
        :type min_points: int, optional
        :param initial_mesh_size: If factor=1, it will be initial_mesh_size elements per dimension, defaults to 5
        :type initial_mesh_size: float, optional

        :return: A txt file
        :rtype: .txt
        """

        for element in [('curvature_mesh_size', 0), ('min_points', None), ('initial_mesh_size', 5)]:
            if element[0] not in kwargs:
                kwargs[element[0]] = element[1]

        self.to_geo(file_name=file_name, mesh_dimension=mesh_dimension,
                    factor=factor, curvature_mesh_size=kwargs['curvature_mesh_size'],
                    min_points=kwargs['min_points'], initial_mesh_size=kwargs['initial_mesh_size'])

        volmdlr.core.VolumeModel.generate_msh_file(file_name, mesh_dimension)

        # gmsh.initialize()
        # gmsh.open(file_name + ".geo")

        # gmsh.model.geo.synchronize()
        # gmsh.model.mesh.generate(mesh_dimension)

        # gmsh.write(file_name + ".msh")

        # gmsh.finalize()


class Surface3D(DessiaObject):
    """
    Abstract class.

    """
    x_periodicity = None
    y_periodicity = None
    face_class = None

    def point2d_to_3d(self, point2d):
        raise NotImplementedError(f'point2d_to_3d is abstract and should be implemented in {self.__class__.__name__}')

    def point3d_to_2d(self, point3d):
        """
        Abstract method. Convert a 3D point to a 2D parametric point.

        :param point3d: The 3D point to convert, represented by 3 coordinates (x, y, z).
        :type point3d: `volmdlr.Point3D`
        :return: NotImplementedError: If the method is not implemented in the subclass.
        """
        raise NotImplementedError('point2d_to_3d is abstract and should be implemented in {self.__class__.__name__}')

    def face_from_contours3d(self, contours3d: List[volmdlr.wires.Contour3D], name: str = ''):
        """
        Returns the face generated by a list of contours. Finds out which are outer or inner contours.

        :param name: the name to inject in the new face
        """
        # TODO: When all bugs fixed, assign outer_contour3d and inner_contours3d to the face before the return.
        lc3d = len(contours3d)

        if lc3d == 1:
            outer_contour2d = self.contour3d_to_2d(contours3d[0])
            # if isinstance(self, BSplineSurface3D):
            #     onlyfiles = next(os.walk(fr'C:\Users\gabri\Documents\dessia\GitHub\volmdlr\scripts\step\bspline_contours\3DRX09HV3T_005'))[2]#directoryisyourdirectorypathasstring
            #     l = len(onlyfiles)
            #     contours3d[0].save_to_file(fr'C:\Users\gabri\Documents\dessia\GitHub\volmdlr\scripts\step\bspline_contours\3DRX09HV3T_005\contour3d_{l}.json')
            #     self.save_to_file(fr'C:\Users\gabri\Documents\dessia\GitHub\volmdlr\scripts\step\bspline_surfaces\3DRX09HV3T_005\surface3d_{l}.json')
            #     outer_contour2d.plot()
            inner_contours2d = []
        elif lc3d > 1:
            area = -1
            inner_contours2d = []
            for contour3d in contours3d:
                contour2d = self.contour3d_to_2d(contour3d)
                inner_contours2d.append(contour2d)
                contour_area = contour2d.area()
                if contour_area > area:
                    area = contour_area
                    outer_contour2d = contour2d
            inner_contours2d.remove(outer_contour2d)
        else:
            raise ValueError('Must have at least one contour')

        if isinstance(self.face_class, str):
            class_ = globals()[self.face_class]
        else:
            class_ = self.face_class

        surface2d = Surface2D(outer_contour=outer_contour2d,
                              inner_contours=inner_contours2d)
        return class_(self, surface2d=surface2d, name=name)

    def repair_primitives_periodicity(self, primitives2d):
        """
        Repairs the continuity of the 2D contour while using contour3d_to_2d on periodic surfaces.

        :param primitives2d: The primitives in parametric surface domain.
        :type primitives2d: list
        :return: A list of primitives.
        :rtype: list
        """
        # Search for a primitive that can be used as reference for reparing periodicity
        pos = 0
        x_periodicity = self.x_periodicity
        y_periodicity = self.y_periodicity
        if x_periodicity and not y_periodicity:
            for i, primitive in enumerate(primitives2d):
                start = primitive.start
                end = primitive.end
                if ((2 * start.x) % x_periodicity) != 0 and end.x != start.x:
                    pos = i
                    break
            if pos != 0:
                primitives2d = primitives2d[pos:] + primitives2d[:pos]

        elif not x_periodicity and y_periodicity:
            for i, primitive in enumerate(primitives2d):
                start = primitive.start
                end = primitive.end
                if (start.y % y_periodicity) != 0 and end.y != start.y:
                    pos = i
                    break
            if pos != 0:
                primitives2d = primitives2d[pos:] + primitives2d[:pos]

        elif x_periodicity and y_periodicity:
            for i, primitive in enumerate(primitives2d):
                start = primitive.start
                if ((2 * start.x) % x_periodicity) != 0 and ((2 * start.y) % y_periodicity) != 0:
                    pos = i
                    break
            if pos != 0:
                primitives2d = primitives2d[pos:] + primitives2d[:pos]
        i = 1
        while i < len(primitives2d):
            previous_primitive = primitives2d[i - 1]
            delta = previous_primitive.end - primitives2d[i].start

            if not math.isclose(delta.norm(), 0, abs_tol=1e-5) and \
                primitives2d[i].end == primitives2d[i - 1].end and \
                    primitives2d[i].length() == volmdlr.TWO_PI:
                primitives2d[i] = primitives2d[i].reverse()

            elif not math.isclose(delta.norm(), 0, abs_tol=1e-5):
                primitives2d[i] = primitives2d[i].translation(delta)
            i += 1

        return primitives2d

    def contour3d_to_2d(self, contour3d):
        """
        Transforms a Contour3D into a Contour2D in the parametric domain of the surface.

        :param contour3d: The contour to be transformed.
        :type contour3d: :class:`volmdlr.wires.Contour3D`
        :return: A 2D contour object.
        :rtype: :class:`volmdlr.wires.Contour2D`
        """
        primitives2d = []

        # Transform the contour's primitives to parametric domain
        for primitive3d in contour3d.primitives:
            method_name = f'{primitive3d.__class__.__name__.lower()}_to_2d'
            if hasattr(self, method_name):
                primitives = getattr(self, method_name)(primitive3d)

                if primitives is None:
                    continue
                primitives2d.extend(primitives)
            else:
                raise NotImplementedError(
                    f'Class {self.__class__.__name__} does not implement {method_name}')
        # Fix contour
        if self.x_periodicity or self.y_periodicity:
            primitives2d = self.repair_primitives_periodicity(primitives2d)

        return volmdlr.wires.Contour2D(primitives2d)

    def contour2d_to_3d(self, contour2d):
        primitives3d = []
        for primitive2d in contour2d.primitives:
            method_name = f'{primitive2d.__class__.__name__.lower()}_to_3d'
            if hasattr(self, method_name):
                try:
                    primitives3d.extend(getattr(self, method_name)(primitive2d))
                except NotImplementedError:
                    print(f'Class {self.__class__.__name__} does not implement {method_name}'
                          f'with {primitive2d.__class__.__name__}')
            else:
                raise NotImplementedError(
                    'Class {} does not implement {}'.format(
                        self.__class__.__name__,
                        method_name))

        return volmdlr.wires.Contour3D(primitives3d)

    def linesegment3d_to_2d(self, linesegment3d):
        """
        A line segment on a surface will be in any case a line in 2D?
        """
        return [vme.LineSegment2D(self.point3d_to_2d(linesegment3d.start),
                                  self.point3d_to_2d(linesegment3d.end))]

    def bsplinecurve3d_to_2d(self, bspline_curve3d):
        """
        Is this right?.
        """
        n = len(bspline_curve3d.control_points)
        points = [self.point2d_to_3d(p)
                  for p in bspline_curve3d.discretization_points(number_points=n)]
        return [vme.BSplineCurve3D.from_points_interpolation(points, bspline_curve3d.degree, bspline_curve3d.periodic)]

    def bsplinecurve2d_to_3d(self, bspline_curve2d):
        """
        Is this right?
        """
        n = len(bspline_curve2d.control_points)
        points = [self.point2d_to_3d(p)
                  for p in bspline_curve2d.discretization_points(number_points=n)]
        return [vme.BSplineCurve3D.from_points_interpolation(points, bspline_curve2d.degree, bspline_curve2d.periodic)]

    def normal_from_point2d(self, point2d):

        raise NotImplementedError('NotImplemented')

    def normal_from_point3d(self, point3d):
        """
        Evaluates the normal vector of the bspline surface at this point3d.

        """

        return (self.normal_from_point2d(self.point3d_to_2d(point3d)))[1]

    def geodesic_distance_from_points2d(self, point1_2d: volmdlr.Point2D,
                                        point2_2d: volmdlr.Point2D, number_points: int = 50):
        """
        Approximation of geodesic distance via linesegments length sum in 3D.
        """
        # points = [point1_2d]
        current_point3d = self.point2d_to_3d(point1_2d)
        distance = 0.
        for i in range(number_points):
            next_point3d = self.point2d_to_3d(point1_2d + (i + 1) / (number_points) * (point2_2d - point1_2d))
            distance += next_point3d.point_distance(current_point3d)
            current_point3d = next_point3d
        return distance

    def geodesic_distance(self, point1_3d: volmdlr.Point3D, point2_3d: volmdlr.Point3D):
        """
        Approximation of geodesic distance between 2 3D points supposed to be on the surface.
        """
        point1_2d = self.point3d_to_2d(point1_3d)
        point2_2d = self.point3d_to_2d(point2_3d)
        return self.geodesic_distance_from_points2d(point1_2d, point2_2d)


class Plane3D(Surface3D):
    """
    Defines a plane 3d.

    """
    face_class = 'PlaneFace3D'

    def __init__(self, frame: volmdlr.Frame3D, name: str = ''):
        """
        :param frame: u and v of frame describe the plane, w is the normal
        """
        self.frame = frame
        self.name = name
        Surface3D.__init__(self, name=name)

    def __hash__(self):
        return hash(self.frame)

    def __eq__(self, other_plane):
        if other_plane.__class__.__name__ != self.__class__.__name__:
            return False
        return self.frame == other_plane.frame
        # return (self.frame.origin == other_plane.frame.origin and
        #         self.frame.w.is_colinear_to(other_plane.frame.w))

    # def to_dict(self, use_pointers: bool = True, memo=None, path: str = '#'):
    #     # improve the object structure ?
    #     dict_ = dc.DessiaObject.base_dict(self)
    #     dict_['frame'] = self.frame.to_dict(use_pointers=use_pointers, memo=memo, path=path + '/frame')
    #     return dict_

    @classmethod
    def from_step(cls, arguments, object_dict):
        """
        Converts a step primitive to a Plane3D.

        :param arguments: The arguments of the step primitive. The last element represents the unit_conversion_factor.
        :type arguments: list
        :param object_dict: The dictionnary containing all the step primitives
            that have already been instanciated
        :type object_dict: dict
        :return: The corresponding Plane3D object.
        :rtype: :class:`volmdlr.faces.Plane3D`
        """
        frame3d = object_dict[arguments[1]]
        frame3d.normalize()
        frame = volmdlr.Frame3D(frame3d.origin,
                                frame3d.v, frame3d.w, frame3d.u)
        return cls(frame, arguments[0][1:-1])

    def to_step(self, current_id):
        frame = volmdlr.Frame3D(self.frame.origin, self.frame.w, self.frame.u,
                                self.frame.v)
        content, frame_id = frame.to_step(current_id)
        plane_id = frame_id + 1
        content += "#{} = PLANE('{}',#{});\n".format(plane_id, self.name,
                                                     frame_id)
        return content, [plane_id]

    @classmethod
    def from_3_points(cls, point1, point2, point3):
        """
        Point 1 is used as origin of the plane.
        """
        vector1 = point2 - point1
        vector2 = point3 - point1

        vector1.normalize()
        vector2.normalize()
        normal = vector1.cross(vector2)
        normal.normalize()
        frame = volmdlr.Frame3D(point1, vector1, normal.cross(vector1), normal)
        return cls(frame)

    @classmethod
    def from_normal(cls, point, normal):
        v1 = normal.deterministic_unit_normal_vector()
        v2 = v1.cross(normal)
        return cls(volmdlr.Frame3D(point, v1, v2, normal))

    @classmethod
    def from_plane_vectors(cls, plane_origin: volmdlr.Point3D,
                           plane_x: volmdlr.Vector3D,
                           plane_y: volmdlr.Vector3D):
        normal = plane_x.cross(plane_y)
        return cls(volmdlr.Frame3D(plane_origin, plane_x, plane_y, normal))

    @classmethod
    def from_points(cls, points):
        """
        Returns the plane3d that goes through the 3 first points on the list.
        Why for more than 3 points we only do some check and never raise error?
        """
        if len(points) < 3:
            raise ValueError
        elif len(points) == 3:
            return cls.from_3_points(volmdlr.Point3D(points[0].vector),
                                     volmdlr.Vector3D(points[1].vector),
                                     volmdlr.Vector3D(points[2].vector))
        else:
            points = [p.copy() for p in points]
            indexes_to_del = []
            for i, point in enumerate(points[1:]):
                if point == points[0]:
                    indexes_to_del.append(i)
            for index in indexes_to_del[::-1]:
                del points[index + 1]

            origin = points[0]
            vector1 = points[1] - origin
            vector1.normalize()
            vector2_min = points[2] - origin
            vector2_min.normalize()
            dot_min = abs(vector1.dot(vector2_min))
            for point in points[3:]:
                vector2 = point - origin
                vector2.normalize()
                dot = abs(vector1.dot(vector2))
                if dot < dot_min:
                    vector2_min = vector2
                    dot_min = dot
            return cls.from_3_points(origin, vector1 + origin,
                                     vector2_min + origin)

    def point_on_surface(self, point):
        """
        Return if the point belongs to the plane at a tolerance of 1e-6.

        """
        if math.isclose(self.frame.w.dot(point - self.frame.origin), 0,
                        abs_tol=1e-6):
            return True
        return False

    def point_distance(self, point3d):
        """
        Calculates the distance of a point to plane.

        :param point3d: point to verify distance.
        :return: a float, point distance to plane.
        """
        coefficient_a, coefficient_b, coefficient_c, coefficient_d = self.equation_coefficients()
        return abs(self.frame.w.dot(point3d) + coefficient_d) / math.sqrt(coefficient_a ** 2 +
                                                                          coefficient_b ** 2 + coefficient_c ** 2)

    def line_intersections(self, line):
        u = line.point2 - line.point1
        w = line.point1 - self.frame.origin
        if math.isclose(self.frame.w.dot(u), 0, abs_tol=1e-08):
            return []
        intersection_abscissea = - self.frame.w.dot(w) / self.frame.w.dot(u)
        return [line.point1 + intersection_abscissea * u]

    def linesegment_intersections(self, linesegment: vme.LineSegment3D) \
            -> List[volmdlr.Point3D]:
        u = linesegment.end - linesegment.start
        w = linesegment.start - self.frame.origin
        normaldotu = self.frame.w.dot(u)
        if math.isclose(normaldotu, 0, abs_tol=1e-08):
            return []
        intersection_abscissea = - self.frame.w.dot(w) / normaldotu
        if intersection_abscissea < 0 or intersection_abscissea > 1:
            return []
        return [linesegment.start + intersection_abscissea * u]

    def fullarc_intersections(self, fullarc: vme.FullArc3D):
        """
        Calculates the intersections between a Plane 3D and a FullArc 3D.

        :param fullarc: fullarc to verify intersections.
        :return: list of intersections: List[volmdlr.Point3D].
        """
        fullarc_plane = Plane3D(fullarc.frame)
        plane_intersections = self.plane_intersection(fullarc_plane)
        if not plane_intersections:
            return []
        fullarc2d = fullarc.to_2d(fullarc.center, fullarc_plane.frame.u, fullarc_plane.frame.v)
        line2d = plane_intersections[0].to_2d(fullarc.center, fullarc_plane.frame.u, fullarc_plane.frame.v)
        fullarc2d_inters_line2d = fullarc2d.line_intersections(line2d)
        intersections = []
        for inter in fullarc2d_inters_line2d:
            intersections.append(inter.to_3d(fullarc.center, fullarc_plane.frame.u, fullarc_plane.frame.v))
        return intersections

    def equation_coefficients(self):
        """
        Returns the a,b,c,d coefficient from equation ax+by+cz+d = 0.

        """
        a, b, c = self.frame.w
        d = -self.frame.origin.dot(self.frame.w)
        return (round(a, 12), round(b, 12), round(c, 12), round(d, 12))

    def plane_intersection(self, other_plane):
        """
        Computes intersection points between two Planes 3D.

        """
        if self.is_parallel(other_plane):
            return []
        line_direction = self.frame.w.cross(other_plane.frame.w)

        if line_direction.norm() < 1e-6:
            return None

        a1, b1, c1, d1 = self.equation_coefficients()
        a2, b2, c2, d2 = other_plane.equation_coefficients()
        if a1 * b2 - a2 * b1 != 0.:
            x0 = (b1 * d2 - b2 * d1) / (a1 * b2 - a2 * b1)
            y0 = (a2 * d1 - a1 * d2) / (a1 * b2 - a2 * b1)
            point1 = volmdlr.Point3D(x0, y0, 0)
        elif a2 * c1 != a1 * c2:
            x0 = (c2 * d1 - c1 * d2) / (a2 * c1 - a1 * c2)
            z0 = (a1 * d2 - a2 * d1) / (a2 * c1 - a1 * c2)
            point1 = volmdlr.Point3D(x0, 0, z0)
        elif c1 * b2 != b1 * c2:
            y0 = (- c2 * d1 + c1 * d2) / (b1 * c2 - c1 * b2)
            z0 = (- b1 * d2 + b2 * d1) / (b1 * c2 - c1 * b2)
            point1 = volmdlr.Point3D(0, y0, z0)
        else:
            raise NotImplementedError
        return [vme.Line3D(point1, point1 + line_direction)]

    def is_coincident(self, plane2):
        """
        Verifies if two planes are parallel and coincident.

        """
        if not isinstance(self, plane2.__class__):
            return False
        if self.is_parallel(plane2):
            if plane2.point_on_surface(self.frame.origin):
                return True
        return False

    def is_parallel(self, plane2):
        """
        Verifies if two planes are parallel.

        """
        if self.frame.w.is_colinear_to(plane2.frame.w):
            return True
        return False

    def rotation(self, center: volmdlr.Point3D, axis: volmdlr.Vector3D, angle: float):
        """
        Plane3D rotation.

        :param center: rotation center
        :param axis: rotation axis
        :param angle: angle rotation
        :return: a new rotated Plane3D
        """
        new_frame = self.frame.rotation(center=center, axis=axis, angle=angle)
        return Plane3D(new_frame)

    def rotation_inplace(self, center: volmdlr.Point3D, axis: volmdlr.Vector3D, angle: float):
        """
        Plane3D rotation. Object is updated inplace.

        :param center: rotation center
        :param axis: rotation axis
        :param angle: rotation angle
        """
        self.frame.rotation_inplace(center=center, axis=axis, angle=angle)

    def translation(self, offset: volmdlr.Vector3D):
        """
        Plane3D translation.

        :param offset: translation vector
        :return: A new translated Plane3D
        """
        new_frame = self.frame.translation(offset)
        return Plane3D(new_frame)

    def translation_inplace(self, offset: volmdlr.Vector3D):
        """
        Plane3D translation. Object is updated inplace.

        :param offset: translation vector
        """
        self.frame.translation_inplace(offset)

    def frame_mapping(self, frame: volmdlr.Frame3D, side: str):
        """
        Changes frame_mapping and return a new Frame3D.

        :param frame: Frame of reference
        :type frame: `volmdlr.Frame3D`
        :param side: 'old' or 'new'
        """
        new_frame = self.frame.frame_mapping(frame, side)
        return Plane3D(new_frame, self.name)

    def frame_mapping_inplace(self, frame: volmdlr.Frame3D, side: str):
        """
        Changes frame_mapping and the object is updated inplace.

        :param frame: Frame of reference
        :type frame: `volmdlr.Frame3D`
        :param side: 'old' or 'new'
        """
        new_frame = self.frame.frame_mapping(frame, side)
        self.frame.origin = new_frame.origin
        self.frame.u = new_frame.u
        self.frame.v = new_frame.v
        self.frame.w = new_frame.w

    def copy(self, deep=True, memo=None):
        new_frame = self.frame.copy(deep, memo)
        return Plane3D(new_frame, self.name)

    def plot(self, ax=None):
        if ax is None:
            fig = plt.figure()
            ax = fig.add_subplot(111, projection='3d')
        else:
            fig = ax.figure

        self.frame.origin.plot(ax)
        self.frame.u.plot(ax, color='r')
        self.frame.v.plot(ax, color='g')
        return ax

    def point2d_to_3d(self, point2d):
        return point2d.to_3d(self.frame.origin, self.frame.u, self.frame.v)

    def point3d_to_2d(self, point3d):
        return point3d.to_2d(self.frame.origin, self.frame.u, self.frame.v)

    def contour2d_to_3d(self, contour2d):
        return contour2d.to_3d(self.frame.origin, self.frame.u, self.frame.v)

    def contour3d_to_2d(self, contour3d):
        return contour3d.to_2d(self.frame.origin, self.frame.u, self.frame.v)

    def bsplinecurve3d_to_2d(self, bspline_curve3d):
        control_points = [self.point3d_to_2d(p)
                          for p in bspline_curve3d.control_points]
        return [vme.BSplineCurve2D(
            bspline_curve3d.degree,
            control_points=control_points,
            knot_multiplicities=bspline_curve3d.knot_multiplicities,
            knots=bspline_curve3d.knots,
            weights=bspline_curve3d.weights,
            periodic=bspline_curve3d.periodic)]

    def bsplinecurve2d_to_3d(self, bspline_curve2d):
        control_points = [self.point2d_to_3d(p)
                          for p in bspline_curve2d.control_points]
        return [vme.BSplineCurve3D(
            bspline_curve2d.degree,
            control_points=control_points,
            knot_multiplicities=bspline_curve2d.knot_multiplicities,
            knots=bspline_curve2d.knots,
            weights=bspline_curve2d.weights,
            periodic=bspline_curve2d.periodic)]

    def rectangular_cut(self, x1: float, x2: float,
                        y1: float, y2: float, name: str = ''):

        p1 = volmdlr.Point2D(x1, y1)
        p2 = volmdlr.Point2D(x2, y1)
        p3 = volmdlr.Point2D(x2, y2)
        p4 = volmdlr.Point2D(x1, y2)
        outer_contour = volmdlr.wires.ClosedPolygon2D([p1, p2, p3, p4])
        surface = Surface2D(outer_contour, [])
        return PlaneFace3D(self, surface, name)


PLANE3D_OXY = Plane3D(volmdlr.OXYZ)
PLANE3D_OYZ = Plane3D(volmdlr.OYZX)
PLANE3D_OZX = Plane3D(volmdlr.OZXY)


class PeriodicalSurface(Surface3D):

    def face_from_contours3d(self, contours3d: List[volmdlr.wires.Contour3D], name: str = ''):
        """
        Returns the face generated by a list of contours. Finds out which are outer or inner contours.

        :param name: the name to inject in the new face
        """
        face = super().face_from_contours3d(contours3d)
        new_inner_contours = []

        if not face.surface2d.inner_contours:
            return face
        for inner_contour in face.surface2d.inner_contours:
            point1 = inner_contour.point_at_abscissa(0.0)
            point2 = inner_contour.point_at_abscissa(inner_contour.length())
            if abs(point2.x - point1.x) == 2 * math.pi:
                point3 = face.surface2d.outer_contour.point_at_abscissa(0.0)
                point4 = face.surface2d.outer_contour.point_at_abscissa(face.surface2d.outer_contour.length())

                distx_point1_point3 = point1.x - point3.x
                distx_point1_point4 = point1.x - point4.x
                distx_point2_point3 = point2.x - point3.x
                distx_point2_point4 = point2.x - point4.x
                if point1.x == point3.x and point2.x == point4.x:
                    old_outer_contour_positioned = face.surface2d.outer_contour
                    old_innner_contour_positioned = inner_contour
                else:
                    if math.isclose(distx_point1_point4, distx_point2_point3, abs_tol=1e-6):
                        translation_vector = volmdlr.Vector2D(distx_point1_point4, 0)
                        if point1.y < point3.y:
                            old_outer_contour_positioned = face.surface2d.outer_contour.translation(
                                offset=translation_vector)
                            old_innner_contour_positioned = inner_contour
                        else:
                            old_innner_contour_positioned = inner_contour.translation(offset=-translation_vector)
                            old_outer_contour_positioned = face.surface2d.outer_contour
                        if distx_point2_point4 > distx_point1_point3:
                            old_outer_contour_positioned = old_outer_contour_positioned.invert()
                    elif math.isclose(distx_point2_point4, distx_point1_point3, abs_tol=1e-2):
                        translation_vector = volmdlr.Vector2D(distx_point1_point3, 0)
                        if point1.y < point3.y:
                            old_outer_contour_positioned = face.surface2d.outer_contour.translation(
                                offset=translation_vector)
                            old_innner_contour_positioned = inner_contour
                        else:
                            old_innner_contour_positioned = inner_contour.translation(offset=-translation_vector)
                            old_outer_contour_positioned = face.surface2d.outer_contour
                    else:
                        raise NotImplementedError
                    point1 = old_innner_contour_positioned.point_at_abscissa(0.0)
                    point2 = old_innner_contour_positioned.point_at_abscissa(old_innner_contour_positioned.length())
                    point3 = old_outer_contour_positioned.point_at_abscissa(0.0)
                    point4 = old_outer_contour_positioned.point_at_abscissa(face.surface2d.outer_contour.length())
                    # point4 = volmdlr.Point2D(point2.x, point4.y)
                closing_linesegment1 = volmdlr.edges.LineSegment2D(point1, point3)
                closing_linesegment2 = volmdlr.edges.LineSegment2D(point2, point4)
                new_outer_contour_primitives = [closing_linesegment1, closing_linesegment2] + \
                    old_outer_contour_positioned.primitives + \
                    old_innner_contour_positioned.primitives
                new_outer_contour = volmdlr.wires.Contour2D(primitives=new_outer_contour_primitives)
                new_outer_contour.order_contour()
            else:
                new_inner_contours.append(inner_contour)
        if isinstance(self.face_class, str):
            class_ = globals()[self.face_class]
        else:
            class_ = self.face_class
        new_face = class_(self, Surface2D(new_outer_contour, new_inner_contours))
        return new_face

    def arc3d_to_2d(self, arc3d):
        start = self.point3d_to_2d(arc3d.start)
        end = self.point3d_to_2d(arc3d.end)

        angle3d = arc3d.angle

        length = arc3d.length()
        theta3, _ = self.point3d_to_2d(arc3d.point_at_abscissa(0.001 * length))
        theta4, _ = self.point3d_to_2d(arc3d.point_at_abscissa(0.98 * length))

        # make sure that the references points are not undefined
        if abs(theta3) == math.pi:
            theta3, _ = self.point3d_to_2d(arc3d.point_at_abscissa(0.002 * length))
        if abs(theta4) == math.pi:
            theta4, _ = self.point3d_to_2d(arc3d.point_at_abscissa(0.97 * length))

        start, end = vm_parametric.arc3d_to_cylindrical_verification(start, end, angle3d, theta3, theta4)

        return [vme.LineSegment2D(start, end)]

    def fullarc3d_to_2d(self, fullarc3d):
        """
        Converts the primitive from 3D spatial coordinates to its equivalent 2D primitive in the parametric space.
        """
        length = fullarc3d.length()

        start = self.point3d_to_2d(fullarc3d.start)
        end = self.point3d_to_2d(fullarc3d.end)

        theta3, _ = self.point3d_to_2d(fullarc3d.point_at_abscissa(0.001 * length))
        theta4, _ = self.point3d_to_2d(fullarc3d.point_at_abscissa(0.98 * length))

        # make sure that the references points are not undefined
        if abs(theta3) == math.pi:
            theta3, _ = self.point3d_to_2d(fullarc3d.point_at_abscissa(0.002 * length))
        if abs(theta4) == math.pi:
            theta4, _ = self.point3d_to_2d(fullarc3d.point_at_abscissa(0.97 * length))

        start, end = vm_parametric.arc3d_to_cylindrical_verification(start, end, volmdlr.TWO_PI, theta3, theta4)

        theta1, z1 = start
        theta2, z2 = end

        if self.frame.w.is_colinear_to(fullarc3d.normal):
            p1 = volmdlr.Point2D(theta1, z1)
            if theta1 > theta3:
                p2 = volmdlr.Point2D(theta1 + volmdlr.TWO_PI, z2)
            elif theta1 < theta3:
                p2 = volmdlr.Point2D(theta1 - volmdlr.TWO_PI, z2)
            return [vme.LineSegment2D(p1, p2)]
        else:
            raise ValueError(f'Impossible: fullarc3d.normal: {fullarc3d.normal} self.frame.w: {self.frame.w}')


class CylindricalSurface3D(PeriodicalSurface):
    """
    The local plane is defined by (theta, z).

    :param frame: frame.w is axis, frame.u is theta=0 frame.v theta=pi/2
    :param frame:
    :param radius: Cylinder's radius
    :type radius: float
    """
    face_class = 'CylindricalFace3D'
    x_periodicity = volmdlr.TWO_PI
    y_periodicity = None

    def __init__(self, frame, radius, name=''):
        self.frame = frame
        self.radius = radius
        PeriodicalSurface.__init__(self, name=name)

    def point2d_to_3d(self, point2d: volmdlr.Point2D):
        p = volmdlr.Point3D(self.radius * math.cos(point2d.x),
                            self.radius * math.sin(point2d.x),
                            point2d.y)
        return self.frame.local_to_global_coordinates(p)

    def point3d_to_2d(self, point3d):
        """
        Returns the cylindrical coordinates volmdlr.Point2D(theta, z) of a cartesian coordinates point (x, y, z).

        :param point3d: Point at the CylindricalSuface3D
        :type point3d: `volmdlr.`Point3D`
        """
        x, y, z = self.frame.global_to_local_coordinates(point3d)
        # Do not delte this, mathematical problem when x and y close to zero but not 0
        if abs(x) < 1e-12:
            x = 0
        if abs(y) < 1e-12:
            y = 0

        theta = math.atan2(y, x)
        if abs(theta) < 1e-9:
            theta = 0.0

        return volmdlr.Point2D(theta, z)

    def linesegment3d_to_2d(self, linesegment3d):
        """
        Converts the primitive from 3D spatial coordinates to its equivalent 2D primitive in the parametric space.
        """
        start = self.point3d_to_2d(linesegment3d.start)
        end = self.point3d_to_2d(linesegment3d.end)
        if start.x != end.x:
            end = volmdlr.Point2D(start.x, end.y)
        return [vme.LineSegment2D(start, end)]

    def linesegment2d_to_3d(self, linesegment2d):
        theta1, z1 = linesegment2d.start
        theta2, z2 = linesegment2d.end
        if math.isclose(theta1, theta2, abs_tol=1e-4):
            return [vme.LineSegment3D(self.point2d_to_3d(linesegment2d.start),
                                      self.point2d_to_3d(linesegment2d.end))]
        if math.isclose(z1, z2, abs_tol=1e-4):
            if abs(theta1 - theta2) == volmdlr.TWO_PI:
                return [vme.FullArc3D(center=self.frame.origin + z1 * self.frame.w,
                                      start_end=self.point2d_to_3d(linesegment2d.start),
                                      normal=self.frame.w)]

            return [vme.Arc3D(
                self.point2d_to_3d(linesegment2d.start),
                self.point2d_to_3d(volmdlr.Point2D(0.5 * (theta1 + theta2), z1)),
                self.point2d_to_3d(linesegment2d.end)
            )]
        # TODO: this is a non exact method!
        return [vme.LineSegment3D(self.point2d_to_3d(linesegment2d.start), self.point2d_to_3d(linesegment2d.end))]
        # raise NotImplementedError('Ellipse? delta_theta={} delta_z={}'.format(abs(theta2-theta1), abs(z1-z2)))

    def circle3d_to_2d(self, circle3d):
        """
        Transformation of an circle3d to 2d, in a cylindrical surface.

        """
        return []

    def arcellipse3d_to_2d(self, arcellipse3d):
        """
        Transformation of an arcellipse3d to 2d, in a cylindrical surface.

        """
        points = [self.point3d_to_2d(p)
                  for p in arcellipse3d.discretization_points(number_points=50)]

        theta1, z1 = self.point3d_to_2d(arcellipse3d.start)
        theta2, z2 = self.point3d_to_2d(arcellipse3d.end)

        # theta3, _ = self.point3d_to_2d(arcellipse3d.point_at_abscissa(0.001 * length))
        theta3, _ = points[1]
        # make sure that the reference angle is not undefined
        if abs(theta3) == math.pi:
            theta3, _ = points[1]

        # Verify if theta1 or theta2 point should be -pi because atan2() -> ]-pi, pi]
        if abs(theta1) == math.pi:
            theta1 = vm_parametric.repair_start_end_angle_periodicity(theta1, theta3)
        if abs(theta2) == math.pi:
            theta4, _ = points[-2]
            # make sure that the reference angle is not undefined
            if abs(theta4) == math.pi:
                theta4, _ = points[-3]
            theta2 = vm_parametric.repair_start_end_angle_periodicity(theta2, theta4)

        points[0] = volmdlr.Point2D(theta1, z1)
        points[-1] = volmdlr.Point2D(theta2, z2)

        if theta3 < theta1 < theta2:
            points = [p - volmdlr.Point2D(volmdlr.TWO_PI, 0) if p.x > 0 else p for p in points]
        elif theta3 > theta1 > theta2:
            points = [p + volmdlr.Point2D(volmdlr.TWO_PI, 0) if p.x < 0 else p for p in points]

        bsplinecurve2d = vme.BSplineCurve2D.from_points_interpolation(points, degree=2)
        return [bsplinecurve2d]

    def ellipse3d_to_2d(self, ellipse3d):
        """
        Transformation of an Ellipse3D to 2D, in a cylindrical surface.

        """
        # points3d = ellipse3d.discretization_points(number_points = 50)
        # points2d = [self.point3d_to_2d(point) for point in points3d]
        # return points2d
        raise NotImplementedError

    def bsplinecurve3d_to_2d(self, bspline_curve3d):
        """
        Converts the primitive from 3D spatial coordinates to its equivalent 2D primitive in the parametric space.
        """
        length = bspline_curve3d.length()
        n = len(bspline_curve3d.control_points)
        points = [self.point3d_to_2d(p) for p in bspline_curve3d.discretization_points(number_points=n)]

        theta1, z1 = self.point3d_to_2d(bspline_curve3d.start)
        theta2, z2 = self.point3d_to_2d(bspline_curve3d.end)

        theta3, _ = self.point3d_to_2d(bspline_curve3d.point_at_abscissa(0.001 * length))
        # make sure that the reference angle is not undefined
        if abs(theta3) == math.pi:
            theta3, _ = self.point3d_to_2d(bspline_curve3d.point_at_abscissa(0.002 * length))

        # Verify if theta1 or theta2 point should be -pi because atan2() -> ]-pi, pi]
        if abs(theta1) == math.pi:
            theta1 = vm_parametric.repair_start_end_angle_periodicity(theta1, theta3)
        if abs(theta2) == math.pi:
            theta4, _ = self.point3d_to_2d(bspline_curve3d.point_at_abscissa(0.98 * length))
            # make sure that the reference angle is not undefined
            if abs(theta4) == math.pi:
                theta4, _ = self.point3d_to_2d(bspline_curve3d.point_at_abscissa(0.97 * length))
            theta2 = vm_parametric.repair_start_end_angle_periodicity(theta2, theta4)

        points[0] = volmdlr.Point2D(theta1, z1)
        points[-1] = volmdlr.Point2D(theta2, z2)

        if theta3 < theta1 < theta2:
            points = [p - volmdlr.Point2D(volmdlr.TWO_PI, 0) if p.x > 0 else p for p in points]
        elif theta3 > theta1 > theta2:
            points = [p + volmdlr.Point2D(volmdlr.TWO_PI, 0) if p.x < 0 else p for p in points]

        return [vme.BSplineCurve2D.from_points_interpolation(points, degree=bspline_curve3d.degree,
                                                             periodic=bspline_curve3d.periodic)]

    @classmethod
    def from_step(cls, arguments, object_dict):
        """
        Converts a step primitive to a CylindricalSurface3D.

        :param arguments: The arguments of the step primitive. The last element represents the unit_conversion_factor.
        :type arguments: list
        :param object_dict: The dictionnary containing all the step primitives
            that have already been instanciated
        :type object_dict: dict
        :return: The corresponding CylindricalSurface3D object.
        :rtype: :class:`volmdlr.faces.CylindricalSurface3D`
        """
        unit_conversion_factor = arguments[-1]
        frame3d = object_dict[arguments[1]]
        U, W = frame3d.v, -frame3d.u
        U.normalize()
        W.normalize()
        V = W.cross(U)
        frame_direct = volmdlr.Frame3D(frame3d.origin, U, V, W)
        radius = float(arguments[2]) * unit_conversion_factor
        return cls(frame_direct, radius, arguments[0][1:-1])

    def to_step(self, current_id):
        """
        Translate volmdlr primitive to step syntax.
        """
        frame = volmdlr.Frame3D(self.frame.origin, self.frame.w, self.frame.u,
                                self.frame.v)
        content, frame_id = frame.to_step(current_id)
        current_id = frame_id + 1
        content += f"#{current_id} = CYLINDRICAL_SURFACE('{self.name}',#{frame_id},{round(1000 * self.radius, 3)});\n"
        return content, [current_id]

    def frame_mapping(self, frame: volmdlr.Frame3D, side: str):
        """
        Changes frame_mapping and return a new CylindricalSurface3D.

        side = 'old' or 'new'
        """
        new_frame = self.frame.frame_mapping(frame, side)
        return CylindricalSurface3D(new_frame, self.radius,
                                    name=self.name)

    def frame_mapping_inplace(self, frame: volmdlr.Frame3D, side: str):
        """
        Changes frame_mapping and the object is updated inplace.
        side = 'old' or 'new'
        """
        new_frame = self.frame.frame_mapping(frame, side)
        self.frame = new_frame

    def rectangular_cut(self, theta1: float, theta2: float,
                        z1: float, z2: float, name: str = ''):

        if theta1 == theta2:
            theta2 += volmdlr.TWO_PI

        p1 = volmdlr.Point2D(theta1, z1)
        p2 = volmdlr.Point2D(theta2, z1)
        p3 = volmdlr.Point2D(theta2, z2)
        p4 = volmdlr.Point2D(theta1, z2)
        outer_contour = volmdlr.wires.ClosedPolygon2D([p1, p2, p3, p4])
        surface2d = Surface2D(outer_contour, [])
        return volmdlr.faces.CylindricalFace3D(self, surface2d, name)

    def rotation(self, center: volmdlr.Point3D, axis: volmdlr.Vector3D, angle: float):
        """
        CylindricalFace3D rotation.

        :param center: rotation center.
        :param axis: rotation axis.
        :param angle: angle rotation.
        :return: a new rotated Plane3D.
        """
        new_frame = self.frame.rotation(center=center, axis=axis,
                                        angle=angle)
        return CylindricalSurface3D(new_frame, self.radius)

    def rotation_inplace(self, center: volmdlr.Point3D, axis: volmdlr.Vector3D, angle: float):
        """
        CylindricalFace3D rotation. Object is updated inplace.

        :param center: rotation center.
        :param axis: rotation axis.
        :param angle: rotation angle.
        """
        self.frame.rotation_inplace(center, axis, angle)

    def translation(self, offset: volmdlr.Vector3D):
        """
        CylindricalFace3D translation.

        :param offset: translation vector.
        :return: A new translated CylindricalFace3D.
        """
        return CylindricalSurface3D(self.frame.translation(offset), self.radius)

    def translation_inplace(self, offset: volmdlr.Vector3D):
        """
        CylindricalFace3D translation. Object is updated inplace.

        :param offset: translation vector
        """
        self.frame.translation_inplace(offset)

    def grid3d(self, grid2d: volmdlr.grid.Grid2D):
        """
        Generate 3d grid points of a Cylindrical surface, based on a Grid2D.

        """

        points_2d = grid2d.points
        points_3d = [self.point2d_to_3d(point2d) for point2d in points_2d]

        return points_3d

    def line_intersections(self, line: vme.Line3D):
        line_2d = line.to_2d(self.frame.origin, self.frame.u, self.frame.v)
        if line_2d is None:
            return []
        origin2d = self.frame.origin.to_2d(self.frame.origin, self.frame.u, self.frame.v)
        distance_line2d_to_origin = line_2d.point_distance(origin2d)
        if distance_line2d_to_origin > self.radius:
            return []
        a_prime = line_2d.point1
        b_prime = line_2d.point2
        a_prime_minus_b_prime = a_prime - b_prime
        t_param = a_prime.dot(a_prime_minus_b_prime) / a_prime_minus_b_prime.dot(a_prime_minus_b_prime)
        k_param = math.sqrt(
            (self.radius ** 2 - distance_line2d_to_origin ** 2) / a_prime_minus_b_prime.dot(a_prime_minus_b_prime))
        intersection1 = line.point1 + (t_param + k_param) * (line.direction_vector())
        intersection2 = line.point1 + (t_param - k_param) * (line.direction_vector())
        if intersection1 == intersection2:
            return [intersection1]

        return [intersection1, intersection2]

    def linesegment_intersections(self, linesegment: vme.LineSegment3D):
        line = linesegment.to_line()
        line_intersections = self.line_intersections(line)
        linesegment_intersections = [inters for inters in line_intersections if linesegment.point_belongs(inters)]
        return linesegment_intersections

    def parallel_plane_intersection(self, plane3d):
        """
        Cylinder plane intersections when plane's normal is perpendicular with the cylinder axis.

        :param plane3d: intersecting plane
        :return: list of intersecting curves
        """
        distance_plane_cylinder_axis = plane3d.point_distance(self.frame.origin)
        if distance_plane_cylinder_axis > self.radius:
            return []
        if math.isclose(self.frame.w.dot(plane3d.frame.u), 0, abs_tol=1e-6):
            line = vme.Line3D(plane3d.frame.origin, plane3d.frame.origin + plane3d.frame.u)
        else:
            line = vme.Line3D(plane3d.frame.origin, plane3d.frame.origin + plane3d.frame.v)
        line_intersections = self.line_intersections(line)
        lines = []
        for intersection in line_intersections:
            lines.append(vme.Line3D(intersection, intersection + self.frame.w))
        return lines

    def perpendicular_plane_intersection(self, plane3d):
        """
        Cylinder plane intersections when plane's normal is parallel with the cylinder axis.

        :param plane3d: intersecting plane
        :return: list of intersecting curves
        """
        line = vme.Line3D(self.frame.origin, self.frame.origin + self.frame.w)
        center3d_plane = plane3d.line_intersections(line)[0]
        circle3d = volmdlr.wires.Circle3D(volmdlr.Frame3D(center3d_plane, plane3d.frame.u,
                                                          plane3d.frame.v, plane3d.frame.w), self.radius)
        return [circle3d]

    def concurent_plane_intersection(self, plane3d):
        """
        Cylinder plane intersections when plane's normal is concurent with the cylinder axis, but not orthogonal.

        # Ellipse vector equation : < rcos(t), rsin(t), -(1 / c)*(d + arcos(t) + brsint(t)); d = - (ax_0 + by_0 + cz_0)
        :param plane3d: intersecting plane
        :return: list of intersecting curves
        """
        line = vme.Line3D(self.frame.origin, self.frame.origin + self.frame.w)
        center3d_plane = plane3d.line_intersections(line)[0]
        plane_coefficient_a, plane_coefficient_b, plane_coefficient_c, plane_coefficient_d = \
            plane3d.equation_coefficients()
        ellipse_0 = volmdlr.Point3D(
            self.radius * math.cos(0),
            self.radius * math.sin(0),
            - (1 / plane_coefficient_c) * (plane_coefficient_d + plane_coefficient_a * self.radius * math.cos(0) +
                                           plane_coefficient_b * self.radius * math.sin(0)))
        ellipse_pi_by_2 = volmdlr.Point3D(
            self.radius * math.cos(math.pi / 2),
            self.radius * math.sin(math.pi / 2),
            - (1 / plane_coefficient_c) * (
                    plane_coefficient_d + plane_coefficient_a * self.radius * math.cos(math.pi / 2)
                    + plane_coefficient_b * self.radius * math.sin(math.pi / 2)))
        axis_1 = center3d_plane.point_distance(ellipse_0)
        axis_2 = center3d_plane.point_distance(ellipse_pi_by_2)
        if axis_1 > axis_2:
            major_axis = axis_1
            minor_axis = axis_2
            major_dir = ellipse_0 - center3d_plane
        else:
            major_axis = axis_2
            minor_axis = axis_1
            major_dir = ellipse_pi_by_2 - center3d_plane
        return [volmdlr.wires.Ellipse3D(major_axis, minor_axis, center3d_plane, plane3d.frame.w, major_dir)]

    def plane_intersection(self, plane3d):
        """
        Cylinder intersections with a plane.

        :param plane3d: intersecting plane.
        :return: list of intersecting curves.
        """
        if math.isclose(abs(plane3d.frame.w.dot(self.frame.w)), 0, abs_tol=1e-6):
            return self.parallel_plane_intersection(plane3d)
        if math.isclose(abs(plane3d.frame.w.dot(self.frame.w)), 1, abs_tol=1e-6):
            return self.perpendicular_plane_intersection(plane3d)
        return self.concurent_plane_intersection(plane3d)

    def is_coincident(self, surface3d):
        """
        Verifies if two CylindricalSurfaces are coincident.

        :param surface3d: surface to verify.
        :return: True if they are coincident, False otherwise.
        """
        if not isinstance(self, surface3d.__class__):
            return False
        if math.isclose(abs(self.frame.w.dot(surface3d.frame.w)), 1.0, abs_tol=1e-6) and \
                self.radius == surface3d.radius:
            return True
        return False

    def point_on_surface(self, point3d):
        """
        Verifies if a given point is on the CylindricalSurface3D.

        :param point3d: point to verify.
        :return: True if point on surface, False otherwise.
        """
        new_point = self.frame.global_to_local_coordinates(point3d)
        if math.isclose(new_point.x ** 2 + new_point.y ** 2, self.radius ** 2, abs_tol=1e-6):
            return True
        return False


class ToroidalSurface3D(PeriodicalSurface):
    """
    The local plane is defined by (theta, phi).

    Theta is the angle around the big (R) circle and phi around the small (r).

    :param frame: Tore's frame: origin is the center, u is pointing at
        theta=0
    :param R: Tore's radius
    :param r: Circle to revolute radius

    :See Also:

    Definitions of R and r according to https://en.wikipedia.org/wiki/Torus
    """
    face_class = 'ToroidalFace3D'
    x_periodicity = volmdlr.TWO_PI
    y_periodicity = volmdlr.TWO_PI

    def __init__(self, frame: volmdlr.Frame3D,
                 R: float, r: float, name: str = ''):
        self.frame = frame
        self.R = R
        self.r = r
        PeriodicalSurface.__init__(self, name=name)

        self._bbox = None

    @property
    def bounding_box(self):
        if not self._bbox:
            self._bbox = self._bounding_box()
        return self._bbox

    def _bounding_box(self):
        d = self.R + self.r
        p1 = self.frame.origin + self.frame.u * d + self.frame.v * d + self.frame.w * self.r
        p2 = self.frame.origin + self.frame.u * d + self.frame.v * d - self.frame.w * self.r
        p3 = self.frame.origin + self.frame.u * d - self.frame.v * d + self.frame.w * self.r
        p4 = self.frame.origin + self.frame.u * d - self.frame.v * d - self.frame.w * self.r
        p5 = self.frame.origin - self.frame.u * d + self.frame.v * d + self.frame.w * self.r
        p6 = self.frame.origin - self.frame.u * d + self.frame.v * d - self.frame.w * self.r
        p7 = self.frame.origin - self.frame.u * d - self.frame.v * d + self.frame.w * self.r
        p8 = self.frame.origin - self.frame.u * d - self.frame.v * d - self.frame.w * self.r

        return volmdlr.core.BoundingBox.from_points(
            [p1, p2, p3, p4, p5, p6, p7, p8])

    def point2d_to_3d(self, point2d: volmdlr.Point2D):
        theta, phi = point2d
        x = (self.R + self.r * math.cos(phi)) * math.cos(theta)
        y = (self.R + self.r * math.cos(phi)) * math.sin(theta)
        z = self.r * math.sin(phi)
        return self.frame.old_coordinates(volmdlr.Point3D(x, y, z))

    def point3d_to_2d(self, point3d):
        """
        Tansform a 3D spatial point (x, y, z) into a 2D spherical parametric point (theta, phi).
        """
        x, y, z = self.frame.global_to_local_coordinates(point3d)
        z = min(self.r, max(-self.r, z))

        # Do not delte this, mathematical problem when x and y close to zero (should be zero) but not 0
        # Genarally this is related to uncertaintity of step files.
        if abs(x) < 1e-12:
            x = 0
        if abs(y) < 1e-12:
            y = 0

        zr = z / self.r
        phi = math.asin(zr)
        if abs(phi) < 1e-9:
            phi = 0

        u = self.R + math.sqrt((self.r ** 2) - (z ** 2))
        u1, u2 = round(x / u, 5), round(y / u, 5)
        theta = math.atan2(u2, u1)

        vector_to_tube_center = volmdlr.Vector3D(self.R * math.cos(theta), self.R * math.sin(theta), 0)
        vector_from_tube_center_to_point = volmdlr.Vector3D(x, y, z) - vector_to_tube_center
        phi2 = volmdlr.geometry.vectors3d_angle(vector_to_tube_center, vector_from_tube_center_to_point)

        if phi >= 0 and phi2 > 0.5 * math.pi:
            phi = math.pi - phi
        elif phi < 0 and phi2 > 0.5 * math.pi:
            phi = -math.pi - phi
        if abs(theta) < 1e-9:
            theta = 0.0
        if abs(phi) < 1e-9:
            phi = 0.0
        return volmdlr.Point2D(theta, phi)

    @classmethod
    def from_step(cls, arguments, object_dict):
        """
        Converts a step primitive to a ToroidalSurface3D.

        :param arguments: The arguments of the step primitive. The last element represents the unit_conversion_factor.
        :type arguments: list
        :param object_dict: The dictionnary containing all the step primitives
            that have already been instanciated.
        :type object_dict: dict
        :return: The corresponding ToroidalSurface3D object.
        :rtype: :class:`volmdlr.faces.ToroidalSurface3D`
        """
        unit_conversion_factor = arguments[-1]
        frame3d = object_dict[arguments[1]]
        U, W = frame3d.v, -frame3d.u
        U.normalize()
        W.normalize()
        V = W.cross(U)
        frame_direct = volmdlr.Frame3D(frame3d.origin, U, V, W)
        rcenter = float(arguments[2]) * unit_conversion_factor
        rcircle = float(arguments[3]) * unit_conversion_factor
        return cls(frame_direct, rcenter, rcircle, arguments[0][1:-1])

    def to_step(self, current_id):
        frame = volmdlr.Frame3D(self.frame.origin, self.frame.w, self.frame.u,
                                self.frame.v)
        content, frame_id = frame.to_step(current_id)
        current_id = frame_id + 1
        content += f"#{current_id} = TOROIDAL_SURFACE('{self.name}',#{frame_id}," \
                   f"{round(1000 * self.R, 3)},{round(1000 * self.r, 3)});\n"
        return content, [current_id]

    def frame_mapping(self, frame: volmdlr.Frame3D, side: str):
        """
        Changes frame_mapping and return a new ToroidalSurface3D.

        :param frame: The new frame to map to.
        :type frame: `volmdlr.Frame3D
        :param side: Indicates whether the frame should be mapped to the 'old' or 'new' frame.
            Acceptable values are 'old' or 'new'.
        :type side: str
        """
        new_frame = self.frame.frame_mapping(frame, side)
        return ToroidalSurface3D(new_frame, self.R, self.r, name=self.name)

    def frame_mapping_inplace(self, frame: volmdlr.Frame3D, side: str):
        """
        Changes frame_mapping and the object is updated inplace.

        :param frame: The new frame to map to.
        :type frame: `volmdlr.Frame3D
        :param side: Indicates whether the frame should be mapped to the 'old' or 'new' frame.
            Acceptable values are 'old' or 'new'.
        :type side: str
        """
        new_frame = self.frame.frame_mapping(frame, side)
        self.frame = new_frame

    def rectangular_cut(self, theta1, theta2, phi1, phi2, name=''):
        if phi1 == phi2:
            phi2 += volmdlr.TWO_PI
        elif phi2 < phi1:
            phi2 += volmdlr.TWO_PI
        if theta1 == theta2:
            theta2 += volmdlr.TWO_PI
        elif theta2 < theta1:
            theta2 += volmdlr.TWO_PI

        p1 = volmdlr.Point2D(theta1, phi1)
        p2 = volmdlr.Point2D(theta2, phi1)
        p3 = volmdlr.Point2D(theta2, phi2)
        p4 = volmdlr.Point2D(theta1, phi2)
        outer_contour = volmdlr.wires.ClosedPolygon2D([p1, p2, p3, p4])
        return ToroidalFace3D(self,
                              Surface2D(outer_contour, []),
                              name)

    def linesegment2d_to_3d(self, linesegment2d):
        theta1, phi1 = linesegment2d.start
        theta2, phi2 = linesegment2d.end
        if math.isclose(theta1, theta2, abs_tol=1e-4):
            if math.isclose(phi1 - phi2, volmdlr.TWO_PI, abs_tol=1e-4):
                u = self.frame.u.rotation(self.frame.origin, self.frame.w,
                                          angle=theta1)
                v = self.frame.u.rotation(self.frame.origin, self.frame.w,
                                          angle=theta1)
                center = self.frame.origin + self.R * u
                return [vme.FullArc3D(center=center,
                                      start_end=center + self.r * u,
                                      normal=v)]
            else:
                return [vme.Arc3D(
                    self.point2d_to_3d(linesegment2d.start),
                    self.point2d_to_3d(volmdlr.Point2D(theta1, 0.5 * (phi1 + phi2))),
                    self.point2d_to_3d(linesegment2d.end),
                )]
        elif math.isclose(phi1, phi2, abs_tol=1e-4):
            if abs(theta1 - theta2) == volmdlr.TWO_PI:
                center = self.frame.origin + self.r * math.sin(phi1) * self.frame.w
                start_end = center + self.frame.u * (self.r + self.R)
                return [vme.FullArc3D(center=center,
                                      start_end=start_end,
                                      normal=self.frame.w)]
            else:
                return [vme.Arc3D(
                    self.point2d_to_3d(linesegment2d.start),
                    self.point2d_to_3d(volmdlr.Point2D(0.5 * (theta1 + theta2), phi1)),
                    self.point2d_to_3d(linesegment2d.end),
                )]
        else:
            raise NotImplementedError('Ellipse?')

    def fullarc3d_to_2d(self, fullarc3d):
        """
        Converts the primitive from 3D spatial coordinates to its equivalent 2D primitive in the parametric space.
        """
        if self.frame.w.is_colinear_to(fullarc3d.normal, 1e-4):
            p1 = self.point3d_to_2d(fullarc3d.start)
            return [vme.LineSegment2D(p1, p1 + volmdlr.TWO_PI * volmdlr.X2D)]
        else:
            p1 = self.point3d_to_2d(fullarc3d.start)
            return [vme.LineSegment2D(p1, p1 + volmdlr.TWO_PI * volmdlr.Y2D)]
        # else:
        #     raise ValueError('Impossible!')

    def circle3d_to_2d(self, circle3d):
        """
        Converts the primitive from 3D spatial coordinates to its equivalent 2D primitive in the parametric space.
        """
        return []

    def arc3d_to_2d(self, arc3d):
        start = self.point3d_to_2d(arc3d.start)
        end = self.point3d_to_2d(arc3d.end)

        length = arc3d.length()
        angle3d = arc3d.angle
        point_after_start = self.point3d_to_2d(arc3d.point_at_abscissa(0.001 * length))
        point_before_end = self.point3d_to_2d(arc3d.point_at_abscissa(0.98 * length))

        start, end = vm_parametric.arc3d_to_spherical_verification(start, end, angle3d,
                                                                   [point_after_start, point_before_end],
                                                                   [self.x_periodicity, self.y_periodicity])

        return [vme.LineSegment2D(start, end)]

    def bsplinecurve3d_to_2d(self, bspline_curve3d):
        """
        Converts the primitive from 3D spatial coordinates to its equivalent 2D primitive in the parametric space.
        """
        theta1, phi1 = self.point3d_to_2d(bspline_curve3d.start)
        theta2, phi2 = self.point3d_to_2d(bspline_curve3d.end)
        length = bspline_curve3d.length()
        theta3, phi3 = self.point3d_to_2d(bspline_curve3d.point_at_abscissa(0.001 * length))
        theta4, phi4 = self.point3d_to_2d(bspline_curve3d.point_at_abscissa(0.98 * length))
        n = len(bspline_curve3d.control_points)
        points = [self.point3d_to_2d(p) for p in bspline_curve3d.discretization_points(number_points=n)]

        # Verify if theta1 or theta2 point should be -pi because atan2() -> ]-pi, pi]
        if abs(theta1) == math.pi:
            theta1 = vm_parametric.repair_start_end_angle_periodicity(theta1, theta3)
        if abs(theta2) == math.pi:
            theta2 = vm_parametric.repair_start_end_angle_periodicity(theta2, theta4)

        # Verify if phi1 or phi2 point should be -pi because phi -> ]-pi, pi]
        if abs(phi1) == math.pi:
            phi1 = vm_parametric.repair_start_end_angle_periodicity(phi1, phi3)
        if abs(phi2) == math.pi:
            phi2 = vm_parametric.repair_start_end_angle_periodicity(phi2, phi4)

        points[0] = volmdlr.Point2D(theta1, phi1)
        points[-1] = volmdlr.Point2D(theta2, phi2)

        if theta3 < theta1 < theta2:
            points = [p - volmdlr.Point2D(volmdlr.TWO_PI, 0) if p.x > 0 else p for p in points]
        elif theta3 > theta1 > theta2:
            points = [p + volmdlr.Point2D(volmdlr.TWO_PI, 0) if p.x < 0 else p for p in points]

        if phi3 < phi1 < phi2:
            points = [p - volmdlr.Point2D(volmdlr.TWO_PI, 0) if p.y > 0 else p for p in points]
        elif phi3 > phi1 > phi2:
            points = [p + volmdlr.Point2D(volmdlr.TWO_PI, 0) if p.y < 0 else p for p in points]

        return [vme.BSplineCurve2D.from_points_interpolation(points, bspline_curve3d.degree, bspline_curve3d.periodic)]

    def arcellipse3d_to_2d(self, arcellipse3d):
        """
        Converts the primitive from 3D spatial coordinates to its equivalent 2D primitive in the parametric space.
        """
        points = [self.point3d_to_2d(p) for p in arcellipse3d.discretization_points(number_points=15)]
        theta1, phi1 = self.point3d_to_2d(arcellipse3d.start)
        theta2, phi2 = self.point3d_to_2d(arcellipse3d.end)
        # TODO: create a method point_at_abscissa abssissa for ArcEllipse3D and enhance this code

        theta3, phi3 = points[1]
        theta4, phi4 = points[-2]

        # Verify if theta1 or theta2 point should be -pi because atan2() -> ]-pi, pi]
        if abs(theta1) == math.pi:
            theta1 = vm_parametric.repair_start_end_angle_periodicity(theta1, theta3)
        if abs(theta2) == math.pi:
            theta2 = vm_parametric.repair_start_end_angle_periodicity(theta2, theta4)

        # Verify if phi1 or phi2 point should be -pi because phi -> ]-pi, pi]
        if abs(phi1) == math.pi:
            phi1 = vm_parametric.repair_start_end_angle_periodicity(phi1, phi3)
        if abs(phi2) == math.pi:
            phi2 = vm_parametric.repair_start_end_angle_periodicity(phi2, phi4)

        points[0] = volmdlr.Point2D(theta1, phi1)
        points[-1] = volmdlr.Point2D(theta2, phi2)

        if theta3 < theta1 < theta2:
            points = [p - volmdlr.Point2D(volmdlr.TWO_PI, 0) if p.x > 0 else p for p in points]
        elif theta3 > theta1 > theta2:
            points = [p + volmdlr.Point2D(volmdlr.TWO_PI, 0) if p.x < 0 else p for p in points]

        return [vme.BSplineCurve2D.from_points_interpolation(points=points, degree=3, periodic=True)]

    def triangulation(self):
        face = self.rectangular_cut(0, volmdlr.TWO_PI, 0, volmdlr.TWO_PI)
        return face.triangulation()

    def translation(self, offset: volmdlr.Vector3D):
        """
        ToroidalSurface3D translation.
        :param offset: translation vector
        :return: A new translated ToroidalSurface3D
        """
        return ToroidalSurface3D(self.frame.translation(
            offset), self.R, self.r)

    def translation_inplace(self, offset: volmdlr.Vector3D):
        """
        ToroidalSurface3D translation. Object is updated inplace.

        :param offset: translation vector.
        """
        self.frame.translation_inplace(offset)

    def rotation(self, center: volmdlr.Point3D, axis: volmdlr.Vector3D, angle: float):
        """
        ToroidalSurface3D rotation.

        :param center: rotation center.
        :param axis: rotation axis.
        :param angle: angle rotation.
        :return: a new rotated ToroidalSurface3D.
        """
        new_frame = self.frame.rotation(center=center, axis=axis,
                                        angle=angle)
        return self.__class__(new_frame, self.R, self.r)

    def rotation_inplace(self, center: volmdlr.Point3D, axis: volmdlr.Vector3D, angle: float):
        """
        ToroidalSurface3D rotation. Object is updated inplace.

        :param center: rotation center.
        :param axis: rotation axis.
        :param angle: rotation angle.
        """
        self.frame.rotation_inplace(center, axis, angle)


class ConicalSurface3D(PeriodicalSurface):
    """
    The local plane is defined by (theta, z).

    :param frame: Cone's frame to position it: frame.w is axis of cone
                    frame.origin is at the angle of the cone
    :param semi_angle: Cone's semi-angle
    """
    face_class = 'ConicalFace3D'
    x_periodicity = volmdlr.TWO_PI
    y_periodicity = None

    def __init__(self, frame: volmdlr.Frame3D, semi_angle: float,
                 name: str = ''):
        self.frame = frame
        self.semi_angle = semi_angle
        PeriodicalSurface.__init__(self, name=name)

    @classmethod
    def from_step(cls, arguments, object_dict):
        """
        Converts a step primitive to a ConicalSurface3D.

        :param arguments: The arguments of the step primitive. The last element represents the unit_conversion_factor.
        :type arguments: list
        :param object_dict: The dictionnary containing all the step primitives
            that have already been instanciated.
        :type object_dict: dict
        :return: The corresponding ConicalSurface3D object.
        :rtype: :class:`volmdlr.faces.ConicalSurface3D`
        """
        unit_conversion_factor = arguments[-1]
        frame3d = object_dict[arguments[1]]
        U, W = frame3d.v, frame3d.u
        U.normalize()
        W.normalize()
        V = W.cross(U)
        radius = float(arguments[2]) * unit_conversion_factor
        semi_angle = float(arguments[3])
        origin = frame3d.origin - radius / math.tan(semi_angle) * W
        frame_direct = volmdlr.Frame3D(origin, U, V, W)
        return cls(frame_direct, semi_angle, arguments[0][1:-1])

    def to_step(self, current_id):
        frame = volmdlr.Frame3D(self.frame.origin, self.frame.w, self.frame.u,
                                self.frame.v)
        content, frame_id = frame.to_step(current_id)
        current_id = frame_id + 1
        content += "#{} = CONICAL_SURFACE('{}',#{},{},{});\n" \
            .format(current_id, self.name, frame_id,
                    0.,
                    round(self.semi_angle, 3))
        return content, [current_id]

    def frame_mapping(self, frame: volmdlr.Frame3D, side: str):
        """
        Changes frame_mapping and return a new ConicalSurface3D.

        :param side: 'old' or 'new'
        """
        new_frame = self.frame.frame_mapping(frame, side)
        return ConicalSurface3D(new_frame, self.semi_angle, name=self.name)

    def frame_mapping_inplace(self, frame: volmdlr.Frame3D, side: str):
        """
        Changes frame_mapping and the object is updated inplace.

        :param side:'old' or 'new'
        """
        new_frame = self.frame.frame_mapping(frame, side)
        self.frame = new_frame

    def point2d_to_3d(self, point2d: volmdlr.Point2D):
        theta, z = point2d
        r = math.tan(self.semi_angle) * z
        new_point = volmdlr.Point3D(r * math.cos(theta),
                                    r * math.sin(theta),
                                    z)
        return self.frame.old_coordinates(new_point)

    def point3d_to_2d(self, point3d: volmdlr.Point3D):
        """
        Returns the cylindrical coordinates volmdlr.Point2D(theta, z) of a cartesian coordinates point (x, y, z).

        :param point3d: Point at the CylindricalSuface3D.
        :type point3d: :class:`volmdlr.`Point3D`
        """
        x, y, z = self.frame.global_to_local_coordinates(point3d)
        # Do not delte this, mathematical problem when x and y close to zero (should be zero) but not 0
        # Genarally this is related to uncertaintity of step files.
        if abs(x) < 1e-12:
            x = 0
        if abs(y) < 1e-12:
            y = 0
        theta = math.atan2(y, x)
        if abs(theta) < 1e-9:
            theta = 0.0
        return volmdlr.Point2D(theta, z)

    def rectangular_cut(self, theta1: float, theta2: float,
                        z1: float, z2: float, name: str = ''):
        # theta1 = angle_principal_measure(theta1)
        # theta2 = angle_principal_measure(theta2)
        if theta1 == theta2:
            theta2 += volmdlr.TWO_PI

        p1 = volmdlr.Point2D(theta1, z1)
        p2 = volmdlr.Point2D(theta2, z1)
        p3 = volmdlr.Point2D(theta2, z2)
        p4 = volmdlr.Point2D(theta1, z2)
        outer_contour = volmdlr.wires.ClosedPolygon2D([p1, p2, p3, p4])
        return ConicalFace3D(self, Surface2D(outer_contour, []), name)

    def linesegment3d_to_2d(self, linesegment3d):
        """
        Converts the primitive from 3D spatial coordinates to its equivalent 2D primitive in the parametric space.
        """
        start = self.point3d_to_2d(linesegment3d.start)
        end = self.point3d_to_2d(linesegment3d.end)
        if start.x != end.x and start == volmdlr.Point2D(0, 0):
            start = volmdlr.Point2D(end.x, 0)
        elif start.x != end.x:
            end = volmdlr.Point2D(start.x, end.y)
        return [vme.LineSegment2D(start, end)]

    def bsplinecurve3d_to_2d(self, bspline_curve3d):
        """
        Converts the primitive from 3D spatial coordinates to its equivalent 2D primitive in the parametric space.
        """
        length = bspline_curve3d.length()
        n = len(bspline_curve3d.control_points)
        points = [self.point3d_to_2d(p) for p in bspline_curve3d.discretization_points(number_points=n)]

        theta1, z1 = self.point3d_to_2d(bspline_curve3d.start)
        theta2, z2 = self.point3d_to_2d(bspline_curve3d.end)

        theta3, _ = self.point3d_to_2d(bspline_curve3d.point_at_abscissa(0.001 * length))
        # make sure that the reference angle is not undefined
        if abs(theta3) == math.pi:
            theta3, _ = self.point3d_to_2d(bspline_curve3d.point_at_abscissa(0.002 * length))

        # Verify if theta1 or theta2 point should be -pi because atan2() -> ]-pi, pi]
        if abs(theta1) == math.pi:
            theta1 = vm_parametric.repair_start_end_angle_periodicity(theta1, theta3)
        if abs(theta2) == math.pi:
            theta4, _ = self.point3d_to_2d(bspline_curve3d.point_at_abscissa(0.98 * length))
            # make sure that the reference angle is not undefined
            if abs(theta4) == math.pi:
                theta4, _ = self.point3d_to_2d(bspline_curve3d.point_at_abscissa(0.97 * length))
            theta2 = vm_parametric.repair_start_end_angle_periodicity(theta2, theta4)

        points[0] = volmdlr.Point2D(theta1, z1)
        points[-1] = volmdlr.Point2D(theta2, z2)

        if theta3 < theta1 < theta2:
            points = [p - volmdlr.Point2D(volmdlr.TWO_PI, 0) if p.x > 0 else p for p in points]
        elif theta3 > theta1 > theta2:
            points = [p + volmdlr.Point2D(volmdlr.TWO_PI, 0) if p.x < 0 else p for p in points]

        return [vme.BSplineCurve2D.from_points_interpolation(points, degree=bspline_curve3d.degree,
                                                             periodic=bspline_curve3d.periodic)]

    def circle3d_to_2d(self, circle3d):
        """
        Converts the primitive from 3D spatial coordinates to its equivalent 2D primitive in the parametric space.
        """
        return []

    def linesegment2d_to_3d(self, linesegment2d):
        theta1, z1 = linesegment2d.start
        theta2, z2 = linesegment2d.end

        if math.isclose(theta1, theta2, abs_tol=1e-4):
            return [vme.LineSegment3D(
                self.point2d_to_3d(linesegment2d.start),
                self.point2d_to_3d(linesegment2d.end),
            )]
        elif math.isclose(z1, z2, abs_tol=1e-4) and math.isclose(z1, 0.,
                                                                 abs_tol=1e-6):
            return []
        elif math.isclose(z1, z2, abs_tol=1e-4):
            if abs(theta1 - theta2) == volmdlr.TWO_PI:
                return [vme.FullArc3D(center=self.frame.origin + z1 * self.frame.w,
                                      start_end=self.point2d_to_3d(linesegment2d.start),
                                      normal=self.frame.w)]
            else:
                return [vme.Arc3D(
                    self.point2d_to_3d(linesegment2d.start),
                    self.point2d_to_3d(
                        volmdlr.Point2D(0.5 * (theta1 + theta2), z1)),
                    self.point2d_to_3d(linesegment2d.end))
                ]
        else:
            raise NotImplementedError('Ellipse?')

    def translation(self, offset: volmdlr.Vector3D):
        """
        ConicalSurface3D translation.

        :param offset: translation vector.
        :return: A new translated ConicalSurface3D.
        """
        return self.__class__(self.frame.translation(offset),
                              self.semi_angle)

    def translation_inplace(self, offset: volmdlr.Vector3D):
        """
        ConicalSurface3D translation. Object is updated inplace.

        :param offset: translation vector.
        """
        self.frame.translation_inplace(offset)

    def rotation(self, center: volmdlr.Point3D,
                 axis: volmdlr.Vector3D, angle: float):
        """
        ConicalSurface3D rotation.

        :param center: rotation center.
        :param axis: rotation axis.
        :param angle: angle rotation.
        :return: a new rotated ConicalSurface3D.
        """
        new_frame = self.frame.rotation(center=center, axis=axis, angle=angle)
        return self.__class__(new_frame, self.semi_angle)

    def rotation_inplace(self, center: volmdlr.Point3D,
                         axis: volmdlr.Vector3D, angle: float):
        """
        ConicalSurface3D rotation. Object is updated inplace.

        :param center: rotation center.
        :param axis: rotation axis.
        :param angle: rotation angle.
        """
        self.frame.rotation_inplace(center, axis, angle)

    def repair_primitives_periodicity(self, primitives2d):
        """
        Repairs the continuity of the 2D contour while using contour3d_to_2d on periodic surfaces.

        :param primitives2d: The primitives in parametric surface domain.
        :type primitives2d: list
        :return: A list of primitives.
        :rtype: list
        """
        # Search for a primitive that can be used as reference for reparing periodicity
        pos = 0
        for i, primitive in enumerate(primitives2d):
            start = primitive.start
            end = primitive.end
            if abs(start.x) != math.pi and end.x != start.x:
                pos = i
                break
        if pos != 0:
            primitives2d = primitives2d[pos:] + primitives2d[:pos]

        i = 1
        while i < len(primitives2d):
            previous_primitive = primitives2d[i - 1]
            delta = previous_primitive.end - primitives2d[i].start
            if not math.isclose(delta.norm(), 0, abs_tol=1e-5):
                if primitives2d[i].end == primitives2d[i - 1].end and \
                        primitives2d[i].length() == volmdlr.TWO_PI:
                    primitives2d[i] = primitives2d[i].reverse()
                elif delta.norm() and math.isclose(abs(previous_primitive.end.y), 0, abs_tol=1e-6):
                    primitives2d.insert(i, vme.LineSegment2D(previous_primitive.end, primitives2d[i].start))
                    i += 1
                else:
                    primitives2d[i] = primitives2d[i].translation(delta)
            i += 1
        if primitives2d[0].start != primitives2d[-1].end \
                and primitives2d[0].start.y == 0.0 and primitives2d[-1].end.y == 0.0:
            primitives2d.append(vme.LineSegment2D(primitives2d[-1].end, primitives2d[0].start))

        return primitives2d


class SphericalSurface3D(Surface3D):
    """
    Defines a spherical surface.

    :param frame: Sphere's frame to position it
    :type frame: volmdlr.Frame3D
    :param radius: Sphere's radius
    :type radius: float
    """
    face_class = 'SphericalFace3D'
    x_periodicity = volmdlr.TWO_PI
    y_periodicity = math.pi

    def __init__(self, frame, radius, name=''):
        self.frame = frame
        self.radius = radius
        Surface3D.__init__(self, name=name)

        # Hidden Attributes
        self._bbox = None

    @property
    def bounding_box(self):

        if not self._bbox:
            self._bbox = self._bounding_box()
        return self._bbox

    def _bounding_box(self):
        points = [self.frame.origin + volmdlr.Point3D(-self.radius,
                                                      -self.radius,
                                                      -self.radius),
                  self.frame.origin + volmdlr.Point3D(self.radius,
                                                      self.radius,
                                                      self.radius),

                  ]
        return volmdlr.core.BoundingBox.from_points(points)

    def contour2d_to_3d(self, contour2d):
        primitives3d = []
        for primitive2d in contour2d.primitives:
            method_name = f'{primitive2d.__class__.__name__.lower()}_to_3d'
            if hasattr(self, method_name):
                try:
                    primitives_list = getattr(self, method_name)(primitive2d)
                    if primitives_list:
                        primitives3d.extend(primitives_list)
                    else:
                        continue
                except NotImplementedError:
                    print(f'Class {self.__class__.__name__} does not implement {method_name}'
                          f'with {primitive2d.__class__.__name__}')
            else:
                raise NotImplementedError(
                    'Class {} does not implement {}'.format(
                        self.__class__.__name__,
                        method_name))

        return volmdlr.wires.Contour3D(primitives3d)

    @classmethod
    def from_step(cls, arguments, object_dict):
        """
        Converts a step primitive to a SphericalSurface3D.

        :param arguments: The arguments of the step primitive. The last element represents the unit_conversion_factor.
        :type arguments: list
        :param object_dict: The dictionnary containing all the step primitives
            that have already been instanciated.
        :type object_dict: dict
        :return: The corresponding SphericalSurface3D object.
        :rtype: :class:`volmdlr.faces.SphericalSurface3D`
        """
        unit_conversion_factor = arguments[-1]
        frame3d = object_dict[arguments[1]]
        U, W = frame3d.v, frame3d.u
        U.normalize()
        W.normalize()
        V = W.cross(U)
        frame_direct = volmdlr.Frame3D(frame3d.origin, U, V, W)
        radius = float(arguments[2]) * unit_conversion_factor
        return cls(frame_direct, radius, arguments[0][1:-1])

    def point2d_to_3d(self, point2d):
        # source mathcurve.com/surfaces/sphere
        # -pi<theta<pi, -pi/2<phi<pi/2
        theta, phi = point2d
        x = self.radius * math.cos(phi) * math.cos(theta)
        y = self.radius * math.cos(phi) * math.sin(theta)
        z = self.radius * math.sin(phi)
        return self.frame.old_coordinates(volmdlr.Point3D(x, y, z))

    def point3d_to_2d(self, point3d):
        """
        Tansform a 3D spatial point (x, y, z) into a 2D spherical parametric point (theta, phi).
        """
        x, y, z = self.frame.global_to_local_coordinates(point3d)
        z = min(self.radius, max(-self.radius, z))

        if z == -0.0:
            z = 0.0

        # Do not delte this, mathematical problem when x and y close to zero (should be zero) but not 0
        # Genarally I think this is related to uncertaintity of step files.
        if abs(x) < 1e-12:
            x = 0
        if abs(y) < 1e-12:
            y = 0

        theta = math.atan2(y, x)
        if abs(theta) < 1e-10:
            theta = 0

        zr = z / self.radius
        phi = math.asin(zr)
        if abs(phi) < 1e-10:
            phi = 0

        return volmdlr.Point2D(theta, phi)

    def linesegment2d_to_3d(self, linesegment2d):
        if linesegment2d.name == "construction":
            return []
        start = self.point2d_to_3d(linesegment2d.start)
        interior = self.point2d_to_3d(0.5 * (linesegment2d.start + linesegment2d.end))
        end = self.point2d_to_3d(linesegment2d.end)
        if start == end or linesegment2d.length() == 2 * math.pi:
            u = start - self.frame.origin
            u.normalize()
            v = interior - self.frame.origin
            v.normalize()
            normal = u.cross(v)
            return [vme.FullArc3D(self.frame.origin, start, normal)]
        return [vme.Arc3D(start, interior, end)]

    def arc3d_to_2d(self, arc3d):
        """
        Converts the primitive from 3D spatial coordinates to its equivalent 2D primitive in the parametric space.
        """
        start = self.point3d_to_2d(arc3d.start)
        end = self.point3d_to_2d(arc3d.end)
        interior = self.point3d_to_2d(arc3d.interior)

        theta1, phi1 = start
        theta2, phi2 = end

        length = arc3d.length()
        angle3d = arc3d.angle
        point_after_start = self.point3d_to_2d(arc3d.point_at_abscissa(0.001 * length))
        point_before_end = self.point3d_to_2d(arc3d.point_at_abscissa(0.98 * length))
        theta3, phi3 = point_after_start
        theta4, _ = point_before_end
        thetai = interior.x

        # Fix sphere singularity point
        if math.isclose(abs(phi1), 0.5 * math.pi, abs_tol=1e-5) and theta1 == 0.0\
                and math.isclose(theta3, thetai, abs_tol=1e-6) and math.isclose(theta4, thetai, abs_tol=1e-6):
            theta1 = thetai
            start = volmdlr.Point2D(theta1, phi1)
        if math.isclose(abs(phi2), 0.5 * math.pi, abs_tol=1e-5) and theta2 == 0.0\
                and math.isclose(theta3, thetai, abs_tol=1e-6) and math.isclose(theta4, thetai, abs_tol=1e-6):
            theta2 = thetai
            end = volmdlr.Point2D(theta2, phi2)

        start, end = vm_parametric.arc3d_to_spherical_verification(start, end, angle3d,
                                                                   [point_after_start, point_before_end],
                                                                   [self.x_periodicity, self.y_periodicity])
        if start == end:  # IS THIS POSSIBLE ?
            return [vme.LineSegment2D(start, start + volmdlr.TWO_PI * volmdlr.X2D)]
        if math.isclose(theta1, theta2, abs_tol=1e-4) or math.isclose(phi1, phi2, abs_tol=1e-4):
            return [vme.LineSegment2D(start, end)]

        return self.arc3d_to_2d_with_singularity(arc3d, start, end, point_after_start)

    def arc3d_to_2d_with_singularity(self, arc3d, start, end, point_after_start):
        # trying to treat when the arc starts at theta1 passes at the singularity at |phi| = 0.5*math.pi
        # and ends at theta2 = theta1 + math.pi
        theta1, phi1 = start
        theta2, phi2 = end
        theta3, phi3 = point_after_start

        half_pi = 0.5 * math.pi
        point_positive_singularity = self.point2d_to_3d(volmdlr.Point2D(theta1, half_pi))
        point_negative_singularity = self.point2d_to_3d(volmdlr.Point2D(theta1, -half_pi))
        positive_singularity = arc3d.point_belongs(point_positive_singularity, 1e-4)
        negative_singularity = arc3d.point_belongs(point_negative_singularity, 1e-4)
        interior = self.point3d_to_2d(arc3d.interior)
        if positive_singularity and negative_singularity:
            thetai = interior.x
            is_trigo = phi1 < phi3
            if is_trigo and abs(phi1) > half_pi:
                half_pi = 0.5 * math.pi
            elif is_trigo and abs(phi1) < half_pi:
                half_pi = - 0.5 * math.pi
            elif not is_trigo and abs(phi1) > half_pi:
                half_pi = - 0.5 * math.pi
            elif is_trigo and abs(phi1) < half_pi:
                half_pi = 0.5 * math.pi
            return [vme.LineSegment2D(volmdlr.Point2D(theta1, phi1), volmdlr.Point2D(theta1, -half_pi)),
                    vme.LineSegment2D(volmdlr.Point2D(theta1, -half_pi), volmdlr.Point2D(thetai, -half_pi),
                                      name="construction"),
                    vme.LineSegment2D(volmdlr.Point2D(thetai, -half_pi), volmdlr.Point2D(thetai, half_pi)),
                    vme.LineSegment2D(volmdlr.Point2D(thetai, half_pi), volmdlr.Point2D(theta2, half_pi),
                                      name="construction"),
                    vme.LineSegment2D(volmdlr.Point2D(theta2, half_pi), volmdlr.Point2D(theta2, phi2))
                    ]

        elif (positive_singularity or negative_singularity) and \
                math.isclose(abs(theta2 - theta1), math.pi, abs_tol=1e-4):
            if abs(phi1) == 0.5 * math.pi:
                return [vme.LineSegment2D(volmdlr.Point2D(theta3, phi1), volmdlr.Point2D(theta2, phi2))]
            if theta1 == math.pi and theta2 != math.pi:
                theta1 = -math.pi
            if theta2 == math.pi and theta1 != math.pi:
                theta2 = -math.pi

            return [vme.LineSegment2D(volmdlr.Point2D(theta1, phi1), volmdlr.Point2D(theta1, half_pi)),
                    vme.LineSegment2D(volmdlr.Point2D(theta1, half_pi), volmdlr.Point2D(theta2, half_pi),
                                      name="construction"),
                    vme.LineSegment2D(volmdlr.Point2D(theta2, half_pi), volmdlr.Point2D(theta2, phi2))
                    ]

        # maybe this is incomplete and not exact
        angle3d = arc3d.angle
        number_points = math.ceil(angle3d * 50) + 1  # 50 points per radian
        number_points = max(number_points, 5)
        points3d = arc3d.discretization_points(number_points=number_points)
        points = [self.point3d_to_2d(p) for p in points3d]

        points[0] = start  # to take into account all the previous verification
        points[-1] = end  # to take into account all the previous verification

        if theta3 < theta1 < theta2:
            points = [p - volmdlr.Point2D(self.x_periodicity, 0) if p.x > 0 else p for p in points]
        elif theta3 > theta1 > theta2:
            points = [p + volmdlr.Point2D(self.x_periodicity, 0) if p.x < 0 else p for p in points]
        #
        # if phi3 < phi1 < phi2:
        #     points = [p - volmdlr.Point2D(self.y_periodicity, 0) if p.y > 0 else p for p in points]
        # elif phi3 > phi1 > phi2:
        #     points = [p + volmdlr.Point2D(self.y_periodicity, 0) if p.y < 0 else p for p in points]
        try:
            return [vme.BSplineCurve2D.from_points_interpolation(points, 2)]
        except Exception:
            print("Error while trying to transform Arc3D to parametric Spherical space:")
            print(points)
        return None

    def bsplinecurve2d_to_3d(self, bspline_curve2d):
        # TODO: this is incomplete, a bspline_curve2d can be also a bspline_curve3d
        i = round(0.5 * len(bspline_curve2d.points))
        start = self.point2d_to_3d(bspline_curve2d.points[0])
        interior = self.point2d_to_3d(bspline_curve2d.points[i])
        end = self.point2d_to_3d(bspline_curve2d.points[-1])
        arc3d = vme.Arc3D(start, interior, end)
        flag = True
        points3d = [self.point2d_to_3d(p) for p in bspline_curve2d.points]
        for point in points3d:
            if not arc3d.point_belongs(point, 1e-4):
                flag = False
                break
        if flag:
            return [arc3d]

        return [vme.BSplineCurve3D.from_points_interpolation(points3d, degree=bspline_curve2d.degree,
                                                             periodic=bspline_curve2d.periodic)]

    def fullarc3d_to_2d(self, fullarc3d):
        """
        Converts the primitive from 3D spatial coordinates to its equivalent 2D primitive in the parametric space.
        """
        # TODO: On a spherical surface we can have fullarc3d in any plane
        length = fullarc3d.length()

        theta1, phi1 = self.point3d_to_2d(fullarc3d.start)
        theta2, phi2 = self.point3d_to_2d(fullarc3d.end)
        theta3, phi3 = self.point3d_to_2d(fullarc3d.point_at_abscissa(0.001 * length))
        theta4, _ = self.point3d_to_2d(fullarc3d.point_at_abscissa(0.98 * length))

        if self.frame.w.is_colinear_to(fullarc3d.normal):
            p1 = volmdlr.Point2D(theta1, phi1)
            if theta1 > theta3:
                p2 = volmdlr.Point2D(theta1 - volmdlr.TWO_PI, phi2)
            elif theta1 < theta3:
                p2 = volmdlr.Point2D(theta1 + volmdlr.TWO_PI, phi2)
            return [vme.LineSegment2D(p1, p2)]

        if math.isclose(self.frame.w.dot(fullarc3d.normal), 0, abs_tol=1e-4):
            theta_plus_pi = theta1 + math.pi
            if theta1 > theta3:
                theta_plus_pi = theta1 - math.pi
            elif theta1 < theta3:
                theta_plus_pi = theta1 + math.pi
            half_pi = 0.5 * math.pi
            if phi1 > phi3:
                half_pi = 0.5 * math.pi
            elif phi1 < phi3:
                half_pi = -0.5 * math.pi
            if abs(phi1) == 0.5 * math.pi:
                return [vme.LineSegment2D(volmdlr.Point2D(theta3, phi1), volmdlr.Point2D(theta3, -half_pi)),
                        vme.LineSegment2D(volmdlr.Point2D(theta4, -half_pi), volmdlr.Point2D(theta4, phi2))]

            return [vme.LineSegment2D(volmdlr.Point2D(theta1, phi1), volmdlr.Point2D(theta1, -half_pi)),
                    vme.LineSegment2D(volmdlr.Point2D(theta_plus_pi, -half_pi),
                                      volmdlr.Point2D(theta_plus_pi, half_pi)),
                    vme.LineSegment2D(volmdlr.Point2D(theta1, half_pi), volmdlr.Point2D(theta1, phi2))]

        points = [self.point3d_to_2d(p) for p in fullarc3d.discretization_points(angle_resolution=25)]

        # Verify if theta1 or theta2 point should be -pi because atan2() -> ]-pi, pi]
        theta1 = vm_parametric.repair_start_end_angle_periodicity(theta1, theta3)
        theta2 = vm_parametric.repair_start_end_angle_periodicity(theta2, theta4)

        points[0] = volmdlr.Point2D(theta1, phi1)
        points[-1] = volmdlr.Point2D(theta2, phi2)

        if theta3 < theta1 < theta2:
            points = [p - volmdlr.Point2D(volmdlr.TWO_PI, 0) if p.x > 0 else p for p in points]
        elif theta3 > theta1 > theta2:
            points = [p + volmdlr.Point2D(volmdlr.TWO_PI, 0) if p.x < 0 else p for p in points]

        return [vme.BSplineCurve2D.from_points_interpolation(points, 2)]

    def plot(self, ax=None, color='grey', alpha=0.5):
        # points = []
        for i in range(20):
            theta = i / 20. * volmdlr.TWO_PI
            t_points = []
            for j in range(20):
                phi = j / 20. * volmdlr.TWO_PI
                t_points.append(self.point2d_to_3d(volmdlr.Point2D(theta, phi)))
            ax = volmdlr.wires.ClosedPolygon3D(t_points).plot(ax=ax, color=color, alpha=alpha)

        return ax

    def rectangular_cut(self, theta1, theta2, phi1, phi2, name=''):
        if phi1 == phi2:
            phi2 += volmdlr.TWO_PI
        elif phi2 < phi1:
            phi2 += volmdlr.TWO_PI
        if theta1 == theta2:
            theta2 += volmdlr.TWO_PI
        elif theta2 < theta1:
            theta2 += volmdlr.TWO_PI

        p1 = volmdlr.Point2D(theta1, phi1)
        p2 = volmdlr.Point2D(theta2, phi1)
        p3 = volmdlr.Point2D(theta2, phi2)
        p4 = volmdlr.Point2D(theta1, phi2)
        outer_contour = volmdlr.wires.ClosedPolygon2D([p1, p2, p3, p4])
        return SphericalFace3D(self,
                               Surface2D(outer_contour, []),
                               name=name)

    def triangulation(self):
        face = self.rectangular_cut(0, volmdlr.TWO_PI, -0.5 * math.pi, 0.5 * math.pi)
        return face.triangulation()

    def repair_primitives_periodicity(self, primitives2d):
        """
        Repairs the continuity of the 2D contour while using contour3d_to_2d on periodic surfaces.

        :param primitives2d: The primitives in parametric surface domain.
        :type primitives2d: list
        :return: A list of primitives.
        :rtype: list
        """
        # # Search for a primitive that can be used as reference for reparing periodicity
        # pos = 0
        # x_periodicity = self.x_periodicity
        # y_periodicity = self.y_periodicity
        # if x_periodicity and not y_periodicity:
        #     for i, primitive in enumerate(primitives2d):
        #         start = primitive.start
        #         end = primitive.end
        #         if abs(start.x) != math.pi and end.x != start.x:
        #             pos = i
        #             break
        #     if pos != 0:
        #         primitives2d = primitives2d[pos:] + primitives2d[:pos]

        i = 1
        while i < len(primitives2d):
            previous_primitive = primitives2d[i - 1]
            delta = previous_primitive.end - primitives2d[i].start
            if not math.isclose(delta.norm(), 0, abs_tol=1e-5):
                if primitives2d[i].end == primitives2d[i - 1].end and \
                        primitives2d[i].length() == volmdlr.TWO_PI:
                    primitives2d[i] = primitives2d[i].reverse()
                elif math.isclose(abs(previous_primitive.end.y), 0.5 * math.pi, abs_tol=1e-6):
                    primitives2d.insert(i, vme.LineSegment2D(previous_primitive.end, primitives2d[i].start,
                                                             name="construction"))
                else:
                    primitives2d[i] = primitives2d[i].translation(delta)
            i += 1
        #     return primitives2d
        # primitives2d = repair(primitives2d)
        last_end = primitives2d[-1].end
        first_start = primitives2d[0].start
        if not last_end.is_close(first_start, tol=1e-3):
            last_end_3d = self.point2d_to_3d(last_end)
            first_start_3d = self.point2d_to_3d(first_start)
            if last_end_3d.is_close(first_start_3d, 1e-6) and \
                    not math.isclose(abs(last_end.y), 0.5 * math.pi, abs_tol=1e-5):
                if first_start.x > last_end.x:
                    half_pi = -0.5 * math.pi
                else:
                    half_pi = 0.5 * math.pi
                lines = [vme.LineSegment2D(last_end, volmdlr.Point2D(last_end.x, half_pi), name="construction"),
                         vme.LineSegment2D(volmdlr.Point2D(last_end.x, half_pi),
                                           volmdlr.Point2D(first_start.x, half_pi), name="construction"),
                         vme.LineSegment2D(volmdlr.Point2D(first_start.x, half_pi),
                                           first_start, name="construction")
                         ]
                primitives2d.extend(lines)
            else:
                primitives2d.append(vme.LineSegment2D(last_end, first_start))
        return primitives2d

    def rotation(self, center: volmdlr.Point3D, axis: volmdlr.Vector3D, angle: float):
        """
        Spherical Surface 3D rotation.

        :param center: rotation center
        :param axis: rotation axis
        :param angle: angle rotation
        :return: a new rotated Spherical Surface 3D
        """
        new_frame = self.frame.rotation(center=center, axis=axis, angle=angle)
        return SphericalSurface3D(new_frame, self.radius)

    def translation(self, offset: volmdlr.Vector3D):
        """
        Spherical Surface 3D translation.

        :param offset: translation vector
        :return: A new translated Spherical Surface 3D
        """
        new_frame = self.frame.translation(offset)
        return SphericalSurface3D(new_frame, self.radius)

    def frame_mapping(self, frame: volmdlr.Frame3D, side: str):
        """
        Changes Spherical Surface 3D's frame and return a new Spherical Surface 3D.

        :param frame: Frame of reference
        :type frame: `volmdlr.Frame3D`
        :param side: 'old' or 'new'
        """
        new_frame = self.frame.frame_mapping(frame, side)
        return SphericalSurface3D(new_frame, self.radius)


class RuledSurface3D(Surface3D):
    """
    Defines a ruled surface between two wires.

    :param wire1: Wire
    :type wire1: :class:`vmw.Wire3D`
    :param wire2: Wire
    :type wire2: :class:`volmdlr.wires.Wire3D`
    """
    face_class = 'RuledFace3D'

    def __init__(self, wire1: volmdlr.wires.Wire3D, wire2: volmdlr.wires.Wire3D, name: str = ''):
        self.wire1 = wire1
        self.wire2 = wire2
        self.length1 = wire1.length()
        self.length2 = wire2.length()
        Surface3D.__init__(self, name=name)

    def point2d_to_3d(self, point2d: volmdlr.Point2D):
        x, y = point2d
        point1 = self.wire1.point_at_abscissa(x * self.length1)
        point2 = self.wire2.point_at_abscissa(x * self.length2)
        joining_line = vme.LineSegment3D(point1, point2)
        point = joining_line.point_at_abscissa(y * joining_line.length())
        return point

    def point3d_to_2d(self, point3d):
        raise NotImplementedError

    def rectangular_cut(self, x1: float, x2: float,
                        y1: float, y2: float, name: str = ''):
        p1 = volmdlr.Point2D(x1, y1)
        p2 = volmdlr.Point2D(x2, y1)
        p3 = volmdlr.Point2D(x2, y2)
        p4 = volmdlr.Point2D(x1, y2)
        outer_contour = volmdlr.wires.ClosedPolygon2D([p1, p2, p3, p4])
        surface2d = Surface2D(outer_contour, [])
        return volmdlr.faces.RuledFace3D(self, surface2d, name)


class BSplineSurface3D(Surface3D):
    """
    A class representing a 3D B-spline surface.

    A B-spline surface is a smooth surface defined by a set of control points and
    a set of basis functions called B-spline basis functions. The shape of the
    surface is determined by the position of the control points and can be
    modified by moving the control points.

    :param degree_u: The degree of the B-spline curve in the u direction.
    :type degree_u: int
    :param degree_v: The degree of the B-spline curve in the v direction.
    :type degree_v: int
    :param control_points: A list of 3D control points that define the shape of
        the surface.
    :type control_points: List[`volmdlr.Point3D`]
    :param nb_u: The number of control points in the u direction.
    :type nb_u: int
    :param nb_v: The number of control points in the v direction.
    :type nb_v: int
    :param u_multiplicities: A list of multiplicities for the knots in the u direction.
        The multiplicity of a knot is the number of times it appears in the knot vector.
    :type u_multiplicities: List[int]
    :param v_multiplicities: A list of multiplicities for the knots in the v direction.
        The multiplicity of a knot is the number of times it appears in the knot vector.
    :type v_multiplicities: List[int]
    :param u_knots: A list of knots in the u direction. The knots are real numbers that
        define the position of the control points along the u direction.
    :type u_knots: List[float]
    :param v_knots: A list of knots in the v direction. The knots are real numbers that
        define the position of the control points along the v direction.
    :type v_knots: List[float]
    :param weights: (optional) A list of weights for the control points. The weights
        can be used to adjust the influence of each control point on the shape of the
        surface. Default is None.
    :type weights: List[float]
    :param name: (optional) A name for the surface. Default is an empty string.
    :type name: str
    """
    face_class = "BSplineFace3D"
    _non_serializable_attributes = ["surface", "curves"]

    def __init__(self, degree_u, degree_v, control_points, nb_u, nb_v,
                 u_multiplicities, v_multiplicities, u_knots, v_knots,
                 weights=None, name=''):
        self.control_points = control_points
        self.degree_u = degree_u
        self.degree_v = degree_v
        self.nb_u = nb_u
        self.nb_v = nb_v

        u_knots = vme.standardize_knot_vector(u_knots)
        v_knots = vme.standardize_knot_vector(v_knots)
        self.u_knots = u_knots
        self.v_knots = v_knots
        self.u_multiplicities = u_multiplicities
        self.v_multiplicities = v_multiplicities
        self.weights = weights

        self.control_points_table = []
        points_row = []
        i = 1
        for pt in control_points:
            points_row.append(pt)
            if i == nb_v:
                self.control_points_table.append(points_row)
                points_row = []
                i = 1
            else:
                i += 1
        if weights is None:
            surface = BSpline.Surface()
            P = [(control_points[i][0], control_points[i][1],
                  control_points[i][2]) for i in range(len(control_points))]

        else:
            surface = NURBS.Surface()
            P = [(control_points[i][0] * weights[i],
                  control_points[i][1] * weights[i],
                  control_points[i][2] * weights[i],
                  weights[i]) for i in range(len(control_points))]
        surface.degree_u = degree_u
        surface.degree_v = degree_v
        surface.set_ctrlpts(P, nb_u, nb_v)
        knot_vector_u = []
        for i, u_knot in enumerate(u_knots):
            knot_vector_u.extend([u_knot] * u_multiplicities[i])
        knot_vector_v = []
        for i, v_knot in enumerate(v_knots):
            knot_vector_v.extend([v_knot] * v_multiplicities[i])
        surface.knotvector_u = knot_vector_u
        surface.knotvector_v = knot_vector_v
        surface.delta = 0.05
        # surface_points = surface.evalpts

        self.surface = surface
        self.curves = extract_curves(surface, extract_u=True, extract_v=True)
        # self.points = [volmdlr.Point3D(*p) for p in surface_points]
        Surface3D.__init__(self, name=name)

        # Hidden Attributes
        self._displacements = None
        self._grids2d = None
        self._grids2d_deformed = None
        self._bbox = None

        self._x_periodicity = False  # Use False instread of None because None is a possible value of x_periodicity
        self._y_periodicity = False

    @property
    def x_periodicity(self):
        if self._x_periodicity is False:
            u = self.curves['u']
            a, b = self.surface.domain[0]
            u0 = u[0]
            p_a = u0.evaluate_single(a)
            p_b = u0.evaluate_single(b)
            if p_a == p_b:
                self._x_periodicity = self.surface.range[0]
            else:
                self._x_periodicity = None
        return self._x_periodicity

    @property
    def y_periodicity(self):
        if self._y_periodicity is False:
            v = self.curves['v']
            c, d = self.surface.domain[1]
            v0 = v[0]
            p_c = v0.evaluate_single(c)
            p_d = v0.evaluate_single(d)
            if p_c == p_d:
                self._y_periodicity = self.surface.range[1]
            else:
                self._y_periodicity = None
        return self._y_periodicity

    @property
    def bounding_box(self):
        if not self._bbox:
            self._bbox = self._bounding_box()
        return self._bbox

    def _bounding_box(self):
        """
        Computes the bounding box ot the surface.

        """
        min_bounds, max_bounds = self.surface.bbox
        xmin, ymin, zmin = min_bounds
        xmax, ymax, zmax = max_bounds
        return volmdlr.core.BoundingBox(xmin, xmax, ymin, ymax, zmin, zmax)

    def control_points_matrix(self, coordinates):
        """
        Define control points like a matrix, for each coordinate: x:0, y:1, z:2.

        """

        P = npy.empty((self.nb_u, self.nb_v))
        for i in range(0, self.nb_u):
            for j in range(0, self.nb_v):
                P[i][j] = self.control_points_table[i][j][coordinates]
        return P

    # Knots_vector
    def knots_vector_u(self):
        """
        Compute the global knot vector (u direction) based on knot elements and multiplicities.

        """

        knots = self.u_knots
        multiplicities = self.u_multiplicities

        knots_vec = []
        for i in range(0, len(knots)):
            for j in range(0, multiplicities[i]):
                knots_vec.append(knots[i])
        return knots_vec

    def knots_vector_v(self):
        """
        Compute the global knot vector (v direction) based on knot elements and multiplicities.

        """

        knots = self.v_knots
        multiplicities = self.v_multiplicities

        knots_vec = []
        for i in range(0, len(knots)):
            for _ in range(0, multiplicities[i]):
                knots_vec.append(knots[i])
        return knots_vec

    def basis_functions_u(self, u, k, i):
        """
        Compute basis functions Bi in u direction for u=u and degree=k.

        """

        # k = self.degree_u
        t = self.knots_vector_u()

        if k == 0:
            return 1.0 if t[i] <= u < t[i + 1] else 0.0
        if t[i + k] == t[i]:
            c1 = 0.0
        else:
            c1 = (u - t[i]) / (t[i + k] - t[i]) * self.basis_functions_u(u, k - 1, i)
        if t[i + k + 1] == t[i + 1]:
            c2 = 0.0
        else:
            c2 = (t[i + k + 1] - u) / (t[i + k + 1] - t[i + 1]) * self.basis_functions_u(u, k - 1, i + 1)
        return c1 + c2

    def basis_functions_v(self, v, k, i):
        """
        Compute basis functions Bi in v direction for v=v and degree=k.

        """

        # k = self.degree_u
        t = self.knots_vector_v()

        if k == 0:
            return 1.0 if t[i] <= v < t[i + 1] else 0.0
        if t[i + k] == t[i]:
            c1 = 0.0
        else:
            c1 = (v - t[i]) / (t[i + k] - t[i]) * self.basis_functions_v(v, k - 1, i)
        if t[i + k + 1] == t[i + 1]:
            c2 = 0.0
        else:
            c2 = (t[i + k + 1] - v) / (t[i + k + 1] - t[i + 1]) * self.basis_functions_v(v, k - 1, i + 1)
        return c1 + c2

    def blending_vector_u(self, u):
        """
        Compute a vector of basis_functions in u direction for u=u.

        """

        blending_vect = npy.empty((1, self.nb_u))
        for j in range(0, self.nb_u):
            blending_vect[0][j] = self.basis_functions_u(u, self.degree_u, j)

        return blending_vect

    def blending_vector_v(self, v):
        """
        Compute a vector of basis_functions in v direction for v=v.

        """

        blending_vect = npy.empty((1, self.nb_v))
        for j in range(0, self.nb_v):
            blending_vect[0][j] = self.basis_functions_v(v, self.degree_v, j)

        return blending_vect

    def blending_matrix_u(self, u):
        """
        Compute a matrix of basis_functions in u direction for a vector u like [0,1].

        """

        blending_mat = npy.empty((len(u), self.nb_u))
        for i in range(0, len(u)):
            for j in range(0, self.nb_u):
                blending_mat[i][j] = self.basis_functions_u(u[i], self.degree_u, j)
        return blending_mat

    def blending_matrix_v(self, v):
        """
        Compute a matrix of basis_functions in v direction for a vector v like [0,1].

        """

        blending_mat = npy.empty((len(v), self.nb_v))
        for i in range(0, len(v)):
            for j in range(0, self.nb_v):
                blending_mat[i][j] = self.basis_functions_v(v[i], self.degree_v, j)
        return blending_mat

    def point2d_to_3d(self, point2d: volmdlr.Point2D):
        x, y = point2d
        x = min(max(x, 0), 1)
        y = min(max(y, 0), 1)
        # uses derivatives for performance because it's already compiled
        return volmdlr.Point3D(*self.derivatives(x, y, 0)[0][0])
        # return volmdlr.Point3D(*self.surface.evaluate_single((x, y)))

    def point3d_to_2d(self, point3d: volmdlr.Point3D, tol=1e-4):
        """
        Evaluates the parametric coordinates (u, v) of a 3D point (x, y, z).

        :param point3d: A 3D point to be evaluated.
        :type point3d: :class:`volmdlr.Point3D`
        :param tol: Tolerance to accept the results.
        :type tol: float
        :return: The parametric coordinates (u, v) of the point.
        :rtype: :class:`volmdlr.Point2D`
        """

        def f(x):
            return point3d.point_distance(self.point2d_to_3d(volmdlr.Point2D(x[0], x[1])))

        def fun(x):
            S = self.derivatives(x[0], x[1], 1)
            r = S[0][0] - point3d
            f = r.norm() + 1e-18
            jac = npy.array([r.dot(S[1][0]) / f, r.dot(S[0][1]) / f])
            return f, jac

        min_bound_x, max_bound_x = self.surface.domain[0]
        min_bound_y, max_bound_y = self.surface.domain[1]

        delta_bound_x = max_bound_x - min_bound_x
        delta_bound_y = max_bound_y - min_bound_y
        x0s = [((min_bound_x + max_bound_x) / 2, (min_bound_y + max_bound_y) / 2),
               ((min_bound_x + max_bound_x) / 2, min_bound_y + delta_bound_y / 10),
               ((min_bound_x + max_bound_x) / 2, max_bound_y - delta_bound_y / 10),
               ((min_bound_x + max_bound_x) / 4, min_bound_y + delta_bound_y / 2),
               (max_bound_x - delta_bound_x / 4,  min_bound_y + delta_bound_y / 2),
               ((min_bound_x + max_bound_x) / 4, min_bound_y + delta_bound_y / 10),
               (max_bound_x - delta_bound_x / 4, min_bound_y + delta_bound_y / 10),
               ((min_bound_x + max_bound_x) / 4, max_bound_y - delta_bound_y / 10),
               (max_bound_x - delta_bound_x / 4, max_bound_y - delta_bound_y / 10),
               (min_bound_x + delta_bound_x / 10, min_bound_y + delta_bound_y / 10),
               (min_bound_x + delta_bound_x / 10, max_bound_y - delta_bound_y / 10),
               (max_bound_x - delta_bound_x / 10, min_bound_y + delta_bound_y / 10),
               (max_bound_x - delta_bound_x / 10, max_bound_y - delta_bound_y / 10)]

        # Sort the initial conditions
        x0s.sort(key=f)

        # Find the parametric coordinates of the point
        results = []
        for x0 in x0s:
            res = scp.optimize.minimize(fun, x0=npy.array(x0), jac=True,
                                        bounds=[(min_bound_x, max_bound_x),
                                                (min_bound_y, max_bound_y)])
            if res.fun <= tol:
                return volmdlr.Point2D(*res.x)

            results.append((res.x, res.fun))

        return volmdlr.Point2D(*min(results, key=lambda r: r[1])[0])

    def linesegment2d_to_3d(self, linesegment2d):
        # TODO: this is a non exact method!
        lth = linesegment2d.length()
        points = [self.point2d_to_3d(
            linesegment2d.point_at_abscissa(i * lth / 10.)) for i in range(11)]

        linesegment = vme.LineSegment3D(points[0], points[-1])
        flag = True
        flag_arc = False
        for pt in points:
            if not linesegment.point_belongs(pt, abs_tol=1e-4):
                flag = False
                break
        if not flag:
            arc = vme.Arc3D(points[0], points[5], points[-1])
            flag_arc = all(arc.point_belongs(pt, abs_tol=1e-4) for pt in points)

        periodic = False
        if self.x_periodicity is not None and \
                math.isclose(lth, self.x_periodicity, abs_tol=1e-6) and \
                math.isclose(linesegment2d.start.y, linesegment2d.end.y,
                             abs_tol=1e-6):
            periodic = True
        elif self.y_periodicity is not None and \
                math.isclose(lth, self.y_periodicity, abs_tol=1e-6) and \
                math.isclose(linesegment2d.start.x, linesegment2d.end.x,
                             abs_tol=1e-6):
            periodic = True

        if flag and not flag_arc:
            # All the points are on the same LineSegment3D
            primitives = [linesegment]
        elif flag_arc:
            primitives = [arc]
        else:
            primitives = [vme.BSplineCurve3D.from_points_interpolation(
                points, min(self.degree_u, self.degree_v), periodic=periodic)]
            # linesegments = [vme.LineSegment3D(p1, p2)
            #                 for p1, p2 in zip(points[:-1], points[1:])]
        return primitives

    def linesegment3d_to_2d(self, linesegment3d):
        """
        A line segment on a BSplineSurface3D will be in any case a line in 2D?
        """
        x_perio = self.x_periodicity if self.x_periodicity is not None else 1.
        y_perio = self.y_periodicity if self.y_periodicity is not None else 1.
        start = self.point3d_to_2d(linesegment3d.start)
        end = self.point3d_to_2d(linesegment3d.end)
        if start == end:
            return None
        return [vme.LineSegment2D(start, end)]

    def _repair_periodic_boundary_points(self, curve3d, points_2d, direction_periodicity):
        """
        Verifies points at boundary on a periodic BSplineSurface3D.

        :param points_2d: List of `volmdlr.Point2D` after transformation from 3D cartesian coordinates
        :type points_2d: volmdlr.Point2D
        :param direction_periodicity: should be 'x' if x_periodicity or 'y' if y periodicity
        :type direction_periodicity: str
        """
        lth = curve3d.length()
        start = self.point3d_to_2d(curve3d.start)
        end = self.point3d_to_2d(curve3d.end)

        pt_after_start = self.point3d_to_2d(curve3d.point_at_abscissa(0.01 * lth))
        pt_before_end = self.point3d_to_2d(curve3d.point_at_abscissa(0.98 * lth))
        points = points_2d
        if direction_periodicity == 'x':
            i = 0
        else:
            i = 1
        min_bound, max_bound = self.surface.domain[i]
        if start[i] != end[i]:
            if math.isclose(start[i], min_bound, abs_tol=1e-4) and pt_after_start[i] > pt_before_end[i]:
                start[i] = max_bound
            elif math.isclose(start[i], max_bound, abs_tol=1e-4) and pt_after_start[i] < pt_before_end[i]:
                start[i] = min_bound

            if math.isclose(end[i], min_bound, abs_tol=1e-4) and pt_before_end[i] > pt_after_start[i]:
                end[i] = max_bound
            elif math.isclose(end[i], max_bound, abs_tol=1e-4) and pt_before_end[i] < pt_after_start[i]:
                end[i] = min_bound

        points[0] = start
        points[-1] = end

        boundary = [(math.isclose(p[i], max_bound, abs_tol=1e-4) or math.isclose(p[i], min_bound, abs_tol=1e-4)) for
                    p in points]
        if all(boundary):
            # if the line is at the boundary of the surface domain, we take the first point as reference
            t = max_bound if math.isclose(points[0][i], max_bound, abs_tol=1e-4) else min_bound
            if direction_periodicity == 'x':
                points = [volmdlr.Point2D(t, p[1]) for p in points]
            else:
                points = [volmdlr.Point2D(p[0], t) for p in points]

        return points

    def bsplinecurve3d_to_2d(self, bspline_curve3d):
        """
        Converts the primitive from 3D spatial coordinates to its equivalent 2D primitive in the parametric space.
        """
        # TODO: enhance this, it is a non exact method!
        # TODO: bsplinecurve can be periodic but not around the bsplinesurface
        bsc_linesegment = vme.LineSegment3D(bspline_curve3d.points[0],
                                            bspline_curve3d.points[-1])
        flag = True
        for pt in bspline_curve3d.points:
            if not bsc_linesegment.point_belongs(pt):
                flag = False
                break

        if self.x_periodicity and not self.y_periodicity \
                and bspline_curve3d.periodic:
            p1 = self.point3d_to_2d(bspline_curve3d.points[0])
            p1_sup = self.point3d_to_2d(bspline_curve3d.points[0])
            new_x = p1.x - p1_sup.x + self.x_periodicity
            new_x = new_x if 0 <= new_x else 0
            reverse = False
            if new_x < 0:
                new_x = 0
            elif math.isclose(new_x, self.x_periodicity, abs_tol=1e-5):
                new_x = 0
                reverse = True

            linesegments = [
                vme.LineSegment2D(
                    volmdlr.Point2D(new_x, p1.y),
                    volmdlr.Point2D(self.x_periodicity, p1.y))]
            if reverse:
                linesegments[0] = linesegments[0].reverse()

        elif self.y_periodicity and not self.x_periodicity \
                and bspline_curve3d.periodic:
            p1 = self.point3d_to_2d(bspline_curve3d.points[0])
            p1_sup = self.point3d_to_2d(bspline_curve3d.points[0])
            new_y = p1.y - p1_sup.y + self.y_periodicity
            new_y = new_y if 0 <= new_y else 0
            reverse = False
            if new_y < 0:
                new_y = 0
            elif math.isclose(new_y, self.y_periodicity, abs_tol=1e-5):
                new_y = 0
                reverse = True

            linesegments = [
                vme.LineSegment2D(
                    volmdlr.Point2D(p1.x, new_y),
                    volmdlr.Point2D(p1.x, self.y_periodicity))]
            if reverse:
                linesegments[0] = linesegments[0].reverse()

        elif self.x_periodicity and self.y_periodicity \
                and bspline_curve3d.periodic:
            raise NotImplementedError

        elif flag:
            x_perio = self.x_periodicity if self.x_periodicity is not None \
                else 1.
            y_perio = self.y_periodicity if self.y_periodicity is not None \
                else 1.

            p1 = self.point3d_to_2d(bspline_curve3d.points[0])
            p2 = self.point3d_to_2d(bspline_curve3d.points[-1])

            if p1 == p2:
                print('BSplineCruve3D skipped because it is too small')
                linesegments = None
            else:
                p1_sup = self.point3d_to_2d(bspline_curve3d.points[0])
                p2_sup = self.point3d_to_2d(bspline_curve3d.points[-1])
                if self.x_periodicity and p1.point_distance(p1_sup) > 1e-5:
                    p1.x -= p1_sup.x - x_perio
                    p2.x -= p2_sup.x - x_perio
                if self.y_periodicity and p1.point_distance(p1_sup) > 1e-5:
                    p1.y -= p1_sup.y - y_perio
                    p2.y -= p2_sup.y - y_perio
                linesegments = [vme.LineSegment2D(p1, p2)]
            # How to check if end of surface overlaps start or the opposite ?
        else:
            lth = bspline_curve3d.length()
            # uses straight line length to improve performance
            # lth = bspline_curve3d.start.point_distance(bspline_curve3d.end)
            if lth > 1e-5:
                n = len(bspline_curve3d.control_points)
                points = [self.point3d_to_2d(p) for p in bspline_curve3d.discretization_points(number_points=n)]
                # points = []
                # for p in bspline_curve3d.discretization_points(number_points=n):
                #     point2d = self.point3d_to_2d(p)
                #     if point2d:
                #         points.append(point2d)
                if points[0] != points[-1]:
                    linesegment = vme.LineSegment2D(points[0], points[-1])
                    flag_line = True
                    for pt in points:
                        if not linesegment.point_belongs(pt, abs_tol=1e-4):
                            flag_line = False
                            break
                    if flag_line:
                        return [linesegment]

                if self.x_periodicity:
                    points = self._repair_periodic_boundary_points(bspline_curve3d, points, 'x')

                if self.y_periodicity:
                    points = self._repair_periodic_boundary_points(bspline_curve3d, points, 'y')

                return [vme.BSplineCurve2D.from_points_interpolation(
                    points=points, degree=bspline_curve3d.degree)]

            elif 1e-6 < lth <= 1e-5:
                linesegments = [vme.LineSegment2D(
                    self.point3d_to_2d(bspline_curve3d.start),
                    self.point3d_to_2d(bspline_curve3d.end))]
            else:
                print('BSplineCruve3D skipped because it is too small')
                linesegments = None

        return linesegments

    def arc3d_to_2d(self, arc3d):
        """
        Converts the primitive from 3D spatial coordinates to its equivalent 2D primitive in the parametric space.
        """
        start = self.point3d_to_2d(arc3d.start)
        end = self.point3d_to_2d(arc3d.end)

        min_bound_x, max_bound_x = self.surface.domain[0]
        min_bound_y, max_bound_y = self.surface.domain[1]
        if self.x_periodicity:
            points = self._repair_periodic_boundary_points(arc3d, [start, end], 'x')
            start = points[0]
            end = points[1]
            if start == end:
                if math.isclose(start.x, min_bound_x, abs_tol=1e-4):
                    end.x = max_bound_x
                else:
                    end.x = min_bound_x
        if self.y_periodicity:
            points = self._repair_periodic_boundary_points(arc3d, [start, end], 'y')
            start = points[0]
            end = points[1]
            if start == end:
                if math.isclose(start.y, min_bound_y, abs_tol=1e-4):
                    end.y = max_bound_y
                else:
                    end.y = min_bound_y

        return [vme.LineSegment2D(start, end)]

    def arc2d_to_3d(self, arc2d):
        number_points = math.ceil(arc2d.angle * 7) + 1  # 7 points per radian
        length = arc2d.length()
        points = [self.point2d_to_3d(arc2d.point_at_abscissa(i * length / (number_points - 1)))
                  for i in range(number_points)]
        return [vme.BSplineCurve3D.from_points_interpolation(
            points, max(self.degree_u, self.degree_v))]

    def rectangular_cut(self, u1: float, u2: float,
                        v1: float, v2: float, name: str = ''):
        p1 = volmdlr.Point2D(u1, v1)
        p2 = volmdlr.Point2D(u2, v1)
        p3 = volmdlr.Point2D(u2, v2)
        p4 = volmdlr.Point2D(u1, v2)
        outer_contour = volmdlr.wires.ClosedPolygon2D([p1, p2, p3, p4])
        surface = Surface2D(outer_contour, [])
        return BSplineFace3D(self, surface, name)  # PlaneFace3D

    def FreeCADExport(self, ip, ndigits=3):
        name = 'primitive{}'.format(ip)
        script = ""
        points = '['
        for i, pts_row in enumerate(self.control_points_table):
            pts = '['
            for j, pt in enumerate(pts_row):
                point = 'fc.Vector({},{},{}),'.format(pt[0], pt[1], pt[2])
                pts += point
            pts = pts[:-1] + '],'
            points += pts
        points = points[:-1] + ']'

        script += '{} = Part.BSplineSurface()\n'.format(name)
        if self.weights is None:
            script += '{}.buildFromPolesMultsKnots({},{},{},udegree={},vdegree={},uknots={},vknots={})\n'.format(
                name, points, self.u_multiplicities, self.v_multiplicities,
                self.degree_u, self.degree_v, self.u_knots, self.v_knots)
        else:
            script += '{}.buildFromPolesMultsKnots({},{},{},udegree={},vdegree={},uknots={}, \
                vknots={},weights={})\n'.format(
                name, points, self.u_multiplicities, self.v_multiplicities,
                self.degree_u, self.degree_v, self.u_knots, self.v_knots,
                self.weights)

        return script

    def rotation(self, center: volmdlr.Vector3D,
                 axis: volmdlr.Vector3D, angle: float):
        """
        BSplineSurface3D rotation.
        :param center: rotation center
        :param axis: rotation axis
        :param angle: angle rotation
        :return: a new rotated BSplineSurface3D
        """
        new_control_points = [p.rotation(center, axis, angle)
                              for p in self.control_points]
        new_bsplinesurface3d = BSplineSurface3D(self.degree_u, self.degree_v,
                                                new_control_points, self.nb_u,
                                                self.nb_v,
                                                self.u_multiplicities,
                                                self.v_multiplicities,
                                                self.u_knots, self.v_knots,
                                                self.weights, self.name)
        return new_bsplinesurface3d

    def rotation_inplace(self, center: volmdlr.Vector3D,
                         axis: volmdlr.Vector3D, angle: float):
        """
        BSplineSurface3D rotation. Object is updated inplace.

        :param center: rotation center.
        :type center: `volmdlr.Vector3D`
        :param axis: rotation axis.
        :type axis: `volmdlr.Vector3D`
        :param angle: rotation angle.
        :type angle: float
        :return: None, BSplineSurface3D is updated inplace
        :rtype: None
        """
        new_bsplinesurface3d = self.rotation(center, axis, angle)
        self.control_points = new_bsplinesurface3d.control_points
        self.surface = new_bsplinesurface3d.surface

    def translation(self, offset: volmdlr.Vector3D):
        """
        BSplineSurface3D translation.
        :param offset: translation vector
        :return: A new translated BSplineSurface3D
        """
        new_control_points = [p.translation(offset) for p in
                              self.control_points]
        new_bsplinesurface3d = BSplineSurface3D(self.degree_u, self.degree_v,
                                                new_control_points, self.nb_u,
                                                self.nb_v,
                                                self.u_multiplicities,
                                                self.v_multiplicities,
                                                self.u_knots, self.v_knots,
                                                self.weights, self.name)

        return new_bsplinesurface3d

    def translation_inplace(self, offset: volmdlr.Vector3D):
        """
        BSplineSurface3D translation. Object is updated inplace.

        :param offset: translation vector
        """
        new_bsplinesurface3d = self.translation(offset)
        self.control_points = new_bsplinesurface3d.control_points
        self.surface = new_bsplinesurface3d.surface

    def frame_mapping(self, frame: volmdlr.Frame3D, side: str):
        """
        Changes frame_mapping and return a new BSplineSurface3D.
        side = 'old' or 'new'
        """
        new_control_points = [p.frame_mapping(frame, side) for p in
                              self.control_points]
        new_bsplinesurface3d = BSplineSurface3D(self.degree_u, self.degree_v,
                                                new_control_points, self.nb_u,
                                                self.nb_v,
                                                self.u_multiplicities,
                                                self.v_multiplicities,
                                                self.u_knots, self.v_knots,
                                                self.weights, self.name)
        return new_bsplinesurface3d

    def frame_mapping_inplace(self, frame: volmdlr.Frame3D, side: str):
        """
        Changes frame_mapping and the object is updated inplace.
        side = 'old' or 'new'
        """
        new_bsplinesurface3d = self.frame_mapping(frame, side)
        self.control_points = new_bsplinesurface3d.control_points
        self.surface = new_bsplinesurface3d.surface

    def plot(self, ax=None, color='grey', alpha=0.5):
        u_curves = [vme.BSplineCurve3D.from_geomdl_curve(u) for u in self.curves['u']]
        v_curves = [vme.BSplineCurve3D.from_geomdl_curve(v) for v in self.curves['v']]
        if ax is None:
            ax = plt.figure().add_subplot(111, projection='3d')
        for u in u_curves:
            u.plot(ax=ax, color=color, alpha=alpha)
        for v in v_curves:
            v.plot(ax=ax, color=color, alpha=alpha)
        for p in self.control_points:
            p.plot(ax, color=color, alpha=alpha)
        return ax

    def simplify_surface(self):
        """
        Verifies if BSplineSurface3D could be a Plane3D.
        :return: simplified surface if possible, otherwis, returns self
        """
        points = [self.control_points[0], self.control_points[math.ceil(len(self.control_points) / 2)],
                  self.control_points[-1]]
        plane3d = Plane3D.from_3_points(*points)
        if all(plane3d.point_on_surface(point) for point in self.control_points):
            return plane3d
        return self

    @classmethod
    def from_step(cls, arguments, object_dict):
        """
        Converts a step primitive to a BSplineSurface3D.

        :param arguments: The arguments of the step primitive. The last element represents the unit_conversion_factor.
        :type arguments: list
        :param object_dict: The dictionnary containing all the step primitives
            that have already been instanciated.
        :type object_dict: dict
        :return: The corresponding BSplineSurface3D object.
        :rtype: :class:`volmdlr.faces.BSplineSurface3D`
        """
        name = arguments[0][1:-1]
        degree_u = int(arguments[1])
        degree_v = int(arguments[2])
        points_sets = arguments[3][1:-1].split("),")
        points_sets = [elem + ")" for elem in points_sets[:-1]] + [
            points_sets[-1]]
        control_points = []
        for points_set in points_sets:
            points = [object_dict[int(i[1:])] for i in
                      points_set[1:-1].split(",")]
            nb_v = len(points)
            control_points.extend(points)
        nb_u = int(len(control_points) / nb_v)
        surface_form = arguments[4]
        if arguments[5] == '.F.':
            u_closed = False
        elif arguments[5] == '.T.':
            u_closed = True
        else:
            raise ValueError
        if arguments[6] == '.F.':
            v_closed = False
        elif arguments[6] == '.T.':
            v_closed = True
        else:
            raise ValueError
        self_intersect = arguments[7]
        u_multiplicities = [int(i) for i in arguments[8][1:-1].split(",")]
        v_multiplicities = [int(i) for i in arguments[9][1:-1].split(",")]
        u_knots = [float(i) for i in arguments[10][1:-1].split(",")]
        v_knots = [float(i) for i in arguments[11][1:-1].split(",")]
        knot_spec = arguments[12]

        if 13 in range(len(arguments[:-1])):
            weight_data = [
                float(i) for i in
                arguments[13][1:-1].replace("(", "").replace(")", "").split(",")
            ]
        else:
            weight_data = None

        bsplinesurface = cls(degree_u, degree_v, control_points, nb_u, nb_v,
                             u_multiplicities, v_multiplicities, u_knots,
                             v_knots, weight_data, name)
        bsplinesurface = bsplinesurface.simplify_surface()
        # if u_closed:
        #     bsplinesurface.x_periodicity = bsplinesurface.get_x_periodicity()
        # if v_closed:
        #     bsplinesurface.y_periodicity = bsplinesurface.get_y_periodicity()
        return bsplinesurface

    def to_step(self, current_id):
        content = ''
        point_matrix_ids = '('
        for points in self.control_points_table:
            point_ids = '('
            for point in points:
                point_content, point_id = point.to_step(current_id)
                content += point_content
                point_ids += f'#{point_id},'
                current_id = point_id + 1
            point_ids = point_ids[:-1]
            point_ids += '),'
            point_matrix_ids += point_ids
        point_matrix_ids = point_matrix_ids[:-1]
        point_matrix_ids += ')'

        u_close = '.T.' if self.x_periodicity else '.F.'
        v_close = '.T.' if self.y_periodicity else '.F.'

        content += "#{} = B_SPLINE_SURFACE_WITH_KNOTS('{}',{},{},{},.UNSPECIFIED.,{},{},.F.,{},{},{},{},.UNSPECIFIED.);\
            \n".format(current_id, self.name, self.degree_u, self.degree_v,
                       point_matrix_ids, u_close, v_close,
                       tuple(self.u_multiplicities), tuple(self.v_multiplicities),
                       tuple(self.u_knots), tuple(self.v_knots))
        return content, [current_id]

    def grid3d(self, grid2d: volmdlr.grid.Grid2D):
        """
        Generate 3d grid points of a Bspline surface, based on a Grid2D.

        """

        if not self._grids2d:
            self._grids2d = grid2d

        points_2d = grid2d.points
        points_3d = [self.point2d_to_3d(point2d) for point2d in points_2d]

        return points_3d

    def grid2d_deformed(self, grid2d: volmdlr.grid.Grid2D):
        """
        Dimension and deform a Grid2D points based on a Bspline surface.

        """

        points_2d = grid2d.points
        points_3d = self.grid3d(grid2d)

        points_x, points_y = grid2d.points_xy

        # Parameters
        index_x = {}  # grid point position(i,j), x coordinates position in X(unknown variable)
        index_y = {}  # grid point position(i,j), y coordinates position in X(unknown variable)
        index_points = {}  # grid point position(j,i), point position in points_2d (or points_3d)
        k, p = 0, 0
        for i in range(0, points_x):
            for j in range(0, points_y):
                index_x.update({(j, i): k})
                index_y.update({(j, i): k + 1})
                index_points.update({(j, i): p})
                k = k + 2
                p = p + 1

        equation_points = []  # points combination to compute distances between 2D and 3D grid points
        for i in range(0, points_y):  # row from (0,i)
            for j in range(1, points_x):
                equation_points.append(((0, i), (j, i)))
        for i in range(0, points_x):  # column from (i,0)
            for j in range(1, points_y):
                equation_points.append(((i, 0), (i, j)))
        for i in range(0, points_y):  # row
            for j in range(0, points_x - 1):
                equation_points.append(((j, i), (j + 1, i)))
        for i in range(0, points_x):  # column
            for j in range(0, points_x - 1):
                equation_points.append(((i, j), (i, j + 1)))
        for i in range(0, points_y - 1):  # diagonal
            for j in range(0, points_x - 1):
                equation_points.append(((j, i), (j + 1, i + 1)))

        for i in range(0, points_y):  # row 2segments (before.point.after)
            for j in range(1, points_x - 1):
                equation_points.append(((j - 1, i), (j + 1, i)))

        for i in range(0, points_x):  # column 2segments (before.point.after)
            for j in range(1, points_y - 1):
                equation_points.append(((i, j - 1), (i, j + 1)))

        # Euclidean distance
        # D=[] # distances between 3D grid points (based on points combination [equation_points])
        # for i in range(0, len(equation_points)):
        #     D.append((points_3d[index_points[equation_points[i][0]]].point_distance(
        #         points_3d[index_points[equation_points[i][1]]]))**2)

        # Geodesic distance
        # xx=[]
        # for p in points_2d:
        #     xx.append(p.x)
        # yy=[]
        # for p in points_2d:
        #     yy.append(p.y)

        # triang = plt_tri.Triangulation(xx, yy)
        # faces = triang.triangles
        # points = npy.empty([len(points_3d),3])
        # for i in range(0,len(points_3d)):
        #     points[i] = npy.array([points_3d[i].x,points_3d[i].y,points_3d[i].z])

        # geoalg = geodesic.PyGeodesicAlgorithmExact(points, faces)
        D = []  # geodesic distances between 3D grid points (based on points combination [equation_points])
        for i in range(0, len(equation_points)):
            D.append((self.geodesic_distance(
                points_3d[index_points[equation_points[i][0]]], points_3d[index_points[equation_points[i][1]]])) ** 2)

        # System of nonlinear equations
        def non_linear_equations(X):
            F = npy.empty(len(equation_points) + 2)
            for i in range(0, len(equation_points)):
                F[i] = abs((X[index_x[equation_points[i][0]]] ** 2 +
                            X[index_x[equation_points[i][1]]] ** 2 +
                            X[index_y[equation_points[i][0]]] ** 2 +
                            X[index_y[equation_points[i][1]]] ** 2 -
                            2 *
                            X[index_x[equation_points[i][0]]] *
                            X[index_x[equation_points[i][1]]] -
                            2 *
                            X[index_y[equation_points[i][0]]] *
                            X[index_y[equation_points[i][1]]] -
                            D[i]) /
                           D[i])

            F[i + 1] = X[0] * 1000
            F[i + 2] = X[1] * 1000
            # i=i+2
            # # F[i+3] = X[(len(points_2d)-points_x)*2]
            # l= 3
            # for f in range(1, points_x):
            #     F[i+f] = X[l]*1000
            #     l = l+2
            # F[i+3] = X[3]*1000
            # F[i+4] = X[5]*1000
            # F[i+4] = X[points_x*2]*1000

            return F

        # Solution with "least_squares"
        x_init = []  # initial guess (2D grid points)
        for i in range(0, len(points_2d)):
            x_init.append(points_2d[i][0])
            x_init.append(points_2d[i][1])
        z = opt.least_squares(non_linear_equations, x_init)

        points_2d_deformed = [volmdlr.Point2D(z.x[i], z.x[i + 1])
                              for i in range(0, len(z.x), 2)]  # deformed 2d grid points

        grid2d_deformed = volmdlr.grid.Grid2D.from_points(points=points_2d_deformed,
                                                          points_dim_1=points_x,
                                                          direction=grid2d.direction)

        self._grids2d_deformed = grid2d_deformed

        return points_2d_deformed

    def grid2d_deformation(self, grid2d: volmdlr.grid.Grid2D):
        """
        Compute the deformation/displacement (dx/dy) of a Grid2D based on a Bspline surface.

        """

        if not self._grids2d_deformed:
            self.grid2d_deformed(grid2d)

        displacement = self._grids2d_deformed.displacement_compared_to(grid2d)
        self._displacements = displacement

        return displacement

    def point2d_parametric_to_dimension(self, point2d: volmdlr.Point3D, grid2d: volmdlr.grid.Grid2D):
        """
        Convert a point2d from the parametric to the dimensioned frame.

        """

        # Check if the 0<point2d.x<1 and 0<point2d.y<1
        if point2d.x < 0:
            point2d.x = 0
        elif point2d.x > 1:
            point2d.x = 1
        if point2d.y < 0:
            point2d.y = 0
        elif point2d.y > 1:
            point2d.y = 1

        if self._grids2d == grid2d:
            points_2d = self._grids2d.points
        else:
            points_2d = grid2d.points
            self._grids2d = grid2d

        if self._displacements is not None:
            displacement = self._displacements
        else:
            displacement = self.grid2d_deformation(grid2d)

        points_x, points_y = grid2d.points_xy

        # Parameters
        index_points = {}  # grid point position(j,i), point position in points_2d (or points_3d)
        p = 0
        for i in range(0, points_x):
            for j in range(0, points_y):
                index_points.update({(j, i): p})
                p = p + 1

        # Form function "Finite Elements"
        def form_function(s, t):
            N = npy.empty(4)
            N[0] = (1 - s) * (1 - t) / 4
            N[1] = (1 + s) * (1 - t) / 4
            N[2] = (1 + s) * (1 + t) / 4
            N[3] = (1 - s) * (1 + t) / 4
            return N

        finite_elements_points = []  # 2D grid points index that define one element
        for j in range(0, points_y - 1):
            for i in range(0, points_x - 1):
                finite_elements_points.append(((i, j), (i + 1, j), (i + 1, j + 1), (i, j + 1)))
        finite_elements = []  # finite elements defined with closed polygon
        for i in range(0, len(finite_elements_points)):
            finite_elements.append(
                volmdlr.wires.ClosedPolygon2D((points_2d[index_points[finite_elements_points[i][0]]],
                                               points_2d[index_points[finite_elements_points[i][1]]],
                                               points_2d[index_points[finite_elements_points[i][2]]],
                                               points_2d[index_points[finite_elements_points[i][3]]])))

        for k in range(0, len(finite_elements_points)):
            if (volmdlr.wires.Contour2D(finite_elements[k].primitives).point_belongs(
                    point2d)  # finite_elements[k].point_belongs(point2d)
                    or volmdlr.wires.Contour2D(finite_elements[k].primitives).point_over_contour(point2d)
                    or ((points_2d[index_points[finite_elements_points[k][0]]][0] < point2d.x <
                         points_2d[index_points[finite_elements_points[k][1]]][0])
                        and point2d.y == points_2d[index_points[finite_elements_points[k][0]]][1])
                    or ((points_2d[index_points[finite_elements_points[k][1]]][1] < point2d.y <
                         points_2d[index_points[finite_elements_points[k][2]]][1])
                        and point2d.x == points_2d[index_points[finite_elements_points[k][1]]][0])
                    or ((points_2d[index_points[finite_elements_points[k][3]]][0] < point2d.x <
                         points_2d[index_points[finite_elements_points[k][2]]][0])
                        and point2d.y == points_2d[index_points[finite_elements_points[k][1]]][1])
                    or ((points_2d[index_points[finite_elements_points[k][0]]][1] < point2d.y <
                         points_2d[index_points[finite_elements_points[k][3]]][1])
                        and point2d.x == points_2d[index_points[finite_elements_points[k][0]]][0])):
                break

        x0 = points_2d[index_points[finite_elements_points[k][0]]][0]
        y0 = points_2d[index_points[finite_elements_points[k][0]]][1]
        x1 = points_2d[index_points[finite_elements_points[k][1]]][0]
        y2 = points_2d[index_points[finite_elements_points[k][2]]][1]
        x = point2d.x
        y = point2d.y
        s = 2 * ((x - x0) / (x1 - x0)) - 1
        t = 2 * ((y - y0) / (y2 - y0)) - 1

        N = form_function(s, t)
        dx = npy.array([displacement[index_points[finite_elements_points[k][0]]][0],
                        displacement[index_points[finite_elements_points[k][1]]][0],
                        displacement[index_points[finite_elements_points[k][2]]][0],
                        displacement[index_points[finite_elements_points[k][3]]][0]])
        dy = npy.array([displacement[index_points[finite_elements_points[k][0]]][1],
                        displacement[index_points[finite_elements_points[k][1]]][1],
                        displacement[index_points[finite_elements_points[k][2]]][1],
                        displacement[index_points[finite_elements_points[k][3]]][1]])

        return volmdlr.Point2D(point2d.x + npy.transpose(N).dot(dx), point2d.y + npy.transpose(N).dot(dy))

    def point3d_to_2d_with_dimension(self, point3d: volmdlr.Point3D, grid2d: volmdlr.grid.Grid2D):
        """
        Compute the point2d of a point3d, on a Bspline surface, in the dimensioned frame.
        """

        point2d = self.point3d_to_2d(point3d)

        point2d_with_dimension = self.point2d_parametric_to_dimension(point2d, grid2d)

        return point2d_with_dimension

    def point2d_with_dimension_to_parametric_frame(self, point2d, grid2d: volmdlr.grid.Grid2D):
        """
        Convert a point2d from the dimensioned to the parametric frame.

        """

        if self._grids2d != grid2d:
            self._grids2d = grid2d
        if not self._grids2d_deformed:
            self.grid2d_deformed(grid2d)

        points_2d = grid2d.points
        points_2d_deformed = self._grids2d_deformed.points
        points_x, points_y = grid2d.points_xy

        # Parameters
        index_points = {}  # grid point position(j,i), point position in points_2d (or points_3d)
        p = 0
        for i in range(0, points_x):
            for j in range(0, points_y):
                index_points.update({(j, i): p})
                p = p + 1

        finite_elements_points = []  # 2D grid points index that define one element
        for j in range(0, points_y - 1):
            for i in range(0, points_x - 1):
                finite_elements_points.append(((i, j), (i + 1, j), (i + 1, j + 1), (i, j + 1)))
        finite_elements = []  # finite elements defined with closed polygon  DEFORMED
        for i in range(0, len(finite_elements_points)):
            finite_elements.append(
                volmdlr.wires.ClosedPolygon2D((points_2d_deformed[index_points[finite_elements_points[i][0]]],
                                               points_2d_deformed[index_points[finite_elements_points[i][1]]],
                                               points_2d_deformed[index_points[finite_elements_points[i][2]]],
                                               points_2d_deformed[index_points[finite_elements_points[i][3]]])))

        finite_elements_initial = []  # finite elements defined with closed polygon  INITIAL
        for i in range(0, len(finite_elements_points)):
            finite_elements_initial.append(
                volmdlr.wires.ClosedPolygon2D((points_2d[index_points[finite_elements_points[i][0]]],
                                               points_2d[index_points[finite_elements_points[i][1]]],
                                               points_2d[index_points[finite_elements_points[i][2]]],
                                               points_2d[index_points[finite_elements_points[i][3]]])))

        for k in range(0, len(finite_elements_points)):
            if (finite_elements[k].point_belongs(point2d)
                    or ((points_2d_deformed[index_points[finite_elements_points[k][0]]][0] < point2d.x <
                         points_2d_deformed[index_points[finite_elements_points[k][1]]][0])
                        and point2d.y == points_2d_deformed[index_points[finite_elements_points[k][0]]][1])
                    or ((points_2d_deformed[index_points[finite_elements_points[k][1]]][1] < point2d.y <
                         points_2d_deformed[index_points[finite_elements_points[k][2]]][1])
                        and point2d.x == points_2d_deformed[index_points[finite_elements_points[k][1]]][0])
                    or ((points_2d_deformed[index_points[finite_elements_points[k][3]]][0] < point2d.x <
                         points_2d_deformed[index_points[finite_elements_points[k][2]]][0])
                        and point2d.y == points_2d_deformed[index_points[finite_elements_points[k][1]]][1])
                    or ((points_2d_deformed[index_points[finite_elements_points[k][0]]][1] < point2d.y <
                         points_2d_deformed[index_points[finite_elements_points[k][3]]][1])
                        and point2d.x == points_2d_deformed[index_points[finite_elements_points[k][0]]][0])
                    or finite_elements[k].primitives[0].point_belongs(point2d) or finite_elements[k].primitives[
                        1].point_belongs(point2d)
                    or finite_elements[k].primitives[2].point_belongs(point2d) or finite_elements[k].primitives[
                        3].point_belongs(point2d)):
                break

        frame_deformed = volmdlr.Frame2D(finite_elements[k].center_of_mass(),
                                         volmdlr.Vector2D(finite_elements[k].primitives[1].middle_point()[0] -
                                                          finite_elements[k].center_of_mass()[0],
                                                          finite_elements[k].primitives[1].middle_point()[1] -
                                                          finite_elements[k].center_of_mass()[1]),
                                         volmdlr.Vector2D(finite_elements[k].primitives[0].middle_point()[0] -
                                                          finite_elements[k].center_of_mass()[0],
                                                          finite_elements[k].primitives[0].middle_point()[1] -
                                                          finite_elements[k].center_of_mass()[1]))

        point2d_frame_deformed = volmdlr.Point2D(point2d.frame_mapping(frame_deformed, 'new')[0],
                                                 point2d.frame_mapping(frame_deformed, 'new')[1])

        frame_inital = volmdlr.Frame2D(finite_elements_initial[k].center_of_mass(),
                                       volmdlr.Vector2D(finite_elements_initial[k].primitives[1].middle_point()[0] -
                                                        finite_elements_initial[k].center_of_mass()[0],
                                                        finite_elements_initial[k].primitives[1].middle_point()[1] -
                                                        finite_elements_initial[k].center_of_mass()[1]),
                                       volmdlr.Vector2D(finite_elements_initial[k].primitives[0].middle_point()[0] -
                                                        finite_elements_initial[k].center_of_mass()[0],
                                                        finite_elements_initial[k].primitives[0].middle_point()[1] -
                                                        finite_elements_initial[k].center_of_mass()[1]))

        X = point2d_frame_deformed.frame_mapping(frame_inital, 'old')[0]
        if X < 0:
            X = 0
        elif X > 1:
            X = 1
        Y = point2d_frame_deformed.frame_mapping(frame_inital, 'old')[1]
        if Y < 0:
            Y = 0
        elif Y > 1:
            Y = 1

        return volmdlr.Point2D(X, Y)

    def point2d_with_dimension_to_3d(self, point2d, grid2d: volmdlr.grid.Grid2D):
        """
        Compute the point3d, on a Bspline surface, of a point2d define in the dimensioned frame.

        """

        point2d_01 = self.point2d_with_dimension_to_parametric_frame(point2d, grid2d)

        return self.point2d_to_3d(point2d_01)

    def linesegment2d_parametric_to_dimension(self, linesegment2d, grid2d: volmdlr.grid.Grid2D):
        """
        Convert a linesegment2d from the parametric to the dimensioned frame.

        """

        points = linesegment2d.discretization_points(number_points=20)
        points_dim = [
            self.point2d_parametric_to_dimension(
                p, grid2d) for p in points]

        return vme.BSplineCurve2D.from_points_interpolation(
            points_dim, max(self.degree_u, self.degree_v))

    def linesegment3d_to_2d_with_dimension(self, linesegment3d, grid2d: volmdlr.grid.Grid2D):
        """
        Compute the linesegment2d of a linesegment3d, on a Bspline surface, in the dimensioned frame.

        """

        linesegment2d = self.linesegment3d_to_2d(linesegment3d)
        bsplinecurve2d_with_dimension = self.linesegment2d_parametric_to_dimension(linesegment2d, grid2d)

        return bsplinecurve2d_with_dimension

    def linesegment2d_with_dimension_to_parametric_frame(self, linesegment2d):
        """
        Convert a linesegment2d from the dimensioned to the parametric frame.

        """

        try:
            linesegment2d = vme.LineSegment2D(
                self.point2d_with_dimension_to_parametric_frame(linesegment2d.start, self._grids2d),
                self.point2d_with_dimension_to_parametric_frame(linesegment2d.end, self._grids2d))
        except NotImplementedError:
            return None

        return linesegment2d

    def linesegment2d_with_dimension_to_3d(self, linesegment2d):
        """
        Compute the linesegment3d, on a Bspline surface, of a linesegment2d defined in the dimensioned frame.

        """

        linesegment2d_01 = self.linesegment2d_with_dimension_to_parametric_frame(linesegment2d)
        linesegment3d = self.linesegment2d_to_3d(linesegment2d_01)

        return linesegment3d

    def bsplinecurve2d_parametric_to_dimension(self, bsplinecurve2d, grid2d: volmdlr.grid.Grid2D):
        """
        Convert a bsplinecurve2d from the parametric to the dimensioned frame.

        """

        # check if bsplinecurve2d is in a list
        if isinstance(bsplinecurve2d, list):
            bsplinecurve2d = bsplinecurve2d[0]
        points = bsplinecurve2d.control_points
        points_dim = []

        for p in points:
            points_dim.append(self.point2d_parametric_to_dimension(p, grid2d))

        bsplinecurve2d_with_dimension = vme.BSplineCurve2D(bsplinecurve2d.degree, points_dim,
                                                           bsplinecurve2d.knot_multiplicities,
                                                           bsplinecurve2d.knots,
                                                           bsplinecurve2d.weights,
                                                           bsplinecurve2d.periodic)

        return bsplinecurve2d_with_dimension

    def bsplinecurve3d_to_2d_with_dimension(self, bsplinecurve3d, grid2d: volmdlr.grid.Grid2D):
        """
        Compute the bsplinecurve2d of a bsplinecurve3d, on a Bspline surface, in the dimensioned frame.

        """

        bsplinecurve2d_01 = self.bsplinecurve3d_to_2d(bsplinecurve3d)
        bsplinecurve2d_with_dimension = self.bsplinecurve2d_parametric_to_dimension(
            bsplinecurve2d_01, grid2d)

        return bsplinecurve2d_with_dimension

    def bsplinecurve2d_with_dimension_to_parametric_frame(self, bsplinecurve2d):
        """
        Convert a bsplinecurve2d from the dimensioned to the parametric frame.

        """

        points_dim = bsplinecurve2d.control_points
        points = []
        for p in points_dim:
            points.append(
                self.point2d_with_dimension_to_parametric_frame(p, self._grids2d))

        bsplinecurve2d = vme.BSplineCurve2D(bsplinecurve2d.degree, points,
                                            bsplinecurve2d.knot_multiplicities,
                                            bsplinecurve2d.knots,
                                            bsplinecurve2d.weights,
                                            bsplinecurve2d.periodic)
        return bsplinecurve2d

    def bsplinecurve2d_with_dimension_to_3d(self, bsplinecurve2d):
        """
        Compute the bsplinecurve3d, on a Bspline surface, of a bsplinecurve2d defined in the dimensioned frame.

        """

        bsplinecurve2d_01 = self.bsplinecurve2d_with_dimension_to_parametric_frame(bsplinecurve2d)
        bsplinecurve3d = self.bsplinecurve2d_to_3d(bsplinecurve2d_01)

        return bsplinecurve3d

    def arc2d_parametric_to_dimension(self, arc2d, grid2d: volmdlr.grid.Grid2D):
        """
        Convert a arc2d from the parametric to the dimensioned frame.

        """

        number_points = math.ceil(arc2d.angle * 7) + 1
        l = arc2d.length()
        points = [self.point2d_parametric_to_dimension(arc2d.point_at_abscissa(
            i * l / (number_points - 1)), grid2d) for i in range(number_points)]

        return vme.BSplineCurve2D.from_points_interpolation(
            points, max(self.degree_u, self.degree_v))

    def arc3d_to_2d_with_dimension(self, arc3d, grid2d: volmdlr.grid.Grid2D):
        """
        Compute the arc2d of a arc3d, on a Bspline surface, in the dimensioned frame.

        """

        bsplinecurve2d = self.arc3d_to_2d(arc3d)[0]  # it's a bsplinecurve2d
        arc2d_with_dimension = self.bsplinecurve2d_parametric_to_dimension(bsplinecurve2d, grid2d)

        return arc2d_with_dimension  # it's a bsplinecurve2d-dimension

    def arc2d_with_dimension_to_parametric_frame(self, arc2d):
        """
        Convert a arc2d from the dimensioned to the parametric frame.

        """

        number_points = math.ceil(arc2d.angle * 7) + 1
        l = arc2d.length()

        points = [self.point2d_with_dimension_to_parametric_frame(arc2d.point_at_abscissa(
            i * l / (number_points - 1)), self._grids2d) for i in range(number_points)]

        return vme.BSplineCurve2D.from_points_interpolation(
            points, max(self.degree_u, self.degree_v))

    def arc2d_with_dimension_to_3d(self, arc2d):
        """
        Compute the  arc3d, on a Bspline surface, of a arc2d in the dimensioned frame.

        """

        arc2d_01 = self.arc2d_with_dimension_to_parametric_frame(arc2d)
        arc3d = self.arc2d_to_3d(arc2d_01)

        return arc3d  # it's a bsplinecurve3d

    def contour2d_parametric_to_dimension(self, contour2d: volmdlr.wires.Contour2D,
                                          grid2d: volmdlr.grid.Grid2D):
        """
        Convert a contour2d from the parametric to the dimensioned frame.

        """

        primitives2d_dim = []

        for primitive2d in contour2d.primitives:
            # method_name = '{}_parametric_to_dimension'.format(
            #     primitive2d.__class__.__name__.lower())
            method_name = f'{primitive2d.__class__.__name__.lower()}_parametric_to_dimension'

            if hasattr(self, method_name):
                primitives = getattr(self, method_name)(primitive2d, grid2d)
                if primitives:
                    primitives2d_dim.append(primitives)

            else:
                raise NotImplementedError(
                    f'Class {self.__class__.__name__} does not implement {method_name}')

        return volmdlr.wires.Contour2D(primitives2d_dim)

    def contour3d_to_2d_with_dimension(self, contour3d: volmdlr.wires.Contour3D,
                                       grid2d: volmdlr.grid.Grid2D):
        """
        Compute the Contour2d of a Contour3d, on a Bspline surface, in the dimensioned frame.

        """

        contour2d_01 = self.contour3d_to_2d(contour3d)

        return self.contour2d_parametric_to_dimension(contour2d_01, grid2d)

    def contour2d_with_dimension_to_parametric_frame(self, contour2d):
        """
        Convert a contour2d from the dimensioned to the parametric frame.

        """

        # TODO: check and avoid primitives with start=end
        primitives2d = []

        for primitive2d in contour2d.primitives:
            method_name = f'{primitive2d.__class__.__name__.lower()}_with_dimension_to_parametric_frame'

            if hasattr(self, method_name):
                primitives = getattr(self, method_name)(primitive2d)
                if primitives:
                    primitives2d.append(primitives)

            else:
                raise NotImplementedError(
                    # 'Class {} does not implement {}'.format(self.__class__.__name__,
                    #                                         method_name))
                    f'Class {self.__class__.__name__} does not implement {method_name}')

        # #Avoid to have primitives with start=end
        # start_points = []
        # for i in range(0, len(new_start_points)-1):
        #     if new_start_points[i] != new_start_points[i+1]:
        #         start_points.append(new_start_points[i])
        # if new_start_points[-1] != new_start_points[0]:
        #     start_points.append(new_start_points[-1])

        return volmdlr.wires.Contour2D(primitives2d)

    def contour2d_with_dimension_to_3d(self, contour2d):
        """
        Compute the contour3d, on a Bspline surface, of a contour2d define in the dimensioned frame.

        """

        contour01 = self.contour2d_with_dimension_to_parametric_frame(contour2d)

        return self.contour2d_to_3d(contour01)

    @classmethod
    def from_geomdl_surface(cls, surface):
        """
        Create a volmdlr's BSpline_Surface3D from a geomdl's one.

        """

        control_points = []
        for i in range(0, len(surface.ctrlpts)):
            control_points.append(volmdlr.Point3D(surface.ctrlpts[i][0], surface.ctrlpts[i][1], surface.ctrlpts[i][2]))

        (u_knots, u_multiplicities) = knots_vector_inv((surface.knotvector_u))
        (v_knots, v_multiplicities) = knots_vector_inv((surface.knotvector_v))

        bspline_surface = cls(degree_u=surface.degree_u,
                              degree_v=surface.degree_v,
                              control_points=control_points,
                              nb_u=surface.ctrlpts_size_u,
                              nb_v=surface.ctrlpts_size_v,
                              u_multiplicities=u_multiplicities,
                              v_multiplicities=v_multiplicities,
                              u_knots=u_knots,
                              v_knots=v_knots)

        return bspline_surface

    @classmethod
    def points_fitting_into_bspline_surface(cls, points_3d, size_u, size_v, degree_u, degree_v):
        """
        Bspline Surface interpolation through 3d points.

        Parameters
        ----------
        points_3d : volmdlr.Point3D
            data points
        size_u : int
            number of data points on the u-direction.
        size_v : int
            number of data points on the v-direction.
        degree_u : int
            degree of the output surface for the u-direction.
        degree_v : int
            degree of the output surface for the v-direction.

        Returns
        -------
        B-spline surface

        """

        points = []
        for i in range(0, len(points_3d)):
            points.append((points_3d[i].x, points_3d[i].y, points_3d[i].z))

        surface = interpolate_surface(points, size_u, size_v, degree_u, degree_v)

        return cls.from_geomdl_surface(surface)

    @classmethod
    def points_approximate_into_bspline_surface(cls, points_3d, size_u, size_v, degree_u, degree_v, **kwargs):
        """
        Bspline Surface approximate through 3d points.

        Parameters
        ----------
        points_3d : volmdlr.Point3D
            data points
        size_u : int
            number of data points on the u-direction.
        size_v : int
            number of data points on the v-direction.
        degree_u : int
            degree of the output surface for the u-direction.
        degree_v : int
            degree of the output surface for the v-direction.

        Keyword Arguments:
            * ``ctrlpts_size_u``: number of control points on the u-direction. *Default: size_u - 1*
            * ``ctrlpts_size_v``: number of control points on the v-direction. *Default: size_v - 1*

        Returns
        -------
        B-spline surface: volmdlr.faces.BSplineSurface3D

        """

        # Keyword arguments
        num_cpts_u = kwargs.get('ctrlpts_size_u', size_u - 1)  # number of datapts, r + 1 > number of ctrlpts, n + 1
        num_cpts_v = kwargs.get('ctrlpts_size_v', size_v - 1)  # number of datapts, s + 1 > number of ctrlpts, m + 1

        points = [tuple([*pt]) for pt in points_3d]

        surface = approximate_surface(points, size_u, size_v, degree_u, degree_v,
                                      ctrlpts_size_u=num_cpts_u, num_cpts_v=num_cpts_v)

        return cls.from_geomdl_surface(surface)

    @classmethod
    def from_cylindrical_faces(cls, cylindrical_faces, degree_u, degree_v,
                               points_x: int = 10, points_y: int = 10):
        """
        Define a bspline surface from a list of cylindrical faces.

        Parameters
        ----------
        cylindrical_faces : List[volmdlr.faces.CylindricalFace3D]
            faces 3d
        degree_u : int
            degree of the output surface for the u-direction
        degree_v : int
            degree of the output surface for the v-direction
        points_x : int
            number of points in x-direction
        points_y : int
            number of points in y-direction

        Returns
        -------
        B-spline surface

        """

        if len(cylindrical_faces) == 1:
            return cls.from_cylindrical_face(cylindrical_faces[0], degree_u, degree_v, points_x=50, points_y=50)

        if len(cylindrical_faces) > 1:
            bspline_surfaces = []
            direction = cylindrical_faces[0].adjacent_direction(cylindrical_faces[1])

            if direction == 'x':
                bounding_rectangle_0 = cylindrical_faces[0].surface2d.outer_contour.bounding_rectangle
                ymin = bounding_rectangle_0[2]
                ymax = bounding_rectangle_0[3]
                for face in cylindrical_faces:
                    bounding_rectangle = face.surface2d.outer_contour.bounding_rectangle
                    ymin = min(ymin, bounding_rectangle[2])
                    ymax = max(ymax, bounding_rectangle[3])
                for face in cylindrical_faces:
                    bounding_rectangle = face.surface2d.outer_contour.bounding_rectangle

                    points_3d = face.surface3d.grid3d(
                        volmdlr.grid.Grid2D.from_properties(
                            x_limits=(bounding_rectangle[0], bounding_rectangle[1]),
                            y_limits=(ymin, ymax),
                            points_nbr=(points_x, points_y)))

                    bspline_surfaces.append(
                        cls.points_fitting_into_bspline_surface(
                            points_3d, points_x, points_y, degree_u, degree_v))

            elif direction == 'y':
                bounding_rectangle_0 = cylindrical_faces[0].surface2d.outer_contour.bounding_rectangle
                xmin = bounding_rectangle_0[0]
                xmax = bounding_rectangle_0[1]
                for face in cylindrical_faces:
                    bounding_rectangle = face.surface2d.outer_contour.bounding_rectangle
                    xmin = min(xmin, bounding_rectangle[0])
                    xmax = max(xmax, bounding_rectangle[1])
                for face in cylindrical_faces:
                    bounding_rectangle = face.surface2d.outer_contour.bounding_rectangle

                    points_3d = face.surface3d.grid3d(
                        volmdlr.grid.Grid2D.from_properties(
                            x_limits=(xmin, xmax),
                            y_limits=(bounding_rectangle[2], bounding_rectangle[3]),
                            points_nbr=(points_x, points_y)))

                    bspline_surfaces.append(
                        cls.points_fitting_into_bspline_surface(
                            points_3d, points_x, points_y, degree_u, degree_v))

            to_be_merged = bspline_surfaces[0]
            for i in range(0, len(bspline_surfaces) - 1):
                merged = to_be_merged.merge_with(bspline_surfaces[i + 1])
                to_be_merged = merged

            bspline_surface = to_be_merged

            return bspline_surface

    @classmethod
    def from_cylindrical_face(cls, cylindrical_face, degree_u, degree_v,
                              **kwargs):  # points_x: int = 50, points_y: int = 50
        """
        Define a bspline surface from a cylindrical face.

        Parameters
        ----------
        cylindrical_face : volmdlr.faces.CylindricalFace3D
            face 3d
        degree_u : int
            degree of the output surface for the u-direction.
        degree_v : int
            degree of the output surface for the v-direction.
        points_x : int
            number of points in x-direction
        points_y : int
            number of points in y-direction

        Returns
        -------
        B-spline surface

        """

        points_x = kwargs['points_x']
        points_y = kwargs['points_y']
        bounding_rectangle = cylindrical_face.surface2d.outer_contour.bounding_rectangle
        points_3d = cylindrical_face.surface3d.grid3d(
            volmdlr.grid.Grid2D.from_properties(x_limits=(bounding_rectangle[0],
                                                          bounding_rectangle[1]),
                                                y_limits=(bounding_rectangle[2],
                                                          bounding_rectangle[3]),
                                                points_nbr=(points_x, points_y)))

        return cls.points_fitting_into_bspline_surface(points_3d, points_x, points_x, degree_u, degree_v)

    def intersection_with(self, other_bspline_surface3d):
        """
        Compute intersection points between two Bspline surfaces.

        return u,v parameters for intersection points for both surfaces
        """

        def f(X):
            return (self.point2d_to_3d(volmdlr.Point2D(X[0], X[1])) -
                    other_bspline_surface3d.point2d_to_3d(volmdlr.Point2D(X[2], X[3]))).norm()

        x = npy.linspace(0, 1, 10)
        x_init = []
        for xi in x:
            for yi in x:
                x_init.append((xi, yi, xi, yi))

        u1, v1, u2, v2 = [], [], [], []
        solutions = []
        for x0 in x_init:
            z = scp.optimize.least_squares(f, x0=x0, bounds=([0, 1]))
            # print(z.cost)
            if z.fun < 1e-5:
                solution = z.x
                if solution not in solutions:
                    solutions.append(solution)
                    u1.append(solution[0])
                    v1.append(solution[1])
                    u2.append(solution[2])
                    v2.append(solution[3])

        # uv1 = [[min(u1),max(u1)],[min(v1),max(v1)]]
        # uv2 = [[min(u2),max(u2)],[min(v2),max(v2)]]

        return ((u1, v1), (u2, v2))  # (uv1, uv2)

    def plane_intersection(self, plane3d):
        """
        Compute intersection points between a Bspline surface and a plane3d.

        """

        def f(X):
            return ((self.surface.evaluate_single((X[0], X[1]))[0]) * plane3d.equation_coefficients()[0] +
                    (self.surface.evaluate_single((X[0], X[1]))[1]) * plane3d.equation_coefficients()[1] +
                    (self.surface.evaluate_single((X[0], X[1]))[2]) * plane3d.equation_coefficients()[2] +
                    plane3d.equation_coefficients()[3])

        x = npy.linspace(0, 1, 20)
        x_init = []
        for xi in x:
            for yi in x:
                x_init.append((xi, yi))

        intersection_points = []

        for x0 in x_init:
            z = scp.optimize.least_squares(f, x0=x0, bounds=([0, 1]))
            if z.fun < 1e-20:
                solution = z.x
                intersection_points.append(volmdlr.Point3D(self.surface.evaluate_single((solution[0], solution[1]))[0],
                                                           self.surface.evaluate_single((solution[0], solution[1]))[1],
                                                           self.surface.evaluate_single((solution[0], solution[1]))[
                                                               2]))
        return intersection_points

    def error_with_point3d(self, point3d):
        """
        Compute the error/distance between the Bspline surface and a point3d.

        """

        def f(x):
            return (point3d - self.point2d_to_3d(volmdlr.Point2D(x[0], x[1]))).norm()

        cost = []

        for x0 in [(0, 0), (0, 1), (1, 0), (1, 1), (0.5, 0.5)]:
            z = scp.optimize.least_squares(f, x0=x0, bounds=([0, 1]))
            cost.append(z.fun)

        return min(cost)

    def error_with_edge3d(self, edge3d):
        """
        Compute the error/distance between the Bspline surface and an edge3d.

        it's the mean of the start and end points errors'
        """

        return (self.error_with_point3d(edge3d.start) + self.error_with_point3d(edge3d.end)) / 2

    def nearest_edges3d(self, contour3d, threshold: float):
        """
        Compute the nearest edges of a contour3d to a Bspline_surface3d based on a threshold.

        """

        nearest = []
        for primitive in contour3d.primitives:
            if self.error_with_edge3d(primitive) <= threshold:
                nearest.append(primitive)
        nearest_primitives = volmdlr.wires.Wire3D(nearest)

        return nearest_primitives

    def edge3d_to_2d_with_dimension(self, edge3d, grid2d: volmdlr.grid.Grid2D):
        """
        Compute the edge2d of a edge3d, on a Bspline surface, in the dimensioned frame.

        """

        # method_name = '{}_to_2d_with_dimension'.format(edge3d.__class__.__name__.lower())
        method_name = f'{edge3d.__class__.__name__.lower()}_to_2d_with_dimension'

        if hasattr(self, method_name):
            edge2d_dim = getattr(self, method_name)(edge3d, grid2d)
            if edge2d_dim:
                return edge2d_dim
            else:
                raise NotImplementedError
        else:
            raise NotImplementedError(
                # 'Class {} does not implement {}'.format(self.__class__.__name__,
                #                                         method_name))
                f'Class {self.__class__.__name__} does not implement {method_name}')

    def wire3d_to_2d(self, wire3d):
        """
        Compute the 2d of a wire3d, on a Bspline surface.

        """

        contour = self.contour3d_to_2d(wire3d)

        return volmdlr.wires.Wire2D(contour.primitives)

    def wire3d_to_2d_with_dimension(self, wire3d):
        """
        Compute the 2d of a wire3d, on a Bspline surface, in the dimensioned frame.

        """

        contour = self.contour3d_to_2d_with_dimension(wire3d, self._grids2d)

        return volmdlr.wires.Wire2D(contour.primitives)

    def split_surface_u(self, u: float):
        """
        Splits the surface at the input parametric coordinate on the
        u-direction.

        :param u: Parametric coordinate u chosen between 0 and 1
        :type u: float
        :return: Two splitted surfaces
        :rtype: List[:class:`volmdlr.faces.BSplineSurface3D`]
        """

        surfaces_geo = split_surface_u(self.surface, u)
        surfaces = []
        for s in surfaces_geo:
            surfaces.append(volmdlr.faces.BSplineSurface3D.from_geomdl_surface(s))

        return surfaces

    def split_surface_v(self, v: float):
        """
        Splits the surface at the input parametric coordinate on the
        v-direction.

        :param v: Parametric coordinate v chosen between 0 and 1
        :type v: float
        :return: Two splitted surfaces
        :rtype: List[:class:`volmdlr.faces.BSplineSurface3D`]
        """

        surfaces_geo = split_surface_v(self.surface, v)
        surfaces = []
        for s in surfaces_geo:
            surfaces.append(volmdlr.faces.BSplineSurface3D.from_geomdl_surface(s))

        return surfaces

    def split_surface_with_bspline_curve(self, bspline_curve3d: vme.BSplineCurve3D):
        """
        Cuts the surface into two pieces with a bspline curve.

        :param bspline_curve3d: A BSplineCurve3d used for cutting
        :type bspline_curve3d: :class:`vme.BSplineCurve3D`
        :return: Two splitted surfaces
        :rtype: List[:class:`volmdlr.faces.BSplineSurface3D`]
        """

        surfaces = []
        bspline_curve2d = self.bsplinecurve3d_to_2d(bspline_curve3d)[0]
        # if type(bspline_curve2d) == list:
        #     points = [bspline_curve2d[0].start]
        #     for edge in bspline_curve2d:
        #         points.append(edge.end)
        #     bspline_curve2d = vme.BSplineCurve2D.from_points_approximation(points, 2, ctrlpts_size = 5)
        contour = self.rectangular_cut(0, 1, 0, 1).surface2d.outer_contour
        contours = contour.cut_by_bspline_curve(bspline_curve2d)

        du, dv = bspline_curve2d.end - bspline_curve2d.start
        resolution = 8

        for contour in contours:
            u_min, u_max, v_min, v_max = contour.bounding_rectangle.bounds()
            if du > dv:
                delta_u = u_max - u_min
                nlines_x = int(delta_u * resolution)
                lines_x = [vme.Line2D(volmdlr.Point2D(u_min, v_min),
                                      volmdlr.Point2D(u_min, v_max))]
                for i in range(nlines_x):
                    u = u_min + (i + 1) / (nlines_x + 1) * delta_u
                    lines_x.append(vme.Line2D(volmdlr.Point2D(u, v_min),
                                              volmdlr.Point2D(u, v_max)))
                lines_x.append(vme.Line2D(volmdlr.Point2D(u_max, v_min),
                                          volmdlr.Point2D(u_max, v_max)))
                lines = lines_x

            else:
                delta_v = v_max - v_min
                nlines_y = int(delta_v * resolution)
                lines_y = [vme.Line2D(volmdlr.Point2D(v_min, v_min),
                                      volmdlr.Point2D(v_max, v_min))]
                for i in range(nlines_y):
                    v = v_min + (i + 1) / (nlines_y + 1) * delta_v
                    lines_y.append(vme.Line2D(volmdlr.Point2D(v_min, v),
                                              volmdlr.Point2D(v_max, v)))
                lines_y.append(vme.Line2D(volmdlr.Point2D(v_min, v_max),
                                          volmdlr.Point2D(v_max, v_max)))
                lines = lines_y

            pt0 = volmdlr.O2D
            points = []

            for line in lines:
                inter = contour.line_intersections(line)
                if inter:
                    pt = set()
                    for p in inter:
                        pt.add(p[0])
                else:
                    raise NotImplementedError

                pt = sorted(pt, key=lambda p: pt0.point_distance(p))
                pt0 = pt[0]
                edge = vme.LineSegment2D(pt[0], pt[1])

                points.extend(edge.discretization_points(number_points=10))

            points3d = []
            for p in points:
                points3d.append(self.point2d_to_3d(p))

            size_u, size_v, degree_u, degree_v = 10, 10, self.degree_u, self.degree_v
            surfaces.append(
                volmdlr.faces.BSplineSurface3D.points_fitting_into_bspline_surface(
                    points3d, size_u, size_v, degree_u, degree_v))

        return surfaces

    def point_belongs(self, point3d):
        """
        Check if a point3d belongs to the bspline_surface or not.

        """

        def f(x):
            p3d = self.point2d_to_3d(volmdlr.Point2D(x[0], x[1]))
            return point3d.point_distance(p3d)

        x = npy.linspace(0, 1, 5)
        x_init = []
        for xi in x:
            for yi in x:
                x_init.append((xi, yi))

        for x0 in x_init:
            z = scp.optimize.least_squares(f, x0=x0, bounds=([0, 1]))
            if z.fun < 1e-10:
                return True
        return False

    def is_intersected_with(self, other_bspline_surface3d):
        """
        Check if the two surfaces are intersected or not.

        return True, when there are more 50points on the intersection zone.

        """

        # intersection_results = self.intersection_with(other_bspline_surface3d)
        # if len(intersection_results[0][0]) >= 50:
        #     return True
        # else:
        #     return False

        def f(X):
            return (self.point2d_to_3d(volmdlr.Point2D(X[0], X[1])) -
                    other_bspline_surface3d.point2d_to_3d(volmdlr.Point2D(X[2], X[3]))).norm()

        x = npy.linspace(0, 1, 10)
        x_init = []
        for xi in x:
            for yi in x:
                x_init.append((xi, yi, xi, yi))

        i = 0
        for x0 in x_init:
            z = scp.optimize.least_squares(f, x0=x0, bounds=([0, 1]))
            if z.fun < 1e-5:
                i += 1
                if i >= 50:
                    return True
        return False

    def merge_with(self, other_bspline_surface3d):
        """
        Merges two adjacent surfaces based on their faces.

        :param other_bspline_surface3d: Other adjacent surface
        :type other_bspline_surface3d: :class:`volmdlr.faces.BSplineSurface3D`
        :return: Merged surface
        :rtype: :class:`volmdlr.faces.BSplineSurface3D`
        """

        bspline_face3d = self.rectangular_cut(0, 1, 0, 1)
        other_bspline_face3d = other_bspline_surface3d.rectangular_cut(0, 1, 0, 1)

        bsplines = [self, other_bspline_surface3d]
        bsplines_new = bsplines

        center = [bspline_face3d.surface2d.outer_contour.center_of_mass(),
                  other_bspline_face3d.surface2d.outer_contour.center_of_mass()]
        grid2d_direction = (bspline_face3d.pair_with(other_bspline_face3d))[1]

        if bspline_face3d.outer_contour3d.is_sharing_primitives_with(other_bspline_face3d.outer_contour3d):

            xmin, xmax, ymin, ymax = self.xy_limits(other_bspline_surface3d)

        elif self.is_intersected_with(other_bspline_surface3d):
            # find pimitives to split with
            contour1 = bspline_face3d.outer_contour3d
            contour2 = other_bspline_face3d.outer_contour3d

            distances = []
            for p1 in contour1.primitives:
                dis = []
                for p2 in contour2.primitives:
                    point1 = (p1.start + p1.end) / 2
                    point2 = (p2.start + p2.end) / 2
                    dis.append(point1.point_distance(point2))
                distances.append(dis)

            i = distances.index((min(distances)))
            j = distances[i].index(min(distances[i]))

            curves = [contour2.primitives[j], contour1.primitives[i]]

            # split surface
            for i, bspline in enumerate(bsplines):
                surfaces = bspline.split_surface_with_bspline_curve(curves[i])

                errors = []
                for s in surfaces:
                    errors.append(s.error_with_point3d(bsplines[i].point2d_to_3d(center[i])))

                bsplines_new[i] = surfaces[errors.index(min(errors))]

            xmin, xmax, ymin, ymax = [0] * len(bsplines_new), [1] * len(bsplines_new), [0] * \
                len(bsplines_new), [1] * len(bsplines_new)

            grid2d_direction = (
                bsplines_new[0].rectangular_cut(
                    0, 1, 0, 1).pair_with(
                    bsplines_new[1].rectangular_cut(
                        0, 1, 0, 1)))[1]

        else:
            xmin, xmax, ymin, ymax = [0] * len(bsplines_new), [1] * len(bsplines_new), [0] * \
                                     len(bsplines_new), [1] * len(bsplines_new)

        # grid3d
        points3d = []
        for i, bspline in enumerate(bsplines_new):
            grid3d = bspline.grid3d(volmdlr.grid.Grid2D.from_properties(x_limits=(0, 1),
                                                                        y_limits=(0, 1),
                                                                        points_nbr=(50, 50),
                                                                        direction=grid2d_direction[i]))

            points3d.extend(grid3d)

            # fitting
        size_u, size_v, degree_u, degree_v = 100, 50, max(
            bsplines[0].degree_u, bsplines[1].degree_u), max(
            bsplines[0].degree_v, bsplines[1].degree_v)

        merged_surface = volmdlr.faces.BSplineSurface3D.points_fitting_into_bspline_surface(
            points3d, size_u, size_v, degree_u, degree_v)

        return merged_surface

    def xy_limits(self, other_bspline_surface3d):
        """
        Compute x, y limits to define grid2d.

        """

        grid2d_direction = (
            self.rectangular_cut(
                0, 1, 0, 1).pair_with(
                other_bspline_surface3d.rectangular_cut(
                    0, 1, 0, 1)))[1]

        xmin, xmax, ymin, ymax = [], [], [], []
        if grid2d_direction[0][1] == '+y':
            xmin.append(0)
            xmax.append(1)
            ymin.append(0)
            ymax.append(0.99)
        elif grid2d_direction[0][1] == '+x':
            xmin.append(0)
            xmax.append(0.99)
            ymin.append(0)
            ymax.append(1)
        elif grid2d_direction[0][1] == '-x':
            xmin.append(0.01)
            xmax.append(1)
            ymin.append(0)
            ymax.append(1)
        elif grid2d_direction[0][1] == '-y':
            xmin.append(0)
            xmax.append(1)
            ymin.append(0.01)
            ymax.append(1)

        xmin.append(0)
        xmax.append(1)
        ymin.append(0)
        ymax.append(1)

        return xmin, xmax, ymin, ymax

    def derivatives(self, u, v, order):
        """
        Evaluates n-th order surface derivatives at the given (u, v) parameter pair.

        :param u: Point's u coordinate.
        :type u: float
        :param v: Point's v coordinate.
        :type v: float
        :param order: Order of the derivatives.
        :type order: int
        :return: A list SKL, where SKL[k][l] is the derivative of the surface S(u,v) with respect
        to u k times and v l times
        :rtype: List[`volmdlr.Vector3D`]
        """
        if self.surface.rational:
            # derivatives = self._rational_derivatives(self.surface.data,(u, v), order)
            derivatives = volmdlr.bspline_compiled.rational_derivatives(self.surface.data, (u, v), order)
        else:
            # derivatives = self._derivatives(self.surface.data, (u, v), order)
            derivatives = volmdlr.bspline_compiled.derivatives(self.surface.data, (u, v), order)
        for i in range(order + 1):
            for j in range(order + 1):
                derivatives[i][j] = volmdlr.Vector3D(*derivatives[i][j])
        return derivatives


class BezierSurface3D(BSplineSurface3D):
    """
    A 3D Bezier surface.

    :param degree_u: The degree of the Bezier surface in the u-direction.
    :type degree_u: int
    :param degree_v: The degree of the Bezier surface in the v-direction.
    :type degree_v: int
    :param control_points: A list of lists of control points defining the Bezier surface.
    :type control_points: List[List[`volmdlr.Point3D`]]
    :param nb_u: The number of control points in the u-direction.
    :type nb_u: int
    :param nb_v: The number of control points in the v-direction.
    :type nb_v: int
    :param name: (Optional) name for the Bezier surface.
    :type name: str
    """

    def __init__(self, degree_u: int, degree_v: int,
                 control_points: List[List[volmdlr.Point3D]],
                 nb_u: int, nb_v: int, name=''):
        u_knots = utilities.generate_knot_vector(degree_u, nb_u)
        v_knots = utilities.generate_knot_vector(degree_v, nb_v)

        u_multiplicities = [1] * len(u_knots)
        v_multiplicities = [1] * len(v_knots)

        BSplineSurface3D.__init__(self, degree_u, degree_v,
                                  control_points, nb_u, nb_v,
                                  u_multiplicities, v_multiplicities,
                                  u_knots, v_knots, None, name)


class Face3D(volmdlr.core.Primitive3D):
    """
    Abstract method to define 3D faces.
    """

    min_x_density = 1
    min_y_density = 1

    def __init__(self, surface3d, surface2d: Surface2D,
                 name: str = ''):
        self.surface3d = surface3d
        self.surface2d = surface2d
        self._outer_contour3d = None
        self._inner_contours3d = None
        # self.bounding_box = self._bounding_box()

        volmdlr.core.Primitive3D.__init__(self, name=name)

    def __hash__(self):
        return hash(self.surface3d) + hash(self.surface2d)

    def __eq__(self, other_):
        if other_.__class__.__name__ != self.__class__.__name__:
            return False
        equal = (self.surface3d == other_.surface3d
                 and self.surface2d == other_.surface2d)
        return equal

    def point_belongs(self, point3d: volmdlr.Point3D):
        """
        Tells you if a point is on the 3D face and inside its contour.
        """
        point2d = self.surface3d.point3d_to_2d(point3d)
        check_point3d = self.surface3d.point2d_to_3d(point2d)
        if check_point3d.point_distance(point3d) > 1e-6:
            return False

        return self.surface2d.point_belongs(point2d)

    @property
    def outer_contour3d(self):
        """
        Gives the 3d version of the outer contour of the face.
        """
        if not self._outer_contour3d:
            self._outer_contour3d = self.surface3d.contour2d_to_3d(self.surface2d.outer_contour)
        return self._outer_contour3d

    @property
    def inner_contours3d(self):
        """
        Gives the 3d version of the inner contours of the face.
        """
        if not self._inner_contours3d:
            self._inner_contours3d = [self.surface3d.contour2d_to_3d(c) for c in
                                      self.surface2d.inner_contours]
        return self._inner_contours3d

    @property
    def bounding_box(self):
        """
        Needs to be overriden if an error is raised.
        """
        raise NotImplementedError(
            f"bounding_box method must be"
            f"overloaded by {self.__class__.__name__}")

    @bounding_box.setter
    def bounding_box(self, new_bounding_box):
        """Sets the bounding box to a new value"""
        raise NotImplementedError(
            f"bounding_box setter method must be"
            f"overloaded by {self.__class__.__name__}")

    def get_bounding_box(self):
        raise NotImplementedError(
            f"self.__class__.__name__"
            f"overloaded by {self.__class__.__name__}")

    def area(self):
        return self.surface2d.area()

    @classmethod
    def from_step(cls, arguments, object_dict):
        """
        Converts a step primitive to a Face3D.

        :param arguments: The arguments of the step primitive. The last element represents the unit_conversion_factor.
        :type arguments: list
        :param object_dict: The dictionnary containing all the step primitives
            that have already been instanciated.
        :type object_dict: dict
        :return: The corresponding Face3D object.
        :rtype: :class:`volmdlr.faces.Face3D`
        """
        name = arguments[0][1:-1]
        contours = [object_dict[int(arg[1:])] for arg in arguments[1]]
        surface = object_dict[int(arguments[2])]
        if hasattr(surface, 'face_from_contours3d'):
            if (len(contours) == 1) and isinstance(contours[0], volmdlr.Point3D):
                return surface

            return surface.face_from_contours3d(contours, name)
        raise NotImplementedError(
            'Not implemented :face_from_contours3d in {}'.format(surface))

    def to_step(self, current_id):
        xmin, xmax, ymin, ymax = self.surface2d.bounding_rectangle().bounds()
        subsurfaces2d = [self.surface2d]
        line_x = None
        if self.surface3d.x_periodicity and (xmax - xmin) >= 0.45 * self.surface3d.x_periodicity:
            line_x = vme.Line2D(volmdlr.Point2D(0.5 * (xmin + xmax), 0),
                                volmdlr.Point2D(
                                    0.5 * (xmin + xmax), 1))
        line_y = None
        if self.surface3d.y_periodicity and (
                ymax - ymin) >= 0.45 * self.surface3d.y_periodicity:
            line_y = vme.Line2D(
                volmdlr.Point2D(0., 0.5 * (ymin + ymax)),
                volmdlr.Point2D(1, 0.5 * (ymin + ymax)))

        if line_x:
            subsurfaces2 = []
            for subsurface2d in subsurfaces2d:
                subsurfaces2.extend(subsurface2d.cut_by_line(line_x))
            subsurfaces2d = subsurfaces2

        if line_y:
            subsurfaces2 = []
            for subsurface2d in subsurfaces2d:
                subsurfaces2.extend(subsurface2d.cut_by_line(line_y))
            subsurfaces2d = subsurfaces2

        if len(subsurfaces2d) > 1:
            content = ''
            face_ids = []
            for i, subsurface2d in enumerate(subsurfaces2d):
                face = self.__class__(self.surface3d, subsurface2d)
                face_content, face_id = face.to_step_without_splitting(
                    current_id)
                face_ids.append(face_id[0])
                content += face_content
                current_id = face_id[0] + 1
            return content, face_ids
        else:
            return self.to_step_without_splitting(current_id)

    def to_step_without_splitting(self, current_id):
        content, surface3d_ids = self.surface3d.to_step(current_id)
        current_id = max(surface3d_ids) + 1

        if len(surface3d_ids) != 1:
            raise NotImplementedError('What to do with more than 1 id ? with 0 id ?')
        outer_contour_content, outer_contour_id = self.outer_contour3d.to_step(
            current_id, surface_id=surface3d_ids[0], surface3d=self.surface3d)
        content += outer_contour_content
        content += "#{} = FACE_BOUND('{}',#{},.T.);\n".format(
            outer_contour_id + 1, self.name, outer_contour_id)
        contours_ids = [outer_contour_id + 1]
        current_id = outer_contour_id + 2
        for inner_contour3d in self.inner_contours3d:
            inner_contour_content, inner_contour_id = inner_contour3d.to_step(
                current_id)
            # surface_id=surface3d_id)
            content += inner_contour_content
            face_bound_id = inner_contour_id + 1
            content += "#{} = FACE_BOUND('',#{},.T.);\n".format(
                face_bound_id, inner_contour_id)
            contours_ids.append(face_bound_id)
            current_id = face_bound_id + 1

        content += "#{} = ADVANCED_FACE('{}',({}),#{},.T.);\n".format(
            current_id,
            self.name,
            volmdlr.core.step_ids_to_str(contours_ids),
            surface3d_ids[0])
        # TODO: create an ADVANCED_FACE for each surface3d_ids ?
        return content, [current_id]

    def triangulation_lines(self):
        return [], []

    def grid_size(self):
        """
        Specifies an adapted size of the discretization grid used in face triangulation.
        """
        return [0, 0]

    def triangulation(self):
        number_points_x, number_points_y = self.grid_size()
        mesh2d = self.surface2d.triangulation(number_points_x, number_points_y)
        return vmd.DisplayMesh3D(
            [vmd.Node3D(*self.surface3d.point2d_to_3d(p)) for p in
             mesh2d.points],
            mesh2d.triangles)

    def plot2d(self, ax=None, color='k', alpha=1):
        if ax is None:
            _, ax = plt.subplots()
        self.surface2d.plot(ax=ax)

    def rotation(self, center: volmdlr.Point3D,
                 axis: volmdlr.Vector3D, angle: float):
        """
        Face3D rotation
        :param center: rotation center
        :param axis: rotation axis
        :param angle: angle rotation
        :return: a new rotated Face3D
        """
        new_surface = self.surface3d.rotation(center=center, axis=axis,
                                              angle=angle)
        return self.__class__(new_surface, self.surface2d)

    def rotation_inplace(self, center: volmdlr.Point3D,
                         axis: volmdlr.Vector3D, angle: float):
        """
<<<<<<< HEAD
        Face3D rotation.

         Object is updated inplace.
        :param center: rotation center.
        :type center: `volmdlr.Point3D`
        :param axis: rotation axis.
        :type axis: `volmdlr.Vector3D`
        :param angle: rotation angle.
        :type angle: float
=======
        Face3D rotation. Object is updated inplace.
        :param center: rotation center
        :param axis: rotation axis
        :param angle: rotation angle
>>>>>>> 871fa5a1
        """
        self.surface3d.rotation_inplace(center=center, axis=axis, angle=angle)
        new_bounding_box = self.get_bounding_box()
        self.bounding_box = new_bounding_box

    def translation(self, offset: volmdlr.Vector3D):
        """
        Face3D translation.
<<<<<<< HEAD

        :param offset: Translation vector.
        :type offset: `volmdlr.Vector3D`
=======
        :param offset: translation vector
>>>>>>> 871fa5a1
        :return: A new translated Face3D
        """
        new_surface3d = self.surface3d.translation(offset=offset)
        return self.__class__(new_surface3d, self.surface2d)

    def translation_inplace(self, offset: volmdlr.Vector3D):
        """
        Face3D translation. Object is updated inplace
        :param offset: translation vector
        """
        self.surface3d.translation_inplace(offset=offset)
        new_bounding_box = self.get_bounding_box()
        self.bounding_box = new_bounding_box

    def frame_mapping(self, frame: volmdlr.Frame3D, side: str):
        """
        Changes frame_mapping and return a new Face3D
        side = 'old' or 'new'
        """
        new_surface3d = self.surface3d.frame_mapping(frame, side)
        return self.__class__(new_surface3d, self.surface2d.copy(),
                              self.name)

    def frame_mapping_inplace(self, frame: volmdlr.Frame3D, side: str):
        """
        Changes frame_mapping and the object is updated inplace
        side = 'old' or 'new'
        """
        self.surface3d.frame_mapping_inplace(frame, side)
        new_bounding_box = self.get_bounding_box()
        self.bounding_box = new_bounding_box

    def copy(self, deep=True, memo=None):
        return self.__class__(self.surface3d.copy(deep, memo), self.surface2d.copy(),
                              self.name)

    def face_inside(self, face2):
        """
        Verifies if a face is inside another one.

        It returns True if face2 is inside or False if the opposite.
        """
        if self.surface3d.is_coincident(face2.surface3d):
            self_contour2d = self.outer_contour3d.to_2d(
                self.surface3d.frame.origin, self.surface3d.frame.u, self.surface3d.frame.v)
            face2_contour2d = face2.outer_contour3d.to_2d(
                self.surface3d.frame.origin, self.surface3d.frame.u, self.surface3d.frame.v)
            if self_contour2d.is_inside(face2_contour2d):
                return True
        return False

    def edge_intersections(self, edge):
        intersections = []
        method_name = f'{edge.__class__.__name__.lower()[:-2]}_intersections'
        if hasattr(self, method_name):
            intersections = getattr(self, method_name)(edge)
        if not intersections:
            for point in [edge.start, edge.end]:
                if self.point_belongs(point):
                    if point not in intersections:
                        intersections.append(point)
        return intersections

    def line_intersections(self,
                           line: vme.Line3D,
                           ) -> List[volmdlr.Point3D]:
        intersections = []
        for intersection in self.surface3d.line_intersections(line):
            if self.point_belongs(intersection):
                intersections.append(intersection)
        if not intersections:
            for prim in self.outer_contour3d.primitives:
                intersection = prim.line_intersections(line)
                if intersection:
                    if intersection not in intersections:
                        intersections.append(intersection)

        return intersections

    def linesegment_intersections(self, linesegment: vme.LineSegment3D) -> List[volmdlr.Point3D]:
        linesegment_intersections = []
        for intersection in self.surface3d.linesegment_intersections(linesegment):
            if self.point_belongs(intersection):
                linesegment_intersections.append(intersection)
        if not linesegment_intersections:
            for prim in self.outer_contour3d.primitives:
                intersections = prim.linesegment_intersections(linesegment)
                for intersection in intersections:
                    if intersection not in linesegment_intersections:
                        linesegment_intersections.append(intersection)
        return linesegment_intersections

    def fullarc_intersections(self, fullarc: vme.FullArc3D) -> List[volmdlr.Point3D]:
        intersections = []
        for intersection in self.surface3d.fullarc_intersections(fullarc):
            if self.point_belongs(intersection):
                intersections.append(intersection)
        return intersections

    def plot(self, ax=None, color='k', alpha=1, edge_details=False):
        if not ax:
            ax = plt.figure().add_subplot(111, projection='3d')
        self.outer_contour3d.plot(ax=ax, color=color, alpha=alpha,
                                  edge_details=edge_details)
        for contour3d in self.inner_contours3d:
            contour3d.plot(ax=ax, color=color, alpha=alpha,
                           edge_details=edge_details)
        return ax

    def random_point_inside(self):
        point_inside2d = self.surface2d.random_point_inside()
        return self.surface3d.point2d_to_3d(point_inside2d)

    def is_adjacent(self, face2: 'Face3D'):
        contour1 = self.outer_contour3d.to_2d(
            self.surface3d.frame.origin,
            self.surface3d.frame.u,
            self.surface3d.frame.v)
        contour2 = face2.outer_contour3d.to_2d(
            self.surface3d.frame.origin,
            self.surface3d.frame.u,
            self.surface3d.frame.v)
        if contour1.is_sharing_primitives_with(contour2):
            return True
        return False

    def geo_lines(self):  # , mesh_size_list=None):
        """
        Gets the lines that define a Face3D in a .geo file
        """

        i, p = None, None
        lines, line_surface, lines_tags = [], [], []
        point_account, line_account, line_loop_account = 0, 0, 1
        for c, contour in enumerate(list(chain(*[[self.outer_contour3d], self.inner_contours3d]))):

            if isinstance(contour, volmdlr.wires.Circle2D):
                # point=[contour.radius, contour.center.y, 0]
                # lines.append('Point('+str(point_account+1)+') = {'+str(point)[1:-1]+', '+str(mesh_size)+'};')

                # point = [*contour.center, 0]
                # lines.append('Point('+str(point_account+2)+') = {'+str(point)[1:-1]+', '+str(mesh_size)+'};')

                # point=[-contour.radius, contour.center.y, 0]
                # lines.append('Point('+str(point_account+3)+') = {'+str(point)[1:-1]+', '+str(mesh_size)+'};')

                # lines.append('Circle('+str(line_account+1)+') = {'+str(point_account+1)+','+str(point_account+2) \
                #              +','+str(point_account+3)+'};')
                # lines.append('Circle('+str(line_account+2)+') = {'+str(point_account+3)+','+str(point_account+2) \
                #              + ','+str(point_account+1)+'};')

                # lines_tags.extend([line_account+1, line_account+2])

                # lines.append('Line Loop('+str(line_loop_account+1)+') = {'+str(lines_tags)[1:-1]+'};')

                # line_surface.append(line_loop_account+1)

                # lines_tags = []
                # point_account, line_account, line_loop_account = point_account+3, line_account+2, line_loop_account+1

                pass

            elif isinstance(contour, (volmdlr.wires.Contour3D, volmdlr.wires.ClosedPolygon3D)):
                if not isinstance(contour, volmdlr.wires.ClosedPolygon3D):
                    contour = contour.to_polygon(1)
                for i, point in enumerate(contour.points):
                    lines.append(point.get_geo_lines(tag=point_account + i + 1,
                                                     point_mesh_size=None))

                for p, primitive in enumerate(contour.primitives):
                    if p != len(contour.primitives) - 1:
                        lines.append(primitive.get_geo_lines(tag=line_account + p + 1,
                                                             start_point_tag=point_account + p + 1,
                                                             end_point_tag=point_account + p + 2))
                    else:
                        lines.append(primitive.get_geo_lines(tag=line_account + p + 1,
                                                             start_point_tag=point_account + p + 1,
                                                             end_point_tag=point_account + 1))
                    lines_tags.append(line_account + p + 1)

                lines.append('Line Loop(' + str(c + 1) + ') = {' + str(lines_tags)[1:-1] + '};')
                line_surface.append(line_loop_account)
                point_account = point_account + i + 1
                line_account, line_loop_account = line_account + p + 1, line_loop_account + 1
                lines_tags = []

        lines.append('Plane Surface(' + str(1) + ') = {' + str(line_surface)[1:-1] + '};')

        return lines

    def to_geo(self, file_name: str):  # , mesh_size_list=None):
        """
        Gets the .geo file for the Face3D
        """

        lines = self.geo_lines()

        with open(file_name + '.geo', 'w', encoding="utf-8") as f:
            for line in lines:
                f.write(line)
                f.write('\n')
        f.close()

    def get_geo_lines(self, tag: int, line_loop_tag: List[int]):
        """
        Gets the lines that define a PlaneFace3D in a .geo file
        """

        return 'Plane Surface(' + str(tag) + ') = {' + str(line_loop_tag)[1:-1] + '};'

    def edge3d_inside(self, edge3d):
        method_name = f'{edge3d.__class__.__name__.lower()[:-2]}_inside'
        if hasattr(self, method_name):
            return getattr(self, method_name)(edge3d)
        points = edge3d.discretization_points(number_points=5)
        for point in points[1:-1]:
            if not self.point_belongs(point):
                return False
        return True

    def is_intersecting(self, face2, list_coincident_faces=None, tol: float = 1e-6):
        """
        Verifies if two face are intersecting.

        :param face2: face 2
        :param list_coincident_faces: list of coincident faces, if existent
        :param tol: tolerance for calculations
        :return: True if faces intersect, False otherwise
        """
        if list_coincident_faces is None:
            list_coincident_faces = []
        if (self.bounding_box.bbox_intersection(face2.bounding_box) or
            self.bounding_box.distance_to_bbox(face2.bounding_box) <= tol) and \
                (self, face2) not in list_coincident_faces:

            edge_intersections = []
            for prim1 in self.outer_contour3d.primitives + [prim for inner_contour in self.inner_contours3d
                                                            for prim in inner_contour.primitives]:
                edge_intersections = face2.edge_intersections(prim1)
                if edge_intersections:
                    return True
            if not edge_intersections:
                for prim2 in face2.outer_contour3d.primitives + [prim for inner_contour in face2.inner_contours3d
                                                                 for prim in inner_contour.primitives]:
                    edge_intersections = self.edge_intersections(prim2)
                    if edge_intersections:
                        return True

        return False

    def face_intersections_outer_contour(self, face2):
        intersections_points = []
        for edge1 in self.outer_contour3d.primitives:
            intersection_points = face2.edge_intersections(edge1)
            if intersection_points:
                for point in intersection_points:
                    if point not in intersections_points:
                        intersections_points.append(point)

        return intersections_points

    def face_intersections(self, face2, tol=1e-6) -> List[volmdlr.wires.Wire3D]:
        """
        Calculates the intersections between two Face3D.

        """

        bbox1 = self.bounding_box
        bbox2 = face2.bounding_box
        if not bbox1.bbox_intersection(bbox2) and \
                bbox1.distance_to_bbox(bbox2) >= tol:
            return []
        if self.face_inside(face2) or face2.face_inside(self):
            return []
        face_intersections = self.get_face_intersections(face2)
        return face_intersections

    def get_face_intersections(self, face2):
        """
        Gets the intersections between two faces.

        :param face2: second face.
        :return: intersections.
        """
        method_name = f'{face2.__class__.__name__.lower()[:-2]}_intersections'
        intersections = getattr(self, method_name)(face2)
        return intersections

    def set_operations_new_faces(self, intersecting_combinations, contour_extract_inside):
        self_copy = self.copy(deep=True)
        list_cutting_contours = self_copy.get_face_cutting_contours(intersecting_combinations)
        if not list_cutting_contours:
            return [self_copy]
        return self_copy.divide_face(list_cutting_contours, contour_extract_inside)

    def get_face_cutting_contours(self, dict_intersecting_combinations):
        """
        Get all contours cutting the face, resultig from multiple faces intersections.

        :param dict_intersecting_combinations: dictionary containing as keys the combination of intersecting faces
        and as the values the resulting primitive from the intersection of these two faces
        return a list all contours cutting one particular face.
        """
        face_intersecting_primitives2d = self.select_face_intersecting_primitives(dict_intersecting_combinations)
        if not face_intersecting_primitives2d:
            return []
        list_cutting_contours = volmdlr.wires.Contour2D.contours_from_edges(face_intersecting_primitives2d[:])
        if self.surface2d.inner_contours:
            valid_cutting_contours = []
            connectig_to_outer_contour = []
            for cutting_contour in list_cutting_contours:
                if (self.surface2d.outer_contour.point_over_contour(cutting_contour.primitives[0].start) and
                    self.surface2d.outer_contour.point_over_contour(cutting_contour.primitives[-1].end)) or \
                        cutting_contour.primitives[0].start == cutting_contour.primitives[-1].end:
                    valid_cutting_contours.append(cutting_contour)
                if self.surface2d.outer_contour.contour_intersections(cutting_contour):
                    connectig_to_outer_contour.append(cutting_contour)
            if len(valid_cutting_contours) == len(list_cutting_contours):
                return valid_cutting_contours
            for cutting_contour in valid_cutting_contours:
                list_cutting_contours.remove(cutting_contour)
            new_cutting_contours, cutting_contours = self.get_inner_contours_cutting_primitives(
                list_cutting_contours, connectig_to_outer_contour)
            return valid_cutting_contours + new_cutting_contours + cutting_contours
        return list_cutting_contours

    def divide_face(self, list_cutting_contours: List[volmdlr.wires.Contour2D], inside):
        """
        Devides a Face 3D with a list of cutting contours.

        :param list_cutting_contours: list of contours cutting the face
        :param inside: when extracting a contour from another contour. It defines the extracted
        contour as being between the two points if True and outside these points if False
        return a list new faces resulting from face division
        """
        list_faces = []
        list_open_cutting_contours = []
        list_closed_cutting_contours = []
        for cutting_contour in list_cutting_contours:
            if cutting_contour.primitives[0].start != cutting_contour.primitives[-1].end:
                list_open_cutting_contours.append(cutting_contour)
                continue
            list_closed_cutting_contours.append(cutting_contour)
        if list_open_cutting_contours:
            list_faces = self.divide_face_with_open_cutting_contours(list_open_cutting_contours, inside)
        list_faces = self.divide_face_with_closed_cutting_contours(list_closed_cutting_contours, list_faces)
        list_faces = [face for face in list_faces if not math.isclose(face.area(), 0.0, abs_tol=1e-6)]
        return list_faces

    def divide_face_with_open_cutting_contours(self, list_open_cutting_contours, inside):
        """
        Devides a face 3D with a list of closed cutting contour, that is, it will cut holes on the face.

        :param list_open_cutting_contours: list containing the open cutting contours.
        :param inside: inside portion.
        :type inside: bool.
        :return: list divided faces.
        """
        list_faces = []
        if not self.surface2d.outer_contour.edge_polygon.is_trigo():
            self.surface2d.outer_contour.invert_inplace()
        new_faces_contours = self.surface2d.outer_contour.divide(list_open_cutting_contours, inside)
        new_inner_contours = len(new_faces_contours) * [[]]
        if self.surface2d.inner_contours:
            new_faces_contours, new_inner_contours = self.get_open_contour_divided_faces_inner_contours(
                new_faces_contours)
        if isinstance(self, Triangle3D):
            class_to_instanciate = PlaneFace3D
        else:
            class_to_instanciate = self.__class__
        for contour, inner_contours in zip(new_faces_contours, new_inner_contours):
            new_face = class_to_instanciate(self.surface3d, Surface2D(contour, inner_contours))
            list_faces.append(new_face)
        return list_faces

    def divide_face_with_closed_cutting_contours(self, list_closed_cutting_contours, list_faces):
        """
        Devides a Face3D with a list of Open cutting contours, that is, Contours going from one side
        to another of the Face, or from the outer contour to one inner contour.

        :param list_closed_cutting_contours: list containing the closed cutting contours
        :param list_faces: list of already divided faces
        :return: list divided faces
        """
        for new_contour in list_closed_cutting_contours:
            if len(new_contour.primitives) >= 3 and \
                    new_contour.primitives[0].start == new_contour.primitives[-1].end:
                inner_contours1 = [new_contour]
                inner_contours2 = []
                if list_faces:
                    new_list_faces = self.get_closed_contour_divided_faces_inner_contours(list_faces, new_contour)
                    list_faces = list_faces + new_list_faces
                    continue
                for inner_contour in self.surface2d.inner_contours:
                    if new_contour.is_inside(inner_contour):
                        inner_contours2.append(inner_contour)
                        continue
                    inner_contours1.append(inner_contour)
                if isinstance(self, Triangle3D):
                    class_to_instanciate = PlaneFace3D
                else:
                    class_to_instanciate = self.__class__
                surf3d = self.surface3d
                surf2d = Surface2D(self.surface2d.outer_contour, inner_contours1)
                new_plane = class_to_instanciate(surf3d, surf2d)
                list_faces.append(new_plane)
                list_faces.append(class_to_instanciate(surf3d, Surface2D(new_contour, inner_contours2)))
                continue
            surf3d = self.surface3d
            surf2d = Surface2D(self.surface2d.outer_contour, [])
            if isinstance(self, Triangle3D):
                class_to_instanciate = PlaneFace3D
            else:
                class_to_instanciate = self.__class__
            new_plane = class_to_instanciate(surf3d, surf2d)
            list_faces.append(new_plane)
        return list_faces

    def get_open_contour_divided_faces_inner_contours(self, new_faces_contours):
        """
        If there is any inner contour, verifies which ones belong to the new divided faces from
        an open cutting contour.

        :param new_faces_contours: new faces outer contour.
        :return: valid_new_faces_contours, valid_new_faces_contours.
        """
        valid_new_faces_contours = []
        valid_inner_contours = []
        for new_face_contour in new_faces_contours:
            for inner_contour in self.surface2d.inner_contours:
                if new_face_contour.is_superposing(inner_contour):
                    break
            else:
                if new_face_contour not in valid_new_faces_contours:
                    inner_contours = []
                    for inner_contour in self.surface2d.inner_contours:
                        if new_face_contour.is_inside(inner_contour):
                            inner_contours.append(inner_contour)
                    valid_new_faces_contours.append(new_face_contour)
                    valid_inner_contours.append(inner_contours)
        return valid_new_faces_contours, valid_inner_contours

    def get_closed_contour_divided_faces_inner_contours(self, list_faces, new_contour):
        """
        If there is any inner contour, verifies which ones belong to the new divided faces from
        a closed cutting contour.

        :param list_faces: list of new faces.
        :param new_contour: current new face outer contour.
        :return: a list of new faces with its inner contours.
        """
        new_list_faces = []
        for new_face in list_faces:
            if new_face.surface2d.outer_contour.is_inside(new_contour):
                inner_contours1 = []
                inner_contours2 = []
                if not new_face.surface2d.inner_contours:
                    new_face.surface2d.inner_contours = [new_contour]
                    break
                new_contour_not_sharing_primitives = True
                for i, inner_contour in enumerate(new_face.surface2d.inner_contours):
                    if new_contour.is_inside(inner_contour):
                        if any(inner_contour.primitive_over_contour(prim)
                               for prim in new_contour.primitives):
                            new_face.surface2d.inner_contours[i] = new_contour
                            break
                        inner_contours2.append(inner_contour)
                    elif not any(inner_contour.primitive_over_contour(prim) for prim in
                                 new_contour.primitives):
                        inner_contours1.append(inner_contour)
                    else:
                        new_contour_not_sharing_primitives = False
                else:
                    surf3d = new_face.surface3d
                    if inner_contours1:
                        if new_contour_not_sharing_primitives:
                            inner_contours1.append(new_contour)
                            new_face.surface2d.inner_contours = inner_contours1
                            break
                        surf2d = Surface2D(new_face.surface2d.outer_contour, inner_contours1)
                        new_plane = self.__class__(surf3d, surf2d)
                        new_list_faces.append(new_plane)
                    if inner_contours2:
                        new_list_faces.append(
                            self.__class__(surf3d, Surface2D(new_contour, inner_contours2)))
        return new_list_faces

    def select_face_intersecting_primitives(self, dict_intersecting_combinations):
        """
        Select face intersecting primitives from a dictionary containing all intersection combinations.

        :param dict_intersecting_combinations: dictionary containing all intersection combinations
        :return: list of intersecting primitives for current face
        """
        face_intersecting_primitives2d = []
        for intersecting_combination in dict_intersecting_combinations.keys():
            if self in (intersecting_combination[0], intersecting_combination[1]):
                for intersection_wire in dict_intersecting_combinations[intersecting_combination]:
                    if len(intersection_wire.primitives) != 1:
                        raise NotImplementedError
                    # primitive2 = intersection_wire
                    primitive2_2d = self.surface3d.contour3d_to_2d(intersection_wire)
                    if not self.surface2d.outer_contour.primitive_over_contour(primitive2_2d.primitives[0], tol=1e-7):
                        face_intersecting_primitives2d.append(primitive2_2d.primitives[0])
        return face_intersecting_primitives2d

    def get_inner_contours_cutting_primitives(self, list_cutting_contours, connectig_to_outer_contour):
        """
        Gets cutting primitives connected to face inner_contours.

        :param list_cutting_contours: list of contours for resulting from intersection with other faces.
        :param connectig_to_outer_contour: list of contours from list_cutting_contours connected to the outer contour
        and not to any outer contour.
        :return: lists for final face cutting primitives.
        """
        (inner_contours_connected_cutting_contour, dict_inner_contour_intersections,
         dict_cutting_contour_intersections, list_cutting_contours) = self.dictionnaries_cutting_contours(
            list_cutting_contours, connectig_to_outer_contour)
        valid_cutting_contours = []
        list_primitives1 = []
        list_primitives2 = []
        used_cutting_contours = []
        used_inner_contour = []
        for cutting_contour, inner_contours in inner_contours_connected_cutting_contour.items():
            primitives1 = []
            primitives2 = []
            if len(inner_contours) == 1:
                if all(dict_cutting_contour_intersections[inters] in connectig_to_outer_contour for inters in
                       dict_inner_contour_intersections[inner_contours[0]]) and cutting_contour not in \
                        used_cutting_contours and inner_contours[0] not in used_inner_contour:
                    inner_contour_spliting_points = dict_inner_contour_intersections[inner_contours[0]]
                    inner_contour_spliting_points = list(sorted(
                        inner_contour_spliting_points, key=lambda point, ic=inner_contours[0]: ic.abscissa(point)))

                    point1, point2 = self.inner_contour_cutting_points(inner_contour_spliting_points, cutting_contour)
                    primitives1.extend(inner_contours[0].extract_with_points(point1, point2, True))
                    primitives2.extend(inner_contours[0].extract_with_points(point1, point2, False))
                    if sum(prim.length() for prim in primitives2) > sum(prim.length() for prim in primitives1):
                        primitives1, primitives2 = primitives2, primitives1
                    primitives1.extend(dict_cutting_contour_intersections[point2].primitives +
                                       cutting_contour.primitives[:])
                    used_cutting_contours.extend([cutting_contour,
                                                  dict_cutting_contour_intersections[point2]])
                    used_inner_contour.append(inner_contours[0])
                    list_primitives1.append(primitives1)
                    list_primitives2.append(primitives2)
                elif cutting_contour not in valid_cutting_contours:
                    valid_cutting_contours.append(cutting_contour)
            elif len(inner_contours) == 2:
                inner_contour_spliting_points1 = dict_inner_contour_intersections[inner_contours[0]]
                inner_contour_spliting_points2 = dict_inner_contour_intersections[inner_contours[1]]
                inner_contour_spliting_points1 = list(sorted(
                    inner_contour_spliting_points1, key=lambda point, ic=inner_contours[0]: ic.abscissa(point)))
                inner_contour_spliting_points2 = list(sorted(
                    inner_contour_spliting_points2, key=lambda point, ic=inner_contours[1]: ic.abscissa(point)))
                inside1, inside2 = self.is_inside_portion(cutting_contour, inner_contour_spliting_points1,
                                                          inner_contour_spliting_points2)
                primitives1.extend(cutting_contour.primitives[:])
                contour_used = False
                for inner_contour, inner_contour_spliting_points, inside in zip(
                        inner_contours, [inner_contour_spliting_points1, inner_contour_spliting_points2],
                        [inside1, inside2]):
                    if inner_contour in used_inner_contour:
                        contour_used = True
                        continue
                    point1, point2 = self.inner_contour_cutting_points(inner_contour_spliting_points, cutting_contour)
                    primitives1.extend(inner_contour.extract_with_points(point1, point2, inside))
                    primitives1.extend(dict_cutting_contour_intersections[point2].primitives)
                    primitives2.extend(inner_contour.extract_with_points(point1, point2, not inside))
                    used_cutting_contours.extend([cutting_contour, dict_cutting_contour_intersections[point2]])
                if contour_used:
                    list_primitives1 = self.get_connecting_contour(list_primitives1, primitives1)
                else:
                    list_primitives1.append(primitives1)
                list_primitives2.append(primitives2)
                used_inner_contour.extend(inner_contours)
            else:
                raise NotImplementedError
        valid_cutting_contours = [contour for contour in valid_cutting_contours
                                  if contour not in used_cutting_contours]
        new_cutting_contours = [volmdlr.wires.Contour2D(list_prim).order_contour()
                                for list_prim in list_primitives1]
        for list_prim in list_primitives2:
            new_cutting_contours.extend(volmdlr.wires.Contour2D.contours_from_edges(list_prim))
        return new_cutting_contours, valid_cutting_contours

    def dictionnaries_cutting_contours(self, list_cutting_contours, connectig_to_outer_contour):
        inner_contours_connected_cutting_contour = {}
        dict_inner_contour_intersections = {}
        dict_cutting_contour_intersections = {}
        for inner_contour in self.surface2d.inner_contours:
            if not inner_contour.edge_polygon.is_trigo():
                inner_contour.invert_inplace()
            dict_inner_contour_intersections[inner_contour] = []
            for cutting_contour in list_cutting_contours:
                inner_contour_intersections = inner_contour.contour_intersections(cutting_contour)
                if inner_contour_intersections:
                    dict_inner_contour_intersections[inner_contour].extend(inner_contour_intersections)
                    if cutting_contour not in inner_contours_connected_cutting_contour:
                        inner_contours_connected_cutting_contour[cutting_contour] = [inner_contour]
                    else:
                        inner_contours_connected_cutting_contour[cutting_contour].append(inner_contour)
                for intersection in inner_contour_intersections:
                    dict_cutting_contour_intersections[intersection] = cutting_contour
            spliting_points = dict_inner_contour_intersections[inner_contour]
            spliting_points = list(sorted(
                spliting_points, key=lambda point, ic=inner_contour: ic.abscissa(point)))
            remove_spliting_points, new_inner_contour, remove_cutting_contour = self.inner_contours_recalculation(
                inner_contour, spliting_points, dict_cutting_contour_intersections, connectig_to_outer_contour)
            (dict_cutting_contour_intersections, dict_inner_contour_intersections,
             inner_contours_connected_cutting_contour, list_cutting_contours) = \
                self.updated_dictionnaries_cutting_contours(remove_spliting_points, remove_cutting_contour,
                                                            spliting_points, dict_cutting_contour_intersections,
                                                            inner_contour, new_inner_contour, list_cutting_contours,
                                                            dict_inner_contour_intersections,
                                                            inner_contours_connected_cutting_contour)
            inner_contour = new_inner_contour
        return (inner_contours_connected_cutting_contour, dict_inner_contour_intersections,
                dict_cutting_contour_intersections, list_cutting_contours)

    @staticmethod
    def inner_contour_cutting_points(inner_contour_spliting_points, cutting_contour):
        """
        Searches the inner contour points where it must be cutted.

        :param inner_contour_spliting_points: all points os intersection with this inner contour.
        :param cutting_contour: first cutting contour being used to cut inner contour.
        :return: point1, point2
        """
        if cutting_contour.primitives[0].start in inner_contour_spliting_points:
            index_point1 = inner_contour_spliting_points.index(cutting_contour.primitives[0].start)
        else:
            index_point1 = inner_contour_spliting_points.index(cutting_contour.primitives[-1].end)
        if index_point1 != len(inner_contour_spliting_points) - 1:
            index_point2 = index_point1 + 1
        else:
            index_point2 = 0
        point1 = inner_contour_spliting_points[index_point1]
        point2 = inner_contour_spliting_points[index_point2]
        return point1, point2

    @staticmethod
    def is_inside_portion(cutting_contour, inner_contour_spliting_points1, inner_contour_spliting_points2):
        """
        For multiple inner contour intersections with cutting contours, defines if we get the inside or outside portion
        of the inner contour pair.

        :param cutting_contour: cutting_contour cutting the two inner contours.
        :param inner_contour_spliting_points1: spliting points for contour1.
        :param inner_contour_spliting_points2: spliting points for contour1.
        :return:
        """
        if (cutting_contour.primitives[0].start != inner_contour_spliting_points1[-1] and
            cutting_contour.primitives[-1].end != inner_contour_spliting_points2[-1]) or \
                (cutting_contour.primitives[0].start != inner_contour_spliting_points2[-1] and
                 cutting_contour.primitives[-1].end != inner_contour_spliting_points2[-1]):
            is_inside1 = True
            is_inside2 = False
        elif (cutting_contour.primitives[0].start == inner_contour_spliting_points1[-1] and
              cutting_contour.primitives[-1].end == inner_contour_spliting_points2[-1]):
            is_inside1 = True
            is_inside2 = False
        elif (cutting_contour.primitives[0].start != inner_contour_spliting_points1[-1] and
              cutting_contour.primitives[-1].end == inner_contour_spliting_points2[-1]) or \
                (cutting_contour.primitives[0].start == inner_contour_spliting_points1[-1] and
                 cutting_contour.primitives[-1].end != inner_contour_spliting_points2[-1]):
            is_inside1 = True
            is_inside2 = True
        else:
            raise NotImplementedError
        return is_inside1, is_inside2

    @staticmethod
    def get_connecting_contour(lists_primitives, inner_primitives):
        """
        Find which contour from resulting inner contour spliting is connected to saved cutting_contours.

        :param lists_primitives: saved cutting contours.
        :param inner_primitives: splited inner contour.
        :return: updated saved cutting contours.
        """
        if not lists_primitives:
            lists_primitives.extend(inner_primitives)
            return lists_primitives
        new_list_primitives = lists_primitives[:]
        for i, list_prim in enumerate(lists_primitives):
            if any(prim in list_prim for prim in inner_primitives):
                new_primitives = list_prim + [prim for prim in inner_primitives if prim not in list_prim]
                new_list_primitives[i] = new_primitives
                break
        lists_primitives = new_list_primitives[:]
        return lists_primitives

    def inner_contours_recalculation(self, inner_contour, spliting_points, spliting_points_and_cutting_contour,
                                     connectig_to_outer_contour):
        """
        Verifies if there is a cutting contours from face intersections connected to an inner contour at the two ends,
        if true this inner contour is updated with this cutting contour.

        :param inner_contour: inner contour.
        :param spliting_points: current inner contour spliting points.
        :param spliting_points_and_cutting_contour: dictionnary containing all spliting points and
        the corresponding cutting contour.
        :param connectig_to_outer_contour: list of the cutting contours connected to the outer contour.
        :return: spliting points to be removed from list of spliting points and current inner contour updated.
        """
        j = self.surface2d.inner_contours.index(inner_contour)
        remove_spliting_points = []
        remove_cutting_contour = []
        for point1, point2 in zip(spliting_points[:-1], spliting_points[1:]):
            if spliting_points_and_cutting_contour[point1] not in connectig_to_outer_contour and \
                    spliting_points_and_cutting_contour[point2] not in connectig_to_outer_contour and \
                    spliting_points_and_cutting_contour[point1] == spliting_points_and_cutting_contour[point2]:
                remove_cutting_contour.append(spliting_points_and_cutting_contour[point1])
                remove_spliting_points.extend([point1, point2])
                primitives1 = inner_contour.extract_with_points(point1, point2, True) + \
                    spliting_points_and_cutting_contour[point1].primitives
                primitives2 = inner_contour.extract_with_points(point1, point2, False) + \
                    spliting_points_and_cutting_contour[point1].primitives
                contour1 = volmdlr.wires.Contour2D(primitives1).order_contour()
                contour2 = volmdlr.wires.Contour2D(primitives2).order_contour()
                if contour1.is_inside(inner_contour):
                    self.surface2d.inner_contours[j] = contour1
                    inner_contour = self.surface2d.inner_contours[j]
                    remove_spliting_points.extend([point1, point2])
                elif contour2.is_inside(inner_contour):
                    self.surface2d.inner_contours[j] = contour2
                    inner_contour = self.surface2d.inner_contours[j]
                    remove_spliting_points.extend([point1, point2])
        return remove_spliting_points, inner_contour, remove_cutting_contour

    @staticmethod
    def updated_dictionnaries_cutting_contours(remove_spliting_points, remove_cutting_contour, spliting_points,
                                               dict_cutting_contour_intersections, old_inner_contour,
                                               new_inner_contour, list_cutting_contours,
                                               dict_inner_contour_intersections,
                                               inner_contours_connected_cutting_contour):
        for remove_point in remove_spliting_points:
            if remove_point in spliting_points:
                spliting_points.remove(remove_point)
            if remove_point in dict_cutting_contour_intersections:
                del dict_cutting_contour_intersections[remove_point]
        del dict_inner_contour_intersections[old_inner_contour]
        dict_inner_contour_intersections[new_inner_contour] = spliting_points
        for contour in remove_cutting_contour:
            if contour in list_cutting_contours:
                list_cutting_contours.remove(contour)
            if contour in inner_contours_connected_cutting_contour:
                del inner_contours_connected_cutting_contour[contour]
        for cutting_contour, innr_cntrs in inner_contours_connected_cutting_contour.items():
            if old_inner_contour in innr_cntrs:
                inner_contours_connected_cutting_contour[cutting_contour].remove(old_inner_contour)
                inner_contours_connected_cutting_contour[cutting_contour].append(new_inner_contour)
        return (dict_cutting_contour_intersections, dict_inner_contour_intersections,
                inner_contours_connected_cutting_contour, list_cutting_contours)


class PlaneFace3D(Face3D):
    """
    :param contours: The face's contour2D
    :type contours: volmdlr.Contour2D
    :param plane: Plane used to place your face
    :type plane: Plane3D
    """
    _standalone_in_db = False
    _generic_eq = True
    _non_serializable_attributes = ['bounding_box', 'polygon2D']
    _non_data_eq_attributes = ['name', 'bounding_box', 'outer_contour3d',
                               'inner_contours3d']
    _non_data_hash_attributes = []

    def __init__(self, surface3d: Plane3D, surface2d: Surface2D,
                 name: str = ''):
        # if not isinstance(outer_contour2d, volmdlr.Contour2D):
        #     raise ValueError('Not a contour2D: {}'.format(outer_contour2d))
        self._bbox = None
        Face3D.__init__(self,
                        surface3d=surface3d,
                        surface2d=surface2d,
                        name=name)

    def copy(self, deep=True, memo=None):
        return PlaneFace3D(self.surface3d.copy(deep, memo), self.surface2d.copy(),
                           self.name)

    @property
    def bounding_box(self):
        """
        Returns the boundary box of a PlanFace3D.

        """
        if not self._bbox:
            self._bbox = self.get_bounding_box()
        return self._bbox

    @bounding_box.setter
    def bounding_box(self, new_bounding_box):
        self._bbox = new_bounding_box

    def get_bounding_box(self):
        return self.outer_contour3d.bounding_box

    def distance_to_point(self, point, return_other_point=False):
        """
        Calculates the distance from a plane face and a point.

        :param point: point to verify.
        :param return_other_point: bool to decide if corresponding point on face shoud be returned.
        :return: distance to planeface3D.
        """

        projected_pt = point.plane_projection3d(self.surface3d.frame.origin,
                                                self.surface3d.frame.u,
                                                self.surface3d.frame.v)
        projection_distance = point.point_distance(projected_pt)

        if self.point_belongs(projected_pt):
            if return_other_point:
                return projection_distance, projected_pt
            return projection_distance

        point_2D = point.to_2d(self.surface3d.frame.origin, self.surface3d.frame.u,
                               self.surface3d.frame.v)

        polygon2D = self.surface2d.outer_contour.to_polygon(angle_resolution=10)
        border_distance, other_point = polygon2D.point_border_distance(point_2D, return_other_point=True)

        other_point = self.surface3d.point2d_to_3d(volmdlr.Point2D(*other_point))

        if return_other_point:
            return (projection_distance ** 2 + border_distance ** 2) ** 0.5, \
                   other_point
        return (projection_distance ** 2 + border_distance ** 2) ** 0.5

    def minimum_distance_points_plane(self, other_plane_face, return_points=False):
        """
        Given two planefaces, calculates the points which corresponds to the minimal distance between these two faces.

        :param other_plane_face: second planeface.
        :param return_points: boolean to return corresponding points or not.
        :return: minimal distance.
        """

        min_distance = math.inf
        for edge1 in self.outer_contour3d.primitives:
            for edge2 in other_plane_face.outer_contour3d.primitives:
                dist = edge1.minimum_distance(edge2,
                                              return_points=return_points)
                if return_points:
                    if dist[0] < min_distance:
                        min_distance = dist[0]
                        p1, p2 = dist[1], dist[2]
                else:
                    if dist < min_distance:
                        min_distance = dist
        if return_points:
            return min_distance, p1, p2
        return min_distance

    def linesegment_inside(self, linesegment: vme.LineSegment3D):
        direction_vector = linesegment.unit_direction_vector()
        if not math.isclose(abs(direction_vector.dot(self.surface3d.frame.w)), 0.0, abs_tol=1e-6):
            return False
        for point in [linesegment.start, linesegment.middle_point(), linesegment.end]:
            if not self.point_belongs(point):
                return False
        return True

    def circle_inside(self, circle: volmdlr.wires.Circle3D):
        if not math.isclose(abs(circle.frame.w.dot(self.surface3d.frame.w)), 1.0, abs_tol=1e-6):
            return False
        points = circle.discretization_points(number_points=4)
        for point in points:
            if not self.point_belongs(point):
                return False
        return True

    def planeface_intersections(self, planeface):
        face2_plane_interections = planeface.surface3d.plane_intersection(self.surface3d)
        if not face2_plane_interections:
            return []
        points_intersections = []
        for contour in [self.outer_contour3d, planeface.outer_contour3d] + self.inner_contours3d +\
                planeface.inner_contours3d:
            for intersection in contour.line_intersections(face2_plane_interections[0]):
                if intersection and intersection not in points_intersections:
                    points_intersections.append(intersection)
        points_intersections = face2_plane_interections[0].sort_points_along_line(points_intersections)
        planeface_intersections = []
        for point1, point2 in zip(points_intersections[:-1], points_intersections[1:]):
            linesegment3d = vme.LineSegment3D(point1, point2)
            over_self_outer_contour = self.outer_contour3d.primitive_over_contour(linesegment3d)
            over_planeface_outer_contour = planeface.outer_contour3d.primitive_over_contour(linesegment3d)
            if over_self_outer_contour and over_planeface_outer_contour:
                continue
            if self.edge3d_inside(linesegment3d) or over_self_outer_contour:
                if planeface.edge3d_inside(linesegment3d):
                    planeface_intersections.append(volmdlr.wires.Wire3D([linesegment3d]))
                elif over_planeface_outer_contour:
                    planeface_intersections.append(volmdlr.wires.Wire3D([linesegment3d]))
        return planeface_intersections

    def triangle_intersections(self, triangleface):
        return self.planeface_intersections(triangleface)

    def cylindricalface_intersections(self, cylindricalface: 'CylindricalFace3D'):
        cylindricalsurfaceface_intersections = cylindricalface.surface3d.plane_intersection(self.surface3d)
        if not isinstance(cylindricalsurfaceface_intersections[0], vme.Line3D):
            if all(self.edge3d_inside(intersection) and cylindricalface.edge3d_inside(intersection)
                   for intersection in cylindricalsurfaceface_intersections):
                return cylindricalsurfaceface_intersections
        intersections_points = self.face_intersections_outer_contour(cylindricalface)
        for point in cylindricalface.face_intersections_outer_contour(self):
            if point not in intersections_points:
                intersections_points.append(point)
        face_intersections = []
        for primitive in cylindricalsurfaceface_intersections:
            points_on_primitive = []
            for point in intersections_points:
                if primitive.point_belongs(point):
                    points_on_primitive.append(point)
            if not points_on_primitive:
                continue
            if isinstance(primitive, vme.Line3D):
                points_on_primitive = primitive.sort_points_along_line(points_on_primitive)
            else:
                points_on_primitive = primitive.sort_points_along_wire(points_on_primitive)
                points_on_primitive = points_on_primitive + [points_on_primitive[0]]
            for point1, point2 in zip(points_on_primitive[:-1], points_on_primitive[1:]):
                edge = primitive.trim(point1, point2)
                if self.edge3d_inside(edge) and cylindricalface.edge3d_inside(edge):
                    face_intersections.append(volmdlr.wires.Wire3D([edge]))
        return face_intersections

    def minimum_distance(self, other_face, return_points=False):
        """
        Returns the minimum distance between the current face and the specified other face.

        :param other_face: Face to evaluate the minimum distance.
        :type other_face: :class:`PlaneFace3D`
        :param return_points: A boolean value indicating whether to return the minimum distance as
            well as the two points on each face that are closest to each other. If True, the function
            returns a tuple of the form (distance, point1, point2). If False, the function only returns
            the distance.
        :type return_points: bool
        :return: If the return_points parameter is set to True, it also returns the two points on each face
            that are closest to each other. The return type is a float if return_points is False and
            a tuple (distance, point1, point2) if return_points is True.
        :rtype: float, Tuple[float, float, float]
        """
        if other_face.__class__ is CylindricalFace3D:
            p1, p2 = other_face.minimum_distance_points_cyl(self)
            if return_points:
                return p1.point_distance(p2), p1, p2
            return p1.point_distance(p2)

        if other_face.__class__ is PlaneFace3D:
            if return_points:
                dist, p1, p2 = self.minimum_distance_points_plane(other_face,
                                                                  return_points=return_points)
                return dist, p1, p2
            dist = self.minimum_distance_points_plane(other_face,
                                                      return_points=return_points)
            return dist

        if other_face.__class__ is ToroidalFace3D:
            p1, p2 = other_face.minimum_distance_points_plane(self)
            if return_points:
                return p1.point_distance(p2), p1, p2
            return p1.point_distance(p2)

        raise NotImplementedError

    def is_adjacent(self, face2: Face3D):
        contour1 = self.outer_contour3d.to_2d(
            self.surface3d.frame.origin,
            self.surface3d.frame.u,
            self.surface3d.frame.v)
        contour2 = face2.outer_contour3d.to_2d(
            self.surface3d.frame.origin,
            self.surface3d.frame.u,
            self.surface3d.frame.v)
        if contour1.is_sharing_primitives_with(contour2, False):
            return True

    @staticmethod
    def merge_faces(list_coincident_faces: List[Face3D]):
        valid_coicident_faces = list_coincident_faces[:]
        list_new_faces = []
        list_inner_contours = []
        merge_finished = False
        face0 = valid_coicident_faces[0]
        merged_contour = face0.outer_contour3d.to_2d(face0.surface3d.frame.origin,
                                                     face0.surface3d.frame.u,
                                                     face0.surface3d.frame.v)
        valid_coicident_faces.remove(face0)
        while not merge_finished:
            adjacent_faces = False
            list_inner_contours = []
            for face in valid_coicident_faces:
                adjacent_faces = False
                face_inside = False
                contour = face.outer_contour3d.to_2d(face0.surface3d.frame.origin,
                                                     face0.surface3d.frame.u,
                                                     face0.surface3d.frame.v)
                if contour.is_sharing_primitives_with(merged_contour):
                    merged_contour_results = merged_contour.union(contour)
                    merged_contour = merged_contour_results[0]
                    merged_inner_contours = merged_contour_results[1:]
                    list_inner_contours.extend(merged_inner_contours)
                    list_inner_contours.extend(face.surface2d.inner_contours)
                    valid_coicident_faces.remove(face)
                    adjacent_faces = True
                    break
                if merged_contour.is_inside(contour):
                    valid_coicident_faces.remove(face)
                    face_inside = True
                    break
            if not adjacent_faces and not face_inside and valid_coicident_faces:
                list_new_faces.append(
                    PlaneFace3D(face0.surface3d,
                                Surface2D(merged_contour.copy(),
                                          face0.surface2d.inner_contours +
                                          list_inner_contours)))
                merged_contour = \
                    valid_coicident_faces[0].outer_contour3d.to_2d(
                        face0.surface3d.frame.origin,
                        face0.surface3d.frame.u,
                        face0.surface3d.frame.v)
                valid_coicident_faces.remove(valid_coicident_faces[0])

            if not valid_coicident_faces:
                merge_finished = True
        list_new_faces.append(
            PlaneFace3D(face0.surface3d,
                        Surface2D(merged_contour,
                                  face0.surface2d.inner_contours +
                                  list_inner_contours)))
        return list_new_faces

    def cut_by_coincident_face(self, face):
        """
        Cuts face1 with another coincident face2

        :param face: a face3d
        :type face: Face3D
        :return: a list of faces3d
        :rtype: List[Face3D]
        """

        if not self.surface3d.is_coincident(face.surface3d):
            raise ValueError('The faces are not coincident')

        if self.face_inside(face):
            return self.divide_face([face.surface2d.outer_contour], True)
        # if face.is_inside(self):
        #     return face.divide_face([self.surface2d.outer_contour], True)

        outer_contour_1 = self.surface2d.outer_contour
        outer_contour_2 = self.surface3d.contour3d_to_2d(face.outer_contour3d)

        if (face.face_inside(self)
                and not outer_contour_1.contour_intersections(outer_contour_2)):
            return self.divide_face(face.surface2d.inner_contours, True)

        inner_contours = self.surface2d.inner_contours
        inner_contours.extend([self.surface3d.contour3d_to_2d(
            contour) for contour in face.inner_contours3d])

        contours = outer_contour_1.cut_by_wire(outer_contour_2)

        surfaces = []
        for contour in contours:
            inners = []
            for inner_c in inner_contours:
                if contour.is_inside(inner_c):
                    inners.append(inner_c)
            surfaces.append(Surface2D(contour, inners))

        return [self.__class__(self.surface3d, surface2d) for surface2d in surfaces]

    def check_inner_contours(self, face):
        c_inners_1 = self.surface2d.inner_contours
        c_inners_2 = [self.surface3d.contour3d_to_2d(inner) for inner in face.inner_contours3d]
        inside = set()
        for c1 in c_inners_1:
            for c2 in c_inners_2:
                if c1.is_superposing(c2):
                    inside.add(False)
                else:
                    inside.add(c2.is_inside(c1))
        return inside

    @staticmethod
    def update_faces_with_divided_faces(divided_faces, face2_2, used, list_faces):
        for d_face in divided_faces:

            if d_face.outer_contour3d.is_superposing(face2_2.outer_contour3d):
                if face2_2.surface2d.inner_contours:
                    divided_faces_d_face = []
                    for inner in face2_2.surface2d.inner_contours:

                        if True in [(((abs(inner_d.area() - inner.area()) < 1e-6)
                                      and inner.center_of_mass().is_close(inner_d.center_of_mass()))
                                     or inner_d.is_inside(inner))
                                    for inner_d in d_face.surface2d.inner_contours]:
                            divided_faces_d_face = ['', d_face]
                            continue

                        divided_faces_d_face = d_face.divide_face([inner], True)
                        divided_faces_d_face.sort(key=lambda x: x.area())

                        list_faces.append(divided_faces_d_face[0])
                        d_face = divided_faces_d_face[1]

                    if divided_faces_d_face:
                        list_faces.append(divided_faces_d_face[1])

                else:
                    list_faces.append(d_face)
            else:
                used.append(d_face)

        return used, list_faces

    def project_faces(self, faces):
        """
        Divide self based on faces's outer, and inner contours

        :param faces: DESCRIPTION
        :type faces: TYPE
        :return: DESCRIPTION
        :rtype: TYPE
        """

        used_faces, list_faces = {}, []

        for _, face2 in enumerate(faces):
            contour1 = self.surface2d.outer_contour
            contour2 = self.surface3d.contour3d_to_2d(face2.outer_contour3d)

            inside = self.check_inner_contours(face2)
            if (self.surface3d.is_coincident(face2.surface3d)
                    and (contour1.is_overlapping(contour2)
                         or (contour1.is_inside(contour2) or True in inside))):

                if self in used_faces:
                    faces_1, face2_2 = used_faces[self][:], face2
                else:
                    faces_1, face2_2 = [self], face2

                used = []
                for face1_1 in faces_1:
                    plane3d = face1_1.surface3d
                    s2d = Surface2D(outer_contour=plane3d.contour3d_to_2d(face2_2.outer_contour3d),
                                    inner_contours=[
                                        plane3d.contour3d_to_2d(contour) for contour in face2_2.inner_contours3d])
                    face2_2 = PlaneFace3D(surface3d=plane3d, surface2d=s2d)

                    divided_faces = face1_1.cut_by_coincident_face(face2_2)

                    used, list_faces = self.update_faces_with_divided_faces(
                        divided_faces, face2_2, used, list_faces)
                used_faces[self] = used

        try:
            if isinstance(used_faces[self], list):
                list_faces.extend(used_faces[self])
            else:
                list_faces.append(used_faces[self])
        except KeyError:
            list_faces.append(self)

        return list_faces

    def get_geo_lines(self, tag: int, line_loop_tag: List[int]):
        """
        Gets the lines that define a PlaneFace3D in a .geo file.
        """

        return 'Plane Surface(' + str(tag) + ') = {' + str(line_loop_tag)[1:-1] + '};'


class Triangle3D(PlaneFace3D):
    """

    :param point1: The first point.
    :type point1: volmdlr.Point3D.
    :param point2: The second point.
    :type point2: volmdlr.Point3D.
    :param point3: The third point.
    :type point3: volmdlr.Point3D.
    """
    _standalone_in_db = False

    # _generic_eq = True
    # _non_serializable_attributes = ['bounding_box', 'polygon2D']
    # _non_data_eq_attributes = ['name', 'bounding_box', 'outer_contour3d',
    #                       'inner_contours3d']
    # _non_data_hash_attributes = []

    def __init__(self, point1: volmdlr.Point3D, point2: volmdlr.Point3D,
                 point3: volmdlr.Point3D, alpha=1, color=None, name: str = ''):
        self.point1 = point1
        self.point2 = point2
        self.point3 = point3
        self.points = [self.point1, self.point2, self.point3]
        self.color = color
        self.alpha = alpha
        self.name = name

        self._utd_surface3d = False
        self._utd_surface2d = False
        self._bbox = None
        self._outer_contour3d = None
        self._inner_contours3d = None
        # self.bounding_box = self._bounding_box()

        DessiaObject.__init__(self, name=name)

        # Don't use inheritence for performance: class method fakes face3D behavior
        # Face3D.__init__(self,
        #                 surface3d=plane3d,
        #                 surface2d=surface2d,
        #                 name=name)

    def _data_hash(self):
        """
        Using point approx hash to speed up
        """
        return self.point1.approx_hash() + self.point2.approx_hash() + self.point3.approx_hash()

    def _data_eq(self, other_object):
        if other_object.__class__.__name__ != self.__class__.__name__:
            return False
        self_set = set([self.point1, self.point2, self.point3])
        other_set = set([other_object.point1, other_object.point2, other_object.point3])
        if self_set != other_set:
            return False
        return True

    @property
    def bounding_box(self):
        """
        Returns the surface bounding box.
        """
        if not self._bbox:
            self._bbox = self.get_bounding_box()
        return self._bbox

    @bounding_box.setter
    def bounding_box(self, new_bouding_box):
        self._bbox = new_bouding_box

    def get_bounding_box(self):
        return volmdlr.core.BoundingBox.from_points([self.point1,
                                                     self.point2,
                                                     self.point3])

    @property
    def surface3d(self):
        if not self._utd_surface3d:
            self._surface3d = Plane3D.from_3_points(self.point1, self.point2, self.point3)
            self._utd_surface3d = True
        return self._surface3d

    @property
    def surface2d(self):
        if not self._utd_surface2d:
            plane3d = self.surface3d
            contour3d = volmdlr.wires.Contour3D([vme.LineSegment3D(self.point1, self.point2),
                                                 vme.LineSegment3D(self.point2, self.point3),
                                                 vme.LineSegment3D(self.point3, self.point1)])

            contour2d = contour3d.to_2d(plane3d.frame.origin,
                                        plane3d.frame.u, plane3d.frame.v)

            self._surface2d = Surface2D(outer_contour=contour2d, inner_contours=[])

            self._utd_surface2d = True
        return self._surface2d

    def to_dict(self, use_pointers: bool = False, memo=None, path: str = '#'):
        dict_ = DessiaObject.base_dict(self)
        dict_['point1'] = self.point1.to_dict()
        dict_['point2'] = self.point2.to_dict()
        dict_['point3'] = self.point3.to_dict()
        dict_['name'] = self.name

        return dict_

    @classmethod
    def dict_to_object(cls, dict_, global_dict=None, pointers_memo: Dict[str, Any] = None, path: str = '#'):
        point1 = volmdlr.Point3D.dict_to_object(dict_['point1'])
        point2 = volmdlr.Point3D.dict_to_object(dict_['point2'])
        point3 = volmdlr.Point3D.dict_to_object(dict_['point3'])
        return cls(point1, point2, point3, dict_['name'])

    def area(self) -> float:
        """
        :return: area triangle
        :rtype: float

        Formula explained here: https://www.triangle-calculator.com/?what=vc
        """
        a = self.point1.point_distance(self.point2)
        b = self.point2.point_distance(self.point3)
        c = self.point3.point_distance(self.point1)

        semi_perimeter = (a + b + c) / 2

        try:
            # Area with Heron's formula
            area = math.sqrt(semi_perimeter * (semi_perimeter - a) * (semi_perimeter - b) * (semi_perimeter - c))
        except ValueError:
            area = 0

        return area

    def height(self):
        # Formula explained here: https://www.triangle-calculator.com/?what=vc
        # Basis = vector point1 to point2d
        return 2 * self.area() / self.point1.point_distance(self.point2)

    def frame_mapping(self, frame: volmdlr.Frame3D, side: str):
        """
        Changes frame_mapping and return a new Triangle3D
        side = 'old' or 'new'
        """
        np1 = self.point1.frame_mapping(frame, side)
        np2 = self.point2.frame_mapping(frame, side)
        np3 = self.point3.frame_mapping(frame, side)
        return self.__class__(np1, np2, np3, self.name)

    def frame_mapping_inplace(self, frame: volmdlr.Frame3D, side: str):
        """
        Changes frame_mapping and the object is updated inplace.
        side = 'old' or 'new'
        """
        self.point1.frame_mapping_inplace(frame, side)
        self.point2.frame_mapping_inplace(frame, side)
        self.point3.frame_mapping_inplace(frame, side)
        new_bounding_box = self.get_bounding_box()
        self.bounding_box = new_bounding_box

    def copy(self, deep=True, memo=None):
        return Triangle3D(self.point1.copy(), self.point2.copy(), self.point3.copy(),
                          self.name)

    def triangulation(self):
        return vmd.DisplayMesh3D([vmd.Node3D.from_point(self.point1),
                                  vmd.Node3D.from_point(self.point2),
                                  vmd.Node3D.from_point(self.point3)],
                                 [(0, 1, 2)])

    def translation(self, offset: volmdlr.Vector3D):
        """
        Plane3D translation
        :param offset: translation vector
        :return: A new translated Plane3D
        """
        new_point1 = self.point1.translation(offset)
        new_point2 = self.point2.translation(offset)
        new_point3 = self.point3.translation(offset)

        new_triangle = Triangle3D(new_point1, new_point2, new_point3,
                                  self.alpha, self.color, self.name)
        return new_triangle

    def translation_inplace(self, offset: volmdlr.Vector3D):
        """
        Plane3D translation. Object is updated inplace
        :param offset: translation vector
        """
        self.point1.translation_inplace(offset)
        self.point2.translation_inplace(offset)
        self.point3.translation_inplace(offset)
        new_bounding_box = self.get_bounding_box()
        self.bounding_box = new_bounding_box

    def rotation(self, center: volmdlr.Point3D, axis: volmdlr.Vector3D,
                 angle: float):
        """
        Triangle3D rotation.

        :param center: rotation center
        :param axis: rotation axis
        :param angle: angle rotation
        :return: a new rotated Triangle3D
        """
        new_point1 = self.point1.rotation(center, axis, angle)
        new_point2 = self.point2.rotation(center, axis, angle)
        new_point3 = self.point3.rotation(center, axis, angle)
        new_triangle = Triangle3D(new_point1, new_point2, new_point3,
                                  self.alpha, self.color, self.name)
        return new_triangle

    def rotation_inplace(self, center: volmdlr.Point3D, axis: volmdlr.Vector3D,
                         angle: float):
        """
        Triangle3D rotation. Object is updated inplace.

        :param center: rotation center
        :param axis: rotation axis
        :param angle: rotation angle
        """
        self.point1.rotation_inplace(center, axis, angle)
        self.point2.rotation_inplace(center, axis, angle)
        self.point3.rotation_inplace(center, axis, angle)
        new_bounding_box = self.get_bounding_box()
        self.bounding_box = new_bounding_box

    def subdescription(self, resolution=0.01):
        """
        Returns a list of Point3D with resolution as max
        between Point3D.
        """

        lengths = [self.points[0].point_distance(self.points[1]),
                   self.points[1].point_distance(self.points[2]),
                   self.points[2].point_distance(self.points[0])]
        max_length = max(lengths)

        if max_length <= resolution:
            return self.points

        pos_length_max = lengths.index(max_length)
        point0 = self.points[-3 + pos_length_max]
        point1 = self.points[-3 + pos_length_max + 1]
        point2 = self.points[-3 + pos_length_max + 2]

        vector_0_1 = point0 - point1
        vector_0_1.normalize()
        points_0_1 = []

        for k in range(int(max_length / resolution) + 2):
            if k == 0:
                points_0_1.append(point1)
            distance_to_point = min(k * resolution, max_length)
            points_0_1.append(point1 + vector_0_1 * distance_to_point)

        vector_2_1, length_2_1 = point2 - point1, point2.point_distance(point1)
        vector_2_1.normalize()
        points_in = []

        for k, p0_1 in enumerate(points_0_1):
            if k == 0:
                point_on_2_1 = point1
            distance_to_point = min(points_0_1[0].point_distance(p0_1) * length_2_1 / max_length, length_2_1)
            point_on_2_1 = point1 + vector_2_1 * distance_to_point

            length_2_0 = point_on_2_1.point_distance(p0_1)
            nb_int = int(length_2_0 / resolution) + 2
            if nb_int == 2:
                points_in.append(point_on_2_1)
            else:
                vector_2_0 = point_on_2_1 - p0_1
                vector_2_0.normalize()
                step_in = length_2_0 / (nb_int - 1)
                for i in range(nb_int):
                    distance_to_point = min(i * step_in, length_2_0)
                    if distance_to_point != 0:
                        points_in.append(p0_1 + vector_2_0 * distance_to_point)

        return npy.unique(points_0_1 + points_in).tolist()

    def subdescription_to_triangles(self, resolution=0.01):
        """
        Returns a list of Triangle3D with resolution as max
        length of subtriangles side.
        """

        sub_triangles, done = [self.points], False

        while not done:
            triangles = []
            for subtri in sub_triangles:
                lengths = [subtri[0].point_distance(subtri[1]),
                           subtri[1].point_distance(subtri[2]),
                           subtri[2].point_distance(subtri[0])]
                max_length = max(lengths)

                if max_length > resolution:
                    pos_length_max = lengths.index(max_length)
                    pt_mid = (subtri[-3 + pos_length_max] + subtri[-3 + pos_length_max + 1]) / 2
                    triangles.extend([[subtri[-3 + pos_length_max], pt_mid, subtri[-3 + pos_length_max + 2]],
                                      [subtri[-3 + pos_length_max + 1], pt_mid, subtri[-3 + pos_length_max + 2]]])

                else:
                    triangles.append(subtri)

            if len(sub_triangles) == len(triangles):
                done = True
                break

            sub_triangles = triangles

        return [Triangle3D(subtri[0], subtri[1], subtri[2]) for subtri in sub_triangles]

    def middle(self):
        return (self.point1 + self.point2 + self.point3) / 3

    def normal(self):
        """

        Returns
        -------
        normal to the face

        """
        normal = self.surface3d.frame.w
        # vec12 = self.point2 - self.point1
        # vec13 = self.point3 - self.point1
        # normal  = vec12.cross(vec13)
        normal.normalize()
        return normal


class CylindricalFace3D(Face3D):
    """
    :param contours2d: The cylinder's contour2D.
    :type contours2d: volmdlr.Contour2D.
    :param cylindricalsurface3d: Information about the Cylinder.
    :type cylindricalsurface3d: CylindricalSurface3D.
    :param points: contours2d's point.
    :type points: List of volmdlr.Point2D.

    :Example:

        contours2d is rectangular and will create a classic cylinder with x= 2*pi*radius, y=h
    """
    min_x_density = 5
    min_y_density = 1

    def __init__(self,
                 surface3d: CylindricalSurface3D,
                 surface2d: Surface2D,
                 name: str = ''):

        self.radius = surface3d.radius
        self.center = surface3d.frame.origin
        self.normal = surface3d.frame.w
        Face3D.__init__(self, surface3d=surface3d,
                        surface2d=surface2d,
                        name=name)
        self._bbox = None

    def copy(self, deep=True, memo=None):
        return CylindricalFace3D(self.surface3d.copy(deep, memo), self.surface2d.copy(),
                                 self.name)

    @property
    def bounding_box(self):
        """
        Returns the surface bounding box.
        """
        if not self._bbox:
            self._bbox = self.get_bounding_box()
        return self._bbox

    @bounding_box.setter
    def bounding_box(self, new_bouding_box):
        self._bbox = new_bouding_box

    def get_bounding_box(self):
        """
        Computes the bounding box using the contour3d. true in this case of cylindrical face (not general).
        """
        return self.outer_contour3d.bounding_box

    def triangulation_lines(self, angle_resolution=5):
        theta_min, theta_max, zmin, zmax = self.surface2d.bounding_rectangle.bounds()
        delta_theta = theta_max - theta_min
        nlines = math.ceil(delta_theta * angle_resolution)
        lines = []
        for i in range(nlines):
            theta = theta_min + (i + 1) / (nlines + 1) * delta_theta
            lines.append(vme.Line2D(volmdlr.Point2D(theta, zmin),
                                    volmdlr.Point2D(theta, zmax)))
        return lines, []

    def point_belongs(self, point3d: volmdlr.Point3D):
        """
        Tells you if a point is on the 3D Cylindrical face and inside its contour
        """
        point2d = self.surface3d.point3d_to_2d(point3d)
        point2d_plus_2pi = point2d.translation(volmdlr.Point2D(volmdlr.TWO_PI, 0))
        point2d_minus_2pi = point2d.translation(volmdlr.Point2D(-volmdlr.TWO_PI, 0))
        check_point3d = self.surface3d.point2d_to_3d(point2d)
        if check_point3d.point_distance(point3d) > 1e-6:
            return False

        return any(self.surface2d.point_belongs(pt2d) for pt2d in [point2d, point2d_plus_2pi, point2d_minus_2pi])

    def grid_size(self):
        """
        Specifies an adapted size of the discretization grid used in face triangulation.
        """
        angle_resolution = 3
        theta_min, theta_max, _, _ = self.surface2d.bounding_rectangle().bounds()
        delta_theta = theta_max - theta_min
        number_points_x = int(delta_theta * angle_resolution)

        number_points_y = 0

        return number_points_x, number_points_y

    def range_closest(self, list_points):
        """
        Needs a docstring.

        :param list_points:
        :type list_points:
        :return:
        :rtype:
        """
        # This method has be edited as it was really bad coded:
        #             * parameter removed, use of self data instead
        points_set = volmdlr.core.delete_double_point(list_points)
        points_set3D = CylindricalFace3D.points2d_to3d(None, [points_set],
                                                       self.radius, self.surface3d.frame)

        points_3dint = [points_set3D[0]]
        points_2dint = [points_set[0]]
        s = 1
        for k in range(1, len(points_set)):
            closest = points_set3D[s]
            while closest is None:
                s += 1
                closest = points_set3D[s]
            dist_min = (points_3dint[-1] - closest).norm()
            pos = s
            for i in range(s + 1, len(points_set3D)):
                close_test = points_set3D[i]
                if close_test is None:
                    continue
                else:
                    dist_test = (points_3dint[-1] - close_test).norm()
                    if dist_test <= dist_min:
                        dist_min = dist_test
                        closest = close_test
                        pos = i
            points_2dint.append(points_set[pos])
            points_set3D[pos] = None

        return points_2dint

    def minimum_maximum(self, contour2d, radius):
        points = contour2d.tessel_points
        min_h, min_theta = min(pt[1] for pt in points), min(pt[0] for pt in points)
        max_h, max_theta = max(pt[1] for pt in points), max(pt[0] for pt in points)

        return min_h, min_theta, max_h, max_theta

    # Seems buggy
    # def minimum_distance_points_cyl(self, other_cyl):
    #     r1, r2 = self.radius, other_cyl.radius
    #     min_h1, min_theta1, max_h1, max_theta1 = self.minimum_maximum(
    #         self.contours2d[0], r1)

    #     n1 = self.normal
    #     u1 = self.cylindricalsurface3d.frame.u
    #     v1 = self.cylindricalsurface3d.frame.v
    #     frame1 = volmdlr.Frame3D(self.center, u1, v1, n1)

    #     min_h2, min_theta2, max_h2, max_theta2 = self.minimum_maximum(
    #         other_cyl.contours2d[0], r2)

    #     n2 = other_cyl.normal
    #     u2 = other_cyl.cylindricalsurface3d.frame.u
    #     v2 = other_cyl.cylindricalsurface3d.frame.v
    #     frame2 = volmdlr.Frame3D(other_cyl.center, u2, v2, n2)
    #     # st2 = volmdlr.Point3D((r2*math.cos(min_theta2), r2*math.sin(min_theta2), min_h2))
    #     # start2 = frame2.old_coordinates(st2)

    #     w = other_cyl.center - self.center

    #     n1n1, n1u1, n1v1, n1n2, n1u2, n1v2 = n1.dot(n1), n1.dot(u1), n1.dot(
    #         v1), n1.dot(n2), n1.dot(u2), n1.dot(v2)
    #     u1u1, u1v1, u1n2, u1u2, u1v2 = u1.dot(u1), u1.dot(v1), u1.dot(
    #         n2), u1.dot(u2), u1.dot(v2)
    #     v1v1, v1n2, v1u2, v1v2 = v1.dot(v1), v1.dot(n2), v1.dot(u2), v1.dot(v2)
    #     n2n2, n2u2, n2v2 = n2.dot(n2), n2.dot(u2), n2.dot(v2)
    #     u2u2, u2v2, v2v2 = u2.dot(u2), u2.dot(v2), v2.dot(v2)

    #     w2, wn1, wu1, wv1, wn2, wu2, wv2 = w.dot(w), w.dot(n1), w.dot(
    #         u1), w.dot(v1), w.dot(n2), w.dot(u2), w.dot(v2)

    #     # x = (theta1, h1, theta2, h2)
    #     def distance_squared(x):
    #         return (n1n1 * (x[1] ** 2) + u1u1 * ((math.cos(x[0])) ** 2) * (
    #                 r1 ** 2) + v1v1 * ((math.sin(x[0])) ** 2) * (r1 ** 2)
    #                 + w2 + n2n2 * (x[3] ** 2) + u2u2 * (
    #                         (math.cos(x[2])) ** 2) * (r2 ** 2) + v2v2 * (
    #                         (math.sin(x[2])) ** 2) * (r2 ** 2)
    #                 + 2 * x[1] * r1 * math.cos(x[0]) * n1u1 + 2 * x[
    #                     1] * r1 * math.sin(x[0]) * n1v1 - 2 * x[1] * wn1
    #                 - 2 * x[1] * x[3] * n1n2 - 2 * x[1] * r2 * math.cos(
    #                     x[2]) * n1u2 - 2 * x[1] * r2 * math.sin(x[2]) * n1v2
    #                 + 2 * math.cos(x[0]) * math.sin(x[0]) * u1v1 * (
    #                         r1 ** 2) - 2 * r1 * math.cos(x[0]) * wu1
    #                 - 2 * r1 * x[3] * math.cos(
    #                     x[0]) * u1n2 - 2 * r1 * r2 * math.cos(x[0]) * math.cos(
    #                     x[2]) * u1u2
    #                 - 2 * r1 * r2 * math.cos(x[0]) * math.sin(
    #                     x[2]) * u1v2 - 2 * r1 * math.sin(x[0]) * wv1
    #                 - 2 * r1 * x[3] * math.sin(
    #                     x[0]) * v1n2 - 2 * r1 * r2 * math.sin(x[0]) * math.cos(
    #                     x[2]) * v1u2
    #                 - 2 * r1 * r2 * math.sin(x[0]) * math.sin(
    #                     x[2]) * v1v2 + 2 * x[3] * wn2 + 2 * r2 * math.cos(
    #                     x[2]) * wu2
    #                 + 2 * r2 * math.sin(x[2]) * wv2 + 2 * x[3] * r2 * math.cos(
    #                     x[2]) * n2u2 + 2 * x[3] * r2 * math.sin(x[2]) * n2v2
    #                 + 2 * math.cos(x[2]) * math.sin(x[2]) * u2v2 * (r2 ** 2))

    #     x01 = npy.array([(min_theta1 + max_theta1) / 2, (min_h1 + max_h1) / 2,
    #                      (min_theta2 + max_theta2) / 2, (min_h2 + max_h2) / 2])
    #     x02 = npy.array([min_theta1, (min_h1 + max_h1) / 2,
    #                      min_theta2, (min_h2 + max_h2) / 2])
    #     x03 = npy.array([max_theta1, (min_h1 + max_h1) / 2,
    #                      max_theta2, (min_h2 + max_h2) / 2])

    #     minimax = [(min_theta1, min_h1, min_theta2, min_h2),
    #                (max_theta1, max_h1, max_theta2, max_h2)]

    #     res1 = scp.optimize.least_squares(distance_squared, x01,
    #                                       bounds=minimax)
    #     res2 = scp.optimize.least_squares(distance_squared, x02,
    #                                       bounds=minimax)
    #     res3 = scp.optimize.least_squares(distance_squared, x03,
    #                                       bounds=minimax)

    #     pt1 = volmdlr.Point3D(
    #         (r1 * math.cos(res1.x[0]), r1 * math.sin(res1.x[0]), res1.x[1]))
    #     p1 = frame1.old_coordinates(pt1)
    #     pt2 = volmdlr.Point3D(
    #         (r2 * math.cos(res1.x[2]), r2 * math.sin(res1.x[2]), res1.x[3]))
    #     p2 = frame2.old_coordinates(pt2)
    #     d = p1.point_distance(p2)
    #     result = res1

    #     res = [res2, res3]
    #     for couple in res:
    #         pttest1 = volmdlr.Point3D((r1 * math.cos(couple.x[0]),
    #                                    r1 * math.sin(couple.x[0]),
    #                                    couple.x[1]))
    #         pttest2 = volmdlr.Point3D((r2 * math.cos(couple.x[2]),
    #                                    r2 * math.sin(couple.x[2]),
    #                                    couple.x[3]))
    #         ptest1 = frame1.old_coordinates(pttest1)
    #         ptest2 = frame2.old_coordinates(pttest2)
    #         dtest = ptest1.point_distance(ptest2)
    #         if dtest < d:
    #             result = couple
    #             p1, p2 = ptest1, ptest2

    #     pt1_2d, pt2_2d = volmdlr.Point2D(
    #         (result.x[0], result.x[1])), volmdlr.Point2D(
    #         (result.x[2], result.x[3]))

    #     if not self.contours2d[0].point_belongs(pt1_2d):
    #         # Find the closest one
    #         points_contours1 = self.contours2d[0].tessel_points

    #         poly1 = volmdlr.wires.ClosedPolygon2D(points_contours1)
    #         d1, new_pt1_2d = poly1.point_border_distance(pt1_2d, return_other_point=True)
    #         pt1 = volmdlr.Point3D((r1 * math.cos(new_pt1_2d.vector[0]),
    #                                r1 * math.sin(new_pt1_2d.vector[0]),
    #                                new_pt1_2d.vector[1]))
    #         p1 = frame1.old_coordinates(pt1)

    #     if not other_cyl.contours2d[0].point_belongs(pt2_2d):
    #         # Find the closest one
    #         points_contours2 = other_cyl.contours2d[0].tessel_points

    #         poly2 = volmdlr.wires.ClosedPolygon2D(points_contours2)
    #         d2, new_pt2_2d = poly2.point_border_distance(pt2_2d, return_other_point=True)
    #         pt2 = volmdlr.Point3D((r2 * math.cos(new_pt2_2d.vector[0]),
    #                                r2 * math.sin(new_pt2_2d.vector[0]),
    #                                new_pt2_2d.vector[1]))
    #         p2 = frame2.old_coordinates(pt2)

    #     return p1, p2

    # Seems buggy
    # def minimum_distance_points_plane(self,
    #                                   planeface):  # Planeface with contour2D
    #     # ADD THE FACT THAT PLANEFACE.CONTOURS : [0] = contours totale, le reste = trous
    #     r = self.radius
    #     min_h1, min_theta1, max_h1, max_theta1 = self.minimum_maximum(
    #         self.contours2d[0], r)

    #     n1 = self.normal
    #     u1 = self.cylindricalsurface3d.frame.u
    #     v1 = self.cylindricalsurface3d.frame.v
    #     frame1 = volmdlr.Frame3D(self.center, u1, v1, n1)
    #     # st1 = volmdlr.Point3D((r*math.cos(min_theta1), r*math.sin(min_theta1), min_h1))
    #     # start1 = frame1.old_coordinates(st1)

    #     poly2d = planeface.polygon2D
    #     pfpoints = poly2d.points
    #     xmin, ymin = min(pt[0] for pt in pfpoints), min(pt[1] for pt in pfpoints)
    #     xmax, ymax = max(pt[0] for pt in pfpoints), max(pt[1] for pt in pfpoints)
    #     origin, vx, vy = planeface.plane.origin, planeface.plane.vectors[0], \
    #         planeface.plane.vectors[1]
    #     pf1_2d, pf2_2d = volmdlr.Point2D((xmin, ymin)), volmdlr.Point2D(
    #         (xmin, ymax))
    #     pf3_2d, pf4_2d = volmdlr.Point2D((xmax, ymin)), volmdlr.Point2D(
    #         (xmax, ymax))
    #     pf1, pf2 = pf1_2d.to_3d(origin, vx, vy), pf2_2d.to_3d(origin, vx, vy)
    #     pf3, _ = pf3_2d.to_3d(origin, vx, vy), pf4_2d.to_3d(origin, vx, vy)

    #     u, v = (pf3 - pf1), (pf2 - pf1)
    #     u.normalize()
    #     v.normalize()

    #     w = pf1 - self.center

    #     n1n1, n1u1, n1v1, n1u, n1v = n1.dot(n1), n1.dot(u1), n1.dot(
    #         v1), n1.dot(u), n1.dot(v)
    #     u1u1, u1v1, u1u, u1v = u1.dot(u1), u1.dot(v1), u1.dot(u), u1.dot(v)
    #     v1v1, v1u, v1v = v1.dot(v1), v1.dot(u), v1.dot(v)
    #     uu, uv, vv = u.dot(u), u.dot(v), v.dot(v)

    #     w2, wn1, wu1, wv1, wu, wv = w.dot(w), w.dot(n1), w.dot(u1), w.dot(
    #         v1), w.dot(u), w.dot(v)

    #     # x = (h, theta, x, y)
    #     def distance_squared(x):
    #         return (n1n1 * (x[0] ** 2) + ((math.cos(x[1])) ** 2) * u1u1 * (
    #                 r ** 2) + ((math.sin(x[1])) ** 2) * v1v1 * (r ** 2)
    #                 + w2 + uu * (x[2] ** 2) + vv * (x[3] ** 2) + 2 * x[
    #                     0] * math.cos(x[1]) * r * n1u1
    #                 + 2 * x[0] * math.sin(x[1]) * r * n1v1 - 2 * x[
    #                     0] * wn1 - 2 * x[0] * x[2] * n1u
    #                 - 2 * x[0] * x[3] * n1v + 2 * math.sin(x[1]) * math.cos(
    #                     x[1]) * u1v1 * (r ** 2)
    #                 - 2 * r * math.cos(x[1]) * wu1 - 2 * r * x[2] * math.cos(
    #                     x[1]) * u1u
    #                 - 2 * r * x[3] * math.sin(x[1]) * u1v - 2 * r * math.sin(
    #                     x[1]) * wv1
    #                 - 2 * r * x[2] * math.sin(x[1]) * v1u - 2 * r * x[
    #                     3] * math.sin(x[1]) * v1v
    #                 + 2 * x[2] * wu + 2 * x[3] * wv + 2 * x[2] * x[3] * uv)

    #     x01 = npy.array([(min_h1 + max_h1) / 2, (min_theta1 + max_theta1) / 2,
    #                      (xmax - xmin) / 2, (ymax - ymin) / 2])

    #     minimax = [(min_h1, min_theta1, 0, 0),
    #                (max_h1, max_theta1, xmax - xmin, ymax - ymin)]

    #     res1 = scp.optimize.least_squares(distance_squared, x01,
    #                                       bounds=minimax)

    #     pt1 = volmdlr.Point3D(
    #         (r * math.cos(res1.x[1]), r * math.sin(res1.x[1]), res1.x[0]))
    #     p1 = frame1.old_coordinates(pt1)
    #     p2 = pf1 + res1.x[2] * u + res1.x[3] * v
    #     pt1_2d = volmdlr.Point2D((res1.x[1], res1.x[0]))
    #     pt2_2d = p2.to_2d(pf1, u, v)

    #     if not self.contours2d[0].point_belongs(pt1_2d):
    #         # Find the closest one
    #         points_contours1 = self.contours2d[0].tessel_points

    #         poly1 = volmdlr.wires.ClosedPolygon2D(points_contours1)
    #         _, new_pt1_2d = poly1.point_border_distance(pt1_2d, return_other_point=True)
    #         pt1 = volmdlr.Point3D((r * math.cos(new_pt1_2d.vector[0]),
    #                                r * math.sin(new_pt1_2d.vector[0]),
    #                                new_pt1_2d.vector[1]))
    #         p1 = frame1.old_coordinates(pt1)

    #     if not planeface.contours[0].point_belongs(pt2_2d):
    #         # Find the closest one
    #         _, new_pt2_2d = planeface.polygon2D.point_border_distance(pt2_2d, return_other_point=True)

    #         p2 = new_pt2_2d.to_3d(pf1, u, v)

    #     return p1, p2

    def minimum_distance(self, other_face, return_points=False):
        if other_face.__class__ is CylindricalFace3D:
            p1, p2 = self.minimum_distance_points_cyl(other_face)
            if return_points:
                return p1.point_distance(p2), p1, p2
            return p1.point_distance(p2)

        if other_face.__class__ is PlaneFace3D:
            p1, p2 = self.minimum_distance_points_plane(other_face)
            if return_points:
                return p1.point_distance(p2), p1, p2
            return p1.point_distance(p2)

        if other_face.__class__ is ToroidalFace3D:
            p1, p2 = other_face.minimum_distance_points_cyl(self)
            if return_points:
                return p1.point_distance(p2), p1, p2
            return p1.point_distance(p2)

        return NotImplementedError

    def adjacent_direction(self, other_face3d):
        """
        Find out in which direction the faces are adjacent.

        :param other_face3d: The face to evaluation.
        :type other_face3d: volmdlr.faces.CylindricalFace3D
        """

        contour1 = self.outer_contour3d
        contour2 = other_face3d.outer_contour3d
        point1, point2 = contour1.shared_primitives_extremities(contour2)

        coord = point1 - point2
        coord = [abs(coord.x), abs(coord.y)]

        if coord.index(max(coord)) == 0:
            return 'x'
        return 'y'

    def get_geo_lines(self, tag: int, line_loop_tag: List[int]):
        """
        Gets the lines that define a CylindricalFace3D in a .geo file
        """

        return 'Surface(' + str(tag) + ') = {' + str(line_loop_tag)[1:-1] + '};'

    def arc_inside(self, arc: vme.Arc3D):
        """
        Verifies if Arc3D is inside a CylindricalFace3D.

        :param arc: Arc3D to be verified.
        :return: True if it is inside, False otherwise.
        """
        if not math.isclose(abs(arc.frame.w.dot(self.surface3d.frame.w)), 1.0, abs_tol=1e-6):
            return False
        if not math.isclose(self.radius, arc.radius, abs_tol=1e-6):
            return False
        return self.arcellipse_inside(arc)

    def arcellipse_inside(self, arcellipse: vme.ArcEllipse3D):
        """
        Verifies if ArcEllipse3D is inside a CylindricalFace3D.

        :param arcellipse: ArcEllipse3D to be verified.
        :return: True if it is inside, False otherwise.
        """
        for point in arcellipse.points:
            if not self.point_belongs(point):
                return False
        return True

    def planeface_intersections(self, planeface: PlaneFace3D):
        planeface_intersections = planeface.cylindricalface_intersections(self)
        return planeface_intersections


class ToroidalFace3D(Face3D):
    """
    Defines a toroidal face.

    :param contours2d: The Tore's contour2D
    :type contours2d: volmdlr.Contour2D
    :param toroidalsurface3d: Information about the Tore
    :type toroidalsurface3d: ToroidalSurface3D
    :param theta: angle of cut in main circle direction
    :param phi: angle of cut in secondary circle direction
    :type points: List of float

    :Example:

    contours2d is rectangular and will create a classic tore with x:2*pi, y:2*pi
    x is for exterior, and y for the circle to revolute
    points = [pi, 2*pi] for an half tore
    """
    min_x_density = 5
    min_y_density = 1

    def __init__(self, surface3d: ToroidalSurface3D,
                 surface2d: Surface2D,
                 name: str = ''):

        # self.toroidalsurface3d = toroidalsurface3d

        self.center = surface3d.frame.origin
        self.normal = surface3d.frame.w

        theta_min, theta_max, phi_min, phi_max = surface2d.outer_contour.bounding_rectangle.bounds()

        self.theta_min = theta_min
        self.theta_max = theta_max
        self.phi_min = phi_min
        self.phi_max = phi_max

        # contours3d = [self.toroidalsurface3d.contour2d_to_3d(c)\
        #               for c in [outer_contour2d]+inners_contours2d]

        Face3D.__init__(self,
                        surface3d=surface3d,
                        surface2d=surface2d,
                        name=name)
        self._bbox = None

    def copy(self, deep=True, memo=None):
        return ToroidalFace3D(self.surface3d.copy(deep, memo), self.surface2d.copy(),
                              self.name)

    def points_resolution(self, line, pos,
                          resolution):  # With a resolution wished
        points = []
        points.append(line.points[0])
        limit = line.points[1].vector[pos]
        start = line.points[0].vector[pos]
        vec = [0, 0]
        vec[pos] = start
        echelon = [line.points[0].vector[0] - vec[0],
                   line.points[0].vector[1] - vec[1]]
        flag = start + resolution
        while flag < limit:
            echelon[pos] = flag
            flag += resolution
            points.append(volmdlr.Point2D(echelon))
        points.append(line.points[1])
        return points

    @property
    def bounding_box(self):
        """
        Returns the surface bounding box.
        """
        if not self._bbox:
            self._bbox = self.get_bounding_box()
        return self._bbox

    @bounding_box.setter
    def bounding_box(self, new_bounding_box):
        self._bbox = new_bounding_box

    def get_bounding_box(self):
        return self.surface3d.bounding_box

    def triangulation_lines(self, angle_resolution=5):
        theta_min, theta_max, phi_min, phi_max = self.surface2d.bounding_rectangle().bounds()

        delta_theta = theta_max - theta_min
        nlines_x = int(delta_theta * angle_resolution)
        lines_x = []
        for i in range(nlines_x):
            theta = theta_min + (i + 1) / (nlines_x + 1) * delta_theta
            lines_x.append(vme.Line2D(volmdlr.Point2D(theta, phi_min),
                                      volmdlr.Point2D(theta, phi_max)))
        delta_phi = phi_max - phi_min
        nlines_y = int(delta_phi * angle_resolution)
        lines_y = []
        for i in range(nlines_y):
            phi = phi_min + (i + 1) / (nlines_y + 1) * delta_phi
            lines_y.append(vme.Line2D(volmdlr.Point2D(theta_min, phi),
                                      volmdlr.Point2D(theta_max, phi)))
        return lines_x, lines_y

    def grid_size(self):
        """
        Specifies an adapted size of the discretization grid used in face triangulation.
        """
        theta_angle_resolution = 11
        phi_angle_resolution = 7
        theta_min, theta_max, phi_min, phi_max = self.surface2d.bounding_rectangle().bounds()

        delta_theta = theta_max - theta_min
        number_points_x = max(int(delta_theta * theta_angle_resolution), 5)

        delta_phi = phi_max - phi_min
        number_points_y = max(int(delta_phi * phi_angle_resolution), 5)

        return number_points_x, number_points_y


class ConicalFace3D(Face3D):
    """
    Defines a conical face.

    :param contours2d: The Cone's contour2D
    :type contours2d: volmdlr.Contour2D
    :param conicalsurface3d: Information about the Cone
    :type conicalsurface3d: ConicalSurface3D
    :param points: Contour2d's parameter Cone
    :type points: List of float

    """
    min_x_density = 5
    min_y_density = 1

    def __init__(self, surface3d: ConicalSurface3D,
                 surface2d: Surface2D,
                 name: str = ''):

        Face3D.__init__(self,
                        surface3d=surface3d,
                        surface2d=surface2d,
                        name=name)
        self._bbox = None

    @property
    def bounding_box(self):
        """
        Surface bounding box.
        """
        if not self._bbox:
            self._bbox = self.get_bounding_box()
        return self._bbox

    @bounding_box.setter
    def bounding_box(self, new_bouding_box):
        self._bbox = new_bouding_box

    def get_bounding_box(self):
        theta_min, theta_max, zmin, zmax = self.surface2d.outer_contour.bounding_rectangle.bounds()

        xp = (volmdlr.X3D.dot(self.surface3d.frame.u) * self.surface3d.frame.u
              + volmdlr.X3D.dot(
                    self.surface3d.frame.v) * self.surface3d.frame.v)
        try:
            xp.normalize()
        except ZeroDivisionError:
            pass
        yp = (volmdlr.Y3D.dot(self.surface3d.frame.u) * self.surface3d.frame.u
              + volmdlr.Y3D.dot(
                    self.surface3d.frame.v) * self.surface3d.frame.v)

        try:
            yp.normalize()
        except ZeroDivisionError:
            pass

        zp = (volmdlr.Z3D.dot(self.surface3d.frame.u) * self.surface3d.frame.u
              + volmdlr.Z3D.dot(
                    self.surface3d.frame.v) * self.surface3d.frame.v)
        try:
            zp.normalize()
        except ZeroDivisionError:
            pass

        lower_center = self.surface3d.frame.origin + zmin * self.surface3d.frame.w
        upper_center = self.surface3d.frame.origin + zmax * self.surface3d.frame.w
        lower_radius = math.tan(self.surface3d.semi_angle) * zmin
        upper_radius = math.tan(self.surface3d.semi_angle) * zmax

        points = [lower_center - lower_radius * xp,
                  lower_center + lower_radius * xp,
                  lower_center - lower_radius * yp,
                  lower_center + lower_radius * yp,
                  lower_center - lower_radius * zp,
                  lower_center + lower_radius * zp,
                  upper_center - upper_radius * xp,
                  upper_center + upper_radius * xp,
                  upper_center - upper_radius * yp,
                  upper_center + upper_radius * yp,
                  upper_center - upper_radius * zp,
                  upper_center + upper_radius * zp,
                  ]

        return volmdlr.core.BoundingBox.from_points(points)

    def triangulation_lines(self, angle_resolution=5):
        theta_min, theta_max, zmin, zmax = self.surface2d.bounding_rectangle().bounds()
        delta_theta = theta_max - theta_min
        nlines = int(delta_theta * angle_resolution)
        lines_x = []
        for i in range(nlines):
            theta = theta_min + (i + 1) / (nlines + 1) * delta_theta
            lines_x.append(vme.Line2D(volmdlr.Point2D(theta, zmin),
                                      volmdlr.Point2D(theta, zmax)))

        if zmin < 1e-9:
            delta_z = zmax - zmin
            lines_y = [vme.Line2D(volmdlr.Point2D(theta_min, zmin + 0.1 * delta_z),
                                  volmdlr.Point2D(theta_max, zmin + 0.1 * delta_z))]
        else:
            lines_y = []
        return lines_x, lines_y

    def grid_size(self):
        """
        Specifies an adapted size of the discretization grid used in face triangulation.
        """
        angle_resolution = 5
        theta_min, theta_max, _, _ = self.surface2d.bounding_rectangle().bounds()
        delta_theta = theta_max - theta_min
        number_points_x = math.ceil(delta_theta * angle_resolution)

        number_points_y = 0

        return number_points_x, number_points_y

    # def create_triangle(self, all_contours_points, part):
    #     Triangles, ts = [], []
    #     pts, h_list = [], []
    #     for listpt in all_contours_points:
    #         for pt in listpt:
    #             pts.append(pt)
    #             h_list.append(pt[1])
    #     if part == 'bot':
    #         h_concerned = min(h_list)
    #     else:
    #         h_concerned = max(h_list)
    #     peak_list, other = [], []
    #     for pt in pts:
    #         if pt[1] == h_concerned:
    #             peak_list.append(pt)
    #         else:
    #             other.append(pt)
    #     points = [peak_list[0]] + other
    #
    #     for i in range(1, len(points)):
    #         if i == len(points) - 1:
    #             vertices = [points[i].vector, points[0].vector,
    #                         points[1].vector]
    #             segments = [[0, 1], [1, 2], [2, 0]]
    #             listindice = [i, 0, 1]
    #         else:
    #             vertices = [points[i].vector, points[0].vector,
    #                         points[i + 1].vector]
    #             segments = [[0, 1], [1, 2], [2, 0]]
    #             listindice = [i, 0, i + 1]
    #         tri = {'vertices': vertices, 'segments': segments}
    #         t = triangle.triangulate(tri, 'p')
    #         if 'triangles' in t:
    #             triangles = t['triangles'].tolist()
    #             triangles[0] = listindice
    #             Triangles.append(triangles)
    #         else:
    #             Triangles.append(None)
    #         ts.append(t)
    #
    #     return points, Triangles


class SphericalFace3D(Face3D):
    """
    :param contours2d: The Sphere's contour2D
    :type contours2d: volmdlr.Contour2D
    :param sphericalsurface3d: Information about the Sphere
    :type sphericalsurface3d: SphericalSurface3D
    :param points: Angle's Sphere
    :type points: List of float

    """
    min_x_density = 5
    min_y_density = 5

    def __init__(self, surface3d: SphericalSurface3D,
                 surface2d: Surface2D,
                 name: str = ''):
        Face3D.__init__(self,
                        surface3d=surface3d,
                        surface2d=surface2d,
                        name=name)
        self._bbox = None

    @property
    def bounding_box(self):
        if not self._bbox:
            self._bbox = self.get_bounding_box()
        return self._bbox

    @bounding_box.setter
    def bounding_box(self, new_bouding_box):
        self._bbox = new_bouding_box

    def get_bounding_box(self):
        # To be enhanced
        return self.surface3d.bounding_box

    def triangulation_lines(self, angle_resolution=7):
        theta_min, theta_max, phi_min, phi_max = self.surface2d.bounding_rectangle().bounds()

        delta_theta = theta_max - theta_min
        nlines_x = int(delta_theta * angle_resolution)
        lines_x = []
        for i in range(nlines_x):
            theta = theta_min + (i + 1) / (nlines_x + 1) * delta_theta
            lines_x.append(vme.Line2D(volmdlr.Point2D(theta, phi_min),
                                      volmdlr.Point2D(theta, phi_max)))
        delta_phi = phi_max - phi_min
        nlines_y = int(delta_phi * angle_resolution)
        lines_y = []
        for i in range(nlines_y):
            phi = phi_min + (i + 1) / (nlines_y + 1) * delta_phi
            lines_y.append(vme.Line2D(volmdlr.Point2D(theta_min, phi),
                                      volmdlr.Point2D(theta_max, phi)))
        return lines_x, lines_y

    def grid_size(self):
        """
        Specifies an adapted size of the discretization grid used in face triangulation.
        """
        angle_resolution = 11
        theta_min, theta_max, phi_min, phi_max = self.surface2d.bounding_rectangle().bounds()

        delta_theta = theta_max - theta_min
        number_points_x = int(delta_theta * angle_resolution)

        delta_phi = phi_max - phi_min
        number_points_y = int(delta_phi * angle_resolution)

        return number_points_x, number_points_y


class RuledFace3D(Face3D):
    """
    A 3D face with a ruled surface.

    This class represents a 3D face with a ruled surface, which is a surface
    formed by straight lines connecting two input curves. It is a subclass of
    the `Face3D` class and inherits all of its attributes and methods.

    :param surface3d: The 3D ruled surface of the face.
    :type surface3d: `RuledSurface3D`
    :param surface2d: The 2D projection of the face onto the parametric domain (u, v).
    :type surface2d: `Surface2D`
    :param name: The name of the face.
    :type name: str
    :param color: The color of the face.
    :type color: tuple
    """
    min_x_density = 50
    min_y_density = 1

    def __init__(self,
                 surface3d: RuledSurface3D,
                 surface2d: Surface2D,
                 name: str = '',
                 color=None):
        Face3D.__init__(self, surface3d=surface3d,
                        surface2d=surface2d,
                        name=name)
        self._bbox = None

    @property
    def bounding_box(self):
        if not self._bbox:
            self._bbox = self.get_bounding_box()
        return self._bbox

    @bounding_box.setter
    def bounding_box(self, new_bouding_box):
        self._bbox = new_bouding_box

    def get_bounding_box(self):
        # To be enhance by restricting wires to cut
        # xmin, xmax, ymin, ymax = self.surface2d.outer_contour.bounding_rectangle()
        points = [self.surface3d.point2d_to_3d(volmdlr.Point2D(i / 30, 0.)) for
                  i in range(31)]
        points.extend(
            [self.surface3d.point2d_to_3d(volmdlr.Point2D(i / 30, 1.)) for i
             in range(31)])

        return volmdlr.core.BoundingBox.from_points(points)

    def triangulation_lines(self, angle_resolution=10):
        xmin, xmax, ymin, ymax = self.surface2d.bounding_rectangle().bounds()
        delta_x = xmax - xmin
        nlines = int(delta_x * angle_resolution)
        lines = []
        for i in range(nlines):
            x = xmin + (i + 1) / (nlines + 1) * delta_x
            lines.append(vme.Line2D(volmdlr.Point2D(x, ymin),
                                    volmdlr.Point2D(x, ymax)))
        return lines, []

    def grid_size(self):
        """
        Specifies an adapted size of the discretization grid used in face triangulation.
        """
        angle_resolution = 10
        xmin, xmax, _, _ = self.surface2d.bounding_rectangle().bounds()
        delta_x = xmax - xmin
        number_points_x = int(delta_x * angle_resolution)

        number_points_y = 0

        return number_points_x, number_points_y


class BSplineFace3D(Face3D):
    """
    A 3D face with a B-spline surface.

    This class represents a 3D face with a B-spline surface, which is a smooth
    surface defined by a set of control points and knots. It is a subclass of
    the `Face3D` class and inherits all of its attributes and methods.

    :param surface3d: The 3D B-spline surface of the face.
    :type surface3d: `BSplineSurface3D`
    :param surface2d: The 2D projection of the face onto the parametric domain (u, v).
    :type surface2d: `Surface2D`
    :param name: The name of the face.
    :type name: str
    """

    def __init__(self, surface3d: BSplineSurface3D,
                 surface2d: Surface2D,
                 name: str = ''):
        Face3D.__init__(self,
                        surface3d=surface3d,
                        surface2d=surface2d,
                        name=name)
        self._bbox = None

    @property
    def bounding_box(self):
        if not self._bbox:
            self._bbox = self.get_bounding_box()
        return self._bbox

    @bounding_box.setter
    def bounding_box(self, new_bounding_box):
        self._bbox = new_bounding_box

    def get_bounding_box(self):
        return self.surface3d.bounding_box

    def triangulation_lines(self, resolution=25):
        u_min, u_max, v_min, v_max = self.surface2d.bounding_rectangle().bounds()

        delta_u = u_max - u_min
        nlines_x = int(delta_u * resolution)
        lines_x = []
        for i in range(nlines_x):
            u = u_min + (i + 1) / (nlines_x + 1) * delta_u
            lines_x.append(vme.Line2D(volmdlr.Point2D(u, v_min),
                                      volmdlr.Point2D(u, v_max)))
        delta_v = v_max - v_min
        nlines_y = int(delta_v * resolution)
        lines_y = []
        for i in range(nlines_y):
            v = v_min + (i + 1) / (nlines_y + 1) * delta_v
            lines_y.append(vme.Line2D(volmdlr.Point2D(v_min, v),
                                      volmdlr.Point2D(v_max, v)))
        return lines_x, lines_y

    def grid_size(self):
        """
        Specifies an adapted size of the discretization grid used in face triangulation.
        """
        u = vme.BSplineCurve3D.from_geomdl_curve(self.surface3d.curves['u'][0])
        v = vme.BSplineCurve3D.from_geomdl_curve(self.surface3d.curves['v'][0])
        lengths = [u.length(), v.length()]
        min_index, min_length = min(enumerate(lengths), key=lambda x:x[1])

        if min_index == 0:
            max_length = lengths[1]
            aspect_ratio = max_length / min_length
            if aspect_ratio < 5:
                u_resolution = 25
            else:
                u_resolution = 15
            step = min_length/u_resolution
            v_resolution = min(int(max_length/step), 50)
        elif min_index == 1:
            max_length = lengths[0]
            aspect_ratio = max_length / min_length
            if aspect_ratio < 5:
                v_resolution = 25
            else:
                v_resolution = 15
            step = min_length/v_resolution
            u_resolution = min(int(max_length/step), 50)
        u_min, u_max, v_min, v_max = self.surface2d.bounding_rectangle().bounds()
        delta_u = u_max - u_min
        number_points_x = max(int(delta_u * u_resolution), 5)

        delta_v = v_max - v_min
        number_points_y = max(int(delta_v * v_resolution), 5)

        return number_points_x, number_points_y

    def pair_with(self, other_bspline_face3d):
        """
        Finds out how the uv parametric frames are located compared to
        eachother and also how grid3d can be defined respected to these
        directions.

        :param other_bspline_face3d: BSplineFace3D
        :type other_bspline_face3d: :class:`volmdlr.faces.BSplineFace3D`
        :return: corresponding_direction, grid2d_direction
        :rtype: Tuple[?, ?]
        """

        adjacent_direction1, diff1, adjacent_direction2, diff2 = self.adjacent_direction(other_bspline_face3d)
        corresponding_directions = []
        if (diff1 > 0 and diff2 > 0) or (diff1 < 0 and diff2 < 0):
            corresponding_directions.append(('+' + adjacent_direction1, '+' + adjacent_direction2))
        else:
            corresponding_directions.append(('+' + adjacent_direction1, '-' + adjacent_direction2))

        if adjacent_direction1 == 'u' and adjacent_direction2 == 'u':
            corresponding_directions, grid2d_direction = self.adjacent_direction_uu(
                other_bspline_face3d, corresponding_directions)
        elif adjacent_direction1 == 'v' and adjacent_direction2 == 'v':
            corresponding_directions, grid2d_direction = self.adjacent_direction_vv(
                other_bspline_face3d, corresponding_directions)
        elif adjacent_direction1 == 'u' and adjacent_direction2 == 'v':
            corresponding_directions, grid2d_direction = self.adjacent_direction_uv(
                other_bspline_face3d, corresponding_directions)
        elif adjacent_direction1 == 'v' and adjacent_direction2 == 'u':
            corresponding_directions, grid2d_direction = self.adjacent_direction_vu(
                other_bspline_face3d, corresponding_directions)

        return corresponding_directions, grid2d_direction

    def adjacent_direction_uu(self, other_bspline_face3d, corresponding_directions):

        extremities = self.extremities(other_bspline_face3d)
        start1, start2 = extremities[0], extremities[2]
        borders_points = [volmdlr.Point2D(0, 0), volmdlr.Point2D(1, 0),
                          volmdlr.Point2D(1, 1), volmdlr.Point2D(0, 1)]

        # TODO: compute nearest_point in 'bounding_box points' instead of borders_points
        nearest_start1 = start1.nearest_point(borders_points)
        # nearest_end1 = end1.nearest_point(borders_points)
        nearest_start2 = start2.nearest_point(borders_points)
        # nearest_end2 = end2.nearest_point(borders_points)

        v1 = nearest_start1[1]
        v2 = nearest_start2[1]

        if (v1 == 0 and v2 == 0):
            corresponding_directions.append(('+v', '-v'))
            grid2d_direction = [['+x', '-y'], ['+x', '+y']]

        elif (v1 == 1 and v2 == 1):
            if corresponding_directions == [('+u', '-u')]:
                grid2d_direction = [['+x', '+y'], ['-x', '-y']]
            else:
                grid2d_direction = [['+x', '+y'], ['+x', '-y']]
            corresponding_directions.append(('+v', '-v'))

        elif (v1 == 1 and v2 == 0):
            corresponding_directions.append(('+v', '+v'))
            grid2d_direction = [['+x', '+y'], ['+x', '+y']]

        elif (v1 == 0 and v2 == 1):
            corresponding_directions.append(('+v', '+v'))
            grid2d_direction = [['+x', '-y'], ['+x', '-y']]

        return corresponding_directions, grid2d_direction

    def adjacent_direction_vv(self, other_bspline_face3d, corresponding_directions):

        extremities = self.extremities(other_bspline_face3d)
        start1, start2 = extremities[0], extremities[2]
        borders_points = [volmdlr.Point2D(0, 0), volmdlr.Point2D(1, 0),
                          volmdlr.Point2D(1, 1), volmdlr.Point2D(0, 1)]

        # TODO: compute nearest_point in 'bounding_box points' instead of borders_points
        nearest_start1 = start1.nearest_point(borders_points)
        # nearest_end1 = end1.nearest_point(borders_points)
        nearest_start2 = start2.nearest_point(borders_points)
        # nearest_end2 = end2.nearest_point(borders_points)

        u1 = nearest_start1[0]
        u2 = nearest_start2[0]

        if (u1 == 0 and u2 == 0):
            corresponding_directions.append(('+u', '-v'))
            grid2d_direction = [['-y', '-x'], ['-y', '+x']]

        elif (u1 == 1 and u2 == 1):
            corresponding_directions.append(('+u', '-v'))
            grid2d_direction = [['+y', '+x'], ['+y', '-x']]

        elif (u1 == 0 and u2 == 1):
            corresponding_directions.append(('+u', '+u'))
            grid2d_direction = [['+y', '-x'], ['+y', '-x']]

        elif (u1 == 1 and u2 == 0):
            corresponding_directions.append(('+u', '+u'))
            grid2d_direction = [['+y', '+x'], ['+y', '+x']]

        return corresponding_directions, grid2d_direction

    def adjacent_direction_uv(self, other_bspline_face3d, corresponding_directions):

        extremities = self.extremities(other_bspline_face3d)
        start1, start2 = extremities[0], extremities[2]
        borders_points = [volmdlr.Point2D(0, 0), volmdlr.Point2D(1, 0),
                          volmdlr.Point2D(1, 1), volmdlr.Point2D(0, 1)]

        # TODO: compute nearest_point in 'bounding_box points' instead of borders_points
        nearest_start1 = start1.nearest_point(borders_points)
        # nearest_end1 = end1.nearest_point(borders_points)
        nearest_start2 = start2.nearest_point(borders_points)
        # nearest_end2 = end2.nearest_point(borders_points)

        v1 = nearest_start1[1]
        u2 = nearest_start2[0]

        if (v1 == 1 and u2 == 0):
            corresponding_directions.append(('+v', '+u'))
            grid2d_direction = [['+x', '+y'], ['+y', '+x']]

        elif (v1 == 0 and u2 == 1):
            corresponding_directions.append(('+v', '+u'))
            grid2d_direction = [['-x', '-y'], ['-y', '-x']]

        elif (v1 == 1 and u2 == 1):
            corresponding_directions.append(('+v', '-u'))
            grid2d_direction = [['+x', '+y'], ['-y', '-x']]

        elif (v1 == 0 and u2 == 0):
            corresponding_directions.append(('+v', '-u'))
            grid2d_direction = [['-x', '-y'], ['-y', '+x']]

        return corresponding_directions, grid2d_direction

    def adjacent_direction_vu(self, other_bspline_face3d, corresponding_directions):

        extremities = self.extremities(other_bspline_face3d)
        start1, start2 = extremities[0], extremities[2]
        borders_points = [volmdlr.Point2D(0, 0), volmdlr.Point2D(1, 0),
                          volmdlr.Point2D(1, 1), volmdlr.Point2D(0, 1)]

        # TODO: compute nearest_point in 'bounding_box points' instead of borders_points
        nearest_start1 = start1.nearest_point(borders_points)
        # nearest_end1 = end1.nearest_point(borders_points)
        nearest_start2 = start2.nearest_point(borders_points)
        # nearest_end2 = end2.nearest_point(borders_points)

        u1 = nearest_start1[0]
        v2 = nearest_start2[1]

        if (u1 == 1 and v2 == 0):
            corresponding_directions.append(('+u', '+v'))
            grid2d_direction = [['+y', '+x'], ['+x', '+y']]

        elif (u1 == 0 and v2 == 1):
            corresponding_directions.append(('+u', '+v'))
            grid2d_direction = [['-y', '-x'], ['+x', '-y']]

        elif (u1 == 0 and v2 == 0):
            corresponding_directions.append(('+u', '-v'))
            grid2d_direction = [['+y', '-x'], ['+x', '+y']]

        elif (u1 == 1 and v2 == 1):
            if corresponding_directions == [('+v', '-u')]:
                grid2d_direction = [['+y', '+x'], ['-x', '-y']]
            else:
                grid2d_direction = [['+y', '+x'], ['+x', '-y']]
            corresponding_directions.append(('+u', '-v'))

        return corresponding_directions, grid2d_direction

    def extremities(self, other_bspline_face3d):
        """
        Find points extremities for nearest edges of two faces.
        """
        contour1 = self.outer_contour3d
        contour2 = other_bspline_face3d.outer_contour3d

        contour1_2d = self.surface2d.outer_contour
        contour2_2d = other_bspline_face3d.surface2d.outer_contour

        points1 = [p.start for p in contour1.primitives]
        points2 = [p.start for p in contour2.primitives]

        dis, ind = [], []
        for p in points1:
            pt = p.nearest_point(points2)
            ind.append(points2.index(pt))
            dis.append(p.point_distance(pt))

        dis_sorted = sorted(dis)

        shared = []
        for k, p1 in enumerate(contour1.primitives):
            if dis_sorted[0] == dis_sorted[1]:
                indices = npy.where(npy.array(dis) == dis_sorted[0])[0]
                index1 = indices[0]
                index2 = indices[1]
            else:
                index1 = dis.index(dis_sorted[0])
                index2 = dis.index(dis_sorted[1])
            if ((p1.start == points1[index1] and p1.end == points1[index2])
                    or
                    (p1.end == points1[index1] and p1.start == points1[index2])):
                shared.append(p1)
                i = k

        for k, p2 in enumerate(contour2.primitives):
            if ((p2.start == points2[ind[index1]] and p2.end == points2[ind[index2]])
                    or
                    (p2.end == points2[ind[index1]] and p2.start == points2[ind[index2]])):
                shared.append(p2)
                j = k

        points = [contour2.primitives[j].start, contour2.primitives[j].end]

        if points.index(contour1.primitives[i].start.nearest_point(points)) == 1:
            start1 = contour1_2d.primitives[i].start
            end1 = contour1_2d.primitives[i].end

            start2 = contour2_2d.primitives[j].end
            end2 = contour2_2d.primitives[j].start

        else:
            start1 = contour1_2d.primitives[i].start
            end1 = contour1_2d.primitives[i].end

            start2 = contour2_2d.primitives[j].start
            end2 = contour2_2d.primitives[j].end

        return start1, end1, start2, end2

    def adjacent_direction(self, other_bspline_face3d):
        """
        Find directions (u or v) between two faces, in the nearest edges between them.
        """

        start1, end1, start2, end2 = self.extremities(other_bspline_face3d)

        du1 = abs((end1 - start1)[0])
        dv1 = abs((end1 - start1)[1])

        if du1 < dv1:
            adjacent_direction1 = 'v'
            diff1 = (end1 - start1)[1]
        else:
            adjacent_direction1 = 'u'
            diff1 = (end1 - start1)[0]

        du2 = abs((end2 - start2)[0])
        dv2 = abs((end2 - start2)[1])

        if du2 < dv2:
            adjacent_direction2 = 'v'
            diff2 = (end2 - start2)[1]
        else:
            adjacent_direction2 = 'u'
            diff2 = (end2 - start2)[0]

        return adjacent_direction1, diff1, adjacent_direction2, diff2

    def adjacent_direction_xy(self, other_face3d):
        """
        Find out in which direction the faces are adjacent.

        :type other_face3d: volmdlr.faces.BSplineFace3D
        :return: adjacent_direction
        """

        contour1 = self.outer_contour3d
        contour2 = other_face3d.outer_contour3d
        point1, point2 = contour1.shared_primitives_extremities(contour2)

        coord = point1 - point2
        coord = [abs(coord.x), abs(coord.y)]

        if coord.index(max(coord)) == 0:
            return 'x'
        else:
            return 'y'

    def merge_with(self, other_bspline_face3d):
        """
        Merge two adjacent faces.

        :type: other_bspline_face3d : volmdlr.faces.BSplineFace3D
        :rtype: merged_face : volmdlr.faces.BSplineFace3D
        """

        merged_surface = self.surface3d.merge_with(other_bspline_face3d.surface3d)
        contours = self.outer_contour3d.merge_with(other_bspline_face3d.outer_contour3d)
        contours.extend(self.inner_contours3d)
        contours.extend(other_bspline_face3d.inner_contours3d)
        merged_face = merged_surface.face_from_contours3d(contours)

        return merged_face


class OpenShell3D(volmdlr.core.CompositePrimitive3D):
    """
    A 3D open shell composed of multiple faces.

    This class represents a 3D open shell, which is a collection of connected
    faces with no volume. It is a subclass of the `CompositePrimitive3D` class
    and inherits all of its attributes and methods.


    :param faces: The faces of the shell.
    :type faces: List[`Face3D`]
    :param color: The color of the shell.
    :type color: Tuple[float, float, float]
    :param alpha: The transparency of the shell, should be a value in the interval (0, 1).
    :type alpha: float
    :param name: The name of the shell.
    :type name: str
    :param bounding_box: The bounding box of the shell.
    :type bounding_box: :class:`volmdlr.core.BoundingBox`
    """
    _standalone_in_db = True
    _non_serializable_attributes = ['primitives']
    _non_data_eq_attributes = ['name', 'color', 'alpha', 'bounding_box', 'primitives']
    _non_data_hash_attributes = []
    STEP_FUNCTION = 'OPEN_SHELL'

    def __init__(self, faces: List[Face3D],
                 color: Tuple[float, float, float] = None,
                 alpha: float = 1.,
                 name: str = '',
                 bounding_box: volmdlr.core.BoundingBox = None):

        self.faces = faces
        if not color:
            self.color = volmdlr.core.DEFAULT_COLOR
        else:
            self.color = color
        self.alpha = alpha

        if bounding_box:
            self._bbox = bounding_box
        else:
            self._bbox = None

        self._faces_graph = None

        volmdlr.core.CompositePrimitive3D.__init__(self,
                                                   primitives=faces, color=color, alpha=alpha,
                                                   name=name)

    def _data_hash(self):
        return sum(face._data_hash() for face in self.faces)

    def _data_eq(self, other_object):
        if other_object.__class__.__name__ != self.__class__.__name__:
            return False
        for face1, face2 in zip(self.faces, other_object.faces):
            if not face1._data_eq(face2):
                return False

        return True

    @property
    def faces_graph(self):
        if not self._faces_graph:
            faces_graph = nx.Graph()
            for face in self.faces:
                for edge in face.outer_contour3d.primitives:
                    faces_graph.add_edge(edge.start, edge.end, edge=edge)
            self._faces_graph = faces_graph
        return self._faces_graph

    def to_dict(self, use_pointers: bool = False, memo=None, path: str = '#'):
        """
        Seralizes a 3 dimensional open shell into a dictionary.
        This method does not use pointers for faces as it has no sense
        to have duplicate faces.

        :return: A serialized version of the OpenShell3D
        :rtype: dict

        .. seealso::
            How `serialization and deserialization`_ works in dessia_common

        .. _serialization and deserialization:
        https://documentation.dessia.tech/dessia_common/customizing.html#overloading-the-dict-to-object-method

        """
        dict_ = DessiaObject.base_dict(self)
        dict_.update({'color': self.color,
                      'alpha': self.alpha,
                      'faces': [f.to_dict(use_pointers=False) for f in self.faces]})
        if self._bbox:
            dict_['bounding_box'] = self._bbox.to_dict()

        return dict_

    @classmethod
    def from_step(cls, arguments, object_dict):
        """
        Converts a step primitive to a OpenShell3D.

        :param arguments: The arguments of the step primitive. The last element represents the unit_conversion_factor.
        :type arguments: list
        :param object_dict: The dictionnary containing all the step primitives
            that have already been instanciated.
        :type object_dict: dict
        :return: The corresponding OpenShell3D object.
        :rtype: :class:`volmdlr.faces.OpenShell3D`
        """
        faces = []
        for face in arguments[1]:
            faces.append(object_dict[int(face[1:])])
        return cls(faces, name=arguments[0][1:-1])

    def to_step(self, current_id):
        step_content = ''
        face_ids = []
        for face in self.faces:
            if isinstance(face, (Face3D, Surface3D)):
                face_content, face_sub_ids = face.to_step(current_id)
            else:
                face_content, face_sub_ids = face.to_step(current_id)
                face_sub_ids = [face_sub_ids]
            step_content += face_content
            face_ids.extend(face_sub_ids)
            current_id = max(face_sub_ids) + 1

        shell_id = current_id
        step_content += "#{} = {}('{}',({}));\n".format(current_id,
                                                        self.STEP_FUNCTION,
                                                        self.name,
                                                        volmdlr.core.step_ids_to_str(
                                                            face_ids))
        manifold_id = shell_id + 1
        # step_content += "#{} = MANIFOLD_SOLID_BREP('{}',#{});\n".format(
        #     manifold_id, self.name, shell_id)
        step_content += "#{} = SHELL_BASED_SURFACE_MODEL('{}',(#{}));\n".format(
            manifold_id, self.name, shell_id)

        frame_content, frame_id = volmdlr.OXYZ.to_step(manifold_id + 1)
        step_content += frame_content
        brep_id = frame_id + 1
        # step_content += "#{} = ADVANCED_BREP_SHAPE_REPRESENTATION('',(#{},#{}),#7);\n".format(
        #     brep_id, frame_id, manifold_id)
        step_content += "#{} = MANIFOLD_SURFACE_SHAPE_REPRESENTATION('',(#{},#{}),#7);\n".format(
            brep_id, frame_id, manifold_id)

        return step_content, brep_id

    def to_step_face_ids(self, current_id):
        step_content = ''
        face_ids = []
        for face in self.faces:
            if isinstance(face, Face3D):
                face_content, face_sub_ids = face.to_step(current_id)
            else:
                face_content, face_sub_ids = face.to_step(current_id)
                face_sub_ids = [face_sub_ids]
            step_content += face_content
            face_ids.extend(face_sub_ids)
            current_id = max(face_sub_ids) + 1

        shell_id = current_id
        step_content += "#{} = {}('{}',({}));\n".format(current_id,
                                                        self.STEP_FUNCTION,
                                                        self.name,
                                                        volmdlr.core.step_ids_to_str(
                                                            face_ids))
        manifold_id = shell_id + 1
        # step_content += "#{} = MANIFOLD_SOLID_BREP('{}',#{});\n".format(
        #     manifold_id, self.name, shell_id)
        step_content += "#{} = SHELL_BASED_SURFACE_MODEL('{}',(#{}));\n".format(
            manifold_id, self.name, shell_id)

        frame_content, frame_id = volmdlr.OXYZ.to_step(manifold_id + 1)
        step_content += frame_content
        brep_id = frame_id + 1
        # step_content += "#{} = ADVANCED_BREP_SHAPE_REPRESENTATION('',(#{},#{}),#7);\n".format(
        #     brep_id, frame_id, manifold_id)
        step_content += "#{} = MANIFOLD_SURFACE_SHAPE_REPRESENTATION('',(#{},#{}),#7);\n".format(
            brep_id, frame_id, manifold_id)

        return step_content, brep_id, face_ids

    def rotation(self, center: volmdlr.Point3D, axis: volmdlr.Vector3D,
                 angle: float):
        """
        OpenShell3D / ClosedShell3D rotation
        :param center: rotation center
        :param axis: rotation axis
        :param angle: angle rotation
        :return: a new rotated OpenShell3D
        """
        new_faces = [face.rotation(center, axis, angle) for face
                     in self.faces]
        return self.__class__(new_faces, color=self.color, alpha=self.alpha, name=self.name)

    def rotation_inplace(self, center: volmdlr.Point3D, axis: volmdlr.Vector3D,
                         angle: float):
        """
        Shell3D rotation. Object is updated inplace
        :param center: rotation center
        :param axis: rotation axis
        :param angle: rotation angle
        """
        for face in self.faces:
            face.rotation_inplace(center, axis, angle)
        new_bounding_box = self.get_bounding_box()
        self.bounding_box = new_bounding_box

    def translation(self, offset: volmdlr.Vector3D):
        """
        Shell3D translation
        :param offset: translation vector
        :return: A new translated OpenShell3D
        """
        new_faces = [face.translation(offset) for face in
                     self.faces]
        return self.__class__(new_faces, color=self.color, alpha=self.alpha,
                              name=self.name)

    def translation_inplace(self, offset: volmdlr.Vector3D):
        """
        OpenShell3D translation. Object is updated inplace.

        :param offset: Translation vector.
        :type offset: `volmdlr.Vector3D`
        :return: Translate the OpenShell3D in place.
        :rtype: None
        """
        for face in self.faces:
            face.translation_inplace(offset)
        new_bounding_box = self.get_bounding_box()
        self.bounding_box = new_bounding_box

    def frame_mapping(self, frame: volmdlr.Frame3D, side: str):
        """
        Changes frame_mapping and return a new OpenShell3D
        side = 'old' or 'new'
        """
        new_faces = [face.frame_mapping(frame, side) for face in
                     self.faces]
        return self.__class__(new_faces, name=self.name)

    def frame_mapping_inplace(self, frame: volmdlr.Frame3D, side: str):
        """
        Changes frame_mapping and the object is updated inplace
        side = 'old' or 'new'
        """
        for face in self.faces:
            face.frame_mapping_inplace(frame, side)
        new_bounding_box = self.get_bounding_box()
        self.bounding_box = new_bounding_box

    def copy(self, deep=True, memo=None):
        new_faces = [face.copy(deep=deep, memo=memo) for face in self.faces]
        return self.__class__(new_faces, color=self.color, alpha=self.alpha,
                              name=self.name)

    def union(self, shell2):
        new_faces = self.faces + shell2.faces
        new_name = self.name + ' union ' + shell2.name
        new_color = self.color
        return self.__class__(new_faces, name=new_name, color=new_color)

    def volume(self):
        """
        Does not consider holes
        """
        volume = 0
        for face in self.faces:
            display3d = face.triangulation()
            for triangle_index in display3d.triangles:
                point1 = display3d.points[triangle_index[0]]
                point2 = display3d.points[triangle_index[1]]
                point3 = display3d.points[triangle_index[2]]

                v321 = point3[0] * point2[1] * point1[2]
                v231 = point2[0] * point3[1] * point1[2]
                v312 = point3[0] * point1[1] * point2[2]
                v132 = point1[0] * point3[1] * point2[2]
                v213 = point2[0] * point1[1] * point3[2]
                v123 = point1[0] * point2[1] * point3[2]
                volume_tetraedre = 1 / 6 * (-v321 + v231 + v312 - v132 - v213 + v123)

                volume += volume_tetraedre

        return abs(volume)

    @property
    def bounding_box(self):
        """
        Returns the boundary box.

        """
        if not self._bbox:
            self._bbox = self.get_bounding_box()
        return self._bbox

    @bounding_box.setter
    def bounding_box(self, new_bounding_box):
        self._bbox = new_bounding_box

    def get_bounding_box(self):
        return volmdlr.core.BoundingBox.from_bounding_boxes([p.bounding_box for p in self.faces])

    def cut_by_plane(self, plane_3d: Plane3D):
        frame_block = self.bounding_box.to_frame()
        frame_block.u = 1.1 * frame_block.u
        frame_block.v = 1.1 * frame_block.v
        frame_block.w = 1.1 * frame_block.w
        block = volmdlr.primitives3d.Block(frame_block,
                                           color=(0.1, 0.2, 0.2),
                                           alpha=0.6)
        face_3d = block.cut_by_orthogonal_plane(plane_3d)
        intersection_primitives = []
        for face in self.faces:
            intersection_wires = face.face_intersections(face_3d)
            if intersection_wires:
                for intersection_wire in intersection_wires:
                    intersection_primitives.extend(intersection_wire.primitives)
        contours3d = volmdlr.wires.Contour3D.contours_from_edges(
            intersection_primitives[:])
        if not contours3d:
            return []
        contours2d = [contour.to_2d(plane_3d.frame.origin,
                                    plane_3d.frame.u,
                                    plane_3d.frame.v) for contour in contours3d]
        resulting_faces = []
        for contour2d in contours2d:
            if contour2d.area() > 1e-7:
                surface2d = Surface2D(contour2d, [])
                resulting_faces.append(PlaneFace3D(plane_3d, surface2d))
        return resulting_faces

    def linesegment_intersections(self,
                                  linesegment3d: vme.LineSegment3D) \
            -> List[Tuple[Face3D, List[volmdlr.Point3D]]]:
        intersections = []
        for face in self.faces:
            face_intersections = face.linesegment_intersections(linesegment3d)
            if face_intersections:
                intersections.append((face, face_intersections))
        return intersections

    def line_intersections(self,
                           line3d: vme.Line3D) \
            -> List[Tuple[Face3D, List[volmdlr.Point3D]]]:
        intersections = []
        for face in self.faces:
            face_intersections = face.line_intersections(line3d)
            if face_intersections:
                intersections.append((face, face_intersections))
        return intersections

    def minimum_distance_points(self, shell2, resolution):
        """
        Returns a Mesure object if the distance is not zero, otherwise returns None
        """
        shell2_inter = self.shell_intersection(shell2, resolution)
        if shell2_inter is not None and shell2_inter != 1:
            return None

        # distance_min, point1_min, point2_min = self.faces[0].distance_to_face(shell2.faces[0], return_points=True)
        distance_min, point1_min, point2_min = self.faces[0].minimum_distance(
            shell2.faces[0], return_points=True)
        for face1 in self.faces:
            bbox1 = face1.bounding_box
            for face2 in shell2.faces:
                bbox2 = face2.bounding_box
                bbox_distance = bbox1.distance_to_bbox(bbox2)

                if bbox_distance < distance_min:
                    # distance, point1, point2 = face1.distance_to_face(face2, return_points=True)
                    distance, point1, point2 = face1.minimum_distance(face2,
                                                                      return_points=True)
                    if distance == 0:
                        return None
                    elif distance < distance_min:
                        distance_min, point1_min, point2_min = distance, point1, point2

        return point1_min, point2_min

    def distance_to_shell(self, other_shell: 'OpenShell3D', resolution: float):
        min_dist = self.minimum_distance_points(other_shell, resolution)
        if min_dist is not None:
            p1, p2 = min_dist
            return p1.point_distance(p2)
        return 0

    def minimum_distance_point(self,
                               point: volmdlr.Point3D) -> volmdlr.Point3D:
        """
        Computes the distance of a point to a Shell3D, whether it is inside or outside the Shell3D.

        """
        distance_min, point1_min = self.faces[0].distance_to_point(point,
                                                                   return_other_point=True)
        for face in self.faces[1:]:
            bbox_distance = self.bounding_box.distance_to_point(point)
            if bbox_distance < distance_min:
                distance, point1 = face.distance_to_point(point,
                                                          return_other_point=True)
                if distance < distance_min:
                    distance_min, point1_min = distance, point1

        return point1_min

    def intersection_internal_aabb_volume(self, shell2: 'OpenShell3D',
                                          resolution: float):
        """
        Aabb made of the intersection points and the points of self internal to shell2.
        """
        intersections_points = []
        for face1 in self.faces:
            for face2 in shell2.faces:
                intersection_points = face1.face_intersections(face2)
                if intersection_points:
                    intersection_points = [
                        intersection_points[0].primitives[0].start,
                        intersection_points[0].primitives[0].end]
                    intersections_points.extend(intersection_points)

        shell1_points_inside_shell2 = []
        for face in self.faces:
            for point in face.outer_contour3d.discretization_points(angle_resolution=resolution):
                if shell2.point_belongs(point):
                    shell1_points_inside_shell2.append(point)

        if len(intersections_points + shell1_points_inside_shell2) == 0:
            return 0
        bbox = volmdlr.core.BoundingBox.from_points(
            intersections_points + shell1_points_inside_shell2)
        return bbox.volume()

    def intersection_external_aabb_volume(self, shell2: 'OpenShell3D',
                                          resolution: float):
        """
        Aabb made of the intersection points and the points of self external to shell2.
        """
        intersections_points = []
        for face1 in self.faces:
            for face2 in shell2.faces:
                intersection_points = face1.face_intersections(face2)
                if intersection_points:
                    intersection_points = [
                        intersection_points[0].primitives[0].start,
                        intersection_points[0].primitives[0].end]
                    intersections_points.extend(intersection_points)

        shell1_points_outside_shell2 = []
        for face in self.faces:
            for point in face.outer_contour3d.discretization_points(
                    angle_resolution=resolution):
                if not shell2.point_belongs(point):
                    shell1_points_outside_shell2.append(point)

        if len(intersections_points + shell1_points_outside_shell2) == 0:
            return 0
        bbox = volmdlr.core.BoundingBox.from_points(
            intersections_points + shell1_points_outside_shell2)
        return bbox.volume()

    def face_on_shell(self, face):
        """
        Verifies if a face lies on the shell's surface
        """
        for fc in self.faces:
            if fc.face_inside(face):
                return True
        return False

    def point_on_shell(self, point: volmdlr.Point3D):
        for face in self.faces:
            if face.point_belongs(point) or face.outer_contour3d.point_over_contour(point, abs_tol=1e-7):
                return True
        return False

    def point_in_shell_face(self, point: volmdlr.Point3D):
        warnings.warn('point_in_shell_face is deprecated, please use point_on_shell instead',
                      DeprecationWarning)
        return self.point_on_shell(point)

    def triangulation(self):
        meshes = []
        for i, face in enumerate(self.faces):
            face_mesh = face.triangulation()
            meshes.append(face_mesh)
        return vmd.DisplayMesh3D.merge_meshes(meshes)

    def plot(self, ax=None, color: str = 'k', alpha: float = 1.0):
        if ax is None:
            ax = plt.figure().add_subplot(111, projection='3d')

        for face in self.faces:
            face.plot(ax=ax, color=color, alpha=alpha)

        return ax

    def project_coincident_faces_of(self, shell):
        """
        Divides self's faces based on coincident shell's faces
        """

        list_faces = []
        initial_faces = self.faces[:]

        for i, face1 in enumerate(initial_faces):
            list_faces.extend(face1.project_faces(shell.faces))

        return self.__class__(list_faces)

    def get_geo_lines(self, update_data,
                      point_mesh_size: float = None):
        """
        Gets the lines that define an OpenShell3D geometry in a .geo file.

        :param update_data: Data used for VolumeModel defined with different shells
        :type update_data: dict
        :param point_mesh_size: The mesh size at a specific point, defaults to None
        :type point_mesh_size: float, optional

        :return: A list of lines that describe the geomery & the updated data
        :rtype: Tuple(List[str], dict)
        """

        primitives = []
        points = set()
        for face in self.faces:
            for _, contour in enumerate(list(chain(*[[face.outer_contour3d], face.inner_contours3d]))):
                points.update(contour.get_geo_points())
                if isinstance(contour, volmdlr.wires.Circle2D):
                    pass
                else:
                    for _, primitive in enumerate(contour.primitives):
                        if ((primitive not in primitives)
                                and (primitive.reverse() not in primitives)):
                            primitives.append(primitive)

                # if isinstance(contour, volmdlr.wires.Circle2D):
                #     points.add(volmdlr.Point3D(contour.radius, contour.center.y, 0))
                #     points.add(volmdlr.Point3D(contour.center.x, contour.center.y, 0))
                #     points.add(volmdlr.Point3D(-contour.radius, contour.center.y, 0))

                # else:
                #     for _, primitive in enumerate(contour.primitives):
                #         if isinstance(primitive, volmdlr.edges.LineSegment):
                #             points.add(primitive.start)
                #             points.add(primitive.end)

                #         if isinstance(primitive, volmdlr.edges.Arc):
                #             points.add(primitive.start)
                #             points.add(primitive.center)
                #             points.add(primitive.end)

                #         if isinstance(primitive, volmdlr.edges.BSplineCurve3D):
                #             # for point in primitive.control_points:
                #             # points.add(point)
                #             for point in primitive.discretization_points():
                #                 points.add(point)

                #         if ((primitive not in primitives)
                #                 and (primitive.reverse() not in primitives)):
                #             primitives.append(primitive)

        indices_check = len(primitives) * [None]

        point_account = update_data['point_account']
        line_account, line_loop_account = update_data['line_account'] + 1, update_data['line_loop_account']
        lines, line_surface, lines_tags = [], [], []

        points = list(points)
        for p_index, point in enumerate(points):
            lines.append(point.get_geo_lines(tag=p_index + point_account + 1,
                                             point_mesh_size=point_mesh_size))

        for f_index, face in enumerate(self.faces):
            line_surface = []
            for _, contour in enumerate(list(chain(*[[face.outer_contour3d], face.inner_contours3d]))):
                lines_tags = []
                if isinstance(contour, volmdlr.wires.Circle2D):
                    pass
                else:
                    for _, primitive in enumerate(contour.primitives):

                        try:
                            # line_account += 1
                            # print(line_account)
                            index = primitives.index(primitive)
                            if isinstance(primitive, volmdlr.edges.BSplineCurve3D):
                                discretization_points = primitive.discretization_points()
                                start_point_tag = points.index(discretization_points[0]) + 1
                                end_point_tag = points.index(discretization_points[1]) + 1
                                primitive_linesegments = volmdlr.edges.LineSegment3D(
                                    discretization_points[0], discretization_points[1])
                                lines.append(primitive_linesegments.get_geo_lines(tag=line_account,
                                                                                  start_point_tag=start_point_tag
                                                                                  + point_account,
                                                                                  end_point_tag=end_point_tag
                                                                                  + point_account))

                            if isinstance(primitive, volmdlr.edges.LineSegment):
                                start_point_tag = points.index(primitive.start) + 1
                                end_point_tag = points.index(primitive.end) + 1
                                lines.append(primitive.get_geo_lines(tag=line_account,
                                                                     start_point_tag=start_point_tag + point_account,
                                                                     end_point_tag=end_point_tag + point_account))
                            elif isinstance(primitive, volmdlr.edges.Arc):
                                start_point_tag = points.index(primitive.start) + 1
                                center_point_tag = points.index(primitive.center) + 1
                                end_point_tag = points.index(primitive.end) + 1
                                lines.append(primitive.get_geo_lines(tag=line_account,
                                                                     start_point_tag=start_point_tag + point_account,
                                                                     center_point_tag=center_point_tag + point_account,
                                                                     end_point_tag=end_point_tag + point_account))

                            lines_tags.append(line_account)
                            indices_check[index] = line_account
                            line_account += 1

                        except ValueError:
                            index = primitives.index(primitive.reverse())
                            lines_tags.append(-indices_check[index])

                    lines.append(contour.get_geo_lines(line_loop_account + 1, lines_tags))

                    line_surface.append(line_loop_account + 1)
                    line_loop_account += 1
                    lines_tags = []

            lines.append(face.get_geo_lines((f_index + 1 + update_data['surface_account']),
                                            line_surface))

            line_surface = []

        lines.append('Surface Loop(' + str(1 + update_data['surface_loop_account']) + ') = {'
                     + str(list(range(update_data['surface_account'] + 1,
                                      update_data['surface_account'] +
                                      len(self.faces) + 1)))[1:-1] + '};')

        update_data['point_account'] += len(points)
        update_data['line_account'] += line_account - 1
        update_data['line_loop_account'] += line_loop_account
        update_data['surface_account'] += len(self.faces)
        update_data['surface_loop_account'] += 1

        return lines, update_data

    def get_mesh_lines_with_transfinite_curves(self, min_points, size):

        lines, primitives, primitives_length = [], [], []
        for face in self.faces:
            for _, contour in enumerate(list(chain(*[[face.outer_contour3d], face.inner_contours3d]))):
                if isinstance(contour, volmdlr.wires.Circle2D):
                    primitives.append(contour)
                    primitives.append(contour)
                    primitives_length.append(contour.length() / 2)
                    primitives_length.append(contour.length() / 2)
                else:
                    for _, primitive_c in enumerate(contour.primitives):
                        if ((primitive_c not in primitives)
                                and (primitive_c.reverse() not in primitives)):
                            primitives.append(primitive_c)
                            primitives_length.append(primitive_c.length())

        for i, length in enumerate(primitives_length):
            if length < min_points * size:
                lines.append('Transfinite Curve {' + str(i) + '} = ' +
                             str(min_points) + ' Using Progression 1;')
        return lines


class ClosedShell3D(OpenShell3D):
    """
    A 3D closed shell composed of multiple faces.

    This class represents a 3D closed shell, which is a collection of connected
    faces with a volume. It is a subclass of the `OpenShell3D` class and
    inherits all of its attributes and methods. In addition, it has a method
    to check whether a face is inside the shell.

    :param faces: The faces of the shell.
    :type faces: List[`Face3D`]
    :param color: The color of the shell.
    :type color: Tuple[float, float, float]
    :param alpha: The transparency of the shell, should be a value in the range (0, 1).
    :type alpha: float
    :param name: The name of the shell.
    :type name: str
    """

    STEP_FUNCTION = 'CLOSED_SHELL'

    def is_face_inside(self, face: Face3D):
        for point in face.outer_contour3d.discretization_points(angle_resolution=0.1):
            point_inside_shell = self.point_belongs(point)
            point_in_shells_faces = self.point_on_shell(point)
            if (not point_inside_shell) and (not point_in_shells_faces):
                return False
        return True

    def shell_intersection(self, shell2: 'OpenShell3D', resolution: float):
        """
        Return None if disjointed
        Return (1, 0) or (0, 1) if one is inside the other
        Return (n1, n2) if intersection

        4 cases :
            (n1, n2) with face intersection             => (n1, n2)
            (0, 0) with face intersection               => (0, 0)
            (0, 0) with no face intersection            => None
            (1, 0) or (0, 1) with no face intersection  => 1
        """
        # Check if boundary boxes don't intersect
        bbox1 = self.bounding_box
        bbox2 = shell2.bounding_box
        if not bbox1.bbox_intersection(bbox2):
            # print("No intersection of shells' BBox")
            return None

        # Check if any point of the first shell is in the second shell
        points1 = []
        for face in self.faces:
            points1.extend(
                face.outer_contour3d.discretization_points(angle_resolution=resolution))
        points2 = []
        for face in shell2.faces:
            points2.extend(
                face.outer_contour3d.discretization_points(angle_resolution=resolution))

        nb_pts1 = len(points1)
        nb_pts2 = len(points2)
        compteur1 = 0
        compteur2 = 0
        for point1 in points1:
            if shell2.point_belongs(point1):
                compteur1 += 1
        for point2 in points2:
            if self.point_belongs(point2):
                compteur2 += 1

        inter1 = compteur1 / nb_pts1
        inter2 = compteur2 / nb_pts2

        for face1 in self.faces:
            for face2 in shell2.faces:
                intersection_points = face1.face_intersections(face2)
                if intersection_points:
                    return inter1, inter2

        if inter1 == 0. and inter2 == 0.:
            return None
        return 1

    def point_belongs(self, point3d: volmdlr.Point3D, **kwargs):
        """
        Ray Casting algorithm
        Returns True if the point is inside the Shell, False otherwise
        """
        nb_rays = kwargs.get("nb_rays", 1)  # TODO: remove nb_rays argument in the future as it shouldn't be necessary

        bbox = self.bounding_box
        if not bbox.point_belongs(point3d):
            return False

        min_ray_length = 2 * max((bbox.xmax - bbox.xmin,
                                  bbox.ymax - bbox.ymin,
                                  bbox.zmax - bbox.zmin))
        two_min_ray_length = 2 * min_ray_length

        rays = []
        for _ in range(0, nb_rays):
            rays.append(vme.LineSegment3D(
                point3d,
                point3d + volmdlr.Point3D.random(min_ray_length,
                                                 two_min_ray_length,
                                                 min_ray_length,
                                                 two_min_ray_length,
                                                 min_ray_length,
                                                 two_min_ray_length)))
        rays = sorted(rays, key=lambda ray: ray.length())
        rays_intersections = []
        tests = []

        # for ray in rays[:3]:
        for ray in rays[:nb_rays]:
            #
            count = 0
            ray_intersection = []
            is_inside = True
            for face, point_inters in self.linesegment_intersections(ray):
                count += len(point_inters)
            if count % 2 == 0:
                is_inside = False
            tests.append(is_inside)
            rays_intersections.append(ray_intersection)
        for test1, test2 in zip(tests[:-1], tests[1:]):
            if test1 != test2:
                raise ValueError
        return tests[0]

    def point_in_shell_face(self, point: volmdlr.Point3D):

        for face in self.faces:
            if (face.surface3d.point_on_surface(point) and face.point_belongs(point)) or \
                    face.outer_contour3d.point_over_contour(point, abs_tol=1e-7):
                return True
        return False

    def is_inside_shell(self, shell2, resolution: float):
        """
        Returns True if all the points of self are inside shell2 and no face \
        are intersecting
        This method is not exact
        """
        bbox1 = self.bounding_box
        bbox2 = shell2.bounding_box
        if not bbox1.is_inside_bbox(bbox2):
            return False
        for face in self.faces:
            if not shell2.is_face_inside(face):
                return False
        return True

    def is_disjoint_from(self, shell2, tol=1e-8):
        """
        Verifies and rerturns a bool if two shells are disjointed or not.
        """
        disjoint = True
        if self.bounding_box.bbox_intersection(shell2.bounding_box) or \
                self.bounding_box.distance_to_bbox(shell2.bounding_box) <= tol:
            return False
        return disjoint

    def intersecting_faces_combinations(self, shell2, list_coincident_faces, tol=1e-8):
        """
        :param shell2: ClosedShell3D
            for two closed shells, it calculates and return a list of face
            combinations (list = [(face_shell1, face_shell2),...])
            for intersecting faces. if two faces can not be intersected,
            there is no combination for those
        :param tol: Corresponde to the tolerance to consider two faces as intersecting faces
        :param shell2:
        :param list_coincident_faces:
        :param tol:
        :return:
        """
        face_combinations = []
        for face1 in self.faces:
            for face2 in shell2.faces:
                if face1.is_intersecting(face2, list_coincident_faces, tol):
                    face_combinations.append((face1, face2))
        return face_combinations

    @staticmethod
    def dict_intersecting_combinations(intersecting_faces_combinations, tol=1e-8):
        """
        :param intersecting_faces_combinations: list of face combinations (list = [(face_shell1, face_shell2),...])
        for intersecting faces.
        :type intersecting_faces_combinations: list of face objects combinaitons
        returns a dictionary containing as keys the combination of intersecting faces
        and as the values the resulting primitive from the two intersecting faces.
        It is done so it is not needed to calculate the same intersecting primitive twice.
        """
        intersecting_combinations = {}
        for combination in intersecting_faces_combinations:
            face_intersections = combination[0].face_intersections(combination[1], tol)
            combination_face_intersections = []
            for face_intersection in face_intersections:
                for contour1 in [combination[0].outer_contour3d] + combination[0].inner_contours3d:
                    if contour1.is_superposing(face_intersection):
                        for contour2 in [combination[1].outer_contour3d] + combination[1].inner_contours3d:
                            if contour2.is_superposing(face_intersection):
                                break
                        else:
                            continue
                        break
                else:
                    combination_face_intersections.append(face_intersection)
            if combination_face_intersections:
                intersecting_combinations[combination] = combination_face_intersections
        return intersecting_combinations

    @staticmethod
    def get_intersecting_faces(dict_intersecting_combinations):
        """
        :param dict_intersecting_combinations: dictionary containing as keys the combination of intersecting faces
        and as the values the resulting primitive from the two intersecting faces

        returns two lists. One for the intersecting faces in shell1 and the other for the shell2
        """
        intersecting_faces_shell1 = []
        intersecting_faces_shell2 = []
        for face in list(dict_intersecting_combinations.keys()):
            if face[0] not in intersecting_faces_shell1:
                intersecting_faces_shell1.append(face[0])
            if face[1] not in intersecting_faces_shell2:
                intersecting_faces_shell2.append(face[1])
        return intersecting_faces_shell1, intersecting_faces_shell2

    def get_non_intersecting_faces(self, shell2, intersecting_faces, intersection_method=False):
        """
        :param shell2: ClosedShell3D
        :param intersecting_faces:
        :param intersection_method: determines if running for intersection operation
        returns a list of all the faces that never intersect any
        face of the other shell
        """
        non_intersecting_faces = []

        for face in self.faces:
            if (face not in intersecting_faces) and (face not in non_intersecting_faces):
                if not intersection_method:
                    if not face.bounding_box.is_inside_bbox(shell2.bounding_box) or not shell2.is_face_inside(face):
                        for face2 in shell2.faces:
                            if face.surface3d.is_coincident(face2.surface3d) and \
                                    face.bounding_box.is_inside_bbox(face2.bounding_box):
                                break
                        else:
                            non_intersecting_faces.append(face)
                else:
                    if face.bounding_box.is_inside_bbox(shell2.bounding_box) and shell2.is_face_inside(face):
                        non_intersecting_faces.append(face)

        return non_intersecting_faces

    def get_coincident_and_adjacent_faces(self, shell2):
        coincident_and_adjacent_faces = []
        for face1 in self.faces:
            for face2 in shell2.faces:
                if face1.surface3d.is_coincident(face2.surface3d) and \
                        face1.is_adjacent(face2):
                    coincident_and_adjacent_faces.append((face1, face2))

        return coincident_and_adjacent_faces

    def get_coincident_faces(self, shell2):
        """
        Finds all pairs of faces that are coincidents faces, that is,
        faces lying on the same plane

        returns a List of tuples with the face pairs
        """
        list_coincident_faces = []
        for face1 in self.faces:
            for face2 in shell2.faces:
                if isinstance(face1, face2.__class__) and face1.surface3d.is_coincident(face2.surface3d):
                    contour1 = face1.outer_contour3d.to_2d(
                        face1.surface3d.frame.origin,
                        face1.surface3d.frame.u,
                        face1.surface3d.frame.v)
                    contour2 = face2.outer_contour3d.to_2d(
                        face1.surface3d.frame.origin,
                        face1.surface3d.frame.u,
                        face1.surface3d.frame.v)
                    inters = contour1.contour_intersections(contour2)
                    if len(inters) >= 2:
                        list_coincident_faces.append((face1, face2))

        return list_coincident_faces

    def two_shells_intersecting_contour(self, shell2,
                                        list_coincident_faces: List[Face3D],
                                        dict_intersecting_combinations=None):
        """
        Computes intersecting_contour between two shells.

        :param shell2: ClosedShell3D
        :type shell2: :class:`volmdlr.faces.ClosedShell3D`
        :type list_coincident_faces: List[:class:`volmdlr.faces.Face3D`]
        :param dict_intersecting_combinations: dictionary containing as keys
            the combination of intersecting faces and as the values the
            resulting primitive from the two intersecting faces
        :returns: intersecting contour for two intersecting shells
        """
        if dict_intersecting_combinations is None:
            face_combinations = self.intersecting_faces_combinations(
                shell2, list_coincident_faces)
            dict_intersecting_combinations = \
                self.dict_intersecting_combinations(face_combinations)
        intersecting_wires = list(dict_intersecting_combinations.values())
        intersecting_contour = \
            volmdlr.wires.Contour3D([wire.primitives[0] for
                                     wires in intersecting_wires for wire in wires])
        return intersecting_contour

    def reference_shell(self, shell2, face):
        if face in shell2.faces:
            contour_extract_inside = True
            reference_shell = self
        else:
            contour_extract_inside = False
            reference_shell = shell2
        return contour_extract_inside, reference_shell

    def set_operations_valid_exterior_faces(self, new_faces: List[Face3D], valid_faces: List[Face3D],
                                            list_coincident_faces: List[Face3D], shell2, reference_shell):
        for new_face in new_faces:
            inside_reference_shell = reference_shell.point_belongs(new_face.random_point_inside())
            if self.set_operations_exterior_face(new_face, valid_faces, inside_reference_shell,
                                                 list_coincident_faces, shell2):
                valid_faces.append(new_face)
        return valid_faces

    def union_faces(self, shell2, intersecting_faces,
                    intersecting_combinations,
                    list_coincident_faces):
        faces = []
        for face in intersecting_faces:
            contour_extract_inside, reference_shell = self.reference_shell(shell2, face)
            new_faces = face.set_operations_new_faces(intersecting_combinations, contour_extract_inside)
            faces = self.set_operations_valid_exterior_faces(new_faces, faces, list_coincident_faces,
                                                             shell2, reference_shell)
        return faces

    def get_subtraction_valid_faces(self, new_faces, valid_faces, reference_shell, shell2, keep_interior_faces):
        faces = []
        for new_face in new_faces:
            inside_reference_shell = reference_shell.point_belongs(new_face.random_point_inside())
            if keep_interior_faces:
                if self.set_operations_interior_face(new_face, valid_faces, inside_reference_shell):
                    faces.append(new_face)
            elif self.set_operations_exterior_face(new_face, faces, inside_reference_shell, [], shell2):
                faces.append(new_face)
        return faces

    def validate_intersection_substractions_faces(self, faces):
        """
        Final validation of new faces created during intersections or subtractions of two closedshells.

        :param faces: new faces.
        :return: valid faces.
        """
        valid_faces = []
        finished = False
        while not finished:
            for face in valid_faces:
                if face.face_inside(faces[0]):
                    faces.remove(faces[0])
                    break
            else:
                valid_faces.append(faces[0])
                faces.remove(faces[0])
            if not faces:
                finished = True
        return valid_faces

    def subtraction_faces(self, shell2, intersecting_faces, intersecting_combinations):
        faces = []
        for face in intersecting_faces:
            keep_interior_faces = False
            if face in shell2.faces:
                keep_interior_faces = True
            contour_extract_inside, reference_shell = self.reference_shell(shell2, face)
            new_faces = face.set_operations_new_faces(intersecting_combinations, contour_extract_inside)
            valid_faces = self.get_subtraction_valid_faces(new_faces, faces, reference_shell,
                                                           shell2, keep_interior_faces)
            faces.extend(valid_faces)

        valid_faces = self.validate_intersection_substractions_faces(faces)

        return valid_faces

    def valid_intersection_faces(self, new_faces, valid_faces,
                                 reference_shell, shell2):
        faces = []
        for new_face in new_faces:
            inside_reference_shell = reference_shell.point_belongs(
                new_face.random_point_inside())
            if (inside_reference_shell or (self.face_on_shell(new_face) and shell2.face_on_shell(new_face))) \
                    and new_face not in valid_faces:
                faces.append(new_face)

        return faces

    def intersection_faces(self, shell2, intersecting_faces,
                           intersecting_combinations):
        faces = []
        for face in intersecting_faces:
            contour_extract_inside, reference_shell = \
                self.reference_shell(shell2, face)
            new_faces = face.set_operations_new_faces(
                intersecting_combinations, contour_extract_inside)
            valid_faces = self.valid_intersection_faces(
                new_faces, faces, reference_shell, shell2)
            faces.extend(valid_faces)

        valid_faces = self.validate_intersection_substractions_faces(faces)
        return valid_faces

    def set_operations_interior_face(self, new_face, faces, inside_reference_shell):
        if inside_reference_shell and new_face not in faces:
            return True
        if self.face_on_shell(new_face):
            return True
        return False

    def is_face_between_shells(self, shell2, face):
        if face.surface2d.inner_contours:
            normal_0 = face.surface2d.outer_contour.primitives[0].normal_vector()
            middle_point_0 = face.surface2d.outer_contour.primitives[0].middle_point()
            point1 = middle_point_0 + 0.0001 * normal_0
            point2 = middle_point_0 - 0.0001 * normal_0
            points = [point1, point2]
        else:
            points = [face.surface2d.outer_contour.center_of_mass()]

        for point in points:
            point3d = face.surface3d.point2d_to_3d(point)
            if face.point_belongs(point3d):
                normal1 = point3d - 0.00001 * face.surface3d.frame.w
                normal2 = point3d + 0.00001 * face.surface3d.frame.w
                if (self.point_belongs(normal1) and
                    shell2.point_belongs(normal2)) or \
                        (shell2.point_belongs(normal1) and
                         self.point_belongs(normal2)):
                    return True
        return False

    def set_operations_exterior_face(self, new_face, valid_faces, inside_reference_shell,
                                     list_coincident_faces, shell2):
        if new_face.area() < 1e-8:
            return False
        if new_face not in valid_faces and not inside_reference_shell:
            if list_coincident_faces:
                if self.is_face_between_shells(shell2, new_face):
                    return False
            return True
        return False

    def validate_set_operation(self, shell2, tol):
        """
        Verifies if two shells are valid for union or subtractions operations,
        that is, if they are disjointed or if one is totaly inside the other.

        If it returns an empty list, it means the two shells are valid to continue the
        operation.
        """
        if self.is_disjoint_from(shell2, tol):
            return [self, shell2]
        if self.is_inside_shell(shell2, resolution=0.01):
            return [shell2]
        if shell2.is_inside_shell(self, resolution=0.01):
            return [self]
        return []

    def is_clean(self):
        """
        Verifies if closed shell\'s faces are clean or
        if it is needed to be cleaned.

        :return: True if clean and False Otherwise
        """
        for face1, face2 in product(self.faces, repeat=2):
            if face1 != face2 and \
                    face1.surface3d.is_coincident(face2.surface3d) and \
                    face1.is_adjacent(face2):
                return False
        return True

    def union(self, shell2: 'ClosedShell3D', tol: float = 1e-8):
        """
        Given Two closed shells, it returns a new united ClosedShell3D object.

        """

        validate_set_operation = \
            self.validate_set_operation(shell2, tol)
        if validate_set_operation:
            return validate_set_operation
        list_coincident_faces = self.get_coincident_faces(shell2)
        face_combinations = self.intersecting_faces_combinations(shell2, list_coincident_faces, tol)
        intersecting_combinations = self.dict_intersecting_combinations(face_combinations, tol)
        intersecting_faces1, intersecting_faces2 = self.get_intersecting_faces(intersecting_combinations)
        intersecting_faces = intersecting_faces1 + intersecting_faces2
        faces = self.get_non_intersecting_faces(shell2, intersecting_faces) + \
            shell2.get_non_intersecting_faces(self, intersecting_faces)
        if len(faces) == len(self.faces + shell2.faces) and not intersecting_faces:
            return [self, shell2]
        new_valid_faces = self.union_faces(shell2, intersecting_faces,
                                           intersecting_combinations, list_coincident_faces)
        faces += new_valid_faces
        new_shell = ClosedShell3D(faces)
        return [new_shell]

    @staticmethod
    def get_faces_to_be_merged(union_faces):
        coincident_planes_faces = []
        for i, face1 in enumerate(union_faces):
            for j, face2 in enumerate(union_faces):
                if j != i and face1.surface3d.is_coincident(face2.surface3d):
                    if face1 not in coincident_planes_faces:
                        coincident_planes_faces.append(face1)
                    coincident_planes_faces.append(face2)
            if coincident_planes_faces:
                break
        return coincident_planes_faces

    @staticmethod
    def clean_faces(union_faces, list_new_faces):
        list_remove_faces = []
        if union_faces:
            for face1 in union_faces:
                for face2 in list_new_faces:
                    if face1.face_inside(face2):
                        list_remove_faces.append(face2)
                    elif face2.face_inside(face1):
                        list_remove_faces.append(face1)
        list_new_faces += union_faces
        for face in list_remove_faces:
            list_new_faces.remove(face)
        return list_new_faces

    def merge_faces(self):
        """
        Merges all shells' adjancents faces into one.

        """
        union_faces = self.faces
        finished = False
        list_new_faces = []
        count = 0
        while not finished:
            valid_coicident_faces = ClosedShell3D.get_faces_to_be_merged(union_faces)
            list_valid_coincident_faces = valid_coicident_faces[:]
            if valid_coicident_faces:
                list_new_faces += PlaneFace3D.merge_faces(valid_coicident_faces)
            for face in list_valid_coincident_faces:
                union_faces.remove(face)
            count += 1
            if (count >= len(self.faces) and not list_valid_coincident_faces):
                finished = True

        list_new_faces = self.clean_faces(union_faces, list_new_faces)

        self.faces = list_new_faces

    def subtract(self, shell2, tol=1e-8):
        """
        Given Two closed shells, it returns a new subtracted OpenShell3D.

        """
        validate_set_operation = self.validate_set_operation(shell2, tol)
        if validate_set_operation:
            return validate_set_operation

        list_coincident_faces = self.get_coincident_faces(shell2)
        face_combinations = self.intersecting_faces_combinations(
            shell2, list_coincident_faces, tol)

        intersecting_combinations = self.dict_intersecting_combinations(
            face_combinations, tol)

        if len(intersecting_combinations) == 0:
            return [self, shell2]

        intersecting_faces, _ = self.get_intersecting_faces(
            intersecting_combinations)

        faces = self.get_non_intersecting_faces(shell2, intersecting_faces)
        new_valid_faces = self.union_faces(shell2, intersecting_faces,
                                           intersecting_combinations,
                                           list_coincident_faces
                                           )
        faces += new_valid_faces
        return [OpenShell3D(faces)]

    def subtract_to_closed_shell(self, shell2: OpenShell3D, tol: float = 1e-8):
        """
        Given Two closed shells, it returns a new subtracted ClosedShell3D.

        :param shell2:
        :param tol:
        :return:
        """

        validate_set_operation = self.validate_set_operation(shell2, tol)
        if validate_set_operation:
            return validate_set_operation

        list_coincident_faces = self.get_coincident_faces(shell2)
        face_combinations = self.intersecting_faces_combinations(
            shell2, list_coincident_faces, tol)
        intersecting_combinations = self.dict_intersecting_combinations(
            face_combinations, tol)

        if len(intersecting_combinations) == 0:
            return [self, shell2]

        intersecting_faces1, intersecting_faces2 = self.get_intersecting_faces(
            intersecting_combinations)
        intersecting_faces = intersecting_faces1 + intersecting_faces2

        faces = self.get_non_intersecting_faces(shell2, intersecting_faces)
        faces += shell2.get_non_intersecting_faces(self, intersecting_faces, intersection_method=True)
        new_valid_faces = self.subtraction_faces(shell2, intersecting_faces, intersecting_combinations)
        faces += new_valid_faces
        new_shell = ClosedShell3D(faces)
        # new_shell.eliminate_not_valid_closedshell_faces()
        return [new_shell]

    def intersection(self, shell2, tol=1e-8):
        """
        Given two ClosedShell3D, it returns the new objet resulting
        from the intersection of the two.

        """
        validate_set_operation = self.validate_set_operation(
            shell2, tol)
        if validate_set_operation:
            return validate_set_operation
        list_coincident_faces = self.get_coincident_faces(shell2)
        face_combinations = self.intersecting_faces_combinations(shell2, list_coincident_faces, tol)
        intersecting_combinations = self.dict_intersecting_combinations(face_combinations, tol)

        if len(intersecting_combinations) == 0:
            return [self, shell2]

        intersecting_faces1, intersecting_faces2 = self.get_intersecting_faces(intersecting_combinations)
        intersecting_faces = intersecting_faces1 + intersecting_faces2
        faces = self.intersection_faces(shell2, intersecting_faces, intersecting_combinations)
        faces += self.get_non_intersecting_faces(shell2, intersecting_faces, intersection_method=True) + \
            shell2.get_non_intersecting_faces(self, intersecting_faces, intersection_method=True)
        new_shell = ClosedShell3D(faces)
        new_shell.eliminate_not_valid_closedshell_faces()
        return [new_shell]

    def eliminate_not_valid_closedshell_faces(self):
        nodes_with_2degrees = [node for node, degree in list(self.faces_graph.degree()) if degree <= 2]
        for node in nodes_with_2degrees:
            neighbors = nx.neighbors(self.faces_graph, node)
            for neighbor_node in neighbors:
                for face in self.faces:
                    if self.faces_graph.edges[(node, neighbor_node)]['edge'] in face.outer_contour3d.primitives:
                        self.faces.remove(face)
                        break
        self._faces_graph = None


class OpenTriangleShell3D(OpenShell3D):
    """
    A 3D open shell composed of multiple triangle faces.

    This class represents a 3D open shell, which is a collection of connected
    triangle faces with no volume. It is a subclass of the `OpenShell3D` class
    and inherits all of its attributes and methods.

    :param faces: The triangle faces of the shell.
    :type faces: List[`Triangle3D`]
    :param color: The color of the shell.
    :type color: Tuple[float, float, float]
    :param alpha: The transparency of the shell, should be a value in the range (0, 1).
    :type alpha: float
    :param name: The name of the shell.
    :type name: str
    """

    def __init__(self, faces: List[Triangle3D],
                 color: Tuple[float, float, float] = None,
                 alpha: float = 1., name: str = ''):
        OpenShell3D.__init__(self, faces=faces, color=color, alpha=alpha, name=name)

    def point_on_shell(self, point: volmdlr.Point3D):
        for face in self.faces:
            # TODO: why the first check?
            if (face.surface3d.point_on_plane(point) and face.point_belongs(point)) or \
                    face.outer_contour3d.point_over_contour(point, abs_tol=1e-7):
                return True
        return False

    def to_mesh_data(self):
        positions = npy.zeros((3 * len(self.faces), 3))
        faces = npy.zeros((len(self.faces), 3))
        for i, triangle_face in enumerate(self.faces):
            i1 = 3 * i
            i2 = i1 + 1
            i3 = i1 + 2
            positions[i1, 0] = triangle_face.points[0].x
            positions[i1, 1] = triangle_face.points[0].y
            positions[i1, 2] = triangle_face.points[0].z
            positions[i2, 0] = triangle_face.points[1].x
            positions[i2, 1] = triangle_face.points[1].y
            positions[i2, 2] = triangle_face.points[1].z
            positions[i3, 0] = triangle_face.points[2].x
            positions[i3, 1] = triangle_face.points[2].y
            positions[i3, 2] = triangle_face.points[2].z

            faces[i, 0] = i1
            faces[i, 1] = i2
            faces[i, 2] = i3

        return positions, faces

    @classmethod
    def from_mesh_data(cls, positions, faces):
        triangles = []
        points = [volmdlr.Point3D(px, py, pz) for px, py, pz in positions]
        for i1, i2, i3 in faces:
            triangles.append(Triangle3D(points[i1], points[i2], points[i3]))
        return cls(triangles)

    def to_trimesh(self):
        return Trimesh(*self.to_mesh_data())

    @classmethod
    def from_trimesh(cls, trimesh):
        return cls.from_mesh_data(trimesh.vertices.tolist(), trimesh.faces.tolist())


class ClosedTriangleShell3D(ClosedShell3D, OpenTriangleShell3D):
    """
        A 3D closed shell composed of multiple triangle faces.

    This class represents a 3D closed shell, which is a collection of connected
    triangle faces with a volume. It is a subclass of both the `ClosedShell3D`
    and `OpenTriangleShell3D` classes and inherits all of their attributes and
    methods.

    :param faces: The triangle faces of the shell.
    :type faces: List[`Triangle3D`]
    :param color: The color of the shell.
    :type color: Tuple[float, float, float]
    :param alpha: The transparency of the shell, should be a value in the range (0, 1).
    :type alpha: float
    :param name: The name of the shell.
    :type name: str
    """

    def __init__(self, faces: List[Triangle3D],
                 color: Tuple[float, float, float] = None,
                 alpha: float = 1., name: str = ''):
        OpenTriangleShell3D.__init__(self, faces=faces, color=color, alpha=alpha, name=name)<|MERGE_RESOLUTION|>--- conflicted
+++ resolved
@@ -5592,7 +5592,6 @@
     def rotation_inplace(self, center: volmdlr.Point3D,
                          axis: volmdlr.Vector3D, angle: float):
         """
-<<<<<<< HEAD
         Face3D rotation.
 
          Object is updated inplace.
@@ -5602,12 +5601,6 @@
         :type axis: `volmdlr.Vector3D`
         :param angle: rotation angle.
         :type angle: float
-=======
-        Face3D rotation. Object is updated inplace.
-        :param center: rotation center
-        :param axis: rotation axis
-        :param angle: rotation angle
->>>>>>> 871fa5a1
         """
         self.surface3d.rotation_inplace(center=center, axis=axis, angle=angle)
         new_bounding_box = self.get_bounding_box()
@@ -5616,13 +5609,9 @@
     def translation(self, offset: volmdlr.Vector3D):
         """
         Face3D translation.
-<<<<<<< HEAD
 
         :param offset: Translation vector.
         :type offset: `volmdlr.Vector3D`
-=======
-        :param offset: translation vector
->>>>>>> 871fa5a1
         :return: A new translated Face3D
         """
         new_surface3d = self.surface3d.translation(offset=offset)
