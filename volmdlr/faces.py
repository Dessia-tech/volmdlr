--- conflicted
+++ resolved
@@ -2688,12 +2688,7 @@
 
         #System of nonlinear equations
         def non_linear_equations(X):
-<<<<<<< HEAD
             F = npy.empty(len(equation_points)+2)
-=======
-            F = npy.empty(len(equation_points)+2)              
-
->>>>>>> d3e91bdf
             for i in range(0, len(equation_points)):
                 F[i] = abs((X[index_x[equation_points[i][0]]]**2 + X[index_x[equation_points[i][1]]]**2 + X[index_y[equation_points[i][0]]]**2 + X[index_y[equation_points[i][1]]]**2 - 2*X[index_x[equation_points[i][0]]]*X[index_x[equation_points[i][1]]] -2*X[index_y[equation_points[i][0]]]*X[index_y[equation_points[i][1]]] - D[i]) / D[i]) 
                 
@@ -2945,7 +2940,6 @@
         return self.point2d_to_3d(point2d_01)
     
 
-<<<<<<< HEAD
     def linesegment2d_parametric_to_dimension(self, linesegment2d, points_x, points_y):
         '''
         convert a linesegment2d from the parametric to the dimensioned frame
@@ -2972,24 +2966,174 @@
     def linesegment2d_with_dimension_to_parametric_frame(self, linesegment2d):            
         '''
         convert a linesegment2d from the dimensioned to the parametric frame
-=======
+        '''
+
+        for cle in self._grids2d.keys():
+            [points_x, points_y, xmin, xmax, ymin, ymax] = cle
+
+        linesegment2d = volmdlr.edges.LineSegment2D(self.point2d_with_dimension_to_parametric_frame(linesegment2d.start, points_x, points_y, xmin, xmax, ymin, ymax), self.point2d_with_dimension_to_parametric_frame(linesegment2d.end, points_x, points_y, xmin, xmax, ymin, ymax))
+
+        return linesegment2d
+
+
+    def linesegment2d_with_dimension_to_3d(self, linesegment2d):
+        '''
+        compute the linesegment3d, on a Bspline surface, of a linesegment2d defined in the dimensioned frame
+        '''
+
+        linesegment2d_01 = self.linesegment2d_with_dimension_to_parametric_frame(linesegment2d)
+        linesegment3d = self.linesegment2d_to_3d(linesegment2d_01)
+
+        return linesegment3d
+
+
+    def bsplinecurve2d_parametric_to_dimension(self, bsplinecurve2d, points_x, points_y):
+        '''
+        convert a bsplinecurve2d from the parametric to the dimensioned frame
+        '''
+
+        xmin, xmax, ymin, ymax = 0, 1, 0, 1
+        # check if bsplinecurve2d is in a list
+        if type(bsplinecurve2d) == list:
+            bsplinecurve2d = bsplinecurve2d[0]
+        points = bsplinecurve2d.control_points
+        points_dim = []
+
+        for p in points:
+            points_dim.append(self.point2d_parametric_to_dimension(p, points_x, points_y, xmin, xmax, ymin, ymax))
+
+        bsplinecurve2d_with_dimension = volmdlr.edges.BSplineCurve2D(bsplinecurve2d.degree, points_dim,
+                                                                     bsplinecurve2d.knot_multiplicities,
+                                                                     bsplinecurve2d.knots,
+                                                                     bsplinecurve2d.weights,
+                                                                     bsplinecurve2d.periodic)
+
+        return bsplinecurve2d_with_dimension
+
+
+    def bsplinecurve3d_to_2d_with_dimension(self, bsplinecurve3d, points_x, points_y):
+        '''
+        compute the bsplinecurve2d of a bsplinecurve3d, on a Bspline surface, in the dimensioned frame
+        '''
+
+        bsplinecurve2d_01 = self.bsplinecurve3d_to_2d(bsplinecurve3d)
+        bsplinecurve2d_with_dimension = self.bsplinecurve2d_parametric_to_dimension(bsplinecurve2d_01, points_x, points_y)
+
+        return bsplinecurve2d_with_dimension
+
+
+    def bsplinecurve2d_with_dimension_to_parametric_frame(self, bsplinecurve2d):
+        '''
+        convert a bsplinecurve2d from the dimensioned to the parametric frame
+        '''
+
+        points_dim = bsplinecurve2d.control_points
+        points = []
+        for cle in self._grids2d.keys():
+            [points_x, points_y, xmin, xmax, ymin, ymax] = cle
+
+        for p in points_dim:
+            points.append(self.point2d_with_dimension_to_parametric_frame(p, points_x, points_y, xmin, xmax, ymin, ymax))
+
+        bsplinecurve2d = volmdlr.edges.BSplineCurve2D(bsplinecurve2d.degree, points,
+                                                      bsplinecurve2d.knot_multiplicities,
+                                                      bsplinecurve2d.knots,
+                                                      bsplinecurve2d.weights,
+                                                      bsplinecurve2d.periodic)
+        return bsplinecurve2d
+
+
+    def bsplinecurve2d_with_dimension_to_3d(self, bsplinecurve2d):
+        '''
+        compute the bsplinecurve3d, on a Bspline surface, of a bsplinecurve2d defined in the dimensioned frame
+        '''
+
+        bsplinecurve2d_01 = self.bsplinecurve2d_with_dimension_to_parametric_frame(bsplinecurve2d)
+        bsplinecurve3d = self.bsplinecurve2d_to_3d(bsplinecurve2d_01)
+
+        return bsplinecurve3d
+
+
+    def arc2d_parametric_to_dimension(self, arc2d, points_x, points_y):
+        '''
+        convert a arc2d from the parametric to the dimensioned frame
+        '''
+
+        xmin, xmax, ymin, ymax = 0, 1, 0, 1
+
+        start = self.point2d_parametric_to_dimension(arc2d.start, points_x, points_y, xmin, xmax, ymin, ymax)
+        end = self.point2d_parametric_to_dimension(arc2d.end, points_x, points_y, xmin, xmax, ymin, ymax)
+        interior = self.point2d_parametric_to_dimension(arc2d.interior, points_x, points_y, xmin, xmax, ymin, ymax)
+
+        arc2d_with_dimension = volmdlr.edges.Arc2D(start, interior, end)
+
+        return arc2d_with_dimension
+
+
+    def arc3d_to_2d_with_dimension(self, arc3d, points_x, points_y):
+        '''
+        compute the arc2d of a arc3d, on a Bspline surface, in the dimensioned frame
+        '''
+
+        arc2d = self.arc3d_to_2d(arc3d) #it's a bsplinecurve2d
+        arc2d_with_dimension = self.bsplinecurve2d_parametric_to_dimension(arc2d, points_x, points_y)
+
+        return arc2d_with_dimension #it's a bsplinecurve2d-dimension
+
+
+    def arc2d_with_dimension_to_parametric_frame(self, arc2d):
+        '''
+        convert a arc2d from the dimensioned to the parametric frame
+        '''
+
+        for cle in self._grids2d.keys():
+            [points_x, points_y, xmin, xmax, ymin, ymax] = cle
+
+        start = self.point2d_with_dimension_to_parametric_frame(arc2d.start, points_x, points_y, xmin, xmax, ymin, ymax)
+        interior = self.point2d_with_dimension_to_parametric_frame(arc2d.interior, points_x, points_y, xmin, xmax, ymin, ymax)
+        end = self.point2d_with_dimension_to_parametric_frame(arc2d.end, points_x, points_y, xmin, xmax, ymin, ymax)
+
+        arc2d = volmdlr.edges.Arc2D(start, interior, end)
+
+        return arc2d
+
+
+    def arc2d_with_dimension_to_3d(self, arc2d):
+        '''
+        compute the  arc3d, on a Bspline surface, of a arc2d in the dimensioned frame
+        '''
+
+        arc2d_01 = self.arc2d_with_dimension_to_parametric_frame(arc2d)
+        arc3d = self.arc2d_to_3d(arc2d_01)
+
+        return arc3d #it's a bsplinecurve3d
+
+
     def contour2d_parametric_to_dimension(self, contour2d:volmdlr.wires.Contour2D, points_x, points_y):
         ''' 
         convert a contour2d from the parametric to the dimensioned frame
         '''
-        
-        xmin, xmax, ymin, ymax = 0, 1, 0, 1
-        point2d_dim = []
-        for primitive in contour2d.primitives:
-            point2d_dim.append(self.point2d_parametric_to_dimension(primitive.start, points_x, points_y, xmin, xmax, ymin, ymax))
-            if type(primitive) == volmdlr.edges.Arc2D:
-                point2d_dim.append(self.point2d_parametric_to_dimension(primitive.interior, points_x, points_y, xmin, xmax, ymin, ymax))
-        
-        return volmdlr.wires.Contour2D.from_points(point2d_dim)
+
+        primitives2d_dim = []
+
+        for primitive2d in contour2d.primitives:
+            method_name = '{}_parametric_to_dimension'.format(
+                primitive2d.__class__.__name__.lower())
+
+            if hasattr(self, method_name):
+                primitives = getattr(self, method_name)(primitive2d, points_x, points_y)
+                if primitives:
+                    primitives2d_dim.append(primitives)
+
+            else:
+                raise NotImplementedError(
+                    'Class {} does not implement {}'.format(self.__class__.__name__,
+                                                            method_name))
+
+        return volmdlr.wires.Contour2D(primitives2d_dim)
         
     
     def contour3d_to_2d_with_dimension(self, contour3d:volmdlr.wires.Contour3D, points_x, points_y): 
->>>>>>> d3e91bdf
         '''
         compute the contou2d of a contour3d, on a Bspline surface, in the dimensioned frame  
         '''
@@ -3003,32 +3147,28 @@
         ''' 
         convert a contour2d from the dimensioned to the parametric frame
         '''
-        
-        for cle in self._grids2d.keys(): 
-            [points_x, points_y, xmin, xmax, ymin, ymax] = cle
-<<<<<<< HEAD
-
-        linesegment2d = volmdlr.edges.LineSegment2D(self.point2d_with_dimension_to_parametric_frame(linesegment2d.start, points_x, points_y, xmin, xmax, ymin, ymax), self.point2d_with_dimension_to_parametric_frame(linesegment2d.end, points_x, points_y, xmin, xmax, ymin, ymax))
-
-        return linesegment2d
-
-
-    def linesegment2d_with_dimension_to_3d(self, linesegment2d):
-=======
-        
-        contour2d = contour2d.order_contour()
-        
-        new_start_points = []
-        for i in range(0,len(contour2d.primitives)):
-            point2d = contour2d.primitives[i].start       
-            new_start_points.append(self.point2d_with_dimension_to_parametric_frame(point2d, points_x, points_y, xmin, xmax, ymin, ymax))
-        
-        #Avoid to have primitives with start=end
-        start_points = list(set(new_start_points))
-        
-        contour01 = volmdlr.wires.Contour2D.from_points(start_points)
-        
-        return contour01
+
+        # TODO: check and avoid primitives with start=end
+        primitives2d = []
+
+        for primitive2d in contour2d.primitives:
+            method_name = '{}_with_dimension_to_parametric_frame'.format(
+                primitive2d.__class__.__name__.lower())
+
+            if hasattr(self, method_name):
+                primitives = getattr(self, method_name)(primitive2d)
+                if primitives:
+                    primitives2d.append(primitives)
+
+            else:
+                raise NotImplementedError(
+                    'Class {} does not implement {}'.format(self.__class__.__name__,
+                                                            method_name))
+
+        # #Avoid to have primitives with start=end
+        # start_points = list(set(new_start_points))
+
+        return volmdlr.wires.Contour2D(primitives2d)
         
     
     def contour2d_with_dimension_to_3d(self, contour2d):
@@ -3069,17 +3209,32 @@
 
     @classmethod
     def points_fitting_into_bspline_surface(cls, points_3d, size_u, size_v, degree_u, degree_v):
->>>>>>> d3e91bdf
-        '''
-        compute the linesegment3d, on a Bspline surface, of a linesegment2d defined in the dimensioned frame
-        '''
-
-        linesegment2d_01 = self.linesegment2d_with_dimension_to_parametric_frame(linesegment2d)
-        linesegment3d = self.linesegment2d_to_3d(linesegment2d_01)
-
-<<<<<<< HEAD
-        return linesegment3d
-=======
+        '''
+        Bspline Surface interpolation through 3d points
+        
+        Parameters
+        ----------
+        points_3d : volmdlr.Point3D
+            data points 
+        size_u : int
+            number of data points on the u-direction.
+        size_v : int
+            number of data points on the v-direction.
+        degree_u : int
+            degree of the output surface for the u-direction.
+        degree_v : int
+            degree of the output surface for the v-direction.
+    
+        Returns
+        -------
+        B-spline surface
+    
+        '''
+
+        points=[]
+        for i in range(0,len(points_3d)):
+            points.append((points_3d[i].x,points_3d[i].y,points_3d[i].z))
+
         surface = interpolate_surface(points,size_u,size_v,degree_u,degree_v)
     
         return volmdlr.faces.BSplineSurface3D.from_geomdl_surface(surface)   
@@ -3116,91 +3271,81 @@
         # Keyword arguments
         num_cpts_u = kwargs.get('ctrlpts_size_u', size_u - 1)  # number of datapts, r + 1 > number of ctrlpts, n + 1
         num_cpts_v = kwargs.get('ctrlpts_size_v', size_v - 1)  # number of datapts, s + 1 > number of ctrlpts, m + 1
->>>>>>> d3e91bdf
 
         points = [tuple([*pt]) for pt in points_3d]
         
         surface = approximate_surface(points, size_u, size_v, degree_u, degree_v, ctrlpts_size_u = num_cpts_u, num_cpts_v = num_cpts_v)
 
-<<<<<<< HEAD
-    def bsplinecurve2d_parametric_to_dimension(self, bsplinecurve2d, points_x, points_y):
-        '''
-        convert a bsplinecurve2d from the parametric to the dimensioned frame
-        '''
-=======
         return volmdlr.faces.BSplineSurface3D.from_geomdl_surface(surface) 
     
     
     @classmethod
     def from_cylindrical_surfaces(cls, faces, degree_u,degree_v, direction):
         ''' faces: List[volmdlr.faces.CylindricalFace3D] '''
->>>>>>> d3e91bdf
-
-        xmin, xmax, ymin, ymax = 0, 1, 0, 1
-        # check if bsplinecurve2d is in a list
-        if type(bsplinecurve2d) == list:
-            bsplinecurve2d = bsplinecurve2d[0]
-        points = bsplinecurve2d.control_points
-        points_dim = []
-
-        for p in points:
-            points_dim.append(self.point2d_parametric_to_dimension(p, points_x, points_y, xmin, xmax, ymin, ymax))
-
-        bsplinecurve2d_with_dimension = volmdlr.edges.BSplineCurve2D(bsplinecurve2d.degree, points_dim,
-                                                                     bsplinecurve2d.knot_multiplicities,
-                                                                     bsplinecurve2d.knots,
-                                                                     bsplinecurve2d.weights,
-                                                                     bsplinecurve2d.periodic)
-
-        return bsplinecurve2d_with_dimension
-
-
-    def bsplinecurve3d_to_2d_with_dimension(self, bsplinecurve3d, points_x, points_y):
-        '''
-        compute the bsplinecurve2d of a bsplinecurve3d, on a Bspline surface, in the dimensioned frame
-        '''
-
-        bsplinecurve2d_01 = self.bsplinecurve3d_to_2d(bsplinecurve3d)
-        bsplinecurve2d_with_dimension = self.bsplinecurve2d_parametric_to_dimension(bsplinecurve2d_01, points_x, points_y)
-
-        return bsplinecurve2d_with_dimension
-
-
-    def bsplinecurve2d_with_dimension_to_parametric_frame(self, bsplinecurve2d):
-        '''
-        convert a bsplinecurve2d from the dimensioned to the parametric frame
-        '''
-
-        points_dim = bsplinecurve2d.control_points
-        points = []
-        for cle in self._grids2d.keys():
-            [points_x, points_y, xmin, xmax, ymin, ymax] = cle
-
-        for p in points_dim:
-            points.append(self.point2d_with_dimension_to_parametric_frame(p, points_x, points_y, xmin, xmax, ymin, ymax))
-
-        bsplinecurve2d = volmdlr.edges.BSplineCurve2D(bsplinecurve2d.degree, points,
-                                                      bsplinecurve2d.knot_multiplicities,
-                                                      bsplinecurve2d.knots,
-                                                      bsplinecurve2d.weights,
-                                                      bsplinecurve2d.periodic)
-        return bsplinecurve2d
-
-
-    def bsplinecurve2d_with_dimension_to_3d(self, bsplinecurve2d):
-        '''
-        compute the bsplinecurve3d, on a Bspline surface, of a bsplinecurve2d defined in the dimensioned frame
-        '''
-
-<<<<<<< HEAD
-        bsplinecurve2d_01 = self.bsplinecurve2d_with_dimension_to_parametric_frame(bsplinecurve2d)
-        bsplinecurve3d = self.bsplinecurve2d_to_3d(bsplinecurve2d_01)
-
-        return bsplinecurve3d
-
-
-    def arc2d_parametric_to_dimension(self, arc2d, points_x, points_y):
-=======
+
+        points_x, points_y  = 50, 50
+
+        if len(faces) == 1:
+
+            points_3d = faces[0].surface3d.grid3d(points_x, points_y,
+                                                  faces[0].surface2d.outer_contour.bounding_rectangle()[0],
+                                                  faces[0].surface2d.outer_contour.bounding_rectangle()[1],
+                                                  faces[0].surface2d.outer_contour.bounding_rectangle()[2],
+                                                  faces[0].surface2d.outer_contour.bounding_rectangle()[3])
+
+            return volmdlr.faces.BSplineSurface3D.points_fitting_into_bspline_surface(points_3d,points_x,points_x,degree_u,degree_v)
+
+        elif len(faces) > 1:
+            points_3d = []
+
+            if direction == 'x':
+                ymin = faces[0].surface2d.outer_contour.bounding_rectangle()[2]
+                ymax = faces[0].surface2d.outer_contour.bounding_rectangle()[3]
+                for face in faces:
+                    ymin = min(ymin, face.surface2d.outer_contour.bounding_rectangle()[2])
+                    ymax = max(ymax, face.surface2d.outer_contour.bounding_rectangle()[3])
+                for face in faces:
+                    xmin = face.surface2d.outer_contour.bounding_rectangle()[0]
+                    xmax = face.surface2d.outer_contour.bounding_rectangle()[1]
+
+                    points_3d.append(face.surface3d.grid3d(points_x, points_y, xmin, xmax, ymin, ymax))
+
+                points_3d_ordred = []
+                if points_3d[0][points_x-1].point_distance(points_3d[0][points_x]) < points_3d[0][points_x-1].point_distance(points_3d[1][0]):
+                    for i in range(0,len(faces)):
+                        points_3d_ordred.extend(points_3d[i])
+                else:
+                    for j in range(0,len(points_3d[0]),points_x):
+                        for i in range(0,len(faces)):
+                            points_3d_ordred.extend(points_3d[i][j:j+points_x])
+
+                return cls.points_fitting_into_bspline_surface(points_3d_ordred,points_x,points_x*len(faces),degree_u,degree_v)
+
+
+            elif direction == 'y':
+                xmin = faces[0].surface2d.outer_contour.bounding_rectangle()[0]
+                xmax = faces[0].surface2d.outer_contour.bounding_rectangle()[1]
+                for face in faces:
+                    xmin = min(xmin, face.surface2d.outer_contour.bounding_rectangle()[0])
+                    xmax = max(xmax, face.surface2d.outer_contour.bounding_rectangle()[1])
+                for face in faces:
+                    ymin = face.surface2d.outer_contour.bounding_rectangle()[2]
+                    ymax = face.surface2d.outer_contour.bounding_rectangle()[3]
+
+                    points_3d.append(face.surface3d.grid3d(points_x, points_y, xmin, xmax, ymin, ymax))
+
+                points_3d_ordred = []
+                if points_3d[0][points_x-1].point_distance(points_3d[0][points_x]) < points_3d[0][points_x-1].point_distance(points_3d[1][0]):
+                    for i in range(0,len(faces)):
+                        points_3d_ordred.extend(points_3d[i])
+
+                else:
+                    for j in range(0,len(points_3d[0]),points_x):
+                        for i in range(0,len(faces)):
+                            points_3d_ordred.extend(points_3d[i][j:j+points_x])
+
+                return cls.points_fitting_into_bspline_surface(points_3d_ordred,points_x*len(faces),points_x,degree_u,degree_v)
+
     
     @classmethod
     def from_cylindrical_face(cls, cylindrical_face, degree_u, degree_v):
@@ -3268,25 +3413,25 @@
     
     
     def plane_intersection(self, plane3d):
->>>>>>> d3e91bdf
-        '''
-        convert a arc2d from the parametric to the dimensioned frame
-        '''
-
-        xmin, xmax, ymin, ymax = 0, 1, 0, 1
-
-        start = self.point2d_parametric_to_dimension(arc2d.start, points_x, points_y, xmin, xmax, ymin, ymax)
-        end = self.point2d_parametric_to_dimension(arc2d.end, points_x, points_y, xmin, xmax, ymin, ymax)
-        interior = self.point2d_parametric_to_dimension(arc2d.interior, points_x, points_y, xmin, xmax, ymin, ymax)
-
-        arc2d_with_dimension = volmdlr.edges.Arc2D(start, interior, end)
-
-        return arc2d_with_dimension
-
-<<<<<<< HEAD
-
-    def arc3d_to_2d_with_dimension(self, arc3d, points_x, points_y):
-=======
+        '''
+        compute intersection points between a Bspline surface and a plane3d
+        '''
+
+        def f(X):
+            return ((self.surface.evaluate_single((X[0],X[1]))[0])*plane3d.equation_coefficients()[0] +
+                    (self.surface.evaluate_single((X[0],X[1]))[1])*plane3d.equation_coefficients()[1] +
+                    (self.surface.evaluate_single((X[0],X[1]))[2])*plane3d.equation_coefficients()[2] +
+                    plane3d.equation_coefficients()[3])
+
+        x = npy.linspace(0,1,20)
+        x_init=[]
+        for xi in x:
+            for yi in x:
+                x_init.append((xi,yi))
+
+
+        # x_init = volmdlr.Point2D.grid2d(20, 20, 0, 1, 0, 1)
+
         intersection_points = []
         # solutions = []
         # u, v =[],  []
@@ -3311,40 +3456,30 @@
 
 
     def error_with_point3d(self, point3d):
->>>>>>> d3e91bdf
-        '''
-        compute the arc2d of a arc3d, on a Bspline surface, in the dimensioned frame
-        '''
-
-        arc2d = self.arc3d_to_2d(arc3d) #it's a bsplinecurve2d
-        arc2d_with_dimension = self.bsplinecurve2d_parametric_to_dimension(arc2d, points_x, points_y)
-
-        return arc2d_with_dimension #it's a bsplinecurve2d-dimension
-
-
-<<<<<<< HEAD
-    def arc2d_with_dimension_to_parametric_frame(self, arc2d):
-        '''
-        convert a arc2d from the dimensioned to the parametric frame
-=======
+        '''
+        compute the error/distance between the Bspline surface and a point3d
+        '''
+
+        def f(x):
+            return (point3d - self.point2d_to_3d(volmdlr.Point2D(x[0], x[1]))).norm()
+
+        cost = []
+
+        for x0 in [(0, 0), (0, 1), (1, 0), (1, 1), (0.5, 0.5)]:
+            z = scp.optimize.least_squares(f, x0=x0, bounds=([0,1]))
+            cost.append(z.cost)
+
+        return min(cost)
+
 
     def error_with_edge3d(self, edge3d):
         ''' 
         compute the error/distance between the Bspline surface and an edge3d
         it's the mean of the start and end points errors'
->>>>>>> d3e91bdf
-        '''
-
-        for cle in self._grids2d.keys():
-            [points_x, points_y, xmin, xmax, ymin, ymax] = cle
-
-<<<<<<< HEAD
-        start = self.point2d_with_dimension_to_parametric_frame(arc2d.start, points_x, points_y, xmin, xmax, ymin, ymax)
-        interior = self.point2d_with_dimension_to_parametric_frame(arc2d.interior, points_x, points_y, xmin, xmax, ymin, ymax)
-        end = self.point2d_with_dimension_to_parametric_frame(arc2d.end, points_x, points_y, xmin, xmax, ymin, ymax)
-
-        arc2d = volmdlr.edges.Arc2D(start, interior, end)
-=======
+        '''
+
+        return (self.error_with_point3d(edge3d.start) + self.error_with_point3d(edge3d.end)) / 2
+
 
     def nearest_edges3d(self, contour3d, threshold: float):
         ''' 
@@ -3356,178 +3491,33 @@
             if self.error_with_edge3d(primitive) <= threshold:
                 nearest.append(primitive)
         nearest_primitives = volmdlr.wires.Wire3D(nearest)
->>>>>>> d3e91bdf
-
-        return arc2d
-
-<<<<<<< HEAD
-
-    def arc2d_with_dimension_to_3d(self, arc2d):
-        '''
-        compute the  arc3d, on a Bspline surface, of a arc2d in the dimensioned frame
-        '''
-
-        arc2d_01 = self.arc2d_with_dimension_to_parametric_frame(arc2d)
-        arc3d = self.arc2d_to_3d(arc2d_01)
-
-        return arc3d #it's a bsplinecurve3d
-
-
-    def contour2d_parametric_to_dimension(self, contour2d:volmdlr.wires.Contour2D, points_x, points_y):
-        ''' 
-        convert a contour2d from the parametric to the dimensioned frame
-        '''
-
-        primitives2d_dim = []
-
-        for primitive2d in contour2d.primitives:
-            method_name = '{}_parametric_to_dimension'.format(
-                primitive2d.__class__.__name__.lower())
-
-            if hasattr(self, method_name):
-                primitives = getattr(self, method_name)(primitive2d, points_x, points_y)
-                if primitives:
-                    primitives2d_dim.append(primitives)
-
-            else:
-                raise NotImplementedError(
-                    'Class {} does not implement {}'.format(self.__class__.__name__,
-                                                            method_name))
-
-        return volmdlr.wires.Contour2D(primitives2d_dim)
-        
-    
-    def contour3d_to_2d_with_dimension(self, contour3d:volmdlr.wires.Contour3D, points_x, points_y): 
-        '''
-        compute the contou2d of a contour3d, on a Bspline surface, in the dimensioned frame  
-        '''
-        
-        contour2d_01 = self.contour3d_to_2d(contour3d)
-        
-        return self.contour2d_parametric_to_dimension(contour2d_01, points_x, points_y)
-                   
-
-    def contour2d_with_dimension_to_parametric_frame(self, contour2d):
-        ''' 
-        convert a contour2d from the dimensioned to the parametric frame
-        '''
-
-        # TODO: check and avoid primitives with start=end
-        primitives2d = []
-
-        for primitive2d in contour2d.primitives:
-            method_name = '{}_with_dimension_to_parametric_frame'.format(
-                primitive2d.__class__.__name__.lower())
-
-            if hasattr(self, method_name):
-                primitives = getattr(self, method_name)(primitive2d)
-                if primitives:
-                    primitives2d.append(primitives)
-
-            else:
-                raise NotImplementedError(
-                    'Class {} does not implement {}'.format(self.__class__.__name__,
-                                                            method_name))
-
-        # #Avoid to have primitives with start=end
-        # start_points = list(set(new_start_points))
-
-        return volmdlr.wires.Contour2D(primitives2d)
-        
-    
-    def contour2d_with_dimension_to_3d(self, contour2d):
-        '''
-        compute the contour3d, on a Bspline surface, of a contour2d define in the dimensioned frame
-        '''
-        
-        contour01 = self.contour2d_with_dimension_to_parametric_frame(contour2d)
-   
-        return self.contour2d_to_3d(contour01)
-        
-  
-    @classmethod 
-    def from_geomdl_surface(cls, surface):
-        ''' 
-        create a volmdlr's BSpline_Surface3D from a geomdl's one 
-        '''
-        
-        control_points=[]
-        for i in range(0,len(surface.ctrlpts)):
-            control_points.append(volmdlr.Point3D(surface.ctrlpts[i][0],surface.ctrlpts[i][1],surface.ctrlpts[i][2]))
-        
-        (u_knots,u_multiplicities) = knots_vector_inv((surface.knotvector_u))
-        (v_knots,v_multiplicities) = knots_vector_inv((surface.knotvector_v))
-    
-        bspline_surface = cls(degree_u=surface.degree_u,
-                              degree_v=surface.degree_v,
-                              control_points=control_points,
-                              nb_u=surface.ctrlpts_size_u,
-                              nb_v=surface.ctrlpts_size_v,
-                              u_multiplicities=u_multiplicities,
-                              v_multiplicities=v_multiplicities,
-                              u_knots=u_knots,
-                              v_knots=v_knots)
-
-        return bspline_surface
-
-
-    @classmethod
-    def points_fitting_into_bspline_surface(cls, points_3d, size_u, size_v, degree_u, degree_v):
-        '''
-        Bspline Surface interpolation through 3d points
-        
-        Parameters
-        ----------
-        points_3d : volmdlr.Point3D
-            data points 
-        size_u : int
-            number of data points on the u-direction.
-        size_v : int
-            number of data points on the v-direction.
-        degree_u : int
-            degree of the output surface for the u-direction.
-        degree_v : int
-            degree of the output surface for the v-direction.
-    
-        Returns
-        -------
-        B-spline surface
-    
-        '''
-
-        points=[]
-        for i in range(0,len(points_3d)):
-            points.append((points_3d[i].x,points_3d[i].y,points_3d[i].z))
-
-        surface=geomdl.fitting.interpolate_surface(points,size_u,size_v,degree_u,degree_v)
-    
-        return volmdlr.faces.BSplineSurface3D.from_geomdl_surface(surface)   
-    
-    
-    @classmethod
-    def points_approximate_into_bspline_surface(cls, points_3d, size_u, size_v, degree_u, degree_v, **kwargs):
-=======
+
+        return nearest_primitives
+
         
     def edge3d_to_2d_with_dimension(self, edge3d, points_x, points_y):
         '''
         compute the edge2d of a edge3d, on a Bspline surface, in the dimensioned frame  
         '''
 
-        return volmdlr.edges.LineSegment2D(self.point3d_to_2d_with_dimension(edge3d.start, points_x, points_y, 0,1,0,1),
-                                           self.point3d_to_2d_with_dimension(edge3d.end, points_x, points_y, 0,1,0,1))
-    
+        method_name = '{}_to_2d_with_dimension'.format(edge3d.__class__.__name__.lower())
+
+        if hasattr(self, method_name):
+            edge2d_dim = getattr(self, method_name)(edge3d, points_x, points_y)
+            if edge2d_dim:
+                return edge2d_dim
+        else:
+            raise NotImplementedError(
+                'Class {} does not implement {}'.format(self.__class__.__name__,
+                                                        method_name))
+
     
     def wire3d_to_2d(self, wire3d):
         ''' 
         compute the 2d of a wire3d, on a Bspline surface
         '''
-        
-        edges2d = []
-        for edge in wire3d.primitives:
-            edges2d.append(volmdlr.edges.LineSegment2D(self.point3d_to_2d(edge.start),
-                                                       self.point3d_to_2d(edge.end)))
-        
-        return volmdlr.wires.Wire2D(edges2d)
+
+        return self.contour3d_to_2d(wire3d)
  
     
     def wire3d_to_2d_with_dimension(self, wire3d):
@@ -3537,13 +3527,8 @@
 
         for cle in self._grids2d.keys():
             [points_x, points_y, xmin, xmax, ymin, ymax] = cle
-        
-        edges2d = []
-        for edge in wire3d.primitives:
-            edges2d.append(volmdlr.edges.LineSegment2D(self.point3d_to_2d_with_dimension(edge.start, points_x, points_y, xmin, xmax, ymin, ymax),
-                                                      self.point3d_to_2d_with_dimension(edge.end, points_x, points_y, xmin, xmax, ymin, ymax)))
-        
-        return volmdlr.wires.Wire2D(edges2d)
+
+        return self.contour3d_to_2d_with_dimension(wire3d, point_x, point_y)
 
  
     def split_surface_u(self, u: float):
@@ -3587,334 +3572,6 @@
         '''
         
         surfaces_geo = split_surface_v(self.surface, v)
-        surfaces = []
-        for s in surfaces_geo:
-            surfaces.append(volmdlr.faces.BSplineSurface3D.from_geomdl_surface(s))
-        
-        return surfaces    
-    
-    
-    def split_surface_with_bspline_curve(self, bspline_curve3d: volmdlr.edges.BSplineCurve3D):
->>>>>>> d3e91bdf
-        '''
-        cuts the surface into two pieces with a bspline curve
-
-        Parameters
-        ----------
-        bspline_curve3d : volmdlr.edges.BSplineCurve3D
-            
-
-        Returns
-        -------
-<<<<<<< HEAD
-        B-spline surface: volmdlr.faces.BSplineSurface3D
-    
-        ''' 
-        
-        # Keyword arguments
-        num_cpts_u = kwargs.get('ctrlpts_size_u', size_u - 1)  # number of datapts, r + 1 > number of ctrlpts, n + 1
-        num_cpts_v = kwargs.get('ctrlpts_size_v', size_v - 1)  # number of datapts, s + 1 > number of ctrlpts, m + 1
-
-        points = [tuple([*pt]) for pt in points_3d]
-        
-        surface = geomdl.fitting.approximate_surface(points, size_u, size_v, degree_u, degree_v, ctrlpts_size_u = num_cpts_u, num_cpts_v = num_cpts_v)
-
-        return volmdlr.faces.BSplineSurface3D.from_geomdl_surface(surface) 
-    
-    
-    @classmethod
-    def from_cylindrical_surfaces(cls, faces, degree_u,degree_v, direction):
-        ''' faces: List[volmdlr.faces.CylindricalFace3D] '''
-
-        points_x, points_y  = 50, 50
-
-        if len(faces) == 1:
-
-            points_3d = faces[0].surface3d.grid3d(points_x, points_y,
-                                                  faces[0].surface2d.outer_contour.bounding_rectangle()[0],
-                                                  faces[0].surface2d.outer_contour.bounding_rectangle()[1],
-                                                  faces[0].surface2d.outer_contour.bounding_rectangle()[2],
-                                                  faces[0].surface2d.outer_contour.bounding_rectangle()[3])
-
-            return volmdlr.faces.BSplineSurface3D.points_fitting_into_bspline_surface(points_3d,points_x,points_x,degree_u,degree_v)
-
-        elif len(faces) > 1:
-            points_3d = []
-
-            if direction == 'x':
-                ymin = faces[0].surface2d.outer_contour.bounding_rectangle()[2]
-                ymax = faces[0].surface2d.outer_contour.bounding_rectangle()[3]
-                for face in faces:
-                    ymin = min(ymin, face.surface2d.outer_contour.bounding_rectangle()[2])
-                    ymax = max(ymax, face.surface2d.outer_contour.bounding_rectangle()[3])
-                for face in faces:
-                    xmin = face.surface2d.outer_contour.bounding_rectangle()[0]
-                    xmax = face.surface2d.outer_contour.bounding_rectangle()[1]
-
-                    points_3d.append(face.surface3d.grid3d(points_x, points_y, xmin, xmax, ymin, ymax))
-
-                points_3d_ordred = []
-                if points_3d[0][points_x-1].point_distance(points_3d[0][points_x]) < points_3d[0][points_x-1].point_distance(points_3d[1][0]):
-                    for i in range(0,len(faces)):
-                        points_3d_ordred.extend(points_3d[i])
-                else:
-                    for j in range(0,len(points_3d[0]),points_x):
-                        for i in range(0,len(faces)):
-                            points_3d_ordred.extend(points_3d[i][j:j+points_x])
-
-                return cls.points_fitting_into_bspline_surface(points_3d_ordred,points_x,points_x*len(faces),degree_u,degree_v)
-
-
-            elif direction == 'y':
-                xmin = faces[0].surface2d.outer_contour.bounding_rectangle()[0]
-                xmax = faces[0].surface2d.outer_contour.bounding_rectangle()[1]
-                for face in faces:
-                    xmin = min(xmin, face.surface2d.outer_contour.bounding_rectangle()[0])
-                    xmax = max(xmax, face.surface2d.outer_contour.bounding_rectangle()[1])
-                for face in faces:
-                    ymin = face.surface2d.outer_contour.bounding_rectangle()[2]
-                    ymax = face.surface2d.outer_contour.bounding_rectangle()[3]
-
-                    points_3d.append(face.surface3d.grid3d(points_x, points_y, xmin, xmax, ymin, ymax))
-
-                points_3d_ordred = []
-                if points_3d[0][points_x-1].point_distance(points_3d[0][points_x]) < points_3d[0][points_x-1].point_distance(points_3d[1][0]):
-                    for i in range(0,len(faces)):
-                        points_3d_ordred.extend(points_3d[i])
-
-                else:
-                    for j in range(0,len(points_3d[0]),points_x):
-                        for i in range(0,len(faces)):
-                            points_3d_ordred.extend(points_3d[i][j:j+points_x])
-
-                return cls.points_fitting_into_bspline_surface(points_3d_ordred,points_x*len(faces),points_x,degree_u,degree_v)
-
-    
-    @classmethod
-    def from_cylindrical_face(cls, cylindrical_face, degree_u, degree_v):
-        ''' 
-        define a bspline surface from a cylindrical face
-        
-        Parameters
-        ----------
-        cylindrical_face : volmdlr.faces.CylindricalFace3D
-            face 3d
-        degree_u : int
-            degree of the output surface for the u-direction.
-        degree_v : int
-            degree of the output surface for the v-direction.
-    
-        Returns
-        -------
-        B-spline surface
-        
-        '''
-        bounding_rectangle = cylindrical_face.surface2d.outer_contour.bounding_rectangle()
-        points_x, points_y  = 50, 50
-        points_3d = cylindrical_face.surface3d.grid3d(points_x, points_y, 
-                                                      bounding_rectangle[0],
-                                                      bounding_rectangle[1],
-                                                      bounding_rectangle[2],
-                                                      bounding_rectangle[3])
-            
-        return volmdlr.faces.BSplineSurface3D.points_fitting_into_bspline_surface(points_3d,points_x,points_x,degree_u,degree_v)    
-        
-    
-    def intersection_with(self, other_bspline_surface3d):
-        '''
-        compute intersection points between two Bspline surfaces 
-        return u,v parameters for intersection points for both surfaces      
-        '''
-        
-        def f(X):
-            return (self.point2d_to_3d(volmdlr.Point2D(X[0],X[1])) - other_bspline_surface3d.point2d_to_3d(volmdlr.Point2D(X[2],X[3]))).norm()
-   
-        x = npy.linspace(0,1,10)
-        x_init=[]
-        for xi in x:
-            for yi in x:
-                x_init.append((xi,yi, xi, yi))
-
-        u1, v1, u2, v2 = [], [], [], []
-        solutions = []
-        for x0 in x_init: 
-            z = scp.optimize.least_squares(f, x0=x0, bounds=([0,1]))
-            # print(z.cost)
-            if z.cost<1e-5:
-                solution = z.x
-                if solution not in solutions:
-                    solutions.append(solution)
-                    u1.append(solution[0])
-                    v1.append(solution[1])
-                    u2.append(solution[2])
-                    v2.append(solution[3])
-        
-        # uv1 = [[min(u1),max(u1)],[min(v1),max(v1)]]
-        # uv2 = [[min(u2),max(u2)],[min(v2),max(v2)]]
-            
-        return ((u1,v1), (u2,v2)) #(uv1, uv2)
-    
-    
-    def plane_intersection(self, plane3d):
-        '''
-        compute intersection points between a Bspline surface and a plane3d
-        '''
-
-        def f(X):
-            return ((self.surface.evaluate_single((X[0],X[1]))[0])*plane3d.equation_coefficients()[0] +
-                    (self.surface.evaluate_single((X[0],X[1]))[1])*plane3d.equation_coefficients()[1] +
-                    (self.surface.evaluate_single((X[0],X[1]))[2])*plane3d.equation_coefficients()[2] +
-                    plane3d.equation_coefficients()[3])
-
-        x = npy.linspace(0,1,20)
-        x_init=[]
-        for xi in x:
-            for yi in x:
-                x_init.append((xi,yi))
-
-
-        # x_init = volmdlr.Point2D.grid2d(20, 20, 0, 1, 0, 1)
-
-        intersection_points = []
-        # solutions = []
-        # u, v =[],  []
-        
-        for x0 in x_init: 
-            z = scp.optimize.least_squares(f, x0=x0, bounds=([0,1]))
-            if z.cost<1e-20:
-            #     cost.append(z.cost)
-            # # print(z.cost)
-            # if z.cost<1e-20:
-                solution = z.x
-                intersection_points.append(volmdlr.Point3D(self.surface.evaluate_single((solution[0],solution[1]))[0],
-                                                            self.surface.evaluate_single((solution[0],solution[1]))[1],
-                                                            self.surface.evaluate_single((solution[0],solution[1]))[2]))
-        # intersection_points.sort()
-                # u.append(solution[0])        
-                # v.append(solution[1])  
-                # solutions.append(solution)
-        
-        # return (u,v)
-        return intersection_points
-
-
-    def error_with_point3d(self, point3d):
-        '''
-        compute the error/distance between the Bspline surface and a point3d
-        '''
-
-        def f(x):
-            return (point3d - self.point2d_to_3d(volmdlr.Point2D(x[0], x[1]))).norm()
-
-        cost = []
-
-        for x0 in [(0, 0), (0, 1), (1, 0), (1, 1), (0.5, 0.5)]:
-            z = scp.optimize.least_squares(f, x0=x0, bounds=([0,1]))
-            cost.append(z.cost)
-
-        return min(cost)
-
-
-    def error_with_edge3d(self, edge3d):
-        ''' 
-        compute the error/distance between the Bspline surface and an edge3d
-        it's the mean of the start and end points errors'
-        '''
-
-        return (self.error_with_point3d(edge3d.start) + self.error_with_point3d(edge3d.end)) / 2
-
-
-    def nearest_edges3d(self, contour3d, threshold: float):
-        ''' 
-        compute the nearest edges of a contour3d to a Bspline_surface3d based on a threshold 
-        '''
-
-        nearest = []
-        for primitive in contour3d.primitives:
-            if self.error_with_edge3d(primitive) <= threshold:
-                nearest.append(primitive)
-        nearest_primitives = volmdlr.wires.Wire3D(nearest)
-
-        return nearest_primitives
-
-        
-    def edge3d_to_2d_with_dimension(self, edge3d, points_x, points_y):
-        '''
-        compute the edge2d of a edge3d, on a Bspline surface, in the dimensioned frame  
-        '''
-
-        method_name = '{}_to_2d_with_dimension'.format(edge3d.__class__.__name__.lower())
-
-        if hasattr(self, method_name):
-            edge2d_dim = getattr(self, method_name)(edge3d, points_x, points_y)
-            if edge2d_dim:
-                return edge2d_dim
-        else:
-            raise NotImplementedError(
-                'Class {} does not implement {}'.format(self.__class__.__name__,
-                                                        method_name))
-
-    
-    def wire3d_to_2d(self, wire3d):
-        ''' 
-        compute the 2d of a wire3d, on a Bspline surface
-        '''
-
-        return self.contour3d_to_2d(wire3d)
- 
-    
-    def wire3d_to_2d_with_dimension(self, wire3d):
-        ''' 
-        compute the 2d of a wire3d, on a Bspline surface, in the dimensioned frame
-        '''
-
-        for cle in self._grids2d.keys():
-            [points_x, points_y, xmin, xmax, ymin, ymax] = cle
-
-        return self.contour3d_to_2d_with_dimension(wire3d, point_x, point_y)
-
- 
-    def split_surface_u(self, u: float):
-        '''
-        split the surface at the input parametric coordinate on the u-direction
-
-        Parameters
-        ----------
-        u : float
-            Parametric coordinate u choosen between 0 and 1
-
-        Returns
-        -------
-        surfaces : list
-            Two splitted surfaces
-
-        '''
-        
-        surfaces_geo = geomdl.operations.split_surface_u(self.surface, u)
-        surfaces = []
-        for s in surfaces_geo:
-            surfaces.append(volmdlr.faces.BSplineSurface3D.from_geomdl_surface(s))
-        
-        return surfaces
-    
-    
-    def split_surface_v(self, v: float):
-        '''
-        split the surface at the input parametric coordinate on the v-direction
-
-        Parameters
-        ----------
-        v : float
-            Parametric coordinate v choosen between 0 and 1
-
-        Returns
-        -------
-        surfaces : list
-            Two splitted surfaces
-
-        '''
-        
-        surfaces_geo = geomdl.operations.split_surface_v(self.surface, v)
         surfaces = []
         for s in surfaces_geo:
             surfaces.append(volmdlr.faces.BSplineSurface3D.from_geomdl_surface(s))
@@ -4009,84 +3666,6 @@
         check if a point3d belongs to the bspline_surface or not 
         '''
         
-=======
-        surfaces : list
-            Two splitted surfaces
-
-        '''
-        
-        surfaces = []
-        bspline_curve2d = self.bsplinecurve3d_to_2d(bspline_curve3d)[0]
-        # if type(bspline_curve2d) == list:
-        #     points = [bspline_curve2d[0].start]
-        #     for edge in bspline_curve2d:
-        #         points.append(edge.end)
-        #     bspline_curve2d = vme.BSplineCurve2D.from_points_approximation(points, 2, ctrlpts_size = 5)
-        contour = self.rectangular_cut(0,1,0,1).surface2d.outer_contour
-        contours = contour.cut_by_bspline_curve(bspline_curve2d)
-
-        du, dv = bspline_curve2d.end - bspline_curve2d.start
-        resolution = 8
-        
-        for contour in contours:
-            u_min, u_max, v_min, v_max = contour.bounding_rectangle()
-            if du>dv:
-                delta_u = u_max - u_min
-                nlines_x = int(delta_u * resolution)
-                lines_x = [vme.Line2D(volmdlr.Point2D(u_min, v_min),
-                                              volmdlr.Point2D(u_min, v_max))]
-                for i in range(nlines_x):
-                    u = u_min + (i + 1) / (nlines_x + 1) * delta_u
-                    lines_x.append(vme.Line2D(volmdlr.Point2D(u, v_min),
-                                              volmdlr.Point2D(u, v_max)))
-                lines_x.append(vme.Line2D(volmdlr.Point2D(u_max, v_min),
-                                          volmdlr.Point2D(u_max, v_max)))
-                lines = lines_x
-                
-            else:
-                delta_v = v_max - v_min
-                nlines_y = int(delta_v * resolution)
-                lines_y = [vme.Line2D(volmdlr.Point2D(v_min, v_min),
-                                              volmdlr.Point2D(v_max, v_min))]
-                for i in range(nlines_y):
-                    v = v_min + (i + 1) / (nlines_y + 1) * delta_v
-                    lines_y.append(vme.Line2D(volmdlr.Point2D(v_min, v),
-                                              volmdlr.Point2D(v_max, v)))
-                lines_y.append(vme.Line2D(volmdlr.Point2D(v_min, v_max),
-                                          volmdlr.Point2D(v_max, v_max)))
-                lines = lines_y
- 
-            pt0 = volmdlr.O2D
-            points=[]
-            
-            for l in lines:
-                inter = contour.line_intersections(l)
-                if inter:
-                    pt = [inter[0][0], inter[1][0]]
-                else:
-                    raise NotImplementedError
-                   
-                pt = sorted(pt, key=lambda p: pt0.point_distance(p))
-                pt0 = pt[0]
-                edge = volmdlr.edges.LineSegment2D(pt[0], pt[1])
-                
-                points.extend(edge.discretization_points(10))
-                
-            points3d = []
-            for p in points:
-                points3d.append(self.point2d_to_3d(p))
-
-            size_u, size_v, degree_u, degree_v = 10, 10, self.degree_u, self.degree_v
-            surfaces.append(volmdlr.faces.BSplineSurface3D.points_fitting_into_bspline_surface(points3d, size_u, size_v, degree_u, degree_v))
-
-        return surfaces
-        
-    def point_belongs(self, point3d):
-        '''
-        check if a point3d belongs to the bspline_surface or not 
-        '''
-        
->>>>>>> d3e91bdf
         def f(x):
             p3d = self.point2d_to_3d(volmdlr.Point2D(x[0], x[1]))
             return point3d.point_distance(p3d)
@@ -4135,7 +3714,6 @@
         return False
 
 
-<<<<<<< HEAD
     def merge_with(self, other_bspline_surface3d):
         '''
         merge two adjacent surfaces based on their faces
@@ -4207,8 +3785,6 @@
         return  merged_surface
 
 
-=======
->>>>>>> d3e91bdf
 class BezierSurface3D(BSplineSurface3D):
 
     def __init__(self, degree_u: int, degree_v: int,
@@ -4404,24 +3980,14 @@
             surfaces = self.surface2d.split_by_lines(lines_y)
         else:
             surfaces = [self.surface2d]
-<<<<<<< HEAD
-
-        mesh2d = surfaces[0].triangulation()
-        for subsurface in surfaces[1:]:
-            # mesh2d += subsurface.triangulation()
-            mesh2d.merge_mesh(subsurface.triangulation())
-
-=======
             
         # mesh2d = surfaces[0].triangulation()
         # print('ls', len(surfaces))
         # for subsurface in surfaces[1:]:
         #     # mesh2d += subsurface.triangulation()
         #     mesh2d.merge_mesh(subsurface.triangulation())
-
         meshes = [s.triangulation() for s in surfaces]
         mesh2d = vmd.DisplayMesh2D.merge_meshes(meshes)
->>>>>>> d3e91bdf
         return vmd.DisplayMesh3D(
             [vmd.Node3D(*self.surface3d.point2d_to_3d(p)) for p in
               mesh2d.points],
@@ -4431,7 +3997,6 @@
     def plot2d(self, ax=None, color='k', alpha=1):
         if ax is None:
             _, ax = plt.subplots()
-
         self.outer_contour.plot()
 
     def rotation(self, center, axis, angle, copy=True):
@@ -4493,17 +4058,11 @@
     def plot(self, ax=None, color='k', alpha=1, edge_details=False):
         if not ax:
             ax = plt.figure().add_subplot(111, projection='3d')
-<<<<<<< HEAD
-        self.outer_contour3d.plot(ax=ax, color=color, alpha=alpha)
-        [c. plot(ax=ax, color=color, alpha=alpha)
-         for c in self.inner_contours3d]
-=======
         self.outer_contour3d.plot(ax=ax, color=color, alpha=alpha,
                                   edge_details=edge_details)
         [contour3d.plot(ax=ax, color=color, alpha=alpha,
                         edge_details=edge_details)
          for contour3d in self.inner_contours3d]
->>>>>>> d3e91bdf
         return ax
 
 
@@ -6211,227 +5770,14 @@
         Parameters
         ----------
         other_bspline_face3d : volmdlr.faces.BSplineFace3D
-<<<<<<< HEAD
-=======
-
->>>>>>> d3e91bdf
         Returns
         -------
         corresponding_direction
         grid2d_direction
-<<<<<<< HEAD
-=======
-
->>>>>>> d3e91bdf
         '''
         
         contour1 = self.outer_contour3d
         contour2 = other_bspline_face3d.outer_contour3d
-<<<<<<< HEAD
-        
-        contour1_2d = self.surface2d.outer_contour
-        contour2_2d = other_bspline_face3d.surface2d.outer_contour
-
-        # =============================================================================
-
-        def extremities(contour1, contour2, contour1_2d, contour2_2d):
-            points1 = []
-            for p1 in contour1.primitives:
-                points1.append(p1.start)
-            points2 = []
-            for p2 in contour2.primitives:
-                points2.append(p2.start)
-    
-            dis, ind = [], []
-            for p in points1:
-                pt = p.nearest_point(points2)
-                ind.append(points2.index(pt))
-                dis.append(p.point_distance(pt))
-    
-            dis_sorted = sorted(dis)
-    
-            shared = []
-            for k, p1 in enumerate(contour1.primitives):
-                if ((p1.start == points1[dis.index(dis_sorted[0])] and p1.end == points1[dis.index(dis_sorted[1])])
-                    or
-                    (p1.end == points1[dis.index(dis_sorted[0])] and p1.start == points1[dis.index(dis_sorted[1])])):
-    
-                    shared.append(p1)
-                    i = k
-    
-            for k, p2 in enumerate(contour2.primitives):
-                if ((p2.start == points2[ind[dis.index(dis_sorted[0])]] and p2.end == points2[ind[dis.index(dis_sorted[1])]])
-                    or
-                    (p2.end == points2[ind[dis.index(dis_sorted[0])]] and p2.start == points2[ind[dis.index(dis_sorted[1])]])):
-    
-                    shared.append(p2)
-                    j = k
-    
-            points = [contour2.primitives[j].start, contour2.primitives[j].end]
-    
-            if points.index(contour1.primitives[i].start.nearest_point(points)) == 1:
-                start1 = contour1_2d.primitives[i].start
-                end1 = contour1_2d.primitives[i].end
-    
-                start2 = contour2_2d.primitives[j].end
-                end2 = contour2_2d.primitives[j].start
-    
-            else:
-                start1 = contour1_2d.primitives[i].start
-                end1 = contour1_2d.primitives[i].end
-    
-                start2 = contour2_2d.primitives[j].start
-                end2 = contour2_2d.primitives[j].end
-
-            return start1, end1, start2, end2
-
-        # =============================================================================
-
-        def adjacent_direction(contour1, contour2, contour1_2d, contour2_2d):
-            start1, end1, start2, end2 = extremities(contour1, contour2, contour1_2d, contour2_2d)
-    
-            du1 = abs((end1-start1)[0])
-            dv1 = abs((end1-start1)[1])
-    
-            if du1<dv1:
-                adjacent_direction1 = 'v'
-                diff1 = (end1 - start1)[1]
-            else:
-                adjacent_direction1 = 'u'
-                diff1 = (end1 - start1)[0]
-    
-            du2 = abs((end2-start2)[0])
-            dv2 = abs((end2-start2)[1])
-    
-            if du2<dv2:
-                adjacent_direction2 = 'v'
-                diff2 = (end2 - start2)[1]
-            else:
-                adjacent_direction2 = 'u'
-                diff2 = (end2 - start2)[0]
-    
-            return adjacent_direction1, diff1, adjacent_direction2, diff2
-
-        # =============================================================================
-    
-        def corresponding_directions_grids(contour1, contour2, contour1_2d, contour2_2d):
-            adjacent_direction1, diff1, adjacent_direction2, diff2 = adjacent_direction(contour1, contour2, contour1_2d, contour2_2d)
-            start1, end1, start2, end2 = extremities(contour1, contour2, contour1_2d, contour2_2d)
-    
-            corresponding_directions = []
-            if (diff1 > 0 and diff2 > 0) or (diff1 < 0 and diff2 < 0):
-                corresponding_directions.append(('+' + adjacent_direction1, '+' + adjacent_direction2))
-            else:
-                corresponding_directions.append(('+' + adjacent_direction1, '-' + adjacent_direction2))
-              
-            borders_points = [volmdlr.Point2D(0, 0), volmdlr.Point2D(1, 0), 
-                              volmdlr.Point2D(1, 1), volmdlr.Point2D(0, 1)]
-                         
-            # TODO: compute nearest_point in 'bounding_box points' instead of borders_points
-            nearest_start1 = start1.nearest_point(borders_points)
-            # nearest_end1 = end1.nearest_point(borders_points)
-            nearest_start2 = start2.nearest_point(borders_points)
-            # nearest_end2 = end2.nearest_point(borders_points)
-            
-            if adjacent_direction1 == 'u' and adjacent_direction2 == 'u':
-                v1 = nearest_start1[1] 
-                v2 = nearest_start2[1]
-                
-                if (v1 == 0 and v2 == 0):
-                   corresponding_directions.append(('+v', '-v'))
-                   grid2d_direction = [['+x','-y'], ['+x','+y']]
-                
-                elif (v1 == 1 and v2 == 1): 
-                    corresponding_directions.append(('+v', '-v'))
-                    grid2d_direction = [ ['+x','+y'], ['+x','-y']]
-                
-                
-                elif (v1 == 1 and v2 == 0):
-                   corresponding_directions.append(('+v', '+v'))
-                   grid2d_direction = [['+x','+y'], ['+x','+y']]
-                   
-                   
-                elif (v1 == 0 and v2 == 1):
-                   corresponding_directions.append(('+v', '+v'))
-                   grid2d_direction = [['+x','-y'], ['+x','-y']]
-                                 
-                   
-            elif adjacent_direction1 == 'v' and adjacent_direction2 == 'v':
-                u1 = nearest_start1[0]
-                u2 = nearest_start2[0]
-                
-                if (u1 == 0 and u2 == 0):
-                   corresponding_directions.append(('+u', '-v'))
-                   grid2d_direction = [['-y','-x'], ['-y','+x']]
-                
-                elif (u1 == 1 and u2 == 1):
-                    corresponding_directions.append(('+u', '-v'))
-                    grid2d_direction = [['+y','+x'], ['+y','-x']]
-                  
-                elif (u1 == 0 and u2 == 1):
-                   corresponding_directions.append(('+u', '+u'))
-                   grid2d_direction = [['+y','-x'], ['+y','-x']]
-                   
-                elif (u1 == 1 and u2 == 0):
-                   corresponding_directions.append(('+u', '+u'))
-                   grid2d_direction = [['+y','+x'], ['+y','+x']]
-        
-        
-            elif adjacent_direction1 == 'u' and adjacent_direction2 == 'v':
-                v1 = nearest_start1[1]
-                u2 = nearest_start2[0]
-                
-                if (v1 == 1 and u2 == 0):
-                   corresponding_directions.append(('+v', '+u'))
-                   grid2d_direction = [['+x','+y'], ['+y','+x']]
-                  
-                elif (v1 == 0 and u2 == 1):
-                    corresponding_directions.append(('+v', '+u'))
-                    grid2d_direction = [['-x','-y'], ['-y','-x']]
-        
-        
-                elif (v1 == 1 and u2 == 1):
-                   corresponding_directions.append(('+v', '-u'))
-                   grid2d_direction = [['+x','+y'], ['-y','-x']]
-                   
-                elif (v1 == 0 and u2 == 0):
-                   corresponding_directions.append(('+v', '-u'))
-                   grid2d_direction = [['-x','-y'], ['-y','+x']]
-                   
-                
-            elif adjacent_direction1 == 'v' and adjacent_direction2 == 'u':
-                u1 = nearest_start1[0]
-                v2 = nearest_start2[1]
-                
-                if (u1 == 1 and v2 == 0):
-                   corresponding_directions.append(('+u', '+v'))
-                   grid2d_direction = [['+y','+x'], ['+x','+y']]
-                   
-                elif (u1 == 0 and v2 == 1):
-                   corresponding_directions.append(('+u', '+v'))
-                   grid2d_direction = [['-y','-x'], ['+x','-y']]
-                   
-                   
-                elif (u1 == 0 and v2 == 0):  
-                   corresponding_directions.append(('+u', '-v'))
-                   grid2d_direction = [['+y','-x'], ['+x','+y']]
-    
-    
-                elif (u1 == 1 and v2 == 1):
-                   corresponding_directions.append(('+u', '-v'))
-                   grid2d_direction = [['+y','+x'], ['+x','-y']]
-    
-            return corresponding_directions, grid2d_direction
-
-        corresponding_directions, grid2d_direction = corresponding_directions_grids(contour1, contour2, contour1_2d, contour2_2d)
-
-        return (corresponding_directions, grid2d_direction)
-
-    
-    def merge_with(self, other_bspline_face3d):
-        '''
-        merge two adjacent faces
-=======
         contours_3d = [contour1, contour2]
         for j in range(0,len(contours_3d)):
             contours_3d_primitives = []
@@ -6631,8 +5977,7 @@
 
     def merge_two_adjacent_surfaces(self, other_bspline_face3d):
         '''
-        merge two adjacent surfaces based on their faces 
->>>>>>> d3e91bdf
+        merge two adjacent faces
 
         Parameters
         ----------
@@ -6640,7 +5985,6 @@
 
         Returns
         -------
-<<<<<<< HEAD
         merged_face : volmdlr.faces.BSplineFace3D
 
         '''
@@ -6649,49 +5993,6 @@
         merged_face = merged_surface.rectangular_cut(0,1,0,1)
 
         return merged_face
-=======
-        merged_surface : volmdlr.faces.BSplineSurface3D
-
-        '''
-        
-        corresponding_directions, grid2d_direction = self.pair_with(other_bspline_face3d)
-        bsplines = [self.surface3d, other_bspline_face3d.surface3d]
-        center = [self.surface2d.outer_contour.center_of_mass(), other_bspline_face3d.surface2d.outer_contour.center_of_mass()]
-        intersection_results = bsplines[0].intersection_with(bsplines[1])
-        points3d = []
-        
-        for i in range(0, len(intersection_results)):
-            ru = intersection_results[i][0][:]
-            rv = intersection_results[i][1][:]
-            points = []
-            
-            for k in range(0, len(ru)):
-                j = ru.index(min(ru))
-                points.append(volmdlr.Point2D(ru[j], rv[j]))
-                ru[j] = math.inf     
-    
-            curve = volmdlr.edges.BSplineCurve2D.from_points_approximation(points, 2, ctrlpts_size = 10)
-            surfaces = bsplines[i].split_surface_with_bspline_curve(bsplines[i].bsplinecurve2d_to_3d(curve))
-
-            errors = []
-            for s in surfaces: 
-                errors.append(s.error_with_point3d(bsplines[i].point2d_to_3d(center[i])))
-        
-            bsplines_new = surfaces[errors.index(min(errors))]
-            
-            grid2d = volmdlr.Point2D.grid2d_with_direction(10, 10, 0, 1, 0, 1, grid2d_direction[i])[0]
-            grid3d = []
-            for p in grid2d: 
-                grid3d.append(bsplines_new.point2d_to_3d(p))
-            
-            points3d.extend(grid3d)
-        
-        size_u, size_v, degree_u, degree_v = 20, 10, max(bsplines[0].degree_u, bsplines[1].degree_u), max(bsplines[0].degree_v, bsplines[1].degree_v)
-        
-        merged_surface = volmdlr.faces.BSplineSurface3D.points_fitting_into_bspline_surface(points3d, size_u, size_v, degree_u, degree_v)
-                
-        return merged_surface
->>>>>>> d3e91bdf
 
 
 class OpenShell3D(volmdlr.core.CompositePrimitive3D):
