--- conflicted
+++ resolved
@@ -163,11 +163,7 @@
         if area == 0.:
             return vmd.DisplayMesh2D([], triangles=[])
 
-<<<<<<< HEAD
-        outer_polygon = self.outer_contour.to_polygon(angle_resolution=40)
-=======
         triangulates_with_grid = number_points_x > 0 or number_points_y > 0
->>>>>>> bc7c2f42
 
         outer_polygon = self.outer_contour.to_polygon(angle_resolution=10, discretize_line=triangulates_with_grid)
 
@@ -412,40 +408,6 @@
                 sp33, sp34 = intersections[6][1].split(intersections[6][0])
                 sp44, sp43 = intersections[7][1].split(intersections[7][0])
 
-<<<<<<< HEAD
-                primitives1 = []
-                primitives1.append(
-                    vme.LineSegment2D(intersections[6][0],
-                                                intersections[1][0]))
-                primitives1.append(new_inner_1.primitives[ip1])
-                primitives1.append(
-                    vme.LineSegment2D(intersections[0][0],
-                                                intersections[5][0]))
-                primitives1.append(new_inner_2.primitives[ip5])
-                primitives1.append(
-                    vme.LineSegment2D(intersections[4][0],
-                                                intersections[7][0]))
-                primitives1.append(sp44)
-                primitives1.extend(self.outer_contour.primitives[ip3 + 1:ip4])
-                primitives1.append(sp34)
-
-                primitives2 = []
-                primitives2.append(
-                    vme.LineSegment2D(intersections[7][0],
-                                                intersections[4][0]))
-                primitives2.append(new_inner_2.primitives[ip6])
-                primitives2.append(
-                    vme.LineSegment2D(intersections[5][0],
-                                                intersections[0][0]))
-                primitives2.append(new_inner_1.primitives[ip2])
-                primitives2.append(
-                    vme.LineSegment2D(intersections[1][0],
-                                                intersections[6][0]))
-                primitives2.append(sp33)
-                a = self.outer_contour.primitives[:ip3]
-                a.reverse()
-                primitives2.extend(a)
-=======
                 primitives1 = [volmdlr.edges.LineSegment2D(intersections[6][0], intersections[1][0]),
                                new_inner_1.primitives[ip1],
                                volmdlr.edges.LineSegment2D(intersections[0][0], intersections[5][0]),
@@ -465,7 +427,6 @@
                                ]
 
                 primitives2.extend(self.outer_contour.primitives[:ip3].reverse())
->>>>>>> bc7c2f42
                 primitives2.append(sp43)
 
                 all_contours.extend([volmdlr.wires.Contour2D(primitives1),
@@ -6638,7 +6599,6 @@
                                     volmdlr.Point2D(theta, zmax)))
         return lines, []
 
-<<<<<<< HEAD
     def point_belongs(self, point3d: volmdlr.Point3D):
         """
         Tells you if a point is on the 3D Cylindrical face and inside its contour
@@ -6651,7 +6611,7 @@
             return False
 
         return any(self.surface2d.point_belongs(pt2d) for pt2d in [point2d, point2d_plus_2pi, point2d_minus_2pi])
-=======
+
     def grid_size(self):
         """
         Specifies an adapted size of the discretization grid used in face triangulation.
@@ -6664,7 +6624,6 @@
         number_points_y = 0
 
         return number_points_x, number_points_y
->>>>>>> bc7c2f42
 
     def range_closest(self, list_points):
         """
