"""
Surfaces & faces
"""

from typing import List, Tuple, Dict, Any
import math

from itertools import product, combinations

import triangle
import numpy as npy

import scipy as scp
import scipy.optimize as opt

import matplotlib.pyplot as plt
# import matplotlib.tri as plt_tri
# from pygeodesic import geodesic

from geomdl import BSpline
from geomdl import utilities
from geomdl.fitting import interpolate_surface, approximate_surface
from geomdl.operations import split_surface_u, split_surface_v

# import dessia_common
from dessia_common.core import DessiaObject
import volmdlr.core
import volmdlr.core_compiled
import volmdlr.edges as vme
import volmdlr.wires
import volmdlr.display as vmd
import volmdlr.geometry
import volmdlr.grid


def knots_vector_inv(knots_vector):
    '''
    compute knot elements and multiplicities based on the global knot vector
    '''

    knots = sorted(set(knots_vector))
    multiplicities = []
    for knot in knots:
        multiplicities.append(knots_vector.count(knot))

    return (knots, multiplicities)


class Surface2D(volmdlr.core.Primitive2D):
    """
    A surface bounded by an outer contour
    """

    def __init__(self, outer_contour: volmdlr.wires.Contour2D,
                 inner_contours: List[volmdlr.wires.Contour2D],
                 name: str = 'name'):
        self.outer_contour = outer_contour
        self.inner_contours = inner_contours

        volmdlr.core.Primitive2D.__init__(self, name=name)

    def copy(self):
        return self.__class__(outer_contour=self.outer_contour.copy(),
                              inner_contours=[c.copy() for c in self.inner_contours],
                              name=self.name)

    def area(self):
        return self.outer_contour.area() - sum(contour.area() for contour in self.inner_contours)

    def second_moment_area(self, point: volmdlr.Point2D):
        Ix, Iy, Ixy = self.outer_contour.second_moment_area(point)
        for contour in self.inner_contours:
            Ixc, Iyc, Ixyc = contour.second_moment_area(point)
            Ix -= Ixc
            Iy -= Iyc
            Ixy -= Ixyc
        return Ix, Iy, Ixy

    def center_of_mass(self):
        center = self.outer_contour.area() * self.outer_contour.center_of_mass()
        for contour in self.inner_contours:
            center -= contour.area() * contour.center_of_mass()
        return center / self.area()

    def point_belongs(self, point2d: volmdlr.Point2D):
        if not self.outer_contour.point_belongs(point2d):
            return False

        for inner_contour in self.inner_contours:
            if inner_contour.point_belongs(point2d):
                return False
        return True

    def random_point_inside(self):
        '''
             returns a random point inside surface2d. Considers if it has holes
        '''
        valid_point = False
        point_inside_outer_contour = None
        while not valid_point:
            point_inside_outer_contour = self.outer_contour.random_point_inside()
            inside_inner_contour = False
            for inner_contour in self.inner_contours:
                if inner_contour.point_belongs(point_inside_outer_contour):
                    inside_inner_contour = True
            if not inside_inner_contour and \
                    point_inside_outer_contour is not None:
                valid_point = True

        return point_inside_outer_contour

    def triangulation(self, min_x_density=None, min_y_density=None):

        if self.area() == 0.:
            return vmd.DisplayMesh2D([], triangles=[])

        outer_polygon = self.outer_contour.to_polygon(angle_resolution=10)

        if not self.inner_contours:  # No holes
            return outer_polygon.triangulation()
        points = [vmd.Node2D(*p) for p in outer_polygon.points]
        vertices = [(p.x, p.y) for p in points]
        n = len(outer_polygon.points)
        segments = [(i, i + 1) for i in range(n - 1)]
        segments.append((n - 1, 0))
        point_index = {p: i for i, p in enumerate(points)}
        holes = []

        for inner_contour in self.inner_contours:
            inner_polygon = inner_contour.to_polygon(angle_resolution=10)

            for point in inner_polygon.points:
                if point not in point_index:
                    points.append(point)
                    vertices.append((point.x, point.y))
                    point_index[point] = n
                    n += 1
            for point1, point2 in zip(inner_polygon.points[:-1],
                                      inner_polygon.points[1:]):
                segments.append((point_index[point1],
                                 point_index[point2]))
            segments.append((point_index[inner_polygon.points[-1]],
                             point_index[inner_polygon.points[0]]))
            rpi = inner_contour.random_point_inside()
            holes.append((rpi.x, rpi.y))

        tri = {'vertices': npy.array(vertices).reshape((-1, 2)),
               'segments': npy.array(segments).reshape((-1, 2)),
               }
        if holes:
            tri['holes'] = npy.array(holes).reshape((-1, 2))
        t = triangle.triangulate(tri, 'p')
        triangles = t['triangles'].tolist()
        np = t['vertices'].shape[0]
        points = [vmd.Node2D(*t['vertices'][i, :]) for i in
                  range(np)]

        return vmd.DisplayMesh2D(points, triangles=triangles, edges=None)

    def split_by_lines(self, lines):
        cutted_surfaces = []
        iteration_surfaces = self.cut_by_line(lines[0])

        for line in lines[1:]:
            iteration_surfaces2 = []
            for surface in iteration_surfaces:
                line_cutted_surfaces = surface.cut_by_line(line)

                llcs = len(line_cutted_surfaces)

                if llcs == 1:
                    cutted_surfaces.append(line_cutted_surfaces[0])
                else:
                    iteration_surfaces2.extend(line_cutted_surfaces)

            iteration_surfaces = iteration_surfaces2[:]

        cutted_surfaces.extend(iteration_surfaces)
        return cutted_surfaces

    def split_regularly(self, n):
        """
        Split in n slices
        """
        bounding_rectangle = self.outer_contour.bounding_rectangle()
        lines = []
        for i in range(n - 1):
            xi = bounding_rectangle[0] + (i + 1) * (bounding_rectangle[1] - bounding_rectangle[0]) / n
            lines.append(vme.Line2D(volmdlr.Point2D(xi, 0),
                                    volmdlr.Point2D(xi, 1)))
        return self.split_by_lines(lines)

    def cut_by_line(self, line: vme.Line2D):
        """
        This method makes inner contour disappear for now
        """
        splitted_outer_contours = self.outer_contour.cut_by_line(line)

        return [Surface2D(oc, []) for oc in splitted_outer_contours]

    def split_at_centers(self):
        """
        Split in n slices
        """
        # xmin, xmax, ymin, ymax = self.outer_contour.bounding_rectangle()

        cutted_contours = []
        iteration_contours = []
        c1 = self.inner_contours[0].center_of_mass()
        c2 = self.inner_contours[1].center_of_mass()
        cut_line = vme.Line2D(c1, c2)

        iteration_contours2 = []

        sc = self.cut_by_line2(cut_line)

        iteration_contours2.extend(sc)

        iteration_contours = iteration_contours2[:]
        cutted_contours.extend(iteration_contours)

        return cutted_contours

    def cut_by_line2(self, line):
        all_contours = []
        inner_1 = self.inner_contours[0]
        inner_2 = self.inner_contours[1]

        inner_intersections_1 = inner_1.line_intersections(line)
        inner_intersections_2 = inner_2.line_intersections(line)

        Arc1, Arc2 = inner_1.split(inner_intersections_1[1],
                                   inner_intersections_1[0])
        Arc3, Arc4 = inner_2.split(inner_intersections_2[1],
                                   inner_intersections_2[0])
        new_inner_1 = volmdlr.wires.Contour2D([Arc1, Arc2])
        new_inner_2 = volmdlr.wires.Contour2D([Arc3, Arc4])

        intersections = []
        intersections.append((inner_intersections_1[0], Arc1))
        intersections.append((inner_intersections_1[1], Arc2))
        intersections += self.outer_contour.line_intersections(line)
        intersections.append((inner_intersections_2[0], Arc3))
        intersections.append((inner_intersections_2[1], Arc4))
        intersections += self.outer_contour.line_intersections(line)

        if not intersections:
            all_contours.extend([self])
        if len(intersections) < 4:
            return [self]
        if len(intersections) >= 4:
            if isinstance(intersections[0][0], volmdlr.Point2D) and \
                    isinstance(intersections[1][0], volmdlr.Point2D):
                ip1, ip2 = sorted(
                    [new_inner_1.primitives.index(intersections[0][1]),
                     new_inner_1.primitives.index(intersections[1][1])])
                ip5, ip6 = sorted(
                    [new_inner_2.primitives.index(intersections[4][1]),
                     new_inner_2.primitives.index(intersections[5][1])])
                ip3, ip4 = sorted(
                    [self.outer_contour.primitives.index(intersections[2][1]),
                     self.outer_contour.primitives.index(intersections[3][1])])

                # sp11, sp12 = intersections[2][1].split(intersections[2][0])
                # sp21, sp22 = intersections[3][1].split(intersections[3][0])
                sp33, sp34 = intersections[6][1].split(intersections[6][0])
                sp44, sp43 = intersections[7][1].split(intersections[7][0])

                primitives1 = []
                primitives1.append(
                    volmdlr.edges.LineSegment2D(intersections[6][0],
                                                intersections[1][0]))
                primitives1.append(new_inner_1.primitives[ip1])
                primitives1.append(
                    volmdlr.edges.LineSegment2D(intersections[0][0],
                                                intersections[5][0]))
                primitives1.append(new_inner_2.primitives[ip5])
                primitives1.append(
                    volmdlr.edges.LineSegment2D(intersections[4][0],
                                                intersections[7][0]))
                primitives1.append(sp44)
                primitives1.extend(self.outer_contour.primitives[ip3 + 1:ip4])
                primitives1.append(sp34)

                primitives2 = []
                primitives2.append(
                    volmdlr.edges.LineSegment2D(intersections[7][0],
                                                intersections[4][0]))
                primitives2.append(new_inner_2.primitives[ip6])
                primitives2.append(
                    volmdlr.edges.LineSegment2D(intersections[5][0],
                                                intersections[0][0]))
                primitives2.append(new_inner_1.primitives[ip2])
                primitives2.append(
                    volmdlr.edges.LineSegment2D(intersections[1][0],
                                                intersections[6][0]))
                primitives2.append(sp33)
                a = self.outer_contour.primitives[:ip3]
                a.reverse()
                primitives2.extend(a)
                primitives2.append(sp43)

                all_contours.extend([volmdlr.wires.Contour2D(primitives1),
                                     volmdlr.wires.Contour2D(primitives2)])

            else:
                raise NotImplementedError(
                    'Non convex contour not supported yet')
                # raise NotImplementedError(
                #     '{} intersections not supported yet'.format(
                #         len(intersections)))

        return all_contours

    def cut_by_line3(self, line):
        # ax=self.outer_contour.plot()
        all_contours = []
        inner = self.inner_contours[0]
        inner_2 = self.inner_contours[1]
        inner_3 = self.inner_contours[2]

        c = inner.center_of_mass()
        c_2 = inner_2.center_of_mass()
        c_3 = inner_3.center_of_mass()
        direction_vector = line.normal_vector()
        direction_line = volmdlr.edges.Line2D(c, volmdlr.Point2D(
            (direction_vector.y * c.x - direction_vector.x * c.y) / (
                direction_vector.y), 0))
        direction_line_2 = volmdlr.edges.Line2D(c_2, volmdlr.Point2D(
            (direction_vector.y * c_2.x - direction_vector.x * c_2.y) / (
                direction_vector.y), 0))

        direction_line_3 = volmdlr.edges.Line2D(c_3, volmdlr.Point2D(
            (direction_vector.y * c_3.x - direction_vector.x * c_3.y) / (
                direction_vector.y), 0))
        inner_intersections = inner.line_intersections(direction_line)
        inner_intersections_2 = inner_2.line_intersections(direction_line_2)
        inner_intersections_3 = inner_3.line_intersections(direction_line_3)
        Arc1, Arc2 = inner.split(inner_intersections[1],
                                 inner_intersections[0])
        Arc3, Arc4 = inner_2.split(inner_intersections_2[1],
                                   inner_intersections_2[0])
        Arc5, Arc6 = inner_3.split(inner_intersections_3[1],
                                   inner_intersections_3[0])
        new_inner = volmdlr.wires.Contour2D([Arc1, Arc2])
        new_inner_2 = volmdlr.wires.Contour2D([Arc3, Arc4])
        new_inner_3 = volmdlr.wires.Contour2D([Arc5, Arc6])
        intersections = []

        intersections.append((inner_intersections[0], Arc1))
        intersections.append((inner_intersections[1], Arc2))
        if len(self.outer_contour.line_intersections(direction_line)) > 2:

            intersections.append(
                self.outer_contour.line_intersections(direction_line)[0])
            intersections.append(
                self.outer_contour.line_intersections(direction_line)[2])
        else:
            intersections.append(
                self.outer_contour.line_intersections(direction_line)[0])
            intersections.append(
                self.outer_contour.line_intersections(direction_line)[1])
        intersections.append((inner_intersections_2[0], Arc3))
        intersections.append((inner_intersections_2[1], Arc4))
        if len(self.outer_contour.line_intersections(direction_line_2)) > 2:
            intersections.append(
                self.outer_contour.line_intersections(direction_line_2)[0])
            intersections.append(
                self.outer_contour.line_intersections(direction_line_2)[2])
        else:
            intersections.append(
                self.outer_contour.line_intersections(direction_line_2)[0])
            intersections.append(
                self.outer_contour.line_intersections(direction_line_2)[1])
        intersections.append((inner_intersections_3[0], Arc5))
        intersections.append((inner_intersections_3[1], Arc6))
        if len(self.outer_contour.line_intersections(direction_line_3)) > 2:

            intersections.append(
                self.outer_contour.line_intersections(direction_line_3)[0])
            intersections.append(
                self.outer_contour.line_intersections(direction_line_3)[2])
        else:
            intersections.append(
                self.outer_contour.line_intersections(direction_line_3)[0])
            intersections.append(
                self.outer_contour.line_intersections(direction_line_3)[1])

        if isinstance(intersections[0][0], volmdlr.Point2D) and \
                isinstance(intersections[1][0], volmdlr.Point2D):
            ip1, ip2 = sorted([new_inner.primitives.index(intersections[0][1]),
                               new_inner.primitives.index(
                                   intersections[1][1])])
            ip5, ip6 = sorted(
                [new_inner_2.primitives.index(intersections[4][1]),
                 new_inner_2.primitives.index(intersections[5][1])])
            ip7, ip8 = sorted(
                [new_inner_3.primitives.index(intersections[8][1]),
                 new_inner_3.primitives.index(intersections[9][1])])
            ip3, ip4 = sorted(
                [self.outer_contour.primitives.index(intersections[2][1]),
                 self.outer_contour.primitives.index(intersections[3][1])])

            sp11, sp12 = intersections[2][1].split(intersections[2][0])
            sp21, sp22 = intersections[3][1].split(intersections[3][0])
            sp33, sp34 = intersections[6][1].split(intersections[6][0])
            sp44, sp43 = intersections[7][1].split(intersections[7][0])
            sp55, sp56 = intersections[10][1].split(intersections[10][0])
            sp66, sp65 = intersections[11][1].split(intersections[11][0])

            primitives1 = []
            primitives1.append(volmdlr.edges.LineSegment2D(intersections[7][0],
                                                           intersections[5][
                                                               0]))
            primitives1.append(new_inner_2.primitives[ip5])
            primitives1.append(volmdlr.edges.LineSegment2D(intersections[6][0],
                                                           intersections[4][
                                                               0]))
            primitives1.append(sp33)
            primitives1.append(sp43)

            primitives2 = []
            primitives2.append(volmdlr.edges.LineSegment2D(intersections[6][0],
                                                           intersections[4][
                                                               0]))
            primitives2.append(new_inner_2.primitives[ip6])
            primitives2.append(volmdlr.edges.LineSegment2D(intersections[5][0],
                                                           intersections[7][
                                                               0]))
            primitives2.append(volmdlr.edges.LineSegment2D(intersections[7][0],
                                                           intersections[11][
                                                               0]))
            primitives2.append(
                volmdlr.edges.LineSegment2D(intersections[11][0],
                                            intersections[9][0]))
            primitives2.append(new_inner_3.primitives[ip7])
            primitives2.append(volmdlr.edges.LineSegment2D(intersections[8][0],
                                                           intersections[10][
                                                               0]))
            primitives2.append(sp34)

            primitives3 = []
            primitives3.append(
                volmdlr.edges.LineSegment2D(intersections[10][0],
                                            intersections[8][0]))
            primitives3.append(new_inner_3.primitives[ip8])
            primitives3.append(volmdlr.edges.LineSegment2D(intersections[9][0],
                                                           intersections[11][
                                                               0]))
            primitives3.append(sp22)
            primitives3.append(volmdlr.edges.LineSegment2D(intersections[3][0],
                                                           intersections[1][
                                                               0]))
            primitives3.append(new_inner.primitives[ip1])
            primitives3.append(volmdlr.edges.LineSegment2D(intersections[0][0],
                                                           intersections[2][
                                                               0]))
            primitives3.append(volmdlr.edges.LineSegment2D(intersections[2][0],
                                                           intersections[10][
                                                               0]))

            primitives4 = []
            primitives4.append(volmdlr.edges.LineSegment2D(intersections[3][0],
                                                           intersections[1][
                                                               0]))
            a = volmdlr.edges.Arc2D(new_inner.primitives[ip2].end,
                                    new_inner.primitives[ip2].interior,
                                    new_inner.primitives[ip2].start)
            primitives4.append(a)
            primitives4.append(volmdlr.edges.LineSegment2D(intersections[0][0],
                                                           intersections[2][
                                                               0]))
            primitives4.append(sp12)
            primitives4.append(sp21)

            # Contour2D(primitives1),Contour2D(primitives2),
            #                      Contour2D(primitives3),
            all_contours.extend([volmdlr.wires.Contour2D(primitives4)])

        else:
            raise NotImplementedError(
                '{} intersections not supported yet'.format(
                    len(intersections)))

        return all_contours

    def bounding_rectangle(self):
        return self.outer_contour.bounding_rectangle()

    def plot(self, ax=None, color='k', alpha=1, equal_aspect=False):

        if ax is None:
            fig, ax = plt.subplots()
        self.outer_contour.plot(ax=ax, color=color, alpha=alpha,
                                equal_aspect=equal_aspect)
        for inner_contour in self.inner_contours:
            inner_contour.plot(ax=ax, color=color, alpha=alpha,
                               equal_aspect=equal_aspect)

        if equal_aspect:
            ax.set_aspect('equal')

        ax.margins(0.1)
        return ax

    def axial_symmetry(self, line):
        '''
        finds out the symmetric surface2d according to a line
        '''

        outer_contour = self.outer_contour.axial_symmetry(line)
        inner_contours = []
        if self.inner_contours != []:
            inner_contours = [contour.axial_symmetry(line) for contour in self.inner_contours]

        return self.__class__(outer_contour=outer_contour,
                              inner_contours=inner_contours)

    def rotation(self, center, angle):

        outer_contour = self.outer_contour.rotation(center, angle)
        if self.inner_contours != []:
            inner_contours = [contour.rotation(center, angle) for contour in self.inner_contours]
        else:
            inner_contours = []

        return self.__class__(outer_contour, inner_contours)

    def rotation_inplace(self, center, angle):

        new_surface2d = self.rotation(center, angle)
        self.outer_contour = new_surface2d.outer_contour
        self.inner_contours = new_surface2d.inner_contours

    def translation(self, offset: volmdlr.Vector2D):
        outer_contour = self.outer_contour.translation(offset)
        inner_contours = [contour.translation(offset) for contour in self.inner_contours]
        return self.__class__(outer_contour, inner_contours)

    def translation_inplace(self, offset: volmdlr.Vector2D):
        new_contour = self.translation(offset)
        self.outer_contour = new_contour.outer_contour
        self.inner_contours = new_contour.inner_contours

    def frame_mapping(self, frame: volmdlr.Frame2D, side: str):
        outer_contour = self.outer_contour.frame_mapping(frame, side)
        inner_contours = [contour.frame_mapping(frame, side) for contour in self.inner_contours]
        return self.__class__(outer_contour, inner_contours)

    def frame_mapping_inplace(self, frame: volmdlr.Frame2D, side: str):
        new_contour = self.frame_mapping(frame, side)
        self.outer_contour = new_contour.outer_contour
        self.inner_contours = new_contour.inner_contours


class Surface3D(DessiaObject):
    x_periodicity = None
    y_periodicity = None
    """
    Abstract class
    """

    def face_from_contours3d(self,
                             contours3d: List[volmdlr.wires.Contour3D],
                             name: str = ''):
        """
        """

        lc3d = len(contours3d)

        if lc3d == 1:
            outer_contour2d = self.contour3d_to_2d(contours3d[0])
            inner_contours2d = []
        elif lc3d > 1:
            area = -1
            inner_contours2d = []
            for contour3d in contours3d:
                contour2d = self.contour3d_to_2d(contour3d)
                inner_contours2d.append(contour2d)
                contour_area = contour2d.area()
                if contour_area > area:
                    area = contour_area
                    outer_contour2d = contour2d
            inner_contours2d.remove(outer_contour2d)
        else:
            raise ValueError('Must have at least one contour')

        if isinstance(self.face_class, str):
            class_ = globals()[self.face_class]
        else:
            class_ = self.face_class

        surface2d = Surface2D(outer_contour=outer_contour2d,
                              inner_contours=inner_contours2d)
        return class_(self,
                      surface2d=surface2d,
                      name=name)

    def repair_primitives_periodicity(self, primitives, last_primitive):
        delta_x1 = abs(primitives[0].start.x
                       - last_primitive.end.x)
        delta_x2 = abs(primitives[-1].end.x
                       - last_primitive.end.x)
        delta_y1 = abs(primitives[0].start.y
                       - last_primitive.end.y)
        delta_y2 = abs(primitives[-1].end.y
                       - last_primitive.end.y)

        if self.x_periodicity \
                and not (math.isclose(delta_x1, 0,
                                      abs_tol=5e-5)
                         or math.isclose(delta_x2, 0,
                                         abs_tol=5e-5)):
            delta_x1 = delta_x1 % self.x_periodicity
            delta_x2 = delta_x2 % self.x_periodicity
            if math.isclose(delta_x1, self.x_periodicity,
                            abs_tol=1e-4):
                delta_x1 = 0.
            if math.isclose(delta_x2, self.x_periodicity,
                            abs_tol=1e-4):
                delta_x2 = 0.
            for prim in primitives:
                prim.start.x = abs(self.x_periodicity
                                   - prim.start.x)
                prim.end.x = abs(self.x_periodicity
                                 - prim.end.x)

        if self.y_periodicity \
                and not (math.isclose(delta_y1, 0,
                                      abs_tol=5e-5)
                         or math.isclose(delta_y2, 0,
                                         abs_tol=5e-5)):
            delta_y1 = delta_y1 % self.y_periodicity
            delta_y2 = delta_y2 % self.y_periodicity
            if math.isclose(delta_y1, self.y_periodicity,
                            abs_tol=1e-4):
                delta_y1 = 0.
            if math.isclose(delta_y2, self.y_periodicity,
                            abs_tol=1e-4):
                delta_y2 = 0.
            for prim in primitives:
                prim.start.y = abs(self.y_periodicity
                                   - prim.start.y)
                prim.end.y = abs(self.y_periodicity
                                 - prim.end.y)

        return primitives, delta_x1, delta_x2, delta_y1, delta_y2

    def contour3d_to_2d(self, contour3d):
        primitives2d = []
        last_primitive = None

        for primitive3d in contour3d.primitives:
            method_name = '{}_to_2d'.format(
                primitive3d.__class__.__name__.lower())
            if hasattr(self, method_name):
                primitives = getattr(self, method_name)(primitive3d)

                if primitives is None:
                    continue

                if last_primitive:
                    primitives, delta_x1, delta_x2, delta_y1, delta_y2 = \
                        self.repair_primitives_periodicity(primitives,
                                                           last_primitive)

                    dist1 = primitive3d.start.point_distance(
                        last_primitive3d.end)
                    dist2 = primitive3d.end.point_distance(
                        last_primitive3d.end)
                    if (math.isclose(delta_x1, 0., abs_tol=1e-3)
                            and math.isclose(delta_y1, 0., abs_tol=1e-3)
                            and math.isclose(dist1, 0, abs_tol=5e-5)):
                        pass
                    elif (math.isclose(delta_x2, 0., abs_tol=1e-3)
                          and math.isclose(delta_y2, 0., abs_tol=1e-3)
                          and math.isclose(dist2, 0, abs_tol=5e-5)):
                        primitives = [p.reverse() for p in primitives[::-1]]
                    else:
                        ax2 = contour3d.plot()
                        primitive3d.plot(ax=ax2, color='r')
                        last_primitive3d.plot(ax=ax2, color='b')
                        self.plot(ax=ax2)

                        ax = last_primitive.plot(color='b', plot_points=True)
                        # primitives[0].plot(ax=ax, color='r', plot_points=True)
                        # primitives[-1].plot(ax=ax, color='r', plot_points=True)
                        for p in primitives:
                            p.plot(ax=ax, color='r', plot_points=True)
                        if self.x_periodicity:
                            vme.Line2D(volmdlr.Point2D(self.x_periodicity, 0),
                                       volmdlr.Point2D(self.x_periodicity, 1)) \
                                .plot(ax=ax)
                        print('Surface 3D:', self)
                        print('3D primitive in red:', primitive3d)
                        print('Previous 3D primitive:', last_primitive3d)
                        raise ValueError(
                            'Primitives not following each other in contour:',
                            'delta1={}, {}, {} ; '
                            'delta2={}, {}, {}'.format(
                                delta_x1, delta_y1, dist1,
                                delta_x2, delta_y2, dist2))

                if primitives:
                    last_primitive = primitives[-1]
                    last_primitive3d = primitive3d
                    primitives2d.extend(primitives)
            else:
                raise NotImplementedError(
                    'Class {} does not implement {}'.format(
                        self.__class__.__name__,
                        method_name))

        return volmdlr.wires.Contour2D(primitives2d)

    def contour2d_to_3d(self, contour2d):
        primitives3d = []
        for primitive2d in contour2d.primitives:
            method_name = '{}_to_3d'.format(
                primitive2d.__class__.__name__.lower())
            if hasattr(self, method_name):
                try:
                    primitives3d.extend(getattr(self, method_name)(primitive2d))
                except NotImplementedError:
                    print('Error NotImplementedError')
            else:
                raise NotImplementedError(
                    'Class {} does not implement {}'.format(
                        self.__class__.__name__,
                        method_name))

        return volmdlr.wires.Contour3D(primitives3d)

    def linesegment3d_to_2d(self, linesegment3d):
        """
        a line segment on a surface will be in any case a line in 2D?
        """
        return [vme.LineSegment2D(self.point3d_to_2d(linesegment3d.start),
                                  self.point3d_to_2d(linesegment3d.end))]

    def bsplinecurve3d_to_2d(self, bspline_curve3d):
        """
        Is this right?
        """
        control_points = [self.point3d_to_2d(p)
                          for p in bspline_curve3d.control_points]
        return [vme.BSplineCurve2D(
            bspline_curve3d.degree,
            control_points=control_points,
            knot_multiplicities=bspline_curve3d.knot_multiplicities,
            knots=bspline_curve3d.knots,
            weights=bspline_curve3d.weights,
            periodic=bspline_curve3d.periodic)]

    def bsplinecurve2d_to_3d(self, bspline_curve2d):
        """
        Is this right?
        """
        control_points = [self.point2d_to_3d(p)
                          for p in bspline_curve2d.control_points]
        return [vme.BSplineCurve3D(
            bspline_curve2d.degree,
            control_points=control_points,
            knot_multiplicities=bspline_curve2d.knot_multiplicities,
            knots=bspline_curve2d.knots,
            weights=bspline_curve2d.weights,
            periodic=bspline_curve2d.periodic)]

    def normal_from_point2d(self, point2d):

        raise NotImplementedError('NotImplemented')

    def normal_from_point3d(self, point3d):
        """
        evaluates the normal vector of the bspline surface at this point3d.
        """

        return (self.normal_from_point2d(self.point3d_to_2d(point3d)))[1]

    def geodesic_distance_from_points2d(self, point1_2d: volmdlr.Point2D,
                                        point2_2d: volmdlr.Point2D, number_points: int = 50):
        """
        Approximation of geodesic distance via linesegments length sum in 3D
        """
        # points = [point1_2d]
        current_point3d = self.point2d_to_3d(point1_2d)
        distance = 0.
        for i in range(number_points):
            next_point3d = self.point2d_to_3d(point1_2d + (i + 1) / (number_points) * (point2_2d - point1_2d))
            distance += next_point3d.point_distance(current_point3d)
            current_point3d = next_point3d
        return distance

    def geodesic_distance(self, point1_3d: volmdlr.Point3D, point2_3d: volmdlr.Point3D):
        """
        Approximation of geodesic distance between 2 3D points supposed to be on the surface
        """
        point1_2d = self.point3d_to_2d(point1_3d)
        point2_2d = self.point3d_to_2d(point2_3d)
        return self.geodesic_distance_from_points2d(point1_2d, point2_2d)

    def frame_mapping_parameters(self, frame: volmdlr.Frame3D, side: str):
        basis = frame.basis()
        if side == 'new':
            new_origin = frame.new_coordinates(self.frame.origin)
            new_u = basis.new_coordinates(self.frame.u)
            new_v = basis.new_coordinates(self.frame.v)
            new_w = basis.new_coordinates(self.frame.w)
            new_frame = volmdlr.Frame3D(new_origin, new_u, new_v, new_w)
        elif side == 'old':
            new_origin = frame.old_coordinates(self.frame.origin)
            new_u = basis.old_coordinates(self.frame.u)
            new_v = basis.old_coordinates(self.frame.v)
            new_w = basis.old_coordinates(self.frame.w)
            new_frame = volmdlr.Frame3D(new_origin, new_u, new_v, new_w)
        else:
            raise ValueError('side value not valid, please specify'
                             'a correct value: \'old\' or \'new\'')
        return new_frame


class Plane3D(Surface3D):
    face_class = 'PlaneFace3D'

    def __init__(self, frame: volmdlr.Frame3D, name: str = ''):
        """
        :param frame: u and v of frame describe the plane, w is the normal
        """
        self.frame = frame
        self.name = name
        Surface3D.__init__(self, name=name)

    def __hash__(self):
        return hash(self.frame)

    def __eq__(self, other_plane):
        if other_plane.__class__.__name__ != self.__class__.__name__:
            return False
        return self.frame == other_plane.frame
        # return (self.frame.origin == other_plane.frame.origin and
        #         self.frame.w.is_colinear_to(other_plane.frame.w))

    # def to_dict(self, use_pointers: bool = True, memo=None, path: str = '#'):
    #     # improve the object structure ?
    #     dict_ = dc.DessiaObject.base_dict(self)
    #     dict_['frame'] = self.frame.to_dict(use_pointers=use_pointers, memo=memo, path=path + '/frame')
    #     return dict_

    @classmethod
    def from_step(cls, arguments, object_dict):
        frame3d = object_dict[arguments[1]]
        frame3d.normalize()
        frame = volmdlr.Frame3D(frame3d.origin,
                                frame3d.v, frame3d.w, frame3d.u)
        return cls(frame, arguments[0][1:-1])

    def to_step(self, current_id):
        frame = volmdlr.Frame3D(self.frame.origin, self.frame.w, self.frame.u,
                                self.frame.v)
        content, frame_id = frame.to_step(current_id)
        plane_id = frame_id + 1
        content += "#{} = PLANE('{}',#{});\n".format(plane_id, self.name,
                                                     frame_id)
        return content, [plane_id]

    @classmethod
    def from_3_points(cls, point1, point2, point3):
        """
        Point 1 is used as origin of the plane
        """
        vector1 = point2 - point1
        vector2 = point3 - point1

        vector1.normalize()
        vector2.normalize()
        normal = vector1.cross(vector2)
        normal.normalize()
        frame = volmdlr.Frame3D(point1, vector1, normal.cross(vector1), normal)
        return cls(frame)

    @classmethod
    def from_normal(cls, point, normal):
        v1 = normal.deterministic_unit_normal_vector()
        v2 = v1.cross(normal)
        return cls(volmdlr.Frame3D(point, v1, v2, normal))

    @classmethod
    def from_plane_vectors(cls, plane_origin: volmdlr.Point3D,
                           plane_x: volmdlr.Vector3D,
                           plane_y: volmdlr.Vector3D):
        normal = plane_x.cross(plane_y)
        return cls(volmdlr.Frame3D(plane_origin, plane_x, plane_y, normal))

    @classmethod
    def from_points(cls, points):
        if len(points) < 3:
            raise ValueError
        elif len(points) == 3:
            return cls.from_3_points(volmdlr.Point3D(points[0].vector),
                                     volmdlr.Vector3D(points[1].vector),
                                     volmdlr.Vector3D(points[2].vector))
        else:
            points = [p.copy() for p in points]
            indexes_to_del = []
            for i, point in enumerate(points[1:]):
                if point == points[0]:
                    indexes_to_del.append(i)
            for index in indexes_to_del[::-1]:
                del points[index + 1]

            origin = points[0]
            vector1 = points[1] - origin
            vector1.normalize()
            vector2_min = points[2] - origin
            vector2_min.normalize()
            dot_min = abs(vector1.dot(vector2_min))
            for point in points[3:]:
                vector2 = point - origin
                vector2.normalize()
                dot = abs(vector1.dot(vector2))
                if dot < dot_min:
                    vector2_min = vector2
                    dot_min = dot
            return cls.from_3_points(origin, vector1 + origin,
                                     vector2_min + origin)

    def point_on_plane(self, point):
        if math.isclose(self.frame.w.dot(point - self.frame.origin), 0,
                        abs_tol=1e-6):
            return True
        return False

    def point_distance(self, point3d):
        """
        Calculates the distance of a point to plane
        :param point3d: point to verify distance
        :return: a float, point distance to plane
        """
        coefficient_a, coefficient_b, coefficient_c, coefficient_d = self.equation_coefficients()
        return abs(self.frame.w.dot(point3d) + coefficient_d) / math.sqrt(coefficient_a**2 +
                                                                          coefficient_b**2 + coefficient_c**2)

    def line_intersections(self, line):
        u = line.point2 - line.point1
        w = line.point1 - self.frame.origin
        if math.isclose(self.frame.w.dot(u), 0, abs_tol=1e-08):
            return []
        intersection_abscissea = - self.frame.w.dot(w) / self.frame.w.dot(u)
        return [line.point1 + intersection_abscissea * u]

    def linesegment_intersections(self, linesegment: vme.LineSegment3D) \
            -> List[volmdlr.Point3D]:
        u = linesegment.end - linesegment.start
        w = linesegment.start - self.frame.origin
        normaldotu = self.frame.w.dot(u)
        if math.isclose(normaldotu, 0, abs_tol=1e-08):
            return []
        intersection_abscissea = - self.frame.w.dot(w) / normaldotu
        if intersection_abscissea < 0 or intersection_abscissea > 1:
            return []
        return [linesegment.start + intersection_abscissea * u]

    def equation_coefficients(self):
        """
        returns the a,b,c,d coefficient from equation ax+by+cz+d = 0
        """
        a, b, c = self.frame.w
        d = -self.frame.origin.dot(self.frame.w)
        return (a, b, c, d)

    def plane_intersection(self, other_plane):
        line_direction = self.frame.w.cross(other_plane.frame.w)

        if line_direction.norm() < 1e-6:
            return None

        a1, b1, c1, d1 = self.equation_coefficients()
        a2, b2, c2, d2 = other_plane.equation_coefficients()

        if a1 * b2 - a2 * b1 != 0.:
            x0 = (b1 * d2 - b2 * d1) / (a1 * b2 - a2 * b1)
            y0 = (a2 * d1 - a1 * d2) / (a1 * b2 - a2 * b1)
            point1 = volmdlr.Point3D((x0, y0, 0))
        else:
            y0 = (b2 * d2 - c2 * d1) / (b1 * c2 - c1 * b2)
            z0 = (c1 * d1 - b1 * d2) / (b1 * c2 - c1 * b2)
            point1 = volmdlr.Point3D((0, y0, z0))

        # point2 = point1 + line_direction
        # return volmdlr.Line3D(point1, point2)
        return volmdlr.Line3D(point1, point1 + line_direction)

    def is_coincident(self, plane2):
        """
        Verifies if two planes are parallel and coincident
        """
        if self.frame.w.is_colinear_to(plane2.frame.w):
            if plane2.point_on_plane(self.frame.origin):
                return True
        return False

    def rotation(self, center: volmdlr.Point3D, axis: volmdlr.Vector3D, angle: float):
        """
        Plane3D rotation
        :param center: rotation center
        :param axis: rotation axis
        :param angle: angle rotation
        :return: a new rotated Plane3D
        """
        new_frame = self.frame.rotation(center=center, axis=axis, angle=angle)
        return Plane3D(new_frame)

    def rotation_inplace(self, center: volmdlr.Point3D, axis: volmdlr.Vector3D, angle: float):
        """
        Plane3D rotation. Object is updated inplace
        :param center: rotation center
        :param axis: rotation axis
        :param angle: rotation angle
        """
        self.frame.rotation_inplace(center=center, axis=axis, angle=angle)

    def translation(self, offset: volmdlr.Vector3D):
        """
        Plane3D translation
        :param offset: translation vector
        :return: A new translated Plane3D
        """
        new_frame = self.frame.translation(offset)
        return Plane3D(new_frame)

    def translation_inplace(self, offset: volmdlr.Vector3D):
        """
        Plane3D translation. Object is updated inplace
        :param offset: translation vector
        """
        self.frame.translation_inplace(offset)

    def frame_mapping(self, frame: volmdlr.Frame3D, side: str):
        """
        Changes frame_mapping and return a new Frame3D
        side = 'old' or 'new'
        """
        new_frame = self.frame_mapping_parameters(frame, side)
        return Plane3D(new_frame, self.name)

    def frame_mapping_inplace(self, frame: volmdlr.Frame3D, side: str):
        """
        Changes frame_mapping and the object is updated inplace
        side = 'old' or 'new'
        """
        new_frame = self.frame_mapping_parameters(frame, side)
        self.frame.origin = new_frame.origin
        self.frame.u = new_frame.u
        self.frame.v = new_frame.v
        self.frame.w = new_frame.w

    def copy(self, deep=True, memo=None):
        new_frame = self.frame.copy()
        return Plane3D(new_frame, self.name)

    def plot(self, ax=None):
        if ax is None:
            fig = plt.figure()
            ax = fig.add_subplot(111, projection='3d')
        else:
            fig = ax.figure

        self.frame.origin.plot(ax)
        self.frame.u.plot(ax, color='r')
        self.frame.v.plot(ax, color='g')
        return ax

    def babylon_script(self):
        s = 'var myPlane = BABYLON.MeshBuilder.CreatePlane("myPlane", {width: 0.5, height: 0.5, sideOrientation: BABYLON.Mesh.DOUBLESIDE}, scene);\n'
        s += 'myPlane.setPositionWithLocalVector(new BABYLON.Vector3({},{},{}));\n'.format(
            self.origin[0], self.origin[1], self.origin[2])

        s += 'var axis1 = new BABYLON.Vector3({}, {}, {});\n'.format(
            self.vectors[0][0], self.vectors[0][1], self.vectors[0][2])
        s += 'var axis2 = new BABYLON.Vector3({}, {}, {});\n'.format(
            self.vectors[1][0], self.vectors[1][1], self.vectors[1][2])
        s += 'var axis3 = new BABYLON.Vector3({}, {}, {});\n'.format(
            self.normal[0], self.normal[1], self.normal[2])
        s += 'var orientation = BABYLON.Vector3.rotationFromAxis(axis1, axis2, axis3);\n'
        s += 'myPlane.rotation = orientation;\n'

        s += 'var planemat = new BABYLON.StandardMaterial("planemat", scene);\n'
        s += 'planemat.alpha = 0.4;\n'
        s += 'myPlane.material = planemat;\n'

        return s

    def point2d_to_3d(self, point2d):
        return point2d.to_3d(self.frame.origin, self.frame.u, self.frame.v)

    def point3d_to_2d(self, point3d):
        return point3d.to_2d(self.frame.origin, self.frame.u, self.frame.v)

    def contour2d_to_3d(self, contour2d):
        return contour2d.to_3d(self.frame.origin, self.frame.u, self.frame.v)

    def contour3d_to_2d(self, contour3d):
        return contour3d.to_2d(self.frame.origin, self.frame.u, self.frame.v)

    def bsplinecurve3d_to_2d(self, bspline_curve3d):
        control_points = [self.point3d_to_2d(p)
                          for p in bspline_curve3d.control_points]
        return [vme.BSplineCurve2D(
            bspline_curve3d.degree,
            control_points=control_points,
            knot_multiplicities=bspline_curve3d.knot_multiplicities,
            knots=bspline_curve3d.knots,
            weights=bspline_curve3d.weights,
            periodic=bspline_curve3d.periodic)]

    def bsplinecurve2d_to_3d(self, bspline_curve2d):
        control_points = [self.point2d_to_3d(p)
                          for p in bspline_curve2d.control_points]
        return [vme.BSplineCurve3D(
            bspline_curve2d.degree,
            control_points=control_points,
            knot_multiplicities=bspline_curve2d.knot_multiplicities,
            knots=bspline_curve2d.knots,
            weights=bspline_curve2d.weights,
            periodic=bspline_curve2d.periodic)]

    def rectangular_cut(self, x1: float, x2: float,
                        y1: float, y2: float, name: str = ''):

        p1 = volmdlr.Point2D(x1, y1)
        p2 = volmdlr.Point2D(x2, y1)
        p3 = volmdlr.Point2D(x2, y2)
        p4 = volmdlr.Point2D(x1, y2)
        outer_contour = volmdlr.wires.ClosedPolygon2D([p1, p2, p3, p4])
        surface = Surface2D(outer_contour, [])
        return PlaneFace3D(self, surface, name)


PLANE3D_OXY = Plane3D(volmdlr.OXYZ)
PLANE3D_OYZ = Plane3D(volmdlr.OYZX)
PLANE3D_OZX = Plane3D(volmdlr.OZXY)


class CylindricalSurface3D(Surface3D):
    face_class = 'CylindricalFace3D'
    x_periodicity = volmdlr.TWO_PI
    """
    The local plane is defined by (theta, z)
    :param frame: frame.w is axis, frame.u is theta=0 frame.v theta=pi/2
    :param radius: Cylinder's radius
    """

    def __init__(self, frame, radius, name=''):
        self.frame = frame
        self.radius = radius
        self.name = name

    def point2d_to_3d(self, point2d: volmdlr.Point2D):
        p = volmdlr.Point3D(self.radius * math.cos(point2d.x),
                            self.radius * math.sin(point2d.x),
                            point2d.y)
        return self.frame.old_coordinates(p)

    def point3d_to_2d(self, point3d):
        x, y, z = self.frame.new_coordinates(point3d)
        u1 = x / self.radius
        u2 = y / self.radius
        # theta = volmdlr.core.sin_cos_angle(u1, u2)
        theta = math.atan2(u2, u1)
        if u2 < 0:
            theta = theta + volmdlr.TWO_PI
        return volmdlr.Point2D(theta, z)

    def arc3d_to_2d(self, arc3d):
        start = self.point3d_to_2d(arc3d.start)
        end = self.point3d_to_2d(arc3d.end)
        # angle = abs(start.x-end.x)
        # if arc3d.is_trigo:
        # end = start + volmdlr.Point2D(arc3d.angle, 0)
        # else:
        #     end = start + volmdlr.Point2D(-arc3d.angle, 0)
        # interior = self.point3d_to_2d(arc3d.interior)
        # if start.x < interior.x:
        #     end = start + volmdlr.Point2D(arc3d.angle, 0)
        # else:
        #     end = start - volmdlr.Point2D(arc3d.angle, 0)
        return [vme.LineSegment2D(start, end)]

    def linesegment2d_to_3d(self, linesegment2d):
        theta1, z1 = linesegment2d.start
        theta2, z2 = linesegment2d.end
        if math.isclose(theta1, theta2, abs_tol=1e-9):
            return [vme.LineSegment3D(
                self.point2d_to_3d(linesegment2d.start),
                self.point2d_to_3d(linesegment2d.end),
            )]
        elif math.isclose(z1, z2, abs_tol=1e-9):
            if abs(theta1 - theta2) == volmdlr.TWO_PI:
                return [vme.FullArc3D(center=self.frame.origin + z1 * self.frame.w,
                                      start_end=self.point2d_to_3d(linesegment2d.start),
                                      normal=self.frame.w)]
            else:
                interior = self.point2d_to_3d(linesegment2d.point_at_abscissa(linesegment2d.length() * 0.5))
                return [vme.Arc3D(
                    self.point2d_to_3d(linesegment2d.start),
                    self.point2d_to_3d(
                        volmdlr.Point2D(0.5 * (theta1 + theta2), z1)),
                    self.point2d_to_3d(linesegment2d.end),
                )]
        else:
            # TODO: this is a non exact method!
            return [vme.LineSegment3D(self.point2d_to_3d(linesegment2d.start), self.point2d_to_3d(linesegment2d.end))]
            # raise NotImplementedError('Ellipse? delta_theta={} delta_z={}'.format(abs(theta2-theta1), abs(z1-z2)))

    def fullarc3d_to_2d(self, fullarc3d):
        if self.frame.w.is_colinear_to(fullarc3d.normal):
            p1 = self.point3d_to_2d(fullarc3d.start)
            return [vme.LineSegment2D(p1, p1 + volmdlr.TWO_PI * volmdlr.X2D)]
        else:
            print(fullarc3d.normal, self.frame.w)
            raise ValueError('Impossible!')

    def circle3d_to_2d(self, circle3d):
        return []

    def bsplinecurve3d_to_2d(self, bspline_curve3d):
        # TODO: enhance this, this is a non exact method!
        l = bspline_curve3d.length()
        points = [self.point3d_to_2d(bspline_curve3d.point_at_abscissa(i / 10 * l))
                  for i in range(11)]
        return [vme.LineSegment2D(p1, p2)
                for p1, p2 in zip(points[:-1], points[1:])]

    @classmethod
    def from_step(cls, arguments, object_dict):
        frame3d = object_dict[arguments[1]]
        U, W = frame3d.v, -frame3d.u
        U.normalize()
        W.normalize()
        V = W.cross(U)
        frame_direct = volmdlr.Frame3D(frame3d.origin, U, V, W)
        radius = float(arguments[2]) / 1000
        return cls(frame_direct, radius, arguments[0][1:-1])

    def to_step(self, current_id):
        frame = volmdlr.Frame3D(self.frame.origin, self.frame.w, self.frame.u,
                                self.frame.v)
        content, frame_id = frame.to_step(current_id)
        current_id = frame_id + 1
        content += "#{} = CYLINDRICAL_SURFACE('{}',#{},{});\n" \
            .format(current_id, self.name, frame_id,
                    round(1000 * self.radius, 3))
        return content, [current_id]

    def frame_mapping(self, frame: volmdlr.Frame3D, side: str):
        """
        Changes frame_mapping and return a new CylindricalSurface3D
        side = 'old' or 'new'
        """
        new_frame = self.frame_mapping_parameters(frame, side)
        return CylindricalSurface3D(new_frame, self.radius,
                                    name=self.name)

    def frame_mapping_inplace(self, frame: volmdlr.Frame3D, side: str):
        """
        Changes frame_mapping and the object is updated inplace
        side = 'old' or 'new'
        """
        new_frame = self.frame_mapping_parameters(frame, side)
        self.frame = new_frame

    def rectangular_cut(self, theta1: float, theta2: float,
                        z1: float, z2: float, name: str = ''):

        if theta1 == theta2:
            theta2 += volmdlr.TWO_PI

        p1 = volmdlr.Point2D(theta1, z1)
        p2 = volmdlr.Point2D(theta2, z1)
        p3 = volmdlr.Point2D(theta2, z2)
        p4 = volmdlr.Point2D(theta1, z2)
        outer_contour = volmdlr.wires.ClosedPolygon2D([p1, p2, p3, p4])
        surface2d = Surface2D(outer_contour, [])
        return volmdlr.faces.CylindricalFace3D(self, surface2d, name)

    def rotation(self, center: volmdlr.Point3D, axis: volmdlr.Vector3D, angle: float):
        """
        CylindricalFace3D rotation
        :param center: rotation center
        :param axis: rotation axis
        :param angle: angle rotation
        :return: a new rotated Plane3D
        """
        new_frame = self.frame.rotation(center=center, axis=axis,
                                        angle=angle)
        return CylindricalFace3D(new_frame, self.radius)

    def rotation_inplace(self, center: volmdlr.Point3D, axis: volmdlr.Vector3D, angle: float):
        """
        CylindricalFace3D rotation. Object is updated inplace
        :param center: rotation center
        :param axis: rotation axis
        :param angle: rotation angle
        """
        self.frame.rotation_inplace(center, axis, angle)

    def translation(self, offset: volmdlr.Vector3D):
        """
        CylindricalFace3D translation
        :param offset: translation vector
        :return: A new translated CylindricalFace3D
        """
        return CylindricalFace3D(self.frame.translation(offset), self.radius)

    def translation_inplace(self, offset: volmdlr.Vector3D):
        """
        CylindricalFace3D translation. Object is updated inplace
        :param offset: translation vector
        """
        self.frame.translation_inplace(offset)

    def grid3d(self, grid2d: volmdlr.grid.Grid2D):
        '''
        generate 3d grid points of a Cylindrical surface, based on a Grid2D
        '''

        points_2d = grid2d.points
        points_3d = [self.point2d_to_3d(point2d) for point2d in points_2d]

        return points_3d

    def line_intersections(self, line: vme.Line3D):
        line_2d = line.to_2d(self.frame.origin, self.frame.u, self.frame.v)
        origin2d = self.frame.origin.to_2d(self.frame.origin, self.frame.u, self.frame.v)
        distance_line2d_to_origin = line_2d.point_distance(origin2d)
        if distance_line2d_to_origin > self.radius:
            return []
        a_prime = line_2d.point1
        b_prime = line_2d.point2
        a_prime_minus_b_prime = a_prime - b_prime
        t_param = a_prime.dot(a_prime_minus_b_prime) / a_prime_minus_b_prime.dot(a_prime_minus_b_prime)
        k_param = math.sqrt(
            (self.radius ** 2 - distance_line2d_to_origin ** 2) / a_prime_minus_b_prime.dot(a_prime_minus_b_prime))
        intersection1 = line.point1 + (t_param + k_param) * (line.direction_vector())
        intersection2 = line.point1 + (t_param - k_param) * (line.direction_vector())
<<<<<<< HEAD
        if intersection1 == intersection2:
            return [intersection1]
=======
>>>>>>> 3ded9743
        return [intersection1, intersection2]

    def linesegment_intersections(self, linesegment: vme.LineSegment3D):
        line = linesegment.to_line()
        line_intersections = self.line_intersections(line)
        linesegment_intersections = [inters for inters in line_intersections if linesegment.point_belongs(inters)]
        return linesegment_intersections

<<<<<<< HEAD
    def parallel_plane_intersection(self, plane3d):
        """
        Cylinder plane intersections when plane's normal is perpendicular with the cylinder axis
        :param plane3d: intersecting plane
        :return: list of intersecting curves
        """
        origin2d = self.frame.origin.to_2d(self.frame.origin, self.frame.u, self.frame.v)
        distance_plane_cylinder_axis = plane3d.point_distance(self.frame.origin)
        if distance_plane_cylinder_axis > self.radius:
            return []
        if math.isclose(self.frame.w.dot(plane3d.frame.u), 0, abs_tol=1e-6):
            line = volmdlr.edges.Line3D(plane3d.frame.origin, plane3d.frame.origin + plane3d.frame.u)
        else:
            line = volmdlr.edges.Line3D(plane3d.frame.origin, plane3d.frame.origin + plane3d.frame.v)
        line_intersections = self.line_intersections(line)
        lines = []
        for intersection in line_intersections:
            lines.append(volmdlr.edges.Line3D(intersection, intersection + self.frame.w))
        return lines

    def perpendicular_plane_intersection(self, plane3d):
        """
        Cylinder plane intersections when plane's normal is parallel with the cylinder axis
        :param plane3d: intersecting plane
        :return: list of intersecting curves
        """
        center2d = volmdlr.Point2D(self.frame.origin.x, self.frame.origin.y)
        center3d_plane = plane3d.point2d_to_3d(center2d)
        circle3d = volmdlr.wires.Circle3D(volmdlr.Frame3D(center3d_plane, plane3d.frame.u,
                                                          plane3d.frame.v, plane3d.frame.w), self.radius)
        return [circle3d]

    def concurent_plane_intersection(self, plane3d):
        """
        Cylinder plane intersections when plane's normal is concurent with the cylinder axis, but not orthogonal
        :param plane3d: intersecting plane
        :return: list of intersecting curves
        """
        # Ellipse vector equation : < rcos(t), rsin(t), -(1 / c)*(d + arcos(t) + brsint(t)); d = - (ax_0 + by_0 + cz_0)
        center2d = volmdlr.Point2D(self.frame.origin.x, self.frame.origin.y)
        center3d_plane = plane3d.point2d_to_3d(center2d)
        plane_coefficient_a, plane_coefficient_b, plane_coefficient_c, plane_coefficient_d =\
            plane3d.equation_coefficients()
        ellipse_0 = volmdlr.Point3D(
            self.radius * math.cos(0),
            self.radius * math.sin(0),
            - (1 / plane_coefficient_c) * (plane_coefficient_d + plane_coefficient_a * self.radius * math.cos(0) +
                                           plane_coefficient_b * self.radius * math.sin(0)))
        ellipse_pi_by_4 = volmdlr.Point3D(
            self.radius * math.cos(math.pi / 2),
            self.radius * math.sin(math.pi / 2),
            - (1 / plane_coefficient_c) * (
                    plane_coefficient_d + plane_coefficient_a * self.radius * math.cos(math.pi / 2)
                    + plane_coefficient_b * self.radius * math.sin(math.pi / 2)))
        axis_1 = center3d_plane.point_distance(ellipse_0)
        axis_2 = center3d_plane.point_distance(ellipse_pi_by_4)
        if axis_1 > axis_2:
            major_axis = axis_1
            minor_axis = axis_2
            major_dir = ellipse_0 - center3d_plane
        else:
            major_axis = axis_2
            minor_axis = axis_1
            major_dir = ellipse_pi_by_4 - center3d_plane
        ellipse = volmdlr.wires.Ellipse3D(major_axis, minor_axis, center3d_plane, plane3d.frame.w, major_dir)
        return [ellipse]

    def plane_intersection(self, plane3d):
        """
        Cylinder intersections with a plane
        :param plane3d: intersecting plane
        :return: list of intersecting curves
        """
        if abs(plane3d.frame.w.dot(self.frame.w)) == 0:
            return self.parallel_plane_intersection(plane3d)
        elif math.isclose(plane3d.frame.w.dot(self.frame.w), 1, abs_tol=1e-6):
            return self.perpendicular_plane_intersection(plane3d)
        return self.concurent_plane_intersection(plane3d)

=======
>>>>>>> 3ded9743

class ToroidalSurface3D(Surface3D):
    face_class = 'ToroidalFace3D'
    x_periodicity = volmdlr.TWO_PI
    y_periodicity = volmdlr.TWO_PI
    """
    The local plane is defined by (theta, phi)
    theta is the angle around the big (R) circle and phi around the small(r)

    :param frame: Tore's frame: origin is the center, u is pointing at
                    theta=0
    :param R: Tore's radius
    :param r: Circle to revolute radius
    Definitions of R and r according to https://en.wikipedia.org/wiki/Torus
    """

    def __init__(self, frame: volmdlr.Frame3D,
                 R: float, r: float, name: str = ''):
        self.frame = frame
        self.R = R
        self.r = r
        self.name = name

    @property
    def bounding_box(self):
        if not self._bbox:
            self._bbox = self.get_bounding_box()
        return self._bbox

    def _bounding_box(self):
        d = self.R + self.r
        p1 = self.frame.origin + self.frame.u * d + self.frame.v * d + self.frame.w * self.r
        p2 = self.frame.origin + self.frame.u * d + self.frame.v * d - self.frame.w * self.r
        p3 = self.frame.origin + self.frame.u * d - self.frame.v * d + self.frame.w * self.r
        p4 = self.frame.origin + self.frame.u * d - self.frame.v * d - self.frame.w * self.r
        p5 = self.frame.origin - self.frame.u * d + self.frame.v * d + self.frame.w * self.r
        p6 = self.frame.origin - self.frame.u * d + self.frame.v * d - self.frame.w * self.r
        p7 = self.frame.origin - self.frame.u * d - self.frame.v * d + self.frame.w * self.r
        p8 = self.frame.origin - self.frame.u * d - self.frame.v * d - self.frame.w * self.r

        return volmdlr.core.BoundingBox.from_points(
            [p1, p2, p3, p4, p5, p6, p7, p8])

    def point2d_to_3d(self, point2d: volmdlr.Point2D):
        theta, phi = point2d
        x = (self.R + self.r * math.cos(phi)) * math.cos(theta)
        y = (self.R + self.r * math.cos(phi)) * math.sin(theta)
        z = self.r * math.sin(phi)
        return self.frame.old_coordinates(volmdlr.Point3D(x, y, z))

    def point3d_to_2d(self, point3d):
        # points_2D = []
        x, y, z = self.frame.new_coordinates(point3d)
        if z < -self.r:
            z = -self.r
        elif z > self.r:
            z = self.r

        zr = z / self.r
        phi = math.asin(zr)

        u = self.R + math.sqrt((self.r ** 2) - (z ** 2))
        u1, u2 = round(x / u, 5), round(y / u, 5)
        theta = volmdlr.core.sin_cos_angle(u1, u2)

        return volmdlr.Point2D(theta, phi)

    @classmethod
    def from_step(cls, arguments, object_dict):
        frame3d = object_dict[arguments[1]]
        U, W = frame3d.v, -frame3d.u
        U.normalize()
        W.normalize()
        V = W.cross(U)
        frame_direct = volmdlr.Frame3D(frame3d.origin, U, V, W)
        rcenter = float(arguments[2]) / 1000
        rcircle = float(arguments[3]) / 1000
        return cls(frame_direct, rcenter, rcircle, arguments[0][1:-1])

    def to_step(self, current_id):
        frame = volmdlr.Frame3D(self.frame.origin, self.frame.w, self.frame.u,
                                self.frame.v)
        content, frame_id = frame.to_step(current_id)
        current_id = frame_id + 1
        content += "#{} = TOROIDAL_SURFACE('{}',#{},{},{});\n" \
            .format(current_id, self.name, frame_id,
                    round(1000 * self.R, 3),
                    round(1000 * self.r, 3))
        return content, [current_id]

    def frame_mapping(self, frame: volmdlr.Frame3D, side: str):
        """
        Changes frame_mapping and return a new ToroidalSurface3D
        side = 'old' or 'new'
        """
        new_frame = self.frame_mapping_parameters(frame, side)
        return ToroidalSurface3D(new_frame, self.R, self.r, name=self.name)

    def frame_mapping_inplace(self, frame: volmdlr.Frame3D, side: str):
        """
        Changes frame_mapping and the object is updated inplace
        side = 'old' or 'new'
        """
        new_frame = self.frame_mapping_parameters(frame, side)
        self.frame = new_frame

    def rectangular_cut(self, theta1, theta2, phi1, phi2, name=''):
        if phi1 == phi2:
            phi2 += volmdlr.TWO_PI
        elif phi2 < phi1:
            phi2 += volmdlr.TWO_PI
        if theta1 == theta2:
            theta2 += volmdlr.TWO_PI
        elif theta2 < theta1:
            theta2 += volmdlr.TWO_PI

        p1 = volmdlr.Point2D(theta1, phi1)
        p2 = volmdlr.Point2D(theta2, phi1)
        p3 = volmdlr.Point2D(theta2, phi2)
        p4 = volmdlr.Point2D(theta1, phi2)
        outer_contour = volmdlr.wires.ClosedPolygon2D([p1, p2, p3, p4])
        return ToroidalFace3D(self,
                              Surface2D(outer_contour, []),
                              name)

    def linesegment2d_to_3d(self, linesegment2d):
        theta1, phi1 = linesegment2d.start
        theta2, phi2 = linesegment2d.end
        if theta1 == theta2:
            if math.isclose(phi1 - phi2, volmdlr.TWO_PI, abs_tol=1e-9):
                u = self.frame.u.rotation(self.frame.origin, self.frame.w,
                                          angle=theta1)
                v = self.frame.u.rotation(self.frame.origin, self.frame.w,
                                          angle=theta1)
                center = self.frame.origin + self.R * u
                return [vme.FullArc3D(center=center,
                                      start_end=center + self.r * u,
                                      normal=v)]
            else:
                return [vme.Arc3D(
                    self.point2d_to_3d(linesegment2d.start),
                    self.point2d_to_3d(volmdlr.Point2D(theta1, 0.5 * (phi1 + phi2))),
                    self.point2d_to_3d(linesegment2d.end),
                )]
        elif math.isclose(phi1, phi2, abs_tol=1e-9):
            if abs(theta1 - theta2) == volmdlr.TWO_PI:
                center = self.frame.origin + self.r * math.sin(phi1) * self.frame.w
                start_end = center + self.frame.u * (self.r + self.R)
                return [vme.FullArc3D(center=center,
                                      start_end=start_end,
                                      normal=self.frame.w)]
            else:
                return [vme.Arc3D(
                    self.point2d_to_3d(linesegment2d.start),
                    self.point2d_to_3d(volmdlr.Point2D(0.5 * (theta1 + theta2), phi1)),
                    self.point2d_to_3d(linesegment2d.end),
                )]
        else:
            raise NotImplementedError('Ellipse?')

    def fullarc3d_to_2d(self, fullarc3d):
        if self.frame.w.is_colinear_to(fullarc3d.normal):
            p1 = self.point3d_to_2d(fullarc3d.start)
            return [vme.LineSegment2D(p1, p1 + volmdlr.TWO_PI * volmdlr.X2D)]
        elif fullarc3d.normal.dot(self.frame.w):
            p1 = self.point3d_to_2d(fullarc3d.start)
            return [vme.LineSegment2D(p1, p1 + volmdlr.TWO_PI * volmdlr.Y2D)]
        else:
            raise ValueError('Impossible!')

    def circle3d_to_2d(self, circle3d):
        return []

    def triangulation(self):
        face = self.rectangular_cut(0, volmdlr.TWO_PI, 0, volmdlr.TWO_PI)
        return face.triangulation()

    def translation(self, offset: volmdlr.Vector3D):
        """
        ToroidalSurface3D translation
        :param offset: translation vector
        :return: A new translated ToroidalSurface3D
        """
        return ToroidalSurface3D(self.frame.translation(
            offset), self.R, self.r)

    def translation_inplace(self, offset: volmdlr.Vector3D):
        """
        ToroidalSurface3D translation. Object is updated inplace
        :param offset: translation vector
        """
        self.frame.translation_inplace(offset)

    def rotation(self, center: volmdlr.Point3D, axis: volmdlr.Vector3D, angle: float):
        """
        ToroidalSurface3D rotation
        :param center: rotation center
        :param axis: rotation axis
        :param angle: angle rotation
        :return: a new rotated ToroidalSurface3D
        """
        new_frame = self.frame.rotation(center=center, axis=axis,
                                        angle=angle)
        return self.__class__(new_frame, self.R, self.r)

    def rotation_inplace(self, center: volmdlr.Point3D, axis: volmdlr.Vector3D, angle: float):
        """
        ToroidalSurface3D rotation. Object is updated inplace
        :param center: rotation center
        :param axis: rotation axis
        :param angle: rotation angle
        """
        self.frame.rotation_inplace(center, axis, angle)


class ConicalSurface3D(Surface3D):
    face_class = 'ConicalFace3D'
    x_periodicity = volmdlr.TWO_PI
    """
    The local plane is defined by (theta, z)
    :param frame: Cone's frame to position it: frame.w is axis of cone
                    frame.origin is at the angle of the cone
    :param semi_angle: Cone's semi-angle
    """

    def __init__(self, frame: volmdlr.Frame3D, semi_angle: float,
                 name: str = ''):
        self.frame = frame
        self.semi_angle = semi_angle
        self.name = name

    @classmethod
    def from_step(cls, arguments, object_dict):
        frame3d = object_dict[arguments[1]]
        U, W = frame3d.v, frame3d.u
        U.normalize()
        W.normalize()
        V = W.cross(U)
        radius = float(arguments[2]) / 1000
        semi_angle = float(arguments[3])
        origin = frame3d.origin - radius / math.tan(semi_angle) * W
        frame_direct = volmdlr.Frame3D(origin, U, V, W)
        return cls(frame_direct, semi_angle, arguments[0][1:-1])

    def to_step(self, current_id):
        frame = volmdlr.Frame3D(self.frame.origin, self.frame.w, self.frame.u,
                                self.frame.v)
        content, frame_id = frame.to_step(current_id)
        current_id = frame_id + 1
        content += "#{} = CONICAL_SURFACE('{}',#{},{},{});\n" \
            .format(current_id, self.name, frame_id,
                    0.,
                    round(self.semi_angle, 3))
        return content, [current_id]

    def frame_mapping(self, frame: volmdlr.Frame3D, side: str):
        """
        Changes frame_mapping and return a new ConicalSurface3D
        side = 'old' or 'new'
        """
        new_frame = self.frame_mapping_parameters(frame, side)
        return ConicalSurface3D(new_frame, self.semi_angle, name=self.name)

    def frame_mapping_inplace(self, frame: volmdlr.Frame3D, side: str):
        """
        Changes frame_mapping and the object is updated inplace
        side = 'old' or 'new'
        """
        new_frame = self.frame_mapping_parameters(frame, side)
        self.frame = new_frame

    def point2d_to_3d(self, point2d: volmdlr.Point2D):
        theta, z = point2d
        r = math.tan(self.semi_angle) * z
        new_point = volmdlr.Point3D(r * math.cos(theta),
                                    r * math.sin(theta),
                                    z)
        return self.frame.old_coordinates(new_point)

    # def point3d_to_2d(self, point3d: volmdlr.Point3D):
    #     z = self.frame.w.dot(point3d)
    #     x, y = point3d.plane_projection2d(self.frame.origin, self.frame.u,
    #                                       self.frame.v)
    #     theta = math.atan2(y, x)
    #     return volmdlr.Point2D(theta, z+0.003)

    def point3d_to_2d(self, point3d: volmdlr.Point3D):
        x, y, z = self.frame.new_coordinates(point3d)
        # x, y = point3d.plane_projection2d(self.frame.origin, self.frame.u,
        #                                   self.frame.v)
        theta = math.atan2(y, x)
        return volmdlr.Point2D(theta, z)

    def rectangular_cut(self, theta1: float, theta2: float,
                        z1: float, z2: float, name: str = ''):
        # theta1 = angle_principal_measure(theta1)
        # theta2 = angle_principal_measure(theta2)
        if theta1 == theta2:
            theta2 += volmdlr.TWO_PI

        p1 = volmdlr.Point2D(theta1, z1)
        p2 = volmdlr.Point2D(theta2, z1)
        p3 = volmdlr.Point2D(theta2, z2)
        p4 = volmdlr.Point2D(theta1, z2)
        outer_contour = volmdlr.wires.ClosedPolygon2D([p1, p2, p3, p4])
        return ConicalFace3D(self, Surface2D(outer_contour, []), name)

    def fullarc3d_to_2d(self, fullarc3d):
        if self.frame.w.is_colinear_to(fullarc3d.normal):
            p1 = self.point3d_to_2d(fullarc3d.start)
            return [vme.LineSegment2D(p1, p1 + volmdlr.TWO_PI * volmdlr.X2D)]
        else:
            raise ValueError('Impossible!')

    def circle3d_to_2d(self, circle3d):
        return []

    def linesegment2d_to_3d(self, linesegment2d):
        theta1, z1 = linesegment2d.start
        theta2, z2 = linesegment2d.end
        if math.isclose(z1, z2, abs_tol=1e-9) and math.isclose(z1, 0.,
                                                               abs_tol=1e-9):
            return []
        elif math.isclose(abs(theta1 - theta2) % volmdlr.TWO_PI, 0., abs_tol=1e-9):
            return [vme.LineSegment3D(
                self.point2d_to_3d(linesegment2d.start),
                self.point2d_to_3d(linesegment2d.end),
            )]
        elif math.isclose(z1, z2, abs_tol=1e-9):

            if abs(theta1 - theta2) % volmdlr.TWO_PI == 0.:
                return [vme.FullArc3D(center=self.frame.origin + z1 * self.frame.w,
                                      start_end=self.point2d_to_3d(linesegment2d.start),
                                      normal=self.frame.w)]
            else:
                return [vme.Arc3D(
                    self.point2d_to_3d(linesegment2d.start),
                    self.point2d_to_3d(
                        volmdlr.Point2D(0.5 * (theta1 + theta2), z1)),
                    self.point2d_to_3d(linesegment2d.end))
                ]
        else:
            raise NotImplementedError('Ellipse?')

    def translation(self, offset: volmdlr.Vector3D):
        """
        ConicalSurface3D translation
        :param offset: translation vector
        :return: A new translated ConicalSurface3D
        """
        return self.__class__(self.frame.translation(offset),
                              self.semi_angle)

    def translation_inplace(self, offset: volmdlr.Vector3D):
        """
        ConicalSurface3D translation. Object is updated inplace
        :param offset: translation vector
        """
        self.frame.translation_inplace(offset)

    def rotation(self, center: volmdlr.Point3D,
                 axis: volmdlr.Vector3D, angle: float):
        """
        ConicalSurface3D rotation
        :param center: rotation center
        :param axis: rotation axis
        :param angle: angle rotation
        :return: a new rotated ConicalSurface3D
        """
        new_frame = self.frame.rotation(center=center, axis=axis, angle=angle)
        return self.__class__(new_frame, self.semi_angle)

    def rotation_inplace(self, center: volmdlr.Point3D,
                         axis: volmdlr.Vector3D, angle: float):
        """
        ConicalSurface3D rotation. Object is updated inplace
        :param center: rotation center
        :param axis: rotation axis
        :param angle: rotation angle
        """
        self.frame.rotation_inplace(center, axis, angle)


class SphericalSurface3D(Surface3D):
    face_class = 'SphericalFace3D'
    """
    :param frame: Sphere's frame to position it
    :type frame: volmdlr.Frame3D
    :param radius: Sphere's radius
    :type radius: float
    """

    def __init__(self, frame, radius, name=''):
        self.frame = frame
        self.radius = radius
        self.name = name
        # V = frame.v
        # V.normalize()
        # W = frame.w
        # W.normalize()
        # self.plane = Plane3D(frame.origin, V, W)

    def _bounding_box(self):
        points = [self.frame.origin + volmdlr.Point3D(-self.radius,
                                                      -self.radius,
                                                      -self.radius),
                  self.frame.origin + volmdlr.Point3D(self.radius,
                                                      self.radius,
                                                      self.radius),

                  ]
        return volmdlr.core.BoundingBox.from_points(points)

    @classmethod
    def from_step(cls, arguments, object_dict):
        frame3d = object_dict[arguments[1]]
        U, W = frame3d.v, frame3d.u
        U.normalize()
        W.normalize()
        V = W.cross(U)
        frame_direct = volmdlr.Frame3D(frame3d.origin, U, V, W)
        radius = float(arguments[2]) / 1000
        return cls(frame_direct, radius, arguments[0][1:-1])

    def point2d_to_3d(self, point2d):
        # source mathcurve.com/surfaces/sphere
        # -pi<theta<pi, -pi/2<phi<pi/2
        theta, phi = point2d
        x = self.radius * math.cos(phi) * math.cos(theta)
        y = self.radius * math.cos(phi) * math.sin(theta)
        z = self.radius * math.sin(phi)
        return self.frame.old_coordinates(volmdlr.Point3D(x, y, z))

    def point3d_to_2d(self, point3d):
        x, y, z = point3d
        if z < -self.radius:
            z = -self.radius
        elif z > self.radius:
            z = self.radius

        zr = z / self.radius
        phi = math.asin(zr)

        u = math.sqrt((self.radius ** 2) - (z ** 2))
        if u == 0:
            u1, u2 = x, y
        else:
            u1, u2 = round(x / u, 5), round(y / u, 5)
        theta = volmdlr.sin_cos_angle(u1, u2)
        return volmdlr.Point2D(theta, phi)

    def linesegment2d_to_3d(self, linesegment2d):
        start = self.point2d_to_3d(linesegment2d.start)
        interior = self.point2d_to_3d(0.5 * (linesegment2d.start + linesegment2d.end))
        end = self.point2d_to_3d(linesegment2d.end)
        if start == end:
            u = start - self.frame.origin
            u.normalize()
            v = interior - self.frame.origin
            v.normalize()
            normal = u.cross(v)
            return [vme.FullArc3D(self.frame.origin, start, normal)]
        return [vme.Arc3D(start, interior, end)]

    def plot(self, ax=None, color='grey', alpha=0.5):
        # points = []
        for i in range(20):
            theta = i / 20. * volmdlr.TWO_PI
            t_points = []
            for j in range(20):
                phi = j / 20. * volmdlr.TWO_PI
                t_points.append(self.point2d_to_3d(volmdlr.Point2D(theta, phi)))
            ax = volmdlr.wires.ClosedPolygon3D(t_points).plot(ax=ax, color=color, alpha=alpha)

        return ax

    def rectangular_cut(self, theta1, theta2, phi1, phi2, name=''):
        if phi1 == phi2:
            phi2 += volmdlr.TWO_PI
        elif phi2 < phi1:
            phi2 += volmdlr.TWO_PI
        if theta1 == theta2:
            theta2 += volmdlr.TWO_PI
        elif theta2 < theta1:
            theta2 += volmdlr.TWO_PI

        p1 = volmdlr.Point2D(theta1, phi1)
        p2 = volmdlr.Point2D(theta2, phi1)
        p3 = volmdlr.Point2D(theta2, phi2)
        p4 = volmdlr.Point2D(theta1, phi2)
        outer_contour = volmdlr.wires.ClosedPolygon2D([p1, p2, p3, p4])
        return SphericalFace3D(self,
                               Surface2D(outer_contour, []),
                               name=name)


class RuledSurface3D(Surface3D):
    face_class = 'RuledFace3D'
    """
    :param frame: frame.w is axis, frame.u is theta=0 frame.v theta=pi/2
    :type frame: volmdlr.Frame3D
    :param radius: Cylinder's radius
    :type radius: float
    """

    def __init__(self,
                 wire1: volmdlr.wires.Wire3D,
                 wire2: volmdlr.wires.Wire3D,
                 name: str = ''):
        self.wire1 = wire1
        self.wire2 = wire2
        self.length1 = wire1.length()
        self.length2 = wire2.length()
        self.name = name

    def point2d_to_3d(self, point2d: volmdlr.Point2D):
        x, y = point2d
        point1 = self.wire1.point_at_abscissa(x * self.length1)
        point2 = self.wire2.point_at_abscissa(x * self.length2)
        joining_line = vme.LineSegment3D(point1, point2)
        point = joining_line.point_at_abscissa(y * joining_line.length())
        return point

    def point3d_to_2d(self, point3d):
        raise NotImplementedError

    def rectangular_cut(self, x1: float, x2: float,
                        y1: float, y2: float, name: str = ''):
        p1 = volmdlr.Point2D(x1, y1)
        p2 = volmdlr.Point2D(x2, y1)
        p3 = volmdlr.Point2D(x2, y2)
        p4 = volmdlr.Point2D(x1, y2)
        outer_contour = volmdlr.wires.ClosedPolygon2D([p1, p2, p3, p4])
        surface2d = Surface2D(outer_contour, [])
        return volmdlr.faces.RuledFace3D(self, surface2d, name)


class BSplineSurface3D(Surface3D):
    face_class = 'BSplineFace3D'
    _non_serializable_attributes = ['surface']

    def __init__(self, degree_u, degree_v, control_points, nb_u, nb_v,
                 u_multiplicities, v_multiplicities, u_knots, v_knots,
                 weights=None, name=''):
        self.control_points = control_points
        self.degree_u = degree_u
        self.degree_v = degree_v
        self.nb_u = nb_u
        self.nb_v = nb_v

        u_knots = vme.standardize_knot_vector(u_knots)
        v_knots = vme.standardize_knot_vector(v_knots)
        self.u_knots = u_knots
        self.v_knots = v_knots
        self.u_multiplicities = u_multiplicities
        self.v_multiplicities = v_multiplicities
        self.weights = weights

        self.control_points_table = []
        points_row = []
        i = 1
        for pt in control_points:
            points_row.append(pt)
            if i == nb_v:
                self.control_points_table.append(points_row)
                points_row = []
                i = 1
            else:
                i += 1
        surface = BSpline.Surface()
        surface.degree_u = degree_u
        surface.degree_v = degree_v
        if weights is None:
            P = [(control_points[i][0], control_points[i][1],
                  control_points[i][2]) for i in range(len(control_points))]
            surface.set_ctrlpts(P, nb_u, nb_v)
        else:
            Pw = [(control_points[i][0] * weights[i],
                   control_points[i][1] * weights[i],
                   control_points[i][2] * weights[i],
                   weights[i]) for i in range(len(control_points))]
            surface.set_ctrlpts(Pw, nb_u, nb_v)
        knot_vector_u = []
        for i, u_knot in enumerate(u_knots):
            knot_vector_u.extend([u_knot] * u_multiplicities[i])
        knot_vector_v = []
        for i, v_knot in enumerate(v_knots):
            knot_vector_v.extend([v_knot] * v_multiplicities[i])
        surface.knotvector_u = knot_vector_u
        surface.knotvector_v = knot_vector_v
        surface.delta = 0.05
        # surface_points = surface.evalpts

        self.surface = surface
        # self.points = [volmdlr.Point3D(*p) for p in surface_points]
        Surface3D.__init__(self, name=name)

        # Hidden Attributes
        self._displacements = None
        self._grids2d = None
        self._grids2d_deformed = None

    @property
    def x_periodicity(self):
        p3d_x1 = self.point2d_to_3d(volmdlr.Point2D(1., 0.5))
        p2d_x0 = self.point3d_to_2d(p3d_x1, 0., 0.5)
        if self.point2d_to_3d(p2d_x0) == p3d_x1 and \
                not math.isclose(p2d_x0.x, 1, abs_tol=1e-3):
            return 1 - p2d_x0.x
        else:
            return None

    @property
    def y_periodicity(self):
        p3d_y1 = self.point2d_to_3d(volmdlr.Point2D(0.5, 1))
        p2d_y0 = self.point3d_to_2d(p3d_y1, 0., 0.5)
        if self.point2d_to_3d(p2d_y0) == p3d_y1 and \
                not math.isclose(p2d_y0.y, 1, abs_tol=1e-3):
            return 1 - p2d_y0.y
        else:
            return None

    def control_points_matrix(self, coordinates):
        '''
        define control points like a matrix, for each coordinate: x:0, y:1, z:2
        '''

        P = npy.empty((self.nb_u, self.nb_v))
        for i in range(0, self.nb_u):
            for j in range(0, self.nb_v):
                P[i][j] = self.control_points_table[i][j][coordinates]
        return P

    # Knots_vector
    def knots_vector_u(self):
        '''
        compute the global knot vector (u direction) based on knot elements and multiplicities
        '''

        knots = self.u_knots
        multiplicities = self.u_multiplicities

        knots_vec = []
        for i in range(0, len(knots)):
            for j in range(0, multiplicities[i]):
                knots_vec.append(knots[i])
        return knots_vec

    def knots_vector_v(self):
        '''
        compute the global knot vector (v direction) based on knot elements and multiplicities
        '''

        knots = self.v_knots
        multiplicities = self.v_multiplicities

        knots_vec = []
        for i in range(0, len(knots)):
            for j in range(0, multiplicities[i]):
                knots_vec.append(knots[i])
        return knots_vec

    def basis_functions_u(self, u, k, i):
        '''
        compute basis functions Bi in u direction for u=u and degree=k
        '''

        # k = self.degree_u
        t = self.knots_vector_u()

        if k == 0:
            return 1.0 if t[i] <= u < t[i + 1] else 0.0
        if t[i + k] == t[i]:
            c1 = 0.0
        else:
            c1 = (u - t[i]) / (t[i + k] - t[i]) * self.basis_functions_u(u, k - 1, i)
        if t[i + k + 1] == t[i + 1]:
            c2 = 0.0
        else:
            c2 = (t[i + k + 1] - u) / (t[i + k + 1] - t[i + 1]) * self.basis_functions_u(u, k - 1, i + 1)
        return c1 + c2

    def basis_functions_v(self, v, k, i):
        '''
        compute basis functions Bi in v direction for v=v and degree=k
        '''

        # k = self.degree_u
        t = self.knots_vector_v()

        if k == 0:
            return 1.0 if t[i] <= v < t[i + 1] else 0.0
        if t[i + k] == t[i]:
            c1 = 0.0
        else:
            c1 = (v - t[i]) / (t[i + k] - t[i]) * self.basis_functions_v(v, k - 1, i)
        if t[i + k + 1] == t[i + 1]:
            c2 = 0.0
        else:
            c2 = (t[i + k + 1] - v) / (t[i + k + 1] - t[i + 1]) * self.basis_functions_v(v, k - 1, i + 1)
        return c1 + c2

    def blending_vector_u(self, u):
        '''
        compute a vector of basis_functions in u direction for u=u
        '''

        blending_vect = npy.empty((1, self.nb_u))
        for j in range(0, self.nb_u):
            blending_vect[0][j] = self.basis_functions_u(u, self.degree_u, j)

        return blending_vect

    def blending_vector_v(self, v):
        '''
        compute a vector of basis_functions in v direction for v=v
        '''

        blending_vect = npy.empty((1, self.nb_v))
        for j in range(0, self.nb_v):
            blending_vect[0][j] = self.basis_functions_v(v, self.degree_v, j)

        return blending_vect

    def blending_matrix_u(self, u):
        '''
        compute a matrix of basis_functions in u direction for a vector u like [0,1]
        '''

        blending_mat = npy.empty((len(u), self.nb_u))
        for i in range(0, len(u)):
            for j in range(0, self.nb_u):
                blending_mat[i][j] = self.basis_functions_u(u[i], self.degree_u, j)
        return blending_mat

    def blending_matrix_v(self, v):
        '''
        compute a matrix of basis_functions in v direction for a vector v like [0,1]
        '''

        blending_mat = npy.empty((len(v), self.nb_v))
        for i in range(0, len(v)):
            for j in range(0, self.nb_v):
                blending_mat[i][j] = self.basis_functions_v(v[i], self.degree_v, j)
        return blending_mat

    def point2d_to_3d(self, point2d: volmdlr.Point2D):
        x, y = point2d
        if x < 0:
            x = 0.
        elif 1 < x:
            x = 1
        if y < 0:
            y = 0
        elif y > 1:
            y = 1

        return volmdlr.Point3D(*self.surface.evaluate_single((x, y)))

    def point3d_to_2d(self, point3d: volmdlr.Point3D, min_bound_x: float = 0.,
                      max_bound_x: float = 1., min_bound_y: float = 0.,
                      max_bound_y: float = 1., tol=1e-9):
        def f(x):
            p3d = self.point2d_to_3d(volmdlr.Point2D(x[0], x[1]))
            return point3d.point_distance(p3d)

        results = []

        delta_bound_x = max_bound_x - min_bound_x
        delta_bound_y = max_bound_y - min_bound_y
        x0s = [((min_bound_x + max_bound_x) / 2, (min_bound_y + max_bound_y) / 2),
               (min_bound_x + delta_bound_x / 10, min_bound_y + delta_bound_y / 10),
               (min_bound_x + delta_bound_x / 10, max_bound_y - delta_bound_y / 10),
               (max_bound_x - delta_bound_x / 10, min_bound_y + delta_bound_y / 10),
               (max_bound_x - delta_bound_x / 10, max_bound_y - delta_bound_y / 10)]

        for x0 in x0s:
            z = scp.optimize.least_squares(f, x0=x0, bounds=([min_bound_x,
                                                              min_bound_y],
                                                             [max_bound_x,
                                                              max_bound_y]),
                                           ftol=tol / 10,
                                           xtol=tol / 10,
                                           # loss='soft_l1'
                                           )
            # z.cost represent the value of the cost function at the solution
            if z.fun < tol:
                return volmdlr.Point2D(*z.x)

            res = scp.optimize.minimize(f, x0=npy.array(x0),
                                        bounds=[(min_bound_x, max_bound_x),
                                                (min_bound_y, max_bound_y)],
                                        tol=tol)
            # res.fun represent the value of the objective function
            if res.fun < tol:
                return volmdlr.Point2D(*res.x)

            results.append((z.x, z.fun))
            results.append((res.x, res.fun))
        return (volmdlr.Point2D(*min(results, key=lambda r: r[1])[0]))

    def linesegment2d_to_3d(self, linesegment2d):
        # TODO: this is a non exact method!
        lth = linesegment2d.length()
        points = [self.point2d_to_3d(
            linesegment2d.point_at_abscissa(i * lth / 10.)) for i in range(11)]

        linesegment = vme.LineSegment3D(points[0], points[-1])
        flag = True
        for pt in points:
            if not linesegment.point_belongs(pt):
                flag = False
                break

        periodic = False
        if self.x_periodicity is not None and \
                math.isclose(lth, self.x_periodicity, abs_tol=1e-6) and \
                math.isclose(linesegment2d.start.y, linesegment2d.end.y,
                             abs_tol=1e-6):
            periodic = True
        elif self.y_periodicity is not None and \
                math.isclose(lth, self.y_periodicity, abs_tol=1e-6) and \
                math.isclose(linesegment2d.start.x, linesegment2d.end.x,
                             abs_tol=1e-6):
            periodic = True

        if flag:
            # All the points are on the same LineSegment3D
            linesegments = [linesegment]
        else:
            linesegments = [vme.BSplineCurve3D.from_points_interpolation(
                points, max(self.degree_u, self.degree_v), periodic=periodic)]
            # linesegments = [vme.LineSegment3D(p1, p2)
            #                 for p1, p2 in zip(points[:-1], points[1:])]
        return linesegments

    def linesegment3d_to_2d(self, linesegment3d):
        """
        a line segment on a BSplineSurface3D will be in any case a line in 2D?
        """
        x_perio = self.x_periodicity if self.x_periodicity is not None else 1.
        y_perio = self.y_periodicity if self.y_periodicity is not None else 1.
        return [vme.LineSegment2D(self.point3d_to_2d(linesegment3d.start,
                                                     max_bound_x=x_perio,
                                                     max_bound_y=y_perio),
                                  self.point3d_to_2d(linesegment3d.end,
                                                     max_bound_x=x_perio,
                                                     max_bound_y=y_perio))]

    def bsplinecurve3d_to_2d(self, bspline_curve3d):
        # TODO: enhance this, it is a non exact method!
        # TODO: bsplinecurve can be periodic but not around the bsplinesurface
        bsc_linesegment = vme.LineSegment3D(bspline_curve3d.points[0],
                                            bspline_curve3d.points[-1])
        flag = True
        for pt in bspline_curve3d.points:
            if not bsc_linesegment.point_belongs(pt):
                flag = False
                break

        if self.x_periodicity and not self.y_periodicity \
                and bspline_curve3d.periodic:
            p1 = self.point3d_to_2d(bspline_curve3d.points[0], min_bound_x=0.,
                                    max_bound_x=self.x_periodicity)
            p1_sup = self.point3d_to_2d(bspline_curve3d.points[0],
                                        min_bound_x=1 - self.x_periodicity)
            new_x = p1.x - p1_sup.x + self.x_periodicity
            new_x = new_x if 0 <= new_x else 0
            reverse = False
            if new_x < 0:
                new_x = 0
            elif math.isclose(new_x, self.x_periodicity, abs_tol=1e-5):
                new_x = 0
                reverse = True

            linesegments = [
                vme.LineSegment2D(
                    volmdlr.Point2D(new_x, p1.y),
                    volmdlr.Point2D(self.x_periodicity, p1.y))]
            if reverse:
                linesegments[0] = linesegments[0].reverse()

        elif self.y_periodicity and not self.x_periodicity \
                and bspline_curve3d.periodic:
            p1 = self.point3d_to_2d(bspline_curve3d.points[0], min_bound_y=0.,
                                    max_bound_y=self.y_periodicity)
            p1_sup = self.point3d_to_2d(bspline_curve3d.points[0],
                                        min_bound_y=1 - self.y_periodicity)
            new_y = p1.y - p1_sup.y + self.y_periodicity
            new_y = new_y if 0 <= new_y else 0
            reverse = False
            if new_y < 0:
                new_y = 0
            elif math.isclose(new_y, self.y_periodicity, abs_tol=1e-5):
                new_y = 0
                reverse = True

            linesegments = [
                vme.LineSegment2D(
                    volmdlr.Point2D(p1.x, new_y),
                    volmdlr.Point2D(p1.x, self.y_periodicity))]
            if reverse:
                linesegments[0] = linesegments[0].reverse()

        elif self.x_periodicity and self.y_periodicity \
                and bspline_curve3d.periodic:
            raise NotImplementedError

        elif flag:
            x_perio = self.x_periodicity if self.x_periodicity is not None \
                else 1.
            y_perio = self.y_periodicity if self.y_periodicity is not None \
                else 1.
            p1 = self.point3d_to_2d(bspline_curve3d.points[0],
                                    max_bound_x=x_perio,
                                    max_bound_y=y_perio)
            p2 = self.point3d_to_2d(bspline_curve3d.points[-1],
                                    max_bound_x=x_perio,
                                    max_bound_y=y_perio)

            if p1 == p2:
                print('BSplineCruve3D skipped because it is too small')
                linesegments = None
            else:
                p1_sup = self.point3d_to_2d(bspline_curve3d.points[0],
                                            min_bound_x=1 - x_perio,
                                            min_bound_y=1 - y_perio)
                p2_sup = self.point3d_to_2d(bspline_curve3d.points[-1],
                                            min_bound_x=1 - x_perio,
                                            min_bound_y=1 - y_perio)
                if self.x_periodicity and p1.point_distance(p1_sup) > 1e-5:
                    p1.x -= p1_sup.x - x_perio
                    p2.x -= p2_sup.x - x_perio
                if self.y_periodicity and p1.point_distance(p1_sup) > 1e-5:
                    p1.y -= p1_sup.y - y_perio
                    p2.y -= p2_sup.y - y_perio
                linesegments = [vme.LineSegment2D(p1, p2)]
            # How to check if end of surface overlaps start or the opposite ?
        else:
            lth = bspline_curve3d.length()
            if lth > 1e-5:
                points = [self.point3d_to_2d(
                    bspline_curve3d.point_at_abscissa(i / 10 * lth)
                    # max_bound_x=self.x_periodicity,
                    # max_bound_y=self.y_periodicity
                ) for i in range(11)]
                # linesegments = [vme.LineSegment2D(p1, p2)
                #                 for p1, p2 in zip(points[:-1], points[1:])]
                linesegments = [vme.BSplineCurve2D.from_points_interpolation(
                    points, max(self.degree_u, self.degree_v))]
            elif 1e-6 < lth <= 1e-5:
                linesegments = [vme.LineSegment2D(
                    self.point3d_to_2d(bspline_curve3d.start),
                    self.point3d_to_2d(bspline_curve3d.end))]
            else:
                print('BSplineCruve3D skipped because it is too small')
                linesegments = None

        # print(bspline_curve3d.start, bspline_curve3d.end)
        # print([(l.start, l.end) for l in linesegments])
        # print()
        return linesegments

    def arc3d_to_2d(self, arc3d):
        number_points = math.ceil(arc3d.angle * 10) + 1  # 10 points per radian
        l = arc3d.length()
        points = [self.point3d_to_2d(arc3d.point_at_abscissa(
            i * l / (number_points - 1))) for i in range(number_points)]
        # return [vme.LineSegment2D(p1, p2)
        #         for p1, p2 in zip(points[:-1], points[1:])]
        return [vme.BSplineCurve2D.from_points_interpolation(
            points, max(self.degree_u, self.degree_v))]

    def arc2d_to_3d(self, arc2d):
        number_points = math.ceil(arc2d.angle * 7) + 1  # 7 points per radian
        l = arc2d.length()
        points = [self.point2d_to_3d(arc2d.point_at_abscissa(
            i * l / (number_points - 1))) for i in range(number_points)]
        return [vme.BSplineCurve3D.from_points_interpolation(
            points, max(self.degree_u, self.degree_v))]

    def _bounding_box(self):
        return volmdlr.core.BoundingBox.from_points(self.control_points)

    def rectangular_cut(self, u1: float, u2: float,
                        v1: float, v2: float, name: str = ''):
        p1 = volmdlr.Point2D(u1, v1)
        p2 = volmdlr.Point2D(u2, v1)
        p3 = volmdlr.Point2D(u2, v2)
        p4 = volmdlr.Point2D(u1, v2)
        outer_contour = volmdlr.wires.ClosedPolygon2D([p1, p2, p3, p4])
        surface = Surface2D(outer_contour, [])
        return BSplineFace3D(self, surface, name)  # PlaneFace3D

    def FreeCADExport(self, ip, ndigits=3):
        name = 'primitive{}'.format(ip)
        script = ""
        points = '['
        for i, pts_row in enumerate(self.control_points_table):
            pts = '['
            for j, pt in enumerate(pts_row):
                point = 'fc.Vector({},{},{}),'.format(pt[0], pt[1], pt[2])
                pts += point
            pts = pts[:-1] + '],'
            points += pts
        points = points[:-1] + ']'

        script += '{} = Part.BSplineSurface()\n'.format(name)
        if self.weights is None:
            script += '{}.buildFromPolesMultsKnots({},{},{},udegree={},vdegree={},uknots={},vknots={})\n'.format(
                name, points, self.u_multiplicities, self.v_multiplicities,
                self.degree_u, self.degree_v, self.u_knots, self.v_knots)
        else:
            script += '{}.buildFromPolesMultsKnots({},{},{},udegree={},vdegree={},uknots={},vknots={},weights={})\n'.format(
                name, points, self.u_multiplicities, self.v_multiplicities,
                self.degree_u, self.degree_v, self.u_knots, self.v_knots,
                self.weights)

        return script

    def rotation(self, center: volmdlr.Vector3D,
                 axis: volmdlr.Vector3D, angle: float):
        """
        BSplineSurface3D rotation
        :param center: rotation center
        :param axis: rotation axis
        :param angle: angle rotation
        :return: a new rotated BSplineSurface3D
        """
        new_control_points = [p.rotation(center, axis, angle)
                              for p in self.control_points]
        new_bsplinesurface3d = BSplineSurface3D(self.degree_u, self.degree_v,
                                                new_control_points, self.nb_u,
                                                self.nb_v,
                                                self.u_multiplicities,
                                                self.v_multiplicities,
                                                self.u_knots, self.v_knots,
                                                self.weights, self.name)
        return new_bsplinesurface3d

    def rotation_inplace(self, center: volmdlr.Vector3D,
                         axis: volmdlr.Vector3D, angle: float):
        """
        BSplineSurface3D rotation. Object is updated inplace
        :param center: rotation center
        :param axis: rotation axis
        :param angle: rotation angle
        """
        new_bsplinesurface3d = self.rotation(center, axis, angle)
        self.control_points = new_bsplinesurface3d.control_points
        self.surface = new_bsplinesurface3d.surface

    def translation(self, offset: volmdlr.Vector3D):
        """
        BSplineSurface3D translation
        :param offset: translation vector
        :return: A new translated BSplineSurface3D
        """
        new_control_points = [p.translation(offset) for p in
                              self.control_points]
        new_bsplinesurface3d = BSplineSurface3D(self.degree_u, self.degree_v,
                                                new_control_points, self.nb_u,
                                                self.nb_v,
                                                self.u_multiplicities,
                                                self.v_multiplicities,
                                                self.u_knots, self.v_knots,
                                                self.weights, self.name)

        return new_bsplinesurface3d

    def translation_inplace(self, offset: volmdlr.Vector3D):
        """
        BSplineSurface3D translation. Object is updated inplace
        :param offset: translation vector
        """
        new_bsplinesurface3d = self.translation(offset)
        self.control_points = new_bsplinesurface3d.control_points
        self.surface = new_bsplinesurface3d.surface

    def frame_mapping(self, frame: volmdlr.Frame3D, side: str):
        """
        Changes frame_mapping and return a new BSplineSurface3D
        side = 'old' or 'new'
        """
        new_control_points = [p.frame_mapping(frame, side) for p in
                              self.control_points]
        new_bsplinesurface3d = BSplineSurface3D(self.degree_u, self.degree_v,
                                                new_control_points, self.nb_u,
                                                self.nb_v,
                                                self.u_multiplicities,
                                                self.v_multiplicities,
                                                self.u_knots, self.v_knots,
                                                self.weights, self.name)
        return new_bsplinesurface3d

    def frame_mapping_inplace(self, frame: volmdlr.Frame3D, side: str):
        """
        Changes frame_mapping and the object is updated inplace
        side = 'old' or 'new'
        """
        new_bsplinesurface3d = self.frame_mapping(frame, side)
        self.control_points = new_bsplinesurface3d.control_points
        self.surface = new_bsplinesurface3d.surface

    def plot(self, ax=None):
        for p in self.control_points:
            ax = p.plot(ax=ax)
        return ax

    @classmethod
    def from_step(cls, arguments, object_dict):
        name = arguments[0][1:-1]
        degree_u = int(arguments[1])
        degree_v = int(arguments[2])
        points_sets = arguments[3][1:-1].split("),")
        points_sets = [elem + ")" for elem in points_sets[:-1]] + [
            points_sets[-1]]
        control_points = []
        for points_set in points_sets:
            points = [object_dict[int(i[1:])] for i in
                      points_set[1:-1].split(",")]
            nb_v = len(points)
            control_points.extend(points)
        nb_u = int(len(control_points) / nb_v)
        surface_form = arguments[4]
        if arguments[5] == '.F.':
            u_closed = False
        elif arguments[5] == '.T.':
            u_closed = True
        else:
            raise ValueError
        if arguments[6] == '.F.':
            v_closed = False
        elif arguments[6] == '.T.':
            v_closed = True
        else:
            raise ValueError
        self_intersect = arguments[7]
        u_multiplicities = [int(i) for i in arguments[8][1:-1].split(",")]
        v_multiplicities = [int(i) for i in arguments[9][1:-1].split(",")]
        u_knots = [float(i) for i in arguments[10][1:-1].split(",")]
        v_knots = [float(i) for i in arguments[11][1:-1].split(",")]
        knot_spec = arguments[12]

        if 13 in range(len(arguments)):
            weight_data = [
                float(i) for i in
                arguments[13][1:-1].replace("(", "").replace(")", "").split(",")
            ]
        else:
            weight_data = None

        bsplinesurface = cls(degree_u, degree_v, control_points, nb_u, nb_v,
                             u_multiplicities, v_multiplicities, u_knots,
                             v_knots, weight_data, name)
        # if u_closed:
        #     bsplinesurface.x_periodicity = bsplinesurface.get_x_periodicity()
        # if v_closed:
        #     bsplinesurface.y_periodicity = bsplinesurface.get_y_periodicity()
        return bsplinesurface

    def to_step(self, current_id):
        content = ''
        point_matrix_ids = '('
        for points in self.control_points_table:
            point_ids = '('
            for point in points:
                point_content, point_id = point.to_step(current_id)
                content += point_content
                point_ids += '#{},'.format(point_id)
                current_id = point_id + 1
            point_ids = point_ids[:-1]
            point_ids += '),'
            point_matrix_ids += point_ids
        point_matrix_ids = point_matrix_ids[:-1]
        point_matrix_ids += ')'

        u_close = '.T.' if self.x_periodicity else '.F.'
        v_close = '.T.' if self.y_periodicity else '.F.'

        content += "#{} = B_SPLINE_SURFACE_WITH_KNOTS('{}',{},{},{},.UNSPECIFIED.,{},{},.F.,{},{},{},{},.UNSPECIFIED.);\n" \
            .format(current_id, self.name, self.degree_u, self.degree_v,
                    point_matrix_ids, u_close, v_close,
                    tuple(self.u_multiplicities), tuple(self.v_multiplicities),
                    tuple(self.u_knots), tuple(self.v_knots))
        return content, [current_id]

    def grid3d(self, grid2d: volmdlr.grid.Grid2D):
        '''
        generate 3d grid points of a Bspline surface, based on a Grid2D
        '''

        if not self._grids2d:
            self._grids2d = grid2d

        points_2d = grid2d.points
        points_3d = [self.point2d_to_3d(point2d) for point2d in points_2d]

        return points_3d

    def grid2d_deformed(self, grid2d: volmdlr.grid.Grid2D):
        '''
        dimension and deform a Grid2D points based on a Bspline surface
        '''

        points_2d = grid2d.points
        points_3d = self.grid3d(grid2d)

        (xmin, xmax), (ymin, ymax) = grid2d.limits_xy
        points_x, points_y = grid2d.points_xy

        # Parameters
        index_x = {}  # grid point position(i,j), x coordinates position in X(unknown variable)
        index_y = {}  # grid point position(i,j), y coordinates position in X(unknown variable)
        index_points = {}  # grid point position(j,i), point position in points_2d (or points_3d)
        k, p = 0, 0
        for i in range(0, points_x):
            for j in range(0, points_y):
                index_x.update({(j, i): k})
                index_y.update({(j, i): k + 1})
                index_points.update({(j, i): p})
                k = k + 2
                p = p + 1

        equation_points = []  # points combination to compute distances between 2D and 3D grid points
        for i in range(0, points_y):  # row from (0,i)
            for j in range(1, points_x):
                equation_points.append(((0, i), (j, i)))
        for i in range(0, points_x):  # column from (i,0)
            for j in range(1, points_y):
                equation_points.append(((i, 0), (i, j)))
        for i in range(0, points_y):  # row
            for j in range(0, points_x - 1):
                equation_points.append(((j, i), (j + 1, i)))
        for i in range(0, points_x):  # column
            for j in range(0, points_x - 1):
                equation_points.append(((i, j), (i, j + 1)))
        for i in range(0, points_y - 1):  # diagonal
            for j in range(0, points_x - 1):
                equation_points.append(((j, i), (j + 1, i + 1)))

        for i in range(0, points_y):  # row 2segments (before.point.after)
            for j in range(1, points_x - 1):
                equation_points.append(((j - 1, i), (j + 1, i)))

        for i in range(0, points_x):  # column 2segments (before.point.after)
            for j in range(1, points_y - 1):
                equation_points.append(((i, j - 1), (i, j + 1)))

        # Euclidean distance
        # D=[] # distances between 3D grid points (based on points combination [equation_points])
        # for i in range(0, len(equation_points)):
        #     D.append((points_3d[index_points[equation_points[i][0]]].point_distance(points_3d[index_points[equation_points[i][1]]]))**2)

        # Geodesic distance
        # xx=[]
        # for p in points_2d:
        #     xx.append(p.x)
        # yy=[]
        # for p in points_2d:
        #     yy.append(p.y)

        # triang = plt_tri.Triangulation(xx, yy)
        # faces = triang.triangles
        # points = npy.empty([len(points_3d),3])
        # for i in range(0,len(points_3d)):
        #     points[i] = npy.array([points_3d[i].x,points_3d[i].y,points_3d[i].z])

        # geoalg = geodesic.PyGeodesicAlgorithmExact(points, faces)
        D = []  # geodesic distances between 3D grid points (based on points combination [equation_points])
        for i in range(0, len(equation_points)):
            D.append((self.geodesic_distance(
                points_3d[index_points[equation_points[i][0]]], points_3d[index_points[equation_points[i][1]]])) ** 2)

        # System of nonlinear equations
        def non_linear_equations(X):
            F = npy.empty(len(equation_points) + 2)
            for i in range(0, len(equation_points)):
                F[i] = abs((X[index_x[equation_points[i][0]]] ** 2 +
                            X[index_x[equation_points[i][1]]] ** 2 +
                            X[index_y[equation_points[i][0]]] ** 2 +
                            X[index_y[equation_points[i][1]]] ** 2 -
                            2 *
                            X[index_x[equation_points[i][0]]] *
                            X[index_x[equation_points[i][1]]] -
                            2 *
                            X[index_y[equation_points[i][0]]] *
                            X[index_y[equation_points[i][1]]] -
                            D[i]) /
                           D[i])

            F[i + 1] = X[0] * 1000
            F[i + 2] = X[1] * 1000
            # i=i+2
            # # F[i+3] = X[(len(points_2d)-points_x)*2]
            # l= 3
            # for f in range(1, points_x):
            #     F[i+f] = X[l]*1000
            #     l = l+2
            ## F[i+3] = X[3]*1000
            ## F[i+4] = X[5]*1000
            ## F[i+4] = X[points_x*2]*1000

            return F

        # Solution with "least_squares"
        x_init = []  # initial guess (2D grid points)
        for i in range(0, len(points_2d)):
            x_init.append(points_2d[i][0])
            x_init.append(points_2d[i][1])
        z = opt.least_squares(non_linear_equations, x_init)

        points_2d_deformed = []  # deformed 2d grid points
        for i in range(0, len(z.x), 2):
            points_2d_deformed.append(volmdlr.Point2D(z.x[i], z.x[i + 1]))

        grid2d_deformed = volmdlr.grid.Grid2D.from_points(points=points_2d_deformed,
                                                          points_dim_1=points_x,
                                                          direction=grid2d.direction)

        self._grids2d_deformed = grid2d_deformed

        return points_2d_deformed

    def grid2d_deformation(self, grid2d: volmdlr.grid.Grid2D):
        '''
        compute the deformation/displacement (dx/dy) of a Grid2D based on a Bspline surface
        '''

        if not self._grids2d_deformed:
            self.grid2d_deformed(grid2d)

        displacement = self._grids2d_deformed.displacement_compared_to(grid2d)
        self._displacements = displacement

        return displacement

    def point2d_parametric_to_dimension(self, point2d: volmdlr.Point3D, grid2d: volmdlr.grid.Grid2D):
        '''
        convert a point2d from the parametric to the dimensioned frame
        '''

        # Check if the 0<point2d.x<1 and 0<point2d.y<1
        if point2d.x < 0:
            point2d.x = 0
        elif point2d.x > 1:
            point2d.x = 1
        if point2d.y < 0:
            point2d.y = 0
        elif point2d.y > 1:
            point2d.y = 1

        if self._grids2d == grid2d:
            points_2d = self._grids2d.points
        else:
            points_2d = grid2d.points
            self._grids2d = grid2d

        if self._displacements is not None:
            displacement = self._displacements
        else:
            displacement = self.grid2d_deformation(grid2d)

        points_x, points_y = grid2d.points_xy

        # Parameters
        index_points = {}  # grid point position(j,i), point position in points_2d (or points_3d)
        p = 0
        for i in range(0, points_x):
            for j in range(0, points_y):
                index_points.update({(j, i): p})
                p = p + 1

        # Form function "Finite Elements"
        def form_function(s, t):
            N = npy.empty(4)
            N[0] = (1 - s) * (1 - t) / 4
            N[1] = (1 + s) * (1 - t) / 4
            N[2] = (1 + s) * (1 + t) / 4
            N[3] = (1 - s) * (1 + t) / 4
            return N

        finite_elements_points = []  # 2D grid points index that define one element
        for j in range(0, points_y - 1):
            for i in range(0, points_x - 1):
                finite_elements_points.append(((i, j), (i + 1, j), (i + 1, j + 1), (i, j + 1)))
        finite_elements = []  # finite elements defined with closed polygon
        for i in range(0, len(finite_elements_points)):
            finite_elements.append(
                volmdlr.wires.ClosedPolygon2D((points_2d[index_points[finite_elements_points[i][0]]],
                                               points_2d[index_points[finite_elements_points[i][1]]],
                                               points_2d[index_points[finite_elements_points[i][2]]],
                                               points_2d[index_points[finite_elements_points[i][3]]])))

        for k in range(0, len(finite_elements_points)):
            if (volmdlr.wires.Contour2D(finite_elements[k].primitives).point_belongs(
                    point2d)  # finite_elements[k].point_belongs(point2d)
                    or volmdlr.wires.Contour2D(finite_elements[k].primitives).point_over_contour(point2d)
                    or ((points_2d[index_points[finite_elements_points[k][0]]][0] < point2d.x <
                         points_2d[index_points[finite_elements_points[k][1]]][0])
                        and point2d.y == points_2d[index_points[finite_elements_points[k][0]]][1])
                    or ((points_2d[index_points[finite_elements_points[k][1]]][1] < point2d.y <
                         points_2d[index_points[finite_elements_points[k][2]]][1])
                        and point2d.x == points_2d[index_points[finite_elements_points[k][1]]][0])
                    or ((points_2d[index_points[finite_elements_points[k][3]]][0] < point2d.x <
                         points_2d[index_points[finite_elements_points[k][2]]][0])
                        and point2d.y == points_2d[index_points[finite_elements_points[k][1]]][1])
                    or ((points_2d[index_points[finite_elements_points[k][0]]][1] < point2d.y <
                         points_2d[index_points[finite_elements_points[k][3]]][1])
                        and point2d.x == points_2d[index_points[finite_elements_points[k][0]]][0])):
                break

        x0 = points_2d[index_points[finite_elements_points[k][0]]][0]
        y0 = points_2d[index_points[finite_elements_points[k][0]]][1]
        x1 = points_2d[index_points[finite_elements_points[k][1]]][0]
        y2 = points_2d[index_points[finite_elements_points[k][2]]][1]
        x = point2d.x
        y = point2d.y
        s = 2 * ((x - x0) / (x1 - x0)) - 1
        t = 2 * ((y - y0) / (y2 - y0)) - 1

        N = form_function(s, t)
        dx = npy.array([displacement[index_points[finite_elements_points[k][0]]][0],
                        displacement[index_points[finite_elements_points[k][1]]][0],
                        displacement[index_points[finite_elements_points[k][2]]][0],
                        displacement[index_points[finite_elements_points[k][3]]][0]])
        dy = npy.array([displacement[index_points[finite_elements_points[k][0]]][1],
                        displacement[index_points[finite_elements_points[k][1]]][1],
                        displacement[index_points[finite_elements_points[k][2]]][1],
                        displacement[index_points[finite_elements_points[k][3]]][1]])

        return volmdlr.Point2D(point2d.x + npy.transpose(N).dot(dx), point2d.y + npy.transpose(N).dot(dy))

    def point3d_to_2d_with_dimension(self, point3d: volmdlr.Point3D, grid2d: volmdlr.grid.Grid2D):
        '''
        compute the point2d of a point3d, on a Bspline surface, in the dimensioned frame
        '''

        point2d = self.point3d_to_2d(point3d)

        point2d_with_dimension = self.point2d_parametric_to_dimension(point2d, grid2d)

        return point2d_with_dimension

    def point2d_with_dimension_to_parametric_frame(self, point2d, grid2d: volmdlr.grid.Grid2D):
        '''
        convert a point2d from the dimensioned to the parametric frame
        '''

        if self._grids2d != grid2d:
            self._grids2d = grid2d
        if not self._grids2d_deformed:
            self.grid2d_deformed(grid2d)

        points_2d = grid2d.points
        points_2d_deformed = self._grids2d_deformed.points
        points_x, points_y = grid2d.points_xy

        # Parameters
        index_points = {}  # grid point position(j,i), point position in points_2d (or points_3d)
        p = 0
        for i in range(0, points_x):
            for j in range(0, points_y):
                index_points.update({(j, i): p})
                p = p + 1

        finite_elements_points = []  # 2D grid points index that define one element
        for j in range(0, points_y - 1):
            for i in range(0, points_x - 1):
                finite_elements_points.append(((i, j), (i + 1, j), (i + 1, j + 1), (i, j + 1)))
        finite_elements = []  # finite elements defined with closed polygon  DEFORMED
        for i in range(0, len(finite_elements_points)):
            finite_elements.append(
                volmdlr.wires.ClosedPolygon2D((points_2d_deformed[index_points[finite_elements_points[i][0]]],
                                               points_2d_deformed[index_points[finite_elements_points[i][1]]],
                                               points_2d_deformed[index_points[finite_elements_points[i][2]]],
                                               points_2d_deformed[index_points[finite_elements_points[i][3]]])))

        finite_elements_initial = []  # finite elements defined with closed polygon  INITIAL
        for i in range(0, len(finite_elements_points)):
            finite_elements_initial.append(
                volmdlr.wires.ClosedPolygon2D((points_2d[index_points[finite_elements_points[i][0]]],
                                               points_2d[index_points[finite_elements_points[i][1]]],
                                               points_2d[index_points[finite_elements_points[i][2]]],
                                               points_2d[index_points[finite_elements_points[i][3]]])))

        for k in range(0, len(finite_elements_points)):
            if (finite_elements[k].point_belongs(point2d)
                    or ((points_2d_deformed[index_points[finite_elements_points[k][0]]][0] < point2d.x <
                         points_2d_deformed[index_points[finite_elements_points[k][1]]][0])
                        and point2d.y == points_2d_deformed[index_points[finite_elements_points[k][0]]][1])
                    or ((points_2d_deformed[index_points[finite_elements_points[k][1]]][1] < point2d.y <
                         points_2d_deformed[index_points[finite_elements_points[k][2]]][1])
                        and point2d.x == points_2d_deformed[index_points[finite_elements_points[k][1]]][0])
                    or ((points_2d_deformed[index_points[finite_elements_points[k][3]]][0] < point2d.x <
                         points_2d_deformed[index_points[finite_elements_points[k][2]]][0])
                        and point2d.y == points_2d_deformed[index_points[finite_elements_points[k][1]]][1])
                    or ((points_2d_deformed[index_points[finite_elements_points[k][0]]][1] < point2d.y <
                         points_2d_deformed[index_points[finite_elements_points[k][3]]][1])
                        and point2d.x == points_2d_deformed[index_points[finite_elements_points[k][0]]][0])
                    or finite_elements[k].primitives[0].point_belongs(point2d) or finite_elements[k].primitives[
                        1].point_belongs(point2d)
                    or finite_elements[k].primitives[2].point_belongs(point2d) or finite_elements[k].primitives[
                        3].point_belongs(point2d)):
                break

        frame_deformed = volmdlr.Frame2D(finite_elements[k].center_of_mass(),
                                         volmdlr.Vector2D(finite_elements[k].primitives[1].middle_point()[0] -
                                                          finite_elements[k].center_of_mass()[0],
                                                          finite_elements[k].primitives[1].middle_point()[1] -
                                                          finite_elements[k].center_of_mass()[1]),
                                         volmdlr.Vector2D(finite_elements[k].primitives[0].middle_point()[0] -
                                                          finite_elements[k].center_of_mass()[0],
                                                          finite_elements[k].primitives[0].middle_point()[1] -
                                                          finite_elements[k].center_of_mass()[1]))

        point2d_frame_deformed = volmdlr.Point2D(point2d.frame_mapping(frame_deformed, 'new')[0],
                                                 point2d.frame_mapping(frame_deformed, 'new')[1])

        frame_inital = volmdlr.Frame2D(finite_elements_initial[k].center_of_mass(),
                                       volmdlr.Vector2D(finite_elements_initial[k].primitives[1].middle_point()[0] -
                                                        finite_elements_initial[k].center_of_mass()[0],
                                                        finite_elements_initial[k].primitives[1].middle_point()[1] -
                                                        finite_elements_initial[k].center_of_mass()[1]),
                                       volmdlr.Vector2D(finite_elements_initial[k].primitives[0].middle_point()[0] -
                                                        finite_elements_initial[k].center_of_mass()[0],
                                                        finite_elements_initial[k].primitives[0].middle_point()[1] -
                                                        finite_elements_initial[k].center_of_mass()[1]))

        X = point2d_frame_deformed.frame_mapping(frame_inital, 'old')[0]
        if X < 0:
            X = 0
        elif X > 1:
            X = 1
        Y = point2d_frame_deformed.frame_mapping(frame_inital, 'old')[1]
        if Y < 0:
            Y = 0
        elif Y > 1:
            Y = 1

        return volmdlr.Point2D(X, Y)

    def point2d_with_dimension_to_3d(self, point2d, grid2d: volmdlr.grid.Grid2D):
        '''
        compute the point3d, on a Bspline surface, of a point2d define in the dimensioned frame
        '''

        point2d_01 = self.point2d_with_dimension_to_parametric_frame(point2d, grid2d)

        return self.point2d_to_3d(point2d_01)

    def linesegment2d_parametric_to_dimension(self, linesegment2d, grid2d: volmdlr.grid.Grid2D):
        '''
        convert a linesegment2d from the parametric to the dimensioned frame
        '''

        points = linesegment2d.discretization_points(20)
        points_dim = [
            self.point2d_parametric_to_dimension(
                p, grid2d) for p in points]

        return vme.BSplineCurve2D.from_points_interpolation(
            points_dim, max(self.degree_u, self.degree_v))

    def linesegment3d_to_2d_with_dimension(self, linesegment3d, grid2d: volmdlr.grid.Grid2D):
        '''
        compute the linesegment2d of a linesegment3d, on a Bspline surface, in the dimensioned frame
        '''

        linesegment2d = self.linesegment3d_to_2d(linesegment3d)
        bsplinecurve2d_with_dimension = self.linesegment2d_parametric_to_dimension(linesegment2d, grid2d)

        return bsplinecurve2d_with_dimension

    def linesegment2d_with_dimension_to_parametric_frame(self, linesegment2d):
        '''
        convert a linesegment2d from the dimensioned to the parametric frame
        '''

        try:
            linesegment2d = volmdlr.edges.LineSegment2D(
                self.point2d_with_dimension_to_parametric_frame(linesegment2d.start, self._grids2d),
                self.point2d_with_dimension_to_parametric_frame(linesegment2d.end, self._grids2d))
        except NotImplementedError:
            return None

        return linesegment2d

    def linesegment2d_with_dimension_to_3d(self, linesegment2d):
        '''
        compute the linesegment3d, on a Bspline surface, of a linesegment2d defined in the dimensioned frame
        '''

        linesegment2d_01 = self.linesegment2d_with_dimension_to_parametric_frame(linesegment2d)
        linesegment3d = self.linesegment2d_to_3d(linesegment2d_01)

        return linesegment3d

    def bsplinecurve2d_parametric_to_dimension(self, bsplinecurve2d, grid2d: volmdlr.grid.Grid2D):
        '''
        convert a bsplinecurve2d from the parametric to the dimensioned frame
        '''

        # check if bsplinecurve2d is in a list
        if isinstance(bsplinecurve2d, list):
            bsplinecurve2d = bsplinecurve2d[0]
        points = bsplinecurve2d.control_points
        points_dim = []

        for p in points:
            points_dim.append(self.point2d_parametric_to_dimension(p, grid2d))

        bsplinecurve2d_with_dimension = volmdlr.edges.BSplineCurve2D(bsplinecurve2d.degree, points_dim,
                                                                     bsplinecurve2d.knot_multiplicities,
                                                                     bsplinecurve2d.knots,
                                                                     bsplinecurve2d.weights,
                                                                     bsplinecurve2d.periodic)

        return bsplinecurve2d_with_dimension

    def bsplinecurve3d_to_2d_with_dimension(self, bsplinecurve3d, grid2d: volmdlr.grid.Grid2D):
        '''
        compute the bsplinecurve2d of a bsplinecurve3d, on a Bspline surface, in the dimensioned frame
        '''

        bsplinecurve2d_01 = self.bsplinecurve3d_to_2d(bsplinecurve3d)
        bsplinecurve2d_with_dimension = self.bsplinecurve2d_parametric_to_dimension(
            bsplinecurve2d_01, grid2d)

        return bsplinecurve2d_with_dimension

    def bsplinecurve2d_with_dimension_to_parametric_frame(self, bsplinecurve2d):
        '''
        convert a bsplinecurve2d from the dimensioned to the parametric frame
        '''

        points_dim = bsplinecurve2d.control_points
        points = []
        for p in points_dim:
            points.append(
                self.point2d_with_dimension_to_parametric_frame(p, self._grids2d))

        bsplinecurve2d = volmdlr.edges.BSplineCurve2D(bsplinecurve2d.degree, points,
                                                      bsplinecurve2d.knot_multiplicities,
                                                      bsplinecurve2d.knots,
                                                      bsplinecurve2d.weights,
                                                      bsplinecurve2d.periodic)
        return bsplinecurve2d

    def bsplinecurve2d_with_dimension_to_3d(self, bsplinecurve2d):
        '''
        compute the bsplinecurve3d, on a Bspline surface, of a bsplinecurve2d defined in the dimensioned frame
        '''

        bsplinecurve2d_01 = self.bsplinecurve2d_with_dimension_to_parametric_frame(bsplinecurve2d)
        bsplinecurve3d = self.bsplinecurve2d_to_3d(bsplinecurve2d_01)

        return bsplinecurve3d

    def arc2d_parametric_to_dimension(self, arc2d, grid2d: volmdlr.grid.Grid2D):
        '''
        convert a arc2d from the parametric to the dimensioned frame
        '''

        number_points = math.ceil(arc2d.angle * 7) + 1
        l = arc2d.length()
        points = [self.point2d_parametric_to_dimension(arc2d.point_at_abscissa(
            i * l / (number_points - 1)), grid2d) for i in range(number_points)]

        return vme.BSplineCurve2D.from_points_interpolation(
            points, max(self.degree_u, self.degree_v))

    def arc3d_to_2d_with_dimension(self, arc3d, grid2d: volmdlr.grid.Grid2D):
        '''
        compute the arc2d of a arc3d, on a Bspline surface, in the dimensioned frame
        '''

        bsplinecurve2d = self.arc3d_to_2d(arc3d)[0]  # it's a bsplinecurve2d
        arc2d_with_dimension = self.bsplinecurve2d_parametric_to_dimension(bsplinecurve2d, grid2d)

        return arc2d_with_dimension  # it's a bsplinecurve2d-dimension

    def arc2d_with_dimension_to_parametric_frame(self, arc2d):
        '''
        convert a arc2d from the dimensioned to the parametric frame
        '''

        number_points = math.ceil(arc2d.angle * 7) + 1
        l = arc2d.length()

        points = [self.point2d_with_dimension_to_parametric_frame(arc2d.point_at_abscissa(
            i * l / (number_points - 1)), self._grids2d) for i in range(number_points)]

        return vme.BSplineCurve2D.from_points_interpolation(
            points, max(self.degree_u, self.degree_v))

    def arc2d_with_dimension_to_3d(self, arc2d):
        '''
        compute the  arc3d, on a Bspline surface, of a arc2d in the dimensioned frame
        '''

        arc2d_01 = self.arc2d_with_dimension_to_parametric_frame(arc2d)
        arc3d = self.arc2d_to_3d(arc2d_01)

        return arc3d  # it's a bsplinecurve3d

    def contour2d_parametric_to_dimension(self, contour2d: volmdlr.wires.Contour2D,
                                          grid2d: volmdlr.grid.Grid2D):
        '''
        convert a contour2d from the parametric to the dimensioned frame
        '''

        primitives2d_dim = []

        for primitive2d in contour2d.primitives:
            # method_name = '{}_parametric_to_dimension'.format(
            #     primitive2d.__class__.__name__.lower())
            method_name = f'{primitive2d.__class__.__name__.lower()}_parametric_to_dimension'

            if hasattr(self, method_name):
                primitives = getattr(self, method_name)(primitive2d, grid2d)
                if primitives:
                    primitives2d_dim.append(primitives)

            else:
                raise NotImplementedError(
                    f'Class {self.__class__.__name__} does not implement {method_name}')

        return volmdlr.wires.Contour2D(primitives2d_dim)

    def contour3d_to_2d_with_dimension(self, contour3d: volmdlr.wires.Contour3D,
                                       grid2d: volmdlr.grid.Grid2D):
        '''
        compute the contou2d of a contour3d, on a Bspline surface, in the dimensioned frame
        '''

        contour2d_01 = self.contour3d_to_2d(contour3d)

        return self.contour2d_parametric_to_dimension(contour2d_01, grid2d)

    def contour2d_with_dimension_to_parametric_frame(self, contour2d):
        '''
        convert a contour2d from the dimensioned to the parametric frame
        '''

        # TODO: check and avoid primitives with start=end
        primitives2d = []

        for primitive2d in contour2d.primitives:
            method_name = f'{primitive2d.__class__.__name__.lower()}_with_dimension_to_parametric_frame'

            if hasattr(self, method_name):
                primitives = getattr(self, method_name)(primitive2d)
                if primitives:
                    primitives2d.append(primitives)

            else:
                raise NotImplementedError(
                    # 'Class {} does not implement {}'.format(self.__class__.__name__,
                    #                                         method_name))
                    f'Class {self.__class__.__name__} does not implement {method_name}')

        # #Avoid to have primitives with start=end
        # start_points = []
        # for i in range(0, len(new_start_points)-1):
        #     if new_start_points[i] != new_start_points[i+1]:
        #         start_points.append(new_start_points[i])
        # if new_start_points[-1] != new_start_points[0]:
        #     start_points.append(new_start_points[-1])

        return volmdlr.wires.Contour2D(primitives2d)

    def contour2d_with_dimension_to_3d(self, contour2d):
        '''
        compute the contour3d, on a Bspline surface, of a contour2d define in the dimensioned frame
        '''

        contour01 = self.contour2d_with_dimension_to_parametric_frame(contour2d)

        return self.contour2d_to_3d(contour01)

    @classmethod
    def from_geomdl_surface(cls, surface):
        '''
        create a volmdlr's BSpline_Surface3D from a geomdl's one
        '''

        control_points = []
        for i in range(0, len(surface.ctrlpts)):
            control_points.append(volmdlr.Point3D(surface.ctrlpts[i][0], surface.ctrlpts[i][1], surface.ctrlpts[i][2]))

        (u_knots, u_multiplicities) = knots_vector_inv((surface.knotvector_u))
        (v_knots, v_multiplicities) = knots_vector_inv((surface.knotvector_v))

        bspline_surface = cls(degree_u=surface.degree_u,
                              degree_v=surface.degree_v,
                              control_points=control_points,
                              nb_u=surface.ctrlpts_size_u,
                              nb_v=surface.ctrlpts_size_v,
                              u_multiplicities=u_multiplicities,
                              v_multiplicities=v_multiplicities,
                              u_knots=u_knots,
                              v_knots=v_knots)

        return bspline_surface

    @classmethod
    def points_fitting_into_bspline_surface(cls, points_3d, size_u, size_v, degree_u, degree_v):
        '''
        Bspline Surface interpolation through 3d points

        Parameters
        ----------
        points_3d : volmdlr.Point3D
            data points
        size_u : int
            number of data points on the u-direction.
        size_v : int
            number of data points on the v-direction.
        degree_u : int
            degree of the output surface for the u-direction.
        degree_v : int
            degree of the output surface for the v-direction.

        Returns
        -------
        B-spline surface

        '''

        points = []
        for i in range(0, len(points_3d)):
            points.append((points_3d[i].x, points_3d[i].y, points_3d[i].z))

        surface = interpolate_surface(points, size_u, size_v, degree_u, degree_v)

        return cls.from_geomdl_surface(surface)

    @classmethod
    def points_approximate_into_bspline_surface(cls, points_3d, size_u, size_v, degree_u, degree_v, **kwargs):
        '''
        Bspline Surface approximate through 3d points

        Parameters
        ----------
        points_3d : volmdlr.Point3D
            data points
        size_u : int
            number of data points on the u-direction.
        size_v : int
            number of data points on the v-direction.
        degree_u : int
            degree of the output surface for the u-direction.
        degree_v : int
            degree of the output surface for the v-direction.

        Keyword Arguments:
            * ``ctrlpts_size_u``: number of control points on the u-direction. *Default: size_u - 1*
            * ``ctrlpts_size_v``: number of control points on the v-direction. *Default: size_v - 1*

        Returns
        -------
        B-spline surface: volmdlr.faces.BSplineSurface3D

        '''

        # Keyword arguments
        num_cpts_u = kwargs.get('ctrlpts_size_u', size_u - 1)  # number of datapts, r + 1 > number of ctrlpts, n + 1
        num_cpts_v = kwargs.get('ctrlpts_size_v', size_v - 1)  # number of datapts, s + 1 > number of ctrlpts, m + 1

        points = [tuple([*pt]) for pt in points_3d]

        surface = approximate_surface(points, size_u, size_v, degree_u, degree_v,
                                      ctrlpts_size_u=num_cpts_u, num_cpts_v=num_cpts_v)

        return cls.from_geomdl_surface(surface)

    @classmethod
    def from_cylindrical_faces(cls, cylindrical_faces, degree_u, degree_v,
                               points_x: int = 10, points_y: int = 10):
        '''
        define a bspline surface from a list of cylindrical faces

        Parameters
        ----------
        cylindrical_faces : List[volmdlr.faces.CylindricalFace3D]
            faces 3d
        degree_u : int
            degree of the output surface for the u-direction
        degree_v : int
            degree of the output surface for the v-direction
        points_x : int
            number of points in x-direction
        points_y : int
            number of points in y-direction

        Returns
        -------
        B-spline surface

        '''

        if len(cylindrical_faces) == 1:
            return cls.from_cylindrical_face(cylindrical_faces[0], degree_u, degree_v, points_x=50, points_y=50)

        if len(cylindrical_faces) > 1:
            bspline_surfaces = []
            direction = cylindrical_faces[0].adjacent_direction(cylindrical_faces[1])

            if direction == 'x':
                bounding_rectangle_0 = cylindrical_faces[0].surface2d.outer_contour.bounding_rectangle()
                ymin = bounding_rectangle_0[2]
                ymax = bounding_rectangle_0[3]
                for face in cylindrical_faces:
                    bounding_rectangle = face.surface2d.outer_contour.bounding_rectangle()
                    ymin = min(ymin, bounding_rectangle[2])
                    ymax = max(ymax, bounding_rectangle[3])
                for face in cylindrical_faces:
                    bounding_rectangle = face.surface2d.outer_contour.bounding_rectangle()

                    points_3d = face.surface3d.grid3d(
                        volmdlr.grid.Grid2D.from_properties(
                            x_limits=(bounding_rectangle[0], bounding_rectangle[1]),
                            y_limits=(ymin, ymax),
                            points_nbr=(points_x, points_y)))

                    bspline_surfaces.append(
                        cls.points_fitting_into_bspline_surface(
                            points_3d, points_x, points_y, degree_u, degree_v))

            elif direction == 'y':
                bounding_rectangle_0 = cylindrical_faces[0].surface2d.outer_contour.bounding_rectangle()
                xmin = bounding_rectangle_0[0]
                xmax = bounding_rectangle_0[1]
                for face in cylindrical_faces:
                    bounding_rectangle = face.surface2d.outer_contour.bounding_rectangle()
                    xmin = min(xmin, bounding_rectangle[0])
                    xmax = max(xmax, bounding_rectangle[1])
                for face in cylindrical_faces:
                    bounding_rectangle = face.surface2d.outer_contour.bounding_rectangle()

                    points_3d = face.surface3d.grid3d(
                        volmdlr.grid.Grid2D.from_properties(
                            x_limits=(xmin, xmax),
                            y_limits=(bounding_rectangle[2], bounding_rectangle[3]),
                            points_nbr=(points_x, points_y)))

                    bspline_surfaces.append(
                        cls.points_fitting_into_bspline_surface(
                            points_3d, points_x, points_y, degree_u, degree_v))

            to_be_merged = bspline_surfaces[0]
            for i in range(0, len(bspline_surfaces) - 1):
                merged = to_be_merged.merge_with(bspline_surfaces[i + 1])
                to_be_merged = merged

            bspline_surface = to_be_merged

            return bspline_surface

    @classmethod
    def from_cylindrical_face(cls, cylindrical_face, degree_u, degree_v,
                              **kwargs):  # points_x: int = 50, points_y: int = 50
        '''
        define a bspline surface from a cylindrical face

        Parameters
        ----------
        cylindrical_face : volmdlr.faces.CylindricalFace3D
            face 3d
        degree_u : int
            degree of the output surface for the u-direction.
        degree_v : int
            degree of the output surface for the v-direction.
        points_x : int
            number of points in x-direction
        points_y : int
            number of points in y-direction

        Returns
        -------
        B-spline surface

        '''

        points_x = kwargs['points_x']
        points_y = kwargs['points_y']
        bounding_rectangle = cylindrical_face.surface2d.outer_contour.bounding_rectangle()
        points_3d = cylindrical_face.surface3d.grid3d(
            volmdlr.grid.Grid2D.from_properties(x_limits=(bounding_rectangle[0],
                                                          bounding_rectangle[1]),
                                                y_limits=(bounding_rectangle[2],
                                                          bounding_rectangle[3]),
                                                points_nbr=(points_x, points_y)))

        return cls.points_fitting_into_bspline_surface(points_3d, points_x, points_x, degree_u, degree_v)

    def intersection_with(self, other_bspline_surface3d):
        '''
        compute intersection points between two Bspline surfaces
        return u,v parameters for intersection points for both surfaces
        '''

        def f(X):
            return (self.point2d_to_3d(volmdlr.Point2D(X[0], X[1])) -
                    other_bspline_surface3d.point2d_to_3d(volmdlr.Point2D(X[2], X[3]))).norm()

        x = npy.linspace(0, 1, 10)
        x_init = []
        for xi in x:
            for yi in x:
                x_init.append((xi, yi, xi, yi))

        u1, v1, u2, v2 = [], [], [], []
        solutions = []
        for x0 in x_init:
            z = scp.optimize.least_squares(f, x0=x0, bounds=([0, 1]))
            # print(z.cost)
            if z.fun < 1e-5:
                solution = z.x
                if solution not in solutions:
                    solutions.append(solution)
                    u1.append(solution[0])
                    v1.append(solution[1])
                    u2.append(solution[2])
                    v2.append(solution[3])

        # uv1 = [[min(u1),max(u1)],[min(v1),max(v1)]]
        # uv2 = [[min(u2),max(u2)],[min(v2),max(v2)]]

        return ((u1, v1), (u2, v2))  # (uv1, uv2)

    def plane_intersection(self, plane3d):
        '''
        compute intersection points between a Bspline surface and a plane3d
        '''

        def f(X):
            return ((self.surface.evaluate_single((X[0], X[1]))[0]) * plane3d.equation_coefficients()[0] +
                    (self.surface.evaluate_single((X[0], X[1]))[1]) * plane3d.equation_coefficients()[1] +
                    (self.surface.evaluate_single((X[0], X[1]))[2]) * plane3d.equation_coefficients()[2] +
                    plane3d.equation_coefficients()[3])

        x = npy.linspace(0, 1, 20)
        x_init = []
        for xi in x:
            for yi in x:
                x_init.append((xi, yi))

        # x_init = volmdlr.Point2D.grid2d(20, 20, 0, 1, 0, 1)

        intersection_points = []
        # solutions = []
        # u, v =[],  []

        for x0 in x_init:
            z = scp.optimize.least_squares(f, x0=x0, bounds=([0, 1]))
            if z.fun < 1e-20:
                #     cost.append(z.cost)
                # # print(z.cost)
                # if z.cost<1e-20:
                solution = z.x
                intersection_points.append(volmdlr.Point3D(self.surface.evaluate_single((solution[0], solution[1]))[0],
                                                           self.surface.evaluate_single((solution[0], solution[1]))[1],
                                                           self.surface.evaluate_single((solution[0], solution[1]))[
                                                               2]))
        # intersection_points.sort()
        # u.append(solution[0])
        # v.append(solution[1])
        # solutions.append(solution)

        # return (u,v)
        return intersection_points

    def error_with_point3d(self, point3d):
        '''
        compute the error/distance between the Bspline surface and a point3d
        '''

        def f(x):
            return (point3d - self.point2d_to_3d(volmdlr.Point2D(x[0], x[1]))).norm()

        cost = []

        for x0 in [(0, 0), (0, 1), (1, 0), (1, 1), (0.5, 0.5)]:
            z = scp.optimize.least_squares(f, x0=x0, bounds=([0, 1]))
            cost.append(z.fun)

        return min(cost)

    def error_with_edge3d(self, edge3d):
        '''
        compute the error/distance between the Bspline surface and an edge3d
        it's the mean of the start and end points errors'
        '''

        return (self.error_with_point3d(edge3d.start) + self.error_with_point3d(edge3d.end)) / 2

    def nearest_edges3d(self, contour3d, threshold: float):
        '''
        compute the nearest edges of a contour3d to a Bspline_surface3d based on a threshold
        '''

        nearest = []
        for primitive in contour3d.primitives:
            if self.error_with_edge3d(primitive) <= threshold:
                nearest.append(primitive)
        nearest_primitives = volmdlr.wires.Wire3D(nearest)

        return nearest_primitives

    def edge3d_to_2d_with_dimension(self, edge3d, grid2d: volmdlr.grid.Grid2D):
        '''
        compute the edge2d of a edge3d, on a Bspline surface, in the dimensioned frame
        '''

        # method_name = '{}_to_2d_with_dimension'.format(edge3d.__class__.__name__.lower())
        method_name = f'{edge3d.__class__.__name__.lower()}_to_2d_with_dimension'

        if hasattr(self, method_name):
            edge2d_dim = getattr(self, method_name)(edge3d, grid2d)
            if edge2d_dim:
                return edge2d_dim
            else:
                raise NotImplementedError
        else:
            raise NotImplementedError(
                # 'Class {} does not implement {}'.format(self.__class__.__name__,
                #                                         method_name))
                f'Class {self.__class__.__name__} does not implement {method_name}')

    def wire3d_to_2d(self, wire3d):
        '''
        compute the 2d of a wire3d, on a Bspline surface
        '''

        contour = self.contour3d_to_2d(wire3d)

        return volmdlr.wires.Wire2D(contour.primitives)

    def wire3d_to_2d_with_dimension(self, wire3d):
        '''
        compute the 2d of a wire3d, on a Bspline surface, in the dimensioned frame
        '''

        contour = self.contour3d_to_2d_with_dimension(wire3d, self._grids2d)

        return volmdlr.wires.Wire2D(contour.primitives)

    def split_surface_u(self, u: float):
        '''
        split the surface at the input parametric coordinate on the u-direction

        Parameters
        ----------
        u : float
            Parametric coordinate u choosen between 0 and 1

        Returns
        -------
        surfaces : list
            Two splitted surfaces

        '''

        surfaces_geo = split_surface_u(self.surface, u)
        surfaces = []
        for s in surfaces_geo:
            surfaces.append(volmdlr.faces.BSplineSurface3D.from_geomdl_surface(s))

        return surfaces

    def split_surface_v(self, v: float):
        '''
        split the surface at the input parametric coordinate on the v-direction

        Parameters
        ----------
        v : float
            Parametric coordinate v choosen between 0 and 1

        Returns
        -------
        surfaces : list
            Two splitted surfaces

        '''

        surfaces_geo = split_surface_v(self.surface, v)
        surfaces = []
        for s in surfaces_geo:
            surfaces.append(volmdlr.faces.BSplineSurface3D.from_geomdl_surface(s))

        return surfaces

    def split_surface_with_bspline_curve(self, bspline_curve3d: volmdlr.edges.BSplineCurve3D):
        '''
        cuts the surface into two pieces with a bspline curve

        Parameters
        ----------
        bspline_curve3d : volmdlr.edges.BSplineCurve3D


        Returns
        -------
        surfaces : list
            Two splitted surfaces

        '''

        surfaces = []
        bspline_curve2d = self.bsplinecurve3d_to_2d(bspline_curve3d)[0]
        # if type(bspline_curve2d) == list:
        #     points = [bspline_curve2d[0].start]
        #     for edge in bspline_curve2d:
        #         points.append(edge.end)
        #     bspline_curve2d = vme.BSplineCurve2D.from_points_approximation(points, 2, ctrlpts_size = 5)
        contour = self.rectangular_cut(0, 1, 0, 1).surface2d.outer_contour
        contours = contour.cut_by_bspline_curve(bspline_curve2d)

        du, dv = bspline_curve2d.end - bspline_curve2d.start
        resolution = 8

        for contour in contours:
            u_min, u_max, v_min, v_max = contour.bounding_rectangle().bounds()
            if du > dv:
                delta_u = u_max - u_min
                nlines_x = int(delta_u * resolution)
                lines_x = [vme.Line2D(volmdlr.Point2D(u_min, v_min),
                                      volmdlr.Point2D(u_min, v_max))]
                for i in range(nlines_x):
                    u = u_min + (i + 1) / (nlines_x + 1) * delta_u
                    lines_x.append(vme.Line2D(volmdlr.Point2D(u, v_min),
                                              volmdlr.Point2D(u, v_max)))
                lines_x.append(vme.Line2D(volmdlr.Point2D(u_max, v_min),
                                          volmdlr.Point2D(u_max, v_max)))
                lines = lines_x

            else:
                delta_v = v_max - v_min
                nlines_y = int(delta_v * resolution)
                lines_y = [vme.Line2D(volmdlr.Point2D(v_min, v_min),
                                      volmdlr.Point2D(v_max, v_min))]
                for i in range(nlines_y):
                    v = v_min + (i + 1) / (nlines_y + 1) * delta_v
                    lines_y.append(vme.Line2D(volmdlr.Point2D(v_min, v),
                                              volmdlr.Point2D(v_max, v)))
                lines_y.append(vme.Line2D(volmdlr.Point2D(v_min, v_max),
                                          volmdlr.Point2D(v_max, v_max)))
                lines = lines_y

            pt0 = volmdlr.O2D
            points = []

            for line in lines:
                inter = contour.line_intersections(line)
                if inter:
                    pt = set()
                    for p in inter:
                        pt.add(p[0])
                else:
                    raise NotImplementedError

                pt = sorted(pt, key=lambda p: pt0.point_distance(p))
                pt0 = pt[0]
                edge = volmdlr.edges.LineSegment2D(pt[0], pt[1])

                points.extend(edge.discretization_points(number_points=10))

            points3d = []
            for p in points:
                points3d.append(self.point2d_to_3d(p))

            size_u, size_v, degree_u, degree_v = 10, 10, self.degree_u, self.degree_v
            surfaces.append(
                volmdlr.faces.BSplineSurface3D.points_fitting_into_bspline_surface(
                    points3d, size_u, size_v, degree_u, degree_v))

        return surfaces

    def point_belongs(self, point3d):
        '''
        check if a point3d belongs to the bspline_surface or not
        '''

        def f(x):
            p3d = self.point2d_to_3d(volmdlr.Point2D(x[0], x[1]))
            return point3d.point_distance(p3d)

        x = npy.linspace(0, 1, 5)
        x_init = []
        for xi in x:
            for yi in x:
                x_init.append((xi, yi))

        for x0 in x_init:
            z = scp.optimize.least_squares(f, x0=x0, bounds=([0, 1]))
            if z.fun < 1e-10:
                return True
        return False

    def is_intersected_with(self, other_bspline_surface3d):
        '''
        check if the two surfaces are intersected or not
        return True, when there are more 50points on the intersection zone
        '''

        # intersection_results = self.intersection_with(other_bspline_surface3d)
        # if len(intersection_results[0][0]) >= 50:
        #     return True
        # else:
        #     return False

        def f(X):
            return (self.point2d_to_3d(volmdlr.Point2D(X[0], X[1])) -
                    other_bspline_surface3d.point2d_to_3d(volmdlr.Point2D(X[2], X[3]))).norm()

        x = npy.linspace(0, 1, 10)
        x_init = []
        for xi in x:
            for yi in x:
                x_init.append((xi, yi, xi, yi))

        i = 0
        for x0 in x_init:
            z = scp.optimize.least_squares(f, x0=x0, bounds=([0, 1]))
            if z.fun < 1e-5:
                i += 1
                if i >= 50:
                    return True
        return False

    def merge_with(self, other_bspline_surface3d):
        '''
        merge two adjacent surfaces based on their faces

        Parameters
        ----------
        other_bspline_face3d : volmdlr.faces.BSplineSurface3D

        Returns
        -------
        merged_surface : volmdlr.faces.BSplineSurface3D

        '''

        bspline_face3d = self.rectangular_cut(0, 1, 0, 1)
        other_bspline_face3d = other_bspline_surface3d.rectangular_cut(0, 1, 0, 1)

        bsplines = [self, other_bspline_surface3d]
        bsplines_new = bsplines

        center = [bspline_face3d.surface2d.outer_contour.center_of_mass(),
                  other_bspline_face3d.surface2d.outer_contour.center_of_mass()]
        grid2d_direction = (bspline_face3d.pair_with(other_bspline_face3d))[1]

        if bspline_face3d.outer_contour3d.is_sharing_primitives_with(other_bspline_face3d.outer_contour3d):

            xmin, xmax, ymin, ymax = self.xy_limits(other_bspline_surface3d)

        elif self.is_intersected_with(other_bspline_surface3d):
            # find pimitives to split with
            contour1 = bspline_face3d.outer_contour3d
            contour2 = other_bspline_face3d.outer_contour3d

            distances = []
            for p1 in contour1.primitives:
                dis = []
                for p2 in contour2.primitives:
                    point1 = (p1.start + p1.end) / 2
                    point2 = (p2.start + p2.end) / 2
                    dis.append(point1.point_distance(point2))
                distances.append(dis)

            i = distances.index((min(distances)))
            j = distances[i].index(min(distances[i]))

            curves = [contour2.primitives[j], contour1.primitives[i]]

            # split surface
            for i, bspline in enumerate(bsplines):
                surfaces = bspline.split_surface_with_bspline_curve(curves[i])

                errors = []
                for s in surfaces:
                    errors.append(s.error_with_point3d(bsplines[i].point2d_to_3d(center[i])))

                bsplines_new[i] = surfaces[errors.index(min(errors))]

            xmin, xmax, ymin, ymax = [0] * len(bsplines_new), [1] * len(bsplines_new), [0] * \
                len(bsplines_new), [1] * len(bsplines_new)

            grid2d_direction = (
                bsplines_new[0].rectangular_cut(
                    0, 1, 0, 1).pair_with(
                    bsplines_new[1].rectangular_cut(
                        0, 1, 0, 1)))[1]

        else:
            xmin, xmax, ymin, ymax = [0] * len(bsplines_new), [1] * len(bsplines_new), [0] * \
                                               len(bsplines_new), [1] * len(bsplines_new)

        # grid3d
        points3d = []
        for i, bspline in enumerate(bsplines_new):
            grid3d = bspline.grid3d(volmdlr.grid.Grid2D.from_properties(x_limits=(0, 1),
                                                                        y_limits=(0, 1),
                                                                        points_nbr=(50, 50),
                                                                        direction=grid2d_direction[i]))

            points3d.extend(grid3d)

            # fitting
        size_u, size_v, degree_u, degree_v = 100, 50, max(
            bsplines[0].degree_u, bsplines[1].degree_u), max(
            bsplines[0].degree_v, bsplines[1].degree_v)

        merged_surface = volmdlr.faces.BSplineSurface3D.points_fitting_into_bspline_surface(
            points3d, size_u, size_v, degree_u, degree_v)

        return merged_surface

    def xy_limits(self, other_bspline_surface3d):
        '''
        compute x, y limits to define grid2d
        '''

        grid2d_direction = (
            self.rectangular_cut(
                0, 1, 0, 1).pair_with(
                other_bspline_surface3d.rectangular_cut(
                    0, 1, 0, 1)))[1]

        xmin, xmax, ymin, ymax = [], [], [], []
        if grid2d_direction[0][1] == '+y':
            xmin.append(0)
            xmax.append(1)
            ymin.append(0)
            ymax.append(0.99)
        elif grid2d_direction[0][1] == '+x':
            xmin.append(0)
            xmax.append(0.99)
            ymin.append(0)
            ymax.append(1)
        elif grid2d_direction[0][1] == '-x':
            xmin.append(0.01)
            xmax.append(1)
            ymin.append(0)
            ymax.append(1)
        elif grid2d_direction[0][1] == '-y':
            xmin.append(0)
            xmax.append(1)
            ymin.append(0.01)
            ymax.append(1)

        xmin.append(0)
        xmax.append(1)
        ymin.append(0)
        ymax.append(1)

        return xmin, xmax, ymin, ymax


class BezierSurface3D(BSplineSurface3D):

    def __init__(self, degree_u: int, degree_v: int,
                 control_points: List[List[volmdlr.Point3D]],
                 nb_u: int, nb_v: int, name=''):
        u_knots = utilities.generate_knot_vector(degree_u, nb_u)
        v_knots = utilities.generate_knot_vector(degree_v, nb_v)

        u_multiplicities = [1] * len(u_knots)
        v_multiplicities = [1] * len(v_knots)

        BSplineSurface3D.__init__(self, degree_u, degree_v,
                                  control_points, nb_u, nb_v,
                                  u_multiplicities, v_multiplicities,
                                  u_knots, v_knots, None, name)


class Face3D(volmdlr.core.Primitive3D):
    min_x_density = 1
    min_y_density = 1

    def __init__(self, surface3d, surface2d: Surface2D,
                 name: str = ''):
        self.surface3d = surface3d
        self.surface2d = surface2d
        # self.bounding_box = self._bounding_box()

        volmdlr.core.Primitive3D.__init__(self, name=name)

    def __hash__(self):
        return hash(self.surface3d) + hash(self.surface2d)

    def __eq__(self, other_):
        if other_.__class__.__name__ != self.__class__.__name__:
            return False
        equal = (self.surface3d == other_.surface3d
                 and self.surface2d == other_.surface2d)
        return equal

    def point_belongs(self, point3d: volmdlr.Point3D):
        """
        Tells you if a point is on the 3D face and inside its contour
        """
        point2d = self.surface3d.point3d_to_2d(point3d)
        check_point3d = self.surface3d.point2d_to_3d(point2d)
        if check_point3d.point_distance(point3d) > 1e-6:
            return False

        return self.surface2d.point_belongs(point2d)

    @property
    def outer_contour3d(self):
        """

        """
        return self.surface3d.contour2d_to_3d(self.surface2d.outer_contour)

    @property
    def inner_contours3d(self):
        """

        """
        return [self.surface3d.contour2d_to_3d(c) for c in
                self.surface2d.inner_contours]

    @property
    def bounding_box(self):
        """
        this error is raised to enforce overloading of this method
        """
        raise NotImplementedError(
            f"bounding_box method must be"
            f"overloaded by {self.__class__.__name__}")

    @bounding_box.setter
    def bounding_box(self, new_bounding_box):
        """Sets the bounding box to a new value"""
        raise NotImplementedError(
            f"bounding_box setter method must be"
            f"overloaded by {self.__class__.__name__}")

    def get_bounding_box(self):
        raise NotImplementedError(
            f"self.__class__.__name__"
            f"overloaded by {self.__class__.__name__}")

    @classmethod
    def from_step(cls, arguments, object_dict):
        contours = [object_dict[int(arguments[1][0][1:])]]

        # Detecting inner and outer contours
        name = arguments[0][1:-1]
        surface = object_dict[int(arguments[2])]

        if hasattr(surface, 'face_from_contours3d'):
            if (len(contours) == 1) and isinstance(contours[0],
                                                   volmdlr.Point3D):
                return surface

            return surface.face_from_contours3d(contours, name)
        else:
            raise NotImplementedError(
                'Not implemented :face_from_contours3d in {}'.format(surface))

    # def area(self):
    #     """
    #     Calculates the face's area
    #     :return: face's area
    #     """
    #     raise NotImplementedError(
    #         f'area method must be overloaded by {self.__class__.__name__}')

    def to_step(self, current_id):
        xmin, xmax, ymin, ymax = self.surface2d.bounding_rectangle().bounds()
        subsurfaces2d = [self.surface2d]
        line_x = None
        if self.surface3d.x_periodicity and (xmax - xmin) >= 0.45 * self.surface3d.x_periodicity:
            line_x = vme.Line2D(volmdlr.Point2D(0.5 * (xmin + xmax), 0),
                                volmdlr.Point2D(
                                    0.5 * (xmin + xmax), 1))
        line_y = None
        if self.surface3d.y_periodicity and (
                ymax - ymin) >= 0.45 * self.surface3d.y_periodicity:
            line_y = vme.Line2D(
                volmdlr.Point2D(0., 0.5 * (ymin + ymax)),
                volmdlr.Point2D(1, 0.5 * (ymin + ymax)))

        if line_x:
            subsurfaces2 = []
            for subsurface2d in subsurfaces2d:
                subsurfaces2.extend(subsurface2d.cut_by_line(line_x))
            subsurfaces2d = subsurfaces2

        if line_y:
            subsurfaces2 = []
            for subsurface2d in subsurfaces2d:
                subsurfaces2.extend(subsurface2d.cut_by_line(line_y))
            subsurfaces2d = subsurfaces2

        if len(subsurfaces2d) > 1:
            content = ''
            face_ids = []
            for i, subsurface2d in enumerate(subsurfaces2d):
                face = self.__class__(self.surface3d, subsurface2d)
                face_content, face_id = face.to_step_without_splitting(
                    current_id)
                face_ids.append(face_id[0])
                content += face_content
                current_id = face_id[0] + 1
            return content, face_ids
        else:
            return self.to_step_without_splitting(current_id)

    def to_step_without_splitting(self, current_id):
        content, surface3d_ids = self.surface3d.to_step(current_id)
        current_id = max(surface3d_ids) + 1

        outer_contour_content, outer_contour_id = self.outer_contour3d.to_step(
            current_id)
        # surface_id=surface3d_id)
        content += outer_contour_content
        content += "#{} = FACE_BOUND('{}',#{},.T.);\n".format(
            outer_contour_id + 1, self.name, outer_contour_id)
        contours_ids = [outer_contour_id + 1]
        current_id = outer_contour_id + 2
        for inner_contour3d in self.inner_contours3d:
            inner_contour_content, inner_contour_id = inner_contour3d.to_step(
                current_id)
            # surface_id=surface3d_id)
            content += inner_contour_content
            face_bound_id = inner_contour_id + 1
            content += "#{} = FACE_BOUND('',#{},.T.);\n".format(
                face_bound_id, inner_contour_id)
            contours_ids.append(face_bound_id)
            current_id = face_bound_id + 1

        content += "#{} = ADVANCED_FACE('{}',({}),#{},.T.);\n".format(
            current_id,
            self.name,
            volmdlr.core.step_ids_to_str(contours_ids),
            surface3d_ids[0])
        # TODO: create an ADVANCED_FACE for each surface3d_ids ?
        return content, [current_id]

    def triangulation_lines(self):
        return [], []

    def triangulation(self):

        lines_x, lines_y = self.triangulation_lines()
        if lines_x and lines_y:
            surfaces = []
            for surface in self.surface2d.split_by_lines(lines_x):
                surfaces.extend(surface.split_by_lines(lines_y))

        elif lines_x:
            # try:
            surfaces = self.surface2d.split_by_lines(lines_x)
            # except:
            #     self.plot()
            #     raise NotImplementedError
        elif lines_y:
            surfaces = self.surface2d.split_by_lines(lines_y)
        else:
            surfaces = [self.surface2d]

        # mesh2d = surfaces[0].triangulation()
        # print('ls', len(surfaces))
        # for subsurface in surfaces[1:]:
        #     # mesh2d += subsurface.triangulation()
        #     mesh2d.merge_mesh(subsurface.triangulation())

        meshes = [s.triangulation() for s in surfaces]
        mesh2d = vmd.DisplayMesh2D.merge_meshes(meshes)
        return vmd.DisplayMesh3D(
            [vmd.Node3D(*self.surface3d.point2d_to_3d(p)) for p in
             mesh2d.points],
            mesh2d.triangles)

    def plot2d(self, ax=None, color='k', alpha=1):
        if ax is None:
            _, ax = plt.subplots()

        self.outer_contour.plot()

    def rotation(self, center: volmdlr.Point3D,
                 axis: volmdlr.Vector3D, angle: float):
        """
        Face3D rotation
        :param center: rotation center
        :param axis: rotation axis
        :param angle: angle rotation
        :return: a new rotated Face3D
        """
        new_surface = self.surface3d.rotation(center=center, axis=axis,
                                              angle=angle)
        return self.__class__(new_surface, self.surface2d)

    def rotation_inplace(self, center: volmdlr.Point3D,
                         axis: volmdlr.Vector3D, angle: float):
        """
        Face3D rotation. Object is updated inplace
        :param center: rotation center
        :param axis: rotation axis
        :param angle: rotation angle
        """
        self.surface3d.rotation_inplace(center=center, axis=axis, angle=angle)
        new_bounding_box = self.get_bounding_box()
        self.bounding_box = new_bounding_box

    def translation(self, offset: volmdlr.Vector3D):
        """
        Face3D translation
        :param offset: translation vector
        :return: A new translated Face3D
        """
        new_surface3d = self.surface3d.translation(offset=offset)
        return self.__class__(new_surface3d, self.surface2d)

    def translation_inplace(self, offset: volmdlr.Vector3D):
        """
        Face3D translation. Object is updated inplace
        :param offset: translation vector
        """
        self.surface3d.translation_inplace(offset=offset)
        new_bounding_box = self.get_bounding_box()
        self.bounding_box = new_bounding_box

    def frame_mapping(self, frame: volmdlr.Frame3D, side: str):
        """
        Changes frame_mapping and return a new Face3D
        side = 'old' or 'new'
        """
        new_surface3d = self.surface3d.frame_mapping(frame, side)
        return self.__class__(new_surface3d, self.surface2d.copy(),
                              self.name)

    def frame_mapping_inplace(self, frame: volmdlr.Frame3D, side: str):
        """
        Changes frame_mapping and the object is updated inplace
        side = 'old' or 'new'
        """
        self.surface3d.frame_mapping_inplace(frame, side)
        new_bounding_box = self.get_bounding_box()
        self.bounding_box = new_bounding_box

    def copy(self, deep=True, memo=None):
        return self.__class__(self.surface3d.copy(), self.surface2d.copy(),
                              self.name)

    def line_intersections(self,
                           line: vme.Line3D,
                           ) -> List[volmdlr.Point3D]:
        intersections = []
        for intersection in self.surface3d.line_intersections(line):
            if self.point_belongs(intersection):
                intersections.append(intersection)

        return intersections

    def linesegment_intersections(self,
                                  linesegment: vme.LineSegment3D,
                                  ) -> List[volmdlr.Point3D]:
        intersections = []
        for intersection in self.surface3d.linesegment_intersections(
                linesegment):
            if self.point_belongs(intersection):
                intersections.append(intersection)

        return intersections

    def plot(self, ax=None, color='k', alpha=1, edge_details=False):
        if not ax:
            ax = plt.figure().add_subplot(111, projection='3d')
        self.outer_contour3d.plot(ax=ax, color=color, alpha=alpha,
                                  edge_details=edge_details)
        [contour3d.plot(ax=ax, color=color, alpha=alpha,
                        edge_details=edge_details)
         for contour3d in self.inner_contours3d]
        return ax

    def random_point_inside(self):
        point_inside2d = self.surface2d.random_point_inside()
        return self.surface3d.point2d_to_3d(point_inside2d)

    def is_adjacent(self, face2: 'Face3D'):
        contour1 = self.outer_contour3d.to_2d(
            self.surface3d.frame.origin,
            self.surface3d.frame.u,
            self.surface3d.frame.v)
        contour2 = face2.outer_contour3d.to_2d(
            self.surface3d.frame.origin,
            self.surface3d.frame.u,
            self.surface3d.frame.v)
        if contour1.is_sharing_primitives_with(contour2):
            return True
        return False


class PlaneFace3D(Face3D):
    """
    :param contours: The face's contour2D
    :type contours: volmdlr.Contour2D
    :param plane: Plane used to place your face
    :type plane: Plane3D
    """
    _standalone_in_db = False
    _generic_eq = True
    _non_serializable_attributes = ['bounding_box', 'polygon2D']
    _non_data_eq_attributes = ['name', 'bounding_box', 'outer_contour3d',
                               'inner_contours3d']
    _non_data_hash_attributes = []

    def __init__(self, surface3d: Plane3D, surface2d: Surface2D,
                 name: str = ''):
        # if not isinstance(outer_contour2d, volmdlr.Contour2D):
        #     raise ValueError('Not a contour2D: {}'.format(outer_contour2d))
        self._bbox = None
        Face3D.__init__(self,
                        surface3d=surface3d,
                        surface2d=surface2d,
                        name=name)

    # @classmethod
    # def _repair_points_and_polygon2d(cls, points, plane):
    #     if points[0] == points[-1]:
    #         points = points[:-1]
    #     polygon_points = [
    #         p.to_2d(plane.origin, plane.vectors[0], plane.vectors[1]) for p in
    #         points]
    #     repaired_points = [p.copy() for p in points]
    #     polygon2D = volmdlr.ClosedPolygon2D(polygon_points)
    #     if polygon2D.SelfIntersect()[0]:
    #         repaired_points = [repaired_points[1]] + [
    #             repaired_points[0]] + repaired_points[2:]
    #         polygon_points = [polygon_points[1]] + [
    #             polygon_points[0]] + polygon_points[2:]
    #         if polygon_points[0] == polygon_points[-1]:
    #             repaired_points = repaired_points[:-1]
    #             polygon_points = polygon_points[:-1]
    #         polygon2D = volmdlr.ClosedPolygon2D(polygon_points)
    #     return repaired_points, polygon2D

    # @classmethod
    # def dict_to_object(cls, dict_, global_dict=None, pointers_memo: Dict[str, Any] = None, path: str = '#'):
    #     plane3d = Plane3D.dict_to_object(dict_['surface3d'],
    #                                      global_dict=global_dict,
    #                                      pointers_memo=pointers_memo,
    #                                      path=f'{path}/surface3d')
    #     surface2d = Surface2D.dict_to_object(dict_['surface2d'],
    #                                          global_dict=global_dict,
    #                                          pointers_memo=pointers_memo,
    #                                          path=f'{path}/surface2d')
    #     return cls(plane3d, surface2d, dict_['name'])

    def area(self):
        return self.surface2d.area()

    def copy(self, deep=True, memo=None):
        return PlaneFace3D(self.surface3d.copy(), self.surface2d.copy(),
                           self.name)

    @property
    def bounding_box(self):
        """
        """
        if not self._bbox:
            self._bbox = self.get_bounding_box()
        return self._bbox

    @bounding_box.setter
    def bounding_box(self, new_bounding_box):
        self._bbox = new_bounding_box

    def get_bounding_box(self):
        return self.outer_contour3d._bounding_box()

    def face_inside(self, face2):
        """
        verifies if a face is inside another face.
        It returns True if face2 is inside or False if the opposite
        """

        if self.surface3d.is_coincident(face2.surface3d):
            self_contour2d = self.outer_contour3d.to_2d(
                self.surface3d.frame.origin, self.surface3d.frame.u, self.surface3d.frame.v)
            face2_contour2d = face2.outer_contour3d.to_2d(
                self.surface3d.frame.origin, self.surface3d.frame.u, self.surface3d.frame.v)
            if self_contour2d.is_inside(face2_contour2d):
                return True
        return False

    def linesegment3d_inside(self, linesegement3d: volmdlr.edges.LineSegment3D):
        length = linesegement3d.length()
        points = [linesegement3d.point_at_abscissa(length * n / 200) for n in range(1, 199)]
        for point in points:
            if not self.point_belongs(point):
                return False

        return True

    # def average_center_point(self):
    #     """
    #     excluding holes
    #     """
    #     points = self.points
    #     nb = len(points)
    #     x = npy.sum([p[0] for p in points]) / nb
    #     y = npy.sum([p[1] for p in points]) / nb
    #     z = npy.sum([p[2] for p in points]) / nb
    #     return volmdlr.Point3D((x, y, z))

    def distance_to_point(self, point, return_other_point=False):
        # """
        # Only works if the surface is planar
        # TODO : this function does not take into account if Face has holes
        # """
        # On projette le point sur la surface plane
        # Si le point est à l'intérieur de la face,
        # on retourne la distance de projection
        # Si le point est à l'extérieur, on projette le point sur le plan
        # On calcule en 2D la distance entre la projection
        # et le polygone contour
        # On utilise le theroeme de Pythagore pour calculer
        # la distance minimale entre le point et le contour

        projected_pt = point.plane_projection3d(self.surface3d.frame.origin,
                                                self.surface3d.frame.u,
                                                self.surface3d.frame.v)
        projection_distance = point.point_distance(projected_pt)

        if self.point_belongs(projected_pt):
            if return_other_point:
                return projection_distance, projected_pt
            return projection_distance

        point_2D = point.to_2d(self.surface3d.frame.origin, self.surface3d.frame.u,
                               self.surface3d.frame.v)

        polygon2D = self.surface2d.outer_contour.to_polygon(angle_resolution=10)
        border_distance, other_point = polygon2D.point_border_distance(point_2D, return_other_point=True)

        other_point = self.surface3d.point2d_to_3d(volmdlr.Point2D(*other_point))

        if return_other_point:
            return (projection_distance ** 2 + border_distance ** 2) ** 0.5, \
                   other_point
        return (projection_distance ** 2 + border_distance ** 2) ** 0.5

    def minimum_distance_points_plane(self, other_plane_face,
                                      return_points=False):
        # """
        # Only works if the surface is planar
        # TODO : this function does not take into account if Face has holes
        # TODO : TRAITER LE CAS OU LA DISTANCE LA PLUS COURTE N'EST PAS D'UN SOMMET
        # """
        # On calcule la distance entre la face 1 et chaque point de la face 2
        # On calcule la distance entre la face 2 et chaque point de la face 1

        # if self.face_intersection(other_plane_face) is not None:
        #     return 0, None, None
        #
        # polygon1_points_3D = [volmdlr.Point3D(p.vector) for p in
        #                       self.contours3d[0].tessel_points]
        # polygon2_points_3D = [volmdlr.Point3D(p.vector) for p in
        #                       other_plane_face.contours3d[0].tessel_points]
        #
        # distances = []
        # if not return_points:
        #     d_min = other_plane_face.distance_to_point(polygon1_points_3D[0])
        #     for point1 in polygon1_points_3D[1:]:
        #         d = other_plane_face.distance_to_point(point1)
        #         if d < d_min:
        #             d_min = d
        #     for point2 in polygon2_points_3D:
        #         d = self.distance_to_point(point2)
        #         if d < d_min:
        #             d_min = d
        #     return d_min
        #
        # else:
        #     for point1 in polygon1_points_3D:
        #         d, other_point = other_plane_face.distance_to_point(
        #             point1,
        #             return_other_point=True)
        #         distances.append((d, point1, other_point))
        #     for point2 in polygon2_points_3D:
        #         d, other_point = self.distance_to_point(
        #             point2,
        #             return_other_point=True
        #         )
        #         distances.append((d, point2, other_point))
        #
        # d_min, point_min, other_point_min = distances[0]
        # for distance in distances[1:]:
        #     if distance[0] < d_min:
        #         d_min = distance[0]
        #         point_min = distance[1]
        #         other_point_min = distance[2]
        #
        # return point_min, other_point_min

        min_distance = math.inf
        for edge1 in self.outer_contour3d.primitives:
            for edge2 in other_plane_face.outer_contour3d.primitives:
                dist = edge1.minimum_distance(edge2,
                                              return_points=return_points)
                if return_points:
                    if dist[0] < min_distance:
                        min_distance = dist[0]
                        p1, p2 = dist[1], dist[2]
                else:
                    if dist < min_distance:
                        min_distance = dist
        if return_points:
            return min_distance, p1, p2
        else:
            return min_distance

    def edge_intersections(self, edge):
        intersections = []
        linesegment = vme.LineSegment3D(edge.start, edge.end)
        for surface3d_inter in self.surface3d.linesegment_intersections(linesegment):
            point2d = self.surface3d.point3d_to_2d(surface3d_inter)
            if self.surface2d.point_belongs(point2d):
                if surface3d_inter not in intersections:
                    intersections.append(surface3d_inter)
        if not intersections:
            for point in [edge.start, edge.end]:
                if self.point_belongs(point):

                    if point not in intersections:
                        intersections.append(point)
            for prim in self.outer_contour3d.primitives:
                intersection = prim.linesegment_intersection(edge)
                if intersection is not None:
                    if intersection not in intersections:
                        intersections.append(intersection)
        return intersections

    def face_intersections_outer_contour(self, face2):
        intersections = []
        for edge1 in self.outer_contour3d.primitives:
            intersection_points = face2.edge_intersections(edge1)
            if intersection_points:
                for point in intersection_points:
                    if point not in intersections:
                        intersections.append(point)

        return intersections

    def face_intersections_inner_contours(self, face2):
        intersections = []
        for inner_contour2d in face2.surface2d.inner_contours:
            inner_contour3d = face2.surface3d.contour2d_to_3d(inner_contour2d)
            for inner_edge2 in inner_contour3d.primitives:
                intersection_points = self.edge_intersections(inner_edge2)
                if intersection_points:
                    for point in intersection_points:
                        if point not in intersections:
                            intersections.append(point)

        return intersections

    def validate_inner_contour_intersections(self, intersections, face2=None):
        intersection_primitives = []
        for point1, point2 in combinations(intersections, 2):
            if point1 != point2:
                line_segment3d = volmdlr.edges.LineSegment3D(point1, point2)
                if self.linesegment3d_inside(line_segment3d) and line_segment3d not in intersection_primitives:
                    if face2 is not None:
                        if face2.linesegment3d_inside(line_segment3d):
                            intersection_primitives.append(line_segment3d)
                    else:
                        intersection_primitives.append(line_segment3d)
        return intersection_primitives

    def get_face_intersections(self, face2):
        intersections = []
        if face2.surface2d.inner_contours:
            intersections.extend(self.face_intersections_inner_contours(face2))
        if self.surface2d.inner_contours:
            intersections.extend(face2.face_intersections_inner_contours(self))
        face2_intersections = face2.face_intersections_outer_contour(self)
        self_face_intersections = self.face_intersections_outer_contour(face2)
        for point in self_face_intersections + face2_intersections:
            if point not in intersections:
                intersections.append(point)
        return intersections

    def validate_face_intersections(self, face2, intersections: List[volmdlr.Point3D]):
        if len(intersections) > 1:
            if intersections[0] == intersections[1]:
                return []
            if self.surface2d.inner_contours:
                intersection_primitives = self.validate_inner_contour_intersections(intersections, face2)
            elif face2.surface2d.inner_contours:
                intersection_primitives = face2.validate_inner_contour_intersections(intersections, self)
            elif len(intersections) > 2:
                intersection_primitives = self.validate_inner_contour_intersections(intersections, face2)
                if not intersections:
                    raise NotImplementedError
            else:
                intersection_primitives = [volmdlr.edges.LineSegment3D(
                    intersections[0], intersections[1])]
            intersection_wires = [volmdlr.wires.Wire3D([primitive])
                                  for primitive in intersection_primitives]
            return intersection_wires
        return []

    def face_intersections(self, face2, tol=1e-6) -> List[volmdlr.wires.Wire3D]:
        # """
        # Only works if the surface is planar
        # TODO : this function does not take into account if Face has more than one hole
        # """

        bbox1 = self.bounding_box
        bbox2 = face2.bounding_box
        if not bbox1.bbox_intersection(bbox2) and \
                bbox1.distance_to_bbox(bbox2) >= tol:
            return []
        if self.face_inside(face2) or face2.face_inside(self):
            return []
        intersections = self.get_face_intersections(face2)
        valid_intersections = self.validate_face_intersections(face2, intersections)
        return valid_intersections

    def minimum_distance(self, other_face, return_points=False):
        if other_face.__class__ is CylindricalFace3D:
            p1, p2 = other_face.minimum_distance_points_cyl(self)
            if return_points:
                return p1.point_distance(p2), p1, p2
            else:
                return p1.point_distance(p2)

        if other_face.__class__ is PlaneFace3D:
            if return_points:
                dist, p1, p2 = self.minimum_distance_points_plane(other_face,
                                                                  return_points=return_points)
                return dist, p1, p2
            else:
                dist = self.minimum_distance_points_plane(other_face,
                                                          return_points=return_points)
                return dist

        if other_face.__class__ is ToroidalFace3D:
            p1, p2 = other_face.minimum_distance_points_plane(self)
            if return_points:
                return p1.point_distance(p2), p1, p2
            else:
                return p1.point_distance(p2)

        else:
            return NotImplementedError

    def inner_contours_recalculation(self, inner_contour, spliting_points, spliting_points_and_cutting_contour,
                                     connectig_to_outer_contour):
        """
        Verifies if there is a cutting contours from face intersections connected to an inner contour at the two ends,
        if true this inner contour is updated with this cutting contour
        :param inner_contour: inner contour
        :param spliting_points: current inner contour spliting points
        :param spliting_points_and_cutting_contour: dictionnary containing all spliting points and
        the corresponding cutting contour
        :param connectig_to_outer_contour: list of the cutting contours connected to the outer contour
        :return: spliting points to be removed from list of spliting points and current inner contour updated
        """
        j = self.surface2d.inner_contours.index(inner_contour)
        remove_spliting_points = []
        remove_cutting_contour = []
        for point1, point2 in zip(spliting_points[:-1], spliting_points[1:]):
            if spliting_points_and_cutting_contour[point1] not in connectig_to_outer_contour and \
                    spliting_points_and_cutting_contour[point2] not in connectig_to_outer_contour and \
                    spliting_points_and_cutting_contour[point1] == spliting_points_and_cutting_contour[point2]:
                remove_cutting_contour.append(spliting_points_and_cutting_contour[point1])
                remove_spliting_points.extend([point1, point2])
                primitives1 = inner_contour.extract_with_points(point1, point2, True) + \
                    spliting_points_and_cutting_contour[point1].primitives
                primitives2 = inner_contour.extract_with_points(point1, point2, False) + \
                    spliting_points_and_cutting_contour[point1].primitives
                contour1 = volmdlr.wires.Contour2D(primitives1).order_contour()
                contour2 = volmdlr.wires.Contour2D(primitives2).order_contour()
                if contour1.is_inside(inner_contour):
                    self.surface2d.inner_contours[j] = contour1
                    inner_contour = self.surface2d.inner_contours[j]
                    remove_spliting_points.extend([point1, point2])
                elif contour2.is_inside(inner_contour):
                    self.surface2d.inner_contours[j] = contour2
                    inner_contour = self.surface2d.inner_contours[j]
                    remove_spliting_points.extend([point1, point2])
        return remove_spliting_points, inner_contour, remove_cutting_contour

    @staticmethod
    def get_connecting_contour(lists_primitives, inner_primitives):
        """
        Find which contour from resulting inner contour spliting is connected to saved cutting_contours
        :param lists_primitives: saved cutting contours
        :param inner_primitives: splited inner contour
        :return: updated saved cutting contours
        """
        if not lists_primitives:
            lists_primitives.extend(inner_primitives)
            return lists_primitives
        new_list_primitives = lists_primitives[:]
        for i, list_prim in enumerate(lists_primitives):
            if any(prim in list_prim for prim in inner_primitives):
                new_primitives = list_prim + [prim for prim in inner_primitives if prim not in list_prim]
                new_list_primitives[i] = new_primitives
                break
        lists_primitives = new_list_primitives[:]
        return lists_primitives

    def select_face_intersecting_primitives(self, dict_intersecting_combinations):
        """
        Select face intersecting primitives from a dictionary containing all intersection combinations
        :param dict_intersecting_combinations: dictionary containing all intersection combinations
        :return: list of intersecting primitives for current face
        """
        face_intersecting_primitives2d = []
        for intersecting_combination in dict_intersecting_combinations.keys():
            if self in intersecting_combination:
                for intersection_wire in dict_intersecting_combinations[intersecting_combination]:
                    if len(intersection_wire.primitives) != 1:
                        raise NotImplementedError
                    primitive2 = intersection_wire.primitives[0]
                    primitive2_2d = self.surface3d.contour3d_to_2d(primitive2)
                    if not self.surface2d.outer_contour.primitive_over_contour(primitive2_2d, tol=1e-7):
                        face_intersecting_primitives2d.append(primitive2_2d)
        return face_intersecting_primitives2d

    @staticmethod
    def updated_dictionnaries_cutting_contours(remove_spliting_points, remove_cutting_contour, spliting_points,
                                               dict_cutting_contour_intersections, old_inner_contour,
                                               new_inner_contour, list_cutting_contours,
                                               dict_inner_contour_intersections,
                                               inner_contours_connected_cutting_contour):
        for remove_point in remove_spliting_points:
            if remove_point in spliting_points:
                spliting_points.remove(remove_point)
            if remove_point in dict_cutting_contour_intersections:
                del dict_cutting_contour_intersections[remove_point]
        del dict_inner_contour_intersections[old_inner_contour]
        dict_inner_contour_intersections[new_inner_contour] = spliting_points
        for contour in remove_cutting_contour:
            if contour in list_cutting_contours:
                list_cutting_contours.remove(contour)
            if contour in inner_contours_connected_cutting_contour:
                del inner_contours_connected_cutting_contour[contour]
        for cutting_contour, innr_cntrs in inner_contours_connected_cutting_contour.items():
            if old_inner_contour in innr_cntrs:
                inner_contours_connected_cutting_contour[cutting_contour].remove(old_inner_contour)
                inner_contours_connected_cutting_contour[cutting_contour].append(new_inner_contour)
        return (dict_cutting_contour_intersections, dict_inner_contour_intersections,
                inner_contours_connected_cutting_contour, list_cutting_contours)

    def dictionnaries_cutting_contours(self, list_cutting_contours, connectig_to_outer_contour):
        inner_contours_connected_cutting_contour = {}
        dict_inner_contour_intersections = {}
        dict_cutting_contour_intersections = {}
        for inner_contour in self.surface2d.inner_contours:
            if not inner_contour.edge_polygon.is_trigo():
                inner_contour.invert_inplace()
            dict_inner_contour_intersections[inner_contour] = []
            for cutting_contour in list_cutting_contours:
                inner_contour_intersections = inner_contour.contour_intersections(cutting_contour)
                if inner_contour_intersections:
                    dict_inner_contour_intersections[inner_contour].extend(inner_contour_intersections)
                    if cutting_contour not in inner_contours_connected_cutting_contour:
                        inner_contours_connected_cutting_contour[cutting_contour] = [inner_contour]
                    else:
                        inner_contours_connected_cutting_contour[cutting_contour].append(inner_contour)
                for intersection in inner_contour_intersections:
                    dict_cutting_contour_intersections[intersection] = cutting_contour
            spliting_points = dict_inner_contour_intersections[inner_contour]
            spliting_points = list(sorted(
                spliting_points, key=lambda point, ic=inner_contour: ic.abscissa(point)))
            remove_spliting_points, new_inner_contour, remove_cutting_contour = self.inner_contours_recalculation(
                inner_contour, spliting_points, dict_cutting_contour_intersections, connectig_to_outer_contour)
            (dict_cutting_contour_intersections, dict_inner_contour_intersections,
             inner_contours_connected_cutting_contour, list_cutting_contours) = \
                self.updated_dictionnaries_cutting_contours(remove_spliting_points, remove_cutting_contour,
                                                            spliting_points, dict_cutting_contour_intersections,
                                                            inner_contour, new_inner_contour, list_cutting_contours,
                                                            dict_inner_contour_intersections,
                                                            inner_contours_connected_cutting_contour)
            inner_contour = new_inner_contour
        return (inner_contours_connected_cutting_contour, dict_inner_contour_intersections,
                dict_cutting_contour_intersections, list_cutting_contours)

    @staticmethod
    def inner_contour_cutting_points(inner_contour_spliting_points, cutting_contour):
        """
        Searches the inner contour points where it must be cutted
        :param inner_contour_spliting_points: all points os intersection with this inner contour
        :param cutting_contour: first cutting contour being used to cut inner contour
        :return: point1, point2
        """
        if cutting_contour.primitives[0].start in inner_contour_spliting_points:
            index_point1 = inner_contour_spliting_points.index(cutting_contour.primitives[0].start)
        else:
            index_point1 = inner_contour_spliting_points.index(cutting_contour.primitives[-1].end)
        if index_point1 != len(inner_contour_spliting_points) - 1:
            index_point2 = index_point1 + 1
        else:
            index_point2 = 0
        point1 = inner_contour_spliting_points[index_point1]
        point2 = inner_contour_spliting_points[index_point2]
        return point1, point2

    @staticmethod
    def is_inside_portion(cutting_contour, inner_contour_spliting_points1, inner_contour_spliting_points2):
        """
        For multiple inner contour intersections with cutting contours, defines if we get the inside or outside portion
        of the inner contour pair
        :param cutting_contour: cutting_contour cutting the two inner contours
        :param inner_contour_spliting_points1: spliting points for contour1
        :param inner_contour_spliting_points2: spliting points for contour1
        :return:
        """
        if (cutting_contour.primitives[0].start != inner_contour_spliting_points1[-1] and
            cutting_contour.primitives[-1].end != inner_contour_spliting_points2[-1]) or \
                (cutting_contour.primitives[0].start != inner_contour_spliting_points2[-1] and
                 cutting_contour.primitives[-1].end != inner_contour_spliting_points2[-1]):
            is_inside1 = True
            is_inside2 = False
        elif (cutting_contour.primitives[0].start == inner_contour_spliting_points1[-1] and
              cutting_contour.primitives[-1].end == inner_contour_spliting_points2[-1]):
            is_inside1 = True
            is_inside2 = False
        elif (cutting_contour.primitives[0].start != inner_contour_spliting_points1[-1] and
              cutting_contour.primitives[-1].end == inner_contour_spliting_points2[-1]) or \
                (cutting_contour.primitives[0].start == inner_contour_spliting_points1[-1] and
                 cutting_contour.primitives[-1].end != inner_contour_spliting_points2[-1]):
            is_inside1 = True
            is_inside2 = True
        else:
            raise NotImplementedError
        return is_inside1, is_inside2

    def get_inner_contours_cutting_primitives(self, list_cutting_contours, connectig_to_outer_contour):
        """
        Gets cutting primitives connected to face inner_contours
        :param list_cutting_contours: list of contours for resulting from intersection with other faces
        :param connectig_to_outer_contour: list of contours from list_cutting_contours connected to the outer contour
        and not to any outer contour
        :return: lists for final face cutting primitives
        """
        (inner_contours_connected_cutting_contour, dict_inner_contour_intersections,
         dict_cutting_contour_intersections, list_cutting_contours) = self.dictionnaries_cutting_contours(
            list_cutting_contours, connectig_to_outer_contour)
        valid_cutting_contours = []
        list_primitives1 = []
        list_primitives2 = []
        used_cutting_contours = []
        used_inner_contour = []
        for cutting_contour, inner_contours in inner_contours_connected_cutting_contour.items():
            primitives1 = []
            primitives2 = []
            if len(inner_contours) == 1:
                if all(dict_cutting_contour_intersections[inters] in connectig_to_outer_contour for inters in
                       dict_inner_contour_intersections[inner_contours[0]]) and cutting_contour not in \
                        used_cutting_contours and inner_contours[0] not in used_inner_contour:
                    inner_contour_spliting_points = dict_inner_contour_intersections[inner_contours[0]]
                    inner_contour_spliting_points = list(sorted(
                        inner_contour_spliting_points, key=lambda point, ic=inner_contours[0]: ic.abscissa(point)))

                    point1, point2 = self.inner_contour_cutting_points(inner_contour_spliting_points, cutting_contour)
                    primitives1.extend(inner_contours[0].extract_with_points(point1, point2, True))
                    primitives2.extend(inner_contours[0].extract_with_points(point1, point2, False))
                    if sum(prim.length() for prim in primitives2) > sum(prim.length() for prim in primitives1):
                        primitives1, primitives2 = primitives2, primitives1
                    primitives1.extend(dict_cutting_contour_intersections[point2].primitives +
                                       cutting_contour.primitives[:])
                    used_cutting_contours.extend([cutting_contour,
                                                  dict_cutting_contour_intersections[point2]])
                    used_inner_contour.append(inner_contours[0])
                    list_primitives1.append(primitives1)
                    list_primitives2.append(primitives2)
                elif cutting_contour not in valid_cutting_contours:
                    valid_cutting_contours.append(cutting_contour)
            elif len(inner_contours) == 2:
                inner_contour_spliting_points1 = dict_inner_contour_intersections[inner_contours[0]]
                inner_contour_spliting_points2 = dict_inner_contour_intersections[inner_contours[1]]
                inner_contour_spliting_points1 = list(sorted(
                    inner_contour_spliting_points1, key=lambda point, ic=inner_contours[0]: ic.abscissa(point)))
                inner_contour_spliting_points2 = list(sorted(
                    inner_contour_spliting_points2, key=lambda point, ic=inner_contours[1]: ic.abscissa(point)))
                inside1, inside2 = self.is_inside_portion(cutting_contour, inner_contour_spliting_points1,
                                                          inner_contour_spliting_points2)
                primitives1.extend(cutting_contour.primitives[:])
                contour_used = False
                for inner_contour, inner_contour_spliting_points, inside in zip(
                        inner_contours, [inner_contour_spliting_points1, inner_contour_spliting_points2],
                        [inside1, inside2]):
                    if inner_contour in used_inner_contour:
                        contour_used = True
                        continue
                    point1, point2 = self.inner_contour_cutting_points(inner_contour_spliting_points, cutting_contour)
                    primitives1.extend(inner_contour.extract_with_points(point1, point2, inside))
                    primitives1.extend(dict_cutting_contour_intersections[point2].primitives)
                    primitives2.extend(inner_contour.extract_with_points(point1, point2, not inside))
                    used_cutting_contours.extend([cutting_contour, dict_cutting_contour_intersections[point2]])
                if contour_used:
                    list_primitives1 = self.get_connecting_contour(list_primitives1, primitives1)
                else:
                    list_primitives1.append(primitives1)
                list_primitives2.append(primitives2)
                used_inner_contour.extend(inner_contours)
            else:
                raise NotImplementedError
        valid_cutting_contours = [contour for contour in valid_cutting_contours
                                  if contour not in used_cutting_contours]
        new_cutting_contours = [volmdlr.wires.Contour2D(list_prim).order_contour()
                                for list_prim in list_primitives1]
        for list_prim in list_primitives2:
            new_cutting_contours.extend(volmdlr.wires.Contour2D.contours_from_edges(list_prim))
        return new_cutting_contours, valid_cutting_contours

    def get_face_cutting_contours(self, dict_intersecting_combinations):
        """
        get all contours cutting the face, resultig from multiple faces intersections
        :param dict_intersecting_combinations: dictionary containing as keys the combination of intersecting faces
        and as the values the resulting primitive from the intersection of these two faces
        return a list all contours cutting one particular face
        """
        face_intersecting_primitives2d = self.select_face_intersecting_primitives(dict_intersecting_combinations)
        if not face_intersecting_primitives2d:
            return []
        list_cutting_contours = volmdlr.wires.Contour2D.contours_from_edges(face_intersecting_primitives2d[:])
        if self.surface2d.inner_contours:
            valid_cutting_contours = []
            connectig_to_outer_contour = []
            for cutting_contour in list_cutting_contours:
                if (self.surface2d.outer_contour.point_over_contour(cutting_contour.primitives[0].start) and
                    self.surface2d.outer_contour.point_over_contour(cutting_contour.primitives[-1].end)) or \
                        cutting_contour.primitives[0].start == cutting_contour.primitives[-1].end:
                    valid_cutting_contours.append(cutting_contour)
                if self.surface2d.outer_contour.contour_intersections(cutting_contour):
                    connectig_to_outer_contour.append(cutting_contour)
            if len(valid_cutting_contours) == len(list_cutting_contours):
                return valid_cutting_contours
            for cutting_contour in valid_cutting_contours:
                list_cutting_contours.remove(cutting_contour)
            new_cutting_contours, cutting_contours = self.get_inner_contours_cutting_primitives(
                list_cutting_contours, connectig_to_outer_contour)
            return valid_cutting_contours + new_cutting_contours + cutting_contours

        return list_cutting_contours

    def get_open_contour_divided_faces_inner_contours(self, new_faces_contours):
        """
        If there is any inner contour, verifies which ones belong to the new divided faces from
        an open cutting contour
        :param new_faces_contours: new faces outer contour
        :return: valid_new_faces_contours, valid_new_faces_contours
        """
        valid_new_faces_contours = []
        valid_inner_contours = []
        for new_face_contour in new_faces_contours:
            for inner_contour in self.surface2d.inner_contours:
                if new_face_contour.is_superposing(inner_contour):
                    break
            else:
                if new_face_contour not in valid_new_faces_contours:
                    inner_contours = []
                    for inner_contour in self.surface2d.inner_contours:
                        if new_face_contour.is_inside(inner_contour):
                            inner_contours.append(inner_contour)
                    valid_new_faces_contours.append(new_face_contour)
                    valid_inner_contours.append(inner_contours)
        return valid_new_faces_contours, valid_inner_contours

    @staticmethod
    def get_closed_contour_divided_faces_inner_contours(list_faces, new_contour):
        """
        If there is any inner contour, verifies which ones belong to the new divided faces from
        a closed cutting contour
        :param list_faces: list of new faces
        :param new_contour: current new face outer contour
        :return: a list of new faces with its inner contours
        """
        new_list_faces = []
        for new_face in list_faces:
            if new_face.surface2d.outer_contour.is_inside(new_contour):
                inner_contours1 = []
                inner_contours2 = []
                if not new_face.surface2d.inner_contours:
                    new_face.surface2d.inner_contours = [new_contour]
                    break
                new_contour_not_sharing_primitives = True
                for i, inner_contour in enumerate(new_face.surface2d.inner_contours):
                    if new_contour.is_inside(inner_contour):
                        if any(inner_contour.primitive_over_contour(prim)
                               for prim in new_contour.primitives):
                            new_face.surface2d.inner_contours[i] = new_contour
                            break
                        inner_contours2.append(inner_contour)
                    elif not any(inner_contour.primitive_over_contour(prim) for prim in
                                 new_contour.primitives):
                        inner_contours1.append(inner_contour)
                    else:
                        new_contour_not_sharing_primitives = False
                else:
                    surf3d = new_face.surface3d
                    if inner_contours1:
                        if new_contour_not_sharing_primitives:
                            inner_contours1.append(new_contour)
                            new_face.surface2d.inner_contours = inner_contours1
                            break
                        surf2d = Surface2D(new_face.surface2d.outer_contour, inner_contours1)
                        new_plane = PlaneFace3D(surf3d, surf2d)
                        new_list_faces.append(new_plane)
                    if inner_contours2:
                        new_list_faces.append(
                            PlaneFace3D(surf3d, Surface2D(new_contour, inner_contours2)))
        return new_list_faces

    def divide_face_with_open_cutting_contours(self, list_open_cutting_contours, inside):
        """
        :param list_open_cutting_contours: list containing the open cutting contours
        :param inside: inside portion
        :type inside: bool
        :return: list divided faces
        """
        list_faces = []
        if not self.surface2d.outer_contour.edge_polygon.is_trigo():
            self.surface2d.outer_contour.invert_inplace()
        new_faces_contours = self.surface2d.outer_contour.divide(list_open_cutting_contours, inside)
        new_inner_contours = len(new_faces_contours) * [[]]
        if self.surface2d.inner_contours:
            new_faces_contours, new_inner_contours = self.get_open_contour_divided_faces_inner_contours(
                new_faces_contours)
        for contour, inner_contours in zip(new_faces_contours, new_inner_contours):
            new_face = PlaneFace3D(self.surface3d, Surface2D(contour, inner_contours))
            list_faces.append(new_face)
        return list_faces

    def divide_face_with_closed_cutting_contours(self, list_closed_cutting_contours, list_faces):
        """
        :param list_closed_cutting_contours: list containing the closed cutting contours
        :param list_faces: list of already divided faces
        :return: list divided faces
        """
        for new_contour in list_closed_cutting_contours:
            if len(new_contour.primitives) >= 3 and \
                    new_contour.primitives[0].start == new_contour.primitives[-1].end:
                inner_contours1 = [new_contour]
                inner_contours2 = []
                if list_faces:
                    new_list_faces = self.get_closed_contour_divided_faces_inner_contours(list_faces, new_contour)
                    list_faces = list_faces + new_list_faces
                    continue
                for inner_contour in self.surface2d.inner_contours:
                    if new_contour.is_inside(inner_contour):
                        inner_contours2.append(inner_contour)
                        continue
                    inner_contours1.append(inner_contour)
                surf3d = self.surface3d
                surf2d = Surface2D(self.surface2d.outer_contour, inner_contours1)
                new_plane = PlaneFace3D(surf3d, surf2d)
                list_faces.append(new_plane)
                list_faces.append(PlaneFace3D(surf3d, Surface2D(new_contour, inner_contours2)))
                continue
            surf3d = self.surface3d
            surf2d = Surface2D(self.surface2d.outer_contour, [])
            new_plane = PlaneFace3D(surf3d, surf2d)
            list_faces.append(new_plane)
        return list_faces

    def divide_face(self, list_cutting_contours: List[volmdlr.wires.Contour2D], inside):
        """
        :param list_cutting_contours: list of contours cutting the face
        :param inside: when extracting a contour from another contour. It defines the extracted
        contour as being between the two points if True and outside these points if False
        return a list new faces resulting from face division
        """
        list_faces = []
        list_open_cutting_contours = []
        list_closed_cutting_contours = []
        for cutting_contour in list_cutting_contours:
            if cutting_contour.primitives[0].start != cutting_contour.primitives[-1].end:
                list_open_cutting_contours.append(cutting_contour)
                continue
            list_closed_cutting_contours.append(cutting_contour)
        if list_open_cutting_contours:
            list_faces = self.divide_face_with_open_cutting_contours(list_open_cutting_contours, inside)
        list_faces = self.divide_face_with_closed_cutting_contours(list_closed_cutting_contours, list_faces)
        return list_faces

    def is_adjacent(self, face2: Face3D):
        contour1 = self.outer_contour3d.to_2d(
            self.surface3d.frame.origin,
            self.surface3d.frame.u,
            self.surface3d.frame.v)
        contour2 = face2.outer_contour3d.to_2d(
            self.surface3d.frame.origin,
            self.surface3d.frame.u,
            self.surface3d.frame.v)
        if contour1.is_sharing_primitives_with(contour2, False):
            return True

    def is_intersecting(self, face2, list_coincident_faces=None, tol: float = 1e-6):
        """
        Verifies if two face are intersecting
        :param face2: face 2
        :param list_coincident_faces: list of coincident faces, if existent
        :param tol: tolerance for calculations
        :return: True if faces intersect, False otherwise
        """
        if list_coincident_faces is None:
            list_coincident_faces = []
        if (self.bounding_box.bbox_intersection(face2.bounding_box) or
            self.bounding_box.distance_to_bbox(face2.bounding_box) <= tol) and \
                (self, face2) not in list_coincident_faces:

            edge_intersections = []
            for prim1 in self.outer_contour3d.primitives + [prim for inner_contour in self.inner_contours3d
                                                            for prim in inner_contour.primitives]:
                edge_intersections = face2.edge_intersections(prim1)
                if edge_intersections:
                    return True
            if not edge_intersections:
                for prim2 in face2.outer_contour3d.primitives + [prim for inner_contour in face2.inner_contours3d
                                                                 for prim in inner_contour.primitives]:
                    edge_intersections = self.edge_intersections(prim2)
                    if edge_intersections:
                        return True

        return False

    @staticmethod
    def merge_faces(list_coincident_faces: List[Face3D]):
        valid_coicident_faces = list_coincident_faces[:]
        list_new_faces = []
        list_inner_contours = []
        merge_finished = False
        face0 = valid_coicident_faces[0]
        merged_contour = face0.outer_contour3d.to_2d(face0.surface3d.frame.origin,
                                                     face0.surface3d.frame.u,
                                                     face0.surface3d.frame.v)
        valid_coicident_faces.remove(face0)
        while not merge_finished:
            adjacent_faces = False
            list_inner_contours = []
            for face in valid_coicident_faces:
                adjacent_faces = False
                face_inside = False
                contour = face.outer_contour3d.to_2d(face0.surface3d.frame.origin,
                                                     face0.surface3d.frame.u,
                                                     face0.surface3d.frame.v)
                if contour.is_sharing_primitives_with(merged_contour):
                    merged_contour_results = merged_contour.union(contour)
                    merged_contour = merged_contour_results[0]
                    merged_inner_contours = merged_contour_results[1:]
                    list_inner_contours.extend(merged_inner_contours)
                    list_inner_contours.extend(face.surface2d.inner_contours)
                    valid_coicident_faces.remove(face)
                    adjacent_faces = True
                    break
                if merged_contour.is_inside(contour):
                    valid_coicident_faces.remove(face)
                    face_inside = True
                    break
            if not adjacent_faces and not face_inside and valid_coicident_faces:
                list_new_faces.append(
                    PlaneFace3D(face0.surface3d,
                                Surface2D(merged_contour.copy(),
                                          face0.surface2d.inner_contours +
                                          list_inner_contours)))
                merged_contour = \
                    valid_coicident_faces[0].outer_contour3d.to_2d(
                        face0.surface3d.frame.origin,
                        face0.surface3d.frame.u,
                        face0.surface3d.frame.v)
                valid_coicident_faces.remove(valid_coicident_faces[0])

            if not valid_coicident_faces:
                merge_finished = True
        list_new_faces.append(
            PlaneFace3D(face0.surface3d,
                        Surface2D(merged_contour,
                                  face0.surface2d.inner_contours +
                                  list_inner_contours)))
        return list_new_faces

    def set_operations_new_faces(self, intersecting_combinations,
                                 contour_extract_inside):
        self_copy = self.copy(deep=True)
        list_cutting_contours = self_copy.get_face_cutting_contours(
            intersecting_combinations)
        if not list_cutting_contours:
            return [self_copy]
        return self_copy.divide_face(list_cutting_contours, contour_extract_inside)

    def cut_by_coincident_face(self, face):
        """
        Cuts face1 with another coincident face2

        :param face: a face3d
        :type face: Face3D
        :return: a list of faces3d
        :rtype: List[Face3D]
        """

        if not self.surface3d.is_coincident(face.surface3d):
            raise ValueError('The faces are not coincident')

        if self.face_inside(face):
            return self.divide_face([face.surface2d.outer_contour], True)
        if face.is_inside(self):
            return face.divide_face([self.surface2d.outer_contour], True)

        outer_contour_1 = self.surface2d.outer_contour
        outer_contour_2 = self.surface3d.contour3d_to_2d(face.outer_contour3d)

        inner_contours = self.surface2d.inner_contours
        inner_contours.extend([self.surface3d.contour3d_to_2d(
            contour) for contour in face.inner_contours3d])

        contours = outer_contour_1.cut_by_wire(outer_contour_2)

        surfaces = []
        for contour in contours:
            inners = []
            for inner_c in inner_contours:
                if contour.is_inside(inner_c):
                    inners.append(inner_c)
            surfaces.append(Surface2D(contour, inners))

        return [self.__class__(self.surface3d, surface2d) for surface2d in surfaces]


class Triangle3D(PlaneFace3D):
    """
    :param point1: The first point
    :type point1: volmdlr.Point3D
    :param point2: The second point
    :type point2: volmdlr.Point3D
    :param point3: The third point
    :type point3: volmdlr.Point3D
    """
    _standalone_in_db = False

    # _generic_eq = True
    # _non_serializable_attributes = ['bounding_box', 'polygon2D']
    # _non_data_eq_attributes = ['name', 'bounding_box', 'outer_contour3d',
    #                       'inner_contours3d']
    # _non_data_hash_attributes = []

    def __init__(self, point1: volmdlr.Point3D, point2: volmdlr.Point3D,
                 point3: volmdlr.Point3D, alpha=1, color=None, name: str = ''):
        self.point1 = point1
        self.point2 = point2
        self.point3 = point3
        self.points = [self.point1, self.point2, self.point3]
        self.color = color
        self.alpha = alpha
        self.name = name

        self._utd_surface3d = False
        self._utd_surface2d = False
        self._bbox = None
        # self.bounding_box = self._bounding_box()

        DessiaObject.__init__(self, name=name)

        # Don't use inheritence for performance: class method fakes face3D behavior
        # Face3D.__init__(self,
        #                 surface3d=plane3d,
        #                 surface2d=surface2d,
        #                 name=name)

    def _data_hash(self):
        """
        Using point approx hash to speed up
        """
        return self.point1.approx_hash() + self.point2.approx_hash() + self.point3.approx_hash()

    def _data_eq(self, other_object):
        if other_object.__class__.__name__ != self.__class__.__name__:
            return False
        self_set = set([self.point1, self.point2, self.point3])
        other_set = set([other_object.point1, other_object.point2, other_object.point3])
        if self_set != other_set:
            return False
        return True

    @property
    def bounding_box(self):
        if not self._bbox:
            self._bbox = self.get_bounding_box()
        return self._bbox

    @bounding_box.setter
    def bounding_box(self, new_bouding_box):
        self._bbox = new_bouding_box

    def get_bounding_box(self):
        return volmdlr.core.BoundingBox.from_points([self.point1,
                                                     self.point2,
                                                     self.point3])

    @property
    def surface3d(self):
        if not self._utd_surface3d:
            self._surface3d = Plane3D.from_3_points(self.point1, self.point2, self.point3)
            self._utd_surface3d = True
        return self._surface3d

    @property
    def surface2d(self):
        if not self._utd_surface2d:
            plane3d = self.surface3d
            contour3d = volmdlr.wires.Contour3D([vme.LineSegment3D(self.point1, self.point2),
                                                 vme.LineSegment3D(self.point2, self.point3),
                                                 vme.LineSegment3D(self.point3, self.point1)])

            contour2d = contour3d.to_2d(plane3d.frame.origin,
                                        plane3d.frame.u, plane3d.frame.v)

            self._surface2d = Surface2D(outer_contour=contour2d, inner_contours=[])

            self._utd_surface2d = True
        return self._surface2d

    def to_dict(self, use_pointers: bool = False, memo=None, path: str = '#'):
        dict_ = DessiaObject.base_dict(self)
        dict_['point1'] = self.point1.to_dict()
        dict_['point2'] = self.point2.to_dict()
        dict_['point3'] = self.point3.to_dict()
        dict_['name'] = self.name

        return dict_

    @classmethod
    def dict_to_object(cls, dict_, global_dict=None, pointers_memo: Dict[str, Any] = None, path: str = '#'):
        point1 = volmdlr.Point3D.dict_to_object(dict_['point1'])
        point2 = volmdlr.Point3D.dict_to_object(dict_['point2'])
        point3 = volmdlr.Point3D.dict_to_object(dict_['point3'])
        return cls(point1, point2, point3, dict_['name'])

    def area(self) -> float:
        """

        :return: area triangle
        :rtype: float

        Formula explained here: https://www.triangle-calculator.com/?what=vc

        """
        a = self.point1.point_distance(self.point2)
        b = self.point2.point_distance(self.point3)
        c = self.point3.point_distance(self.point1)

        semi_perimeter = (a + b + c) / 2

        try:
            # Area with Heron's formula
            area = math.sqrt(semi_perimeter * (semi_perimeter - a) * (semi_perimeter - b) * (semi_perimeter - c))
        except ValueError:
            area = 0

        return area

    def height(self):
        # Formula explained here: https://www.triangle-calculator.com/?what=vc
        # Basis = vector point1 to point2d
        return 2 * self.area() / self.point1.point_distance(self.point2)

    def frame_mapping(self, frame: volmdlr.Frame3D, side: str):
        """
        Changes frame_mapping and return a new Triangle3D
        side = 'old' or 'new'
        """
        np1 = self.point1.frame_mapping(frame, side)
        np2 = self.point2.frame_mapping(frame, side)
        np3 = self.point3.frame_mapping(frame, side)
        return self.__class__(np1, np2, np3, self.name)

    def frame_mapping_inplace(self, frame: volmdlr.Frame3D, side: str):
        """
        Changes frame_mapping and the object is updated inplace
        side = 'old' or 'new'
        """
        self.point1.frame_mapping_inplace(frame, side)
        self.point2.frame_mapping_inplace(frame, side)
        self.point3.frame_mapping_inplace(frame, side)
        new_bounding_box = self.get_bounding_box()
        self.bounding_box = new_bounding_box

    def copy(self, deep=True, memo=None):
        return Triangle3D(self.point1.copy(), self.point2.copy(), self.point3.copy(),
                          self.name)

    def triangulation(self):
        return vmd.DisplayMesh3D([vmd.Node3D.from_point(self.point1),
                                  vmd.Node3D.from_point(self.point2),
                                  vmd.Node3D.from_point(self.point3)],
                                 [(0, 1, 2)])

    def translation(self, offset: volmdlr.Vector3D):
        """
        Plane3D translation
        :param offset: translation vector
        :return: A new translated Plane3D
        """
        new_point1 = self.point1.translation(offset)
        new_point2 = self.point2.translation(offset)
        new_point3 = self.point3.translation(offset)

        new_triangle = Triangle3D(new_point1, new_point2, new_point3,
                                  self.alpha, self.color, self.name)
        return new_triangle

    def translation_inplace(self, offset: volmdlr.Vector3D):
        """
        Plane3D translation. Object is updated inplace
        :param offset: translation vector
        """
        self.point1.translation_inplace(offset)
        self.point2.translation_inplace(offset)
        self.point3.translation_inplace(offset)
        new_bounding_box = self.get_bounding_box()
        self.bounding_box = new_bounding_box

    def rotation(self, center: volmdlr.Point3D, axis: volmdlr.Vector3D,
                 angle: float):
        """
        Triangle3D rotation
        :param center: rotation center
        :param axis: rotation axis
        :param angle: angle rotation
        :return: a new rotated Triangle3D
        """
        new_point1 = self.point1.rotation(center, axis, angle)
        new_point2 = self.point2.rotation(center, axis, angle)
        new_point3 = self.point3.rotation(center, axis, angle)
        new_triangle = Triangle3D(new_point1, new_point2, new_point3,
                                  self.alpha, self.color, self.name)
        return new_triangle

    def rotation_inplace(self, center: volmdlr.Point3D, axis: volmdlr.Vector3D,
                         angle: float):
        """
        Triangle3D rotation. Object is updated inplace
        :param center: rotation center
        :param axis: rotation axis
        :param angle: rotation angle
        """
        self.point1.rotation_inplace(center, axis, angle)
        self.point2.rotation_inplace(center, axis, angle)
        self.point3.rotation_inplace(center, axis, angle)
        new_bounding_box = self.get_bounding_box()
        self.bounding_box = new_bounding_box

    def subdescription(self, resolution=0.01):
        frame = self.surface3d.frame
        pts2d = [pt.to_2d(frame.origin, frame.u, frame.v) for pt in self.points]

        t_poly2d = volmdlr.wires.ClosedPolygon2D(pts2d)

        xmin, xmax = min(pt.x for pt in pts2d), max(pt.x for pt in pts2d)
        ymin, ymax = min(pt.y for pt in pts2d), max(pt.y for pt in pts2d)

        nbx, nby = int(((xmax - xmin) / resolution) + 2), int(((ymax - ymin) / resolution) + 2)
        points_box = []
        for i in range(nbx):
            x = min(xmin + i * resolution, xmax)
            if x == xmin:
                x = xmin + 0.01 * resolution
            for j in range(nby):
                y = min(ymin + j * resolution, ymax)
                if y == ymin:
                    y = ymin + 0.01 * resolution
                points_box.append(volmdlr.Point2D(x, y))

        points = [pt.copy() for pt in self.points]
        for pt in points_box:
            if t_poly2d.point_belongs(pt):
                points.append(pt.to_3d(frame.origin, frame.u, frame.v))
            elif t_poly2d.point_over_contour(pt):
                points.append(pt.to_3d(frame.origin, frame.u, frame.v))

        return volmdlr.Vector3D.remove_duplicate(points)

    def subdescription_to_triangles(self, resolution=0.01):
        """
        This function will return a list of Triangle3D with resolution as max
        length of subtriangles side
        """

        frame = self.surface3d.frame
        pts2d = [pt.to_2d(frame.origin, frame.u, frame.v) for pt in self.points]

        t_poly2d = volmdlr.wires.ClosedPolygon2D(pts2d)

        sub_triangles2d = [t_poly2d]
        done = False
        while not done:
            triangles2d = []
            for t, subtri in enumerate(sub_triangles2d):
                ls_length = [ls.length() for ls in subtri.line_segments]
                ls_max = max(ls_length)

                if ls_max > resolution:
                    pos_ls_max = ls_length.index(ls_max)
                    taller = subtri.line_segments[pos_ls_max]
                    p1, p2 = taller.start, taller.end
                    p3 = list(set(subtri.points) - set([p1, p2]))[0]

                    pt_mid = (p1 + p2) / 2
                    new_triangles2d = [volmdlr.wires.ClosedPolygon2D([p1, pt_mid, p3]),
                                       volmdlr.wires.ClosedPolygon2D([p2, pt_mid, p3])]

                    triangles2d.extend(new_triangles2d)
                else:
                    triangles2d.append(subtri)

            if len(sub_triangles2d) == len(triangles2d):
                done = True
                break
            sub_triangles2d = triangles2d

        triangles3d = [Triangle3D(tri.points[0].to_3d(frame.origin, frame.u, frame.v),
                                  tri.points[1].to_3d(frame.origin, frame.u, frame.v),
                                  tri.points[2].to_3d(frame.origin, frame.u, frame.v)) for tri in sub_triangles2d]

        return triangles3d

    def middle(self):
        return (self.point1 + self.point2 + self.point3) / 3

    def normal(self):
        '''

        Returns
        -------
        normal to the face

        '''
        normal = self.surface3d.frame.w
        # vec12 = self.point2 - self.point1
        # vec13 = self.point3 - self.point1
        # normal  = vec12.cross(vec13)
        normal.normalize()
        return normal


class CylindricalFace3D(Face3D):
    """
    :param contours2d: The cylinder's contour2D
    :type contours2d: volmdlr.Contour2D
    :param cylindricalsurface3d: Information about the Cylinder
    :type cylindricalsurface3d: CylindricalSurface3D
    :param points: contours2d's point
    :type points: List of volmdlr.Point2D

    :Example:
        >>> contours2d is rectangular and will create a classic cylinder with x= 2*pi*radius, y=h
    """
    min_x_density = 5
    min_y_density = 1

    def __init__(self,
                 surface3d: CylindricalSurface3D,
                 surface2d: Surface2D,
                 name: str = ''):

        self.radius = surface3d.radius
        self.center = surface3d.frame.origin
        self.normal = surface3d.frame.w
        Face3D.__init__(self, surface3d=surface3d,
                        surface2d=surface2d,
                        name=name)
        self._bbox = None

    def copy(self, deep=True, memo=None):
        return CylindricalFace3D(self.surface3d.copy(), self.surface2d.copy(),
                                 self.name)

    @property
    def bounding_box(self):
        if not self._bbox:
            self._bbox = self.get_bounding_box()
        return self._bbox

    @bounding_box.setter
    def bounding_box(self, new_bouding_box):
        self._bbox = new_bouding_box

    def get_bounding_box(self):
        theta_min, theta_max, zmin, zmax = self.surface2d.outer_contour.bounding_rectangle().bounds()

        lower_center = self.surface3d.frame.origin + zmin * self.surface3d.frame.w
        upper_center = self.surface3d.frame.origin + zmax * self.surface3d.frame.w

        xmin, xmax = volmdlr.geometry.cos_image(theta_min, theta_max)
        ymin, ymax = volmdlr.geometry.sin_image(theta_min, theta_max)

        points = [(lower_center
                   + xmin * self.surface3d.radius * self.surface3d.frame.u
                   + ymin * self.surface3d.radius * self.surface3d.frame.v),
                  (lower_center
                   + xmax * self.surface3d.radius * self.surface3d.frame.u
                   + ymin * self.surface3d.radius * self.surface3d.frame.v),
                  (lower_center
                   + xmin * self.surface3d.radius * self.surface3d.frame.u
                   + ymax * self.surface3d.radius * self.surface3d.frame.v),
                  (lower_center
                   + xmax * self.surface3d.radius * self.surface3d.frame.u
                   + ymax * self.surface3d.radius * self.surface3d.frame.v),
                  (upper_center
                   + xmin * self.surface3d.radius * self.surface3d.frame.u
                   + ymin * self.surface3d.radius * self.surface3d.frame.v),
                  (upper_center
                   + xmax * self.surface3d.radius * self.surface3d.frame.u
                   + ymin * self.surface3d.radius * self.surface3d.frame.v),
                  (upper_center
                   + xmin * self.surface3d.radius * self.surface3d.frame.u
                   + ymax * self.surface3d.radius * self.surface3d.frame.v),
                  (upper_center
                   + xmax * self.surface3d.radius * self.surface3d.frame.u
                   + ymax * self.surface3d.radius * self.surface3d.frame.v)]

        return volmdlr.core.BoundingBox.from_points(points)

    def triangulation_lines(self, angle_resolution=5):
        theta_min, theta_max, zmin, zmax = self.surface2d.bounding_rectangle().bounds()
        delta_theta = theta_max - theta_min
        nlines = math.ceil(delta_theta * angle_resolution)
        lines = []
        for i in range(nlines):
            theta = theta_min + (i + 1) / (nlines + 1) * delta_theta
            lines.append(vme.Line2D(volmdlr.Point2D(theta, zmin),
                                    volmdlr.Point2D(theta, zmax)))
        return lines, []

    def range_closest(self, list_points):
        """
        This method has be edited as it was really bad coded:
            * parameter removed, use of self data instead
        """
        points_set = volmdlr.delete_double_point(list_points)
        points_set3D = CylindricalFace3D.points2d_to3d(None, [points_set],
                                                       self.radius, self.surface3d.frame)

        points_3dint = [points_set3D[0]]
        points_2dint = [points_set[0]]
        s = 1
        for k in range(1, len(points_set)):
            closest = points_set3D[s]
            while closest is None:
                s += 1
                closest = points_set3D[s]
            dist_min = (points_3dint[-1] - closest).norm()
            pos = s
            for i in range(s + 1, len(points_set3D)):
                close_test = points_set3D[i]
                if close_test is None:
                    continue
                else:
                    dist_test = (points_3dint[-1] - close_test).norm()
                    if dist_test <= dist_min:
                        dist_min = dist_test
                        closest = close_test
                        pos = i
            points_2dint.append(points_set[pos])
            points_set3D[pos] = None

        return points_2dint

    def minimum_maximum(self, contour2d, radius):
        points = contour2d.tessel_points
        min_h, min_theta = min(pt[1] for pt in points), min(pt[0] for pt in points)
        max_h, max_theta = max(pt[1] for pt in points), max(pt[0] for pt in points)

        return min_h, min_theta, max_h, max_theta

    def minimum_distance_points_cyl(self, other_cyl):
        r1, r2 = self.radius, other_cyl.radius
        min_h1, min_theta1, max_h1, max_theta1 = self.minimum_maximum(
            self.contours2d[0], r1)

        n1 = self.normal
        u1 = self.cylindricalsurface3d.frame.u
        v1 = self.cylindricalsurface3d.frame.v
        frame1 = volmdlr.Frame3D(self.center, u1, v1, n1)

        min_h2, min_theta2, max_h2, max_theta2 = self.minimum_maximum(
            other_cyl.contours2d[0], r2)

        n2 = other_cyl.normal
        u2 = other_cyl.cylindricalsurface3d.frame.u
        v2 = other_cyl.cylindricalsurface3d.frame.v
        frame2 = volmdlr.Frame3D(other_cyl.center, u2, v2, n2)
        # st2 = volmdlr.Point3D((r2*math.cos(min_theta2), r2*math.sin(min_theta2), min_h2))
        # start2 = frame2.old_coordinates(st2)

        w = other_cyl.center - self.center

        n1n1, n1u1, n1v1, n1n2, n1u2, n1v2 = n1.dot(n1), n1.dot(u1), n1.dot(
            v1), n1.dot(n2), n1.dot(u2), n1.dot(v2)
        u1u1, u1v1, u1n2, u1u2, u1v2 = u1.dot(u1), u1.dot(v1), u1.dot(
            n2), u1.dot(u2), u1.dot(v2)
        v1v1, v1n2, v1u2, v1v2 = v1.dot(v1), v1.dot(n2), v1.dot(u2), v1.dot(v2)
        n2n2, n2u2, n2v2 = n2.dot(n2), n2.dot(u2), n2.dot(v2)
        u2u2, u2v2, v2v2 = u2.dot(u2), u2.dot(v2), v2.dot(v2)

        w2, wn1, wu1, wv1, wn2, wu2, wv2 = w.dot(w), w.dot(n1), w.dot(
            u1), w.dot(v1), w.dot(n2), w.dot(u2), w.dot(v2)

        # x = (theta1, h1, theta2, h2)
        def distance_squared(x):
            return (n1n1 * (x[1] ** 2) + u1u1 * ((math.cos(x[0])) ** 2) * (
                    r1 ** 2) + v1v1 * ((math.sin(x[0])) ** 2) * (r1 ** 2)
                    + w2 + n2n2 * (x[3] ** 2) + u2u2 * (
                            (math.cos(x[2])) ** 2) * (r2 ** 2) + v2v2 * (
                            (math.sin(x[2])) ** 2) * (r2 ** 2)
                    + 2 * x[1] * r1 * math.cos(x[0]) * n1u1 + 2 * x[
                        1] * r1 * math.sin(x[0]) * n1v1 - 2 * x[1] * wn1
                    - 2 * x[1] * x[3] * n1n2 - 2 * x[1] * r2 * math.cos(
                        x[2]) * n1u2 - 2 * x[1] * r2 * math.sin(x[2]) * n1v2
                    + 2 * math.cos(x[0]) * math.sin(x[0]) * u1v1 * (
                            r1 ** 2) - 2 * r1 * math.cos(x[0]) * wu1
                    - 2 * r1 * x[3] * math.cos(
                        x[0]) * u1n2 - 2 * r1 * r2 * math.cos(x[0]) * math.cos(
                        x[2]) * u1u2
                    - 2 * r1 * r2 * math.cos(x[0]) * math.sin(
                        x[2]) * u1v2 - 2 * r1 * math.sin(x[0]) * wv1
                    - 2 * r1 * x[3] * math.sin(
                        x[0]) * v1n2 - 2 * r1 * r2 * math.sin(x[0]) * math.cos(
                        x[2]) * v1u2
                    - 2 * r1 * r2 * math.sin(x[0]) * math.sin(
                        x[2]) * v1v2 + 2 * x[3] * wn2 + 2 * r2 * math.cos(
                        x[2]) * wu2
                    + 2 * r2 * math.sin(x[2]) * wv2 + 2 * x[3] * r2 * math.cos(
                        x[2]) * n2u2 + 2 * x[3] * r2 * math.sin(x[2]) * n2v2
                    + 2 * math.cos(x[2]) * math.sin(x[2]) * u2v2 * (r2 ** 2))

        x01 = npy.array([(min_theta1 + max_theta1) / 2, (min_h1 + max_h1) / 2,
                         (min_theta2 + max_theta2) / 2, (min_h2 + max_h2) / 2])
        x02 = npy.array([min_theta1, (min_h1 + max_h1) / 2,
                         min_theta2, (min_h2 + max_h2) / 2])
        x03 = npy.array([max_theta1, (min_h1 + max_h1) / 2,
                         max_theta2, (min_h2 + max_h2) / 2])

        minimax = [(min_theta1, min_h1, min_theta2, min_h2),
                   (max_theta1, max_h1, max_theta2, max_h2)]

        res1 = scp.optimize.least_squares(distance_squared, x01,
                                          bounds=minimax)
        res2 = scp.optimize.least_squares(distance_squared, x02,
                                          bounds=minimax)
        res3 = scp.optimize.least_squares(distance_squared, x03,
                                          bounds=minimax)

        pt1 = volmdlr.Point3D(
            (r1 * math.cos(res1.x[0]), r1 * math.sin(res1.x[0]), res1.x[1]))
        p1 = frame1.old_coordinates(pt1)
        pt2 = volmdlr.Point3D(
            (r2 * math.cos(res1.x[2]), r2 * math.sin(res1.x[2]), res1.x[3]))
        p2 = frame2.old_coordinates(pt2)
        d = p1.point_distance(p2)
        result = res1

        res = [res2, res3]
        for couple in res:
            pttest1 = volmdlr.Point3D((r1 * math.cos(couple.x[0]),
                                       r1 * math.sin(couple.x[0]),
                                       couple.x[1]))
            pttest2 = volmdlr.Point3D((r2 * math.cos(couple.x[2]),
                                       r2 * math.sin(couple.x[2]),
                                       couple.x[3]))
            ptest1 = frame1.old_coordinates(pttest1)
            ptest2 = frame2.old_coordinates(pttest2)
            dtest = ptest1.point_distance(ptest2)
            if dtest < d:
                result = couple
                p1, p2 = ptest1, ptest2

        pt1_2d, pt2_2d = volmdlr.Point2D(
            (result.x[0], result.x[1])), volmdlr.Point2D(
            (result.x[2], result.x[3]))

        if not self.contours2d[0].point_belongs(pt1_2d):
            # Find the closest one
            points_contours1 = self.contours2d[0].tessel_points

            poly1 = volmdlr.ClosedPolygon2D(points_contours1)
            d1, new_pt1_2d = poly1.PointBorderDistance(pt1_2d,
                                                       return_other_point=True)
            pt1 = volmdlr.Point3D((r1 * math.cos(new_pt1_2d.vector[0]),
                                   r1 * math.sin(new_pt1_2d.vector[0]),
                                   new_pt1_2d.vector[1]))
            p1 = frame1.old_coordinates(pt1)

        if not other_cyl.contours2d[0].point_belongs(pt2_2d):
            # Find the closest one
            points_contours2 = other_cyl.contours2d[0].tessel_points

            poly2 = volmdlr.ClosedPolygon2D(points_contours2)
            d2, new_pt2_2d = poly2.PointBorderDistance(pt2_2d,
                                                       return_other_point=True)
            pt2 = volmdlr.Point3D((r2 * math.cos(new_pt2_2d.vector[0]),
                                   r2 * math.sin(new_pt2_2d.vector[0]),
                                   new_pt2_2d.vector[1]))
            p2 = frame2.old_coordinates(pt2)

        return p1, p2

    def minimum_distance_points_plane(self,
                                      planeface):  # Planeface with contour2D
        # ADD THE FACT THAT PLANEFACE.CONTOURS : [0] = contours totale, le reste = trous
        r = self.radius
        min_h1, min_theta1, max_h1, max_theta1 = self.minimum_maximum(
            self.contours2d[0], r)

        n1 = self.normal
        u1 = self.cylindricalsurface3d.frame.u
        v1 = self.cylindricalsurface3d.frame.v
        frame1 = volmdlr.Frame3D(self.center, u1, v1, n1)
        # st1 = volmdlr.Point3D((r*math.cos(min_theta1), r*math.sin(min_theta1), min_h1))
        # start1 = frame1.old_coordinates(st1)

        poly2d = planeface.polygon2D
        pfpoints = poly2d.points
        xmin, ymin = min(pt[0] for pt in pfpoints), min(pt[1] for pt in pfpoints)
        xmax, ymax = max(pt[0] for pt in pfpoints), max(pt[1] for pt in pfpoints)
        origin, vx, vy = planeface.plane.origin, planeface.plane.vectors[0], \
            planeface.plane.vectors[1]
        pf1_2d, pf2_2d = volmdlr.Point2D((xmin, ymin)), volmdlr.Point2D(
            (xmin, ymax))
        pf3_2d, pf4_2d = volmdlr.Point2D((xmax, ymin)), volmdlr.Point2D(
            (xmax, ymax))
        pf1, pf2 = pf1_2d.to_3d(origin, vx, vy), pf2_2d.to_3d(origin, vx, vy)
        pf3, _ = pf3_2d.to_3d(origin, vx, vy), pf4_2d.to_3d(origin, vx, vy)

        u, v = (pf3 - pf1), (pf2 - pf1)
        u.normalize()
        v.normalize()

        w = pf1 - self.center

        n1n1, n1u1, n1v1, n1u, n1v = n1.dot(n1), n1.dot(u1), n1.dot(
            v1), n1.dot(u), n1.dot(v)
        u1u1, u1v1, u1u, u1v = u1.dot(u1), u1.dot(v1), u1.dot(u), u1.dot(v)
        v1v1, v1u, v1v = v1.dot(v1), v1.dot(u), v1.dot(v)
        uu, uv, vv = u.dot(u), u.dot(v), v.dot(v)

        w2, wn1, wu1, wv1, wu, wv = w.dot(w), w.dot(n1), w.dot(u1), w.dot(
            v1), w.dot(u), w.dot(v)

        # x = (h, theta, x, y)
        def distance_squared(x):
            return (n1n1 * (x[0] ** 2) + ((math.cos(x[1])) ** 2) * u1u1 * (
                    r ** 2) + ((math.sin(x[1])) ** 2) * v1v1 * (r ** 2)
                    + w2 + uu * (x[2] ** 2) + vv * (x[3] ** 2) + 2 * x[
                        0] * math.cos(x[1]) * r * n1u1
                    + 2 * x[0] * math.sin(x[1]) * r * n1v1 - 2 * x[
                        0] * wn1 - 2 * x[0] * x[2] * n1u
                    - 2 * x[0] * x[3] * n1v + 2 * math.sin(x[1]) * math.cos(
                        x[1]) * u1v1 * (r ** 2)
                    - 2 * r * math.cos(x[1]) * wu1 - 2 * r * x[2] * math.cos(
                        x[1]) * u1u
                    - 2 * r * x[3] * math.sin(x[1]) * u1v - 2 * r * math.sin(
                        x[1]) * wv1
                    - 2 * r * x[2] * math.sin(x[1]) * v1u - 2 * r * x[
                        3] * math.sin(x[1]) * v1v
                    + 2 * x[2] * wu + 2 * x[3] * wv + 2 * x[2] * x[3] * uv)

        x01 = npy.array([(min_h1 + max_h1) / 2, (min_theta1 + max_theta1) / 2,
                         (xmax - xmin) / 2, (ymax - ymin) / 2])

        minimax = [(min_h1, min_theta1, 0, 0),
                   (max_h1, max_theta1, xmax - xmin, ymax - ymin)]

        res1 = scp.optimize.least_squares(distance_squared, x01,
                                          bounds=minimax)

        pt1 = volmdlr.Point3D(
            (r * math.cos(res1.x[1]), r * math.sin(res1.x[1]), res1.x[0]))
        p1 = frame1.old_coordinates(pt1)
        p2 = pf1 + res1.x[2] * u + res1.x[3] * v
        pt1_2d = volmdlr.Point2D((res1.x[1], res1.x[0]))
        pt2_2d = p2.to_2d(pf1, u, v)

        if not self.contours2d[0].point_belongs(pt1_2d):
            # Find the closest one
            points_contours1 = self.contours2d[0].tessel_points

            poly1 = volmdlr.ClosedPolygon2D(points_contours1)
            d1, new_pt1_2d = poly1.PointBorderDistance(pt1_2d,
                                                       return_other_point=True)
            pt1 = volmdlr.Point3D((r * math.cos(new_pt1_2d.vector[0]),
                                   r * math.sin(new_pt1_2d.vector[0]),
                                   new_pt1_2d.vector[1]))
            p1 = frame1.old_coordinates(pt1)

        if not planeface.contours[0].point_belongs(pt2_2d):
            # Find the closest one
            d2, new_pt2_2d = planeface.polygon2D.PointBorderDistance(pt2_2d,
                                                                     return_other_point=True)

            p2 = new_pt2_2d.to_3d(pf1, u, v)

        return p1, p2

    def minimum_distance(self, other_face, return_points=False):
        if other_face.__class__ is CylindricalFace3D:
            p1, p2 = self.minimum_distance_points_cyl(other_face)
            if return_points:
                return p1.point_distance(p2), p1, p2
            else:
                return p1.point_distance(p2)

        if other_face.__class__ is PlaneFace3D:
            p1, p2 = self.minimum_distance_points_plane(other_face)
            if return_points:
                return p1.point_distance(p2), p1, p2
            else:
                return p1.point_distance(p2)

        if other_face.__class__ is ToroidalFace3D:
            p1, p2 = other_face.minimum_distance_points_cyl(self)
            if return_points:
                return p1.point_distance(p2), p1, p2
            else:
                return p1.point_distance(p2)

        else:
            return NotImplementedError

    def adjacent_direction(self, other_face3d):
        '''
        find out in which direction the faces are adjacent
        Parameters
        ----------
        other_face3d : volmdlr.faces.CylindricalFace3D
        Returns
        -------
        adjacent_direction
        '''

        contour1 = self.outer_contour3d
        contour2 = other_face3d.outer_contour3d
        point1, point2 = contour1.shared_primitives_extremities(contour2)

        coord = point1 - point2
        coord = [abs(coord.x), abs(coord.y)]

        if coord.index(max(coord)) == 0:
            return 'x'
        return 'y'


class ToroidalFace3D(Face3D):
    """
    :param contours2d: The Tore's contour2D
    :type contours2d: volmdlr.Contour2D
    :param toroidalsurface3d: Information about the Tore
    :type toroidalsurface3d: ToroidalSurface3D
    :param theta: angle of cut in main circle direction
    :param phi: angle of cut in secondary circle direction
    :type points: List of float

    Example
        contours2d is rectangular and will create a classic tore with x:2*pi, y:2*pi
        x is for exterior, and y for the circle to revolute
        points = [pi, 2*pi] for an half tore
    """
    min_x_density = 5
    min_y_density = 1

    def __init__(self, surface3d: ToroidalSurface3D,
                 surface2d: Surface2D,
                 name: str = ''):

        # self.toroidalsurface3d = toroidalsurface3d

        self.center = surface3d.frame.origin
        self.normal = surface3d.frame.w

        theta_min, theta_max, phi_min, phi_max = surface2d.outer_contour.bounding_rectangle().bounds()

        self.theta_min = theta_min
        self.theta_max = theta_max
        self.phi_min = phi_min
        self.phi_max = phi_max

        # contours3d = [self.toroidalsurface3d.contour2d_to_3d(c)\
        #               for c in [outer_contour2d]+inners_contours2d]

        Face3D.__init__(self,
                        surface3d=surface3d,
                        surface2d=surface2d,
                        name=name)
        self._bbox = None

    def copy(self, deep=True, memo=None):
        return ToroidalFace3D(self.surface3d.copy(), self.surface2d.copy(),
                              self.name)

    def points_resolution(self, line, pos,
                          resolution):  # With a resolution wished
        points = []
        points.append(line.points[0])
        limit = line.points[1].vector[pos]
        start = line.points[0].vector[pos]
        vec = [0, 0]
        vec[pos] = start
        echelon = [line.points[0].vector[0] - vec[0],
                   line.points[0].vector[1] - vec[1]]
        flag = start + resolution
        while flag < limit:
            echelon[pos] = flag
            flag += resolution
            points.append(volmdlr.Point2D(echelon))
        points.append(line.points[1])
        return points

    @property
    def bounding_box(self):
        if not self._bbox:
            self._bbox = self.get_bounding_box()
        return self._bbox

    @bounding_box.setter
    def bounding_box(self, new_bounding_box):
        self._bbox = new_bounding_box

    def get_bounding_box(self):
        return self.surface3d._bounding_box()

    def triangulation_lines(self, angle_resolution=5):
        theta_min, theta_max, phi_min, phi_max = self.surface2d.bounding_rectangle().bounds()

        delta_theta = theta_max - theta_min
        nlines_x = int(delta_theta * angle_resolution)
        lines_x = []
        for i in range(nlines_x):
            theta = theta_min + (i + 1) / (nlines_x + 1) * delta_theta
            lines_x.append(vme.Line2D(volmdlr.Point2D(theta, phi_min),
                                      volmdlr.Point2D(theta, phi_max)))
        delta_phi = phi_max - phi_min
        nlines_y = int(delta_phi * angle_resolution)
        lines_y = []
        for i in range(nlines_y):
            phi = phi_min + (i + 1) / (nlines_y + 1) * delta_phi
            lines_y.append(vme.Line2D(volmdlr.Point2D(theta_min, phi),
                                      volmdlr.Point2D(theta_max, phi)))
        return lines_x, lines_y


# =============================================================================
#  This code seems buggy...
# =============================================================================

# def minimum_maximum_tore(self, contour2d):
#     points = contour2d.tessel_points

#     min_phi, min_theta = min([pt[1] for pt in points]), min(
#         [pt[0] for pt in points])
#     max_phi, max_theta = max([pt[1] for pt in points]), max(
#         [pt[0] for pt in points])
#     return min_phi, min_theta, max_phi, max_theta

# def minimum_distance_points_tore(self, other_tore):
#     raise NotImplementedError('This method seems unused, its code has been commented')
#     R1, r1, R2, r2 = self.rcenter, self.rcircle, other_tore.rcenter, other_tore.rcircle

#     min_phi1, min_theta1, max_phi1, max_theta1 = self.minimum_maximum_tore(
#         self.contours2d[0])

#     # start1 = self.start
#     n1 = self.normal
#     u1 = self.toroidalsurface3d.frame.u
#     v1 = self.toroidalsurface3d.frame.v
#     frame1 = volmdlr.Frame3D(self.center, u1, v1, n1)
#     # start1 = self.points2d_to3d([[min_theta1, min_phi1]], R1, r1, frame1)

#     min_phi2, min_theta2, max_phi2, max_theta2 = self.minimum_maximum_tore(
#         other_tore.contours2d[0])

#     # start2 = other_tore.start
#     n2 = other_tore.normal
#     u2 = other_tore.toroidalsurface3d.frame.u
#     v2 = other_tore.toroidalsurface3d.frame.v
#     frame2 = volmdlr.Frame3D(other_tore.center, u2, v2, n2)
#     # start2 = other_tore.points2d_to3d([[min_theta2, min_phi2]], R2, r2, frame2)

#     w = other_tore.center - self.center

#     n1n1, n1u1, n1v1, n1n2, n1u2, n1v2 = n1.dot(n1), n1.dot(u1), n1.dot(
#         v1), n1.dot(n2), n1.dot(u2), n1.dot(v2)
#     u1u1, u1v1, u1n2, u1u2, u1v2 = u1.dot(u1), u1.dot(v1), u1.dot(
#         n2), u1.dot(u2), u1.dot(v2)
#     v1v1, v1n2, v1u2, v1v2 = v1.dot(v1), v1.dot(n2), v1.dot(u2), v1.dot(v2)
#     n2n2, n2u2, n2v2 = n2.dot(n2), n2.dot(u2), n2.dot(v2)
#     u2u2, u2v2, v2v2 = u2.dot(u2), u2.dot(v2), v2.dot(v2)

#     w2, wn1, wu1, wv1, wn2, wu2, wv2 = w.dot(w), w.dot(n1), w.dot(
#         u1), w.dot(v1), w.dot(n2), w.dot(u2), w.dot(v2)

#     # x = (phi1, theta1, phi2, theta2)
#     def distance_squared(x):
#         return (u1u1 * (((R1 + r1 * math.cos(x[0])) * math.cos(x[1])) ** 2)
#                 + v1v1 * (((R1 + r1 * math.cos(x[0])) * math.sin(
#                     x[1])) ** 2)
#                 + n1n1 * ((math.sin(x[0])) ** 2) * (r1 ** 2) + w2
#                 + u2u2 * (((R2 + r2 * math.cos(x[2])) * math.cos(
#                     x[3])) ** 2)
#                 + v2v2 * (((R2 + r2 * math.cos(x[2])) * math.sin(
#                     x[3])) ** 2)
#                 + n2n2 * ((math.sin(x[2])) ** 2) * (r2 ** 2)
#                 + 2 * u1v1 * math.cos(x[1]) * math.sin(x[1]) * (
#                         (R1 + r1 * math.cos(x[0])) ** 2)
#                 + 2 * (R1 + r1 * math.cos(x[0])) * math.cos(
#                     x[1]) * r1 * math.sin(x[0]) * n1u1
#                 - 2 * (R1 + r1 * math.cos(x[0])) * math.cos(x[1]) * wu1
#                 - 2 * (R1 + r1 * math.cos(x[0])) * (
#                         R2 + r2 * math.cos(x[2])) * math.cos(
#                     x[1]) * math.cos(x[3]) * u1u2
#                 - 2 * (R1 + r1 * math.cos(x[0])) * (
#                         R2 + r2 * math.cos(x[2])) * math.cos(
#                     x[1]) * math.sin(x[3]) * u1v2
#                 - 2 * (R1 + r1 * math.cos(x[0])) * math.cos(
#                     x[1]) * r2 * math.sin(x[2]) * u1n2
#                 + 2 * (R1 + r1 * math.cos(x[0])) * math.sin(
#                     x[1]) * r1 * math.sin(x[0]) * n1v1
#                 - 2 * (R1 + r1 * math.cos(x[0])) * math.sin(x[1]) * wv1
#                 - 2 * (R1 + r1 * math.cos(x[0])) * (
#                         R2 + r2 * math.cos(x[2])) * math.sin(
#                     x[1]) * math.cos(x[3]) * v1u2
#                 - 2 * (R1 + r1 * math.cos(x[0])) * (
#                         R2 + r2 * math.cos(x[2])) * math.sin(
#                     x[1]) * math.sin(x[3]) * v1v2
#                 - 2 * (R1 + r1 * math.cos(x[0])) * math.sin(
#                     x[1]) * r2 * math.sin(x[2]) * v1n2
#                 - 2 * r1 * math.sin(x[0]) * wn1
#                 - 2 * r1 * math.sin(x[0]) * (
#                         R2 + r2 * math.cos(x[2])) * math.cos(
#                     x[3]) * n1u2
#                 - 2 * r1 * math.sin(x[0]) * (
#                         R2 + r2 * math.cos(x[2])) * math.sin(
#                     x[3]) * n1v2
#                 - 2 * r1 * r2 * math.sin(x[0]) * math.sin(x[2]) * n1n2
#                 + 2 * (R2 + r2 * math.cos(x[2])) * math.cos(x[3]) * wu2
#                 + 2 * (R2 + r2 * math.cos(x[2])) * math.sin(x[3]) * wv2
#                 + 2 * r2 * math.sin(x[2]) * wn2
#                 + 2 * u2v2 * math.cos(x[3]) * math.sin(x[3]) * (
#                         (R2 + r2 * math.cos(x[2])) ** 2)
#                 + 2 * math.cos(x[3]) * (
#                         R2 + r2 * math.cos(x[2])) * r2 * math.sin(
#                     x[2]) * n2u2
#                 + 2 * math.sin(x[3]) * (
#                         R2 + r2 * math.cos(x[2])) * r2 * math.sin(
#                     x[2]) * n2v2)

#     x01 = npy.array(
#         [(min_phi1 + max_phi1) / 2, (min_theta1 + max_theta1) / 2,
#          (min_phi2 + max_phi2) / 2, (min_theta2 + max_theta2) / 2])
#     x02 = npy.array([min_phi1, min_theta1,
#                      min_phi2, min_theta2])
#     x03 = npy.array([max_phi1, max_theta1,
#                      max_phi2, max_theta2])

#     minimax = [(min_phi1, min_theta1, min_phi2, min_theta2),
#                (max_phi1, max_theta1, max_phi2, max_theta2)]

#     res1 = scp.optimize.least_squares(distance_squared, x01,
#                                       bounds=minimax)
#     res2 = scp.optimize.least_squares(distance_squared, x02,
#                                       bounds=minimax)
#     res3 = scp.optimize.least_squares(distance_squared, x03,
#                                       bounds=minimax)

#     # frame1, frame2 = volmdlr.Frame3D(self.center, u1, v1, n1), volmdlr.Frame3D(other_tore.center, u2, v2, n2)
#     pt1 = self.points2d_to3d([[res1.x[1], res1.x[0]]], R1, r1, frame1)
#     pt2 = self.points2d_to3d([[res1.x[3], res1.x[2]]], R2, r2, frame2)
#     p1, p2 = pt1[0], pt2[0]
#     d = p1.point_distance(p2)
#     result = res1

#     res = [res2, res3]
#     for couple in res:
#         ptest1 = self.points2d_to3d([[couple.x[1], couple.x[0]]], R1, r1,
#                                     frame1)
#         ptest2 = self.points2d_to3d([[couple.x[3], couple.x[2]]], R2, r2,
#                                     frame2)
#         dtest = ptest1[0].point_distance(ptest2[0])
#         if dtest < d:
#             result = couple
#             p1, p2 = ptest1[0], ptest2[0]

#     pt1_2d, pt2_2d = volmdlr.Point2D(
#         (result.x[1], result.x[0])), volmdlr.Point2D(
#         (result.x[3], result.x[2]))

#     if not self.contours2d[0].point_belongs(pt1_2d):
#         # Find the closest one
#         points_contours1 = self.contours2d[0].tessel_points

#         poly1 = volmdlr.ClosedPolygon2D(points_contours1)
#         d1, new_pt1_2d = poly1.PointBorderDistance(pt1_2d,
#                                                    return_other_point=True)

#         pt1 = self.points2d_to3d([new_pt1_2d], R1, r1, frame1)
#         p1 = pt1[0]

#     if not other_tore.contours2d[0].point_belongs(pt2_2d):
#         # Find the closest one
#         points_contours2 = other_tore.contours2d[0].tessel_points

#         poly2 = volmdlr.ClosedPolygon2D(points_contours2)
#         d2, new_pt2_2d = poly2.PointBorderDistance(pt2_2d,
#                                                    return_other_point=True)

#         pt2 = self.points2d_to3d([new_pt2_2d], R2, r2, frame2)
#         p2 = pt2[0]

#     return p1, p2

# def minimum_distance_points_cyl(self, cyl):
#     R2, r2, r = self.rcenter, self.rcircle, cyl.radius

#     min_h, min_theta, max_h, max_theta = cyl.minimum_maximum(
#         cyl.contours2d[0], r)

#     n1 = cyl.normal
#     u1 = cyl.cylindricalsurface3d.frame.u
#     v1 = cyl.cylindricalsurface3d.frame.v
#     frame1 = volmdlr.Frame3D(cyl.center, u1, v1, n1)
#     # st1 = volmdlr.Point3D((r*math.cos(min_theta), r*math.sin(min_theta), min_h))
#     # start1 = frame1.old_coordinates(st1)

#     min_phi2, min_theta2, max_phi2, max_theta2 = self.minimum_maximum_tore(
#         self.contours2d[0])

#     n2 = self.normal
#     u2 = self.toroidalsurface3d.frame.u
#     v2 = self.toroidalsurface3d.frame.v
#     frame2 = volmdlr.Frame3D(self.center, u2, v2, n2)
#     # start2 = self.points2d_to3d([[min_theta2, min_phi2]], R2, r2, frame2)

#     w = self.center - cyl.center

#     n1n1, n1u1, n1v1, n1n2, n1u2, n1v2 = n1.dot(n1), n1.dot(u1), n1.dot(
#         v1), n1.dot(n2), n1.dot(u2), n1.dot(v2)
#     u1u1, u1v1, u1n2, u1u2, u1v2 = u1.dot(u1), u1.dot(v1), u1.dot(
#         n2), u1.dot(u2), u1.dot(v2)
#     v1v1, v1n2, v1u2, v1v2 = v1.dot(v1), v1.dot(n2), v1.dot(u2), v1.dot(v2)
#     n2n2, n2u2, n2v2 = n2.dot(n2), n2.dot(u2), n2.dot(v2)
#     u2u2, u2v2, v2v2 = u2.dot(u2), u2.dot(v2), v2.dot(v2)

#     w2, wn1, wu1, wv1, wn2, wu2, wv2 = w.dot(w), w.dot(n1), w.dot(
#         u1), w.dot(v1), w.dot(n2), w.dot(u2), w.dot(v2)

#     # x = (theta, h, phi2, theta2)
#     def distance_squared(x):
#         return (u1u1 * ((math.cos(x[0]) * r) ** 2) + v1v1 * (
#                 (math.sin(x[0]) * r) ** 2)
#                 + n1n1 * (x[1] ** 2) + w2
#                 + u2u2 * (((R2 + r2 * math.cos(x[2])) * math.cos(
#                     x[3])) ** 2)
#                 + v2v2 * (((R2 + r2 * math.cos(x[2])) * math.sin(
#                     x[3])) ** 2)
#                 + n2n2 * ((math.sin(x[2])) ** 2) * (r2 ** 2)
#                 + 2 * u1v1 * math.cos(x[0]) * math.sin(x[0]) * (r ** 2)
#                 + 2 * r * math.cos(x[0]) * x[1] * n1u1 - 2 * r * math.cos(
#                     x[0]) * wu1
#                 - 2 * r * math.cos(x[0]) * (
#                         R2 + r2 * math.cos(x[2])) * math.cos(
#                     x[3]) * u1u2
#                 - 2 * r * math.cos(x[0]) * (
#                         R2 + r2 * math.cos(x[2])) * math.sin(
#                     x[3]) * u1v2
#                 - 2 * r * math.cos(x[0]) * r2 * math.sin(x[2]) * u1n2
#                 + 2 * r * math.sin(x[0]) * x[1] * n1v1 - 2 * r * math.sin(
#                     x[0]) * wv1
#                 - 2 * r * math.sin(x[0]) * (
#                         R2 + r2 * math.cos(x[2])) * math.cos(
#                     x[3]) * v1u2
#                 - 2 * r * math.sin(x[0]) * (
#                         R2 + r2 * math.cos(x[2])) * math.sin(
#                     x[3]) * v1v2
#                 - 2 * r * math.sin(x[0]) * r2 * math.sin(x[2]) * v1n2 - 2 *
#                 x[1] * wn1
#                 - 2 * x[1] * (R2 + r2 * math.cos(x[2])) * math.cos(
#                     x[3]) * n1u2
#                 - 2 * x[1] * (R2 + r2 * math.cos(x[2])) * math.sin(
#                     x[3]) * n1v2
#                 - 2 * x[1] * r2 * math.sin(x[2]) * n1n2
#                 + 2 * (R2 + r2 * math.cos(x[2])) * math.cos(x[3]) * wu2
#                 + 2 * (R2 + r2 * math.cos(x[2])) * math.sin(x[3]) * wv2
#                 + 2 * r2 * math.sin(x[2]) * wn2
#                 + 2 * u2v2 * math.cos(x[3]) * math.sin(x[3]) * (
#                         (R2 + r2 * math.cos(x[2])) ** 2)
#                 + 2 * math.cos(x[3]) * (
#                         R2 + r2 * math.cos(x[2])) * r2 * math.sin(
#                     x[2]) * n2u2
#                 + 2 * math.sin(x[3]) * (
#                         R2 + r2 * math.cos(x[2])) * r2 * math.sin(
#                     x[2]) * n2v2)

#     x01 = npy.array([(min_theta + max_theta) / 2, (min_h + max_h) / 2,
#                      (min_phi2 + max_phi2) / 2,
#                      (min_theta2 + max_theta2) / 2])
#     x02 = npy.array([min_theta, min_h,
#                      min_phi2, min_theta2])
#     x03 = npy.array([max_theta, max_h,
#                      max_phi2, max_theta2])

#     minimax = [(min_theta, min_h, min_phi2, min_theta2),
#                (max_theta, max_h, max_phi2, max_theta2)]

#     res1 = scp.optimize.least_squares(distance_squared, x01,
#                                       bounds=minimax)
#     res2 = scp.optimize.least_squares(distance_squared, x02,
#                                       bounds=minimax)
#     res3 = scp.optimize.least_squares(distance_squared, x03,
#                                       bounds=minimax)

#     pt1 = volmdlr.Point3D(
#         (r * math.cos(res1.x[0]), r * math.sin(res1.x[0]), res1.x[1]))
#     p1 = frame1.old_coordinates(pt1)
#     pt2 = self.points2d_to3d([[res1.x[3], res1.x[2]]], R2, r2, frame2)
#     p2 = pt2[0]
#     d = p1.point_distance(p2)
#     result = res1

#     res = [res2, res3]
#     for couple in res:
#         pttest1 = volmdlr.Point3D((r * math.cos(couple.x[0]),
#                                    r * math.sin(couple.x[0]), couple.x[1]))
#         ptest1 = frame1.old_coordinates(pttest1)
#         ptest2 = self.points2d_to3d([[couple.x[3], couple.x[2]]], R2, r2,
#                                     frame2)
#         dtest = ptest1.point_distance(ptest2[0])
#         if dtest < d:
#             result = couple
#             p1, p2 = ptest1, ptest2[0]

#     pt1_2d, pt2_2d = volmdlr.Point2D(
#         (result.x[0], result.x[1])), volmdlr.Point2D(
#         (result.x[3], result.x[2]))

#     if not self.contours2d[0].point_belongs(pt2_2d):
#         # Find the closest one
#         points_contours2 = self.contours2d[0].tessel_points

#         poly2 = volmdlr.ClosedPolygon2D(points_contours2)
#         d2, new_pt2_2d = poly2.PointBorderDistance(pt2_2d,
#                                                    return_other_point=True)

#         pt2 = self.points2d_to3d([new_pt2_2d], R2, r2, frame2)
#         p2 = pt2[0]

#     if not cyl.contours2d[0].point_belongs(pt1_2d):
#         # Find the closest one
#         points_contours1 = cyl.contours2d[0].tessel_points

#         poly1 = volmdlr.ClosedPolygon2D(points_contours1)
#         d1, new_pt1_2d = poly1.PointBorderDistance(pt1_2d,
#                                                    return_other_point=True)

#         pt1 = volmdlr.Point3D((r * math.cos(new_pt1_2d.vector[0]),
#                                r * math.sin(new_pt1_2d.vector[0]),
#                                new_pt1_2d.vector[1]))
#         p1 = frame1.old_coordinates(pt1)

#     return p1, p2

# def minimum_distance_points_plane(self,
#                                   planeface):  # Planeface with contour2D
#     # TODO: check that it takes into account holes

#     poly2d = planeface.polygon2D
#     pfpoints = poly2d.points
#     xmin, ymin = min([pt[0] for pt in pfpoints]), min(
#         [pt[1] for pt in pfpoints])
#     xmax, ymax = max([pt[0] for pt in pfpoints]), max(
#         [pt[1] for pt in pfpoints])
#     origin, vx, vy = planeface.plane.origin, planeface.plane.vectors[0], \
#                      planeface.plane.vectors[1]
#     pf1_2d, pf2_2d = volmdlr.Point2D((xmin, ymin)), volmdlr.Point2D(
#         (xmin, ymax))
#     pf3_2d, pf4_2d = volmdlr.Point2D((xmax, ymin)), volmdlr.Point2D(
#         (xmax, ymax))
#     pf1, pf2 = pf1_2d.to_3d(origin, vx, vy), pf2_2d.to_3d(origin, vx, vy)
#     pf3, _ = pf3_2d.to_3d(origin, vx, vy), pf4_2d.to_3d(origin, vx, vy)

#     u, v = (pf3 - pf1), (pf2 - pf1)
#     u.normalize()
#     v.normalize()

#     R1, r1 = self.rcenter, self.rcircle
#     min_phi1, min_theta1, max_phi1, max_theta1 = self.minimum_maximum_tore(
#         self.contours2d[0])

#     n1 = self.normal
#     u1 = self.toroidalsurface3d.frame.u
#     v1 = self.toroidalsurface3d.frame.v
#     frame1 = volmdlr.Frame3D(self.center, u1, v1, n1)
#     # start1 = self.points2d_to3d([[min_theta1, min_phi1]], R1, r1, frame1)

#     w = self.center - pf1

#     n1n1, n1u1, n1v1, n1u, n1v = n1.dot(n1), n1.dot(u1), n1.dot(
#         v1), n1.dot(u), n1.dot(v)
#     u1u1, u1v1, u1u, u1v = u1.dot(u1), u1.dot(v1), u1.dot(u), u1.dot(v)
#     v1v1, v1u, v1v = v1.dot(v1), v1.dot(u), v1.dot(v)
#     uu, uv, vv = u.dot(u), u.dot(v), v.dot(v)

#     w2, wn1, wu1, wv1, wu, wv = w.dot(w), w.dot(n1), w.dot(u1), w.dot(
#         v1), w.dot(u), w.dot(v)

#     # x = (x, y, phi1, theta1)
#     def distance_squared(x):
#         return (uu * (x[0] ** 2) + vv * (x[1] ** 2) + w2
#                 + u1u1 * (((R1 + r1 * math.cos(x[2])) * math.cos(
#                     x[3])) ** 2)
#                 + v1v1 * (((R1 + r1 * math.cos(x[2])) * math.sin(
#                     x[3])) ** 2)
#                 + n1n1 * ((math.sin(x[2])) ** 2) * (r1 ** 2)
#                 + 2 * x[0] * x[1] * uv - 2 * x[0] * wu
#                 - 2 * x[0] * (R1 + r1 * math.cos(x[2])) * math.cos(
#                     x[3]) * u1u
#                 - 2 * x[0] * (R1 + r1 * math.cos(x[2])) * math.sin(
#                     x[3]) * v1u
#                 - 2 * x[0] * math.sin(x[2]) * r1 * n1u - 2 * x[1] * wv
#                 - 2 * x[1] * (R1 + r1 * math.cos(x[2])) * math.cos(
#                     x[3]) * u1v
#                 - 2 * x[1] * (R1 + r1 * math.cos(x[2])) * math.sin(
#                     x[3]) * v1v
#                 - 2 * x[1] * math.sin(x[2]) * r1 * n1v
#                 + 2 * (R1 + r1 * math.cos(x[2])) * math.cos(x[3]) * wu1
#                 + 2 * (R1 + r1 * math.cos(x[2])) * math.sin(x[3]) * wv1
#                 + 2 * math.sin(x[2]) * r1 * wn1
#                 + 2 * u1v1 * math.cos(x[3]) * math.sin(x[3]) * (
#                         (R1 + r1 * math.cos(x[2])) ** 2)
#                 + 2 * (R1 + r1 * math.cos(x[2])) * math.cos(
#                     x[3]) * r1 * math.sin(x[2]) * n1u1
#                 + 2 * (R1 + r1 * math.cos(x[2])) * math.sin(
#                     x[3]) * r1 * math.sin(x[2]) * n1v1)

#     x01 = npy.array([(xmax - xmin) / 2, (ymax - ymin) / 2,
#                      (min_phi1 + max_phi1) / 2,
#                      (min_theta1 + max_theta1) / 2])

#     minimax = [(0, 0, min_phi1, min_theta1),
#                (xmax - xmin, ymax - ymin, max_phi1, max_theta1)]

#     res1 = scp.optimize.least_squares(distance_squared, x01,
#                                       bounds=minimax)

#     # frame1 = volmdlr.Frame3D(self.center, u1, v1, n1)
#     pt1 = self.points2d_to3d([[res1.x[3], res1.x[2]]], R1, r1, frame1)
#     p1 = pt1[0]
#     p2 = pf1 + res1.x[2] * u + res1.x[3] * v

#     pt1_2d = volmdlr.Point2D((res1.x[3], res1.x[2]))
#     pt2_2d = p2.to_2d(pf1, u, v)

#     if not self.contours2d[0].point_belongs(pt1_2d):
#         # Find the closest one
#         points_contours1 = self.contours2d[0].tessel_points

#         poly1 = volmdlr.ClosedPolygon2D(points_contours1)
#         d1, new_pt1_2d = poly1.PointBorderDistance(pt1_2d,
#                                                    return_other_point=True)

#         pt1 = self.points2d_to3d([new_pt1_2d], R1, r1, frame1)
#         p1 = pt1[0]

#     if not planeface.contours[0].point_belongs(pt2_2d):
#         # Find the closest one
#         d2, new_pt2_2d = planeface.polygon2D.PointBorderDistance(pt2_2d,
#                                                                  return_other_point=True)

#         p2 = new_pt2_2d.to_3d(pf1, u, v)

#     return p1, p2

# def minimum_distance(self, other_face, return_points=False):
#     if other_face.__class__ is ToroidalFace3D:
#         p1, p2 = self.minimum_distance_points_tore(other_face)
#         if return_points:
#             return p1.point_distance(p2), p1, p2
#         else:
#             return p1.point_distance(p2)

#     if other_face.__class__ is CylindricalFace3D:
#         p1, p2 = self.minimum_distance_points_cyl(other_face)
#         if return_points:
#             return p1.point_distance(p2), p1, p2
#         else:
#             return p1.point_distance(p2)

#     if other_face.__class__ is PlaneFace3D:
#         p1, p2 = self.minimum_distance_points_plane(other_face)
#         if return_points:
#             return p1.point_distance(p2), p1, p2
#         else:
#             return p1.point_distance(p2)
#     else:
#         return NotImplementedError


class ConicalFace3D(Face3D):
    """
    :param contours2d: The Cone's contour2D
    :type contours2d: volmdlr.Contour2D
    :param conicalsurface3d: Information about the Cone
    :type conicalsurface3d: ConicalSurface3D
    :param points: Contour2d's parameter Cone
    :type points: List of float

    """
    min_x_density = 5
    min_y_density = 1

    def __init__(self, surface3d: ConicalSurface3D,
                 surface2d: Surface2D,
                 name: str = ''):

        Face3D.__init__(self,
                        surface3d=surface3d,
                        surface2d=surface2d,
                        name=name)
        self._bbox = None

    @property
    def bounding_box(self):
        if not self._bbox:
            self._bbox = self.get_bounding_box()
        return self._bbox

    @bounding_box.setter
    def bounding_box(self, new_bouding_box):
        self._bbox = new_bouding_box

    def get_bounding_box(self):
        theta_min, theta_max, zmin, zmax = self.surface2d.outer_contour.bounding_rectangle().bounds()

        xp = (volmdlr.X3D.dot(self.surface3d.frame.u) * self.surface3d.frame.u
              + volmdlr.X3D.dot(
                    self.surface3d.frame.v) * self.surface3d.frame.v)
        try:
            xp.normalize()
        except ZeroDivisionError:
            pass
        yp = (volmdlr.Y3D.dot(self.surface3d.frame.u) * self.surface3d.frame.u
              + volmdlr.Y3D.dot(
                    self.surface3d.frame.v) * self.surface3d.frame.v)

        try:
            yp.normalize()
        except ZeroDivisionError:
            pass

        zp = (volmdlr.Z3D.dot(self.surface3d.frame.u) * self.surface3d.frame.u
              + volmdlr.Z3D.dot(
                    self.surface3d.frame.v) * self.surface3d.frame.v)
        try:
            zp.normalize()
        except ZeroDivisionError:
            pass

        lower_center = self.surface3d.frame.origin + zmin * self.surface3d.frame.w
        upper_center = self.surface3d.frame.origin + zmax * self.surface3d.frame.w
        lower_radius = math.tan(self.surface3d.semi_angle) * zmin
        upper_radius = math.tan(self.surface3d.semi_angle) * zmax

        points = [lower_center - lower_radius * xp,
                  lower_center + lower_radius * xp,
                  lower_center - lower_radius * yp,
                  lower_center + lower_radius * yp,
                  lower_center - lower_radius * zp,
                  lower_center + lower_radius * zp,
                  upper_center - upper_radius * xp,
                  upper_center + upper_radius * xp,
                  upper_center - upper_radius * yp,
                  upper_center + upper_radius * yp,
                  upper_center - upper_radius * zp,
                  upper_center + upper_radius * zp,
                  ]

        return volmdlr.core.BoundingBox.from_points(points)

    def triangulation_lines(self, angle_resolution=5):
        theta_min, theta_max, zmin, zmax = self.surface2d.bounding_rectangle().bounds()
        delta_theta = theta_max - theta_min
        nlines = int(delta_theta * angle_resolution)
        lines_x = []
        for i in range(nlines):
            theta = theta_min + (i + 1) / (nlines + 1) * delta_theta
            lines_x.append(vme.Line2D(volmdlr.Point2D(theta, zmin),
                                      volmdlr.Point2D(theta, zmax)))

        if zmin < 1e-9:
            delta_z = zmax - zmin
            lines_y = [vme.Line2D(volmdlr.Point2D(theta_min, zmin + 0.1 * delta_z),
                                  volmdlr.Point2D(theta_max, zmin + 0.1 * delta_z))]
        else:
            lines_y = []
        return lines_x, lines_y

    # def create_triangle(self, all_contours_points, part):
    #     Triangles, ts = [], []
    #     pts, h_list = [], []
    #     for listpt in all_contours_points:
    #         for pt in listpt:
    #             pts.append(pt)
    #             h_list.append(pt[1])
    #     if part == 'bot':
    #         h_concerned = min(h_list)
    #     else:
    #         h_concerned = max(h_list)
    #     peak_list, other = [], []
    #     for pt in pts:
    #         if pt[1] == h_concerned:
    #             peak_list.append(pt)
    #         else:
    #             other.append(pt)
    #     points = [peak_list[0]] + other
    #
    #     for i in range(1, len(points)):
    #         if i == len(points) - 1:
    #             vertices = [points[i].vector, points[0].vector,
    #                         points[1].vector]
    #             segments = [[0, 1], [1, 2], [2, 0]]
    #             listindice = [i, 0, 1]
    #         else:
    #             vertices = [points[i].vector, points[0].vector,
    #                         points[i + 1].vector]
    #             segments = [[0, 1], [1, 2], [2, 0]]
    #             listindice = [i, 0, i + 1]
    #         tri = {'vertices': vertices, 'segments': segments}
    #         t = triangle.triangulate(tri, 'p')
    #         if 'triangles' in t:
    #             triangles = t['triangles'].tolist()
    #             triangles[0] = listindice
    #             Triangles.append(triangles)
    #         else:
    #             Triangles.append(None)
    #         ts.append(t)
    #
    #     return points, Triangles


class SphericalFace3D(Face3D):
    """
    :param contours2d: The Sphere's contour2D
    :type contours2d: volmdlr.Contour2D
    :param sphericalsurface3d: Information about the Sphere
    :type sphericalsurface3d: SphericalSurface3D
    :param points: Angle's Sphere
    :type points: List of float

    """
    min_x_density = 5
    min_y_density = 5

    def __init__(self, surface3d: SphericalSurface3D,
                 surface2d: Surface2D,
                 name: str = ''):
        Face3D.__init__(self,
                        surface3d=surface3d,
                        surface2d=surface2d,
                        name=name)
        self._bbox = None

    @property
    def bounding_box(self):
        if not self._bbox:
            self._bbox = self.get_bounding_box()
        return self._bbox

    @bounding_box.setter
    def bounding_box(self, new_bouding_box):
        self._bbox = new_bouding_box

    def get_bounding_box(self):
        # To be enhanced
        return self.surface3d._bounding_box()

    def triangulation_lines(self, angle_resolution=7):
        theta_min, theta_max, phi_min, phi_max = self.surface2d.bounding_rectangle().bounds()

        delta_theta = theta_max - theta_min
        nlines_x = int(delta_theta * angle_resolution)
        lines_x = []
        for i in range(nlines_x):
            theta = theta_min + (i + 1) / (nlines_x + 1) * delta_theta
            lines_x.append(vme.Line2D(volmdlr.Point2D(theta, phi_min),
                                      volmdlr.Point2D(theta, phi_max)))
        delta_phi = phi_max - phi_min
        nlines_y = int(delta_phi * angle_resolution)
        lines_y = []
        for i in range(nlines_y):
            phi = phi_min + (i + 1) / (nlines_y + 1) * delta_phi
            lines_y.append(vme.Line2D(volmdlr.Point2D(theta_min, phi),
                                      volmdlr.Point2D(theta_max, phi)))
        return lines_x, lines_y


class RuledFace3D(Face3D):
    """

    """
    min_x_density = 50
    min_y_density = 1

    def __init__(self,
                 surface3d: RuledSurface3D,
                 surface2d: Surface2D,
                 name: str = '',
                 color=None):
        Face3D.__init__(self, surface3d=surface3d,
                        surface2d=surface2d,
                        name=name)
        self._bbox = None

    @property
    def bounding_box(self):
        if not self._bbox:
            self._bbox = self.get_bounding_box()
        return self._bbox

    @bounding_box.setter
    def bounding_box(self, new_bouding_box):
        self._bbox = new_bouding_box

    def get_bounding_box(self):
        # To be enhance by restricting wires to cut
        # xmin, xmax, ymin, ymax = self.surface2d.outer_contour.bounding_rectangle()
        points = [self.surface3d.point2d_to_3d(volmdlr.Point2D(i / 30, 0.)) for
                  i in range(31)]
        points.extend(
            [self.surface3d.point2d_to_3d(volmdlr.Point2D(i / 30, 1.)) for i
             in range(31)])

        return volmdlr.core.BoundingBox.from_points(points)

    def triangulation_lines(self, angle_resolution=10):
        xmin, xmax, ymin, ymax = self.surface2d.bounding_rectangle().bounds()
        delta_x = xmax - xmin
        nlines = int(delta_x * angle_resolution)
        lines = []
        for i in range(nlines):
            x = xmin + (i + 1) / (nlines + 1) * delta_x
            lines.append(vme.Line2D(volmdlr.Point2D(x, ymin),
                                    volmdlr.Point2D(x, ymax)))
        return lines, []


class BSplineFace3D(Face3D):
    def __init__(self, surface3d: BSplineSurface3D,
                 surface2d: Surface2D,
                 name: str = ''):
        Face3D.__init__(self,
                        surface3d=surface3d,
                        surface2d=surface2d,
                        name=name)
        self._bbox = None

    @property
    def bounding_box(self):
        if not self._bbox:
            self._bbox = self.get_bounding_box()
        return self._bbox

    @bounding_box.setter
    def bounding_box(self, new_bounding_box):
        self._bbox = new_bounding_box

    def get_bounding_box(self):
        return self.surface3d._bounding_box()

    def triangulation_lines(self, resolution=25):
        u_min, u_max, v_min, v_max = self.surface2d.bounding_rectangle().bounds()

        delta_u = u_max - u_min
        nlines_x = int(delta_u * resolution)
        lines_x = []
        for i in range(nlines_x):
            u = u_min + (i + 1) / (nlines_x + 1) * delta_u
            lines_x.append(vme.Line2D(volmdlr.Point2D(u, v_min),
                                      volmdlr.Point2D(u, v_max)))
        delta_v = v_max - v_min
        nlines_y = int(delta_v * resolution)
        lines_y = []
        for i in range(nlines_y):
            v = v_min + (i + 1) / (nlines_y + 1) * delta_v
            lines_y.append(vme.Line2D(volmdlr.Point2D(v_min, v),
                                      volmdlr.Point2D(v_max, v)))
        return lines_x, lines_y

    def pair_with(self, other_bspline_face3d):
        '''
        find out how the uv parametric frames are located compared to each other, and also how grid3d can be defined respected to these directions

        Parameters
        ----------
        other_bspline_face3d : volmdlr.faces.BSplineFace3D
        Returns
        -------
        corresponding_direction
        grid2d_direction
        '''

        adjacent_direction1, diff1, adjacent_direction2, diff2 = self.adjacent_direction(other_bspline_face3d)
        corresponding_directions = []
        if (diff1 > 0 and diff2 > 0) or (diff1 < 0 and diff2 < 0):
            corresponding_directions.append(('+' + adjacent_direction1, '+' + adjacent_direction2))
        else:
            corresponding_directions.append(('+' + adjacent_direction1, '-' + adjacent_direction2))

        if adjacent_direction1 == 'u' and adjacent_direction2 == 'u':
            corresponding_directions, grid2d_direction = self.adjacent_direction_uu(
                other_bspline_face3d, corresponding_directions)
        elif adjacent_direction1 == 'v' and adjacent_direction2 == 'v':
            corresponding_directions, grid2d_direction = self.adjacent_direction_vv(
                other_bspline_face3d, corresponding_directions)
        elif adjacent_direction1 == 'u' and adjacent_direction2 == 'v':
            corresponding_directions, grid2d_direction = self.adjacent_direction_uv(
                other_bspline_face3d, corresponding_directions)
        elif adjacent_direction1 == 'v' and adjacent_direction2 == 'u':
            corresponding_directions, grid2d_direction = self.adjacent_direction_vu(
                other_bspline_face3d, corresponding_directions)

        return corresponding_directions, grid2d_direction

    def adjacent_direction_uu(self, other_bspline_face3d, corresponding_directions):

        extremities = self.extremities(other_bspline_face3d)
        start1, start2 = extremities[0], extremities[2]
        borders_points = [volmdlr.Point2D(0, 0), volmdlr.Point2D(1, 0),
                          volmdlr.Point2D(1, 1), volmdlr.Point2D(0, 1)]

        # TODO: compute nearest_point in 'bounding_box points' instead of borders_points
        nearest_start1 = start1.nearest_point(borders_points)
        # nearest_end1 = end1.nearest_point(borders_points)
        nearest_start2 = start2.nearest_point(borders_points)
        # nearest_end2 = end2.nearest_point(borders_points)

        v1 = nearest_start1[1]
        v2 = nearest_start2[1]

        if (v1 == 0 and v2 == 0):
            corresponding_directions.append(('+v', '-v'))
            grid2d_direction = [['+x', '-y'], ['+x', '+y']]

        elif (v1 == 1 and v2 == 1):
            if corresponding_directions == [('+u', '-u')]:
                grid2d_direction = [['+x', '+y'], ['-x', '-y']]
            else:
                grid2d_direction = [['+x', '+y'], ['+x', '-y']]
            corresponding_directions.append(('+v', '-v'))

        elif (v1 == 1 and v2 == 0):
            corresponding_directions.append(('+v', '+v'))
            grid2d_direction = [['+x', '+y'], ['+x', '+y']]

        elif (v1 == 0 and v2 == 1):
            corresponding_directions.append(('+v', '+v'))
            grid2d_direction = [['+x', '-y'], ['+x', '-y']]

        return corresponding_directions, grid2d_direction

    def adjacent_direction_vv(self, other_bspline_face3d, corresponding_directions):

        extremities = self.extremities(other_bspline_face3d)
        start1, start2 = extremities[0], extremities[2]
        borders_points = [volmdlr.Point2D(0, 0), volmdlr.Point2D(1, 0),
                          volmdlr.Point2D(1, 1), volmdlr.Point2D(0, 1)]

        # TODO: compute nearest_point in 'bounding_box points' instead of borders_points
        nearest_start1 = start1.nearest_point(borders_points)
        # nearest_end1 = end1.nearest_point(borders_points)
        nearest_start2 = start2.nearest_point(borders_points)
        # nearest_end2 = end2.nearest_point(borders_points)

        u1 = nearest_start1[0]
        u2 = nearest_start2[0]

        if (u1 == 0 and u2 == 0):
            corresponding_directions.append(('+u', '-v'))
            grid2d_direction = [['-y', '-x'], ['-y', '+x']]

        elif (u1 == 1 and u2 == 1):
            corresponding_directions.append(('+u', '-v'))
            grid2d_direction = [['+y', '+x'], ['+y', '-x']]

        elif (u1 == 0 and u2 == 1):
            corresponding_directions.append(('+u', '+u'))
            grid2d_direction = [['+y', '-x'], ['+y', '-x']]

        elif (u1 == 1 and u2 == 0):
            corresponding_directions.append(('+u', '+u'))
            grid2d_direction = [['+y', '+x'], ['+y', '+x']]

        return corresponding_directions, grid2d_direction

    def adjacent_direction_uv(self, other_bspline_face3d, corresponding_directions):

        extremities = self.extremities(other_bspline_face3d)
        start1, start2 = extremities[0], extremities[2]
        borders_points = [volmdlr.Point2D(0, 0), volmdlr.Point2D(1, 0),
                          volmdlr.Point2D(1, 1), volmdlr.Point2D(0, 1)]

        # TODO: compute nearest_point in 'bounding_box points' instead of borders_points
        nearest_start1 = start1.nearest_point(borders_points)
        # nearest_end1 = end1.nearest_point(borders_points)
        nearest_start2 = start2.nearest_point(borders_points)
        # nearest_end2 = end2.nearest_point(borders_points)

        v1 = nearest_start1[1]
        u2 = nearest_start2[0]

        if (v1 == 1 and u2 == 0):
            corresponding_directions.append(('+v', '+u'))
            grid2d_direction = [['+x', '+y'], ['+y', '+x']]

        elif (v1 == 0 and u2 == 1):
            corresponding_directions.append(('+v', '+u'))
            grid2d_direction = [['-x', '-y'], ['-y', '-x']]

        elif (v1 == 1 and u2 == 1):
            corresponding_directions.append(('+v', '-u'))
            grid2d_direction = [['+x', '+y'], ['-y', '-x']]

        elif (v1 == 0 and u2 == 0):
            corresponding_directions.append(('+v', '-u'))
            grid2d_direction = [['-x', '-y'], ['-y', '+x']]

        return corresponding_directions, grid2d_direction

    def adjacent_direction_vu(self, other_bspline_face3d, corresponding_directions):

        extremities = self.extremities(other_bspline_face3d)
        start1, start2 = extremities[0], extremities[2]
        borders_points = [volmdlr.Point2D(0, 0), volmdlr.Point2D(1, 0),
                          volmdlr.Point2D(1, 1), volmdlr.Point2D(0, 1)]

        # TODO: compute nearest_point in 'bounding_box points' instead of borders_points
        nearest_start1 = start1.nearest_point(borders_points)
        # nearest_end1 = end1.nearest_point(borders_points)
        nearest_start2 = start2.nearest_point(borders_points)
        # nearest_end2 = end2.nearest_point(borders_points)

        u1 = nearest_start1[0]
        v2 = nearest_start2[1]

        if (u1 == 1 and v2 == 0):
            corresponding_directions.append(('+u', '+v'))
            grid2d_direction = [['+y', '+x'], ['+x', '+y']]

        elif (u1 == 0 and v2 == 1):
            corresponding_directions.append(('+u', '+v'))
            grid2d_direction = [['-y', '-x'], ['+x', '-y']]

        elif (u1 == 0 and v2 == 0):
            corresponding_directions.append(('+u', '-v'))
            grid2d_direction = [['+y', '-x'], ['+x', '+y']]

        elif (u1 == 1 and v2 == 1):
            if corresponding_directions == [('+v', '-u')]:
                grid2d_direction = [['+y', '+x'], ['-x', '-y']]
            else:
                grid2d_direction = [['+y', '+x'], ['+x', '-y']]
            corresponding_directions.append(('+u', '-v'))

        return corresponding_directions, grid2d_direction

    def extremities(self, other_bspline_face3d):
        '''
        find points extremities for nearest edges of two faces
        '''
        contour1 = self.outer_contour3d
        contour2 = other_bspline_face3d.outer_contour3d

        contour1_2d = self.surface2d.outer_contour
        contour2_2d = other_bspline_face3d.surface2d.outer_contour

        points1 = [p.start for p in contour1.primitives]
        points2 = [p.start for p in contour2.primitives]

        dis, ind = [], []
        for p in points1:
            pt = p.nearest_point(points2)
            ind.append(points2.index(pt))
            dis.append(p.point_distance(pt))

        dis_sorted = sorted(dis)

        shared = []
        for k, p1 in enumerate(contour1.primitives):
            if dis_sorted[0] == dis_sorted[1]:
                indices = npy.where(npy.array(dis) == dis_sorted[0])[0]
                index1 = indices[0]
                index2 = indices[1]
            else:
                index1 = dis.index(dis_sorted[0])
                index2 = dis.index(dis_sorted[1])
            if ((p1.start == points1[index1] and p1.end == points1[index2])
                    or
                    (p1.end == points1[index1] and p1.start == points1[index2])):
                shared.append(p1)
                i = k

        for k, p2 in enumerate(contour2.primitives):
            if ((p2.start == points2[ind[index1]] and p2.end == points2[ind[index2]])
                    or
                    (p2.end == points2[ind[index1]] and p2.start == points2[ind[index2]])):
                shared.append(p2)
                j = k

        points = [contour2.primitives[j].start, contour2.primitives[j].end]

        if points.index(contour1.primitives[i].start.nearest_point(points)) == 1:
            start1 = contour1_2d.primitives[i].start
            end1 = contour1_2d.primitives[i].end

            start2 = contour2_2d.primitives[j].end
            end2 = contour2_2d.primitives[j].start

        else:
            start1 = contour1_2d.primitives[i].start
            end1 = contour1_2d.primitives[i].end

            start2 = contour2_2d.primitives[j].start
            end2 = contour2_2d.primitives[j].end

        return start1, end1, start2, end2

    def adjacent_direction(self, other_bspline_face3d):
        '''
        find directions (u or v) between two faces, in the nearest edges between them
        '''

        start1, end1, start2, end2 = self.extremities(other_bspline_face3d)

        du1 = abs((end1 - start1)[0])
        dv1 = abs((end1 - start1)[1])

        if du1 < dv1:
            adjacent_direction1 = 'v'
            diff1 = (end1 - start1)[1]
        else:
            adjacent_direction1 = 'u'
            diff1 = (end1 - start1)[0]

        du2 = abs((end2 - start2)[0])
        dv2 = abs((end2 - start2)[1])

        if du2 < dv2:
            adjacent_direction2 = 'v'
            diff2 = (end2 - start2)[1]
        else:
            adjacent_direction2 = 'u'
            diff2 = (end2 - start2)[0]

        return adjacent_direction1, diff1, adjacent_direction2, diff2

    def adjacent_direction_xy(self, other_face3d):
        '''
        find out in which direction the faces are adjacent
        Parameters
        ----------
        other_face3d : volmdlr.faces.BSplineFace3D
        Returns
        -------
        adjacent_direction
        '''

        contour1 = self.outer_contour3d
        contour2 = other_face3d.outer_contour3d
        point1, point2 = contour1.shared_primitives_extremities(contour2)

        coord = point1 - point2
        coord = [abs(coord.x), abs(coord.y)]

        if coord.index(max(coord)) == 0:
            return 'x'
        else:
            return 'y'

    def merge_with(self, other_bspline_face3d):
        '''
        merge two adjacent faces
        Parameters
        ----------
        other_bspline_face3d : volmdlr.faces.BSplineFace3D
        Returns
        -------
        merged_face : volmdlr.faces.BSplineFace3D
        '''

        merged_surface = self.surface3d.merge_with(other_bspline_face3d.surface3d)
        contours = self.outer_contour3d.merge_with(other_bspline_face3d.outer_contour3d)
        contours.extend(self.inner_contours3d)
        contours.extend(other_bspline_face3d.inner_contours3d)
        merged_face = merged_surface.face_from_contours3d(contours)

        return merged_face


class OpenShell3D(volmdlr.core.CompositePrimitive3D):
    _standalone_in_db = True
    _non_serializable_attributes = ['bounding_box', 'primitives']
    _non_data_eq_attributes = ['name', 'color', 'alpha', 'bounding_box', 'primitives']
    _non_data_hash_attributes = []
    STEP_FUNCTION = 'OPEN_SHELL'

    def __init__(self, faces: List[Face3D],
                 color: Tuple[float, float, float] = None,
                 alpha: float = 1., name: str = ''):
        self.faces = faces
        if not color:
            self.color = (0.8, 0.8, 0.8)
        else:
            self.color = color
        self.alpha = alpha
        self._bbox = None
        volmdlr.core.CompositePrimitive3D.__init__(self,
                                                   primitives=faces, color=color, alpha=alpha,
                                                   name=name)

    def _data_hash(self):
        return sum(face._data_hash() for face in self.faces)

    def _data_eq(self, other_object):
        if other_object.__class__.__name__ != self.__class__.__name__:
            return False
        for face1, face2 in zip(self.faces, other_object.faces):
            if not face1._data_eq(face2):
                return False

        return True

    def to_dict(self, use_pointers: bool = False, memo=None, path: str = '#'):
        """
        This method does not use pointers for faces as it has no sense to have duplicate faces
        """
        dict_ = DessiaObject.base_dict(self)
        dict_.update({'color': self.color,
                      'alpha': self.alpha,
                      'faces': [f.to_dict(use_pointers=False) for f in self.faces]})

        return dict_

    @classmethod
    def from_step(cls, arguments, object_dict):
        faces = []
        for face in arguments[1]:
            faces.append(object_dict[int(face[1:])])
        return cls(faces, name=arguments[0][1:-1])

    def to_step(self, current_id):
        step_content = ''
        face_ids = []
        for face in self.faces:
            if isinstance(face, Face3D) or isinstance(face, Surface3D):
                face_content, face_sub_ids = face.to_step(current_id)
            else:
                face_content, face_sub_ids = face.to_step(current_id)
                face_sub_ids = [face_sub_ids]
            step_content += face_content
            face_ids.extend(face_sub_ids)
            current_id = max(face_sub_ids) + 1

        shell_id = current_id
        step_content += "#{} = {}('{}',({}));\n".format(current_id,
                                                        self.STEP_FUNCTION,
                                                        self.name,
                                                        volmdlr.core.step_ids_to_str(
                                                            face_ids))
        manifold_id = shell_id + 1
        step_content += "#{} = MANIFOLD_SOLID_BREP('{}',#{});\n".format(
            manifold_id,
            self.name,
            shell_id)

        frame_content, frame_id = volmdlr.OXYZ.to_step(manifold_id + 1)
        step_content += frame_content
        brep_id = frame_id + 1
        step_content += "#{} = ADVANCED_BREP_SHAPE_REPRESENTATION('',(#{},#{}),#7);\n".format(
            brep_id, frame_id, manifold_id)

        return step_content, brep_id

    def rotation(self, center: volmdlr.Point3D, axis: volmdlr.Vector3D,
                 angle: float):
        """
        OpenShell3D rotation
        :param center: rotation center
        :param axis: rotation axis
        :param angle: angle rotation
        :return: a new rotated OpenShell3D
        """
        new_faces = [face.rotation(center, axis, angle) for face
                     in self.faces]
        return OpenShell3D(new_faces, color=self.color, alpha=self.alpha,
                           name=self.name)

    def rotation_inplace(self, center: volmdlr.Point3D, axis: volmdlr.Vector3D,
                         angle: float):
        """
        OpenShell3D rotation. Object is updated inplace
        :param center: rotation center
        :param axis: rotation axis
        :param angle: rotation angle
        """
        for face in self.faces:
            face.rotation_inplace(center, axis, angle)
        new_bounding_box = self.get_bounding_box()
        self.bounding_box = new_bounding_box

    def translation(self, offset: volmdlr.Vector3D):
        """
        OpenShell3D translation
        :param offset: translation vector
        :return: A new translated OpenShell3D
        """
        new_faces = [face.translation(offset) for face in
                     self.faces]
        return OpenShell3D(new_faces, color=self.color, alpha=self.alpha,
                           name=self.name)

    def translation_inplace(self, offset: volmdlr.Vector3D):
        """
        OpenShell3D translation. Object is updated inplace
        :param offset: translation vector
        """
        for face in self.faces:
            face.translation_inplace(offset)
        new_bounding_box = self.get_bounding_box()
        self.bounding_box = new_bounding_box

    def frame_mapping(self, frame: volmdlr.Frame3D, side: str):
        """
        Changes frame_mapping and return a new OpenShell3D
        side = 'old' or 'new'
        """
        new_faces = [face.frame_mapping(frame, side) for face in
                     self.faces]
        return self.__class__(new_faces, name=self.name)

    def frame_mapping_inplace(self, frame: volmdlr.Frame3D, side: str):
        """
        Changes frame_mapping and the object is updated inplace
        side = 'old' or 'new'
        """
        for face in self.faces:
            face.frame_mapping_inplace(frame, side)
        new_bounding_box = self.get_bounding_box()
        self.bounding_box = new_bounding_box

    def copy(self, deep=True, memo=None):
        new_faces = [face.copy() for face in self.faces]
        return self.__class__(new_faces, color=self.color, alpha=self.alpha,
                              name=self.name)

    def union(self, shell2):
        new_faces = self.faces + shell2.faces
        new_name = self.name + ' union ' + shell2.name
        new_color = self.color
        return self.__class__(new_faces, name=new_name, color=new_color)

    def volume(self):
        """
        Does not consider holes
        """
        volume = 0
        for face in self.faces:
            display3d = face.triangulation()
            for triangle_index in display3d.triangles:
                point1 = display3d.points[triangle_index[0]]
                point2 = display3d.points[triangle_index[1]]
                point3 = display3d.points[triangle_index[2]]

                v321 = point3[0] * point2[1] * point1[2]
                v231 = point2[0] * point3[1] * point1[2]
                v312 = point3[0] * point1[1] * point2[2]
                v132 = point1[0] * point3[1] * point2[2]
                v213 = point2[0] * point1[1] * point3[2]
                v123 = point1[0] * point2[1] * point3[2]
                volume_tetraedre = 1 / 6 * (-v321 + v231 + v312 - v132 - v213 + v123)

                volume += volume_tetraedre

        return abs(volume)

    @property
    def bounding_box(self):
        """
        Returns the boundary box
        """
        if not self._bbox:
            self._bbox = self.get_bounding_box()
        return self._bbox

    @bounding_box.setter
    def bounding_box(self, new_bounding_box):
        self._bbox = new_bounding_box

    def get_bounding_box(self):
        bbox = self.faces[0].bounding_box
        for face in self.faces[1:]:
            bbox += face.bounding_box
        return bbox

    def cut_by_plane(self, plane_3d: Plane3D):
        frame_block = self.bounding_box.to_frame()
        frame_block.u = 1.1 * frame_block.u
        frame_block.v = 1.1 * frame_block.v
        frame_block.w = 1.1 * frame_block.w
        block = volmdlr.primitives3d.Block(frame_block,
                                           color=(0.1, 0.2, 0.2),
                                           alpha=0.6)
        face_3d = block.cut_by_orthogonal_plane(plane_3d)
        intersection_primitives = []
        for face in self.faces:
            intersection_wires = face.face_intersections(face_3d)
            if intersection_wires:
                for intersection_wire in intersection_wires:
                    intersection_primitives.extend(intersection_wire.primitives)
        contours3d = volmdlr.wires.Contour3D.contours_from_edges(
            intersection_primitives[:])
        if not contours3d:
            return []
        contours2d = [contour.to_2d(plane_3d.frame.origin,
                                    plane_3d.frame.u,
                                    plane_3d.frame.v) for contour in contours3d]
        resulting_faces = []
        for contour2d in contours2d:
            if contour2d.area() > 1e-7:
                surface2d = Surface2D(contour2d, [])
                resulting_faces.append(PlaneFace3D(plane_3d, surface2d))
        return resulting_faces

    def linesegment_intersections(self,
                                  linesegment3d: vme.LineSegment3D) \
            -> List[Tuple[Face3D, List[volmdlr.Point3D]]]:
        intersections = []
        for face in self.faces:
            face_intersections = face.linesegment_intersections(linesegment3d)
            if face_intersections:
                intersections.append((face, face_intersections))
        return intersections

    def line_intersections(self,
                           line3d: vme.Line3D) \
            -> List[Tuple[Face3D, List[volmdlr.Point3D]]]:
        intersections = []
        for face in self.faces:
            face_intersections = face.line_intersections(line3d)
            if face_intersections:
                intersections.append((face, face_intersections))
        return intersections

    def minimum_distance_points(self, shell2, resolution):
        """
        Returns a Mesure object if the distance is not zero, otherwise returns None
        """
        shell2_inter = self.shell_intersection(shell2, resolution)
        if shell2_inter is not None and shell2_inter != 1:
            return None

        # distance_min, point1_min, point2_min = self.faces[0].distance_to_face(shell2.faces[0], return_points=True)
        distance_min, point1_min, point2_min = self.faces[0].minimum_distance(
            shell2.faces[0], return_points=True)
        for face1 in self.faces:
            bbox1 = face1.bounding_box
            for face2 in shell2.faces:
                bbox2 = face2.bounding_box
                bbox_distance = bbox1.distance_to_bbox(bbox2)

                if bbox_distance < distance_min:
                    # distance, point1, point2 = face1.distance_to_face(face2, return_points=True)
                    distance, point1, point2 = face1.minimum_distance(face2,
                                                                      return_points=True)
                    if distance == 0:
                        return None
                    elif distance < distance_min:
                        distance_min, point1_min, point2_min = distance, point1, point2

        return point1_min, point2_min

    def distance_to_shell(self, other_shell: 'OpenShell3D', resolution: float):
        min_dist = self.minimum_distance_points(other_shell, resolution)
        if min_dist is not None:
            p1, p2 = min_dist
            return p1.point_distance(p2)
        return 0

    def minimum_distance_point(self,
                               point: volmdlr.Point3D) -> volmdlr.Point3D:
        """
        Computes the distance of a point to a Shell3D, whether it is inside or outside the Shell3D
        """
        distance_min, point1_min = self.faces[0].distance_to_point(point,
                                                                   return_other_point=True)
        for face in self.faces[1:]:
            bbox_distance = self.bounding_box.distance_to_point(point)
            if bbox_distance < distance_min:
                distance, point1 = face.distance_to_point(point,
                                                          return_other_point=True)
                if distance < distance_min:
                    distance_min, point1_min = distance, point1

        return point1_min

    def intersection_internal_aabb_volume(self, shell2: 'OpenShell3D',
                                          resolution: float):
        """
        aabb made of the intersection points and the points of self internal to shell2
        """
        intersections_points = []
        for face1 in self.faces:
            for face2 in shell2.faces:
                intersection_points = face1.face_intersections(face2)
                if intersection_points:
                    intersection_points = [
                        intersection_points[0].primitives[0].start,
                        intersection_points[0].primitives[0].end]
                    intersections_points.extend(intersection_points)

        shell1_points_inside_shell2 = []
        for face in self.faces:
            for point in face.outer_contour3d.discretization_points(
                    resolution):
                if shell2.point_belongs(point):
                    shell1_points_inside_shell2.append(point)

        if len(intersections_points + shell1_points_inside_shell2) == 0:
            return 0
        bbox = volmdlr.core.BoundingBox.from_points(
            intersections_points + shell1_points_inside_shell2)
        return bbox.volume()

    def intersection_external_aabb_volume(self, shell2: 'OpenShell3D',
                                          resolution: float):
        """
        aabb made of the intersection points and the points of self external to shell2
        """
        intersections_points = []
        for face1 in self.faces:
            for face2 in shell2.faces:
                intersection_points = face1.face_intersections(face2)
                if intersection_points:
                    intersection_points = [
                        intersection_points[0].primitives[0].start,
                        intersection_points[0].primitives[0].end]
                    intersections_points.extend(intersection_points)

        shell1_points_outside_shell2 = []
        for face in self.faces:
            for point in face.outer_contour3d.discretization_points(
                    resolution):
                if not shell2.point_belongs(point):
                    shell1_points_outside_shell2.append(point)

        if len(intersections_points + shell1_points_outside_shell2) == 0:
            return 0
        bbox = volmdlr.core.BoundingBox.from_points(
            intersections_points + shell1_points_outside_shell2)
        return bbox.volume()

    def primitive_inside_bbox(self, bounding_box: volmdlr.core.BoundingBox):
        for primitive in self.primitives:
            bbox = primitive.bounding_box

    def triangulation(self):
        # mesh = vmd.DisplayMesh3D([], [])
        meshes = []
        for i, face in enumerate(self.faces):
            try:
                face_mesh = face.triangulation()
                meshes.append(face_mesh)
                # mesh.merge_mesh(face_mesh)
            except NotImplementedError:
                print('Warning: a face has been skipped in rendering')
        return vmd.DisplayMesh3D.merge_meshes(meshes)

    def babylon_script(self, name='primitive_mesh'):
        s = f'var {name} = new BABYLON.Mesh("{name}", scene);\n'

        mesh = self.babylon_meshes()[0]

        s += 'var positions = {};\n'.format(mesh['positions'])
        s += 'var indices = {};\n'.format(mesh['indices'])
        s += 'var normals = [];\n'
        s += 'var vertexData = new BABYLON.VertexData();\n'
        s += 'BABYLON.VertexData.ComputeNormals(positions, indices, normals);\n'
        s += 'vertexData.positions = positions;\n'
        s += 'vertexData.indices = indices;\n'
        s += 'vertexData.normals = normals;\n'
        s += 'vertexData.applyToMesh({});\n'.format(name)
        s += '{}.enableEdgesRendering(0.9);\n'.format(name)
        s += '{}.edgesWidth = 0.1;\n'.format(name)
        s += '{}.edgesColor = new BABYLON.Color4(0, 0, 0, 0.6);\n'.format(name)
        s += 'var mat = new BABYLON.StandardMaterial("mat", scene);\n'
        #        s += 'mat.diffuseColor = BABYLON.Color3.Green();\n'
        #        s += 'mat.specularColor = new BABYLON.Color3(0.5, 0.6, 0.87);\n'
        #        s += 'mat.emissiveColor = new BABYLON.Color3(1, 1, 1);\n'
        #        s += 'mat.ambientColor = new BABYLON.Color3(0.23, 0.98, 0.53);\n'
        s += 'mat.backFaceCulling = false;\n'
        s += 'mat.alpha = {};\n'.format(self.alpha)
        s += '{}.material = mat;\n'.format(name)
        if self.color is not None:
            s += 'mat.diffuseColor = new BABYLON.Color3({}, {}, {});\n'.format(
                *self.color)
        return s

    def plot(self, ax=None, color: str = 'k', alpha: float = 1):
        if ax is None:
            ax = plt.figure().add_subplot(111, projection='3d')

        for face in self.faces:
            face.plot(ax=ax, color=color, alpha=alpha)

        return ax


class ClosedShell3D(OpenShell3D):
    STEP_FUNCTION = 'CLOSED_SHELL'

    def rotation(self, center: volmdlr.Point3D, axis: volmdlr.Vector3D,
                 angle: float):
        """
        ClosedShell3D rotation
        :param center: rotation center
        :param axis: rotation axis
        :param angle: angle rotation
        :return: a new rotated ClosedShell3D
        """
        new_faces = [face.rotation(center, axis, angle) for face
                     in self.faces]
        return ClosedShell3D(new_faces, color=self.color,
                             alpha=self.alpha, name=self.name)

    def rotation_inplace(self, center: volmdlr.Point3D, axis: volmdlr.Vector3D,
                         angle: float):
        """
        ClosedShell3D rotation. Object is updated inplace
        :param center: rotation center
        :param axis: rotation axis
        :param angle: rotation angle
        """
        for face in self.faces:
            face.rotation_inplace(center, axis, angle)
        new_bounding_box = self.get_bounding_box()
        self.bounding_box = new_bounding_box

    def translation(self, offset: volmdlr.Vector3D):
        """
        ClosedShell3D translation
        :param offset: translation vector
        :return: A new translated ClosedShell3D
        """
        new_faces = [face.translation(offset) for face in
                     self.faces]
        return ClosedShell3D(new_faces, color=self.color, alpha=self.alpha,
                             name=self.name)

    def translation_inplace(self, offset: volmdlr.Vector3D):
        """
        ClosedShell3D translation. Object is updated inplace
        :param offset: translation vector
        """
        for face in self.faces:
            face.translation_inplace(offset)
        new_bounding_box = self.get_bounding_box()
        self.bounding_box = new_bounding_box

    def frame_mapping(self, frame: volmdlr.Frame3D, side: str):
        """
        Changes frame_mapping and return a new ClosedShell3D
        side = 'old' or 'new'
        """
        new_faces = [face.frame_mapping(frame, side) for face in
                     self.faces]
        return ClosedShell3D(new_faces, name=self.name)

    def frame_mapping_inplace(self, frame: volmdlr.Frame3D, side: str):
        """
        Changes frame_mapping and the object is updated inplace
        side = 'old' or 'new'
        """
        for face in self.faces:
            face.frame_mapping_inplace(frame, side)
        new_bounding_box = self.get_bounding_box()
        self.bounding_box = new_bounding_box

    def copy(self, deep=True, memo=None):
        new_faces = [face.copy() for face in self.faces]
        return self.__class__(new_faces, color=self.color, alpha=self.alpha,
                              name=self.name)

    def face_on_shell(self, face):
        """
        Verifies if a face lies on the shell's surface
        """
        for fc in self.faces:
            if fc.face_inside(face):
                return True
        return False

    def is_face_inside(self, face: Face3D):
        for point in face.outer_contour3d.discretization_points(0.01):
            point_inside_shell = self.point_belongs(point)
            point_in_shells_faces = self.point_in_shell_face(point)
            if (not point_inside_shell) and (not point_in_shells_faces):
                return False
        return True

    def shell_intersection(self, shell2: 'OpenShell3D', resolution: float):
        """
        Return None if disjointed
        Return (1, 0) or (0, 1) if one is inside the other
        Return (n1, n2) if intersection

        4 cases :
            (n1, n2) with face intersection             => (n1, n2)
            (0, 0) with face intersection               => (0, 0)
            (0, 0) with no face intersection            => None
            (1, 0) or (0, 1) with no face intersection  => 1
        """
        # Check if boundary boxes don't intersect
        bbox1 = self.bounding_box
        bbox2 = shell2.bounding_box
        if not bbox1.bbox_intersection(bbox2):
            # print("No intersection of shells' BBox")
            return None

        # Check if any point of the first shell is in the second shell
        points1 = []
        for face in self.faces:
            points1.extend(
                face.outer_contour3d.discretization_points(resolution))
        points2 = []
        for face in shell2.faces:
            points2.extend(
                face.outer_contour3d.discretization_points(resolution))

        nb_pts1 = len(points1)
        nb_pts2 = len(points2)
        compteur1 = 0
        compteur2 = 0
        for point1 in points1:
            if shell2.point_belongs(point1):
                compteur1 += 1
        for point2 in points2:
            if self.point_belongs(point2):
                compteur2 += 1

        inter1 = compteur1 / nb_pts1
        inter2 = compteur2 / nb_pts2

        for face1 in self.faces:
            for face2 in shell2.faces:
                intersection_points = face1.face_intersections(face2)
                if intersection_points:
                    return inter1, inter2

        if inter1 == 0. and inter2 == 0.:
            return None
        return 1

    def point_belongs(self, point3d: volmdlr.Point3D, **kwargs):
        """
        Ray Casting algorithm
        Returns True if the point is inside the Shell, False otherwise
        """
        nb_rays = kwargs.get("nb_rays", 1)  # TODO: remove nb_rays argument in the future as it shouldn't be necessary

        bbox = self.bounding_box
        if not bbox.point_belongs(point3d):
            return False

        min_ray_length = 2 * max((bbox.xmax - bbox.xmin,
                                  bbox.ymax - bbox.ymin,
                                  bbox.zmax - bbox.zmin))
        two_min_ray_length = 2 * min_ray_length

        rays = []
        for _ in range(0, nb_rays):
            rays.append(vme.LineSegment3D(
                point3d,
                point3d + volmdlr.Point3D.random(min_ray_length,
                                                 two_min_ray_length,
                                                 min_ray_length,
                                                 two_min_ray_length,
                                                 min_ray_length,
                                                 two_min_ray_length)))
        rays = sorted(rays, key=lambda ray: ray.length())
        rays_intersections = []
        tests = []

        # for ray in rays[:3]:
        for ray in rays[:nb_rays]:
            #
            count = 0
            ray_intersection = []
            is_inside = True
            for face, point_inters in self.linesegment_intersections(ray):
                count += len(point_inters)
            if count % 2 == 0:
                is_inside = False
            tests.append(is_inside)
            rays_intersections.append(ray_intersection)
        for test1, test2 in zip(tests[:-1], tests[1:]):
            if test1 != test2:
                raise ValueError
        return tests[0]

    def point_in_shell_face(self, point: volmdlr.Point3D):

        for face in self.faces:
            if (face.surface3d.point_on_plane(point) and face.point_belongs(point)) or \
                    face.outer_contour3d.point_over_contour(point, abs_tol=1e-7):
                return True
        return False

    def is_inside_shell(self, shell2, resolution: float):
        """
        Returns True if all the points of self are inside shell2 and no face \
        are intersecting
        This method is not exact
        """
        bbox1 = self.bounding_box
        bbox2 = shell2.bounding_box
        if not bbox1.is_inside_bbox(bbox2):
            return False
        for face in self.faces:
            if not shell2.is_face_inside(face):
                return False
        return True

    def is_disjoint_from(self, shell2, tol=1e-8):
        '''
             verifies and rerturns a bool if two shells are disjointed or not.
        '''
        disjoint = True
        if self.bounding_box.bbox_intersection(shell2.bounding_box) or \
                self.bounding_box.distance_to_bbox(shell2.bounding_box) <= tol:
            return False
        return disjoint

    def intersecting_faces_combinations(self, shell2, list_coincident_faces, tol=1e-8):
        """
        :param shell2: ClosedShell3D
            for two closed shells, it calculates and return a list of face
            combinations (list = [(face_shell1, face_shell2),...])
            for intersecting faces. if two faces can not be intersected,
            there is no combination for those
        :param tol: Corresponde to the tolerance to consider two faces as intersecting faces
        :param shell2:
        :param list_coincident_faces:
        :param tol:
        :return:
        """
        face_combinations = []
        for face1 in self.faces:
            for face2 in shell2.faces:
                if face1.is_intersecting(face2, list_coincident_faces, tol):
                    face_combinations.append((face1, face2))
        return face_combinations

    @staticmethod
    def dict_intersecting_combinations(intersecting_faces_combinations, tol=1e-8):
        '''
            :param intersecting_faces_combinations: list of face combinations (list = [(face_shell1, face_shell2),...]) for intersecting faces.
            :type intersecting_faces_combinations: list of face objects combinaitons
            returns a dictionary containing as keys the combination of intersecting faces
            and as the values the resulting primitive from the two intersecting faces.
            It is done so it is not needed to calculate the same intersecting primitive twice.
        '''
        intersecting_combinations = {}
        for combination in intersecting_faces_combinations:
            face_intersections = combination[0].face_intersections(combination[1], tol)
            if face_intersections:
                intersecting_combinations[combination] = face_intersections

        return intersecting_combinations

    @staticmethod
    def get_intersecting_faces(dict_intersecting_combinations):
        '''
            :param dict_intersecting_combinations: dictionary containing as keys the combination of intersecting faces
            and as the values the resulting primitive from the two intersecting faces

            returns two lists. One for the intersecting faces in shell1 and the other for the shell2
        '''
        intersecting_faces_shell1 = []
        intersecting_faces_shell2 = []
        for face in list(dict_intersecting_combinations.keys()):
            if face[0] not in intersecting_faces_shell1:
                intersecting_faces_shell1.append(face[0])
            if face[1] not in intersecting_faces_shell2:
                intersecting_faces_shell2.append(face[1])
        return intersecting_faces_shell1, intersecting_faces_shell2

    def get_non_intersecting_faces(self, shell2, intersecting_faces, intersection_method=False):
        """
        :param shell2: ClosedShell3D
        :param intersecting_faces:
        :param intersection_method: determines if running for intersection operation
        returns a list of all the faces that never intersect any
        face of the other shell
        """
        non_intersecting_faces = []

        for face in self.faces:
            if (face not in intersecting_faces) and (face not in non_intersecting_faces):
                if not intersection_method:
                    if not face.bounding_box.is_inside_bbox(shell2.bounding_box) or not shell2.is_face_inside(face):
                        coincident_plane = False
                        for face2 in shell2.faces:
                            if face.surface3d.is_coincident(face2.surface3d) and \
                                    face.bounding_box.is_inside_bbox(face2.bounding_box):
                                coincident_plane = True
                                break
                        if not coincident_plane:
                            non_intersecting_faces.append(face)
                else:
                    if face.bounding_box.is_inside_bbox(shell2.bounding_box) and shell2.is_face_inside(face):
                        non_intersecting_faces.append(face)

        return non_intersecting_faces

    def get_coincident_and_adjacent_faces(self, shell2):
        coincident_and_adjacent_faces = []
        for face1 in self.faces:
            for face2 in shell2.faces:
                if face1.surface3d.is_coincident(face2.surface3d) and \
                        face1.is_adjacent(face2):
                    coincident_and_adjacent_faces.append((face1, face2))

        return coincident_and_adjacent_faces

    def get_coincident_faces(self, shell2):
        """
        Finds all pairs of faces that are coincidents faces, that is,
        faces lying on the same plane

        returns a List of tuples with the face pairs
        """
        list_coincident_faces = []
        for face1 in self.faces:
            for face2 in shell2.faces:
                if face1.surface3d.is_coincident(face2.surface3d):
                    contour1 = face1.outer_contour3d.to_2d(
                        face1.surface3d.frame.origin,
                        face1.surface3d.frame.u,
                        face1.surface3d.frame.v)
                    contour2 = face2.outer_contour3d.to_2d(
                        face1.surface3d.frame.origin,
                        face1.surface3d.frame.u,
                        face1.surface3d.frame.v)
                    inters = contour1.contour_intersections(contour2)
                    if len(inters) >= 2:
                        list_coincident_faces.append((face1, face2))

        return list_coincident_faces

    def two_shells_intersecting_contour(self, shell2,
                                        list_coincident_faces: List[Face3D],
                                        dict_intersecting_combinations=None):
        '''
            :param shell2: ClosedShell3D
            :param dict_intersecting_combinations: dictionary containing as keys the combination of intersecting faces
             and as the values the resulting primitive from the two intersecting faces

            :returns: intersecting contour for two intersecting shells
        '''
        if dict_intersecting_combinations is None:
            face_combinations = self.intersecting_faces_combinations(
                shell2, list_coincident_faces)
            dict_intersecting_combinations = \
                self.dict_intersecting_combinations(face_combinations)
        intersecting_lines = list(dict_intersecting_combinations.values())
        intersecting_contour = \
            volmdlr.wires.Contour3D([wire.primitives[0] for
                                     wire in intersecting_lines])
        return intersecting_contour

    def reference_shell(self, shell2, face):
        if face in shell2.faces:
            contour_extract_inside = True
            reference_shell = self
        else:
            contour_extract_inside = False
            reference_shell = shell2
        return contour_extract_inside, reference_shell

    def set_operations_valid_exterior_faces(self, new_faces: List[Face3D],
                                            valid_faces: List[Face3D],
                                            list_coincident_faces: List[Face3D],
                                            shell2, reference_shell):
        for new_face in new_faces:
            inside_reference_shell = reference_shell.point_belongs(
                new_face.random_point_inside())
            if self.set_operations_exterior_face(new_face, valid_faces,
                                                 inside_reference_shell,
                                                 list_coincident_faces,
                                                 shell2):
                valid_faces.append(new_face)
        return valid_faces

    def union_faces(self, shell2, intersecting_faces,
                    intersecting_combinations,
                    list_coincident_faces):
        faces = []
        for face in intersecting_faces:
            contour_extract_inside, reference_shell = \
                self.reference_shell(shell2, face)
            new_faces = face.set_operations_new_faces(
                intersecting_combinations, contour_extract_inside)
            faces = self.set_operations_valid_exterior_faces(
                new_faces, faces,
                list_coincident_faces,
                shell2, reference_shell)
        return faces

    def get_subtraction_valid_faces(self, new_faces, valid_faces, reference_shell, shell2, keep_interior_faces):
        faces = []
        for new_face in new_faces:
            inside_reference_shell = reference_shell.point_belongs(new_face.random_point_inside())
            if keep_interior_faces:
                if self.set_operations_interior_face(new_face, valid_faces, inside_reference_shell):
                    faces.append(new_face)
            elif self.set_operations_exterior_face(new_face, faces, inside_reference_shell, [], shell2):
                faces.append(new_face)
        return faces

    def subtraction_faces(self, shell2, intersecting_faces, intersecting_combinations):
        faces = []
        for face in intersecting_faces:
            keep_interior_faces = False
            if face in shell2.faces:
                keep_interior_faces = True
            contour_extract_inside, reference_shell = self.reference_shell(shell2, face)
            new_faces = face.set_operations_new_faces(intersecting_combinations, contour_extract_inside)
            valid_faces = self.get_subtraction_valid_faces(new_faces, faces, reference_shell,
                                                           shell2, keep_interior_faces)
            faces.extend(valid_faces)

        return faces

    def valid_intersection_faces(self, new_faces, valid_faces,
                                 reference_shell):
        faces = []
        for new_face in new_faces:
            inside_reference_shell = reference_shell.point_belongs(
                new_face.random_point_inside())
            if self.set_operations_interior_face(new_face, valid_faces,
                                                 inside_reference_shell):
                faces.append(new_face)

        return faces

    def intersection_faces(self, shell2, intersecting_faces,
                           intersecting_combinations):
        faces = []
        for face in intersecting_faces:
            contour_extract_inside, reference_shell = \
                self.reference_shell(shell2, face)
            new_faces = face.set_operations_new_faces(
                intersecting_combinations, contour_extract_inside)
            faces.extend(self.valid_intersection_faces(
                new_faces, faces, reference_shell))

        valid_faces = []
        for i, fc1 in enumerate(faces):
            valid_face = True
            for j, fc2 in enumerate(faces):
                if i != j:
                    if fc2.face_inside(fc1):
                        valid_face = False
            if valid_face and fc1 not in valid_faces:
                valid_faces.append(fc1)
        return valid_faces

    @staticmethod
    def set_operations_interior_face(new_face, faces, inside_reference_shell):
        if inside_reference_shell and new_face not in faces:
            return True
        return False

    def is_face_between_shells(self, shell2, face):
        if face.surface2d.inner_contours:
            normal_0 = face.surface2d.outer_contour.primitives[0].normal_vector()
            middle_point_0 = face.surface2d.outer_contour.primitives[0].middle_point()
            point1 = middle_point_0 + 0.0001 * normal_0
            point2 = middle_point_0 - 0.0001 * normal_0
            points = [point1, point2]
        else:
            points = [face.surface2d.outer_contour.center_of_mass()]

        for point in points:
            point3d = face.surface3d.point2d_to_3d(point)
            if face.point_belongs(point3d):
                normal1 = point3d - 0.00001 * face.surface3d.frame.w
                normal2 = point3d + 0.00001 * face.surface3d.frame.w
                if (self.point_belongs(normal1) and
                    shell2.point_belongs(normal2)) or \
                        (shell2.point_belongs(normal1) and
                         self.point_belongs(normal2)):
                    return True
        return False

    def set_operations_exterior_face(self, new_face, valid_faces,
                                     inside_reference_shell,
                                     list_coincident_faces,
                                     shell2):
        if new_face.area() < 1e-8:
            return False
        if new_face not in valid_faces and not inside_reference_shell:
            if list_coincident_faces:
                if self.is_face_between_shells(shell2, new_face):
                    return False
            return True
        return False

    def validate_set_operation(self, shell2, tol):
        '''
        Verifies if two shells are valid for union or subtractions operations,
        that is, if they are disjointed or if one is totaly inside the other
        If it returns an empty list, it means the two shells are valid to continue the
        operation.
        '''
        if self.is_disjoint_from(shell2, tol):
            return [self, shell2]
        if self.is_inside_shell(shell2, resolution=0.01):
            return [shell2]
        if shell2.is_inside_shell(self, resolution=0.01):
            return [self]
        return []

    def is_clean(self):
        """
        Verifies if closed shell\'s faces are clean or
        if it is needed to be cleaned
        :return: True if clean and False Otherwise
        """
        for face1, face2 in product(self.faces, repeat=2):
            if face1 != face2 and \
                    face1.surface3d.is_coincident(face2.surface3d) and \
                    face1.is_adjacent(face2):
                return False
        return True

    def union(self, shell2: 'ClosedShell3D', tol: float = 1e-8):
        '''
            Given Two closed shells, it returns
            a new united ClosedShell3D object
        '''

        validate_set_operation = \
            self.validate_set_operation(shell2, tol)
        if validate_set_operation:
            return validate_set_operation
        list_coincident_faces = self.get_coincident_faces(shell2)
        face_combinations = self.intersecting_faces_combinations(shell2, list_coincident_faces, tol)
        intersecting_combinations = self.dict_intersecting_combinations(face_combinations, tol)
        intersecting_faces1, intersecting_faces2 = self.get_intersecting_faces(intersecting_combinations)
        intersecting_faces = intersecting_faces1 + intersecting_faces2
        faces = self.get_non_intersecting_faces(shell2, intersecting_faces) + \
            shell2.get_non_intersecting_faces(self, intersecting_faces)
        if len(faces) == len(self.faces + shell2.faces) and not intersecting_faces:
            return [self, shell2]
        new_valid_faces = self.union_faces(shell2, intersecting_faces,
                                           intersecting_combinations,
                                           list_coincident_faces
                                           )
        faces += new_valid_faces
        new_shell = ClosedShell3D(faces)
        return [new_shell]

    @staticmethod
    def get_faces_to_be_merged(union_faces):
        coincident_planes_faces = []
        for i, face1 in enumerate(union_faces):
            for j, face2 in enumerate(union_faces):
                if j != i and face1.surface3d.is_coincident(face2.surface3d):
                    if face1 not in coincident_planes_faces:
                        coincident_planes_faces.append(face1)
                    coincident_planes_faces.append(face2)
            if coincident_planes_faces:
                break
        return coincident_planes_faces

    @staticmethod
    def clean_faces(union_faces, list_new_faces):
        list_remove_faces = []
        if union_faces:
            for face1 in union_faces:
                for face2 in list_new_faces:
                    if face1.face_inside(face2):
                        list_remove_faces.append(face2)
                    elif face2.face_inside(face1):
                        list_remove_faces.append(face1)
        list_new_faces += union_faces
        for face in list_remove_faces:
            list_new_faces.remove(face)
        return list_new_faces

    def merge_faces(self):
        union_faces = self.faces
        finished = False
        list_new_faces = []
        count = 0
        while not finished:
            valid_coicident_faces = \
                ClosedShell3D.get_faces_to_be_merged(union_faces)
            list_valid_coincident_faces = valid_coicident_faces[:]
            if valid_coicident_faces:
                list_new_faces += PlaneFace3D.merge_faces(valid_coicident_faces)
            for face in list_valid_coincident_faces:
                union_faces.remove(face)
            count += 1
            if (count >= len(self.faces) and not list_valid_coincident_faces):
                finished = True

        list_new_faces = self.clean_faces(union_faces, list_new_faces)

        self.faces = list_new_faces

    def subtract(self, shell2, tol=1e-8):
        '''
            Given Two closed shells, it returns a new subtracted OpenShell3D object
        '''
        validate_set_operation = self.validate_set_operation(shell2, tol)
        if validate_set_operation:
            return validate_set_operation

        list_coincident_faces = self.get_coincident_faces(shell2)
        face_combinations = self.intersecting_faces_combinations(
            shell2, list_coincident_faces, tol)

        intersecting_combinations = self.dict_intersecting_combinations(face_combinations, tol)

        if len(intersecting_combinations) == 0:
            return [self, shell2]

        intersecting_faces, _ = self.get_intersecting_faces(intersecting_combinations)

        faces = self.get_non_intersecting_faces(shell2, intersecting_faces)
        new_valid_faces = self.union_faces(shell2, intersecting_faces,
                                           intersecting_combinations,
                                           list_coincident_faces
                                           )
        faces += new_valid_faces
        return [OpenShell3D(faces)]

    def subtract_to_closed_shell(self, shell2, tol=1e-8):
        """
        Given Two closed shells, it returns a new subtracted ClosedShell3D object
        :param shell2:
        :param tol:
        :return:
        """

        validate_set_operation = self.validate_set_operation(shell2, tol)
        if validate_set_operation:
            return validate_set_operation

        list_coincident_faces = self.get_coincident_faces(shell2)
        face_combinations = self.intersecting_faces_combinations(
            shell2, list_coincident_faces, tol)
        intersecting_combinations = self.dict_intersecting_combinations(face_combinations, tol)

        if len(intersecting_combinations) == 0:
            return [self, shell2]

        intersecting_faces1, intersecting_faces2 = self.get_intersecting_faces(intersecting_combinations)
        intersecting_faces = intersecting_faces1 + intersecting_faces2

        faces = self.get_non_intersecting_faces(shell2, intersecting_faces)
        faces += shell2.get_non_intersecting_faces(self, intersecting_faces, intersection_method=True)

        new_valid_faces = self.subtraction_faces(shell2, intersecting_faces, intersecting_combinations)
        faces += new_valid_faces
        new_shell = ClosedShell3D(faces)
        return [new_shell]

    def intersection(self, shell2, tol=1e-8):
        """
        Given two ClosedShell3D, it returns the new objet resulting
        from the intersection of the two
        """
        validate_set_operation = self.validate_set_operation(
            shell2, tol)
        if validate_set_operation:
            return validate_set_operation
        list_coincident_faces = self.get_coincident_faces(shell2)
        face_combinations = self.intersecting_faces_combinations(shell2, list_coincident_faces, tol)
        intersecting_combinations = self.dict_intersecting_combinations(face_combinations, tol)

        if len(intersecting_combinations) == 0:
            return [self, shell2]

        intersecting_faces1, intersecting_faces2 = self.get_intersecting_faces(intersecting_combinations)
        intersecting_faces = intersecting_faces1 + intersecting_faces2
        faces = self.intersection_faces(shell2, intersecting_faces, intersecting_combinations)
        faces += self.get_non_intersecting_faces(shell2, intersecting_faces, intersection_method=True) +\
            shell2.get_non_intersecting_faces(self, intersecting_faces, intersection_method=True)
        new_shell = ClosedShell3D(faces)
        return [new_shell]<|MERGE_RESOLUTION|>--- conflicted
+++ resolved
@@ -1343,11 +1343,9 @@
             (self.radius ** 2 - distance_line2d_to_origin ** 2) / a_prime_minus_b_prime.dot(a_prime_minus_b_prime))
         intersection1 = line.point1 + (t_param + k_param) * (line.direction_vector())
         intersection2 = line.point1 + (t_param - k_param) * (line.direction_vector())
-<<<<<<< HEAD
         if intersection1 == intersection2:
             return [intersection1]
-=======
->>>>>>> 3ded9743
+
         return [intersection1, intersection2]
 
     def linesegment_intersections(self, linesegment: vme.LineSegment3D):
@@ -1356,7 +1354,6 @@
         linesegment_intersections = [inters for inters in line_intersections if linesegment.point_belongs(inters)]
         return linesegment_intersections
 
-<<<<<<< HEAD
     def parallel_plane_intersection(self, plane3d):
         """
         Cylinder plane intersections when plane's normal is perpendicular with the cylinder axis
@@ -1436,8 +1433,6 @@
             return self.perpendicular_plane_intersection(plane3d)
         return self.concurent_plane_intersection(plane3d)
 
-=======
->>>>>>> 3ded9743
 
 class ToroidalSurface3D(Surface3D):
     face_class = 'ToroidalFace3D'
