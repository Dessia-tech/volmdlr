# cython: language_level=3
# distutils: language=c++
"""
This module provides functions for working with Non-Uniform Rational B-Splines (NURBS) geometries.
Some functions are based on the geomdl open-source library (MIT license),
originally created by the geomdl authors: https://github.com/orbingol/NURBS-Python.

We also use as main reference Les Piegl and Wayne Tiller. The NURBS Book. Springer Science & Business Media, 1997

For more information on NURBs and their use in geometric modeling, please refer to the literature
in the field.
The authors of this module make no warranty or guarantee as to the accuracy or suitability of this
code for any particular purpose.
"""

import numpy as np
cimport numpy as cnp
from scipy.optimize import minimize
from cython cimport cdivision, boundscheck, wraparound, exceptval
from cython.parallel import prange
from volmdlr.nurbs.helpers cimport linspace, binomial_coefficient
from libcpp.vector cimport vector
from cpython.mem cimport PyMem_Malloc, PyMem_Free

import volmdlr.nurbs.helpers as helpers


cnp.import_array()


def find_span_binsearch(int degree, double[:] knot_vector, int num_ctrlpts, double knot, **kwargs):
    """Finds the span of the knot over the input knot vector using binary search.

    Implementation of Algorithm A2.1 from The NURBS Book by Piegl & Tiller.

    The NURBS Book states that the knot span index always starts from zero, i.e. for a knot vector [0, 0, 1, 1];
    if FindSpan returns 1, then the knot is between the half-open interval [0, 1).

    :param degree: degree, :math:`p`
    :type degree: int
    :param knot_vector: knot vector, :math:`U`
    :type knot_vector: list, tuple
    :param num_ctrlpts: number of control points, :math:`n + 1`
    :type num_ctrlpts: int
    :param knot: knot or parameter, :math:`u`
    :type knot: float
    :return: knot span
    :rtype: int
    """
    # Get tolerance value
    cdef double tol = kwargs.get("tol", 10e-6)

    # In The NURBS Book; number of knots = m + 1, number of control points = n + 1, p = degree
    # All knot vectors should follow the rule: m = p + n + 1
    cdef int n = num_ctrlpts - 1

    if abs(knot_vector[n + 1] - knot) <= tol:
        return n

    # Set max and min positions of the array to be searched
    cdef int low = degree
    cdef int high = num_ctrlpts

    # The division could return a float value which makes it impossible to use as an array index
    cdef int mid = int((low + high) / 2)
    # Direct int casting would cause numerical errors due to discarding the significand figures (digits after the dot)
    # The round function could return unexpected results, so we add the floating point with some small number
    # This addition would solve the issues caused by the division operation and how Python stores float numbers.
    # E.g. round(13/2) = 6 (expected to see 7)
    mid = <int>helpers.round_c(mid + tol)

    # Search for the span
    while (knot < knot_vector[mid]) or (knot >= knot_vector[mid + 1]):
        if knot < knot_vector[mid]:
            high = mid
        else:
            low = mid
        mid = <int>((low + high) / 2)

    return mid


@boundscheck(False)
@wraparound(False)
@exceptval(check=False)
cdef int find_span_linear_c(int degree, double[:] knot_vector, int num_ctrlpts, double knot):
    """ Finds the span of a single knot over the knot vector using linear search."""
    cdef int span = degree + 1  # Knot span index starts from zero
    while span < num_ctrlpts and knot_vector[span] <= (knot + 1e-15):
        span += 1
    return span - 1


def find_span_linear(int degree, double[:] knot_vector, int num_ctrlpts, double knot):
    """ Finds the span of a single knot over the knot vector using linear search.

    Alternative implementation for the Algorithm A2.1 from The NURBS Book by Piegl & Tiller.

    :param degree: degree, :math:`p`
    :type degree: int
    :param knot_vector: knot vector, :math:`U`
    :type knot_vector: list, tuple
    :param num_ctrlpts: number of control points, :math:`n + 1`
    :type num_ctrlpts: int
    :param knot: knot or parameter, :math:`u`
    :type knot: float
    :return: knot span
    :rtype: int
    """
    return find_span_linear_c(degree, knot_vector, num_ctrlpts, knot)


@boundscheck(False)
@wraparound(False)
@exceptval(check=False)
cdef vector[int] find_spans(int degree, double[:] knot_vector, int num_ctrlpts, vector[double] knots):
    """Finds spans of a list of knots over the knot vector.

    :param degree: degree, :math:`p`
    :type degree: int
    :param knot_vector: knot vector, :math:`U`
    :type knot_vector: list, tuple
    :param num_ctrlpts: number of control points, :math:`n + 1`
    :type num_ctrlpts: int
    :param knots: list of knots or parameters
    :type knots: list, tuple
    :param func: function for span finding, e.g. linear or binary search
    :type func: SpanFunc
    :return: list of spans
    :rtype: list
    """
    cdef int i
    cdef vector[int] spans
    cdef size_t n = knots.size()
    spans.reserve(n)
    for i in range(n):
        spans.push_back(find_span_linear_c(degree, knot_vector, num_ctrlpts, knots[i]))

    return spans


def find_multiplicity(double knot, double[:] knot_vector, **kwargs):
    """Finds knot multiplicity over the knot vector.

    Keyword Arguments:
        * ``tol``: tolerance (delta) value for equality checking

    :param knot: knot or parameter, :math:`u`
    :type knot: float
    :param knot_vector: knot vector, :math:`U`
    :type knot_vector: list, tuple
    :return: knot multiplicity, :math:`s`
    :rtype: int
    """
    # Get tolerance value
    cdef double tol = kwargs.get("tol", 1e-18)

    cdef int mult = 0  # initial multiplicity
    cdef int i

    for i in range(knot_vector.shape[0]):
        if abs(knot - knot_vector[i]) <= tol:
            mult += 1

    return mult


@boundscheck(False)
@wraparound(False)
@cdivision(True)
@exceptval(check=False)
cdef vector[double] basis_function_c(int degree, double[:] knot_vector, int span, double knot):
    cdef double *left = <double *>PyMem_Malloc((degree + 1) * sizeof(double))
    cdef double *right = <double *>PyMem_Malloc((degree + 1) * sizeof(double))
    cdef vector[double] N = vector[double]((degree + 1), 0.0)

    N[0] = 1.0

    cdef size_t j, r
    cdef double temp, saved

    for j in range(1, degree + 1):
        left[j] = knot - knot_vector[span + 1 - j]
        right[j] = knot_vector[span + j] - knot
        saved = 0.0

        for r in range(j):
            temp = N[r] / (right[r + 1] + left[j - r])
            N[r] = saved + right[r + 1] * temp
            saved = left[j - r] * temp

        N[j] = saved

    PyMem_Free(left)
    PyMem_Free(right)
    return N


cdef vector[double] basis_function_one_c(int degree, double[:] knot_vector, int span, double knot):
    # Special case at boundaries
    if (
        (span == 0 and knot == knot_vector[0])
        or (span == len(knot_vector) - degree - 2)
        and knot == knot_vector[len(knot_vector) - 1]
    ):
        return [1.0]

    # Knot is outside of span range
    if knot < knot_vector[span] or knot >= knot_vector[span + degree + 1]:
        return [0.0]

    cdef int j, k
    cdef double Uleft, Uright
    cdef double saved, temp
    cdef vector[double] N = vector[double](degree + span + 1, 0.0)

    # Initialize the zero th degree basis functions
    for j in range(degree + 1):
        if knot_vector[span + j] <= knot < knot_vector[span + j + 1]:
            N[j] = 1.0

    # Computing triangular table of basis functions
    for k in range(1, degree + 1):
        # Detecting zeros saves computations
        saved = 0.0
        if N[0] != 0.0:
            saved = ((knot - knot_vector[span]) * N[0]) / (knot_vector[span + k] - knot_vector[span])

        for j in range(degree - k + 1):
            Uleft = knot_vector[span + j + 1]
            Uright = knot_vector[span + j + k + 1]

            # Zero detection
            if N[j + 1] == 0.0:
                N[j] = saved
                saved = 0.0
            else:
                temp = N[j + 1] / (Uright - Uleft)
                N[j] = saved + (Uright - knot) * temp
                saved = (knot - Uleft) * temp

    return N


def basis_function_one(int degree, double[:] knot_vector, int span, double knot):
    """Computes the value of a basis function for a single parameter.

    Implementation of Algorithm 2.4 from The NURBS Book by Piegl & Tiller.

    :param degree: degree, :math:`p`
    :type degree: int
    :param knot_vector: knot vector
    :type knot_vector: list, tuple
    :param span: knot span, :math:`i`
    :type span: int
    :param knot: knot or parameter, :math:`u`
    :type knot: float
    :return: basis function, :math:`N_{i,p}`
    :rtype: float
    """
    cdef double result = basis_function_one_c(degree, knot_vector, span, knot)[0]

    return result


@boundscheck(False)
@wraparound(False)
@exceptval(check=False)
cdef vector[vector[double]] basis_functions(int degree, double[:] knot_vector, vector[int] spans,
                                            vector[double] knots):
    """Computes the non-vanishing basis functions for a list of parameters.

    Wrapper for :func:`.helpers.basis_function` to process multiple span
    and knot values. Uses recurrence to compute the basis functions, also
    known as Cox - de Boor recursion formula.

    :param degree: degree, :math:`p`
    :type degree: int
    :param knot_vector: knot vector, :math:`U`
    :type knot_vector: list, tuple
    :param spans: list of knot spans
    :type spans:  list, tuple
    :param knots: list of knots or parameters
    :type knots: list, tuple
    :return: basis functions
    :rtype: list
    """
    cdef size_t i, n = spans.size()
    cdef vector[vector[double]] basis
    basis.reserve(n)
    for i in range(n):
        basis.push_back(basis_function_c(degree, knot_vector, spans[i], knots[i]))
    return basis


cpdef list basis_function_all(int degree, double[:] knot_vector, int span, double knot):
    """Computes all non-zero basis functions of all degrees from 0 up to the input degree for a single parameter.

    A slightly modified version of Algorithm A2.2 from The NURBS Book by Piegl & Tiller.
    Wrapper for :func:`.helpers.basis_function` to compute multiple basis functions.
    Uses recurrence to compute the basis functions, also known as Cox - de Boor
    recursion formula.

    For instance; if ``degree = 2``, then this function will compute the basis function
    values of degrees **0, 1** and **2** for the ``knot`` value at the input knot ``span``
    of the ``knot_vector``.

    :param degree: degree, :math:`p`
    :type degree: int
    :param knot_vector:  knot vector, :math:`U`
    :type knot_vector: list, tuple
    :param span: knot span, :math:`i`
    :type span: int
    :param knot: knot or parameter, :math:`u`
    :type knot: float
    :return: basis functions
    :rtype: list
    """
    cdef list N = [[None for _ in range(degree + 1)] for _ in range(degree + 1)]
    cdef size_t j
    cdef int i
    cdef vector[double] b_func
    for i in range(0, degree + 1):
        b_func = basis_function_c(i, knot_vector, span, knot)
        for j in range(0, i + 1):
            N[j][i] = b_func[j]
    return N


@boundscheck(False)
@wraparound(False)
@cdivision(True)
cdef vector[vector[double]] basis_function_ders(int degree, double[:] knot_vector,
                                                int span, double knot, int order):
    """
    Computes derivatives of the basis functions for a single parameter.

    Implementation of Algorithm A2.3 from The NURBS Book by Piegl & Tiller.

    :param degree: degree, :math:`p`
    :type degree: int
    :param knot_vector: knot vector, :math:`U`
    :type knot_vector: list, tuple
    :param span: knot span, :math:`i`
    :type span: int
    :param knot: knot or parameter, :math:`u`
    :type knot: float
    :param order: order of the derivative
    :type order: int
    :return: derivatives of the basis functions
    :rtype: list
    """
    # Initialize variables
    cdef int i, j, k, r
    cdef int s1, s2, j1, j2, pk, rk
    cdef double saved, temp, d
    cdef double *left = <double *>PyMem_Malloc((degree + 1) * sizeof(double))
    cdef double *right = <double *>PyMem_Malloc((degree + 1) * sizeof(double))
    for i in range(degree + 1):
        left[i] = 1.0
        right[i] = 1.0

    cdef vector[vector[double]] ndu = vector[vector[double]](degree + 1, vector[double](degree + 1, 1.0))
    for j in range(1, degree + 1):
        left[j] = knot - knot_vector[span + 1 - j]
        right[j] = knot_vector[span + j] - knot
        saved = 0.0
        r = 0
        for r in range(r, j):
            # Lower triangle
            ndu[j][r] = right[r + 1] + left[j - r]
            temp = ndu[r][j - 1] / ndu[j][r]
            # Upper triangle
            ndu[r][j] = saved + (right[r + 1] * temp)
            saved = left[j - r] * temp
        ndu[j][j] = saved
    PyMem_Free(left)
    PyMem_Free(right)
    # Load the basis functions
    cdef vector[vector[double]] ders = vector[vector[double]]((min(degree, order) + 1), vector[double](degree + 1,
                                                                                                       0.0))
    for j in range(0, degree + 1):
        ders[0][j] = ndu[j][degree]

    # Start calculating derivatives
    cdef vector[vector[double]] a = vector[vector[double]](2, vector[double](degree + 1, 1.0))
    # Loop over function index
    for r in range(0, degree + 1):
        # Alternate rows in array a
        s1 = 0
        s2 = 1
        a[0][0] = 1.0
        # Loop to compute k-th derivative
        for k in range(1, order + 1):
            d = 0.0
            rk = r - k
            pk = degree - k
            if r >= k:
                a[s2][0] = a[s1][0] / ndu[pk + 1][rk]
                d = a[s2][0] * ndu[rk][pk]
            if rk >= -1:
                j1 = 1
            else:
                j1 = -rk
            if (r - 1) <= pk:
                j2 = k - 1
            else:
                j2 = degree - r
            for j in range(j1, j2 + 1):
                a[s2][j] = (a[s1][j] - a[s1][j - 1]) / ndu[pk + 1][rk + j]
                d += (a[s2][j] * ndu[rk + j][pk])
            if r <= pk:
                a[s2][k] = -a[s1][k - 1] / ndu[pk + 1][r]
                d += (a[s2][k] * ndu[r][pk])
            ders[k][r] = d

            # Switch rows
            j = s1
            s1 = s2
            s2 = j

    # Multiply through by the correct factors
    cdef double f = <double>degree
    for k in range(1, order + 1):
        for j in range(0, degree + 1):
            ders[k][j] *= f
        f *= (degree - k)

    # Return the basis function derivatives list
    return ders


cpdef list basis_function_ders_one(int degree, double[:] knot_vector, int span, double knot, int order):
    """Computes the derivative of one basis functions for a single parameter.

    Implementation of Algorithm A2.5 from The NURBS Book by Piegl & Tiller.

    :param degree: degree, :math:`p`
    :type degree: int
    :param knot_vector: knot_vector, :math:`U`
    :type knot_vector: list, tuple
    :param span: knot span, :math:`i`
    :type span: int
    :param knot: knot or parameter, :math:`u`
    :type knot: float
    :param order: order of the derivative
    :type order: int
    :return: basis function derivatives
    :rtype: list
    """
    cdef int j, k, jj
    cdef double Uleft, Uright
    cdef double saved, temp
    cdef list ND
    cdef list ders = [0.0 for _ in range(0, order + 1)]

    # Knot is outside of span range
    if (knot < knot_vector[span]) or (knot >= knot_vector[span + degree + 1]):
        for k in range(0, order + 1):
            ders[k] = 0.0

        return ders

    cdef list N = [[0.0 for _ in range(0, degree + 1)] for _ in range(0, degree + 1)]

    # Initializing the zeroth degree basis functions
    for j in range(0, degree + 1):
        if knot_vector[span + j] <= knot < knot_vector[span + j + 1]:
            N[j][0] = 1.0

    # Computing all basis functions values for all degrees inside the span
    for k in range(1, degree + 1):
        saved = 0.0
        # Detecting zeros saves computations
        if N[0][k - 1] != 0.0:
            saved = ((knot - knot_vector[span]) * N[0][k - 1]) / (knot_vector[span + k] - knot_vector[span])

        for j in range(0, degree - k + 1):
            Uleft = knot_vector[span + j + 1]
            Uright = knot_vector[span + j + k + 1]

            # Zero detection
            if N[j + 1][k - 1] == 0.0:
                N[j][k] = saved
                saved = 0.0
            else:
                temp = N[j + 1][k - 1] / (Uright - Uleft)
                N[j][k] = saved + (Uright - knot) * temp
                saved = (knot - Uleft) * temp

    # The basis function value is the zeroth derivative
    ders[0] = N[0][degree]

    # Computing the basis functions derivatives
    for k in range(1, order + 1):
        # Buffer for computing the kth derivative
        ND = [0.0 for _ in range(0, k + 1)]

        # Basis functions values used for the derivative
        for j in range(0, k + 1):
            ND[j] = N[j][degree - k]

        # Computing derivatives used for the kth basis function derivative

        # Derivative order for the k-th basis function derivative
        for jj in range(1, k + 1):
            if ND[0] == 0.0:
                saved = 0.0
            else:
                saved = ND[0] / (knot_vector[span + degree - k + jj] - knot_vector[span])

            # Index of the Basis function derivatives
            for j in range(0, k - jj + 1):
                Uleft = knot_vector[span + j + 1]
                # Wrong in The NURBS Book: -k is missing.
                # The right expression is the same as for saved with the added j offset
                Uright = knot_vector[span + j + degree - k + jj + 1]

                if ND[j + 1] == 0.0:
                    ND[j] = (degree - k + jj) * saved
                    saved = 0.0
                else:
                    temp = ND[j + 1] / (Uright - Uleft)

                    ND[j] = (degree - k + jj) * (saved - temp)
                    saved = temp

        ders[k] = ND[0]

    return ders


cpdef list basis_functions_ders(int degree, double[:] knot_vector, list spans, list knots, int order):
    """Computes derivatives of the basis functions for a list of parameters.

    Wrapper for :func:`.helpers.basis_function_ders` to process multiple span
    and knot values.

    :param degree: degree, :math:`p`
    :type degree: int
    :param knot_vector: knot vector, :math:`U`
    :type knot_vector: list, tuple
    :param spans: list of knot spans
    :type spans:  list, tuple
    :param knots: list of knots or parameters
    :type knots: list, tuple
    :param order: order of the derivative
    :type order: int
    :return: derivatives of the basis functions
    :rtype: list
    """
    cdef int span
    cdef double knot
    cdef list basis_ders = []
    for span, knot in zip(spans, knots):
        basis_ders.append(basis_function_ders(degree, knot_vector, span, knot, order))
    return basis_ders


@boundscheck(False)
@wraparound(False)
def build_coeff_matrix(int degree, double[:] knotvector, double[:] params, size_t num_points):
    """Builds the coefficient matrix for global interpolation.

    This function only uses data points to build the coefficient matrix. Please refer to The NURBS Book (2nd Edition),
    pp364-370 for details.

    :param degree: degree
    :type degree: int
    :param knotvector: knot vector
    :type knotvector: list, tuple
    :param params: list of parameters
    :type params: list, tuple
    :param points: data points
    :type points: list, tuple
    :return: coefficient matrix
    :rtype: list
    """

    # Set up coefficient matrix
    cdef double[:, :] matrix_a = np.zeros((num_points, num_points), dtype=np.double)
    cdef int span
    cdef vector[double] basis_func
    cdef int j
    cdef size_t i
    for i in range(num_points):
        span = find_span_linear_c(degree, knotvector, num_points, params[i])
        basis_func = basis_function_c(degree, knotvector, span, params[i])
        for j in range(span - degree, span + 1):
            matrix_a[i][j] = basis_func[j - (span - degree)]
    # Return coefficient matrix
    return matrix_a


def evaluate_curve(dict datadict, double start: float = 0.0, double stop: float = 1.0):
    cdef int degree = datadict["degree"]
<<<<<<< HEAD
    cdef vector[double] knotvector = datadict["knotvector"]
=======
    cdef double[:] knotvector = datadict["knotvector"]
>>>>>>> 592d8b83
    cdef double[:, ::1] ctrlpts = datadict["control_points"]
    cdef int size = datadict["size"]
    cdef int sample_size = datadict["sample_size"]
    cdef bint rational = datadict["rational"]
    cdef int dimension = datadict["dimension"] + 1 if rational else datadict["dimension"]
    cdef int precision = datadict["precision"]

    if rational:
        return evaluate_curve_rational(degree, knotvector, ctrlpts, size, sample_size,
                                       dimension, precision, start, stop)
    return evaluate_curve_c(degree, knotvector, ctrlpts, size, sample_size, dimension, precision, start, stop)


<<<<<<< HEAD
cdef vector[vector[double]] evaluate_curve_c(int degree, vector[double] knotvector, double[:, ::1] ctrlpts,
=======
cdef vector[vector[double]] evaluate_curve_c(int degree, double[:] knotvector, double[:, ::1] ctrlpts,
>>>>>>> 592d8b83
                                             int size, int sample_size, int dimension, int precision, double start,
                                             double stop):
    """Evaluates the curve.

    Keyword Arguments:
        * ``start``: starting parametric position for evaluation
        * ``stop``: ending parametric position for evaluation

    :param datadict: data dictionary containing the necessary variables
    :type datadict: dict
    :return: evaluated points
    :rtype: list
    """
    # Algorithm A3.1
    cdef vector[double] knots = linspace(start, stop, sample_size, decimals=precision)
    cdef vector[int] spans = find_spans(degree, knotvector, size, knots)
    cdef vector[vector[double]] basis = basis_functions(degree, knotvector, spans, knots)

    cdef vector[vector[double]] eval_points
    eval_points.reserve(dimension * sample_size)
    cdef int i, j, idx
    cdef vector[double] crvpt = vector[double](dimension, 0.0)
    for idx in prange(knots.size(), nogil=True):
        crvpt = vector[double](dimension, 0.0)
        for i in range(0, degree + 1):
            for j in range(dimension):
                crvpt[j] = crvpt[j] + (basis[idx][i] * ctrlpts[spans[idx] - degree + i][j])

        eval_points.push_back(crvpt)

    return eval_points


def derivatives_curve(dict datadict, double parpos, int deriv_order):
    cdef int degree = datadict["degree"]
<<<<<<< HEAD
    cdef list knotvector = datadict["knotvector"]
=======
    cdef double[:] knotvector = datadict["knotvector"]
>>>>>>> 592d8b83
    cdef double[:, ::1] ctrlpts = datadict["control_points"]
    cdef int size = datadict["size"]
    cdef bint rational = datadict["rational"]
    cdef int dimension = datadict["dimension"] + 1 if rational else datadict["dimension"]

    if rational:
        return derivatives_curve_rational(degree, knotvector, ctrlpts, size, dimension, parpos, deriv_order)
    return derivatives_curve_c(degree, knotvector, ctrlpts, size, dimension, parpos, deriv_order)


@boundscheck(False)
@wraparound(False)
<<<<<<< HEAD
cdef vector[vector[double]] derivatives_curve_c(int degree, vector[double] knotvector, double[:, ::1] ctrlpts,
=======
cdef vector[vector[double]] derivatives_curve_c(int degree, double[:] knotvector, double[:, ::1] ctrlpts,
>>>>>>> 592d8b83
                                                int size, int dimension, double parpos, int deriv_order):
    """Evaluates the n-th order derivatives at the input parametric position.

    :param datadict: data dictionary containing the necessary variables
    :type datadict: dict
    :param parpos: parametric position where the derivatives will be computed
    :type parpos: list, tuple
    :param deriv_order: derivative order; to get the i-th derivative
    :type deriv_order: int
    :return: evaluated derivatives
    :rtype: list
    """

    # Algorithm A3.2
    cdef int du = min(degree, deriv_order)

    cdef vector[vector[double]] CK = vector[vector[double]](deriv_order + 1, vector[double](dimension, 0.0))

    cdef int span = find_span_linear_c(degree, knotvector, size, parpos)
    cdef vector[vector[double]] bfunsders = basis_function_ders(degree, knotvector, span, parpos, du)

    cdef size_t k, j, i
    for k in range(0, du + 1):
        for j in range(0, degree + 1):
            for i in range(dimension):
                CK[k][i] = CK[k][i] + (bfunsders[k][j] * ctrlpts[span - degree + j][i])

    # Return the derivatives
    return CK


<<<<<<< HEAD
cdef vector[vector[double]] evaluate_curve_rational(int degree, vector[double] knotvector,
=======
cdef vector[vector[double]] evaluate_curve_rational(int degree, double[:] knotvector,
>>>>>>> 592d8b83
                                                    double[:, ::1] ctrlpts, int size, int sample_size,
                                                    int dimension, int precision, double start, double stop):
    """Evaluates the rational curve.

    Keyword Arguments:
        * ``start``: starting parametric position for evaluation
        * ``stop``: ending parametric position for evaluation

    :param datadict: data dictionary containing the necessary variables
    :type datadict: dict
    :return: evaluated points
    :rtype: list
    """
    # Algorithm A4.1
    cdef vector[vector[double]] crvptw = evaluate_curve_c(degree, knotvector, ctrlpts, size, sample_size,
                                                          dimension, precision, start, stop)

    # Divide by weight
    cdef vector[vector[double]] eval_points
    eval_points.reserve((dimension - 1) * sample_size)
    cdef vector[double] cpt = vector[double](dimension - 1, 0.0)
    cdef int i, j
    for i in range(crvptw.size()):
        for j in range(dimension - 1):
            cpt[j] = <double>(crvptw[i][j] / crvptw[i][dimension - 1])
        eval_points.push_back(cpt)

    return eval_points


@boundscheck(False)
@wraparound(False)
@cdivision(True)
<<<<<<< HEAD
cdef vector[vector[double]] derivatives_curve_rational(int degree, vector[double] knotvector,
=======
cdef vector[vector[double]] derivatives_curve_rational(int degree, double[:] knotvector,
>>>>>>> 592d8b83
                                                       double[:, ::1] ctrlpts,
                                                       int size, int dimension, double parpos, int deriv_order):
    """Evaluates the n-th order derivatives at the input parametric position.

    :param datadict: data dictionary containing the necessary variables
    :type datadict: dict
    :param parpos: parametric position where the derivatives will be computed
    :type parpos: list, tuple
    :param deriv_order: derivative order; to get the i-th derivative
    :type deriv_order: int
    :return: evaluated derivatives
    :rtype: list
    """

    # Call the parent function to evaluate A(u) and w(u) derivatives
    cdef vector[vector[double]] CKw = derivatives_curve_c(degree, knotvector, ctrlpts,
                                                          size, dimension, parpos,
                                                          deriv_order)
    # Algorithm A4.2
    cdef vector[vector[double]] CK = vector[vector[double]](deriv_order + 1, vector[double](dimension - 1, 0.0))
    cdef int k, i, j
    cdef vector[double] v
    v.reserve((dimension - 1))
    cdef double binomial_coeff

    for k in range(0, deriv_order + 1):
        for j in range(dimension - 1):
            v[j] = CKw[k][j]
        for i in range(1, k + 1):
            binomial_coeff = binomial_coefficient(k, i)
            for j in range(dimension - 1):
                v[j] -= binomial_coeff * CKw[i][dimension - 1] * CK[k - i][j]
        binomial_coeff = 1.0 / CKw[0][dimension - 1]
        for j in range(dimension - 1):
            CK[k][j] = v[j] * binomial_coeff

    # Return C(u) derivatives
    return CK


def evaluate_surface(dict datadict, **kwargs):
    cdef int[2] degree = datadict["degree"]
    cdef cnp.ndarray[cnp.double_t, ndim=1] knotvector_u = datadict["knotvector"][0]
    cdef cnp.ndarray[cnp.double_t, ndim=1] knotvector_v = datadict["knotvector"][1]
    cdef double[:, :] ctrlpts = datadict["control_points"]
    cdef int[2] size = datadict["size"]
    cdef int[2] sample_size = datadict["sample_size"]
    cdef bint rational = datadict["rational"]
    cdef int dimension = 4 if rational else 3
    cdef int precision = datadict["precision"]
    # Keyword arguments.
    cdef double[2] start = kwargs.get("start", [0.0, 0.0])
    cdef double[2] stop = kwargs.get("stop", [1.0, 1.0])

    if rational:
        return evaluate_surface_rational(degree, knotvector_u, knotvector_v, ctrlpts, size, sample_size,
                                         dimension, precision, start, stop)
    return evaluate_surface_c(degree, knotvector_u, knotvector_v, ctrlpts, size,
                              sample_size, dimension, precision, start, stop)


cdef vector[vector[double]] evaluate_surface_c(int[2] degree, double[:] knotvector_u, double[:] knotvector_v,
                                               double[:, :] ctrlpts, int[2] size, int[2] sample_size, int dimension,
                                               int precision, double[2] start, double[2] stop):
    """
    Evaluates surface.
    """
    # Algorithm A3.5
    cdef vector[double] knots_u = linspace(start[0], stop[0], sample_size[0], precision)
    cdef vector[int] spans_u = find_spans(degree[0], knotvector_u, size[0], knots_u)
    cdef vector[vector[double]] basis_u = basis_functions(degree[0], knotvector_u, spans_u, knots_u)

    cdef vector[double] knots_v = linspace(start[1], stop[1], sample_size[1], precision)
    cdef vector[int] spans_v = find_spans(degree[1], knotvector_v, size[1], knots_v)
    cdef vector[vector[double]] basis_v = basis_functions(degree[1], knotvector_v, spans_v, knots_v)
    cdef vector[vector[double]] eval_points
    cdef size_t u_size = spans_u.size()
    cdef size_t v_size = spans_v.size()
    eval_points.reserve(u_size * v_size)
    cdef int i, j, k, m, dim, idx_u, idx_v
    cdef vector[double] spt = vector[double](dimension, 0.0)
    cdef vector[double] temp = vector[double](dimension, 0.0)

    for i in range(u_size):
        idx_u = spans_u[i] - degree[0]
        for j in range(v_size):
            idx_v = spans_v[j] - degree[1]
            spt = vector[double](dimension, 0.0)
            for k in range(0, degree[0] + 1):
                temp = vector[double](dimension, 0.0)
                for m in range(0, degree[1] + 1):
                    for dim in range(dimension):
                        temp[dim] += basis_v[j][m] * ctrlpts[idx_v + m + (size[1] * (idx_u + k))][dim]
                for dim in range(dimension):
                    spt[dim] += basis_u[i][k] * temp[dim]

            eval_points.push_back(spt)
    return eval_points


@cdivision(True)
cdef vector[vector[double]] evaluate_surface_rational(int[2] degree, double[:] knotvector_u, double[:] knotvector_v,
                                                      double[:, :] ctrlpts, int[2] size, int[2] sample_size,
                                                      int dimension, int precision, double[2] start, double[2] stop):
    """Evaluates the rational surface.

    Keyword Arguments:
        * ``start``: starting parametric position for evaluation
        * ``stop``: ending parametric position for evaluation

    :param datadict: data dictionary containing the necessary variables
    :type datadict: dict
    :return: evaluated points
    :rtype: list
    """
    # Algorithm A4.3
    cdef vector[vector[double]] cptw = evaluate_surface_c(degree, knotvector_u, knotvector_v, ctrlpts, size,
                                                          sample_size, dimension, precision, start, stop)

    # Divide by weight
    cdef vector[vector[double]] eval_points
    cdef size_t n = cptw.size()
    eval_points.reserve(n)
    cdef vector[double] cpt = vector[double](dimension - 1, 0.0)
    for i in range(n):
        for j in range(dimension - 1):
            cpt[j] = cptw[i][j]/cptw[i][dimension - 1]
        eval_points.push_back(cpt)

    return eval_points


def derivatives_surface(list degree, list knotvector, cnp.ndarray[cnp.double_t, ndim=2] ctrlpts, list size,
                        bint rational, list parpos, int deriv_order):
    cdef int[2] _degree = degree
    cdef cnp.ndarray[cnp.double_t, ndim=1] knotvector_u = knotvector[0]
    cdef cnp.ndarray[cnp.double_t, ndim=1] knotvector_v = knotvector[1]
    cdef int[2] _size = size
    cdef int dimension = 4 if rational else 3
    cdef double[2] _parpos = parpos

    if rational:
        return derivatives_surface_rational(_degree, knotvector_u, knotvector_v,
                                            ctrlpts, _size, dimension, _parpos, deriv_order)
    return derivatives_surface_c(_degree, knotvector_u, knotvector_v, ctrlpts, _size, dimension, _parpos, deriv_order)


@boundscheck(False)
@wraparound(False)
cdef vector[vector[vector[double]]] derivatives_surface_c(int[2] degree, double[:] knotvector_u,
                                                          double[:] knotvector_v, double[:, :] ctrlpts,
                                                          int[2] size, int dimension, double[2] parpos,
                                                          int deriv_order):
    """
    Evaluates the n-th order derivatives at the input parametric position.

    :param datadict: data dictionary containing the necessary variables
    :type datadict: dict
    :param parpos: parametric position where the derivatives will be computed
    :type parpos: list, tuple
    :param deriv_order: derivative order; to get the i-th derivative
    :type deriv_order: int
    :return: evaluated derivatives
    :rtype: list
    """
    # Geometry data from datadict
    cdef int degree_u = degree[0]
    cdef int degree_v = degree[1]
    cdef int size_u = size[0], size_v = size[1]
    cdef double u = parpos[0], v = parpos[1]
    # cdef int pdimension = 2

    cdef int k, li, s, r, i, dd, cu, cv
    # Algorithm A3.6
    cdef int[2] d = [min(degree_u, deriv_order), min(degree_v, deriv_order)]

    cdef vector[vector[vector[double]]] SKL = vector[vector[vector[double]]](deriv_order + 1,
                                                                             vector[vector[double]](deriv_order + 1,
                                                                                                    vector[double](
                                                                                                        dimension,
                                                                                                        0.0)))

    cdef int span_u = find_span_linear_c(degree_u, knotvector_u, size_u, u)
    cdef int span_v = find_span_linear_c(degree_v, knotvector_v, size_v, v)
    cdef vector[vector[double]] basisdrv_u = basis_function_ders(degree_u, knotvector_u, span_u, u, d[0])
    cdef vector[vector[double]] basisdrv_v = basis_function_ders(degree_v, knotvector_v, span_v, v, d[1])
    cdef double[:] cp = np.zeros(dimension, dtype=np.float64)
    cdef vector[double] tmp = vector[double](dimension, 0.0)
    cdef vector[vector[double]] temp = vector[vector[double]](degree_v + 1, vector[double](dimension, 0.0))
    for k in range(0, d[0] + 1):
        temp = vector[vector[double]](degree_v + 1, vector[double](dimension, 0.0))
        for s in range(0, degree_v + 1):
            for r in range(0, degree_u + 1):
                cu = span_u - degree_u + r
                cv = span_v - degree_v + s
                cp = ctrlpts[cv + (size_v * cu)]
                for i in range(dimension):
                    tmp[i] = temp[s][i] + (basisdrv_u[k][r] * cp[i])
                for i in range(dimension):
                    temp[s][i] = tmp[i]

        dd = min(deriv_order, d[1])
        for li in range(0, dd + 1):
            for s in range(0, degree_v + 1):
                for i in range(dimension):
                    tmp[i] = SKL[k][li][i] + (basisdrv_v[li][s] * temp[s][i])
                for i in range(dimension):
                    SKL[k][li][i] = tmp[i]
    return SKL


@boundscheck(False)
@wraparound(False)
cdef vector[vector[vector[double]]] derivatives_surface_rational(int[2] degree,double[:] knotvector_u,
                                                                 double[:] knotvector_v, double[:, :] ctrlpts,
                                                                 int[2] size, int dimension, double[2] parpos,
                                                                 int deriv_order):
    """Evaluates the n-th order derivatives at the input parametric position.

    :param datadict: data dictionary containing the necessary variables
    :type datadict: dict
    :param parpos: parametric position where the derivatives will be computed
    :type parpos: list, tuple
    :param deriv_order: derivative order; to get the i-th derivative
    :type deriv_order: int
    :return: evaluated derivatives
    :rtype: list
    """
    # Call the parent function to evaluate A(u) and w(u) derivatives
    cdef vector[vector[vector[double]]] SKLw = derivatives_surface_c(degree, knotvector_u, knotvector_v, ctrlpts, size,
                                                                     dimension, parpos, deriv_order)
    # Generate an empty list of derivatives
    cdef vector[vector[vector[double]]] SKL = vector[vector[vector[double]]](deriv_order + 1,
                                                                             vector[vector[double]](deriv_order + 1,
                                                                                                    vector[double](
                                                                                                        dimension - 1,
                                                                                                        0.0)))

    # Algorithm A4.4
    cdef int i, j, k, li, ii

    cdef vector[double] tmp = vector[double](dimension - 1, 0.0)
    cdef vector[double] v = vector[double](dimension - 1, 0.0)
    cdef vector[double] v2 = vector[double](dimension - 1, 0.0)
    cdef vector[double] res = vector[double](dimension - 1, 0.0)
    # Algorithm A4.4
    for k in range(0, deriv_order + 1):
        for li in range(0, deriv_order + 1):
            for i in range(dimension -1):
                v[i] = SKLw[k][li][i]
            for j in range(1, li + 1):
                for ii in range(dimension - 1):
                    tmp[ii] = v[ii] - (binomial_coefficient(li, j) * SKLw[0][j][dimension - 1] * SKL[k][li - j][ii])
                for ii in range(dimension - 1):
                    v[ii] = tmp[ii]
            for i in range(1, k + 1):
                for ii in range(dimension - 1):
                    tmp[ii] = v[ii] - (binomial_coefficient(k, i) * SKLw[i][0][dimension - 1] * SKL[k - i][li][ii])
                for ii in range(dimension - 1):
                    v[ii] = tmp[ii]
                v2 = vector[double](dimension - 1, 0.0)
                for j in range(1, li + 1):
                    for ii in range(dimension - 1):
                        tmp[ii] = v2[ii] + (binomial_coefficient(li, j) *
                                            SKLw[i][j][dimension - 1] * SKL[k - i][li - j][ii])
                    for ii in range(dimension - 1):
                        v2[ii] = tmp[ii]
                for ii in range(dimension - 1):
                    tmp[ii] = v[ii] - (binomial_coefficient(k, i) * v2[ii])
                for ii in range(dimension - 1):
                    v[ii] = tmp[ii]

            for i in range(dimension - 1):
                res[i] = v[i] / SKLw[0][0][dimension - 1]
            for i in range(dimension - 1):
                SKL[k][li][i] = res[i]
    # Return S(u,v) derivatives
    return SKL


def fun(x, point3d, degree, knotvector, ctrlpts, size, rational):
    derivatives = np.asarray(derivatives_surface(degree, knotvector, ctrlpts, size, rational, x.tolist(), 1),
                             dtype=np.float64)
    f_vector = derivatives[0][0] - point3d
    f_value = np.linalg.norm(f_vector)
    if f_value == 0.0:
        jacobian = np.array([0.0, 0.0])
    else:
        jacobian = np.array([np.dot(f_vector, derivatives[1][0]) / f_value,
                             np.dot(f_vector, derivatives[0][1]) / f_value])
    return f_value, jacobian


def point_inversion(point3d, x0, bounds, degree, knotvector, ctrlpts, size, rational):

    res = minimize(fun, x0=np.array(x0), jac=True, method="L-BFGS-B",
                   bounds=bounds, args=(point3d, degree, knotvector, ctrlpts, size, rational))

    return res<|MERGE_RESOLUTION|>--- conflicted
+++ resolved
@@ -594,11 +594,7 @@
 
 def evaluate_curve(dict datadict, double start: float = 0.0, double stop: float = 1.0):
     cdef int degree = datadict["degree"]
-<<<<<<< HEAD
-    cdef vector[double] knotvector = datadict["knotvector"]
-=======
     cdef double[:] knotvector = datadict["knotvector"]
->>>>>>> 592d8b83
     cdef double[:, ::1] ctrlpts = datadict["control_points"]
     cdef int size = datadict["size"]
     cdef int sample_size = datadict["sample_size"]
@@ -612,11 +608,7 @@
     return evaluate_curve_c(degree, knotvector, ctrlpts, size, sample_size, dimension, precision, start, stop)
 
 
-<<<<<<< HEAD
-cdef vector[vector[double]] evaluate_curve_c(int degree, vector[double] knotvector, double[:, ::1] ctrlpts,
-=======
 cdef vector[vector[double]] evaluate_curve_c(int degree, double[:] knotvector, double[:, ::1] ctrlpts,
->>>>>>> 592d8b83
                                              int size, int sample_size, int dimension, int precision, double start,
                                              double stop):
     """Evaluates the curve.
@@ -652,11 +644,7 @@
 
 def derivatives_curve(dict datadict, double parpos, int deriv_order):
     cdef int degree = datadict["degree"]
-<<<<<<< HEAD
-    cdef list knotvector = datadict["knotvector"]
-=======
     cdef double[:] knotvector = datadict["knotvector"]
->>>>>>> 592d8b83
     cdef double[:, ::1] ctrlpts = datadict["control_points"]
     cdef int size = datadict["size"]
     cdef bint rational = datadict["rational"]
@@ -669,11 +657,7 @@
 
 @boundscheck(False)
 @wraparound(False)
-<<<<<<< HEAD
-cdef vector[vector[double]] derivatives_curve_c(int degree, vector[double] knotvector, double[:, ::1] ctrlpts,
-=======
 cdef vector[vector[double]] derivatives_curve_c(int degree, double[:] knotvector, double[:, ::1] ctrlpts,
->>>>>>> 592d8b83
                                                 int size, int dimension, double parpos, int deriv_order):
     """Evaluates the n-th order derivatives at the input parametric position.
 
@@ -705,11 +689,7 @@
     return CK
 
 
-<<<<<<< HEAD
-cdef vector[vector[double]] evaluate_curve_rational(int degree, vector[double] knotvector,
-=======
 cdef vector[vector[double]] evaluate_curve_rational(int degree, double[:] knotvector,
->>>>>>> 592d8b83
                                                     double[:, ::1] ctrlpts, int size, int sample_size,
                                                     int dimension, int precision, double start, double stop):
     """Evaluates the rational curve.
@@ -743,11 +723,7 @@
 @boundscheck(False)
 @wraparound(False)
 @cdivision(True)
-<<<<<<< HEAD
-cdef vector[vector[double]] derivatives_curve_rational(int degree, vector[double] knotvector,
-=======
 cdef vector[vector[double]] derivatives_curve_rational(int degree, double[:] knotvector,
->>>>>>> 592d8b83
                                                        double[:, ::1] ctrlpts,
                                                        int size, int dimension, double parpos, int deriv_order):
     """Evaluates the n-th order derivatives at the input parametric position.
