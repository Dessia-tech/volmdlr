"""
Nurbs main operations algorithms.
"""

from functools import lru_cache
import numpy as np

import volmdlr
from volmdlr.nurbs import core


def knot_insertion(degree, knotvector, ctrlpts, u, **kwargs):
    """
    Computes the control points of the rational/non-rational spline after knot insertion.

    Part of Algorithm A5.1 of The NURBS Book by Piegl & Tiller, 2nd Edition.

    Keyword Arguments:
        * ``num``: number of knot insertions. *Default: 1*
        * ``s``: multiplicity of the knot. *Default: computed via :func:`.find_multiplicity`*
        * ``span``: knot span. *Default: computed via :func:`.find_span_linear`*

    :param degree: degree
    :type degree: int
    :param knotvector: knot vector
    :type knotvector: list, tuple
    :param ctrlpts: control points
    :type ctrlpts: list
    :param u: knot to be inserted
    :type u: float
    :return: updated control points
    :rtype: list

    """
    # Get keyword arguments
    num_insertions = kwargs.get('num', 1)  # number of knot insertions
    knot_multiplicity = kwargs.get('s', core.find_multiplicity(u, knotvector))  # multiplicity
    knot_span = kwargs.get('span', core.find_span_linear(degree, knotvector, len(ctrlpts), u))  # knot span

    # Initialize variables
    num_ctrlpts_new = len(ctrlpts) + num_insertions

    # Initialize new control points array (control points may be weighted or not)
    ctrlpts_new = [np.empty_like(ctrlpts[0]) for _ in range(num_ctrlpts_new)]

    # Initialize a local array of length p + 1
    temp = [np.empty_like(ctrlpts[0]) for _ in range(degree + 1)]

    # Save unaltered control points
    ctrlpts_new[:knot_span - degree + 1] = ctrlpts[:knot_span - degree + 1]
    ctrlpts_new[knot_span - knot_multiplicity + num_insertions:] = ctrlpts[knot_span - knot_multiplicity:]

    # Start filling the temporary local array which will be used to update control points during knot insertion
    for i in range(degree - knot_multiplicity + 1):
        temp[i] = np.array(ctrlpts[knot_span - degree + i])

    # Insert knot "num_insertions" times
    for j in range(1, num_insertions + 1):
        new_knot_index = knot_span - degree + j
        for i in range(degree - j - knot_multiplicity + 1):
            alpha = knot_insertion_alpha(u, tuple(knotvector), knot_span, i, new_knot_index)
            temp[i] = alpha * temp[i + 1] + (1.0 - alpha) * temp[i]
        ctrlpts_new[new_knot_index] = temp[0]
        ctrlpts_new[knot_span + num_insertions - j - knot_multiplicity] = \
            temp[degree - j - knot_multiplicity]

    # Load remaining control points
    new_knot_index = knot_span - degree + num_insertions
    ctrlpts_new[new_knot_index + 1:knot_span - knot_multiplicity] = \
        temp[1:knot_span - knot_multiplicity - new_knot_index + 1]

    # Return control points after knot insertion
    return ctrlpts_new


@lru_cache(maxsize=128)
def knot_insertion_alpha(u, knotvector, span, idx, leg):
    """
    Computes :math:`\\alpha` coefficient for knot insertion algorithm.

    :param u: knot
    :type u: float
    :param knotvector: knot vector
    :type knotvector: tuple
    :param span: knot span
    :type span: int
    :param idx: index value (degree-dependent)
    :type idx: int
    :param leg: i-th leg of the control points polygon
    :type leg: int
    :return: coefficient value
    :rtype: float
    """
    return (u - knotvector[leg + idx]) / (knotvector[idx + span + 1] - knotvector[leg + idx])


def knot_insertion_kv(knotvector, u, span, num_insertions):
    """
    Computes the knot vector of the rational/non-rational spline after knot insertion.

    Part of Algorithm A5.1 of The NURBS Book by Piegl & Tiller, 2nd Edition.

    :param knotvector: knot vector
    :type knotvector: list, tuple
    :param u: knot
    :type u: float
    :param span: knot span
    :type span: int
    :param num_insertions: number of knot insertions
    :type num_insertions: int
    :return: updated knot vector
    :rtype: list
    """
    # Initialize variables
    kv_size = len(knotvector)
    kv_updated = np.zeros(kv_size + num_insertions)

    # Compute new knot vector
    kv_updated[:span + 1] = knotvector[:span + 1]
    kv_updated[span + 1:span + num_insertions + 1] = u
    kv_updated[span + num_insertions + 1:] = knotvector[span + 1:]

    # Return the new knot vector
    return kv_updated


def insert_knot_curve(obj, param, num, **kwargs):
    """
    Inserts knots n-times to a spline geometry.

    Keyword Arguments:
        * ``check_num``: enables/disables operation validity checks. *Default: True*

    :param obj: spline geometry
    :param param: knot(s) to be inserted in [u, v, w] format
    :type param: list, tuple
    :param num: number of knot insertions in [num_u, num_v, num_w] format
    :type num: list, tuple
    :return: updated spline geometry

    """
    # Get keyword arguments
    check_num = kwargs.get('check_num', True)  # can be set to False when the caller checks number of insertions

    if check_num:
        # Check the validity of number of insertions
        if not isinstance(num, (list, tuple)):
            raise ValueError("The number of insertions must be a list or a tuple")

        if len(num) != 1:
            raise ValueError("The length of the num array must be equal to the number of parametric dimensions")

        for val in num:
            if val < 0:
                raise ValueError('Number of insertions must be a positive integer value')

    if param[0] is not None and num[0] > 0:
        # Find knot multiplicity
        param_multiplicity = core.find_multiplicity(param[0], obj.knotvector)

        # Check if it is possible add that many number of knots
        if check_num and num[0] > obj.degree - param_multiplicity:
            raise ValueError("Knot " + str(param[0]) + " cannot be inserted " + str(num[0]) + " times")

        # Find knot span
        span = core.find_span_linear(obj.degree, obj.knotvector, len(obj.ctrlpts), param[0])

        # Compute new knot vector
        kv_new = knot_insertion_kv(obj.knotvector, param[0], span, num[0])

        # Compute new control points
        cpts = obj.ctrlptsw if obj.rational else obj.ctrlpts
        cpts_tmp = knot_insertion(obj.degree, obj.knotvector, cpts, param[0],
<<<<<<< HEAD
                                  num=num[0], s=knot_multiplicity, span=span)
=======
                                  num=num[0], s=param_multiplicity, span=span)
>>>>>>> 7c08b72e
        weights = None
        if obj.rational:
            cpts_tmp, weights = separate_ctrlpts_weights(cpts_tmp)

        # Create new curve
        knots = list(sorted(set(kv_new)))
        knot_multiplicities = [core.find_multiplicity(knot, kv_new) for knot in knots]
        point_name = "Point" + obj.__class__.__name__[-2:]
        cpts_tmp = [getattr(volmdlr, point_name)(*point) for point in cpts_tmp]
        obj = obj.__class__(obj.degree, cpts_tmp, knot_multiplicities, knots, weights)
    # Return new spline geometry
    return obj


def split_curve(obj, param, **kwargs):
    """
    Splits the curve at the input parametric coordinate.

    This method splits the curve into two pieces at the given parametric coordinate, generates two different
    curve objects and returns them. It does not modify the input curve.

    Keyword Arguments:
        * ``find_span_func``: FindSpan implementation. *Default:* :func:`.helpers.find_span_linear`
        * ``insert_knot_func``: knot insertion algorithm implementation. *Default:* :func:`.operations.insert_knot`

    :param obj: Curve to be split
    :type obj: abstract.Curve
    :param param: parameter
    :type param: float
    :return: a list of curve segments
    :rtype: list

    """
    if param in set(obj.domain):
        raise ValueError("Cannot split from the domain edge")

    # Find multiplicity of the knot and define how many times we need to add the knot
    knot_multiplicity = core.find_multiplicity(param, obj.knotvector)
    insertion_count = obj.degree - knot_multiplicity

    # Insert knot
    temp_obj = insert_knot_curve(obj, [param], num=[insertion_count], check_num=False)

    # Knot vectors
    curve1_kv, curve2_kv = helper_split_knot_vectors(temp_obj.degree, temp_obj.knotvector, len(temp_obj.ctrlpts),
                                                     param,
                                                     core.find_span_linear)

<<<<<<< HEAD
    # Control points
    knot_span = core.find_span_linear(obj.degree, obj.knotvector, len(obj.ctrlpts), param) - obj.degree + 1
    control_points = temp_obj.control_points
=======
    knot_span = core.find_span_linear(obj.degree, obj.knotvector, len(obj.ctrlpts), param) - obj.degree + 1
    return construct_split_curve(temp_obj, curve1_kv, curve2_kv, knot_span, insertion_count)


def construct_split_curve(obj, curve1_kv, curve2_kv, knot_span, insertion_count):
    """
    Helper function to instatiate split curve.
    """
    control_points = obj.control_points
>>>>>>> 7c08b72e
    curve1_ctrlpts = control_points[0:knot_span + insertion_count]
    curve2_ctrlpts = control_points[knot_span + insertion_count - 1:]
    if obj.rational:
        curve1_weights = obj.weights[0:knot_span + insertion_count]
        curve2_weights = obj.weights[knot_span + insertion_count - 1:]
    else:
        curve1_weights = None
        curve2_weights = None

    knots_1 = list(sorted(set(curve1_kv)))
    knot_multiplicities_1 = [core.find_multiplicity(knot, curve1_kv) for knot in knots_1]

    knots_2 = list(sorted(set(curve2_kv)))
    knot_multiplicities_2 = [core.find_multiplicity(knot, curve2_kv) for knot in knots_2]

    # Return the split curves
<<<<<<< HEAD
    return curve1, curve2
=======
    return [obj.__class__(obj.degree, curve1_ctrlpts, knot_multiplicities_1, knots_1, curve1_weights),
            obj.__class__(obj.degree, curve2_ctrlpts, knot_multiplicities_2, knots_2, curve2_weights)]
>>>>>>> 7c08b72e


def insert_knot_surface(obj, param, num, **kwargs):
    """
    Inserts knots n-times to a spline geometry.

    Keyword Arguments:
        * ``check_num``: enables/disables operation validity checks. *Default: True*

    :param obj: spline geometry
<<<<<<< HEAD
    :type obj: abstract.SplineGeometry
=======
>>>>>>> 7c08b72e
    :param param: knot(s) to be inserted in [u, v, w] format
    :type param: list, tuple
    :param num: number of knot insertions in [num_u, num_v, num_w] format
    :type num: list, tuple
    :return: updated spline geometry

    """
    # Get keyword arguments
    check_num = kwargs.get('check_num', True)  # can be set to False when the caller checks number of insertions
    # u-direction
    if param[0] is not None and num[0] > 0:
        # Find knot multiplicity
<<<<<<< HEAD
        knotvector_u = obj.knots_vector_u
        s_u = core.find_multiplicity(param[0], knotvector_u)

        # Check if it is possible add that many number of knots
        if check_num and num[0] > obj.degree_u - s_u:
            raise ValueError("Knot " + str(param[0]) + " cannot be inserted " + str(num[0]) + " times (u-dir)",
                             data=dict(knot=param[0], num=num[0], multiplicity=s_u))

        # Find knot span
        span_u = core.find_span_linear(obj.degree_u, knotvector_u, obj.nb_u, param[0])

        # Compute new knot vector
        kv_u = knot_insertion_kv(knotvector_u, param[0], span_u, num[0])

        # Get curves
        cpts_tmp = []
        cpts = obj.ctrlptsw if obj.rational else obj.ctrlpts
        for v in range(obj.nb_v):
            ccu = [cpts[v + (obj.nb_v * u)] for u in range(obj.nb_u)]
            ctrlpts_tmp = knot_insertion(obj.degree_u, knotvector_u, ccu, param[0],
                                         num=num[0], s=s_u, span=span_u)
            cpts_tmp += ctrlpts_tmp

        # Update the surface after knot insertion
        knots_u = np.unique(kv_u)
        u_multiplicities = [core.find_multiplicity(knot, kv_u) for knot in knots_u]
        cpts_tmp = flip_ctrlpts_u(cpts_tmp, obj.nb_u + num[0], obj.nb_v)
        weights = None
        if obj.rational:
            cpts_tmp, weights = separate_ctrlpts_weights(cpts_tmp)
        control_points = [volmdlr.Point3D(*point) for point in cpts_tmp]
        obj = obj.__class__(obj.degree_u, obj.degree_v,
                            control_points,
                            obj.nb_u + num[0], obj.nb_v, u_multiplicities, obj.v_multiplicities,
                            knots_u, obj.v_knots, weights)
    # v-direction
    if param[1] is not None and num[1] > 0:
        # Find knot multiplicity
        knotvector_v = obj.knots_vector_v
        s_v = core.find_multiplicity(param[1], knotvector_v)

        # Check if it is possible add that many number of knots
        if check_num and num[1] > obj.degree_v - s_v:
            raise ValueError("Knot " + str(param[1]) + " cannot be inserted " + str(num[1]) + " times (v-dir)",
                             data=dict(knot=param[1], num=num[1], multiplicity=s_v))

        # Find knot span
        span_v = core.find_span_linear(obj.degree_v, knotvector_v, obj.nb_v, param[1])

        # Compute new knot vector
        kv_v = knot_insertion_kv(knotvector_v, param[1], span_v, num[1])
=======
        knotvector = obj.knots_vector_u
        param_multiplicity = core.find_multiplicity(param[0], knotvector)

        # Check if it is possible add that many number of knots
        if check_num and num[0] > obj.degree_u - param_multiplicity:
            raise ValueError("Knot " + str(param[0]) + " cannot be inserted " + str(num[0]) + " times (u-dir)")

        # Find knot span
        span = core.find_span_linear(obj.degree_u, knotvector, obj.nb_u, param[0])

        # Compute new knot vector
        new_kv = knot_insertion_kv(knotvector, param[0], span, num[0])

        # Get curves
        cpts_tmp = []
        cpts = obj.ctrlptsw if obj.rational else obj.ctrlpts
        for v in range(obj.nb_v):
            ctrlpts = [cpts[v + (obj.nb_v * u)] for u in range(obj.nb_u)]
            ctrlpts_tmp = knot_insertion(obj.degree_u, knotvector, ctrlpts, param[0],
                                         num=num[0], s=param_multiplicity, span=span)
            cpts_tmp += ctrlpts_tmp

        # Update the surface after knot insertion
        knots = np.unique(new_kv)
        multiplicities = [core.find_multiplicity(knot, new_kv) for knot in knots]
        cpts_tmp = flip_ctrlpts_u(cpts_tmp, obj.nb_u + num[0], obj.nb_v)
        weights = None
        if obj.rational:
            cpts_tmp, weights = separate_ctrlpts_weights(cpts_tmp)
        control_points = [volmdlr.Point3D(*point) for point in cpts_tmp]
        obj = obj.__class__(obj.degree_u, obj.degree_v,
                            control_points,
                            obj.nb_u + num[0], obj.nb_v, multiplicities, obj.v_multiplicities,
                            knots, obj.v_knots, weights)
    # v-direction
    if param[1] is not None and num[1] > 0:
        # Find knot multiplicity
        knotvector = obj.knots_vector_v
        param_multiplicity = core.find_multiplicity(param[1], knotvector)

        # Check if it is possible add that many number of knots
        if check_num and num[1] > obj.degree_v - param_multiplicity:
            raise ValueError("Knot " + str(param[1]) + " cannot be inserted " + str(num[1]) + " times (v-dir)")

        # Find knot span
        span = core.find_span_linear(obj.degree_v, knotvector, obj.nb_v, param[1])

        # Compute new knot vector
        new_kv = knot_insertion_kv(knotvector, param[1], span, num[1])
>>>>>>> 7c08b72e

        # Get curves
        cpts_tmp = []
        cpts = obj.ctrlptsw if obj.rational else obj.ctrlpts
        for u in range(obj.nb_u):
<<<<<<< HEAD
            ccv = [cpts[v + (obj.nb_v * u)] for v in range(obj.nb_v)]
            ctrlpts_tmp = knot_insertion(obj.degree_v, knotvector_v, ccv, param[1],
                                         num=num[1], s=s_v, span=span_v)
            cpts_tmp += ctrlpts_tmp

        v_knots = np.unique(kv_v)
        v_multiplicities = [core.find_multiplicity(knot, kv_v) for knot in v_knots]
=======
            ctrlpts = [cpts[v + (obj.nb_v * u)] for v in range(obj.nb_v)]
            ctrlpts_tmp = knot_insertion(obj.degree_v, knotvector, ctrlpts, param[1],
                                         num=num[1], s=param_multiplicity, span=span)
            cpts_tmp += ctrlpts_tmp

        knots = np.unique(new_kv)
        multiplicities = [core.find_multiplicity(knot, new_kv) for knot in knots]
>>>>>>> 7c08b72e
        weights = None
        if obj.rational:
            cpts_tmp, weights = separate_ctrlpts_weights(cpts_tmp)
        control_points = [volmdlr.Point3D(*point) for point in cpts_tmp]
        # Update the surface after knot insertion
        obj = obj.__class__(obj.degree_u, obj.degree_v,
<<<<<<< HEAD
                            control_points, obj.nb_u, obj.nb_v + num[1], obj.u_multiplicities, v_multiplicities,
                            obj.u_knots, v_knots, weights)
=======
                            control_points, obj.nb_u, obj.nb_v + num[1], obj.u_multiplicities, multiplicities,
                            obj.u_knots, knots, weights)
>>>>>>> 7c08b72e
    return obj


def split_surface_u(obj, param, **kwargs):
    """
    Splits the surface at the input parametric coordinate on the u-direction.

    This method splits the surface into two pieces at the given parametric coordinate on the u-direction,
    generates two different surface objects and returns them. It does not modify the input surface.

    Keyword Arguments:
        * ``find_span_func``: FindSpan implementation. *Default:* :func:`.helpers.find_span_linear`
        * ``insert_knot_func``: knot insertion algorithm implementation. *Default:* :func:`.operations.insert_knot`

    :param obj: surface
    :type obj: abstract.Surface
    :param param: parameter for the u-direction
    :type param: float
    :return: a list of surface patches
    :rtype: list
<<<<<<< HEAD
=======

>>>>>>> 7c08b72e
    """

    if param in (obj.domain[0], obj.domain[1]):
        raise ValueError("Cannot split from the u-domain edge")

    # Keyword arguments
    span_func = kwargs.get('find_span_func', core.find_span_linear)  # FindSpan implementation
    insert_knot_func = kwargs.get('insert_knot_func', insert_knot_surface)  # Knot insertion algorithm

    # Find multiplicity of the knot
    knotvector_u = obj.knots_vector_u
    knot_span = span_func(obj.degree_u, knotvector_u, obj.nb_u, param) - obj.degree_u + 1
    knot_multiplicity = core.find_multiplicity(param, knotvector_u)
    insertion_count = obj.degree_u - knot_multiplicity

    # Split the original surface
    temp_obj = insert_knot_func(obj, [param, None], num=[insertion_count, 0], check_num=False)

    # Knot vectors
    knotvectors = helper_split_knot_vectors(temp_obj.degree_u, temp_obj.knots_vector_u,
                                            temp_obj.nb_u, param, span_func)

    return construct_split_surfaces(temp_obj, knotvectors, "u", knot_span, insertion_count)


def split_surface_v(obj, param, **kwargs):
    """
    Splits the surface at the input parametric coordinate on the v-direction.

    This method splits the surface into two pieces at the given parametric coordinate on the v-direction,
    generates two different surface objects and returns them. It does not modify the input surface.

    Keyword Arguments:
        * ``find_span_func``: FindSpan implementation. *Default:* :func:`.helpers.find_span_linear`
        * ``insert_knot_func``: knot insertion algorithm implementation. *Default:* :func:`.operations.insert_knot`

    :param obj: surface
    :type obj: abstract.Surface
    :param param: parameter for the v-direction
    :type param: float
    :return: a list of surface patches
    :rtype: list
<<<<<<< HEAD
=======

>>>>>>> 7c08b72e
    """
    if param in (obj.domain[2], obj.domain[3]):
        raise ValueError("Cannot split from the v-domain edge")

    # Keyword arguments
    span_func = kwargs.get('find_span_func', core.find_span_linear)  # FindSpan implementation
    insert_knot_func = kwargs.get('insert_knot_func', insert_knot_surface)  # Knot insertion algorithm

    # Find multiplicity of the knot
    knotvector_v = obj.knots_vector_v
    knot_span = span_func(obj.degree_v, knotvector_v, obj.nb_v, param) - obj.degree_v + 1
    knot_multiplicity = core.find_multiplicity(param, knotvector_v)
    insertion_count = obj.degree_v - knot_multiplicity

    # Split the original surface
    temp_obj = insert_knot_func(obj, [None, param], num=[0, insertion_count], check_num=False)

    # Knot vectors
    knotvectors = helper_split_knot_vectors(temp_obj.degree_v, temp_obj.knots_vector_v, temp_obj.nb_v, param,
                                                   span_func)
    return construct_split_surfaces(temp_obj, knotvectors, "v", knot_span, insertion_count)

def separate_ctrlpts_weights(ctrlptsw):
    """
    Divides weighted control points by weights to generate unweighted control points and weights vector.

    This function is dimension agnostic, i.e. control points can be in any dimension but the last element of the array
    should indicate the weight.

    :param ctrlptsw: weighted control points
    :type ctrlptsw: list, tuple
    :return: unweighted control points and weights vector
    :rtype: list
    """
    ctrlpts = []
    weights = []
    for ptw in ctrlptsw:
        temp = [float(pw / ptw[-1]) for pw in ptw[:-1]]
        ctrlpts.append(temp)
        weights.append(ptw[-1])

    return [ctrlpts, weights]


def flip_ctrlpts_u(ctrlpts, size_u, size_v):
<<<<<<< HEAD
    """ Flips a list of 1-dimensional control points from u-row order to v-row order.
=======
    """
    Flips a list of 1-dimensional control points from u-row order to v-row order.
>>>>>>> 7c08b72e

    **u-row order**: each row corresponds to a list of u values

    **v-row order**: each row corresponds to a list of v values

    :param ctrlpts: control points in u-row order
    :type ctrlpts: list, tuple
    :param size_u: size in u-direction
    :type size_u: int
    :param size_v: size in v-direction
    :type size_v: int
    :return: control points in v-row order
    :rtype: list
    """
    new_ctrlpts = []
    for i in range(0, size_u):
        for j in range(0, size_v):
            temp = [float(c) for c in ctrlpts[i + (j * size_u)]]
            new_ctrlpts.append(temp)

    return new_ctrlpts


def ctrlpts2d_to_ctrlpts(control_points_table):
    """
<<<<<<< HEAD
    Transform the control_points m x n
=======
    Transform the control_points m x n.
>>>>>>> 7c08b72e
    """
    size_u = len(control_points_table)
    size_v = len(control_points_table[0])

    # Make sure that all numbers are float type
    ctrlpts = [[] for _ in range(size_u * size_v)]
    for u in range(size_u):
        for v in range(size_v):
            idx = v + (size_v * u)
            ctrlpts[idx] = [float(coord) for coord in control_points_table[u][v]]

    return ctrlpts


def helper_split_knot_vectors(degree, knotvector, num_ctrlpts, param, span_func):
    """
    Computes knot vectors to split object into two pices.
    """
    knot_span_new = span_func(degree, knotvector, num_ctrlpts, param) + 1
    kv_1 = list(knotvector[0:knot_span_new])
    kv_1.append(param)
    kv_2 = list(knotvector[knot_span_new:])
    for _ in range(0, degree + 1):
        kv_2.insert(0, param)
    return kv_1, kv_2


def get_knots_and_multiplicities(knotvector_u, knotvector_v):
    """
    Get knots and multiplicities from knotvector in u and v direction.
    """
    u_knots = np.unique(knotvector_u)
    u_multiplicities = [core.find_multiplicity(knot, knotvector_u) for knot in u_knots]
    v_knots = np.unique(knotvector_v)
    v_multiplicities = [core.find_multiplicity(knot, knotvector_v) for knot in v_knots]
    return u_knots, u_multiplicities, v_knots, v_multiplicities


def construct_split_surfaces(obj, knotvectors, direction, knot_span, insertion_count):
    """
    Helper function to construct split surfaces.
    """
    surf1_kv, surf2_kv = knotvectors
    if direction == "u":
        ctrlpts2d = obj.ctrlpts2d()
        surf1_ctrlpts = ctrlpts2d_to_ctrlpts(ctrlpts2d[0:knot_span + insertion_count])
        surf2_ctrlpts = ctrlpts2d_to_ctrlpts(ctrlpts2d[knot_span + insertion_count - 1:])
        u_knots, u_multiplicities, v_knots, v_multiplicities = get_knots_and_multiplicities(surf1_kv,
                                                                                            obj.knots_vector_v)
        surf1_nb_u = knot_span + insertion_count
        surf1_nb_v = obj.nb_v
        surf2_nb_u = obj.nb_u - (knot_span + insertion_count - 1)
        surf2_nb_v = obj.nb_v
    else:
        surf1_ctrlpts = []
        surf2_ctrlpts = []
        for v_row in obj.ctrlpts2d():
            temp = v_row[0:knot_span + insertion_count]
            surf1_ctrlpts.extend(temp)
            temp = v_row[knot_span + insertion_count - 1:]
            surf2_ctrlpts.extend(temp)
        u_knots, u_multiplicities, v_knots, v_multiplicities = get_knots_and_multiplicities(obj.knots_vector_u,
                                                                                            surf1_kv)
        surf1_nb_u = obj.nb_u
        surf1_nb_v = knot_span + insertion_count
        surf2_nb_u = obj.nb_u
        surf2_nb_v = obj.nb_v - (knot_span + insertion_count - 1)
<<<<<<< HEAD
    # Create a new surface for the first half
=======
>>>>>>> 7c08b72e
    weights = None
    if obj.rational:
        surf1_ctrlpts, weights = separate_ctrlpts_weights(surf1_ctrlpts)
    control_points = [volmdlr.Point3D(*point) for point in surf1_ctrlpts]
    surf1 = obj.__class__(obj.degree_u, obj.degree_v, control_points, surf1_nb_u,
                          surf1_nb_v, u_multiplicities, v_multiplicities, u_knots, v_knots, weights)

<<<<<<< HEAD
    # Create another surface fot the second half
=======
>>>>>>> 7c08b72e
    # knots
    if direction == "u":
        u_knots = np.unique(surf2_kv)
        u_multiplicities = [core.find_multiplicity(knot, surf2_kv) for knot in u_knots]
    else:
        v_knots = np.unique(surf2_kv)
        v_multiplicities = [core.find_multiplicity(knot, surf2_kv) for knot in v_knots]
<<<<<<< HEAD
    # Create a new surface for the first half
=======
>>>>>>> 7c08b72e
    weights = None
    if obj.rational:
        surf2_ctrlpts, weights = separate_ctrlpts_weights(surf2_ctrlpts)
    control_points = [volmdlr.Point3D(*point) for point in surf2_ctrlpts]
    surf2 = obj.__class__(obj.degree_u, obj.degree_v, control_points,
                          surf2_nb_u, surf2_nb_v, u_multiplicities, v_multiplicities, u_knots, v_knots, weights)

    # Return the new surfaces
<<<<<<< HEAD
    return surf1, surf2
=======
    return [surf1, surf2]
>>>>>>> 7c08b72e
<|MERGE_RESOLUTION|>--- conflicted
+++ resolved
@@ -171,11 +171,7 @@
         # Compute new control points
         cpts = obj.ctrlptsw if obj.rational else obj.ctrlpts
         cpts_tmp = knot_insertion(obj.degree, obj.knotvector, cpts, param[0],
-<<<<<<< HEAD
-                                  num=num[0], s=knot_multiplicity, span=span)
-=======
                                   num=num[0], s=param_multiplicity, span=span)
->>>>>>> 7c08b72e
         weights = None
         if obj.rational:
             cpts_tmp, weights = separate_ctrlpts_weights(cpts_tmp)
@@ -224,11 +220,6 @@
                                                      param,
                                                      core.find_span_linear)
 
-<<<<<<< HEAD
-    # Control points
-    knot_span = core.find_span_linear(obj.degree, obj.knotvector, len(obj.ctrlpts), param) - obj.degree + 1
-    control_points = temp_obj.control_points
-=======
     knot_span = core.find_span_linear(obj.degree, obj.knotvector, len(obj.ctrlpts), param) - obj.degree + 1
     return construct_split_curve(temp_obj, curve1_kv, curve2_kv, knot_span, insertion_count)
 
@@ -238,7 +229,6 @@
     Helper function to instatiate split curve.
     """
     control_points = obj.control_points
->>>>>>> 7c08b72e
     curve1_ctrlpts = control_points[0:knot_span + insertion_count]
     curve2_ctrlpts = control_points[knot_span + insertion_count - 1:]
     if obj.rational:
@@ -255,12 +245,8 @@
     knot_multiplicities_2 = [core.find_multiplicity(knot, curve2_kv) for knot in knots_2]
 
     # Return the split curves
-<<<<<<< HEAD
-    return curve1, curve2
-=======
     return [obj.__class__(obj.degree, curve1_ctrlpts, knot_multiplicities_1, knots_1, curve1_weights),
             obj.__class__(obj.degree, curve2_ctrlpts, knot_multiplicities_2, knots_2, curve2_weights)]
->>>>>>> 7c08b72e
 
 
 def insert_knot_surface(obj, param, num, **kwargs):
@@ -271,10 +257,6 @@
         * ``check_num``: enables/disables operation validity checks. *Default: True*
 
     :param obj: spline geometry
-<<<<<<< HEAD
-    :type obj: abstract.SplineGeometry
-=======
->>>>>>> 7c08b72e
     :param param: knot(s) to be inserted in [u, v, w] format
     :type param: list, tuple
     :param num: number of knot insertions in [num_u, num_v, num_w] format
@@ -287,59 +269,6 @@
     # u-direction
     if param[0] is not None and num[0] > 0:
         # Find knot multiplicity
-<<<<<<< HEAD
-        knotvector_u = obj.knots_vector_u
-        s_u = core.find_multiplicity(param[0], knotvector_u)
-
-        # Check if it is possible add that many number of knots
-        if check_num and num[0] > obj.degree_u - s_u:
-            raise ValueError("Knot " + str(param[0]) + " cannot be inserted " + str(num[0]) + " times (u-dir)",
-                             data=dict(knot=param[0], num=num[0], multiplicity=s_u))
-
-        # Find knot span
-        span_u = core.find_span_linear(obj.degree_u, knotvector_u, obj.nb_u, param[0])
-
-        # Compute new knot vector
-        kv_u = knot_insertion_kv(knotvector_u, param[0], span_u, num[0])
-
-        # Get curves
-        cpts_tmp = []
-        cpts = obj.ctrlptsw if obj.rational else obj.ctrlpts
-        for v in range(obj.nb_v):
-            ccu = [cpts[v + (obj.nb_v * u)] for u in range(obj.nb_u)]
-            ctrlpts_tmp = knot_insertion(obj.degree_u, knotvector_u, ccu, param[0],
-                                         num=num[0], s=s_u, span=span_u)
-            cpts_tmp += ctrlpts_tmp
-
-        # Update the surface after knot insertion
-        knots_u = np.unique(kv_u)
-        u_multiplicities = [core.find_multiplicity(knot, kv_u) for knot in knots_u]
-        cpts_tmp = flip_ctrlpts_u(cpts_tmp, obj.nb_u + num[0], obj.nb_v)
-        weights = None
-        if obj.rational:
-            cpts_tmp, weights = separate_ctrlpts_weights(cpts_tmp)
-        control_points = [volmdlr.Point3D(*point) for point in cpts_tmp]
-        obj = obj.__class__(obj.degree_u, obj.degree_v,
-                            control_points,
-                            obj.nb_u + num[0], obj.nb_v, u_multiplicities, obj.v_multiplicities,
-                            knots_u, obj.v_knots, weights)
-    # v-direction
-    if param[1] is not None and num[1] > 0:
-        # Find knot multiplicity
-        knotvector_v = obj.knots_vector_v
-        s_v = core.find_multiplicity(param[1], knotvector_v)
-
-        # Check if it is possible add that many number of knots
-        if check_num and num[1] > obj.degree_v - s_v:
-            raise ValueError("Knot " + str(param[1]) + " cannot be inserted " + str(num[1]) + " times (v-dir)",
-                             data=dict(knot=param[1], num=num[1], multiplicity=s_v))
-
-        # Find knot span
-        span_v = core.find_span_linear(obj.degree_v, knotvector_v, obj.nb_v, param[1])
-
-        # Compute new knot vector
-        kv_v = knot_insertion_kv(knotvector_v, param[1], span_v, num[1])
-=======
         knotvector = obj.knots_vector_u
         param_multiplicity = core.find_multiplicity(param[0], knotvector)
 
@@ -389,21 +318,11 @@
 
         # Compute new knot vector
         new_kv = knot_insertion_kv(knotvector, param[1], span, num[1])
->>>>>>> 7c08b72e
 
         # Get curves
         cpts_tmp = []
         cpts = obj.ctrlptsw if obj.rational else obj.ctrlpts
         for u in range(obj.nb_u):
-<<<<<<< HEAD
-            ccv = [cpts[v + (obj.nb_v * u)] for v in range(obj.nb_v)]
-            ctrlpts_tmp = knot_insertion(obj.degree_v, knotvector_v, ccv, param[1],
-                                         num=num[1], s=s_v, span=span_v)
-            cpts_tmp += ctrlpts_tmp
-
-        v_knots = np.unique(kv_v)
-        v_multiplicities = [core.find_multiplicity(knot, kv_v) for knot in v_knots]
-=======
             ctrlpts = [cpts[v + (obj.nb_v * u)] for v in range(obj.nb_v)]
             ctrlpts_tmp = knot_insertion(obj.degree_v, knotvector, ctrlpts, param[1],
                                          num=num[1], s=param_multiplicity, span=span)
@@ -411,20 +330,14 @@
 
         knots = np.unique(new_kv)
         multiplicities = [core.find_multiplicity(knot, new_kv) for knot in knots]
->>>>>>> 7c08b72e
         weights = None
         if obj.rational:
             cpts_tmp, weights = separate_ctrlpts_weights(cpts_tmp)
         control_points = [volmdlr.Point3D(*point) for point in cpts_tmp]
         # Update the surface after knot insertion
         obj = obj.__class__(obj.degree_u, obj.degree_v,
-<<<<<<< HEAD
-                            control_points, obj.nb_u, obj.nb_v + num[1], obj.u_multiplicities, v_multiplicities,
-                            obj.u_knots, v_knots, weights)
-=======
                             control_points, obj.nb_u, obj.nb_v + num[1], obj.u_multiplicities, multiplicities,
                             obj.u_knots, knots, weights)
->>>>>>> 7c08b72e
     return obj
 
 
@@ -445,10 +358,7 @@
     :type param: float
     :return: a list of surface patches
     :rtype: list
-<<<<<<< HEAD
-=======
-
->>>>>>> 7c08b72e
+
     """
 
     if param in (obj.domain[0], obj.domain[1]):
@@ -491,10 +401,7 @@
     :type param: float
     :return: a list of surface patches
     :rtype: list
-<<<<<<< HEAD
-=======
-
->>>>>>> 7c08b72e
+
     """
     if param in (obj.domain[2], obj.domain[3]):
         raise ValueError("Cannot split from the v-domain edge")
@@ -540,12 +447,8 @@
 
 
 def flip_ctrlpts_u(ctrlpts, size_u, size_v):
-<<<<<<< HEAD
-    """ Flips a list of 1-dimensional control points from u-row order to v-row order.
-=======
     """
     Flips a list of 1-dimensional control points from u-row order to v-row order.
->>>>>>> 7c08b72e
 
     **u-row order**: each row corresponds to a list of u values
 
@@ -571,11 +474,7 @@
 
 def ctrlpts2d_to_ctrlpts(control_points_table):
     """
-<<<<<<< HEAD
-    Transform the control_points m x n
-=======
     Transform the control_points m x n.
->>>>>>> 7c08b72e
     """
     size_u = len(control_points_table)
     size_v = len(control_points_table[0])
@@ -643,10 +542,6 @@
         surf1_nb_v = knot_span + insertion_count
         surf2_nb_u = obj.nb_u
         surf2_nb_v = obj.nb_v - (knot_span + insertion_count - 1)
-<<<<<<< HEAD
-    # Create a new surface for the first half
-=======
->>>>>>> 7c08b72e
     weights = None
     if obj.rational:
         surf1_ctrlpts, weights = separate_ctrlpts_weights(surf1_ctrlpts)
@@ -654,10 +549,6 @@
     surf1 = obj.__class__(obj.degree_u, obj.degree_v, control_points, surf1_nb_u,
                           surf1_nb_v, u_multiplicities, v_multiplicities, u_knots, v_knots, weights)
 
-<<<<<<< HEAD
-    # Create another surface fot the second half
-=======
->>>>>>> 7c08b72e
     # knots
     if direction == "u":
         u_knots = np.unique(surf2_kv)
@@ -665,10 +556,6 @@
     else:
         v_knots = np.unique(surf2_kv)
         v_multiplicities = [core.find_multiplicity(knot, surf2_kv) for knot in v_knots]
-<<<<<<< HEAD
-    # Create a new surface for the first half
-=======
->>>>>>> 7c08b72e
     weights = None
     if obj.rational:
         surf2_ctrlpts, weights = separate_ctrlpts_weights(surf2_ctrlpts)
@@ -677,8 +564,4 @@
                           surf2_nb_u, surf2_nb_v, u_multiplicities, v_multiplicities, u_knots, v_knots, weights)
 
     # Return the new surfaces
-<<<<<<< HEAD
-    return surf1, surf2
-=======
-    return [surf1, surf2]
->>>>>>> 7c08b72e
+    return [surf1, surf2]