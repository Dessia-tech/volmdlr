--- conflicted
+++ resolved
@@ -220,23 +220,12 @@
     temp_obj = insert_knot_curve(obj, [param], num=[insertion_count], check_num=False)
 
     # Knot vectors
-<<<<<<< HEAD
-    knot_span_new = core.find_span_linear(temp_obj.degree, temp_obj.knotvector, len(temp_obj.ctrlpts), param) + 1
-    curve1_kv = list(temp_obj.knotvector[0:knot_span_new])
-    curve1_kv.append(param)
-    curve2_kv = list(temp_obj.knotvector[knot_span_new:])
-    for _ in range(0, temp_obj.degree + 1):
-        curve2_kv.insert(0, param)
-
-    # Control points
-=======
     curve1_kv, curve2_kv = helper_split_knot_vectors(temp_obj.degree, temp_obj.knotvector, len(temp_obj.ctrlpts),
                                                      param,
                                                      core.find_span_linear)
 
     # Control points
     knot_span = core.find_span_linear(obj.degree, obj.knotvector, len(obj.ctrlpts), param) - obj.degree + 1
->>>>>>> b891d26c
     control_points = temp_obj.control_points
     curve1_ctrlpts = control_points[0:knot_span + insertion_count]
     curve2_ctrlpts = control_points[knot_span + insertion_count - 1:]
