--- conflicted
+++ resolved
@@ -936,11 +936,7 @@
     cpts = []  # new control points array
     wgts = []  # new weights array
     pdomain_end = 0
-<<<<<<< HEAD
-
-=======
     curve = curves[0]
->>>>>>> 61278047
     # Loop though the curves
     for curve in curves:
         # Process knot vectors
@@ -952,11 +948,7 @@
             if curve.rational:
                 wgts += list(curve.weights)
             else:
-<<<<<<< HEAD
                 tmp_w = [1.0 for _ in range(len(curve.ctrlpts))]
-=======
-                tmp_w = [1.0 for _ in range(curve.ctrlpts_size)]
->>>>>>> 61278047
                 wgts += tmp_w
         else:
             tmp_kv = [pdomain_end + k for k in curve.knotvector[1:-(curve.degree + 1)]]
@@ -966,21 +958,13 @@
             if curve.rational:
                 wgts += list(curve.weights[1:])
             else:
-<<<<<<< HEAD
                 tmp_w = [1.0 for _ in range(len(curve.ctrlpts) - 1)]
-=======
-                tmp_w = [1.0 for _ in range(curve.ctrlpts_size - 1)]
->>>>>>> 61278047
                 wgts += tmp_w
 
         pdomain_end += curve.knotvector[-1]
 
     # Fix curve by appending the last knot to the end
     knotvector += [pdomain_end for _ in range(curve.degree + 1)]
-<<<<<<< HEAD
-    knots, multiplicities = get_knots_and_multiplicities(knotvector)
     wgts = [] if all(weight == 1 for weight in wgts) else wgts
-=======
     knots, multiplicities = get_knots_and_multiplicities(np.asarray(knotvector, dtype=np.float64))
->>>>>>> 61278047
     return knots, multiplicities, cpts, wgts