--- conflicted
+++ resolved
@@ -642,13 +642,8 @@
     temp_obj = insert_knot_func(obj, [None, param], num=[0, insertion_count], check_num=False)
 
     # Knot vectors
-<<<<<<< HEAD
-    knotvectors = helper_split_knot_vectors(temp_obj.degree_v, temp_obj.knots_vector_v, temp_obj.nb_v, param,
-                                            span_func)
-=======
     knotvectors = helper_split_knot_vectors(temp_obj.degree_v, temp_obj.knots_vector_v,
                                             temp_obj.nb_v, param, span_func)
->>>>>>> 613f9cfd
     return construct_split_surfaces(temp_obj, knotvectors, "v", knot_span, insertion_count)
 
 
@@ -830,11 +825,7 @@
 
     :param obj: surface
     :type obj: BSplineSurface3D
-<<<<<<< HEAD
-        :param return_params: If True, returns the parameters from start and end of each Bézier patch with repect to the
-=======
     :param return_params: If True, returns the parameters from start and end of each Bézier patch with repect to the
->>>>>>> 613f9cfd
      input curve.
     :type return_params: bool
     :return: a list of Bezier patches
