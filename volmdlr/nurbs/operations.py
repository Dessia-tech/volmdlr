--- conflicted
+++ resolved
@@ -560,7 +560,41 @@
     return [surf1, surf2]
 
 
-<<<<<<< HEAD
+def decompose_curve(obj, return_params: bool = False, **kwargs):
+    """
+    Decomposes the curve into Bézier curve segments of the same degree.
+
+    :param obj: Curve to be decomposed
+    :type obj: BSplineCurve
+    :param return_params: If True, returns the parameters from start and end of each Bézier patch with repect to the
+     input curve.
+    :type return_params: bool
+    :return: a list of Bezier segments
+    :rtype: list
+    """
+    multi_curve = []
+    curve = obj
+    knots = curve.knotvector[curve.degree + 1:-(curve.degree + 1)]
+    params = []
+    umin, umax = obj.domain
+    param_start = umin
+    while knots:
+        knot = knots[0]
+        curves = split_curve(curve, param=knot, **kwargs)
+        multi_curve.append(curves[0])
+        if return_params:
+            umax_0 = knot * (umax - param_start) + param_start
+            params.append((param_start, umax_0))
+            param_start = umax_0
+        curve = curves[1]
+        knots = curve.knotvector[curve.degree + 1:-(curve.degree + 1)]
+    multi_curve.append(curve)
+    if return_params:
+        params.append((param_start, umax))
+        return multi_curve, params
+    return multi_curve
+ 
+ 
 def decompose_surface(obj, return_params, **kwargs):
     """
     Decomposes the surface into Bezier surface patches of the same degree.
@@ -655,39 +689,4 @@
     if return_params:
         params.append((param_start, param_max))
         return srf_list, params
-    return srf_list
-=======
-def decompose_curve(obj, return_params: bool = False, **kwargs):
-    """
-    Decomposes the curve into Bézier curve segments of the same degree.
-
-    :param obj: Curve to be decomposed
-    :type obj: BSplineCurve
-    :param return_params: If True, returns the parameters from start and end of each Bézier patch with repect to the
-     input curve.
-    :type return_params: bool
-    :return: a list of Bezier segments
-    :rtype: list
-    """
-    multi_curve = []
-    curve = obj
-    knots = curve.knotvector[curve.degree + 1:-(curve.degree + 1)]
-    params = []
-    umin, umax = obj.domain
-    param_start = umin
-    while knots:
-        knot = knots[0]
-        curves = split_curve(curve, param=knot, **kwargs)
-        multi_curve.append(curves[0])
-        if return_params:
-            umax_0 = knot * (umax - param_start) + param_start
-            params.append((param_start, umax_0))
-            param_start = umax_0
-        curve = curves[1]
-        knots = curve.knotvector[curve.degree + 1:-(curve.degree + 1)]
-    multi_curve.append(curve)
-    if return_params:
-        params.append((param_start, umax))
-        return multi_curve, params
-    return multi_curve
->>>>>>> 600cdc94
+    return srf_list