--- conflicted
+++ resolved
@@ -129,11 +129,6 @@
     """
     Inserts knots n-times to a spline geometry.
 
-<<<<<<< HEAD
-=======
-    Please note that input spline geometry object will always be updated if the knot insertion operation is successful.
-
->>>>>>> 3ce174a8
     Keyword Arguments:
         * ``check_num``: enables/disables operation validity checks. *Default: True*
 
