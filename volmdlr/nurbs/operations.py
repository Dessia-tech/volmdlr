--- conflicted
+++ resolved
@@ -642,13 +642,9 @@
     temp_obj = insert_knot_func(obj, [None, param], num=[0, insertion_count], check_num=False)
 
     # Knot vectors
-<<<<<<< HEAD
     knotvectors = helper_split_knot_vectors(temp_obj.degree_v, temp_obj.knots_vector_v,
                                             temp_obj.nb_v, param, span_func)
-=======
-    knotvectors = helper_split_knot_vectors(temp_obj.degree_v, temp_obj.knots_vector_v, temp_obj.nb_v, param,
-                                            span_func)
->>>>>>> e87d22d3
+
     return construct_split_surfaces(temp_obj, knotvectors, "v", knot_span, insertion_count)
 
 
@@ -823,11 +819,7 @@
         return multi_curve, params
     return multi_curve
 
-<<<<<<< HEAD
-  
-=======
-
->>>>>>> e87d22d3
+
 def decompose_surface(obj, return_params, **kwargs):
     """
     Decomposes the surface into Bezier surface patches of the same degree.
