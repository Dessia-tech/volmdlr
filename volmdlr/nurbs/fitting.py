# cython: language_level=3
# distutils: language = c++
# pylint: disable=no-member, used-before-assignment, no-name-in-module, import-error, undefined-variable
"""
Provides curve and surface fitting functions.

This module provides functions for working with Non-Uniform Rational B-Splines (NURBS) geometries.
Some functions are based on the geomdl open-source library (MIT license),
originally created by the geomdl authors: https://github.com/orbingol/NURBS-Python.

We also use as main reference Les Piegl and Wayne Tiller. The NURBS Book. Springer Science & Business Media, 1997

For more information on NURBs and their use in geometric modeling, please refer to the literature
in the field.
The authors of this module make no warranty or guarantee as to the accuracy or suitability of this
code for any particular purpose.
"""

import cython.cimports.libc.math as math_c
import cython
import numpy as np
from scipy.linalg import lu_factor, lu_solve

from cython.cimports.libcpp.vector import vector

from volmdlr.nurbs import core, helpers


@cython.wraparound(False)
@cython.boundscheck(False)
def interpolate_curve(points: np.ndarray[np.double_t, ndim == 2], degree: cython.int,
                      centripetal: cython.bint):
    """
    Curve interpolation through the data points.

    Please refer to Algorithm A9.1 on The NURBS Book (2nd Edition), pp.369-370 for details.

    Keyword Arguments:
        * ``centripetal``: activates centripetal parametrization method. *Default: False*

    :param points: data points
    :type points: list, tuple
    :param degree: degree of the output parametric curve
    :type degree: int
    :return: interpolated B-Spline curve
    :rtype: BSpline.Curve

    """
    # Number of control points
    num_points: cython.Py_ssize_t = len(points)

    u_k: cython.double[:] = compute_params_curve(points, centripetal)

    # Compute knot vector
    knotvector: vector[cython.double] = compute_knot_vector(degree, num_points, u_k)

    # Do global interpolation
    matrix_a: cython.double[:, :] = _build_coeff_matrix(degree, knotvector, u_k, num_points)
    lu_matrix: np.ndarray[np.double_t, ndim == 2]
    piv: np.ndarray[np.int_t, ndim == 1]
    lu_matrix, piv = lu_factor(matrix_a)
    ctrlpts: np.ndarray[np.double_t, ndim == 2] = lu_solve((lu_matrix, piv), points)

    knots = np.unique(knotvector)
    knot_multiplicities = [core.find_multiplicity(knot, knotvector) for knot in knots]

    return ctrlpts, knots, knot_multiplicities


@cython.wraparound(False)
@cython.boundscheck(False)
def interpolate_surface(points, size_u: cython.int, size_v: cython.int, degree_u: cython.int, degree_v: cython.int,
                        **kwargs):
    """
    Surface interpolation through the data points.

    Please refer to the Algorithm A9.4 on The NURBS Book (2nd Edition), pp.380 for details.

    Keyword Arguments:
        * ``centripetal``: activates centripetal parametrization method. *Default: False*

    :param points: data points
    :type points: list, tuple
    :param size_u: number of data points on the u-direction
    :type size_u: int
    :param size_v: number of data points on the v-direction
    :type size_v: int
    :param degree_u: degree of the output surface for the u-direction
    :type degree_u: int
    :param degree_v: degree of the output surface for the v-direction
    :type degree_v: int
    :return: interpolated B-Spline surface
    :rtype: BSpline.Surface

    """
    # Keyword arguments
    use_centripetal: cython.bint = kwargs.get("centripetal", False)
    u_k: np.ndarray[np.double_t, ndim == 1]
    v_l: np.ndarray[np.double_t, ndim == 1]
    u_k, v_l = compute_params_surface(points, size_u, size_v, use_centripetal)

    # Compute knot vectors
    kv_u: vector[cython.double] = compute_knot_vector(degree_u, size_u, u_k)
    kv_v: vector[cython.double] = compute_knot_vector(degree_v, size_v, v_l)

    j: cython.int
    u: cython.int
    v: cython.int
    dim: cython.size_t = len(points[0])
    # Do global interpolation on the u-direction
    ctrlpts_r: cython.double[:, :] = np.zeros((size_u * size_v, dim), dtype=np.float64)
    temp: cython.double[:, :]
    matrix_a: cython.double[:, :]
    for v in range(size_v):
        pts = np.asarray([points[v + (size_v * u)] for u in range(size_u)], dtype=np.float64)
        matrix_a = _build_coeff_matrix(degree_u, kv_u, u_k, pts.shape[0])
        temp = lu_solve(lu_factor(matrix_a), pts)
        for u in range(size_u):
            for j in range(dim):
                ctrlpts_r[u + (size_u * v)][j] = temp[u][j]

    # Do global interpolation on the v-direction
    ctrlpts: np.ndarray[np.double_t, ndim == 2] = np.zeros((size_u * size_v, dim), dtype=np.float64)
    for u in range(size_u):
        pts = np.asarray([ctrlpts_r[u + (size_u * v)] for v in range(size_v)], dtype=np.float64)
        matrix_a = _build_coeff_matrix(degree_v, kv_v, v_l, pts.shape[0])
        temp = lu_solve(lu_factor(matrix_a), pts)
        for v in range(size_v):
            for j in range(dim):
                ctrlpts[v + (size_v * u)][j] = temp[v][j]

    knots_u = np.unique(kv_u)
    knot_multiplicities_u = [core.find_multiplicity(knot, kv_u) for knot in knots_u]
    knots_v = np.unique(kv_v)
    knot_multiplicities_v = [core.find_multiplicity(knot, kv_v) for knot in knots_v]

    return ctrlpts, knots_u, knot_multiplicities_u, knots_v, knot_multiplicities_v


def approximate_curve(points, degree: cython.int, **kwargs):
    """
    Curve approximation using least squares method with fixed number of control points.

    Please refer to The NURBS Book (2nd Edition), pp.410-413 for details.

    Keyword Arguments:
        * ``centripetal``: activates centripetal parametrization method. *Default: False*
        * ``ctrlpts_size``: number of control points. *Default: len(points) - 1*

    :param points: data points
    :type points: list, tuple
    :param degree: degree of the output parametric curve
    :type degree: int
    :return: approximated B-Spline curve
    :rtype: BSpline.Curve

    """
    # Number of data points
    num_dpts: cython.size_t = len(points)  # corresponds to variable "r" in the algorithm

    # Get keyword arguments
    use_centripetal: cython.bint = kwargs.get("centripetal", False)
    num_cpts: cython.int = kwargs.get("ctrlpts_size", num_dpts - 1)

    # Dimension
    dim: cython.size_t = len(points[0])

    u_k: np.ndarray[np.double_t, ndim == 1] = compute_params_curve(points, use_centripetal)

    # Compute knot vector
    knotvector: vector[cython.double] = compute_knot_vector2(degree, num_dpts, num_cpts, u_k)

    # Compute matrix N
    matrix_n: np.ndarray[np.double_t, ndim == 2] = np.zeros((num_dpts - 2, num_cpts - 2), dtype=np.float64)
    for i in range(1, num_dpts - 1):
        for j in range(1, num_cpts - 1):
            matrix_n[i - 1, j - 1] = core.basis_function_one(degree, knotvector, j, u_k[i])

    matrix_nt = matrix_n.T

    matrix_ntn = np.dot(matrix_nt, matrix_n)

    matrix_l, matrix_u = helpers.lu_decomposition(matrix_ntn)
    # Initialize control points array
    ctrlpts = [[0.0 for _ in range(dim)] for _ in range(num_cpts)]

    # Fix start and end points
    ctrlpts[0] = list(points[0])
    ctrlpts[num_cpts - 1] = list(points[num_dpts - 1])

    # Compute - Eq 9.63
    pt0 = points[0]
    ptm = points[num_dpts - 1]
    r_k = []
    for i in range(1, num_dpts - 1):
        ptk = points[i]
        n0p = core.basis_function_one(degree, knotvector, 0, u_k[i])
        nnp = core.basis_function_one(degree, knotvector, num_cpts - 1, u_k[i])
        elem2 = np.array([c * n0p for c in pt0], dtype=np.float64)
        elem3 = np.array([c * nnp for c in ptm], dtype=np.float64)
        r_k.append(ptk - elem2 - elem3)

    # Compute - Eq 9.67
    vector_r = np.zeros((num_cpts - 2, dim), dtype=np.float64)
    for i in range(1, num_cpts - 1):
        ru_tmp = []
        for idx, point in enumerate(r_k):
            ru_tmp.append(point * core.basis_function_one(degree, knotvector, i, u_k[idx + 1]))
        vector_r[i - 1] = np.sum(ru_tmp, axis=0)

    # Compute control points
    for i in range(dim):
        b = [pt[i] for pt in vector_r]
        y = helpers.forward_substitution(matrix_l, b)
        x = helpers.backward_substitution(matrix_u, y)
        for j in range(1, num_cpts - 1):
            ctrlpts[j][i] = x[j - 1]

    knots = np.unique(knotvector)
    knot_multiplicities = [core.find_multiplicity(knot, knotvector) for knot in knots]

    return ctrlpts, knots.tolist(), knot_multiplicities


@cython.wraparound(False)
@cython.boundscheck(False)
def approximate_surface(points, size_u: cython.int, size_v: cython.int, degree_u: cython.int, degree_v: cython.int,
                        **kwargs):
    """
    Surface approximation using least squares method with fixed number of control points.

    This algorithm interpolates the corner control points and approximates the remaining control points.
    Please refer to Algorithm A9.7 of The NURBS Book (2nd Edition), pp.422-423 for details.

    Keyword Arguments:
        * ``centripetal``: activates centripetal parametrization method. *Default: False*
        * ``ctrlpts_size_u``: number of control points on the u-direction. *Default: size_u - 1*
        * ``ctrlpts_size_v``: number of control points on the v-direction. *Default: size_v - 1*

    :param points: data points
    :type points: list, tuple
    :param size_u: number of data points on the u-direction, :math:`r`
    :type size_u: int
    :param size_v: number of data points on the v-direction, :math:`s`
    :type size_v: int
    :param degree_u: degree of the output surface for the u-direction
    :type degree_u: int
    :param degree_v: degree of the output surface for the v-direction
    :type degree_v: int
    :return: approximated B-Spline surface
    :rtype: BSpline.Surface

    """
    # Keyword arguments
    use_centripetal: cython.bint = kwargs.get("centripetal", False)
    num_cpts_u: cython.int = kwargs.get("ctrlpts_size_u", size_u - 1)
    num_cpts_v: cython.int = kwargs.get("ctrlpts_size_v", size_v - 1)

    # Dimension
    dim: cython.size_t = len(points[0])
    u_k: np.ndarray[np.double_t, ndim == 1]
    v_l: np.ndarray[np.double_t, ndim == 1]
    u_k, v_l = compute_params_surface(points, size_u, size_v, use_centripetal)

    # Compute knot vectors
    kv_u: vector[cython.double] = compute_knot_vector2(degree_u, size_u, num_cpts_u, u_k)
    kv_v: vector[cython.double] = compute_knot_vector2(degree_v, size_v, num_cpts_v, v_l)

    matrix_nu: np.ndarray[np.double_t, ndim == 2] = np.zeros((size_u - 2, num_cpts_u - 2), dtype=np.float64)
    i: cython.int
    j: cython.int
    for i in range(1, size_u - 1):
        for j in range(1, num_cpts_u - 1):
            matrix_nu[i - 1, j - 1] = core.basis_function_one(degree_u, kv_u, j, u_k[i])

    matrix_ntu = matrix_nu.T

    matrix_ntnu = np.dot(matrix_ntu, matrix_nu)

    matrix_ntnul, matrix_ntnuu = helpers.lu_decomposition(matrix_ntnu)

    # Fit u-direction
    ctrlpts_tmp = [[0.0 for _ in range(dim)] for _ in range(num_cpts_u * size_v)]
    for j in range(size_v):
        ctrlpts_tmp[j + (size_v * 0)] = list(points[j + (size_v * 0)])
        ctrlpts_tmp[j + (size_v * (num_cpts_u - 1))] = list(points[j + (size_v * (size_u - 1))])
        # Compute Eq 9.63
        pt0 = points[j + (size_v * 0)]
        ptm = points[j + (size_v * (size_u - 1))]
        rku = []
        for i in range(1, size_u - 1):
            ptk = points[j + (size_v * i)]
            n0p = core.basis_function_one(degree_u, kv_u, 0, u_k[i])
            nnp = core.basis_function_one(degree_u, kv_u, num_cpts_u - 1, u_k[i])
            elem2 = [c * n0p for c in pt0]
            elem3 = [c * nnp for c in ptm]
            rku.append([a - b - c for a, b, c in zip(ptk, elem2, elem3)])
        # Compute - Eq 9.67
        r_u = [[0.0 for _ in range(dim)] for _ in range(num_cpts_u - 2)]
        for i in range(1, num_cpts_u - 1):
            ru_tmp = []
            for idx, point in enumerate(rku):
                ru_tmp.append([p * core.basis_function_one(degree_u, kv_u, i, u_k[idx + 1]) for p in point])
            for d in range(dim):
                for idx in range(len(ru_tmp)):
                    r_u[i - 1][d] += ru_tmp[idx][d]
        # Get intermediate control points
        for d in range(dim):
            b = [pt[d] for pt in r_u]
            y = helpers.forward_substitution(matrix_ntnul, b)
            x = helpers.backward_substitution(matrix_ntnuu, y)
            for i in range(1, num_cpts_u - 1):
                ctrlpts_tmp[j + (size_v * i)][d] = x[i - 1]

    matrix_nv: np.ndarray[np.double_t, ndim == 1] = np.zeros((size_v - 2, num_cpts_v - 2), dtype=np.float64)
    for i in range(1, size_v - 1):
        for j in range(1, num_cpts_v - 1):
            matrix_nv[i - 1, j - 1] = core.basis_function_one(degree_v, kv_v, j, v_l[i])

    matrix_ntv = matrix_nv.T

    matrix_ntnv = np.dot(matrix_ntv, matrix_nv)

    matrix_ntnvl, matrix_ntnvu = helpers.lu_decomposition(matrix_ntnv)

    # Fit v-direction
    ctrlpts = [[0.0 for _ in range(dim)] for _ in range(num_cpts_u * num_cpts_v)]
    for i in range(num_cpts_u):
        ctrlpts[0 + (num_cpts_v * i)] = list(ctrlpts_tmp[0 + (size_v * i)])
        ctrlpts[num_cpts_v - 1 + (num_cpts_v * i)] = list(ctrlpts_tmp[size_v - 1 + (size_v * i)])
        # Compute - Eq 9.63
        pt0 = ctrlpts_tmp[0 + (size_v * i)]
        ptm = ctrlpts_tmp[size_v - 1 + (size_v * i)]
        rkv = []
        for j in range(1, size_v - 1):
            ptk = ctrlpts_tmp[j + (size_v * i)]
            n0p = core.basis_function_one(degree_v, kv_v, 0, v_l[j])
            nnp = core.basis_function_one(degree_v, kv_v, num_cpts_v - 1, v_l[j])
            elem2 = [c * n0p for c in pt0]
            elem3 = [c * nnp for c in ptm]
            rkv.append([a - b - c for a, b, c in zip(ptk, elem2, elem3)])
        # Compute - Eq 9.67
        r_v = [[0.0 for _ in range(dim)] for _ in range(num_cpts_v - 2)]
        for j in range(1, num_cpts_v - 1):
            rv_tmp = []
            for idx, point in enumerate(rkv):
                rv_tmp.append([p * core.basis_function_one(degree_v, kv_v, j, v_l[idx + 1]) for p in point])
            for d in range(dim):
                for idx in range(len(rv_tmp)):
                    r_v[j - 1][d] += rv_tmp[idx][d]
        # Get intermediate control points
        for d in range(dim):
            b = [pt[d] for pt in r_v]
            y = helpers.forward_substitution(matrix_ntnvl, b)
            x = helpers.backward_substitution(matrix_ntnvu, y)
            for j in range(1, num_cpts_v - 1):
                ctrlpts[j + (num_cpts_v * i)][d] = x[j - 1]

    knots_u = np.unique(kv_u)
    knot_multiplicities_u = [core.find_multiplicity(knot, kv_u) for knot in knots_u]
    knots_v = np.unique(kv_v)
    knot_multiplicities_v = [core.find_multiplicity(knot, kv_v) for knot in knots_v]

    return ctrlpts, knots_u, knot_multiplicities_u, knots_v, knot_multiplicities_v


@cython.cfunc
@cython.cdivision
@cython.wraparound(False)
@cython.boundscheck(False)
def compute_knot_vector(
    degree: cython.int, num_points: cython.size_t, params: cython.double[:]
) -> vector[cython.double]:
    """
    Computes a knot vector from the parameter list using averaging method.

    Please refer to the Equation 9.8 on The NURBS Book (2nd Edition), pp.365 for details.

    :param degree: degree
    :type degree: int
    :param num_points: number of data points
    :type num_points: int
    :param params: list of parameters, :math:`\\overline{u}_{k}`
    :type params: list, tuple
    :return: knot vector
    :rtype: list
    """
    # Start knot vector
    knotvector: vector[cython.double] = vector[cython.double](degree + 1, 0.0)
    temp_kv: cython.double
    i: cython.size_t
    j: cython.size_t
    # Use averaging method (Eq 9.8) to compute internal knots in the knot vector
    for i in range(num_points - degree - 1):
        temp_kv = (1.0 / float(degree)) * sum(params[j] for j in range(i + 1, i + degree + 1))
        knotvector.push_back(temp_kv)

    # End knot vector
    for _ in range(degree + 1):
        knotvector.push_back(1.0)

    return knotvector


def compute_knot_vector2(degree, num_dpts, num_cpts, params):
    """
    Computes a knot vector ensuring that every knot span has at least one :math:`\\overline{u}_{k}`.

    Please refer to the Equations 9.68 and 9.69 on The NURBS Book (2nd Edition), p.412 for details.

    :param degree: degree
    :type degree: int
    :param num_dpts: number of data points
    :type num_dpts: int
    :param num_cpts: number of control points
    :type num_cpts: int
    :param params: list of parameters, :math:`\\overline{u}_{k}`
    :type params: list, tuple
    :return: knot vector
    :rtype: list
    """
    # Start knot vector
    knotvector = [0.0 for _ in range(degree + 1)]

    # Compute "d" value - Eq 9.68
    d = float(num_dpts) / float(num_cpts - degree)
    # Find internal knots
    for j in range(1, num_cpts - degree):
        i = int(j * d)
        alpha = (j * d) - i
        temp_kv = ((1.0 - alpha) * params[i - 1]) + (alpha * params[i])
        knotvector.append(temp_kv)

    # End knot vector
    knotvector += [1.0 for _ in range(degree + 1)]

    return knotvector


@cython.cfunc
def compute_params_curve(points: np.ndarray[np.double_t, ndim == 2], centripetal: cython.bint = False):
    """
    Computes ū_k for curves.

    Please refer to the Equations 9.4 and 9.5 for chord length parametrization, and Equation 9.6 for centripetal method
    on The NURBS Book (2nd Edition), pp.364-365.

    :param points: data points
    :type points: np.ndarray
    :param centripetal: activates centripetal parametrization method
    :type centripetal: bool
    :return: parameter array, ū_k
    :rtype: np.array
    """
    # Length of the points array
    num_points: cython.Py_ssize_t = points.shape[0]

    # Calculate chord lengths
    cds: np.ndarray[np.double_t, ndim == 1] = np.zeros(num_points + 1, dtype=np.double)
    cds[num_points] = 1.0
    i: cython.Py_ssize_t
    for i in range(1, num_points):
        distance: cython.double = np.linalg.norm(points[i] - points[i - 1])
        cds[i] = math_c.sqrt(distance) if centripetal else distance

    # Find the total chord length
    d: cython.double = np.sum(cds[1:num_points])

    # Divide individual chord lengths by the total chord length
    u_k: np.ndarray[np.double_t, ndim == 1] = np.zeros(num_points, dtype=np.double)
    for i in range(num_points):
        u_k[i] = np.sum(cds[0 : i + 1]) / d

    return u_k


@cython.cfunc
def compute_params_surface(points: np.ndarray[np.double_t, ndim == 2], size_u: cython.int, size_v: cython.int,
                           centripetal: cython.bint = False) -> tuple:
    """
    Computes :math:`\\overline{u}_{k}` and :math:`\\overline{u}_{l}` for surfaces.

    The data points array has a row size of ``size_v`` and column size of ``size_u`` and it is 1-dimensional. Please
    refer to The NURBS Book (2nd Edition), pp.366-367 for details on how to compute :math:`\\overline{u}_{k}` and
    :math:`\\overline{u}_{l}` arrays for global surface interpolation.

    Please note that this function is not a direct implementation of Algorithm A9.3 which can be found on The NURBS Book
    (2nd Edition), pp.377-378. However, the output is the same.

    :param points: data points
    :type points: list, tuple
    :param size_u: number of points on the u-direction
    :type size_u: int
    :param size_v: number of points on the v-direction
    :type size_v: int
    :param centripetal: activates centripetal parametrization method
    :type centripetal: bool
    :return: :math:`\\overline{u}_{k}` and :math:`\\overline{u}_{l}` parameter arrays as a tuple
    :rtype: tuple
    """
<<<<<<< HEAD
    # Compute uk
=======
>>>>>>> ecff432d
    u_k: np.ndarray[np.double_t, ndim == 1] = np.zeros(size_u, dtype=np.double)

    # Compute for each curve on the v-direction
    uk_temp: np.ndarray[np.double_t, ndim == 1] = np.zeros(size_u * size_v, dtype=np.double)
    pts_u: np.ndarray[np.double_t, ndim == 2]
    temp: cython.double[:]
    u: cython.int
    v: cython.int
    for v in range(size_v):
        pts_u = np.asarray([points[v + (size_v * u)] for u in range(size_u)], dtype=np.float64)
        temp = compute_params_curve(pts_u, centripetal)
        for u in range(size_u):
            uk_temp[u + (size_u * v)] = temp[u]

    # Do averaging on the u-direction
    for u in range(size_u):
        knots_v = [uk_temp[u + (size_u * v)] for v in range(size_v)]
        u_k[u] = sum(knots_v) / size_v

<<<<<<< HEAD
    # Compute vl
=======
>>>>>>> ecff432d
    v_l: np.ndarray[np.double_t, ndim == 1] = np.zeros(size_v, dtype=np.double)

    # Compute for each curve on the u-direction
    vl_temp: np.ndarray[np.double_t, ndim == 1] = np.zeros(size_u * size_v, dtype=np.double)
    pts_u: np.ndarray[np.double_t, ndim == 2]
    for u in range(size_u):
        pts_v = np.asarray([points[v + (size_v * u)] for v in range(size_v)], dtype=np.float64)
        temp = compute_params_curve(pts_v, centripetal)
        for v in range(size_v):
            vl_temp[v + (size_v * u)] = temp[v]

    # Do averaging on the v-direction
    for v in range(size_v):
        knots_u = [vl_temp[v + (size_v * u)] for u in range(size_u)]
        v_l[v] = sum(knots_u) / size_u

    return u_k, v_l


@cython.cfunc
def _build_coeff_matrix(
    degree: cython.int, knotvector: vector[cython.double], params: cython.double[:], num_points: cython.size_t
) -> cython.double[:, :]:
    """
    Builds the coefficient matrix for global interpolation.

    This function only uses data points to build the coefficient matrix. Please refer to The NURBS Book (2nd Edition),
    pp364-370 for details.

    :param degree: degree
    :type degree: int
    :param knotvector: knot vector
    :type knotvector: list, tuple
    :param params: list of parameters
    :type params: list, tuple
    :param points: data points
    :type points: list, tuple
    :return: coefficient matrix
    :rtype: list
    """

    # Set up coefficient matrix
    matrix_a: np.ndarray[np.double_t, ndim == 2] = core.build_coeff_matrix(degree, knotvector, params, num_points)

    return matrix_a<|MERGE_RESOLUTION|>--- conflicted
+++ resolved
@@ -498,10 +498,6 @@
     :return: :math:`\\overline{u}_{k}` and :math:`\\overline{u}_{l}` parameter arrays as a tuple
     :rtype: tuple
     """
-<<<<<<< HEAD
-    # Compute uk
-=======
->>>>>>> ecff432d
     u_k: np.ndarray[np.double_t, ndim == 1] = np.zeros(size_u, dtype=np.double)
 
     # Compute for each curve on the v-direction
@@ -521,10 +517,6 @@
         knots_v = [uk_temp[u + (size_u * v)] for v in range(size_v)]
         u_k[u] = sum(knots_v) / size_v
 
-<<<<<<< HEAD
-    # Compute vl
-=======
->>>>>>> ecff432d
     v_l: np.ndarray[np.double_t, ndim == 1] = np.zeros(size_v, dtype=np.double)
 
     # Compute for each curve on the u-direction
