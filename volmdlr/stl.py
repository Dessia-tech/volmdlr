#!/usr/bin/env python3
# -*- coding: utf-8 -*-
"""

"""
# from binaryornot.check import is_binary
import io
from typing import BinaryIO
from typing import List
import struct
# import kaitaistruct
from kaitaistruct import KaitaiStruct, KaitaiStream, BytesIO



from binaryornot.check import is_binary

# from kaitaistruct import KaitaiStream

import dessia_common as dc
import volmdlr as vm
import volmdlr.faces as vmf


class Stl(dc.DessiaObject):
    """STL files are used to represent simple 3D models, defined using
    triangular 3D faces.
    
    Initially it was introduced as native format for 3D Systems
    Stereolithography CAD system, but due to its extreme simplicity, it
    was adopted by a wide range of 3D modelling, CAD, rapid prototyping
    and 3D printing applications as the simplest 3D model exchange
    format.
    
    STL is extremely bare-bones format: there are no complex headers, no
    texture / color support, no units specifications, no distinct vertex
    arrays. Whole model is specified as a collection of triangular
    faces.
    
    There are two versions of the format (text and binary), this spec
    describes binary version.
    """
    def __init__(self, triangles: List[vmf.Triangle3D], name: str = ''):
        self.triangles = triangles
        self.name = name
        self.normals = None
        
    @classmethod
    def points_from_file(cls, filename: str, distance_multiplier=0.001):
        if is_binary(filename):       
            with open(filename, 'rb') as file:
                stream = KaitaiStream(file)
                _ = stream.read_bytes(80).decode('utf8')
                num_triangles = stream.read_u4le()
                
                all_points = []
                for i in range(num_triangles):
                    if i % 5000 == 0:
                        print('reading stl',
                              round(i/num_triangles*100, 2), '%')
                    # First is normal, unused
                    _ = vm.Vector3D(stream.read_f4le(),
                                         stream.read_f4le(),
                                         stream.read_f4le())
                    p1 = vm.Point3D(distance_multiplier*stream.read_f4le(),
                                    distance_multiplier*stream.read_f4le(),
                                    distance_multiplier*stream.read_f4le())
                    p2 = vm.Point3D(distance_multiplier*stream.read_f4le(),
                                    distance_multiplier*stream.read_f4le(), 
                                    distance_multiplier*stream.read_f4le())
                    p3 = vm.Point3D(distance_multiplier*stream.read_f4le(),
                                    distance_multiplier*stream.read_f4le(),
                                    distance_multiplier*stream.read_f4le())
                    all_points.extend([p1, p2, p3])                        
        
                    stream.read_u2le()
        return all_points


    @classmethod
    def from_binary_stream(cls, stream:io.BytesIO, distance_multiplier:float=0.001):
        stream = KaitaiStream(stream)
        name = stream.read_bytes(80).decode('utf8')
        # print(name)
        num_triangles = stream.read_u4le()
        # print(num_triangles)
        
        triangles = [None] * num_triangles
        invalid_triangles = []
        for i in range(num_triangles):
            if i % 5000 == 0:
                print('reading stl',
                      round(i/num_triangles*100, 2), '%')
            _ = vm.Vector3D(stream.read_f4le(),
                                 stream.read_f4le(),
                                 stream.read_f4le())
            p1 = vm.Point3D(distance_multiplier*stream.read_f4le(),
                            distance_multiplier*stream.read_f4le(),
                            distance_multiplier*stream.read_f4le())
            p2 = vm.Point3D(distance_multiplier*stream.read_f4le(),
                            distance_multiplier*stream.read_f4le(), 
                            distance_multiplier*stream.read_f4le())
            p3 = vm.Point3D(distance_multiplier*stream.read_f4le(),
                            distance_multiplier*stream.read_f4le(),
                            distance_multiplier*stream.read_f4le())
            try:
                triangles[i] = vmf.Triangle3D(p1, p2, p3)
            except ZeroDivisionError:
                invalid_triangles.append(i)
                
            stream.read_u2le()
                    # print(abr)
        if invalid_triangles :
            # print('invalid_triangles number: ', len(invalid_triangles))
            for i in invalid_triangles[::-1] :
                del triangles[i]
        return cls(triangles, name=name)
        
    @classmethod
    def from_text_stream(cls, file:io.StringIO, distance_multiplier:float=0.001):
        header = file.readline()
        name = header[6:]
        triangles = []
        points = []
        for line in file.readlines():
            if 'vertex' in line:
                line = line.replace('vertex', '')
                line = line.lstrip(' ')
                x, y, z = line.split(' ')
                points.append(vm.Point3D(distance_multiplier*float(x), 
                                         distance_multiplier*float(y), 
                                         distance_multiplier*float(z)))
            if 'endfacet' in line:
                try: 
                    triangles.append(vmf.Triangle3D(points[0], points[1], points[2]))
                except ZeroDivisionError:
                    pass
                points = []
        return cls(triangles, name=name)

    @classmethod
    def from_file(cls, filename:str = None, distance_multiplier:float=0.001):
        if is_binary(filename):       
            with open(filename, 'rb') as file:
                return cls.from_binary_stream(file, distance_multiplier=distance_multiplier)

        with open(filename, 'r', errors='ignore') as file:
            return cls.from_text_stream(file, distance_multiplier=distance_multiplier)
                

    # Commented because seemed invalid
    # @classmethod
    # def from_file_points(cls, filename:str, distance_multiplier=0.001):
    #     all_points = []
    #     if is_binary(filename):       
    #         with open(filename, 'rb') as file:
    #             stream = KaitaiStream(file)
    #             name = stream.read_bytes(80).decode('utf8')
    #             # print(name)
    #             num_triangles = stream.read_u4le()
    #             # print(num_triangles)
    #             all_points = []
    #             for i in range(num_triangles):
    #                 if i % 5000 == 0:
    #                     print('reading stl', round(i/num_triangles*100, 2),
    #                           '%')
    #                 _ = vm.Vector3D(stream.read_f4le(),
    #                                      stream.read_f4le(),
    #                                      stream.read_f4le())
    #                 # print(n)
    #                 p1 = vm.Point3D(distance_multiplier*stream.read_f4le(),
    #                                 distance_multiplier*stream.read_f4le(),
    #                                 distance_multiplier*stream.read_f4le())
    #                 p2 = vm.Point3D(distance_multiplier*stream.read_f4le(),
    #                                 distance_multiplier*stream.read_f4le(), 
    #                                 distance_multiplier*stream.read_f4le())
    #                 p3 = vm.Point3D(distance_multiplier*stream.read_f4le(),
    #                                 distance_multiplier*stream.read_f4le(),
    #                                 distance_multiplier*stream.read_f4le())
    #                 # print(p1, p2, p3)
    #                 all_points.extend([p1, p2, p3])                        
    #                 stream.read_u2le()
    #     return all_points

    def save_to_binary_file(self, filepath, distance_multiplier=1000):
        BINARY_HEADER ="80sI"
        BINARY_FACET = "12fH"
        if not filepath.endswith('.stl'):
            filepath += '.stl'
            print('Adding .stl extension: ', filepath)

        with open(filepath, 'wb') as file:
            file.seek(0)
            # counter = 0
            file.write(struct.pack(BINARY_HEADER, self.name.encode('utf8'),
                                   len(self.triangles)))
            # counter += 1
            for triangle in self.triangles:
                data = [
                    0., 0., 0.,
                    distance_multiplier*triangle.point1.x,
                    distance_multiplier*triangle.point1.y,
                    distance_multiplier*triangle.point1.z,
                    distance_multiplier*triangle.point2.x,
                    distance_multiplier*triangle.point2.y,
                    distance_multiplier*triangle.point2.z,
                    distance_multiplier*triangle.point3.x,
                    distance_multiplier*triangle.point3.y,
                    distance_multiplier*triangle.point3.z,
                    0]
                file.write(struct.pack(BINARY_FACET, *data))
            file.close()
            
    def to_closed_shell(self):
        return vmf.ClosedShell3D(self.triangles, name=self.name)
    
    def to_open_shell(self):
        return vmf.OpenShell3D(self.triangles, name=self.name)

    def extract_points(self):
            
        points1 = [t.point1 for t in self.triangles]
        points2 = [t.point2 for t in self.triangles]
        points3 = [t.point3 for t in self.triangles]
        
        valid_points = vm.Vector3D.remove_duplicate(points1 + points2 + points3)
        return valid_points
    
    # TODO: decide which algorithm to be used (no _BIS)
    def extract_points_BIS(self, min_distance:float = 0.001):
        points = []
        for i, t in enumerate(self.triangles):
            distance12 = t.point1.point_distance(t.point2)
            distance13 = t.point1.point_distance(t.point3)
            distance23 = t.point2.point_distance(t.point3)
            if distance12 > min_distance:
                n_div = int(distance12 / min_distance)
                for n in range(n_div):
                    new_point = t.point1 + (t.point2 - t.point1)*n/n_div
                    points.append(new_point)
            if distance13 > min_distance:
                n_div = int(distance13 / min_distance)
                for n in range(n_div):
                    new_point = t.point1 + (t.point3 - t.point1)*(n+1)/n_div
                    points.append(new_point)
            if distance23 > min_distance:
                n_div = int(distance23 / min_distance)
                for n in range(n_div):
                    new_point = t.point2 + (t.point3-t.point2)*n/n_div
                    points.append(new_point)
                    
        valid_points = vm.Vector3D.remove_duplicate(points)
        return valid_points
    
    @classmethod
    def from_display_mesh(cls, mesh):
        triangles = []
        for i1, i2, i3 in mesh.triangles:
            triangles.append(vmf.Triangle3D(mesh.points[i1],
                                            mesh.points[i2],
                                            mesh.points[i3]))
        return cls(triangles)

    def get_normals(self):
        """
        Returns
        -------
        points_normals : dictionary
            returns a diction
        """
        points_normals = {}
        normals = []
        for triangle in self.triangles:
            normal = triangle.normal()
            for point in triangle.points:
                if point in list(points_normals.keys()):
                    points_normals[point].append(normal)
                else:
                    points_normals[point] = [normal]
        for key, value in points_normals.items():
            point_normal = vm.O3D
            for point in value:
                point_normal += point
            points_normals[key] = point_normal
            try :
                point_normal.normalize()
<<<<<<< HEAD
            except ZeroDivisionError:
=======
            except ZeroDivisionError: 
>>>>>>> 8520cb59
                point_normal = value[0]
                points_normals[key] = point_normal
                point_normal.normalize()
            normals.append(point_normal)
        self.normals = normals

        return points_normals
<|MERGE_RESOLUTION|>--- conflicted
+++ resolved
@@ -284,11 +284,7 @@
             points_normals[key] = point_normal
             try :
                 point_normal.normalize()
-<<<<<<< HEAD
             except ZeroDivisionError:
-=======
-            except ZeroDivisionError: 
->>>>>>> 8520cb59
                 point_normal = value[0]
                 points_normals[key] = point_normal
                 point_normal.normalize()
