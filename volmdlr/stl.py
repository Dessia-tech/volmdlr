--- conflicted
+++ resolved
@@ -13,14 +13,9 @@
 from binaryornot.check import is_binary
 from kaitaistruct import KaitaiStream
 
-<<<<<<< HEAD
-import dessia_common.core as dc
-from dessia_common.files import BinaryFile, StringFile
-=======
 import dessia_common.core as dc  # isort: skip
 from dessia_common.files import BinaryFile, StringFile  # isort: skip
 
->>>>>>> 40171b14
 import volmdlr as vm
 import volmdlr.core as vmc
 import volmdlr.faces as vmf
