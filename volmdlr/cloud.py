--- conflicted
+++ resolved
@@ -228,11 +228,7 @@
     @classmethod
     def from_step(cls, step_file: str):
         """
-<<<<<<< HEAD
-        Creates a cloud of Points from a step file.
-=======
         Creates a cloud of points from a step file.
->>>>>>> f9de251a
 
         :param step_file: step file.
         :return: Point Cloud 3D.
