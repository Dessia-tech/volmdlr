# -*- coding: utf-8 -*-
"""

"""

import math
import numpy as npy
import open3d

import matplotlib.pyplot as plt
from mpl_toolkits.mplot3d import Axes3D

import volmdlr as vm
import volmdlr.core
import volmdlr.wires as vmw
import volmdlr.faces as vmf
import volmdlr.step as vstep
import volmdlr.stl as vmstl
import volmdlr.edges as vme
import dessia_common as dc

import volmdlr.primitives3d as p3d
from typing import List

class PointCloud3D(dc.DessiaObject):
    def __init__(self, points, name: str=''):
        self.points = points
        self.name = name
        
    @classmethod
    def from_stl(cls, file_path):
        list_points = vmstl.Stl.from_file(file_path).extract_points_BIS()
        
        return cls(list_points, name='from_stl')
    
    def _bounding_box(self):
        return vm.core.BoundingBox.from_points(self.points)
    
    def to_2d(self, plane_origin, x, y):
        list_points2d = [pt3d.to_2d(plane_origin, x, y) for pt3d in self.points]
        return PointCloud2D(list_points2d, name='3d_to_2d')
    
    def extract(self, u, umin, umax):# -> List[PointCloud3D] :
        extracted_points = []
        for points in self.points :
            dist_to_plane = points.dot(u)
            if dist_to_plane > umin and dist_to_plane < umax :
                extracted_points.append(points)
        return PointCloud3D(extracted_points)
        
    
    def to_shell(self, resolution: int = 10, normal = None, offset: float = 0):
        #normal has to be a fondamental vector : X3D, Y3D or Z3D
        bbox = self._bounding_box()
        xyz_bbox = [[bbox.xmin, bbox.xmax], [bbox.ymin,bbox.ymax], [bbox.zmin,bbox.zmax]]
        xyz_list = [l[1]-l[0] for l in xyz_bbox]
        absxyz_list, xyz_vect = [abs(length) for length in xyz_list], [vm.X3D, vm.Y3D, vm.Z3D]

        if normal is None :
            posmax = xyz_list.index(max(absxyz_list))
            normal = xyz_vect[posmax]
            
        else :
            posmax = 0
            for n, vect in enumerate(xyz_vect):
                if vect == normal :
                    posmax = n
        dist_between_plane = xyz_list[posmax]/(resolution-1)
        position_plane = [xyz_bbox[posmax][0] + n*dist_between_plane for n in range(resolution)]
        subcloud3d = [self.extract(normal, pos_plane-dist_between_plane/2, pos_plane+dist_between_plane/2) for pos_plane in position_plane]
        vec1, vec2 = xyz_vect[posmax-2], xyz_vect[posmax-1]
        subcloud2d_tosimp = [subcloud3d[n].to_2d(position_plane[n]*normal, vec1, vec2) for n in range(resolution)]
        subcloud2d = [sub.simplify(resolution=5) for sub in subcloud2d_tosimp]
        initial_polygon2d = [cloud2d.to_polygon() for cloud2d in subcloud2d]
        
        #Offsetting
        if offset != 0 :
            position_plane, initial_polygon2d = self.offset_to_shell(position_plane, initial_polygon2d, offset)
        
        areas = [0]*len(initial_polygon2d)
        for n, poly in enumerate(initial_polygon2d):
            if poly is not None :
                areas[n] = poly.area()
        avg_area = sum(areas)/len(areas)        
        
        polygon2d, polygon3d = [], []
        banned = []
        for n, poly in enumerate(initial_polygon2d):
            if poly is None or (poly.area()<avg_area/10 and (n not in [0,len(initial_polygon2d)-1])):
                resolution -= 1
                banned.append(n)
            else :
                polygon2d.append(poly)
                new_polygon = poly.to_3d(position_plane[n]*normal, vec1, vec2)
                polygon3d.append(new_polygon)
        [position_plane.pop(k) for k in banned[::-1]]
        faces = []
        
        for n in range(resolution):
            # print('sewing polygon', round(n/resolution*100, 2), '%')
            poly1 = polygon3d[n]
<<<<<<< HEAD
            poly1 = poly1.simplify()
=======
            # poly1 = poly1.simplify(0.01, 0.05)
            # ax = poly1.plot()
            
>>>>>>> 8481c629
            
            if n == resolution-1 or n == 0:
                plane3d = vmf.Plane3D.from_plane_vectors(position_plane[n]*normal, vec1, vec2)
                surf2d = vmf.Surface2D(polygon2d[n],[])
                surf2d = vmf.Surface2D(poly1.to_2d(position_plane[n]*normal, vec1, vec2),[])
                faces.append(vmf.PlaneFace3D(plane3d, surf2d))
            if n != resolution-1:
                poly2 = polygon3d[n+1]
<<<<<<< HEAD
                poly2 = poly2.simplify()
                
=======
                # poly2.plot(ax=ax, color='r')
                # poly2 = poly2.simplify(0.01, 0.05)
                
                # coords = poly1.sewing_with(poly2, vec1, vec2, normal, resolution = max_poly_resolution)
>>>>>>> 8481c629
                coords = poly1.sewing(poly2, vec1, vec2)
                for trio in coords :
                    faces.append(vmf.Triangle3D(*trio))
        return vmf.ClosedShell3D(faces)
    
    def alpha_shape(self, alpha:float, number_point_samples:int):
        '''
        Parameters
        ----------
        alpha : float
            the parameter alpha determines how precise the object surface reconstruction is wanted to be. 
            The bigger the value of alpha is, more convex the final object will be. If it is smaller, 
            the algorigthm is able to find the concave parts of the object, giving a more precise object 
            surface approximation
        number_point_samples : int
            denotes the number of points to be used from the point cloud to reconstruct the surface. It uses poisson disk sampling algorithm

        Returns
        -------
        Returns a ClosedShell3D object

        '''
                
        points = [[p.x, p.y, p.z] for p in self.points]
        array = npy.array(points)
        points = open3d.cpu.pybind.utility.Vector3dVector(array)
        pcd = open3d.geometry.PointCloud()
        pcd.points = points
        mesh = open3d.geometry.TriangleMesh.create_from_point_cloud_alpha_shape(pcd, alpha)
        mesh.compute_vertex_normals()
        if number_point_samples != None:
            pcd = mesh.sample_points_poisson_disk(number_point_samples)
            # tetra_mesh, pt_map = open3d.geometry.TetraMesh.create_from_point_cloud(pcd)
            mesh = open3d.geometry.TriangleMesh.create_from_point_cloud_alpha_shape(
            pcd, alpha, 
            # tetra_mesh, pt_map
            )
            mesh.compute_vertex_normals()
        # open3d.visualization.draw_geometries([mesh], mesh_show_back_face=True)
        vertices = [volmdlr.Point3D(float(x), float(y), float(z)) for x, y, z in list(npy.asarray(mesh.vertices))]
        triangles = [vmf.Triangle3D(vertices[p1], vertices[p2], vertices[p3], color = (1, 0.1, 0.1), alpha = 0.6) for p1, p2, p3 in list(npy.asarray(mesh.triangles))]
        
        return vmf.ClosedShell3D(triangles)
        
    @classmethod        
    def from_step(cls, step_file:str):
        step = vstep.Step(step_file)
        points = step.to_points()
        return cls(points)
    
    def plot(self, ax = None):
        ax = self.points[0].plot(ax = ax)
        for point in self.points[1::1000]:
            point.plot(ax = ax)
            
        return ax
    
    def extended_cloud(self, distance_extended : float): 
        #it works if distance_extended >= 0
        spheres, extended_points = [], []
        for pt in self.points :
            extended_zone = vm.p3d.Sphere(pt, distance_extended)
            sphere_primitive = extended_zone.shell_faces[0]
            
            spheres.append(vmf.ClosedShell3D([sphere_primitive]))
            
            extended_points.extend(sphere_primitive.triangulation().points)
            
        for sphere in spheres:
            clean_extended_zone = []
            for point in extended_points :
                if not sphere.point_belongs(point):
                    clean_extended_zone.append(point)
            extended_points = clean_extended_zone
            
        return extended_points
    
    def offset_to_shell(self, positions_plane: List[vmf.Plane3D], 
                        polygons2D: List[vmw.ClosedPolygon2D], offset: float):
        
        origin_f, origin_l = positions_plane[0], positions_plane[-1]
        
        new_position_plane = [origin_f-offset] + positions_plane[1:-1] + [origin_l+offset]
        
        new_poly = [poly.offset(offset) for poly in polygons2D]
        
        return new_position_plane, new_poly
    
class PointCloud2D(dc.DessiaObject):
    def __init__(self, points, name: str=''):
        self.points = points
        self.name = name
        
    def plot(self, ax=None, color='k'):
        if ax is None :
            fig, ax = plt.subplots()
        for pt in self.points :
            pt.plot(ax=ax, color=color)
        return ax
    
    def to_polygon(self):
        if not self.points:
            return None
        polygon = vmw.ClosedPolygon2D.points_convex_hull(self.points)
        # polygon = vmw.ClosedPolygon2D.concave_hull(self.points, -0.5, 0.0005)
        # polygon = vmw.ClosedPolygon2D.convex_hull_points(self.points)
        if polygon is None or math.isclose(polygon.area(), 0, abs_tol = 1e-6) :
            return None
        else : 
            return polygon
        
    def simplify(self, resolution = 5):
        if not self.points : 
            return PointCloud2D(self.points, name=self.name + '_none')
        
        x_list, y_list = [pt.x for pt in self.points], [pt.y for pt in self.points]
        xmin, xmax = min(x_list), max(x_list)
        ymin, ymax = min(y_list), max(y_list)
        
        x_slide = [xmin + n*(xmax-xmin)/(resolution-1) for n in range(resolution)]
        y_slide = [ymin + n*(ymax-ymin)/(resolution-1) for n in range(resolution)]
        
        points = []
        for x1, x2 in zip(x_slide, x_slide[1:]+[x_slide[0]]) :
            for y1, y2 in zip(y_slide, y_slide[1:]+[y_slide[0]]):
                box_points = []
                for pt in self.points :
                    if pt.x >= x1 and pt.x <= x2 :
                        if pt.y >= y1 and pt.y <= y2 :
                            box_points.append(pt)
                points.append(box_points)
        
        polys = [vmw.ClosedPolygon2D.points_convex_hull(pts) for pts in points]
        clean_points = []
        for poly in polys :
            if poly is not None :
                clean_points += poly.points
        return PointCloud2D(clean_points, name=self.name + '_clean')<|MERGE_RESOLUTION|>--- conflicted
+++ resolved
@@ -99,13 +99,7 @@
         for n in range(resolution):
             # print('sewing polygon', round(n/resolution*100, 2), '%')
             poly1 = polygon3d[n]
-<<<<<<< HEAD
             poly1 = poly1.simplify()
-=======
-            # poly1 = poly1.simplify(0.01, 0.05)
-            # ax = poly1.plot()
-            
->>>>>>> 8481c629
             
             if n == resolution-1 or n == 0:
                 plane3d = vmf.Plane3D.from_plane_vectors(position_plane[n]*normal, vec1, vec2)
@@ -114,15 +108,8 @@
                 faces.append(vmf.PlaneFace3D(plane3d, surf2d))
             if n != resolution-1:
                 poly2 = polygon3d[n+1]
-<<<<<<< HEAD
                 poly2 = poly2.simplify()
                 
-=======
-                # poly2.plot(ax=ax, color='r')
-                # poly2 = poly2.simplify(0.01, 0.05)
-                
-                # coords = poly1.sewing_with(poly2, vec1, vec2, normal, resolution = max_poly_resolution)
->>>>>>> 8481c629
                 coords = poly1.sewing(poly2, vec1, vec2)
                 for trio in coords :
                     faces.append(vmf.Triangle3D(*trio))
