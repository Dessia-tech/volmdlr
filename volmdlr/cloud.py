--- conflicted
+++ resolved
@@ -9,12 +9,9 @@
 import dessia_common.core as dc
 import matplotlib.pyplot as plt
 
-<<<<<<< HEAD
 from trimesh.proximity import closest_point
 
 import dessia_common.core as dc
-=======
->>>>>>> 5d1ea26c
 import volmdlr as vm
 import volmdlr.faces as vmf
 import volmdlr.primitives3d as p3d
