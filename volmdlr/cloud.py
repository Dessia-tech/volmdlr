# -*- coding: utf-8 -*-
"""

"""

import math
import numpy as npy
# import open3d

import matplotlib.pyplot as plt
from mpl_toolkits.mplot3d import Axes3D

import volmdlr as vm
import volmdlr.core
import volmdlr.wires as vmw
import volmdlr.faces as vmf
import volmdlr.step as vstep
import volmdlr.stl as vmstl
import volmdlr.edges as vme
import dessia_common as dc

import volmdlr.primitives3d as p3d
from typing import List

class PointCloud3D(dc.DessiaObject):
    def __init__(self, points, name: str=''):
        self.points = points
        self.name = name
        
    @classmethod
    def from_stl(cls, file_path):
        list_points = vmstl.Stl.from_file(file_path).extract_points_BIS()
        
        return cls(list_points, name='from_stl')
    
    def _bounding_box(self):
        return vm.core.BoundingBox.from_points(self.points)
    
    def to_2d(self, plane_origin, x, y):
        list_points2d = [pt3d.to_2d(plane_origin, x, y) for pt3d in self.points]
        return PointCloud2D(list_points2d, name='3d_to_2d')
    
    def extract(self, u, umin, umax):# -> List[PointCloud3D] :
        extracted_points = []
        for points in self.points :
            dist_to_plane = points.dot(u)
            if dist_to_plane > umin and dist_to_plane < umax :
                extracted_points.append(points)
        return PointCloud3D(extracted_points)
        
    
    def to_shell(self, resolution: int = 10, normal = None, offset: float = 0):
        #normal has to be a fondamental vector : X3D, Y3D or Z3D
        bbox = self._bounding_box()
        xyz_bbox = [[bbox.xmin, bbox.xmax], [bbox.ymin,bbox.ymax], [bbox.zmin,bbox.zmax]]
        xyz_list = [l[1]-l[0] for l in xyz_bbox]
        absxyz_list, xyz_vect = [abs(length) for length in xyz_list], [vm.X3D, vm.Y3D, vm.Z3D]

        if normal is None :
            posmax = xyz_list.index(max(absxyz_list))
            normal = xyz_vect[posmax]
            
        else :
            posmax = 0
            for n, vect in enumerate(xyz_vect):
                if vect == normal :
                    posmax = n
        dist_between_plane = xyz_list[posmax]/(resolution-1)
        position_plane = [xyz_bbox[posmax][0] + n*dist_between_plane for n in range(resolution)]
        subcloud3d = [self.extract(normal, pos_plane-dist_between_plane/2, pos_plane+dist_between_plane/2) for pos_plane in position_plane]
        vec1, vec2 = xyz_vect[posmax-2], xyz_vect[posmax-1]
        subcloud2d_tosimp = [subcloud3d[n].to_2d(position_plane[n]*normal, vec1, vec2) for n in range(resolution)]
        subcloud2d = [sub.simplify(resolution=5) for sub in subcloud2d_tosimp]
        initial_polygon2d = [cloud2d.to_polygon() for cloud2d in subcloud2d]
        
        #Offsetting
        if offset != 0 :
            position_plane, initial_polygon2d = self.offset_to_shell(position_plane, initial_polygon2d, offset)
        
        areas = [0]*len(initial_polygon2d)
        for n, poly in enumerate(initial_polygon2d):
            if poly is not None :
                areas[n] = poly.area()
        avg_area = sum(areas)/len(areas)        

        polygon2d, polygon3d = [], []
        banned = []
        for n, poly in enumerate(initial_polygon2d):
            if poly is None or (poly.area()<avg_area/10 and (n not in [0,len(initial_polygon2d)-1])):
                resolution -= 1
                banned.append(n)
            else :
                polygon2d.append(poly)
                new_polygon = poly.to_3d(position_plane[n]*normal, vec1, vec2)
                polygon3d.append(new_polygon)
        [position_plane.pop(k) for k in banned[::-1]]

        return self.generate_shell(polygon3d, normal, vec1, vec2)

    @classmethod
    def generate_shell(cls, polygon3d: List[vm.wires.ClosedPolygon3D],
                       normal: vm.Vector3D, vec1: vm.Vector3D, vec2: vm.Vector3D):
        position_plane = [p.points[0].dot(normal) for p in polygon3d]
        resolution = len(polygon3d)

        faces = []
        
        for n in range(resolution):
            # print('sewing polygon', round(n/resolution*100, 2), '%')
            poly1 = polygon3d[n]

            poly1_simplified = poly1.simplify(0.01, 0.03)

            if 1 - poly1_simplified.to_2d(position_plane[n] * normal, vec1,
                                         vec2).area() / poly1.to_2d(position_plane[n] * normal, vec1, vec2).area() > 0.3:
                poly1_simplified = poly1
            # print('original area :', poly1.to_2d(position_plane[n]*normal, vec1, vec2).area())
            # print('simplified area :', poly1_simplified.to_2d(position_plane[n]*normal, vec1, vec2).area())

            # if poly1_siimplified.area()
            # ax = poly1.plot()
            # poly1_simplified.plot(ax=ax, color= 'r')

            if n == resolution-1 or n == 0:
                plane3d = vmf.Plane3D.from_plane_vectors(position_plane[n]*normal, vec1, vec2)
                surf2d = vmf.Surface2D(poly1_simplified.to_2d(position_plane[n]*normal, vec1, vec2),[])

                faces.append(vmf.PlaneFace3D(plane3d, surf2d))
            if n != resolution-1:
                poly2 = polygon3d[n+1]

                poly2_simplified = poly2.simplify(0.01, 0.03)

                if 1 - poly2_simplified.to_2d(position_plane[n] * normal, vec1,
                                              vec2).area() / poly2.to_2d(
                        position_plane[n] * normal, vec1, vec2).area() > 0.3:
                    poly2_simplified = poly2
<<<<<<< HEAD
                    
                new_faces = poly1_simplified.sewing3(poly2_simplified,
                                                     vec1, vec2)
                # if not poly1_simplified.check_sewing(poly2_simplified, new_faces):
                #     print('p1 3d points :', poly1_simplified.points)
                #     print('p2 3d points :', poly2_simplified.points)
                #     vm.core.VolumeModel(new_faces).babylonjs()
=======

>>>>>>> e67180e0
                faces.extend(poly1_simplified.sewing3(poly2_simplified,
                                                      vec1, vec2))
                # for trio in coords:
                #     faces.append(vmf.Triangle3D(*trio))
        return vmf.ClosedShell3D(faces)
    
    # def alpha_shape(self, alpha:float, number_point_samples:int):
    #     '''
    #     Parameters
    #     ----------
    #     alpha : float
    #         the parameter alpha determines how precise the object surface reconstruction is wanted to be.
    #         The bigger the value of alpha is, more convex the final object will be. If it is smaller,
    #         the algorigthm is able to find the concave parts of the object, giving a more precise object
    #         surface approximation
    #     number_point_samples : int
    #         denotes the number of points to be used from the point cloud to reconstruct the surface. It uses poisson disk sampling algorithm
    #
    #     Returns
    #     -------
    #     Returns a ClosedShell3D object
    #
    #     '''
    #
    #     points = [[p.x, p.y, p.z] for p in self.points]
    #     array = npy.array(points)
    #     points = open3d.cpu.pybind.utility.Vector3dVector(array)
    #     pcd = open3d.geometry.PointCloud()
    #     pcd.points = points
    #     mesh = open3d.geometry.TriangleMesh.create_from_point_cloud_alpha_shape(pcd, alpha)
    #     mesh.compute_vertex_normals()
    #     if number_point_samples != None:
    #         pcd = mesh.sample_points_poisson_disk(number_point_samples)
    #         # tetra_mesh, pt_map = open3d.geometry.TetraMesh.create_from_point_cloud(pcd)
    #         mesh = open3d.geometry.TriangleMesh.create_from_point_cloud_alpha_shape(
    #         pcd, alpha,
    #         # tetra_mesh, pt_map
    #         )
    #         mesh.compute_vertex_normals()
    #     # open3d.visualization.draw_geometries([mesh], mesh_show_back_face=True)
    #     vertices = [volmdlr.Point3D(float(x), float(y), float(z)) for x, y, z in list(npy.asarray(mesh.vertices))]
    #     triangles = [vmf.Triangle3D(vertices[p1], vertices[p2], vertices[p3], color = (1, 0.1, 0.1), alpha = 0.6) for p1, p2, p3 in list(npy.asarray(mesh.triangles))]
    #
    #     return vmf.ClosedShell3D(triangles)
        
    @classmethod        
    def from_step(cls, step_file:str):
        step = vstep.Step(step_file)
        points = step.to_points()
        return cls(points)
    
    def plot(self, ax = None):
        ax = self.points[0].plot(ax = ax)
        for point in self.points[1::1000]:
            point.plot(ax = ax)
            
        return ax
    
    def extended_cloud(self, distance_extended : float): 
        #it works if distance_extended >= 0
        spheres, extended_points = [], []
        for pt in self.points :
            extended_zone = vm.p3d.Sphere(pt, distance_extended)
            sphere_primitive = extended_zone.shell_faces[0]
            
            spheres.append(vmf.ClosedShell3D([sphere_primitive]))
            
            extended_points.extend(sphere_primitive.triangulation().points)
            
        for sphere in spheres:
            clean_extended_zone = []
            for point in extended_points :
                if not sphere.point_belongs(point):
                    clean_extended_zone.append(point)
            extended_points = clean_extended_zone
            
        return extended_points
    
    def offset_to_shell(self, positions_plane: List[vmf.Plane3D], 
                        polygons2D: List[vmw.ClosedPolygon2D], offset: float):
        
        origin_f, origin_l = positions_plane[0], positions_plane[-1]
        
        new_position_plane = [origin_f-offset] + positions_plane[1:-1] + [origin_l+offset]
        polyconvexe = [vmw.ClosedPolygon2D.points_convex_hull(poly.points) for poly in polygons2D]
        new_poly = [poly.offset(offset) for poly in polyconvexe]
        
        return new_position_plane, new_poly
    
class PointCloud2D(dc.DessiaObject):
    def __init__(self, points, name: str=''):
        self.points = points
        self.name = name
        
    def plot(self, ax=None, color='k'):
        if ax is None :
            fig, ax = plt.subplots()
        for pt in self.points :
            pt.plot(ax=ax, color=color)
        return ax
    
    def to_polygon(self):
        if not self.points:
            return None
        # polygon = vmw.ClosedPolygon2D.points_convex_hull(self.points)
        polygon = vmw.ClosedPolygon2D.concave_hull(self.points, -0.3, 0.000005)
        # polygon = vmw.ClosedPolygon2D.concave_hull(self.points, -0.2, 0.000005)
        # polygon = vmw.ClosedPolygon2D.convex_hull_points(self.points)
        if polygon is None or math.isclose(polygon.area(), 0, abs_tol = 1e-6) :
            return None
        else : 
            return polygon
        
    def simplify(self, resolution = 5):
        if not self.points : 
            return PointCloud2D(self.points, name=self.name + '_none')
        
        x_list, y_list = [pt.x for pt in self.points], [pt.y for pt in self.points]
        xmin, xmax = min(x_list), max(x_list)
        ymin, ymax = min(y_list), max(y_list)
        
        x_slide = [xmin + n*(xmax-xmin)/(resolution-1) for n in range(resolution)]
        y_slide = [ymin + n*(ymax-ymin)/(resolution-1) for n in range(resolution)]
        
        points = []
        for x1, x2 in zip(x_slide, x_slide[1:]+[x_slide[0]]) :
            for y1, y2 in zip(y_slide, y_slide[1:]+[y_slide[0]]):
                box_points = []
                for pt in self.points :
                    if pt.x >= x1 and pt.x <= x2 :
                        if pt.y >= y1 and pt.y <= y2 :
                            box_points.append(pt)
                points.append(box_points)
        
        polys = [vmw.ClosedPolygon2D.points_convex_hull(pts) for pts in points]
        clean_points = []
        for poly in polys :
            if poly is not None :
                clean_points += poly.points
        return PointCloud2D(clean_points, name=self.name + '_clean')<|MERGE_RESOLUTION|>--- conflicted
+++ resolved
@@ -135,17 +135,13 @@
                                               vec2).area() / poly2.to_2d(
                         position_plane[n] * normal, vec1, vec2).area() > 0.3:
                     poly2_simplified = poly2
-<<<<<<< HEAD
                     
-                new_faces = poly1_simplified.sewing3(poly2_simplified,
-                                                     vec1, vec2)
+                # new_faces = poly1_simplified.sewing3(poly2_simplified,
+                #                                      vec1, vec2)
                 # if not poly1_simplified.check_sewing(poly2_simplified, new_faces):
                 #     print('p1 3d points :', poly1_simplified.points)
                 #     print('p2 3d points :', poly2_simplified.points)
                 #     vm.core.VolumeModel(new_faces).babylonjs()
-=======
-
->>>>>>> e67180e0
                 faces.extend(poly1_simplified.sewing3(poly2_simplified,
                                                       vec1, vec2))
                 # for trio in coords:
