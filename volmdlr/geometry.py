--- conflicted
+++ resolved
@@ -6,15 +6,9 @@
 
 import math
 from typing import Tuple
-<<<<<<< HEAD
-from numpy import array, zeros
-
-import volmdlr as vm
-=======
 
 from numpy import dot, cross, array, zeros, random
 from scipy.linalg import norm
->>>>>>> d124d4c1
 
 import volmdlr as vm
 
