#!/usr/bin/env python3
# -*- coding: utf-8 -*-
"""

"""

import math
import volmdlr
from volmdlr.primitives import RoundedLineSegments


class RoundedLineSegments2D(volmdlr.Wire2D, RoundedLineSegments):
    def __init__(self, points, radius, closed=False, adapt_radius=False, name=''):
        primitives = RoundedLineSegments.__init__(self, points, radius,
                                                  volmdlr.LineSegment2D, volmdlr.Arc2D,
                                                  closed, adapt_radius, name='')

        volmdlr.Wire2D.__init__(self, primitives, name)


    def ArcFeatures(self, ipoint):
        radius = self.radius[ipoint]
        if self.closed:
            if ipoint == 0:
                pt1 = self.points[-1]
            else:
                pt1 = self.points[ipoint -1]
            pti = self.points[ipoint]
            if ipoint < self.npoints-1:
                pt2 = self.points[ipoint+1]
            else:
                pt2 = self.points[0]
        else:
            pt1 = self.points[ipoint - 1]
            pti = self.points[ipoint]
            pt2 = self.points[ipoint + 1]

        # TODO: change to PointDistance
        dist1 = (pt1-pti).Norm()
        dist2 = (pt2-pti).Norm()
        dist3 = (pt1-pt2).Norm()
        alpha = math.acos(-(dist3**2 - dist1**2 - dist2**2) / (2*dist1*dist2)) / 2.
        dist = radius / math.tan(alpha)

        u1 = (pt1-pti) / dist1
        u2 = (pt2-pti) / dist2

        p3 = pti + u1 * dist
        p4 = pti + u2 * dist

        w = (u1+u2)
        if w != volmdlr.Vector2D((0, 0)):
            w.Normalize()

        v1 = u1.NormalVector()
        if v1.Dot(w) < 0:
            v1 = -v1

        pc = p3 + v1 * radius
        pm = pc - radius*w

        return p3, pm, p4, dist, alpha


    def Rotation(self, center, angle, copy=True):
        if copy:
            return RoundedLineSegments2D([p.Rotation(center, angle, copy=True)\
                                          for p in self.points],
                                          self.radius, self.closed,
                                          adapt_radius =self.adapt_radius,
                                          name = self.name)
        else:
            self.__init__([p.Rotation(center, angle, copy=True) for p in self.points],
                           self.radius, self.closed,
                           adapt_radius=self.adapt_radius, name = self.name)

    def Translation(self, offset, copy=True):
        if copy:
            return RoundedLineSegments2D([p.Translation(offset, copy=True) for p in self.points],
                                          self.radius, self.closed, adapt_radius=self.adapt_radius, name = self.name)
        else:
            self.__init__([p.Translation(offset,copy=True) for p in self.points],
                           self.radius, self.closed, adapt_radius =self.adapt_radius, name = self.name)
<<<<<<< HEAD
        
=======

#    def Offset(self, offset):
#        '''
#        Offset a RoundedLineSegments2D profil of the value offset (with the sign of offset)
#        '''
#        node_list = []
#        dict_radius = {}
#        for ind_pt, pt in enumerate(self.points[:-1]):
#            ind_ptp = ind_pt + 1
#            if ind_pt == len(self.points)-1:
#                ind_ptp = 0
#            li = volmdlr.Line2D(pt,self.points[ind_ptp])
#            vect_dir = li.points[1].vector - li.points[0].vector
#            vect_normal = npy.cross(1/npy.linalg.norm(vect_dir)*vect_dir,(0,0,1))
#            li_trans = li.Translation(offset*vect_normal[0:2],True)
#            if ind_pt > 0:
#                r1 = lm.points[1] - lm.points[0]
#                angle1 = npy.arctan2(r1.vector[1], r1.vector[0])
#                r2 = li_trans.points[1] - li_trans.points[0]
#                angle2 = npy.arctan2(r2.vector[1], r2.vector[0])
#                if angle1 != angle2:
#                    ptp = volmdlr.Point2D.LinesIntersection(lm, li_trans)
#                else:
#                    ptp = li_trans.points[0]
#                node_list.append(ptp)
#            else:
#                node_list.append(li_trans.points[0])
#            lm = li_trans
#        node_list.append(node_list[0])
#
#        dict_radius = {}
#        for num_node, radius in self.radius.items():
#            dict_radius[num_node] = radius - offset
#
#        return RoundedLineSegments2D(node_list, dict_radius, False)

#    def Offset(self, offset):
#        offset_lines = []
#        if self.closed:
#            lines = zip(self.points, self.points[1:]+[self.points[0]])
#        else:
#            lines = zip(self.points[:-1], self.points[1:])
#
#        # Offseting lines
#        for point1, point2 in lines:
#            n = (point2 - point1).NormalVector()
#            n.Normalize()
#            point1_offset = point1 + offset*n
#            point2_offset = point2 + offset*n
#            offset_lines.append(volmdlr.Line2D(point1_offset, point2_offset))
#
#        # Computing
#        if self.closed:
#            zip_offset_lines = zip([offset_lines[-1]]+offset_lines[:-1], offset_lines)
#        else:
#            zip_offset_lines = zip(offset_lines[:-1], offset_lines[1:])
#
#        offset_points = []
#        new_radii = {}
#        for ipoint, (line1, line2) in enumerate(zip_offset_lines):
#            if volmdlr.Point2D.LinesIntersection(line1, line2) is not None:
#                offset_points.append(volmdlr.Point2D.LinesIntersection(line1, line2))
#            #######################
#            # VERIFIER CES LIGNES #
#            #######################
#            ipoint2 = ipoint+(not self.closed)
#            if ipoint2 in self.radius:
#                n1 = line1.NormalVector()
#                u2 = line2.DirectionVector()
#
#                if n1.Dot(u2)*offset < 0.:
#                    new_radius = self.radius[ipoint2] + abs(offset)
#                else:
#                    new_radius = self.radius[ipoint+(not self.closed)] - abs(offset)
#
#                if new_radius > 0:
#                    new_radii[ipoint2] = new_radius
#                else:
#                    if self.adapt_radius:
#                        new_radii[ipoint2] = 1e-6
#
#        # If not closed, end points should be offset also
#        if not self.closed:
#            vs = (self.points[1]-self.points[0]).NormalVector(unit=True)
#            ps = self.points[0] + vs*offset
#
#            ve = (self.points[-1]-self.points[-2]).NormalVector(unit=True)
#            pe = self.points[-1] + ve*offset
#            offset_points.insert(0, ps)
#            offset_points.append(pe)
#
#        return RoundedLineSegments2D(offset_points, new_radii, self.closed,
#                                     adapt_radius=self.adapt_radius)

>>>>>>> 8e44ab1f
    def Offset(self, offset):
        nb = len(self.points)
        vectors = []
        for i in range(nb-1):
            v1 = volmdlr.Vector2D((self.points[i+1] - self.points[i]))
            v2 = volmdlr.Vector2D((self.points[i] - self.points[i+1]))
            v1.Normalize()
            v2.Normalize()
            vectors.append(v1)
            vectors.append(v2)

        if self.closed:
            v1 = volmdlr.Vector2D((self.points[0] - self.points[-1]))
            v2 = volmdlr.Vector2D((self.points[-1] - self.points[0]))
            v1.Normalize()
            v2.Normalize()
            vectors.append(v1)
            vectors.append(v2)


        offset_vectors = []
        new_radii = {}
        offset_points = []

        for i in range((not self.closed),nb-(not self.closed)):

            check = False
            ni = vectors[2*i-1] + vectors[2*i]
            if ni == volmdlr.Vector2D((0,0)):
                ni = vectors[2*i]
                ni = ni.NormalVector()
                offset_vectors.append(ni)
            else:
                ni.Normalize()
                if ni.Dot(vectors[2*i-1].NormalVector()) > 0:
                    ni = - ni
                    check = True
                offset_vectors.append(ni)

            if i in self.radius:
                if (check and offset > 0) or (not check and offset < 0):
                    new_radius = self.radius[i] + abs(offset)
                else:
                    new_radius = self.radius[i] - abs(offset)
                if new_radius > 0:
                    new_radii[i] = new_radius
                else:
                    if self.adapt_radius:
                        new_radii[i] = 1e-6

            normal_vector1 = - vectors[2*i-1].NormalVector()
            normal_vector2 =   vectors[ 2*i ].NormalVector()
            normal_vector1.Normalize()
            normal_vector2.Normalize()
            alpha = math.acos(normal_vector1.Dot(normal_vector2))

            offset_point = self.points[i] + offset/math.cos(alpha/2)*offset_vectors[i-(not self.closed)]
            offset_points.append(offset_point)


        if not self.closed:
            n1 = vectors[0].NormalVector(unit=True)
            offset_vectors.insert(0, n1)
            offset_points.insert(0, self.points[0] + offset*offset_vectors[0])

            n_last = vectors[-1].NormalVector(unit=True)
            n_last = - n_last
            offset_vectors.append(n_last)
            offset_points.append(self.points[-1] + offset*offset_vectors[-1])
<<<<<<< HEAD
        
        return RoundedLineSegments2D(offset_points, new_radii, self.closed,
                                         adapt_radius=self.adapt_radius)
        
        
    def OffsetSingleLine(self, line_index, offset):
        """
        line_index = 0 being the 1st line 
        """
        new_linesegment2D_points = []
        dont_add_last_point = False

        for i, point in enumerate(self.points[:-1]+(self.closed)*[self.points[-1]]):

            if i == line_index:
                # Not closed RLS2D and the offset line is the last one
                if i == len(self.points)-2:
                    dir_vec_1 = volmdlr.Vector2D(point-self.points[i-1])
                    dir_vec_1.Normalize()
                    dir_vec_2 = dir_vec_1
                    dont_add_last_point = True
                # The offset line is the first one
                elif i == 0:
                    dir_vec_2 = volmdlr.Vector2D(self.points[i+1]-self.points[i+2])
                    dir_vec_2.Normalize()
                    if not self.closed:
                        dir_vec_1 = dir_vec_2
                    else:
                        dir_vec_1 = volmdlr.Vector2D(point-self.points[i-1])
                        dir_vec_1.Normalize()
                # Closed RLS2D and the offset line is the last one
                elif i == len(self.points)-1:
                    dir_vec_1 = volmdlr.Vector2D(point-self.points[i-1])
                    dir_vec_1.Normalize()
                    dir_vec_2 = volmdlr.Vector2D(self.points[0]-self.points[1])
                    dir_vec_2.Normalize()
                    dont_add_last_point = True
                else:
                    dir_vec_1 = volmdlr.Vector2D(point-self.points[i-1])
                    dir_vec_1.Normalize()
                    dir_vec_2 = volmdlr.Vector2D(self.points[i+1]-self.points[i+2])
                    dir_vec_2.Normalize()
                
                
                if self.closed and line_index == len(self.points)-1:
                    normal_vector = volmdlr.Vector2D(self.points[0]-point).NormalVector(unit=True)
                else:
                    normal_vector = volmdlr.Vector2D(self.points[i+1]-point).NormalVector(unit=True)
                    
                alpha1 = math.acos(dir_vec_1.Dot(normal_vector))
                alpha2 = math.acos(dir_vec_2.Dot(normal_vector))
                
                # If 3 segments are aligned and the middle one have to be offset
                if math.isclose(math.cos(alpha1), 0, abs_tol=1e-9) or math.isclose(math.cos(alpha2), 0, abs_tol=1e-9):
                    print('ca sort direct')
                    print('direction vector', dir_vec_1, dir_vec_2)
                    print('normal vector', normal_vector)
                    print('alpha', alpha1*180/math.pi, alpha2*180/math.pi)
                    print(point, self.points[i+1])
                    return self
#                    distance_dir1 = offset
#                    distance_dir2 = offset
                    
                distance_dir1 = offset / math.cos(alpha1)
                distance_dir2 = offset / math.cos(alpha2)

                new_point1 = point + distance_dir1 * dir_vec_1
                if self.closed and line_index == len(self.points)-1:
                    new_point2 = self.points[0] + distance_dir2 * dir_vec_2
                else:
                    new_point2 = self.points[i+1] + distance_dir2 * dir_vec_2
                
                new_linesegment2D_points.append(new_point1)
                new_linesegment2D_points.append(new_point2)
                
            elif i == line_index+1:
                pass
            
            elif line_index == len(self.points)-1 and i == 0:
                pass
            else:
                new_linesegment2D_points.append(point)
            
            
        if not dont_add_last_point and not self.closed:
            new_linesegment2D_points.append(self.points[-1])
        
        rls2D = RoundedLineSegments2D(new_linesegment2D_points, self.radius,
                                                 self.closed, adapt_radius=self.adapt_radius)
        
        return rls2D
        
    
    def OffsetLines(self, line_indexes, offset):
        """
        line_indexes is a list of consecutive line indexes
        These line should all be aligned
        line_indexes = 0 being the 1st line 
        
        if self.close last line_index can be len(self.points)-1
        if not, last line_index can be len(self.points)-2
        """  
        new_linesegment2D_points = []
        print(self.closed)
        print(line_indexes)
        print(len(self.points))
        
# =============================================================================
# COMPUTES THE DIRECTIVE VECTORS BETWEEN WHICH THE OFFSET WILL BE DRAWN 
# =============================================================================
        dir_vec_1 = None
        dir_vec_2 = None
            
        if line_indexes[0] == 0 and not self.closed:
            pass
        else: 
            dir_vec_1 = volmdlr.Vector2D((self.points[line_indexes[0]] - self.points[line_indexes[0]-1]))
        
        if line_indexes[-1] == len(self.points)-(2-self.closed):
            if not self.closed:
                pass
            else:
                dir_vec_2 = volmdlr.Vector2D((self.points[0] - self.points[1]))
        elif self.closed and line_indexes[-1] == len(self.points)-2:
            dir_vec_2 = volmdlr.Vector2D((self.points[line_indexes[-1]+1] - self.points[0]))
        else:
#            if self.closed:
#                dir_vec_2 = volmdlr.Vector2D((self.points[line_indexes[-1]+1] - self.points[0]))
#            else:
            dir_vec_2 = volmdlr.Vector2D((self.points[line_indexes[-1]+1] - self.points[line_indexes[-1]+2]))

        if dir_vec_1 is None:
            dir_vec_1 = dir_vec_2
        if dir_vec_2 is None:
            dir_vec_2 = dir_vec_1
                
        dir_vec_1.Normalize()
        dir_vec_2.Normalize()
            
    
# =============================================================================
# COMPUTES THE ANGLE BETWEEN THE NORMAL VECTOR OF THE SURFACE TO OFFSET AND 
# THE DIRETIVE VECTOR IN ORDER TO SET THE NEW POINT AT THE RIGHT DISTANCE
# =============================================================================
        normal_vectors = []
        for index in line_indexes:
            if index == len(self.points)-1:
                normal_vectors.append(volmdlr.Vector2D(self.points[0]-self.points[index]).NormalVector(unit=True))
            else:
                normal_vectors.append(volmdlr.Vector2D(self.points[index+1]-self.points[index]).NormalVector(unit=True))

        dot1 = dir_vec_1.Dot(normal_vectors[0])
        dot2 = dir_vec_2.Dot(normal_vectors[-1])
    
        if math.isclose(dot1, 0, abs_tol=1e-9):
            # call function considering the line before, because the latter and 
            # the first offset segment are parallel
            return self.OffsetLines([line_indexes[0]-1]+line_indexes, offset)
        if math.isclose(dot2, 0, abs_tol=1e-9):
            # call function considering the line after, because the latter and 
            # the last offset segment are parallel
            return self.OffsetLines(line_indexes+[line_indexes[-1]+1], offset)
        
        distance_dir1 = offset / dot1
        distance_dir2 = offset / dot2
        
        if len(line_indexes) > 1:
            intersection = volmdlr.Point2D.LinesIntersection(volmdlr.Line2D(self.points[line_indexes[0]], self.points[line_indexes[0]]+dir_vec_1), volmdlr.Line2D(self.points[line_indexes[-1]+1], self.points[line_indexes[-1]+1]+dir_vec_2))
            vec1 = intersection.PointDistance(self.points[line_indexes[0]]) * dir_vec_1
            vec2 = intersection.PointDistance(self.points[line_indexes[-1]+1]) * dir_vec_2
        
# =============================================================================
# COMPUTES THE NEW POINTS AFTER THE OFFSET
# =============================================================================
        new_points = {}
        
        new_points[line_indexes[0]] = self.points[line_indexes[0]] + distance_dir1 * dir_vec_1
        
        for nb, index in enumerate(line_indexes[1:]):
            coeff_vec_2 = volmdlr.Point2D.PointDistance(self.points[line_indexes[0]], self.points[index]) / volmdlr.Point2D.PointDistance(self.points[line_indexes[0]], self.points[line_indexes[-1]+1])
            coeff_vec_1 = 1 - coeff_vec_2
            if dir_vec_1.Dot(normal_vectors[nb+1]) < 0:
                coeff_vec_1 = - coeff_vec_1
            if dir_vec_2.Dot(normal_vectors[nb+1]) < 0:
                coeff_vec_2 = - coeff_vec_2
            index_dir_vector = coeff_vec_1 * vec1 + coeff_vec_2 * vec2
#            index_dir_vector.Normalize()
            index_dot = index_dir_vector.Dot(normal_vectors[nb+1])
            index_distance_dir = offset / index_dot
            new_points[index] = self.points[index] + index_distance_dir * index_dir_vector
            
        if self.closed and line_indexes[-1] == len(self.points)-1:
            new_points[0] = self.points[0] + distance_dir2 * dir_vec_2
        else:
            new_points[line_indexes[-1]+1] = self.points[line_indexes[-1]+1] + distance_dir2 * dir_vec_2
        
        print(new_points)
# =============================================================================
# CREATE THE NEW POINTS' LIST 
# ============================================================================= 
        for i in range(len(self.points)):
            if i in new_points.keys():
                new_linesegment2D_points.append(new_points[i])
            else:
                new_linesegment2D_points.append(self.points[i])
                
        
        rls2D = RoundedLineSegments2D(new_linesegment2D_points, self.radius,
                                                 self.closed, adapt_radius=self.adapt_radius)
        

        return rls2D
    
    
    
    
    
    
    
    
    
    
    
    
    
    
    
    
    
    
    
    
    
    
    
    
    
    
    
    
    
    
    
    
    
    
    
    
        
        
        
        
        
        
        
        
        
        
        
        
        
        
        
=======


        return RoundedLineSegments2D(offset_points, new_radii, self.closed,
                                         adapt_radius=self.adapt_radius)



























>>>>>>> 8e44ab1f
<|MERGE_RESOLUTION|>--- conflicted
+++ resolved
@@ -81,104 +81,7 @@
         else:
             self.__init__([p.Translation(offset,copy=True) for p in self.points],
                            self.radius, self.closed, adapt_radius =self.adapt_radius, name = self.name)
-<<<<<<< HEAD
-        
-=======
-
-#    def Offset(self, offset):
-#        '''
-#        Offset a RoundedLineSegments2D profil of the value offset (with the sign of offset)
-#        '''
-#        node_list = []
-#        dict_radius = {}
-#        for ind_pt, pt in enumerate(self.points[:-1]):
-#            ind_ptp = ind_pt + 1
-#            if ind_pt == len(self.points)-1:
-#                ind_ptp = 0
-#            li = volmdlr.Line2D(pt,self.points[ind_ptp])
-#            vect_dir = li.points[1].vector - li.points[0].vector
-#            vect_normal = npy.cross(1/npy.linalg.norm(vect_dir)*vect_dir,(0,0,1))
-#            li_trans = li.Translation(offset*vect_normal[0:2],True)
-#            if ind_pt > 0:
-#                r1 = lm.points[1] - lm.points[0]
-#                angle1 = npy.arctan2(r1.vector[1], r1.vector[0])
-#                r2 = li_trans.points[1] - li_trans.points[0]
-#                angle2 = npy.arctan2(r2.vector[1], r2.vector[0])
-#                if angle1 != angle2:
-#                    ptp = volmdlr.Point2D.LinesIntersection(lm, li_trans)
-#                else:
-#                    ptp = li_trans.points[0]
-#                node_list.append(ptp)
-#            else:
-#                node_list.append(li_trans.points[0])
-#            lm = li_trans
-#        node_list.append(node_list[0])
-#
-#        dict_radius = {}
-#        for num_node, radius in self.radius.items():
-#            dict_radius[num_node] = radius - offset
-#
-#        return RoundedLineSegments2D(node_list, dict_radius, False)
-
-#    def Offset(self, offset):
-#        offset_lines = []
-#        if self.closed:
-#            lines = zip(self.points, self.points[1:]+[self.points[0]])
-#        else:
-#            lines = zip(self.points[:-1], self.points[1:])
-#
-#        # Offseting lines
-#        for point1, point2 in lines:
-#            n = (point2 - point1).NormalVector()
-#            n.Normalize()
-#            point1_offset = point1 + offset*n
-#            point2_offset = point2 + offset*n
-#            offset_lines.append(volmdlr.Line2D(point1_offset, point2_offset))
-#
-#        # Computing
-#        if self.closed:
-#            zip_offset_lines = zip([offset_lines[-1]]+offset_lines[:-1], offset_lines)
-#        else:
-#            zip_offset_lines = zip(offset_lines[:-1], offset_lines[1:])
-#
-#        offset_points = []
-#        new_radii = {}
-#        for ipoint, (line1, line2) in enumerate(zip_offset_lines):
-#            if volmdlr.Point2D.LinesIntersection(line1, line2) is not None:
-#                offset_points.append(volmdlr.Point2D.LinesIntersection(line1, line2))
-#            #######################
-#            # VERIFIER CES LIGNES #
-#            #######################
-#            ipoint2 = ipoint+(not self.closed)
-#            if ipoint2 in self.radius:
-#                n1 = line1.NormalVector()
-#                u2 = line2.DirectionVector()
-#
-#                if n1.Dot(u2)*offset < 0.:
-#                    new_radius = self.radius[ipoint2] + abs(offset)
-#                else:
-#                    new_radius = self.radius[ipoint+(not self.closed)] - abs(offset)
-#
-#                if new_radius > 0:
-#                    new_radii[ipoint2] = new_radius
-#                else:
-#                    if self.adapt_radius:
-#                        new_radii[ipoint2] = 1e-6
-#
-#        # If not closed, end points should be offset also
-#        if not self.closed:
-#            vs = (self.points[1]-self.points[0]).NormalVector(unit=True)
-#            ps = self.points[0] + vs*offset
-#
-#            ve = (self.points[-1]-self.points[-2]).NormalVector(unit=True)
-#            pe = self.points[-1] + ve*offset
-#            offset_points.insert(0, ps)
-#            offset_points.append(pe)
-#
-#        return RoundedLineSegments2D(offset_points, new_radii, self.closed,
-#                                     adapt_radius=self.adapt_radius)
-
->>>>>>> 8e44ab1f
+
     def Offset(self, offset):
         nb = len(self.points)
         vectors = []
@@ -248,8 +151,7 @@
             n_last = - n_last
             offset_vectors.append(n_last)
             offset_points.append(self.points[-1] + offset*offset_vectors[-1])
-<<<<<<< HEAD
-        
+
         return RoundedLineSegments2D(offset_points, new_radii, self.closed,
                                          adapt_radius=self.adapt_radius)
         
@@ -460,88 +362,4 @@
                                                  self.closed, adapt_radius=self.adapt_radius)
         
 
-        return rls2D
-    
-    
-    
-    
-    
-    
-    
-    
-    
-    
-    
-    
-    
-    
-    
-    
-    
-    
-    
-    
-    
-    
-    
-    
-    
-    
-    
-    
-    
-    
-    
-    
-    
-    
-    
-    
-        
-        
-        
-        
-        
-        
-        
-        
-        
-        
-        
-        
-        
-        
-        
-=======
-
-
-        return RoundedLineSegments2D(offset_points, new_radii, self.closed,
-                                         adapt_radius=self.adapt_radius)
-
-
-
-
-
-
-
-
-
-
-
-
-
-
-
-
-
-
-
-
-
-
-
-
-
-
-
->>>>>>> 8e44ab1f
+        return rls2D