--- conflicted
+++ resolved
@@ -322,15 +322,9 @@
             name = step_product[1:-1]
         # ----------------------------------
         faces = [object_dict[int(face[1:])] for face in arguments[1] if object_dict[int(face[1:])]]
-<<<<<<< HEAD
-        if faces:
-            return cls(faces, name=name)
-        return None
-=======
         if not faces:
             return None
         return cls(faces, name=name)
->>>>>>> 915b4d8d
 
     def to_step(self, current_id):
         """
