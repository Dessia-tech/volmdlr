"""volmdlr shells module."""
import math
import random
import warnings
from itertools import chain, product
from typing import Iterable, List, Tuple, Union

import matplotlib.pyplot as plt
import networkx as nx
import numpy as np
import pyfqmr
from dessia_common.core import DessiaObject
from dessia_common.typings import JsonSerializable
from numpy.typing import NDArray
from trimesh import Trimesh

import volmdlr.core
import volmdlr.core_compiled
import volmdlr.faces
import volmdlr.geometry
from volmdlr import curves, display, edges, surfaces, wires
from volmdlr.core import edge_in_list, get_edge_index_in_list, get_point_index_in_list, point_in_list
from volmdlr.utils.step_writer import geometric_context_writer, product_writer, step_ids_to_str

# pylint: disable=unused-argument


def union_list_of_shells(list_shells, abs_tol: float = 1e-6):
    """
    Perform union operations with all shells from a list, until all groups of adjacent shells are merged.

    :param list_shells: A list of shells.
    :param abs_tol: tolerance.
    :return: A list of merged shells
    """
    shells = []
    union_shells = [list_shells.pop(0)]
    len_previous_shells_list = len(list_shells)
    while True:
        if not list_shells and union_shells:
            list_shells = union_shells[:]
            len_previous_shells_list = len(list_shells)
            union_shells = [list_shells.pop(0)]

        for i, union_shell in enumerate(union_shells[:]):
            for j, octant_box in enumerate(list_shells[:]):
                union = union_shell.union(octant_box, abs_tol)
                if len(union) != 2:
                    union_shells.pop(i)
                    union[0].merge_faces()
                    union_shells.insert(0, union[0])
                    list_shells.pop(j)
                    break
                if len(list_shells) != len_previous_shells_list - 1:
                    union_shells.insert(0, union[1])
                    list_shells.pop(j)
                    break
            else:
                shells.append(union_shell)
                union_shells.pop(i)
                if not union_shells and list_shells:
                    union_shells = [list_shells.pop(0)]
                break
            break
        if not union_shells:
            break
    return shells


class Shell3D(volmdlr.core.CompositePrimitive3D):
    """
    A 3D shell composed of multiple faces.

    This class represents a 3D shell, which is a collection of connected
    faces with volume. It is a subclass of the `CompositePrimitive3D` class
    and inherits all of its attributes and methods.


    :param faces: The faces of the shell.
    :type faces: List[`Face3D`]
    :param color: The color of the shell.
    :type color: Tuple[float, float, float]
    :param alpha: The transparency of the shell, should be a value in the interval (0, 1).
    :type alpha: float
    :param name: The name of the shell.
    :type name: str
    :param bounding_box: The bounding box of the shell.
    :type bounding_box: :class:`volmdlr.core.BoundingBox`
    """
    _standalone_in_db = True
    _non_serializable_attributes = ['primitives']
    _non_data_eq_attributes = ['name', 'color', 'alpha', 'bounding_box', 'primitives']
    _non_data_hash_attributes = []
    STEP_FUNCTION = None

    def __init__(self, faces: List[volmdlr.faces.Face3D],
                 color: Tuple[float, float, float] = None,
                 alpha: float = 1.,
                 name: str = '',
                 bounding_box: volmdlr.core.BoundingBox = None,
                 reference_path: str = volmdlr.PATH_ROOT):

        self.faces = faces
        if not color:
            self.color = volmdlr.core.DEFAULT_COLOR
        else:
            self.color = color
        self.alpha = alpha
        self._bbox = None
        if bounding_box:
            self._bbox = bounding_box

        self._faces_graph = None
        self._vertices_graph = None
        self._vertices_points = None
        self._shell_octree_decomposition = None

        volmdlr.core.CompositePrimitive3D.__init__(self,
                                                   primitives=faces, color=color, alpha=alpha,
                                                   reference_path=reference_path, name=name)

    def _data_hash(self):
        return len(self.faces)  # sum(face._data_hash() for face in self.faces)

    def _data_eq(self, other_object):
        if other_object.__class__.__name__ != self.__class__.__name__:
            return False
        for face1, face2 in zip(self.faces, other_object.faces):
            if not face1._data_eq(face2):
                return False
        return True

    def __eq__(self, other_face):
        if not self.__class__ == other_face.__class__:
            return False
        if len(self.faces) != len(other_face.faces):
            return False
        if all(face in self.faces for face in other_face.faces):
            return True
        return False

    def __hash__(self):
        return hash((self.__class__.__name__, tuple(self.faces)))

    @staticmethod
    def _helper_getter_vertices_points(faces):
        """Helper method to get shells faces vertices."""
        vertices_points = []
        for face in faces:
            for contour in [face.outer_contour3d] + face.inner_contours3d:
                for edge in contour.primitives:
                    if not edge.start.in_list(vertices_points):
                        vertices_points.append(edge.start)
                    if not edge.end.in_list(vertices_points):
                        vertices_points.append(edge.end)
        return vertices_points

    @property
    def vertices_points(self):
        """Gets the shell's vertices points. """
        if self._vertices_points is None:
            self._vertices_points = self._helper_getter_vertices_points(self.faces)
        return self._vertices_points

    @property
    def vertices_graph(self):
        """
        Gets the shells faces graph using networkx.

        :return: return a networkx graph for a shell faces' vertices.
        """
        if not self._faces_graph:
            vertices_graph = nx.Graph()
            for face in self.faces:
                for edge in face.outer_contour3d.primitives:
                    edge_start_index = volmdlr.core.get_point_index_in_list(edge.start, self.vertices_points)
                    edge_end_index = volmdlr.core.get_point_index_in_list(edge.end, self.vertices_points)
                    vertices_graph.add_edge(edge_start_index, edge_end_index, edge=edge)
            self._vertices_graph = vertices_graph
        return self._vertices_graph

    @staticmethod
    def _faces_graph_search_bridges(faces, graph, components, face_vertices, vertices_points):
        """
        Search for neighboring faces in the connected components to fix the graph.

        To make the shell faces' topology graph, we search faces that share the same vertices.
        Sometimes, in very specific cases, it can occur that two faces are neighbors of each other
        but their vertices aren't coincident.

        This method tries to find those cases, by searching bridges, which are edges that connect two components.
        The search is performed by checking if any vertices of one face in one component lie on the contours of
        another face in the other component. If such a connection is found, the two faces are considered neighbors.
        Once a connection is found between a pair of components we break the execution and proceed to
        the next pair of components. This behavior, in the average, avoids the need to verify all possible combinations

        :param graph: The graph representing the faces' topology.
        :type graph: nx.Graph
        :param components: A list of sets, where each set contains the indices of faces in a connected component.
        :type components: list
        :param face_vertices: A dictionary mapping face indices to their corresponding vertex indices.
        :type face_vertices: dict
        :param vertices_points: A list containing all faces vertices points.
        :type vertices_points: list[Point3D].
        :return: The updated graph with no disconnected components.
        """
        stack = components.copy()
        found = False

        def check_faces(face, other_face_id):
            for point_id in face_vertices[other_face_id]:
                point = vertices_points[point_id]
                if face.outer_contour3d.point_belongs(point):
                    return True
                if face.inner_contours3d:
                    for inner_contour in face.inner_contours3d:
                        if inner_contour.point_belongs(point):
                            return True
            return False

        while stack:
            group = stack.pop(0)
            for face_id_i in group:
                face_i = faces[face_id_i]
                for other_group in stack:
                    for face_id_j in other_group:
                        if check_faces(face_i, face_id_j):
                            found = True
                            graph.add_edge(face_id_i, face_id_j)
                            for face_id_k in graph.neighbors(face_id_j):
                                if check_faces(face_i, face_id_k):
                                    graph.add_edge(face_id_i, face_id_k)
                        if found:
                            break
        return graph

    @staticmethod
    def _helper_create_faces_graph(faces, vertices_points=None, verify_connected_components=True):
        if vertices_points is None:
            vertices_points = Shell3D._helper_getter_vertices_points(faces)

        graph = nx.Graph()
        vertice_faces = {}
        face_vertices = {}

        for face_index, face in enumerate(faces):
            face_contour_primitives = face.outer_contour3d.primitives[:]
            for inner_contour in face.inner_contours3d:
                face_contour_primitives.extend(inner_contour.primitives)
            for edge in face_contour_primitives:
                start_index = volmdlr.core.get_point_index_in_list(edge.start, vertices_points)
                vertice_faces.setdefault(start_index, set()).add(face_index)
                face_vertices.setdefault(face_index, set()).add(start_index)

        for i, _ in enumerate(faces):
            face_i_vertices = face_vertices[i]
            for vertice in face_i_vertices:
                connected_faces = vertice_faces[vertice]
                connected_faces.discard(i)
                for j in connected_faces:
                    graph.add_edge(i, j)

        if verify_connected_components:
            components = list(nx.connected_components(graph))
            if len(components) > 1:
                graph = Shell3D._faces_graph_search_bridges(faces, graph, components, face_vertices, vertices_points)
        return graph

    def faces_graph(self, verify_connected_components=True):
        """
        Gets the shells faces topology graph using networkx.

        :return: return a networkx graph for a shell faces.
        """
        if not self._faces_graph:
            self._faces_graph = self._helper_create_faces_graph(
                self.faces, self.vertices_points, verify_connected_components)
        return self._faces_graph

    def to_dict(self, *args, **kwargs):
        """
        Serializes a 3-dimensional open shell into a dictionary.

        This method does not use pointers for faces as it has no sense
        to have duplicate faces.

        :return: A serialized version of the OpenShell3D
        :rtype: dict

        . see also::
            How `serialization and de-serialization`_ works in dessia_common

        . _serialization and deserialization:
        https://documentation.dessia.tech/dessia_common/customizing.html#overloading-the-dict-to-object-method

        """
        dict_ = DessiaObject.base_dict(self)
        dict_.update({'color': self.color,
                      'alpha': self.alpha,
                      'faces': [f.to_dict(use_pointers=False) for f in self.faces]})
        if self._bbox:
            dict_['bounding_box'] = self._bbox.to_dict()

        return dict_

    @classmethod
    def from_step(cls, arguments, object_dict, **kwargs):
        """
        Converts a step primitive to an Open Shell 3D.

        :param arguments: The arguments of the step primitive.
        :type arguments: list
        :param object_dict: The dictionary containing all the step primitives
            that have already been instantiated.
        :type object_dict: dict
        :return: The corresponding OpenShell3D object.
        :rtype: :class:`volmdlr.faces.OpenShell3D`
        """
        # Quick fix:
        # ----------------------------------
        name = arguments[0][1:-1]
        if isinstance(arguments[-1], int):
            step_product = object_dict[arguments[-1]]
            name = step_product[1:-1]
        # ----------------------------------
        faces = [object_dict[int(face[1:])] for face in arguments[1] if object_dict[int(face[1:])]]
        if not faces:
            return None
        return cls(faces, name=name)

    def to_step(self, current_id):
        """
        Creates step file entities from volmdlr objects.
        """
        step_content = ''
        faces_content = ''
        face_ids = []

        for face in self.faces:
            if isinstance(face, (volmdlr.faces.Face3D, surfaces.Surface3D)):
                face_content, face_sub_ids = face.to_step(current_id)
            else:
                face_content, face_sub_ids = face.to_step(current_id)
                face_sub_ids = [face_sub_ids]
            faces_content += face_content
            face_ids.extend(face_sub_ids)
            current_id = max(face_sub_ids)
        step_content += faces_content

        shell_id = current_id + 1

        step_content += f"#{shell_id} = {self.STEP_FUNCTION}('{self.name}'," \
                        f"({step_ids_to_str(face_ids)}));\n"
        manifold_id = shell_id + 1
        if self.STEP_FUNCTION == "CLOSED_SHELL":
            step_content += f"#{manifold_id} = MANIFOLD_SOLID_BREP('{self.name}',#{shell_id});\n"
        else:
            step_content += f"#{manifold_id} = SHELL_BASED_SURFACE_MODEL('{self.name}',(#{shell_id}));\n"

        return step_content, manifold_id

    def to_step_product(self, current_id):
        """
        Creates step file entities from volmdlr objects.
        """
        step_content = ''
        faces_content = ''
        face_ids = []

        product_content, shape_definition_repr_id = product_writer(current_id, self.name)
        shape_representation_id = shape_definition_repr_id + 1
        product_id = shape_definition_repr_id - 4
        product_definition_id = shape_definition_repr_id - 2
        step_content += product_content

        brep_id = shape_representation_id
        frame_content, frame_id = volmdlr.OXYZ.to_step(brep_id)
        manifold_id = frame_id + 1
        shell_id = manifold_id + 1
        current_id = shell_id
        for face in self.faces:
            if isinstance(face, (volmdlr.faces.Face3D, surfaces.Surface3D)):
                face_content, face_sub_ids = face.to_step(current_id)
            else:
                face_content, face_sub_ids = face.to_step(current_id)
                face_sub_ids = [face_sub_ids]
            faces_content += face_content
            face_ids.extend(face_sub_ids)
            current_id = max(face_sub_ids)

        geometric_context_content, geometric_representation_context_id = geometric_context_writer(current_id)

        if self.STEP_FUNCTION == "CLOSED_SHELL":
            step_content += f"#{brep_id} = ADVANCED_BREP_SHAPE_REPRESENTATION('',(#{frame_id},#{manifold_id})," \
                            f"#{geometric_representation_context_id});\n"
            step_content += frame_content
            step_content += f"#{manifold_id} = MANIFOLD_SOLID_BREP('{self.name}',#{shell_id});\n"
        else:
            step_content += f"#{brep_id} = MANIFOLD_SURFACE_SHAPE_REPRESENTATION('',(#{frame_id},#{manifold_id})," \
                            f"#{geometric_representation_context_id});\n"
            step_content += frame_content
            step_content += f"#{manifold_id} = SHELL_BASED_SURFACE_MODEL('{self.name}',(#{shell_id}));\n"

        step_content += f"#{shell_id} = {self.STEP_FUNCTION}('{self.name}'," \
                        f"({step_ids_to_str(face_ids)}));\n"
        step_content += faces_content

        step_content += geometric_context_content

        product_related_category = geometric_representation_context_id + 1
        step_content += f"#{product_related_category} = PRODUCT_RELATED_PRODUCT_CATEGORY(" \
                        f"'part',$,(#{product_id}));\n"
        draughting_id = product_related_category + 1
        step_content += f"#{draughting_id} = DRAUGHTING_PRE_DEFINED_CURVE_FONT('continuous');\n"
        color_id = draughting_id + 1
        primitive_color = (1, 1, 1)
        if hasattr(self, 'color') and self.color is not None:
            primitive_color = self.color
        step_content += f"#{color_id} = COLOUR_RGB('',{round(float(primitive_color[0]), 4)}," \
                        f"{round(float(primitive_color[1]), 4)},{round(float(primitive_color[2]), 4)});\n"

        curve_style_id = color_id + 1
        step_content += f"#{curve_style_id} = CURVE_STYLE('',#{draughting_id}," \
                        f"POSITIVE_LENGTH_MEASURE(0.1),#{color_id});\n"

        fill_area_color_id = curve_style_id + 1
        step_content += f"#{fill_area_color_id} = FILL_AREA_STYLE_COLOUR('',#{color_id});\n"

        fill_area_id = fill_area_color_id + 1
        step_content += f"#{fill_area_id} = FILL_AREA_STYLE('',#{fill_area_color_id});\n"

        suface_fill_area_id = fill_area_id + 1
        step_content += f"#{suface_fill_area_id} = SURFACE_STYLE_FILL_AREA(#{fill_area_id});\n"

        suface_side_style_id = suface_fill_area_id + 1
        step_content += f"#{suface_side_style_id} = SURFACE_SIDE_STYLE('',(#{suface_fill_area_id}));\n"

        suface_style_usage_id = suface_side_style_id + 1
        step_content += f"#{suface_style_usage_id} = SURFACE_STYLE_USAGE(.BOTH.,#{suface_side_style_id});\n"

        presentation_style_id = suface_style_usage_id + 1

        step_content += f"#{presentation_style_id} = PRESENTATION_STYLE_ASSIGNMENT((#{suface_style_usage_id}," \
                        f"#{curve_style_id}));\n"

        styled_item_id = presentation_style_id + 1
        if self.__class__.__name__ == 'OpenShell3D':
            for face_id in face_ids:
                step_content += f"#{styled_item_id} = STYLED_ITEM('color',(#{presentation_style_id})," \
                                f"#{face_id});\n"
                styled_item_id += 1
            styled_item_id -= 1
        else:
            step_content += f"#{styled_item_id} = STYLED_ITEM('color',(#{presentation_style_id})," \
                            f"#{manifold_id});\n"
        mechanical_design_id = styled_item_id + 1
        step_content += f"#{mechanical_design_id} =" \
                        f" MECHANICAL_DESIGN_GEOMETRIC_PRESENTATION_REPRESENTATION(" \
                        f"'',(#{styled_item_id}),#{geometric_representation_context_id});\n"
        current_id = mechanical_design_id

        return step_content, current_id, [brep_id, product_definition_id]

    def to_step_face_ids(self, current_id):
        """
        Creates step file entities from volmdlr objects.
        """
        step_content = ''
        face_ids = []
        for face in self.faces:
            if isinstance(face, volmdlr.faces.Face3D):
                face_content, face_sub_ids = face.to_step(current_id)
            else:
                face_content, face_sub_ids = face.to_step(current_id)
                face_sub_ids = [face_sub_ids]
            step_content += face_content
            face_ids.extend(face_sub_ids)
            current_id = max(face_sub_ids) + 1

        shell_id = current_id
        step_content += f"#{current_id} = {self.STEP_FUNCTION}('{self.name}'," \
                        f"({volmdlr.core.step_ids_to_str(face_ids)}));\n"
        manifold_id = shell_id + 1
        step_content += f"#{manifold_id} = SHELL_BASED_SURFACE_MODEL('{self.name}',(#{shell_id}));\n"

        frame_content, frame_id = volmdlr.OXYZ.to_step(manifold_id + 1)
        step_content += frame_content
        brep_id = frame_id + 1
        step_content += f"#{brep_id} = MANIFOLD_SURFACE_SHAPE_REPRESENTATION('',(#{frame_id},#{manifold_id}),#7);\n"

        return step_content, brep_id, face_ids

    def rotation(self, center: volmdlr.Point3D, axis: volmdlr.Vector3D,
                 angle: float):
        """
        Open Shell 3D / Closed Shell 3D rotation.

        :param center: rotation center.
        :param axis: rotation axis.
        :param angle: angle rotation.
        :return: a new rotated OpenShell3D.
        """
        new_faces = [face.rotation(center, axis, angle) for face
                     in self.faces]
        return self.__class__(new_faces, color=self.color, alpha=self.alpha, name=self.name)

    def translation(self, offset: volmdlr.Vector3D):
        """
        Shell3D translation.

        :param offset: translation vector.
        :return: A new translated Open Shell 3D.
        """
        new_faces = [face.translation(offset) for face in
                     self.faces]
        return self.__class__(new_faces, color=self.color, alpha=self.alpha,
                              name=self.name)

    def frame_mapping(self, frame: volmdlr.Frame3D, side: str):
        """
        Changes frame_mapping and return a new OpenShell3D.

        side = 'old' or 'new'.
        """
        new_faces = [face.frame_mapping(frame, side) for face in
                     self.faces]
        return self.__class__(new_faces, name=self.name)

    def copy(self, deep=True, memo=None):
        """
        Copy of Shell3D.

        :return: return a copy a shell 3D.
        """
        new_faces = [face.copy(deep=deep, memo=memo) for face in self.faces]
        return self.__class__(new_faces, color=self.color, alpha=self.alpha,
                              name=self.name)

    @property
    def bounding_box(self):
        """
        Returns the boundary box.

        """
        if not self._bbox:
            self._bbox = self.get_bounding_box()
        return self._bbox

    @bounding_box.setter
    def bounding_box(self, new_bounding_box):
        self._bbox = new_bounding_box

    def get_bounding_box(self):
        """Gets the Shell bounding box."""
        bounding_boxes = []
        for face in self.faces:
            if face.outer_contour3d.primitives:
                bounding_boxes.append(face.bounding_box)
        return volmdlr.core.BoundingBox.from_bounding_boxes(bounding_boxes)

    def cut_by_plane(self, plane_3d: surfaces.Plane3D):
        """
        Cut Shell3D by plane 3d.

        :param plane_3d: plane 3d o cut shell.
        :return: return a list of faces containing the shell's sections at the plane 3d given.
        """
        frame_block = self.bounding_box.to_frame()
        frame_block.u = 1.1 * frame_block.u
        frame_block.v = 1.1 * frame_block.v
        frame_block.w = 1.1 * frame_block.w
        block = volmdlr.primitives3d.Block(frame_block,
                                           color=(0.1, 0.2, 0.2),
                                           alpha=0.6)
        face_3d = block.cut_by_orthogonal_plane(plane_3d)
        intersection_primitives = []
        for face in self.faces:
            intersection_wires = face.face_intersections(face_3d)
            if intersection_wires:
                for intersection_wire in intersection_wires:
                    intersection_primitives.extend(intersection_wire.primitives)
        contours3d = wires.Contour3D.contours_from_edges(
            intersection_primitives[:])
        if not contours3d:
            return []
        contours2d = [contour.to_2d(plane_3d.frame.origin,
                                    plane_3d.frame.u,
                                    plane_3d.frame.v) for contour in contours3d]
        resulting_faces = []
        for contour2d in contours2d:
            if contour2d.area() > 1e-7:
                surface2d = surfaces.Surface2D(contour2d, [])
                resulting_faces.append(volmdlr.faces.PlaneFace3D(plane_3d, surface2d))
        return resulting_faces

    def linesegment_intersections(self, linesegment3d: edges.LineSegment3D) \
            -> List[Tuple[volmdlr.faces.Face3D, List[volmdlr.Point3D]]]:
        """
        Gets the intersections of a Shell3D with a Line Segment 3D.

        :param linesegment3d: other line segment.
        :return: List of tuples (face, intersections).
        """
        # intersections = []
        for face in self.faces:
            face_intersections = face.linesegment_intersections(linesegment3d)
            if face_intersections:
                yield face, face_intersections
        # return intersections

    def line_intersections(self,
                           line3d: curves.Line3D) \
            -> List[Tuple[volmdlr.faces.Face3D, List[volmdlr.Point3D]]]:
        """
        Gets the intersections of a Shell3D with a Line Segment 3D.

        :param line3d: other line segment.
        :return: List of tuples (face, intersections).
        """
        intersections = []
        for face in self.faces:
            face_intersections = face.line_intersections(line3d)
            if face_intersections:
                intersections.append((face, face_intersections))
        return intersections

    def minimum_distance_points(self, shell2):
        """
        Returns a Measure object if the distance is not zero, otherwise returns None.

        """
        shell2_inter = self.is_intersecting_with(shell2)
        if shell2_inter:
            return None
        _, point1, point2 = self.minimum_distance(shell2, return_points=True)
        return point1, point2

    def minimum_distance_point(self,
                               point: volmdlr.Point3D) -> volmdlr.Point3D:
        """
        Computes the distance of a point to a Shell3D, whether it is inside or outside the Shell3D.

        """
        distance_min, point1_min = self.faces[0].distance_to_point(point,
                                                                   return_other_point=True)
        for face in self.faces[1:]:
            bbox_distance = self.bounding_box.distance_to_point(point)
            if bbox_distance < distance_min:
                distance, point1 = face.distance_to_point(point,
                                                          return_other_point=True)
                if distance < distance_min:
                    distance_min, point1_min = distance, point1

        return point1_min

    @staticmethod
    def _minimum_distance_helper_points_sets(shell_decomposition):
        """
        Gets a set of points representing the shell, some kink of a cloud of points.

        """
        list_set_points = [{point for face in faces
                            for point in face.outer_contour3d.discretization_points(number_points=10)} for _, faces in
                           shell_decomposition.items()]
        list_set_points = [np.array([(point[0], point[1], point[2]) for point in sets_points1])
                           for sets_points1 in list_set_points]
        return list_set_points

    def get_minimum_distance_nearby_faces(self, other_shell):
        """
        Gets the nearby faces of the two shells where the minimum distance points could be, for further calculations.

        :param other_shell: other shell.
        :return: A list faces of self, with the closest faces to shell2, and another faces list of shell2,
        with those closest to self.
        """
        shell_decomposition1 = self.shell_decomposition()
        shell_decomposition2 = other_shell.shell_decomposition()
        list_set_points1 = self._minimum_distance_helper_points_sets(shell_decomposition1)
        list_set_points2 = self._minimum_distance_helper_points_sets(shell_decomposition2)
        minimum_distance = math.inf
        index1, index2 = None, None
        for sets_points1, sets_points2 in product(list_set_points1, list_set_points2):
            distances = np.linalg.norm(sets_points2[:, np.newaxis] - sets_points1, axis=2)
            sets_min_dist = np.min(distances)
            if sets_min_dist < minimum_distance:
                minimum_distance = sets_min_dist
                index1 = next((i for i, x in enumerate(list_set_points1) if np.array_equal(x, sets_points1)), -1)
                index2 = next((i for i, x in enumerate(list_set_points2) if np.array_equal(x, sets_points2)), -1)
        faces1 = list(shell_decomposition1.values())[index1]
        faces2 = list(shell_decomposition2.values())[index2]
        return faces1, faces2

    def minimum_distance(self, other_shell, return_points=False):
        """
        Calculates the minimum distance between two shells 3D.

        :param other_shell: other shell.
        :param return_points: weather to return the minimum distance corresponding points.
        :return: minimum distance, and if condition is True, the corresponding points.
        """
        faces1, faces2 = self.get_minimum_distance_nearby_faces(other_shell)
        minimum_distance = math.inf
        best_distance_points = None
        for face1, face2 in product(faces1, faces2):
            distance, point1, point2 = face1.face_minimum_distance(face2, True)
            if distance < minimum_distance:
                minimum_distance = distance
                best_distance_points = [point1, point2]
        if return_points:
            return minimum_distance, *best_distance_points
        return minimum_distance

    def shell_decomposition(self):
        """Decomposition of a shell 3D."""
        if not self._shell_octree_decomposition:
            self._shell_octree_decomposition = volmdlr.faces.octree_decomposition(self.bounding_box, self.faces)
        return self._shell_octree_decomposition

    def intersection_internal_aabb_volume(self, shell2: 'OpenShell3D',
                                          resolution: float):
        """
        Aabb made of the intersection points and the points of self internal to shell2.
        """
        intersections_points = []
        for face1 in self.faces:
            for face2 in shell2.faces:
                intersection_points = face1.face_intersections(face2)
                if intersection_points:
                    intersection_points = [
                        intersection_points[0].primitives[0].start,
                        intersection_points[0].primitives[0].end]
                    intersections_points.extend(intersection_points)

        shell1_points_inside_shell2 = []
        for face in self.faces:
            for point in face.outer_contour3d.discretization_points(angle_resolution=resolution):
                if shell2.point_inside(point):
                    shell1_points_inside_shell2.append(point)

        if len(intersections_points + shell1_points_inside_shell2) == 0:
            return 0
        bbox = volmdlr.core.BoundingBox.from_points(
            intersections_points + shell1_points_inside_shell2)
        return bbox.volume()

    def intersection_external_aabb_volume(self, shell2: 'OpenShell3D',
                                          resolution: float):
        """
        Aabb made of the intersection points and the points of self external to shell2.
        """
        intersections_points = []
        for face1 in self.faces:
            for face2 in shell2.faces:
                intersection_points = face1.face_intersections(face2)
                if intersection_points:
                    intersection_points = [
                        intersection_points[0].primitives[0].start,
                        intersection_points[0].primitives[0].end]
                    intersections_points.extend(intersection_points)

        shell1_points_outside_shell2 = []
        for face in self.faces:
            for point in face.outer_contour3d.discretization_points(
                    angle_resolution=resolution):
                if not shell2.point_inside(point):
                    shell1_points_outside_shell2.append(point)

        if len(intersections_points + shell1_points_outside_shell2) == 0:
            return 0
        bbox = volmdlr.core.BoundingBox.from_points(
            intersections_points + shell1_points_outside_shell2)
        return bbox.volume()

    def face_on_shell(self, face, abs_tol: float = 1e-6):
        """
        Verifies if a face lies on the shell's surface.

        """
        for face_ in self.faces:
            if face_.face_inside(face, abs_tol):
                return True
        return False

    def point_on_shell(self, point: volmdlr.Point3D):
        """
        Verify if a point is on the shell (on one of the shell's faces).

        :param point: point to be verified.
        :return: return True or False.
        """
        for face in self.faces:
            if face.point_belongs(point):
                return True
        return False

    def triangulation(self) -> display.Mesh3D:
        """
        Performs triangulation on a Shell3D object.

        This method iterates through each face of the Shell3D object and attempts to perform a triangulation.
        In cases where a face cannot be triangulated, a warning is issued, and the method proceeds to the next face.
        The triangulation of successfully processed faces are collected and merged into a single Mesh3D object.

        :return: A Mesh3D object representing the triangulated shell.
        :rtype: display.Mesh3D
        """
        meshes = []
        for i, face in enumerate(self.faces):
            try:
                face_mesh = face.triangulation()
                if face_mesh:
                    meshes.append(face_mesh)
            except Exception as exception:
                warnings.warn(f"Could not triangulate face {i} ({face.__class__.__name__}) in '{self.name}' "
                              f"due to: {exception}. This may be due to a topology error in contour2d.")

        return display.Mesh3D.from_meshes(meshes)

    def to_triangle_shell(self) -> Union["OpenTriangleShell3D", "ClosedTriangleShell3D"]:
        """
        Convert the current shell to a triangle shell.

        If the current shell is already a triangle shell, return it "as is".
        This conversion conserves the Open / Closed specification.
        """
        if "Triangle" in self.__class__.__name__:
            return self

        triangles = self.triangulation().faces

        if "Closed" in self.__class__.__name__:
            return ClosedTriangleShell3D(faces=triangles, color=self.color, alpha=self.alpha, name=self.name)

        return OpenTriangleShell3D(faces=triangles, color=self.color, alpha=self.alpha, name=self.name)

    def babylon_meshes(self, merge_meshes=True):
        """
        Returns the babylonjs mesh.
        """
        if merge_meshes:
            return super().babylon_meshes()

        babylon_meshes = []
        for face in self.faces:
            face_babylon_meshes = face.babylon_meshes()
            if not face_babylon_meshes:
                continue
            if face_babylon_meshes[0]['positions']:
                babylon_meshes.extend(face.babylon_meshes())
        babylon_mesh = {'primitives_meshes': babylon_meshes}
        babylon_mesh.update(self.babylon_param())
        return [babylon_mesh]

    def plot(self, ax=None, color: str = 'k', alpha: float = 1.0):
        """
        Plot a Shell 3D using Matplotlib.

        """
        if ax is None:
            ax = plt.figure().add_subplot(111, projection='3d')

        for face in self.faces:
            face.plot(ax=ax, color=color, alpha=alpha)

        return ax

    def project_coincident_faces_of(self, shell):
        """
        Divides self's faces based on coincident shell's faces.

        """

        list_faces = []
        initial_faces = self.faces[:]

        for face1 in initial_faces:
            list_faces.extend(face1.project_faces(shell.faces))

        return self.__class__(list_faces)

    def get_geo_lines(self, update_data, point_mesh_size: float = None):
        """
        Gets the lines that define an OpenShell3D geometry in a .geo file.

        :param update_data: Data used for VolumeModel defined with different shells
        :type update_data: dict
        :param point_mesh_size: The mesh size at a specific point, defaults to None
        :type point_mesh_size: float, optional
        :return: A list of lines that describe the geometry & the updated data
        :rtype: Tuple(List[str], dict)
        """

        primitives = []
        points = []
        for face in self.faces:
            for contour in list(chain(*[[face.outer_contour3d], face.inner_contours3d])):
                for point_contour in contour.get_geo_points():
                    if not point_in_list(point_contour, points):
                        points.append(point_contour)

                if isinstance(contour, curves.Circle2D):
                    pass
                else:
                    for primitive in contour.primitives:
                        if (not edge_in_list(primitive, primitives)
                                and not edge_in_list(primitive.reverse(), primitives)):
                            primitives.append(primitive)

        indices_check = len(primitives) * [None]

        point_account = update_data['point_account']
        line_account, line_loop_account = update_data['line_account'] + 1, update_data['line_loop_account']
        lines, line_surface, lines_tags = [], [], []

        points = list(points)
        for p_index, point in enumerate(points):
            lines.append(point.get_geo_lines(tag=p_index + point_account + 1,
                                             point_mesh_size=point_mesh_size))

        for f_index, face in enumerate(self.faces):
            line_surface = []
            for contour in list(chain(*[[face.outer_contour3d], face.inner_contours3d])):
                lines_tags = []
                if isinstance(contour, curves.Circle2D):
                    pass
                else:
                    for primitive in contour.primitives:
                        # index = get_edge_index_in_list(primitive, primitives)
                        index = get_edge_index_in_list(primitive, primitives)
                        if index is None:
                            index = get_edge_index_in_list(primitive.reverse(), primitives)

                        if primitives[index].is_close(primitive):

                            if isinstance(primitive, volmdlr.edges.BSplineCurve3D):
                                discretization_points = primitive.discretization_points()

                                start_point_tag = get_point_index_in_list(discretization_points[0], points) + 1
                                end_point_tag = get_point_index_in_list(discretization_points[1], points) + 1

                                primitive_linesegments = volmdlr.edges.LineSegment3D(
                                    discretization_points[0], discretization_points[1])
                                lines.append(primitive_linesegments.get_geo_lines(tag=line_account,
                                                                                  start_point_tag=start_point_tag
                                                                                  + point_account,
                                                                                  end_point_tag=end_point_tag
                                                                                  + point_account))

                            if isinstance(primitive, volmdlr.edges.LineSegment):

                                start_point_tag = get_point_index_in_list(primitive.start, points) + 1
                                end_point_tag = get_point_index_in_list(primitive.end, points) + 1

                                lines.append(primitive.get_geo_lines(tag=line_account,
                                                                     start_point_tag=start_point_tag + point_account,
                                                                     end_point_tag=end_point_tag + point_account))
                            elif isinstance(primitive, volmdlr.edges.ArcMixin):

                                start_point_tag = get_point_index_in_list(primitive.start, points) + 1
                                center_point_tag = get_point_index_in_list(primitive.circle.center, points) + 1
                                end_point_tag = get_point_index_in_list(primitive.end, points) + 1

                                lines.append(primitive.get_geo_lines(tag=line_account,
                                                                     start_point_tag=start_point_tag + point_account,
                                                                     center_point_tag=center_point_tag + point_account,
                                                                     end_point_tag=end_point_tag + point_account))

                            lines_tags.append(line_account)
                            indices_check[index] = line_account
                            line_account += 1

                        if primitives[index].is_close(primitive.reverse()):
                            lines_tags.append(-indices_check[index])

                    lines.append(contour.get_geo_lines(line_loop_account + 1, lines_tags))

                    line_surface.append(line_loop_account + 1)
                    line_loop_account += 1
                    lines_tags = []

            lines.append(face.get_geo_lines((f_index + 1 + update_data['surface_account']),
                                            line_surface))

            line_surface = []

        lines.append('Surface Loop(' + str(1 + update_data['surface_loop_account']) + ') = {'
                     + str(list(range(update_data['surface_account'] + 1,
                                      update_data['surface_account'] +
                                      len(self.faces) + 1)))[1:-1] + '};')

        update_data['point_account'] += len(points)
        update_data['line_account'] += line_account - 1
        update_data['line_loop_account'] += line_loop_account
        update_data['surface_account'] += len(self.faces)
        update_data['surface_loop_account'] += 1

        return lines, update_data

    def get_mesh_lines_with_transfinite_curves(self, min_points, size):
        """Gets Shells' mesh lines with transfinite curves."""
        lines = []
        for face in self.faces:
            lines.extend(face.surface2d.get_mesh_lines_with_transfinite_curves(
                [[face.outer_contour3d], face.inner_contours3d], min_points, size))
        return lines

    @staticmethod
    def is_shell_open(faces, faces_graph=None):
        """Returns True if shell is an open shell."""
        if faces_graph is None:
            vertices_points = Shell3D._helper_getter_vertices_points(faces)
            faces_graph = Shell3D._helper_create_faces_graph(faces, vertices_points, False)

        def is_primitive_on_neighbor_face(prim, neighbor_face):
            """Verifies if primitive is on a neighbor face."""
            return any(
                neighbor_face_contour.is_primitive_section_over_wire(prim)
                for neighbor_face_contour in [neighbor_face.outer_contour3d] + neighbor_face.inner_contours3d
            )

        for n_index in faces_graph.nodes:
            face = faces[n_index]
            if any(
                    not any(
                        is_primitive_on_neighbor_face(prim, faces[neighbor])
                        for neighbor in faces_graph.neighbors(n_index)
                    )
                    for prim in [prim for contour in [face.outer_contour3d] + face.inner_contours3d
                                 for prim in contour.primitives]
            ):
                return True

        return False

    @classmethod
    def from_faces(cls, faces, name: str = ''):
        """
        Defines a List of separated OpenShell3D from a list of faces, based on the faces graph.
        """
        vertices_points = Shell3D._helper_getter_vertices_points(faces)
        graph = Shell3D._helper_create_faces_graph(faces, vertices_points, verify_connected_components=False)
        components = [graph.subgraph(c).copy() for c in nx.connected_components(graph)]

        shells_list = []
        for index, graph_i in enumerate(components, start=1):
            faces_list = [faces[n_index] for n_index in graph_i.nodes]
            if cls.is_shell_open(faces, graph_i):
                shells_list.append(OpenShell3D(faces_list, name=name + f'_{index}'))
            else:
                shells_list.append(ClosedShell3D(faces_list, name=name + f'_{index}'))

        return shells_list

    def is_disjoint_from(self, shell2, tol=1e-8):
        """
        Verifies and returns a Boolean if two shells are disjointed or not.

        """
        disjoint = True
        if self.bounding_box.is_intersecting(shell2.bounding_box, tol):
            return False
        return disjoint

    def is_face_intersecting(self, face: volmdlr.faces.Face3D):
        """Verifies if face is intersecting shell somehow."""
        if not self.bounding_box.is_intersecting(face.bounding_box):
            return False
        for i_face in self.faces:
            if i_face.face_intersections(face):
                return True
        return False

    def is_intersecting_with(self, shell2):
        """Verifies if two closed shells are intersecting somehow."""
        if self.is_disjoint_from(shell2):
            return False
        for face2 in shell2.faces:
            if self.is_face_intersecting(face2):
                return True
        return False


class OpenShell3D(Shell3D):
    """
    A 3D Open shell composed of multiple faces.

    This class represents a 3D open shell, which is a collection of connected
    faces with no volume. It is a subclass of the `Shell3D` class and
    inherits all of its attributes and methods.
    """

    STEP_FUNCTION = 'OPEN_SHELL'

    def union(self, shell2):
        """
        Combine two shells faces.

        :return: a new OpenShell3D with the combined faces.
        """
        new_faces = self.faces + shell2.faces
        new_name = self.name + ' union ' + shell2.name
        new_color = self.color
        return self.__class__(new_faces, name=new_name, color=new_color)


class ClosedShell3D(Shell3D):
    """
    A 3D closed shell composed of multiple faces.

    This class represents a 3D closed shell, which is a collection of connected
    faces with a volume. It is a subclass of the `Shell3D` class and
    inherits all of its attributes and methods. In addition, it has a method
    to check whether a face is inside the shell.
    """

    STEP_FUNCTION = 'CLOSED_SHELL'

    def volume(self):
        """
        Does not consider holes.

        """
        volume = 0
        center_x, center_y, center_z = self.bounding_box.center
        for face in self.faces:
            display3d = face.triangulation()
            for triangle_index in display3d.triangles:
                point1 = display3d.vertices[triangle_index[0]]
                point2 = display3d.vertices[triangle_index[1]]
                point3 = display3d.vertices[triangle_index[2]]

                point1_adj = (point1[0] - center_x, point1[1] - center_y, point1[2] - center_z)
                point2_adj = (point2[0] - center_x, point2[1] - center_y, point2[2] - center_z)
                point3_adj = (point3[0] - center_x, point3[1] - center_y, point3[2] - center_z)

                volume_tetraedre = 1 / 6 * abs(-point3_adj[0] * point2_adj[1] * point1_adj[2] +
                                               point2_adj[0] * point3_adj[1] * point1_adj[2] +
                                               point3_adj[0] * point1_adj[1] * point2_adj[2] -
                                               point1_adj[0] * point3_adj[1] * point2_adj[2] -
                                               point2_adj[0] * point1_adj[1] * point3_adj[2] +
                                               point1_adj[0] * point2_adj[1] * point3_adj[2])

                volume += volume_tetraedre

        return abs(volume)

    def is_face_inside(self, face: volmdlr.faces.Face3D):
        """
        Verifies if a face is inside the closed shell 3D.

        :param face: other face.
        :return: returns True if face is inside, and False otherwise.
        """
        if not face.bounding_box.is_inside_bbox(self.bounding_box):
            return False
        points = []
        if face.area() > 1e-8:
            points.append(face.random_point_inside())

        for prim in face.outer_contour3d.primitives:
            points.extend([prim.middle_point(), prim.end])
        for point in points:
            point_inside_shell = self.point_inside(point)
            if not point_inside_shell:
                return False
        return True

    def get_ray_casting_line_segment(self, point3d):
        """Gets the best ray for performing ray casting algorithm."""
        boxes_size = [self.bounding_box.size[0] / 2, self.bounding_box.size[1] / 2, self.bounding_box.size[2] / 2]
        xyz = [volmdlr.Vector3D(boxes_size[0], 0, 0), volmdlr.Vector3D(0, boxes_size[1], 0),
               volmdlr.Vector3D(0, 0, boxes_size[2])]
        points = sorted(self.bounding_box.get_points_inside_bbox(2, 2, 2), key=point3d.point_distance)
        bbox_outside_points = []
        for vector in xyz:
            for direction in [1, -1]:
                bbox_outside_point = points[0] + direction * vector
                if not self.bounding_box.point_inside(bbox_outside_point):
                    bbox_outside_points.append(bbox_outside_point)
        bbox_outside_points = sorted(bbox_outside_points, key=point3d.point_distance)
        vec1 = bbox_outside_points[0] - point3d
        vec1 = vec1.to_vector()
        vec2 = bbox_outside_points[1] - point3d
        vec2 = vec2.to_vector()
        vec3 = bbox_outside_points[2] - point3d
        vec3 = vec3.to_vector()
        rays = [edges.LineSegment3D(
                point3d, point3d + 2 * vec1 + random.random() * vec2 + random.random() * vec3) for _ in range(10)]
        return rays

    def point_inside(self, point3d: volmdlr.Point3D, **kwargs):
        """
        Ray Casting algorithm.

        Returns True if the point is inside the Shell, False otherwise
        """
        bbox = self.bounding_box

        if not bbox.point_inside(point3d):
            return False
        rays = self.get_ray_casting_line_segment(point3d)

        count = 0
        for ray in rays:
            count = 0
            intersections = []
            for _, point_inters in self.linesegment_intersections(ray):
                if point_inters[0].is_close(point3d):
                    return True
                for inter in point_inters:
                    if inter.in_list(intersections):
                        break
                    intersections.append(inter)
                    count += 1
                else:
                    continue
                break
            else:
                continue
            break
        is_inside = True
        if count % 2 == 0:
            is_inside = False
        return is_inside

    def is_inside_shell(self, shell2):
        """
        Returns True if all the points of self are inside shell2 and no face are intersecting.

        This method is not exact.
        """
        bbox1 = self.bounding_box
        bbox2 = shell2.bounding_box
        if not bbox1.is_inside_bbox(bbox2):
            return False
        for face in self.faces:
            if not shell2.is_face_inside(face):
                return False
        return True

    def intersecting_faces_combinations(self, shell2, tol=1e-8):
        """
        Gets intersecting faces combinations.

        :param shell2: ClosedShell3D
        :param tol: Corresponds to the tolerance to consider two faces as intersecting faces

        :return: returns a dictionary containing as keys the combination of intersecting faces
        and as the values the resulting primitive from the two intersecting faces.
        It is done, so it is not needed to calculate the same intersecting primitive twice.
        """
        debug_face = DessiaObject.from_json('/Users/wirajandasilva/Downloads/test_buggy_face_200224.json')
        face_combinations1 = {face: [] for face in self.faces}
        face_combinations2 = {face: [] for face in shell2.faces}
        for i, face1 in enumerate(self.faces):
            # if isinstance(face1, volmdlr.faces.ToroidalFace3D):
            #     print(True)
            if face1 == debug_face:
                print(True)
            for j, face2 in enumerate(shell2.faces):
                if face1.surface3d.is_coincident(face2.surface3d, abs_tol=tol):
                    contours1, contours2 = face1.get_coincident_face_intersections(face2)
                    face_combinations1[face1].extend(contours1)
                    face_combinations2[face2].extend(contours2)
                # if i == 79 and j == 31:
                if i == 116 and j == 8:
                    print(True)
                print('(i, j): ', (i, j))
                face_intersections = face1.face_intersections(face2, tol)
                face_combinations1[face1].extend(face_intersections)
                face_combinations2[face2].extend(face_intersections)
                # if face_intersections:
                #     face_combinations[(face1, face2)] = face_intersections
        return face_combinations1, face_combinations2

    @staticmethod
    def validate_non_intersecting_faces(shell2, non_intersecting_faces, intersection_method=False):
        """
        Gets lists of faces that never intersect with any of the shell2's faces.

        :param shell2: ClosedShell3D.
        :param non_intersecting_faces:
        :param intersection_method: determines if running for intersection operation.
        returns a list of all the faces that never intersect any
        face of the other shell.
        """
        valid_non_intercting_faces = []
        for face in non_intersecting_faces:
            if shell2.face_on_shell(face):
                continue
            if intersection_method:
                if shell2.is_face_inside(face):
                    valid_non_intercting_faces.append(face)
            elif not shell2.is_face_inside(face):
                valid_non_intercting_faces.append(face)
        return valid_non_intercting_faces

    def get_coincident_faces(self, shell2, abs_tol: float = 1e-6):
        """
        Finds all pairs of faces that are coincident faces, that is, faces lying on the same plane.

        returns a List of tuples with the face pairs.
        """
        list_coincident_faces = []
        for face1 in self.faces:
            for face2 in shell2.faces:
                if face1.surface3d.is_coincident(face2.surface3d, abs_tol):
                    contour1 = face1.outer_contour3d.to_2d(
                        face1.surface3d.frame.origin,
                        face1.surface3d.frame.u,
                        face1.surface3d.frame.v)
                    contour2 = face2.outer_contour3d.to_2d(
                        face1.surface3d.frame.origin,
                        face1.surface3d.frame.u,
                        face1.surface3d.frame.v)
                    if contour1.bounding_rectangle.b_rectangle_intersection(contour2.bounding_rectangle):
                        list_coincident_faces.append((face1, face2))

        return list_coincident_faces

    def set_operations_valid_exterior_faces(self, new_faces: List[volmdlr.faces.Face3D],
                                            valid_faces: List[volmdlr.faces.Face3D],
                                            list_coincident_faces: List[volmdlr.faces.Face3D],
                                            shell2):
        """
        Select the valid faces from the new faces created during Boolean operations.

        :param new_faces: list of new divided faces.
        :param valid_faces: list of already validated faces.
        :param list_coincident_faces: if of coincident faces.
        :param shell2: shell2, used in the Boolean operation.
        :return:
        """
        for new_face in new_faces:
            if self.set_operations_exterior_face(new_face, valid_faces, list_coincident_faces, shell2):
                valid_faces.append(new_face)
        return valid_faces

    def union_faces(self, shell2, intersecting_faces, dict_faces_intersections, list_coincident_faces):
        """
        Gets new faces for union Boolean operation between two closed shell 3d.

        :param shell2: other shell
        :param intersecting_faces: list of all intersecting faces.
        :param dict_faces_intersections: Dictionary containing all combination of faces intersection,\
        with corresponding intersections.
        :param list_coincident_faces: list of coincident faces.
        :return: list of new faces for union of two closed shell3.
        """
        # debug_face = DessiaObject.from_json('/Users/wirajandasilva/Downloads/test_bspline_inters_boolops_bug.json')
        faces = []
        for face in intersecting_faces:
            # if face == debug_face:
            #     print(True)
            if isinstance(face, volmdlr.faces.ToroidalFace3D):
                print(True)
            new_faces = face.set_operations_new_faces(dict_faces_intersections)
            faces = self.set_operations_valid_exterior_faces(new_faces, faces, list_coincident_faces, shell2)
        return faces

    def get_subtraction_valid_faces(self, new_faces, valid_faces, shell2, keep_interior_faces):
        """
        Gets valid faces for subtraction Boolean operations.

        :param new_faces: list of new divided faces.
        :param valid_faces: list of already validated faces.
        :param shell2: other shell.
        :param keep_interior_faces: Boolean to decide to keep interior faces on reference shell or not.
        :return: return a list a valid faces.
        """
        faces = []
        for new_face in new_faces:
            if shell2.face_on_shell(new_face):
                if self.face_on_shell(new_face):
                    if self.is_face_between_shells(shell2, new_face):
                        faces.append(new_face)
                continue
            if keep_interior_faces:
                if self.set_operations_interior_face(new_face, valid_faces, shell2):
                    faces.append(new_face)
            elif self.set_operations_exterior_face(new_face, faces, [], shell2):
                faces.append(new_face)
        return faces

    @staticmethod
    def validate_set_operations_faces(faces):
        """
        Final validation of new faces created during intersections or subtractions of two closed shells.

        :param faces: new faces.
        :return: valid faces.
        """
        valid_faces = []
        while True:
            if not faces:
                break
            for face in valid_faces:
                if face.face_inside(faces[0]):
                    faces.pop(0)
                    break
            else:
                valid_faces.append(faces.pop(0))
        return valid_faces

    def subtraction_faces(self, shell2, intersecting_faces, dict_faces_intersections, keep_interior_faces: bool):
        """
        Gets new faces for subtraction Boolean operation between two closed shell 3d.

        :param shell2: other shell
        :param intersecting_faces: list of all intersecting faces.
        :param dict_faces_intersections: Dictionary containing all combination of faces intersection,\
        with corresponding intersections.
        :return: list of new faces for subtraction of two closed shells 3.
        """
        faces = []
        for face in intersecting_faces:
            new_faces = face.set_operations_new_faces(dict_faces_intersections)
            valid_faces = self.get_subtraction_valid_faces(new_faces, faces,
                                                           shell2, keep_interior_faces)
            faces.extend(valid_faces)

        return faces

    def valid_intersection_faces(self, new_faces, valid_faces, shell2):
        """
        Validate Boolean intersection operation new faces.

        :param new_faces: list of new divided faces.
        :param valid_faces: list of already validated faces.
        :param shell2: other shell.
        :return:
        """
        faces = []
        for new_face in new_faces:
            if shell2.face_on_shell(new_face):
                point3d = new_face.random_point_inside()
                if new_face.point_belongs(point3d):
                    normal1 = point3d - 0.00001 * new_face.surface3d.frame.w.unit_vector()
                    normal2 = point3d + 0.00001 * new_face.surface3d.frame.w.unit_vector()
                    if (self.point_inside(normal1) and shell2.point_inside(normal1)) or \
                            (shell2.point_inside(normal2) and self.point_inside(normal2)):
                        faces.append(new_face)
                continue
            inside_shell2 = shell2.point_inside(
                new_face.random_point_inside())
            if inside_shell2 and new_face not in valid_faces:
                faces.append(new_face)

        return faces

    def intersection_faces(self, shell2, intersecting_faces, dict_faces_intersections):
        """
        Gets new faces for intersection Boolean operation between two closed shell 3d.

        :param shell2: other shell
        :param intersecting_faces: list of all intersecting faces.
        :param dict_faces_intersections: Dictionary containing all combination of faces intersection,\
        with corresponding intersections.
        :return: list of new faces for intersection of two closed shells 3d.
        """
        faces = []
        for face in intersecting_faces:
            new_faces = face.set_operations_new_faces(dict_faces_intersections)
            valid_faces = self.valid_intersection_faces(
                new_faces, faces, shell2)
            faces.extend(valid_faces)

        return faces

    @staticmethod
    def set_operations_interior_face(new_face, faces, shell2):
        """
        Verify if new face is inside reference shell for Boolean operations.

        :param new_face: new divided face.
        :param faces: list of already validated faces.
        :param shell2: reference shell, to help decide if a new divided face should be saved or not.
        """
        inside_shell2 = shell2.point_inside(new_face.random_point_inside())
        if inside_shell2 and new_face not in faces:
            return True
        # if self.face_on_shell(new_face):
        #     return True
        return False

    def is_face_between_shells(self, shell2, face):
        """
        Verify if face is between the two shells.

        :param shell2: other shell
        :param face: face to be verified.
        :return:
        """
        points = []
        center_of_mass = face.surface2d.outer_contour.center_of_mass()
        if face.surface2d.outer_contour.point_inside(center_of_mass):
            points = [center_of_mass]

        if face.surface2d.inner_contours:
            normal_0 = face.surface2d.outer_contour.primitives[0].normal_vector(0.0)
            middle_point_0 = face.surface2d.outer_contour.primitives[0].middle_point()
            point1 = middle_point_0 + 0.0001 * normal_0
            point2 = middle_point_0 - 0.0001 * normal_0
            points = [point1, point2]
        else:
            points.extend([face.surface2d.outer_contour.random_point_inside()])

        for point in points:
            point3d = face.surface3d.point2d_to_3d(point)
            if face.point_belongs(point3d):
<<<<<<< HEAD
                normal_at_point = face.get_normal_at_point(point3d)
=======
                normal_at_point = face.normal_at_point(point3d)
>>>>>>> 0503b8ba
                normal1 = point3d - 0.00001 * normal_at_point
                normal2 = point3d + 0.00001 * normal_at_point
                if (self.point_inside(normal1) and
                    shell2.point_inside(normal2)) or \
                        (shell2.point_inside(normal1) and
                         self.point_inside(normal2)):
                    return True
        return False

    def set_operations_exterior_face(self, new_face, valid_faces,
                                     list_coincident_faces, shell2):
        """
        Selects exterior faces during bool operations, like union or subtraction.

        :param new_face: divided faces.
        :param valid_faces: list of already validated faces.
        :param shell2: other shell.
        :param list_coincident_faces: list of coincident faces.
        :return:
        """
        if new_face.area() < 1e-8:
            return False
        if new_face not in valid_faces:
            inside_shell2 = shell2.point_inside(new_face.random_point_inside())
            face_on_shell2 = shell2.face_on_shell(new_face)
            # if not inside_shell2 and not face_on_shell2:
            #     return False
            if not inside_shell2 or face_on_shell2:
                if list_coincident_faces and any(new_face.surface3d.is_coincident(face.surface3d)
                                                 for faces in list_coincident_faces for face in faces):
                    if self.is_face_between_shells(shell2, new_face):
                        return False
                return True
        return False

    def validate_set_operation(self, shell2, tol):
        """
        Verifies if two shells are valid for union or subtractions operations.

        Its Verifies if they are disjointed or if one is totally inside the other.

        If it returns an empty list, it means the two shells are valid to continue the
        operation.
        """
        if self.is_disjoint_from(shell2, tol):
            return [self, shell2]
        if self.is_inside_shell(shell2):
            return [shell2]
        if shell2.is_inside_shell(self):
            return [self]
        return []

    @staticmethod
    def _separate_intersecting_and_non_intersecting_faces(dict_face_intersections):
        """
        Separates intersecting and non-intersecting faces.

        :param dict_face_intersections: dictionary containing all faces intersections.
        :return:
        """
        non_intersecting_faces = []
        intersecting_faces = []
        for face, value in dict_face_intersections.items():
            if value:
                intersecting_faces.append(face)
                continue
            non_intersecting_faces.append(face)
        return intersecting_faces, non_intersecting_faces

    def _delete_coincident_faces(self, shell2, list_coincident_faces, abs_tol: float = 1e-6):
        """
        Helper method to delete coincident faces during union operation.

        :param shell2: other shell2.
        :param list_coincident_faces: list of coincident faces.
        :param abs_tol: tolerance.
        :return: list of closed shells.
        """
        faces1 = self.faces[:]
        faces2 = shell2.faces[:]
        if list_coincident_faces:
            for face1, face2 in list_coincident_faces:
                if shell2.face_on_shell(face1, abs_tol):
                    if face1 in faces1:
                        faces1.remove(face1)
                if self.face_on_shell(face2, abs_tol):
                    if face2 in faces2:
                        faces2.remove(face2)
        if len(faces1) + len(faces2) == len(self.faces) + len(shell2.faces):
            return [self, shell2]
        return [ClosedShell3D(faces1+faces2)]

    def union(self, shell2: 'ClosedShell3D', tol: float = 1e-8):
        """
        Given Two closed shells, it returns a new united ClosedShell3D object.

        """
        validate_set_operation = self.validate_set_operation(shell2, tol)
        if validate_set_operation:
            return validate_set_operation
        list_coincident_faces = self.get_coincident_faces(shell2, tol)
        dict_face_intersections1, dict_face_intersections2 = self.intersecting_faces_combinations(shell2, tol)
        intersecting_faces_1, non_intersecting_faces1 = self._separate_intersecting_and_non_intersecting_faces(
            dict_face_intersections1)
        intersecting_faces_2, non_intersecting_faces2 = self._separate_intersecting_and_non_intersecting_faces(
            dict_face_intersections2)
        non_intersecting_faces1 = self.validate_non_intersecting_faces(shell2, non_intersecting_faces1)
        non_intersecting_faces2 = shell2.validate_non_intersecting_faces(self, non_intersecting_faces2)
        faces = non_intersecting_faces1 + non_intersecting_faces2
        if len(faces) == len(self.faces + shell2.faces) and not intersecting_faces_1 + intersecting_faces_2:
            return self._delete_coincident_faces(shell2, list_coincident_faces, tol)
        new_valid_faces = self.union_faces(shell2, intersecting_faces_1,
                                           dict_face_intersections1, list_coincident_faces)
        new_valid_faces += shell2.union_faces(self, intersecting_faces_2,
                                              dict_face_intersections2, list_coincident_faces)
        if list_coincident_faces:
            new_valid_faces = self.validate_set_operations_faces(new_valid_faces)
        faces += new_valid_faces
        new_shell = ClosedShell3D(faces)
        return [new_shell]

    @staticmethod
    def get_faces_to_be_merged(union_faces):
        """Gets faces that are adjacent, and sharing the same surface, so they can be merged."""
        coincident_planes_faces = []
        for i, face1 in enumerate(union_faces):
            for j, face2 in enumerate(union_faces):
                if j != i and face1.surface3d.is_coincident(face2.surface3d):
                    if face1 not in coincident_planes_faces:
                        coincident_planes_faces.append(face1)
                    coincident_planes_faces.append(face2)
            if coincident_planes_faces:
                break
        return coincident_planes_faces

    @staticmethod
    def clean_faces(union_faces, list_new_faces):
        list_remove_faces = []
        if union_faces:
            for face1 in union_faces:
                for face2 in list_new_faces:
                    if face1.face_inside(face2):
                        list_remove_faces.append(face2)
                    elif face2.face_inside(face1):
                        list_remove_faces.append(face1)
        list_new_faces += union_faces
        for face in list_remove_faces:
            list_new_faces.remove(face)
        return list_new_faces

    def merge_faces(self):
        """
        Merges all shells' adjacent faces into one.

        """
        union_faces = self.faces
        finished = False
        list_new_faces = []
        count = 0
        while not finished:
            valid_coicident_faces = ClosedShell3D.get_faces_to_be_merged(union_faces)
            list_valid_coincident_faces = valid_coicident_faces[:]
            if valid_coicident_faces:
                list_new_faces += volmdlr.faces.PlaneFace3D.merge_faces(valid_coicident_faces)
            for face in list_valid_coincident_faces:
                union_faces.remove(face)
            count += 1
            if count >= len(self.faces) and not list_valid_coincident_faces:
                finished = True

        list_new_faces = self.clean_faces(union_faces, list_new_faces)

        self.faces = list_new_faces

    def subtract(self, shell2, tol=1e-8):
        """
        Given Two closed shells, it returns a new subtracted OpenShell3D.

        """
        validate_set_operation = self.validate_set_operation(shell2, tol)
        if validate_set_operation:
            return validate_set_operation

        list_coincident_faces = self.get_coincident_faces(shell2)

        dict_face_intersections1, _ = self.intersecting_faces_combinations(shell2, tol)
        intersecting_faces_1, non_intersecting_faces1 = self._separate_intersecting_and_non_intersecting_faces(
            dict_face_intersections1)
        non_intersecting_faces1 = self.validate_non_intersecting_faces(shell2, non_intersecting_faces1)
        faces = non_intersecting_faces1
        if len(intersecting_faces_1) == 0:
            return [self, shell2]
        new_valid_faces = self.union_faces(shell2, intersecting_faces_1,  dict_face_intersections1,
                                           list_coincident_faces)
        faces += new_valid_faces
        return OpenShell3D.from_faces(faces)

    def subtract_to_closed_shell(self, shell2: 'ClosedShell3D', tol: float = 1e-8):
        """
        Subtracts shell2's volume from self.

        :param shell2: other shell
        :param tol: tolerance
        :return:
        """
        if self.is_disjoint_from(shell2, tol):
            return [self]
        dict_face_intersections1, dict_face_intersections2 = self.intersecting_faces_combinations(shell2, tol)
        intersecting_faces_1, non_intersecting_faces1 = self._separate_intersecting_and_non_intersecting_faces(
            dict_face_intersections1)
        intersecting_faces_2, non_intersecting_faces2 = self._separate_intersecting_and_non_intersecting_faces(
            dict_face_intersections2)
        non_intersecting_faces1 = self.validate_non_intersecting_faces(shell2, non_intersecting_faces1)
        non_intersecting_faces2 = shell2.validate_non_intersecting_faces(self, non_intersecting_faces2, True)
        faces = non_intersecting_faces1 + non_intersecting_faces2
        new_valid_faces = self.subtraction_faces(shell2, intersecting_faces_1, dict_face_intersections1, False)
        new_valid_faces += shell2.subtraction_faces(self, intersecting_faces_2, dict_face_intersections2, True)
        faces += new_valid_faces
        faces = self.validate_set_operations_faces(faces)
        new_shell = ClosedShell3D(faces)
        return [new_shell]

    def validate_intersection_operation(self, shell2):
        """
        Verifies if two shells are valid for union or subtractions operations.

        Its Verifies if they are disjointed or if one is totally inside the other.
        If it returns an empty list, it means the two shells are valid to continue the
        operation.
        """
        if self.is_inside_shell(shell2):
            return [self]
        if shell2.is_inside_shell(self):
            return [shell2]
        return []

    def intersection(self, shell2, tol=1e-8):
        """
        Given two ClosedShell3D, it returns the new object resulting from the intersection of the two.

        """
        if self.is_disjoint_from(shell2, tol):
            return []
        validate_set_operation = self.validate_intersection_operation(shell2)
        if validate_set_operation:
            return validate_set_operation
        dict_face_intersections1, dict_face_intersections2 = self.intersecting_faces_combinations(shell2, tol)
        intersecting_faces_1, non_intersecting_faces1 = self._separate_intersecting_and_non_intersecting_faces(
            dict_face_intersections1)
        intersecting_faces_2, non_intersecting_faces2 = self._separate_intersecting_and_non_intersecting_faces(
            dict_face_intersections2)
        non_intersecting_faces1 = self.validate_non_intersecting_faces(shell2, non_intersecting_faces1, True)
        non_intersecting_faces2 = shell2.validate_non_intersecting_faces(self, non_intersecting_faces2, True)
        faces = non_intersecting_faces1 + non_intersecting_faces2
        if len(intersecting_faces_1) + len(intersecting_faces_2) == 0:
            return []
        faces += self.intersection_faces(shell2, intersecting_faces_1, dict_face_intersections1)
        faces += shell2.intersection_faces(self, intersecting_faces_2, dict_face_intersections2)
        faces = self.validate_set_operations_faces(faces)
        new_shell = ClosedShell3D(faces)
        return [new_shell]

    def eliminate_not_valid_closedshell_faces(self):
        """
        Eliminate not valid closed shell faces resulted from boolean operations.

        """
        nodes_with_2degrees = [node for node, degree in list(self.vertices_graph.degree()) if degree <= 2]
        for node in nodes_with_2degrees:
            neighbors = nx.neighbors(self.vertices_graph, node)
            for neighbor_node in neighbors:
                for face in self.faces:
                    if self.vertices_graph.edges[(node, neighbor_node)]['edge'] in face.outer_contour3d.primitives:
                        self.faces.remove(face)
                        break
        self._faces_graph = None


class OpenTriangleShell3D(OpenShell3D):
    """
    A 3D open shell composed of multiple triangle faces.

    This class represents a 3D open shell, which is a collection of connected
    triangle faces with no volume. It is a subclass of the `OpenShell3D` class
    and inherits all of its attributes and methods.

    :param faces: The triangle faces of the shell.
    :type faces: List[`Triangle3D`]
    :param color: The color of the shell.
    :type color: Tuple[float, float, float]
    :param alpha: The transparency of the shell, should be a value in the range (0, 1).
    :type alpha: float
    :param name: The name of the shell.
    :type name: str
    """

    def __init__(
        self,
        faces: List[volmdlr.faces.Triangle3D],
        color: Tuple[float, float, float] = None,
        alpha: float = 1.0,
        reference_path: str = volmdlr.PATH_ROOT,
        name: str = "",
    ):
        OpenShell3D.__init__(self, faces=faces, color=color, alpha=alpha, reference_path=reference_path, name=name)

    def get_bounding_box(self) -> volmdlr.core.BoundingBox:
        """Gets the Shell bounding box."""
        vertices = np.array(
            [(face.points[i].x, face.points[i].y, face.points[i].z) for face in self.faces for i in range(3)]
        )
        bbox_min, bbox_max = np.min(vertices, axis=0), np.max(vertices, axis=0)

        return volmdlr.core.BoundingBox(bbox_min[0], bbox_max[0], bbox_min[1], bbox_max[1], bbox_min[2], bbox_max[2])

    def to_mesh_data(self, round_vertices: bool, n_decimals: int = 9) -> Tuple[NDArray[float], NDArray[int]]:
        """
        Convert the TriangleShell3D to mesh data: vertices and faces described as index of vertices.

        :param round_vertices: Allows to choose to round vertices coordinates or not.
            Rounding vertices coordinates allows to prevent numerical imprecision, which allows vertex sharing between
            adjacent triangles.
        :type round_vertices: bool
        :param n_decimals: int
        :type n_decimals: float

        :return: The vertices and faces composing the mesh data.
        :rtype: Tuple[NDArray[float], NDArray[int]]
        """
        # Flatten and round the vertices array
        vertices = np.array(
            [(face.points[i].x, face.points[i].y, face.points[i].z) for face in self.faces for i in range(3)]
        )

        if round_vertices:
            vertices = np.round(vertices, n_decimals)  # rounding to prevent numerical imprecision

        # Get unique vertices and their indices
        vertices, unique_indices = np.unique(vertices, axis=0, return_inverse=True)

        # Create the triangle indices array using NumPy indexing
        flattened_indices = unique_indices.reshape(-1, 3)
        faces = flattened_indices[: len(self.faces)]

        return vertices, faces

    @classmethod
    def from_mesh_data(cls, vertices: Iterable[Iterable[float]], faces: Iterable[Iterable[int]], name: str = ""):
        """
        Create a TriangleShell3D from mesh data: vertices and faces described as index of vertices.

        :param vertices: The vertices of the mesh.
        :type vertices: Iterable[Iterable[float]]
        :param faces: The faces of the mesh, using vertices indexes.
        :type faces: Iterable[Iterable[int]]
        :param name: A name for the TriangleShell3D, optional.
        :type name: str

        :return: The created TriangleShell3D.
        :rtype: TriangleShell3D
        """
        triangles = []

        points = [volmdlr.Point3D(px, py, pz) for px, py, pz in vertices]

        for i1, i2, i3 in faces:
            try:
                triangles.append(volmdlr.faces.Triangle3D(points[i1], points[i2], points[i3]))
            except ZeroDivisionError:
                pass
        return cls(triangles, name=name)

    def decimate(
        self,
        target_count: int,
        update_rate: int = 5,
        aggressiveness: float = 7.0,
        max_iterations: int = 100,
        verbose: bool = False,
        lossless: bool = False,
        threshold_lossless: float = 1e-3,
        alpha: float = 1e-9,
        k: int = 3,
        preserve_border: bool = True,
    ):
        """
        Decimate the triangle shell, and return it.

        Note: threshold = alpha * pow(iteration + k, aggressiveness)

        :param target_count: Target number of triangles. Not used if `lossless` is True.
        :type target_count: int
        :param update_rate: Number of iterations between each update. If `lossless` flag is set to True, rate is 1.
        :type update_rate: int
        :param aggressiveness: Parameter controlling the growth rate of the threshold at each iteration when `lossless`
            is False.
        :type aggressiveness: float
        :param max_iterations: Maximal number of iterations.
        :type max_iterations: int
        :param verbose: Control verbosity.
        :type verbose: bool
        :param lossless: Use the lossless simplification method.
        :type lossless: bool
        :param threshold_lossless: Maximal error after which a vertex is not deleted. Only for `lossless` method.
        :type threshold_lossless: float
        :param alpha: Parameter for controlling the threshold growth.
        :type alpha: float
        :param k: Parameter for controlling the threshold growth.
        :type k: int
        :param preserve_border: Flag for preserving vertices on open border.
        :type preserve_border: bool

        :return: The decimated triangle shell.
        :rtype: OpenTriangleShell3D
        """
        # pylint: disable=too-many-arguments

        vertices, triangles = self.to_mesh_data(round_vertices=True, n_decimals=9)

        simplifier = pyfqmr.Simplify()
        simplifier.setMesh(vertices, triangles)
        simplifier.simplify_mesh(
            target_count=target_count,
            update_rate=update_rate,
            aggressiveness=aggressiveness,
            max_iterations=max_iterations,
            verbose=verbose,
            lossless=lossless,
            threshold_lossless=threshold_lossless,
            alpha=alpha,
            K=k,
            preserve_border=preserve_border,
        )

        vertices, faces, _ = simplifier.getMesh()

        return self.__class__.from_mesh_data(vertices, faces)

    def to_trimesh(self):
        """Creates a Trimesh from a TriangleShell3D."""
        return Trimesh(*self.to_mesh_data(round_vertices=True))

    @classmethod
    def from_trimesh(cls, trimesh, name: str = ""):
        """Creates a TriangleShell3D from Trimesh."""
        return cls.from_mesh_data(trimesh.vertices, trimesh.faces, name=name)

    def triangulation(self):
        """Triangulation of an Open Triangle Shell 3D."""
        points = []
        triangles = []
        for i, triangle in enumerate(self.faces):
            points.append(np.array(triangle.point1))
            points.append(np.array(triangle.point2))
            points.append(np.array(triangle.point3))
            triangles.append((3 * i, 3 * i + 1, 3 * i + 2))
        vertices = np.array(points, dtype=np.float64)
        return display.Mesh3D(vertices, np.array(triangles, dtype=np.int32))

    def to_dict(self, *args, **kwargs):
        """Overload of 'to_dict' for performance."""
        dict_ = self.base_dict()

        # not rounding to make sure to retrieve the exact same object with 'dict_to_object'
        vertices, faces = self.to_mesh_data(round_vertices=False)

        dict_.update({"vertices": vertices.tolist(), "faces": faces.tolist(), "alpha": self.alpha,
                      "color": self.color, "reference_path": self.reference_path})
        return dict_

    @classmethod
    def dict_to_object(cls, dict_: JsonSerializable, **kwargs) -> "OpenTriangleShell3D":
        """Overload of 'dict_to_object' for performance."""
        vertices = dict_["vertices"]
        faces = dict_["faces"]
        name = dict_["name"]

        triangle_shell = cls.from_mesh_data(vertices, faces, name)
        triangle_shell.alpha = dict_["alpha"]
        triangle_shell.color = dict_["color"]
        triangle_shell.reference_path = dict_.get("reference_path", volmdlr.PATH_ROOT)
        return triangle_shell

    def to_display_triangle_shell(self) -> "DisplayTriangleShell3D":
        """
        Create a DisplayTriangleShell3D from the current TriangleShell3D.

        :return: The created DisplayTriangleShell3D.
        :rtype: DisplayTriangleShell3D
        """
        return DisplayTriangleShell3D.from_triangle_shell(self)


class ClosedTriangleShell3D(OpenTriangleShell3D, ClosedShell3D):
    """
    A 3D closed shell composed of multiple triangle faces.

    This class represents a 3D closed shell, which is a collection of connected
    triangle faces with a volume. It is a subclass of both the `ClosedShell3D`
    and `OpenTriangleShell3D` classes and inherits all of their attributes and
    methods.

    :param faces: The triangle faces of the shell.
    :type faces: List[`Triangle3D`]
    :param color: The color of the shell.
    :type color: Tuple[float, float, float]
    :param alpha: The transparency of the shell, should be a value in the range (0, 1).
    :type alpha: float
    :param name: The name of the shell.
    :type name: str
    """

    def __init__(
        self,
        faces: List[volmdlr.faces.Triangle3D],
        color: Tuple[float, float, float] = None,
        alpha: float = 1.0,
        reference_path: str = volmdlr.PATH_ROOT,
        name: str = "",
    ):
        OpenTriangleShell3D.__init__(self, faces=faces, color=color, alpha=alpha, name=name)
        ClosedShell3D.__init__(self, faces=faces, color=color, alpha=alpha, reference_path=reference_path, name=name)

    def are_normals_pointing_outwards(self):
        """Verifies if all face's normal are pointing outwards the closed shell."""
        return not any(self.point_inside(face.middle() + face.normal() * 1e-4) for face in self.faces)

    def are_normals_pointing_inwards(self):
        """Verifies if all face's normal are pointing inwards the closed shell."""
        return not any(not self.point_inside(face.middle() + face.normal() * 1e-4) for face in self.faces)

    def turn_normals_outwards(self):
        """
        Turns the normals of the closed shells faces always outwards.

        :return: A new ClosedTriangleShell3D object having all faces normals pointing outwards.
        """
        new_faces = []
        for face in self.faces:
            if self.point_inside(face.middle() + face.normal() * 1e-5):
                new_faces.append(volmdlr.faces.Triangle3D(*face.points[::-1]))
            else:
                new_faces.append(face)
        return ClosedTriangleShell3D(new_faces)

    def turn_normals_inwards(self):
        """
        Turns the normals of the closed shells faces always inwards.

        :return: A new ClosedTriangleShell3D object having all faces normals pointing inwards.
        """
        new_faces = []
        for face in self.faces:
            if not self.point_inside(face.middle() + face.normal() * 1e-5):
                new_faces.append(volmdlr.faces.Triangle3D(*face.points[::-1]))
            else:
                new_faces.append(face)
        return ClosedTriangleShell3D(new_faces)


class DisplayTriangleShell3D(Shell3D):
    """
    A Triangle Shell 3D optimized for display and saving purpose.

    This shell has the particularity to not instantiate the Triangle3D objects, to reduce memory usage and improve
    performance.
    """

    def __init__(self, positions: NDArray[float], indices: NDArray[int],
                 reference_path: str = volmdlr.PATH_ROOT, name: str = ""):
        """
        Instantiate the DisplayTriangleShell3D.

        :param positions: A 3D numpy array of float representing the positions of the vertices of the triangles.
        :param indices: A 3D numpy array of int representing the indices of the vertices representing the triangles.
        :param name: A name for the DisplayTriangleShell3D, optional.
        """
        warnings.warn(
            "'volmdlr.shells.DisplayTriangleShell3D' class is deprecated. Use 'volmdlr.display.Mesh3D' instead",
            DeprecationWarning
        )

        self.positions = positions
        self.indices = indices

        # Avoid saving the faces for memory and performance
        Shell3D.__init__(self, faces=[], reference_path=reference_path, name=name)

    @classmethod
    def from_triangle_shell(
        cls, triangle_shell: Union["OpenTriangleShell3D", "ClosedTriangleShell3D"]
    ) -> "DisplayTriangleShell3D":
        """
        Instantiate a DisplayTriangleShell3D from an OpenTriangleShell3D or a ClosedTriangleShell3D.

        :param triangle_shell: The triangle shell to create the DisplayTriangleShell3D from.
        :type triangle_shell: OpenTriangleShell3D | ClosedTriangleShell3D

        :return: The created DisplayTriangleShell3D.
        :rtype: DisplayTriangleShell3D
        """
        positions, indices = triangle_shell.to_mesh_data(round_vertices=True, n_decimals=6)
        name = triangle_shell.name

        display_triangle_shell = cls(positions, indices, name)

        display_triangle_shell.alpha = triangle_shell.alpha
        display_triangle_shell.color = triangle_shell.color

        return display_triangle_shell

    def get_bounding_box(self) -> volmdlr.core.BoundingBox:
        """Gets the Shell bounding box."""
        bbox_min, bbox_max = np.min(self.positions, axis=0), np.max(self.positions, axis=0)

        return volmdlr.core.BoundingBox(bbox_min[0], bbox_max[0], bbox_min[1], bbox_max[1], bbox_min[2], bbox_max[2])

    def babylon_meshes(self, merge_meshes=True):
        """Overload of 'babylon_meshes' for performance."""

        babylon_mesh = {"positions": self.positions.flatten().tolist(), "indices": self.indices.flatten().tolist()}
        babylon_mesh.update(self.babylon_param())

        return [babylon_mesh]

    def to_dict(self, *args, **kwargs):
        """Overload of 'to_dict' for performance."""
        dict_ = self.base_dict()

        dict_["positions"] = self.positions.tolist()
        dict_["indices"] = self.indices.tolist()
        dict_["alpha"] = self.alpha
        dict_["color"] = self.color

        return dict_

    @classmethod
    def dict_to_object(cls, dict_: JsonSerializable, **kwargs) -> 'DisplayTriangleShell3D':
        """Overload of 'dict_to_object' for performance."""
        positions = np.array(dict_["positions"])
        indices = np.array(dict_["indices"])
        name = dict_["name"]

        display_triangle_shell = cls(positions, indices, name)

        display_triangle_shell.alpha = dict_["alpha"]
        display_triangle_shell.color = dict_["color"]
        return display_triangle_shell

    def concatenate(self, other: "DisplayTriangleShell3D") -> "DisplayTriangleShell3D":
        """
        Concatenates two DisplayTriangleShell3D instances into a single instance.

        This method merges the positions and indices of both shells. If the same vertex exists in both shells,
        it is only included once in the merged shell to optimize memory usage. It also ensures that each face is
        represented uniquely by sorting the vertices of each triangle.

        :param other: Another DisplayTriangleShell3D instance to concatenate with this instance.
        :return: A new DisplayTriangleShell3D instance representing the concatenated shells.
        """
        if len(self.positions) == 0 or len(self.indices) == 0:
            return other
        if len(other.positions) == 0 or len(other.indices) == 0:
            return self

        # Merge and remove duplicate vertices
        merged_positions = np.vstack((self.positions, other.positions))
        unique_positions, indices_map = np.unique(merged_positions, axis=0, return_inverse=True)

        # Adjust indices to account for duplicates and offset from concatenation
        self_indices_adjusted = self.indices
        other_indices_adjusted = other.indices + len(self.positions)

        # Re-map indices to unique vertices
        all_indices = np.vstack((self_indices_adjusted, other_indices_adjusted))
        final_indices = indices_map[all_indices]

        # Use np.unique to find unique subarrays
        _, unique_indices = np.unique(np.sort(final_indices, axis=1), axis=0, return_index=True)

        # Get the unique subarrays
        merged_indices = final_indices[unique_indices]

        # Create a new DisplayTriangleShell3D with merged data
        return DisplayTriangleShell3D(
            positions=unique_positions, indices=merged_indices, name=self.name + "+" + other.name
        )

    def __add__(self, other: "DisplayTriangleShell3D") -> "DisplayTriangleShell3D":
        """
        Overloads the + operator to concatenate two DisplayTriangleShell3D instances.

        :param other: Another DisplayTriangleShell3D instance to concatenate with this instance.
        :type other: DisplayTriangleShell3D

        :return: A new DisplayTriangleShell3D instance representing the concatenated shells.
        :rtype: DisplayTriangleShell3D
        """
        return self.concatenate(other)

    def __hash__(self):
        return hash(
            (
                self.__class__.__name__,
                (tuple(self.indices[0]), tuple(self.indices[-1]), len(self.indices)),
                (tuple(self.positions[0]), tuple(self.positions[-1]), len(self.positions)),
            )
        )

    def __eq__(self, other):
        return hash(self) == hash(other)

    def _data_hash(self):
        return hash(
            (
                self.__class__.__name__,
                (tuple(self.indices[0]), tuple(self.indices[-1]), len(self.indices)),
                (tuple(self.positions[0]), tuple(self.positions[-1]), len(self.positions)),
            )
        )

    def _data_eq(self, other_object):
        if other_object.__class__.__name__ != self.__class__.__name__:
            return False
        return self._data_hash() == other_object._data_hash()<|MERGE_RESOLUTION|>--- conflicted
+++ resolved
@@ -1250,28 +1250,17 @@
         and as the values the resulting primitive from the two intersecting faces.
         It is done, so it is not needed to calculate the same intersecting primitive twice.
         """
-        debug_face = DessiaObject.from_json('/Users/wirajandasilva/Downloads/test_buggy_face_200224.json')
         face_combinations1 = {face: [] for face in self.faces}
         face_combinations2 = {face: [] for face in shell2.faces}
         for i, face1 in enumerate(self.faces):
-            # if isinstance(face1, volmdlr.faces.ToroidalFace3D):
-            #     print(True)
-            if face1 == debug_face:
-                print(True)
             for j, face2 in enumerate(shell2.faces):
                 if face1.surface3d.is_coincident(face2.surface3d, abs_tol=tol):
                     contours1, contours2 = face1.get_coincident_face_intersections(face2)
                     face_combinations1[face1].extend(contours1)
                     face_combinations2[face2].extend(contours2)
-                # if i == 79 and j == 31:
-                if i == 116 and j == 8:
-                    print(True)
-                print('(i, j): ', (i, j))
                 face_intersections = face1.face_intersections(face2, tol)
                 face_combinations1[face1].extend(face_intersections)
                 face_combinations2[face2].extend(face_intersections)
-                # if face_intersections:
-                #     face_combinations[(face1, face2)] = face_intersections
         return face_combinations1, face_combinations2
 
     @staticmethod
@@ -1348,13 +1337,8 @@
         :param list_coincident_faces: list of coincident faces.
         :return: list of new faces for union of two closed shell3.
         """
-        # debug_face = DessiaObject.from_json('/Users/wirajandasilva/Downloads/test_bspline_inters_boolops_bug.json')
         faces = []
         for face in intersecting_faces:
-            # if face == debug_face:
-            #     print(True)
-            if isinstance(face, volmdlr.faces.ToroidalFace3D):
-                print(True)
             new_faces = face.set_operations_new_faces(dict_faces_intersections)
             faces = self.set_operations_valid_exterior_faces(new_faces, faces, list_coincident_faces, shell2)
         return faces
@@ -1509,11 +1493,7 @@
         for point in points:
             point3d = face.surface3d.point2d_to_3d(point)
             if face.point_belongs(point3d):
-<<<<<<< HEAD
-                normal_at_point = face.get_normal_at_point(point3d)
-=======
                 normal_at_point = face.normal_at_point(point3d)
->>>>>>> 0503b8ba
                 normal1 = point3d - 0.00001 * normal_at_point
                 normal2 = point3d + 0.00001 * normal_at_point
                 if (self.point_inside(normal1) and
@@ -1539,8 +1519,6 @@
         if new_face not in valid_faces:
             inside_shell2 = shell2.point_inside(new_face.random_point_inside())
             face_on_shell2 = shell2.face_on_shell(new_face)
-            # if not inside_shell2 and not face_on_shell2:
-            #     return False
             if not inside_shell2 or face_on_shell2:
                 if list_coincident_faces and any(new_face.surface3d.is_coincident(face.surface3d)
                                                  for faces in list_coincident_faces for face in faces):
