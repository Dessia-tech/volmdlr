--- conflicted
+++ resolved
@@ -590,12 +590,6 @@
             except Exception:
                 warnings.warn(f"Could not triangulate {face.__class__.__name__} with index {i} in the shell "
                               f"{self.name} faces. Probabaly because topology error in contour2d.")
-<<<<<<< HEAD
-                continue
-            if not face_mesh:
-                face.save_to_file("face_triangulation_none.json")
-            meshes.append(face_mesh)
-=======
                 print(traceback.format_exc())
                 continue
             if face_mesh:
@@ -603,7 +597,6 @@
             else:
                 warnings.warn(f"Could not triangulate {face.__class__.__name__} with index {i} in the shell "
                               f"{self.name} faces. Probabaly because topology error in contour2d.")
->>>>>>> 7b505615
         return display.DisplayMesh3D.merge_meshes(meshes)
 
     def babylon_meshes(self, merge_meshes=True):
