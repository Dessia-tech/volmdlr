"""volmdlr shells module."""
import random
import traceback
import warnings
from itertools import chain
from typing import List, Tuple

import matplotlib.pyplot as plt
import networkx as nx
import numpy as npy
from trimesh import Trimesh

from dessia_common.core import DessiaObject
import volmdlr.bspline_compiled
import volmdlr.core_compiled
import volmdlr.core
from volmdlr import display, edges, wires, surfaces, curves
import volmdlr.faces
import volmdlr.geometry
from volmdlr.core import point_in_list, edge_in_list, get_edge_index_in_list, get_point_index_in_list


def union_list_of_shells(list_shells):
    """
    Perform union operations with all shells from a list, until all groups of adjacent shells are merged.

    :param list_shells: A list of shells
    :return: A list of merged shells
    """
    shells = []
    union_shells = [list_shells.pop(0)]
    len_previous_shells_list = len(list_shells)
    while True:
        if not list_shells and union_shells:
            list_shells = union_shells[:]
            len_previous_shells_list = len(list_shells)
            union_shells = [list_shells.pop(0)]

        for i, union_shell in enumerate(union_shells[:]):
            for j, octant_box in enumerate(list_shells[:]):
                union = union_shell.union(octant_box)
                if len(union) != 2:
                    union_shells.pop(i)
                    union[0].merge_faces()
                    union_shells.insert(0, union[0])
                    list_shells.pop(j)
                    break
                if len(list_shells) != len_previous_shells_list - 1:
                    union_shells.insert(0, union[1])
                    list_shells.remove(octant_box)
                    break
            else:
                shells.append(union_shell)
                union_shells.pop(i)
                if not union_shells and list_shells:
                    union_shells = [list_shells.pop(0)]
                break
            break
        if not union_shells:
            break
    return shells


class OpenShell3D(volmdlr.core.CompositePrimitive3D):
    """
    A 3D open shell composed of multiple faces.

    This class represents a 3D open shell, which is a collection of connected
    faces with no volume. It is a subclass of the `CompositePrimitive3D` class
    and inherits all of its attributes and methods.


    :param faces: The faces of the shell.
    :type faces: List[`Face3D`]
    :param color: The color of the shell.
    :type color: Tuple[float, float, float]
    :param alpha: The transparency of the shell, should be a value in the interval (0, 1).
    :type alpha: float
    :param name: The name of the shell.
    :type name: str
    :param bounding_box: The bounding box of the shell.
    :type bounding_box: :class:`volmdlr.core.BoundingBox`
    """
    _standalone_in_db = True
    _non_serializable_attributes = ['primitives']
    _non_data_eq_attributes = ['name', 'color', 'alpha', 'bounding_box', 'primitives']
    _non_data_hash_attributes = []
    STEP_FUNCTION = 'OPEN_SHELL'

    def __init__(self, faces: List[volmdlr.faces.Face3D],
                 color: Tuple[float, float, float] = None,
                 alpha: float = 1.,
                 name: str = '',
                 bounding_box: volmdlr.core.BoundingBox = None):

        self.faces = faces
        if not color:
            self.color = volmdlr.core.DEFAULT_COLOR
        else:
            self.color = color
        self.alpha = alpha
        self._bbox = None
        if bounding_box:
            self._bbox = bounding_box

        self._faces_graph = None
        self._vertices_graph = None
        self._vertices_points = None

        volmdlr.core.CompositePrimitive3D.__init__(self,
                                                   primitives=faces, color=color, alpha=alpha,
                                                   name=name)

    def _data_hash(self):
        return len(self.faces)  # sum(face._data_hash() for face in self.faces)

    def _data_eq(self, other_object):
        if other_object.__class__.__name__ != self.__class__.__name__:
            return False
        for face1, face2 in zip(self.faces, other_object.faces):
            if not face1._data_eq(face2):
                return False

        return True

    @property
    def vertices_points(self):
        """Gets the shell's vertices points. """
        if self._vertices_points is None:
            vertices_points = []
            for face in self.faces:
                for contour in [face.outer_contour3d] + face.inner_contours3d:
                    for edge in contour.primitives:
                        if not volmdlr.core.point_in_list(edge.start, vertices_points):
                            vertices_points.append(edge.start)
                        if not volmdlr.core.point_in_list(edge.end, vertices_points):
                            vertices_points.append(edge.end)
            self._vertices_points = vertices_points
        return self._vertices_points

    @property
    def vertices_graph(self):
        """
        Gets the shells faces graph using networkx.

        :return: return a networkx graph for a shell faces' vertices.
        """
        if not self._faces_graph:
            vertices_graph = nx.Graph()
            for face in self.faces:
                for edge in face.outer_contour3d.primitives:
                    edge_start_index = volmdlr.core.get_point_index_in_list(edge.start, self.vertices_points)
                    edge_end_index = volmdlr.core.get_point_index_in_list(edge.end, self.vertices_points)
                    vertices_graph.add_edge(edge_start_index, edge_end_index, edge=edge)
            self._vertices_graph = vertices_graph
        return self._vertices_graph

    def faces_graph(self):
        """
        Gets the shells faces graph using networkx.

        :return: return a networkx graph for a shell faces.
        """
        if not self._faces_graph:
            graph = nx.Graph()
            vertice_faces = {}
            face_vertices = {}
            vertice_edges = {}
            face_edges = {}
            for face_index, face in enumerate(self.faces):
                outer_contour = face.outer_contour3d
                for edge in outer_contour.primitives:
                    start_index = volmdlr.core.get_point_index_in_list(edge.start, self.vertices_points)
                    vertice_faces.setdefault(start_index, set()).add(face_index)
                    vertice_edges.setdefault(start_index, set()).add(edge)
                    face_edges.setdefault(face_index, set()).add(edge)
                    face_vertices.setdefault(face_index, set()).add(start_index)
            for i, face_i in enumerate(self.faces):
                face_i_edges = face_edges[i]
                face_i_vertices = face_vertices[i]
                for vertice in face_i_vertices:
                    connected_faces = vertice_faces[vertice]
                    connected_faces.discard(i)
                    for j in connected_faces:
                        face_j_edges = face_edges[j]
                        edges_j_set = face_j_edges.intersection(vertice_edges[vertice])
                        for edge_i in face_i_edges:
                            for edge_j in edges_j_set:
                                if edge_i.get_shared_section(edge_j):
                                    graph.add_edge(i, j)

            self._faces_graph = graph
        return self._faces_graph

    def to_dict(self, *args, **kwargs):
        """
        Serializes a 3-dimensional open shell into a dictionary.

        This method does not use pointers for faces as it has no sense
        to have duplicate faces.

        :return: A serialized version of the OpenShell3D
        :rtype: dict

        .. see also::
            How `serialization and de-serialization`_ works in dessia_common

        .. _serialization and deserialization:
        https://documentation.dessia.tech/dessia_common/customizing.html#overloading-the-dict-to-object-method

        """
        dict_ = DessiaObject.base_dict(self)
        dict_.update({'color': self.color,
                      'alpha': self.alpha,
                      'faces': [f.to_dict(use_pointers=False) for f in self.faces]})
        if self._bbox:
            dict_['bounding_box'] = self._bbox.to_dict()

        return dict_

    @classmethod
    def from_step(cls, arguments, object_dict, **kwargs):
        """
        Converts a step primitive to a Open Shell 3D.

        :param arguments: The arguments of the step primitive.
        :type arguments: list
        :param object_dict: The dictionary containing all the step primitives
            that have already been instantiated.
        :type object_dict: dict
        :return: The corresponding OpenShell3D object.
        :rtype: :class:`volmdlr.faces.OpenShell3D`
        """
        # Quick fix:
        # ----------------------------------
        name = arguments[0][1:-1]
        if isinstance(arguments[-1], int):
            product = object_dict[arguments[-1]]
            name = product[1:-1]
        # ----------------------------------
        faces = [object_dict[int(face[1:])] for face in arguments[1] if object_dict[int(face[1:])]]
        return cls(faces, name=name)

    def to_step(self, current_id):
        """
        Creates step file entities from volmdlr objects.
        """
        step_content = ''
        face_ids = []
        for face in self.faces:
            if isinstance(face, (volmdlr.faces.Face3D, surfaces.Surface3D)):
                face_content, face_sub_ids = face.to_step(current_id)
            else:
                face_content, face_sub_ids = face.to_step(current_id)
                face_sub_ids = [face_sub_ids]
            step_content += face_content
            face_ids.extend(face_sub_ids)
            current_id = max(face_sub_ids) + 1

        shell_id = current_id
        step_content += f"#{current_id} = {self.STEP_FUNCTION}('{self.name}'," \
                        f"({volmdlr.core.step_ids_to_str(face_ids)}));\n"
        manifold_id = shell_id + 1
        step_content += f"#{manifold_id} = SHELL_BASED_SURFACE_MODEL('{self.name}',(#{shell_id}));\n"

        frame_content, frame_id = volmdlr.OXYZ.to_step(manifold_id + 1)
        step_content += frame_content
        brep_id = frame_id + 1
        step_content += f"#{brep_id} = MANIFOLD_SURFACE_SHAPE_REPRESENTATION('',(#{frame_id},#{manifold_id}),#7);\n"

        return step_content, brep_id

    def to_step_face_ids(self, current_id):
        """
        Creates step file entities from volmdlr objects.
        """
        step_content = ''
        face_ids = []
        for face in self.faces:
            if isinstance(face, volmdlr.faces.Face3D):
                face_content, face_sub_ids = face.to_step(current_id)
            else:
                face_content, face_sub_ids = face.to_step(current_id)
                face_sub_ids = [face_sub_ids]
            step_content += face_content
            face_ids.extend(face_sub_ids)
            current_id = max(face_sub_ids) + 1

        shell_id = current_id
        step_content += f"#{current_id} = {self.STEP_FUNCTION}('{self.name}'," \
                        f"({volmdlr.core.step_ids_to_str(face_ids)}));\n"
        manifold_id = shell_id + 1
        step_content += f"#{manifold_id} = SHELL_BASED_SURFACE_MODEL('{self.name}',(#{shell_id}));\n"

        frame_content, frame_id = volmdlr.OXYZ.to_step(manifold_id + 1)
        step_content += frame_content
        brep_id = frame_id + 1
        step_content += f"#{brep_id} = MANIFOLD_SURFACE_SHAPE_REPRESENTATION('',(#{frame_id},#{manifold_id}),#7);\n"

        return step_content, brep_id, face_ids

    def rotation(self, center: volmdlr.Point3D, axis: volmdlr.Vector3D,
                 angle: float):
        """
        Open Shell 3D / Closed Shell 3D rotation.

        :param center: rotation center.
        :param axis: rotation axis.
        :param angle: angle rotation.
        :return: a new rotated OpenShell3D.
        """
        new_faces = [face.rotation(center, axis, angle) for face
                     in self.faces]
        return self.__class__(new_faces, color=self.color, alpha=self.alpha, name=self.name)

    def rotation_inplace(self, center: volmdlr.Point3D, axis: volmdlr.Vector3D,
                         angle: float):
        """
        Shell 3D rotation. Object is updated in-place.

        :param center: rotation center
        :param axis: rotation axis
        :param angle: rotation angle
        """
        warnings.warn("'inplace' methods are deprecated. Use a not in-place method instead.", DeprecationWarning)

        for face in self.faces:
            face.rotation_inplace(center, axis, angle)
        new_bounding_box = self.get_bounding_box()
        self.bounding_box = new_bounding_box

    def translation(self, offset: volmdlr.Vector3D):
        """
        Shell3D translation.

        :param offset: translation vector.
        :return: A new translated Open Shell 3D.
        """
        new_faces = [face.translation(offset) for face in
                     self.faces]
        return self.__class__(new_faces, color=self.color, alpha=self.alpha,
                              name=self.name)

    def translation_inplace(self, offset: volmdlr.Vector3D):
        """
        Open Shell 3D translation. Object is updated in-place.

        :param offset: Translation vector.
        :type offset: `volmdlr.Vector3D`.
        :return: Translate the Open Shell 3D in place.
        :rtype: None.
        """
        warnings.warn("'inplace' methods are deprecated. Use a not in-place method instead.", DeprecationWarning)

        for face in self.faces:
            face.translation_inplace(offset)
        new_bounding_box = self.get_bounding_box()
        self.bounding_box = new_bounding_box

    def frame_mapping(self, frame: volmdlr.Frame3D, side: str):
        """
        Changes frame_mapping and return a new OpenShell3D.

        side = 'old' or 'new'.
        """
        new_faces = [face.frame_mapping(frame, side) for face in
                     self.faces]
        return self.__class__(new_faces, name=self.name)

    def frame_mapping_inplace(self, frame: volmdlr.Frame3D, side: str):
        """
        Changes frame_mapping and the object is updated in-place.

        side = 'old' or 'new'.
        """
        warnings.warn("'inplace' methods are deprecated. Use a not in-place method instead.", DeprecationWarning)

        for face in self.faces:
            face.frame_mapping_inplace(frame, side)
        new_bounding_box = self.get_bounding_box()
        self.bounding_box = new_bounding_box

    def copy(self, deep=True, memo=None):
        """
        Copy of Shell3D.

        :return: return a copy a shell 3D.
        """
        new_faces = [face.copy(deep=deep, memo=memo) for face in self.faces]
        return self.__class__(new_faces, color=self.color, alpha=self.alpha,
                              name=self.name)

    def union(self, shell2):
        """
        Combine two shells faces.

        :return: a new OpenShell3D with the combined faces.
        """
        new_faces = self.faces + shell2.faces
        new_name = self.name + ' union ' + shell2.name
        new_color = self.color
        return self.__class__(new_faces, name=new_name, color=new_color)

    def volume(self):
        """
        Does not consider holes.

        """
        volume = 0
        for face in self.faces:
            display3d = face.triangulation()
            for triangle_index in display3d.triangles:
                point1 = display3d.points[triangle_index[0]]
                point2 = display3d.points[triangle_index[1]]
                point3 = display3d.points[triangle_index[2]]

                v321 = point3[0] * point2[1] * point1[2]
                v231 = point2[0] * point3[1] * point1[2]
                v312 = point3[0] * point1[1] * point2[2]
                v132 = point1[0] * point3[1] * point2[2]
                v213 = point2[0] * point1[1] * point3[2]
                v123 = point1[0] * point2[1] * point3[2]
                volume_tetraedre = 1 / 6 * (-v321 + v231 + v312 - v132 - v213 + v123)

                volume += volume_tetraedre

        return abs(volume)

    @property
    def bounding_box(self):
        """
        Returns the boundary box.

        """
        if not self._bbox:
            self._bbox = self.get_bounding_box()
        return self._bbox

    @bounding_box.setter
    def bounding_box(self, new_bounding_box):
        self._bbox = new_bounding_box

    def get_bounding_box(self):
        """Gets the Shell bounding box."""
        bounding_boxes = []
        for face in self.faces:
            if face.outer_contour3d.primitives:
                bounding_boxes.append(face.bounding_box)
        return volmdlr.core.BoundingBox.from_bounding_boxes(bounding_boxes)

    def cut_by_plane(self, plane_3d: surfaces.Plane3D):
        """
        Cut Shell3D by plane 3d.

        :param plane_3d: plane 3d o cut shell.
        :return: return a list of faces containing the shell's sections at the plane 3d given.
        """
        frame_block = self.bounding_box.to_frame()
        frame_block.u = 1.1 * frame_block.u
        frame_block.v = 1.1 * frame_block.v
        frame_block.w = 1.1 * frame_block.w
        block = volmdlr.primitives3d.Block(frame_block,
                                           color=(0.1, 0.2, 0.2),
                                           alpha=0.6)
        face_3d = block.cut_by_orthogonal_plane(plane_3d)
        intersection_primitives = []
        for face in self.faces:
            intersection_wires = face.face_intersections(face_3d)
            if intersection_wires:
                for intersection_wire in intersection_wires:
                    intersection_primitives.extend(intersection_wire.primitives)
        contours3d = wires.Contour3D.contours_from_edges(
            intersection_primitives[:])
        if not contours3d:
            return []
        contours2d = [contour.to_2d(plane_3d.frame.origin,
                                    plane_3d.frame.u,
                                    plane_3d.frame.v) for contour in contours3d]
        resulting_faces = []
        for contour2d in contours2d:
            if contour2d.area() > 1e-7:
                surface2d = surfaces.Surface2D(contour2d, [])
                resulting_faces.append(volmdlr.faces.PlaneFace3D(plane_3d, surface2d))
        return resulting_faces

    def linesegment_intersections(self, linesegment3d: edges.LineSegment3D) \
            -> List[Tuple[volmdlr.faces.Face3D, List[volmdlr.Point3D]]]:
        """
        Gets the intersections of a Shell3D with a Line Segment 3D.

        :param linesegment3d: other line segment.
        :return: List of tuples (face, intersections).
        """
        # intersections = []
        for face in self.faces:
            face_intersections = face.linesegment_intersections(linesegment3d)
            if face_intersections:
                yield face, face_intersections
        # return intersections

    def line_intersections(self,
                           line3d: curves.Line3D) \
            -> List[Tuple[volmdlr.faces.Face3D, List[volmdlr.Point3D]]]:
        """
        Gets the intersections of a Shell3D with a Line Segment 3D.

        :param line3d: other line segment.
        :return: List of tuples (face, intersections).
        """
        intersections = []
        for face in self.faces:
            face_intersections = face.line_intersections(line3d)
            if face_intersections:
                intersections.append((face, face_intersections))
        return intersections

    def minimum_distance_points(self, shell2):
        """
        Returns a Measure object if the distance is not zero, otherwise returns None.

        """
        shell2_inter = self.is_intersecting_with(shell2)
        if shell2_inter is not None and shell2_inter != 1:
            return None

        # distance_min, point1_min, point2_min = self.faces[0].distance_to_face(shell2.faces[0], return_points=True)
        distance_min, point1_min, point2_min = self.faces[0].minimum_distance(
            shell2.faces[0], return_points=True)
        for face1 in self.faces:
            bbox1 = face1.bounding_box
            for face2 in shell2.faces:
                bbox2 = face2.bounding_box
                bbox_distance = bbox1.distance_to_bbox(bbox2)

                if bbox_distance < distance_min:
                    # distance, point1, point2 = face1.distance_to_face(face2, return_points=True)
                    distance, point1, point2 = face1.minimum_distance(face2,
                                                                      return_points=True)
                    if distance == 0:
                        return None
                    if distance < distance_min:
                        distance_min, point1_min, point2_min = distance, point1, point2

        return point1_min, point2_min

    def distance_to_shell(self, other_shell: 'OpenShell3D'):
        """
        Gets the distance between two shells.

        :param other_shell: other shell.
        :return: return distance between faces.
        """
        min_dist = self.minimum_distance_points(other_shell)
        if min_dist is not None:
            point1, point2 = min_dist
            return point1.point_distance(point2)
        return 0

    def minimum_distance_point(self,
                               point: volmdlr.Point3D) -> volmdlr.Point3D:
        """
        Computes the distance of a point to a Shell3D, whether it is inside or outside the Shell3D.

        """
        distance_min, point1_min = self.faces[0].distance_to_point(point,
                                                                   return_other_point=True)
        for face in self.faces[1:]:
            bbox_distance = self.bounding_box.distance_to_point(point)
            if bbox_distance < distance_min:
                distance, point1 = face.distance_to_point(point,
                                                          return_other_point=True)
                if distance < distance_min:
                    distance_min, point1_min = distance, point1

        return point1_min

    def intersection_internal_aabb_volume(self, shell2: 'OpenShell3D',
                                          resolution: float):
        """
        Aabb made of the intersection points and the points of self internal to shell2.
        """
        intersections_points = []
        for face1 in self.faces:
            for face2 in shell2.faces:
                intersection_points = face1.face_intersections(face2)
                if intersection_points:
                    intersection_points = [
                        intersection_points[0].primitives[0].start,
                        intersection_points[0].primitives[0].end]
                    intersections_points.extend(intersection_points)

        shell1_points_inside_shell2 = []
        for face in self.faces:
            for point in face.outer_contour3d.discretization_points(angle_resolution=resolution):
                if shell2.point_belongs(point):
                    shell1_points_inside_shell2.append(point)

        if len(intersections_points + shell1_points_inside_shell2) == 0:
            return 0
        bbox = volmdlr.core.BoundingBox.from_points(
            intersections_points + shell1_points_inside_shell2)
        return bbox.volume()

    def intersection_external_aabb_volume(self, shell2: 'OpenShell3D',
                                          resolution: float):
        """
        Aabb made of the intersection points and the points of self external to shell2.
        """
        intersections_points = []
        for face1 in self.faces:
            for face2 in shell2.faces:
                intersection_points = face1.face_intersections(face2)
                if intersection_points:
                    intersection_points = [
                        intersection_points[0].primitives[0].start,
                        intersection_points[0].primitives[0].end]
                    intersections_points.extend(intersection_points)

        shell1_points_outside_shell2 = []
        for face in self.faces:
            for point in face.outer_contour3d.discretization_points(
                    angle_resolution=resolution):
                if not shell2.point_belongs(point):
                    shell1_points_outside_shell2.append(point)

        if len(intersections_points + shell1_points_outside_shell2) == 0:
            return 0
        bbox = volmdlr.core.BoundingBox.from_points(
            intersections_points + shell1_points_outside_shell2)
        return bbox.volume()

    def face_on_shell(self, face):
        """
        Verifies if a face lies on the shell's surface.

        """
        for face_ in self.faces:
            if face_.face_inside(face):
                return True
        return False

    def point_on_shell(self, point: volmdlr.Point3D):
        """
        Verify if a point is on the shell (on one of the shell's faces).

        :param point: point to be verified.
        :return: return True or False.
        """
        for face in self.faces:
            if face.point_belongs(point):
                return True
        return False

    def triangulation(self):
        """
        Triangulation of a Shell3D.

        """
        meshes = []
        for i, face in enumerate(self.faces):
            try:
                face_mesh = face.triangulation()

            except Exception:
                face_mesh = None
                warnings.warn(f"Could not triangulate {face.__class__.__name__} with index {i} in the shell "
                              f"{self.name} faces. Probabaly because topology error in contour2d.")
                print(traceback.format_exc())
                continue
            if face_mesh:
                meshes.append(face_mesh)
        return display.DisplayMesh3D.merge_meshes(meshes)

    def babylon_meshes(self, merge_meshes=True):
        """
        Returns the babylonjs mesh.
        """
        if merge_meshes:
            return super().babylon_meshes()
        babylon_meshes = []
        for face in self.faces:
            face_babylon_meshes = face.babylon_meshes()
            if not face_babylon_meshes:
                continue
            if face_babylon_meshes[0]['positions']:
                babylon_meshes.extend(face.babylon_meshes())
        babylon_mesh = {'primitives_meshes': babylon_meshes}
        babylon_mesh.update(self.babylon_param())
        return [babylon_mesh]

    def plot(self, ax=None, color: str = 'k', alpha: float = 1.0):
        """
        Plot a Shell 3D using Matplotlib.

        """
        if ax is None:
            ax = plt.figure().add_subplot(111, projection='3d')

        for face in self.faces:
            face.plot(ax=ax, color=color, alpha=alpha)

        return ax

    def project_coincident_faces_of(self, shell):
        """
        Divides self's faces based on coincident shell's faces.

        """

        list_faces = []
        initial_faces = self.faces[:]

        for face1 in initial_faces:
            list_faces.extend(face1.project_faces(shell.faces))

        return self.__class__(list_faces)

    def get_geo_lines(self, update_data,
                      point_mesh_size: float = None):
        """
        Gets the lines that define an OpenShell3D geometry in a .geo file.

        :param update_data: Data used for VolumeModel defined with different shells
        :type update_data: dict
        :param point_mesh_size: The mesh size at a specific point, defaults to None
        :type point_mesh_size: float, optional
        :return: A list of lines that describe the geometry & the updated data
        :rtype: Tuple(List[str], dict)
        """

        primitives = []
        points = []

        for face in self.faces:
            for _, contour in enumerate(list(chain(*[[face.outer_contour3d], face.inner_contours3d]))):
                for point_contour in contour.get_geo_points():
                    if not point_in_list(point_contour, points):
                        points.append(point_contour)

                if isinstance(contour, curves.Circle2D):
                    pass
                else:
                    for _, primitive in enumerate(contour.primitives):
                        if (not edge_in_list(primitive, primitives)
                                and not edge_in_list(primitive.reverse(), primitives)):
                            primitives.append(primitive)

        indices_check = len(primitives) * [None]

        point_account = update_data['point_account']
        line_account, line_loop_account = update_data['line_account'] + 1, update_data['line_loop_account']
        lines, line_surface, lines_tags = [], [], []

        points = list(points)
        for p_index, point in enumerate(points):
            lines.append(point.get_geo_lines(tag=p_index + point_account + 1,
                                             point_mesh_size=point_mesh_size))

        for f_index, face in enumerate(self.faces):
            line_surface = []
            for _, contour in enumerate(list(chain(*[[face.outer_contour3d], face.inner_contours3d]))):
                lines_tags = []
                if isinstance(contour, curves.Circle2D):
                    pass
                else:
                    for _, primitive in enumerate(contour.primitives):
                        index = get_edge_index_in_list(primitive, primitives)

                        if primitives[index].is_close(primitive):

                            if isinstance(primitive, volmdlr.edges.BSplineCurve3D):
                                discretization_points = primitive.discretization_points()

                                start_point_tag = get_point_index_in_list(discretization_points[0], points) + 1
                                end_point_tag = get_point_index_in_list(discretization_points[1], points) + 1

                                primitive_linesegments = volmdlr.edges.LineSegment3D(
                                    discretization_points[0], discretization_points[1])
                                lines.append(primitive_linesegments.get_geo_lines(tag=line_account,
                                                                                  start_point_tag=start_point_tag
                                                                                  + point_account,
                                                                                  end_point_tag=end_point_tag
                                                                                  + point_account))

                            if isinstance(primitive, volmdlr.edges.LineSegment):

                                start_point_tag = get_point_index_in_list(primitive.start, points) + 1
                                end_point_tag = get_point_index_in_list(primitive.end, points) + 1

                                lines.append(primitive.get_geo_lines(tag=line_account,
                                                                     start_point_tag=start_point_tag + point_account,
                                                                     end_point_tag=end_point_tag + point_account))
                            elif isinstance(primitive, volmdlr.edges.ArcMixin):

                                start_point_tag = get_point_index_in_list(primitive.start, points) + 1
                                center_point_tag = get_point_index_in_list(primitive.circle.center, points) + 1
                                end_point_tag = get_point_index_in_list(primitive.end, points) + 1

                                lines.append(primitive.get_geo_lines(tag=line_account,
                                                                     start_point_tag=start_point_tag + point_account,
                                                                     center_point_tag=center_point_tag + point_account,
                                                                     end_point_tag=end_point_tag + point_account))

                            lines_tags.append(line_account)
                            indices_check[index] = line_account
                            line_account += 1

                        if primitives[index].is_close(primitive.reverse()):

                            lines_tags.append(-indices_check[index])

                    lines.append(contour.get_geo_lines(line_loop_account + 1, lines_tags))

                    line_surface.append(line_loop_account + 1)
                    line_loop_account += 1
                    lines_tags = []

            lines.append(face.get_geo_lines((f_index + 1 + update_data['surface_account']),
                                            line_surface))

            line_surface = []

        lines.append('Surface Loop(' + str(1 + update_data['surface_loop_account']) + ') = {'
                     + str(list(range(update_data['surface_account'] + 1,
                                      update_data['surface_account'] +
                                      len(self.faces) + 1)))[1:-1] + '};')

        update_data['point_account'] += len(points)
        update_data['line_account'] += line_account - 1
        update_data['line_loop_account'] += line_loop_account
        update_data['surface_account'] += len(self.faces)
        update_data['surface_loop_account'] += 1

        return lines, update_data

    def get_mesh_lines_with_transfinite_curves(self, min_points, size):
        """Gets Shells' mesh lines with transfinite curves."""
        lines = []
        for face in self.faces:
            lines.extend(face.surface2d.get_mesh_lines_with_transfinite_curves(
                [[face.outer_contour3d], face.inner_contours3d], min_points, size))
        return lines

<<<<<<< HEAD
    @classmethod
    def from_faces(cls, faces):
        """
        Defines a List of separated OpenShell3D from a list of faces, based on the faces graph.
        """

        graph = cls(faces).faces_graph()
        components = [graph.subgraph(c).copy() for c in nx.connected_components(graph)]

        shells_list = []
        for _,graph_i in enumerate(components,start=1):
            faces_list = []
            for n_index in graph_i.nodes:
                faces_list.append(faces[n_index])

            shells_list.append(cls(faces_list))

        return shells_list
=======
    def is_disjoint_from(self, shell2, tol=1e-8):
        """
        Verifies and returns a Boolean if two shells are disjointed or not.

        """
        disjoint = True
        if self.bounding_box.is_intersecting(shell2.bounding_box, tol):
            return False
        return disjoint

    def is_face_intersecting(self, face: volmdlr.faces.Face3D):
        """Verifies if face is intersecting shell somehow."""
        if not self.bounding_box.is_intersecting(face.bounding_box):
            return False
        for i_face in self.faces:
            if i_face.face_intersections(face):
                return True
        return False

    def is_intersecting_with(self, shell2):
        """Verifies if two closed shells are intersecting somehow."""
        if self.is_disjoint_from(shell2):
            return False
        for face2 in shell2.faces:
            if self.is_face_intersecting(face2):
                return True
        return False
>>>>>>> 5d5eae2e


class ClosedShell3D(OpenShell3D):
    """
    A 3D closed shell composed of multiple faces.

    This class represents a 3D closed shell, which is a collection of connected
    faces with a volume. It is a subclass of the `OpenShell3D` class and
    inherits all of its attributes and methods. In addition, it has a method
    to check whether a face is inside the shell.

    :param faces: The faces of the shell.
    :type faces: List[`Face3D`]
    :param color: The color of the shell.
    :type color: Tuple[float, float, float]
    :param alpha: The transparency of the shell, should be a value in the range (0, 1).
    :type alpha: float
    :param name: The name of the shell.
    :type name: str
    """

    STEP_FUNCTION = 'CLOSED_SHELL'

    def is_face_inside(self, face: volmdlr.faces.Face3D):
        """
        Verifies if a face is inside the closed shell 3D.

        :param face: other face.
        :return: returns True if face is inside, and False otherwise
        """
        if not face.bounding_box.is_inside_bbox(self.bounding_box):
            return False
        points = []
        if face.area() > 1e-8:
            points.append(face.random_point_inside())

        for prim in face.outer_contour3d.primitives:
            points.extend([prim.middle_point(), prim.end])
        for point in points:
            point_inside_shell = self.point_belongs(point)
            if not point_inside_shell:
                return False
        return True

    def get_ray_casting_line_segment(self, point3d):
        """Gets the best ray for performing ray casting algorithm."""
        boxes_size = [self.bounding_box.size[0] / 2, self.bounding_box.size[1] / 2, self.bounding_box.size[2] / 2]
        xyz = [volmdlr.Vector3D(boxes_size[0], 0, 0), volmdlr.Vector3D(0, boxes_size[1], 0),
               volmdlr.Vector3D(0, 0, boxes_size[2])]
        points = sorted(self.bounding_box.get_points_inside_bbox(2, 2, 2), key=point3d.point_distance)
        bbox_outside_points = []
        for vector in xyz:
            for direction in [1, -1]:
                bbox_outside_point = points[0] + direction * vector
                if not self.bounding_box.point_belongs(bbox_outside_point):
                    bbox_outside_points.append(bbox_outside_point)
        bbox_outside_points = sorted(bbox_outside_points, key=point3d.point_distance)
        vec1 = bbox_outside_points[0] - point3d
        vec1 = vec1.to_vector()
        vec2 = bbox_outside_points[1] - point3d
        vec2 = vec2.to_vector()
        vec3 = bbox_outside_points[2] - point3d
        vec3 = vec3.to_vector()
        rays = [edges.LineSegment3D(
                point3d, point3d + 2 * vec1 + random.random() * vec2 + random.random() * vec3) for _ in range(10)]
        return rays

    def point_belongs(self, point3d: volmdlr.Point3D, **kwargs):
        """
        Ray Casting algorithm.

        Returns True if the point is inside the Shell, False otherwise
        """
        bbox = self.bounding_box

        if not bbox.point_belongs(point3d):
            return False
        rays = self.get_ray_casting_line_segment(point3d)

        count = 0
        for ray in rays:
            count = 0
            intersections = []
            for _, point_inters in self.linesegment_intersections(ray):
                if point_inters[0].is_close(point3d):
                    return True
                for inter in point_inters:
                    if volmdlr.core.point_in_list(inter, intersections):
                        break
                    intersections.append(inter)
                    count += 1
                else:
                    continue
                break
            else:
                break
            continue
        is_inside = True
        if count % 2 == 0:
            is_inside = False
        return is_inside

    def is_inside_shell(self, shell2):
        """
        Returns True if all the points of self are inside shell2 and no face are intersecting.

        This method is not exact.
        """
        bbox1 = self.bounding_box
        bbox2 = shell2.bounding_box
        if not bbox1.is_inside_bbox(bbox2):
            return False
        for face in self.faces:
            if not shell2.is_face_inside(face):
                return False
        return True

    def intersecting_faces_combinations(self, shell2, tol=1e-8):
        """
        Gets intersecting faces combinations.

        :param shell2: ClosedShell3D
        :param tol: Corresponds to the tolerance to consider two faces as intersecting faces

        :return: returns a dictionary containing as keys the combination of intersecting faces
        and as the values the resulting primitive from the two intersecting faces.
        It is done so it is not needed to calculate the same intersecting primitive twice.
        """
        face_combinations = {}
        for face1 in self.faces:
            for face2 in shell2.faces:
                face_intersections = face1.face_intersections(face2, tol)
                if face_intersections:
                    face_combinations[(face1, face2)] = face_intersections
        return face_combinations

    @staticmethod
    def get_intersecting_faces(dict_intersecting_combinations):
        """
        Gets intersecting faces.

        :param dict_intersecting_combinations: dictionary containing as keys the combination of intersecting faces
        and as the values the resulting primitive from the two intersecting faces

        returns two lists. One for the intersecting faces in shell1 and the other for the shell2
        """
        intersecting_faces_shell1 = []
        intersecting_faces_shell2 = []
        for face in list(dict_intersecting_combinations.keys()):
            if face[0] not in intersecting_faces_shell1:
                intersecting_faces_shell1.append(face[0])
            if face[1] not in intersecting_faces_shell2:
                intersecting_faces_shell2.append(face[1])
        return intersecting_faces_shell1, intersecting_faces_shell2

    def get_non_intersecting_faces(self, shell2, intersecting_faces, intersection_method=False):
        """
        Gets lists of faces that never intersect with any of the shell2's faces.

        :param shell2: ClosedShell3D.
        :param intersecting_faces:
        :param intersection_method: determines if running for intersection operation.
        returns a list of all the faces that never intersect any
        face of the other shell.
        """
        non_intersecting_faces = [face for face in self.faces if face not in intersecting_faces]
        valid_non_intercting_faces = []
        for face in non_intersecting_faces:
            if shell2.face_on_shell(face):
                continue
            if intersection_method:
                if shell2.is_face_inside(face):
                    valid_non_intercting_faces.append(face)
            elif not shell2.is_face_inside(face):
                valid_non_intercting_faces.append(face)
        return valid_non_intercting_faces

    def get_coincident_faces(self, shell2):
        """
        Finds all pairs of faces that are coincident faces, that is, faces lying on the same plane.

        returns a List of tuples with the face pairs.
        """
        list_coincident_faces = []
        for face1 in self.faces:
            for face2 in shell2.faces:
                if isinstance(face1, face2.__class__) and face1.surface3d.is_coincident(face2.surface3d):
                    contour1 = face1.outer_contour3d.to_2d(
                        face1.surface3d.frame.origin,
                        face1.surface3d.frame.u,
                        face1.surface3d.frame.v)
                    contour2 = face2.outer_contour3d.to_2d(
                        face1.surface3d.frame.origin,
                        face1.surface3d.frame.u,
                        face1.surface3d.frame.v)
                    if contour1.bounding_rectangle.b_rectangle_intersection(contour2.bounding_rectangle):
                        list_coincident_faces.append((face1, face2))

        return list_coincident_faces


    def two_shells_intersecting_contour(self, shell2, dict_intersecting_combinations=None):
        """
        Computes intersecting_contour between two shells.

        :param shell2: ClosedShell3D
        :type shell2: :class:`volmdlr.faces.ClosedShell3D`.
        :param dict_intersecting_combinations: dictionary containing as keys
            the combination of intersecting faces and as the values the
            resulting primitive from the two intersecting faces
        :returns: intersecting contour for two intersecting shells
        """
        if dict_intersecting_combinations is None:
            dict_intersecting_combinations = self.intersecting_faces_combinations(shell2)
        intersecting_wires = list(dict_intersecting_combinations.values())
        intersecting_contour = \
            wires.Contour3D([wire.primitives[0] for
                             wires_ in intersecting_wires for wire in wires_])
        return intersecting_contour

    def reference_shell(self, shell2, face):
        """Reference shell used during bool operations, to help decide if a new divided face should be saved or not."""
        if face in shell2.faces:
            reference_shell = self
        else:
            reference_shell = shell2
        return reference_shell

    def set_operations_valid_exterior_faces(self, new_faces: List[volmdlr.faces.Face3D],
                                            valid_faces: List[volmdlr.faces.Face3D],
                                            list_coincident_faces: List[volmdlr.faces.Face3D],
                                            shell2, reference_shell):
        """
        Select the valid faces from the new faces created during Boolean operations.

        :param new_faces: list of new divided faces.
        :param valid_faces: list of already validated faces.
        :param list_coincident_faces: if of coincident faces.
        :param shell2: shell2, used in the Boolean operation.
        :param reference_shell: reference shell, to help decide if a new divided face should be saved or not.
        :return:
        """
        for new_face in new_faces:
            if self.set_operations_exterior_face(new_face, valid_faces, reference_shell,
                                                 list_coincident_faces, shell2):
                valid_faces.append(new_face)
        return valid_faces

    def union_faces(self, shell2, intersecting_faces, intersecting_combinations, list_coincident_faces):
        """
        Gets new faces for union Boolean operation between two closed shell 3d.

        :param shell2: other shell
        :param intersecting_faces: list of all intersecting faces.
        :param intersecting_combinations: Dictionary containing all combination of faces intersection,\
        with corresponding intersections.
        :param list_coincident_faces: list of coincident faces.
        :return: list of new faces for union of two closed shell3.
        """
        faces = []
        for face in intersecting_faces:
            reference_shell = self.reference_shell(shell2, face)
            new_faces = face.set_operations_new_faces(intersecting_combinations)
            faces = self.set_operations_valid_exterior_faces(new_faces, faces, list_coincident_faces,
                                                             shell2, reference_shell)
        if list_coincident_faces:
            faces = self.validate_set_operations_faces(faces)
        return faces

    def get_subtraction_valid_faces(self, new_faces, valid_faces, reference_shell, shell2, keep_interior_faces):
        """
        Gets valid faces for subtraction Boolean operations.

        :param new_faces: list of new divided faces.
        :param valid_faces: list of already validated faces.
        :param reference_shell: reference shell, to help decide if a new divided face should be saved or not.
        :param shell2: other shell.
        :param keep_interior_faces: Boolean to decide to keep interior faces on reference shell or not.
        :return: return a list a valid faces.
        """
        faces = []
        for new_face in new_faces:
            if reference_shell.face_on_shell(new_face):
                if (reference_shell == self and shell2.face_on_shell(new_face)) or (
                        reference_shell == shell2 and self.face_on_shell(new_face)):
                    if self.is_face_between_shells(shell2, new_face):
                        faces.append(new_face)
                continue
            if keep_interior_faces:
                if self.set_operations_interior_face(new_face, valid_faces, reference_shell):
                    faces.append(new_face)
            elif self.set_operations_exterior_face(new_face, faces, reference_shell, [], shell2):
                faces.append(new_face)
        return faces

    @staticmethod
    def validate_set_operations_faces(faces):
        """
        Final validation of new faces created during intersections or subtractions of two closed shells.

        :param faces: new faces.
        :return: valid faces.
        """
        valid_faces = []
        while True:
            if not faces:
                break
            for face in valid_faces:
                if face.face_inside(faces[0]):
                    faces.remove(faces[0])
                    break
            else:
                valid_faces.append(faces[0])
                faces.remove(faces[0])
        return valid_faces

    def subtraction_faces(self, shell2, intersecting_faces, intersecting_combinations):
        """
        Gets new faces for subtraction Boolean operation between two closed shell 3d.

        :param shell2: other shell
        :param intersecting_faces: list of all intersecting faces.
        :param intersecting_combinations: Dictionary containing all combination of faces intersection,\
        with corresponding intersections.
        :return: list of new faces for subtraction of two closed shells 3.
        """
        faces = []
        for face in intersecting_faces:
            keep_interior_faces = False
            if face in shell2.faces:
                keep_interior_faces = True
            reference_shell = self.reference_shell(shell2, face)
            new_faces = face.set_operations_new_faces(intersecting_combinations)
            valid_faces = self.get_subtraction_valid_faces(new_faces, faces, reference_shell,
                                                           shell2, keep_interior_faces)
            faces.extend(valid_faces)

        valid_faces = self.validate_set_operations_faces(faces)

        return valid_faces

    def valid_intersection_faces(self, new_faces, valid_faces, reference_shell, shell2):
        """
        Validate Boolean intersection operation new faces.

        :param new_faces: list of new divided faces.
        :param valid_faces: list of already validated faces.
        :param reference_shell: reference shell, to help decide if a new divided face should be saved or not.
        :param shell2: other shell.
        :return:
        """
        faces = []
        for new_face in new_faces:
            if reference_shell.face_on_shell(new_face):
                if (reference_shell == self and shell2.face_on_shell(new_face)) or (
                        reference_shell == shell2 and self.face_on_shell(new_face)):
                    point3d = new_face.random_point_inside()
                    if new_face.point_belongs(point3d):
                        normal1 = point3d - 0.00001 * new_face.surface3d.frame.w.unit_vector()
                        normal2 = point3d + 0.00001 * new_face.surface3d.frame.w.unit_vector()
                        if (self.point_belongs(normal1) and shell2.point_belongs(normal1)) or \
                                (shell2.point_belongs(normal2) and self.point_belongs(normal2)):
                            faces.append(new_face)
                    continue
            inside_reference_shell = reference_shell.point_belongs(
                new_face.random_point_inside())
            if inside_reference_shell and new_face not in valid_faces:
                faces.append(new_face)

        return faces

    def intersection_faces(self, shell2, intersecting_faces, intersecting_combinations):
        """
        Gets new faces for intersection Boolean operation between two closed shell 3d.

        :param shell2: other shell
        :param intersecting_faces: list of all intersecting faces.
        :param intersecting_combinations: Dictionary containing all combination of faces intersection,\
        with corresponding intersections.
        :return: list of new faces for intersection of two closed shells 3d.
        """
        faces = []
        for face in intersecting_faces:
            reference_shell = self.reference_shell(shell2, face)
            new_faces = face.set_operations_new_faces(intersecting_combinations)
            valid_faces = self.valid_intersection_faces(
                new_faces, faces, reference_shell, shell2)
            faces.extend(valid_faces)

        valid_faces = self.validate_set_operations_faces(faces)
        return valid_faces

    def set_operations_interior_face(self, new_face, faces, reference_shell):
        """
        Verify if new face is inside reference shell for Boolean operations.

        :param new_face: new divided face.
        :param faces: list of already validated faces.
        :param reference_shell: reference shell, to help decide if a new divided face should be saved or not.
        """
        inside_reference_shell = reference_shell.point_belongs(new_face.random_point_inside())
        if inside_reference_shell and new_face not in faces:
            return True
        if self.face_on_shell(new_face):
            return True
        return False

    def is_face_between_shells(self, shell2, face):
        """
        Verify if face is between the two shells.

        :param shell2: other shell
        :param face: face to be verified.
        :return:
        """
        if face.surface2d.inner_contours:
            normal_0 = face.surface2d.outer_contour.primitives[0].normal_vector()
            middle_point_0 = face.surface2d.outer_contour.primitives[0].middle_point()
            point1 = middle_point_0 + 0.0001 * normal_0
            point2 = middle_point_0 - 0.0001 * normal_0
            points = [point1, point2]
        else:
            points = [face.surface2d.outer_contour.random_point_inside()]

        for point in points:
            point3d = face.surface3d.point2d_to_3d(point)
            if face.point_belongs(point3d):
                normal1 = point3d - 0.00001 * face.surface3d.frame.w
                normal2 = point3d + 0.00001 * face.surface3d.frame.w
                if (self.point_belongs(normal1) and
                    shell2.point_belongs(normal2)) or \
                        (shell2.point_belongs(normal1) and
                         self.point_belongs(normal2)):
                    return True
        return False

    def set_operations_exterior_face(self, new_face, valid_faces, reference_shell,
                                     list_coincident_faces, shell2):
        """
        Selects exterior faces during bool operations, like union or subtraction.

        :param new_face: divided faces.
        :param valid_faces: list of already validated faces.
        :param reference_shell: reference shell, to help decide if a new divided face should be saved or not.
        :param shell2: other shell.
        :param list_coincident_faces: list of coincident faces.
        :return:
        """
        if new_face.area() < 1e-8:
            return False
        if new_face not in valid_faces:
            inside_reference_shell = reference_shell.point_belongs(new_face.random_point_inside())
            face_on_reference_shell = reference_shell.face_on_shell(new_face)
            if not inside_reference_shell or face_on_reference_shell:
                if list_coincident_faces:
                    if self.is_face_between_shells(shell2, new_face):
                        return False
                return True
        return False

    def validate_set_operation(self, shell2, tol):
        """
        Verifies if two shells are valid for union or subtractions operations.

        Its Verifies if they are disjointed or if one is totally inside the other.

        If it returns an empty list, it means the two shells are valid to continue the
        operation.
        """
        if self.is_disjoint_from(shell2, tol):
            return [self, shell2]
        if self.is_inside_shell(shell2):
            return [shell2]
        if shell2.is_inside_shell(self):
            return [self]
        return []

    def union(self, shell2: 'ClosedShell3D', tol: float = 1e-8):
        """
        Given Two closed shells, it returns a new united ClosedShell3D object.

        """
        validate_set_operation = self.validate_set_operation(shell2, tol)
        if validate_set_operation:
            return validate_set_operation
        list_coincident_faces = self.get_coincident_faces(shell2)
        intersecting_combinations = self.intersecting_faces_combinations(shell2, tol)
        intersecting_faces1, intersecting_faces2 = self.get_intersecting_faces(intersecting_combinations)
        intersecting_faces = intersecting_faces1 + intersecting_faces2
        faces = self.get_non_intersecting_faces(shell2, intersecting_faces)
        faces += shell2.get_non_intersecting_faces(self, intersecting_faces)
        if len(faces) == len(self.faces + shell2.faces) and not intersecting_faces:
            return [self, shell2]
        new_valid_faces = self.union_faces(shell2, intersecting_faces,
                                           intersecting_combinations, list_coincident_faces)
        faces += new_valid_faces
        new_shell = ClosedShell3D(faces)
        return [new_shell]

    @staticmethod
    def get_faces_to_be_merged(union_faces):
        """Gets faces that are adjacent, and sharing the same surface, so they can be merged."""
        coincident_planes_faces = []
        for i, face1 in enumerate(union_faces):
            for j, face2 in enumerate(union_faces):
                if j != i and face1.surface3d.is_coincident(face2.surface3d):
                    if face1 not in coincident_planes_faces:
                        coincident_planes_faces.append(face1)
                    coincident_planes_faces.append(face2)
            if coincident_planes_faces:
                break
        return coincident_planes_faces

    @staticmethod
    def clean_faces(union_faces, list_new_faces):
        list_remove_faces = []
        if union_faces:
            for face1 in union_faces:
                for face2 in list_new_faces:
                    if face1.face_inside(face2):
                        list_remove_faces.append(face2)
                    elif face2.face_inside(face1):
                        list_remove_faces.append(face1)
        list_new_faces += union_faces
        for face in list_remove_faces:
            list_new_faces.remove(face)
        return list_new_faces

    def merge_faces(self):
        """
        Merges all shells' adjacent faces into one.

        """
        union_faces = self.faces
        finished = False
        list_new_faces = []
        count = 0
        while not finished:
            valid_coicident_faces = ClosedShell3D.get_faces_to_be_merged(union_faces)
            list_valid_coincident_faces = valid_coicident_faces[:]
            if valid_coicident_faces:
                list_new_faces += volmdlr.faces.PlaneFace3D.merge_faces(valid_coicident_faces)
            for face in list_valid_coincident_faces:
                union_faces.remove(face)
            count += 1
            if count >= len(self.faces) and not list_valid_coincident_faces:
                finished = True

        list_new_faces = self.clean_faces(union_faces, list_new_faces)

        self.faces = list_new_faces

    def subtract(self, shell2, tol=1e-8):
        """
        Given Two closed shells, it returns a new subtracted OpenShell3D.

        """
        validate_set_operation = self.validate_set_operation(shell2, tol)
        if validate_set_operation:
            return validate_set_operation

        list_coincident_faces = self.get_coincident_faces(shell2)
        intersecting_combinations = self.intersecting_faces_combinations(shell2, tol)

        if len(intersecting_combinations) == 0:
            return [self, shell2]

        intersecting_faces, _ = self.get_intersecting_faces(
            intersecting_combinations)

        faces = self.get_non_intersecting_faces(shell2, intersecting_faces)
        new_valid_faces = self.union_faces(shell2, intersecting_faces,
                                           intersecting_combinations,
                                           list_coincident_faces
                                           )
        faces += new_valid_faces
        return OpenShell3D.from_faces(faces)

    def subtract_to_closed_shell(self, shell2: OpenShell3D, tol: float = 1e-8):
        """
        Subtracts shell2's volume from self.

        :param shell2: other shell
        :param tol: tolerance
        :return:
        """
        if self.is_disjoint_from(shell2, tol):
            return [self]
        intersecting_combinations = self.intersecting_faces_combinations(shell2, tol)

        intersecting_faces1, intersecting_faces2 = self.get_intersecting_faces(
            intersecting_combinations)
        intersecting_faces = intersecting_faces1 + intersecting_faces2

        faces = self.get_non_intersecting_faces(shell2, intersecting_faces)
        faces += shell2.get_non_intersecting_faces(self, intersecting_faces, intersection_method=True)
        new_valid_faces = self.subtraction_faces(shell2, intersecting_faces, intersecting_combinations)
        faces += new_valid_faces
        # new_shell = ClosedShell3D(faces)
        # new_shell.eliminate_not_valid_closedshell_faces()
        return self.from_faces(faces)

    def validate_intersection_operation(self, shell2):
        """
        Verifies if two shells are valid for union or subtractions operations.

        Its Verifies if they are disjointed or if one is totally inside the other.
        If it returns an empty list, it means the two shells are valid to continue the
        operation.
        """
        if self.is_inside_shell(shell2):
            return [self]
        if shell2.is_inside_shell(self):
            return [shell2]
        return []

    def intersection(self, shell2, tol=1e-8):
        """
        Given two ClosedShell3D, it returns the new object resulting from the intersection of the two.

        """
        if self.is_disjoint_from(shell2, tol):
            return []
        validate_set_operation = self.validate_intersection_operation(shell2)
        if validate_set_operation:
            return validate_set_operation
        intersecting_combinations = self.intersecting_faces_combinations(shell2, tol)

        if not intersecting_combinations:
            return [self, shell2]

        intersecting_faces1, intersecting_faces2 = self.get_intersecting_faces(intersecting_combinations)
        intersecting_faces = intersecting_faces1 + intersecting_faces2
        faces = self.intersection_faces(shell2, intersecting_faces, intersecting_combinations)
        faces += self.get_non_intersecting_faces(shell2, intersecting_faces, intersection_method=True)
        faces += shell2.get_non_intersecting_faces(self, intersecting_faces, intersection_method=True)
        new_shell = ClosedShell3D(faces)
        return [new_shell]

    def eliminate_not_valid_closedshell_faces(self):
        nodes_with_2degrees = [node for node, degree in list(self.vertices_graph.degree()) if degree <= 2]
        for node in nodes_with_2degrees:
            neighbors = nx.neighbors(self.vertices_graph, node)
            for neighbor_node in neighbors:
                for face in self.faces:
                    if self.vertices_graph.edges[(node, neighbor_node)]['edge'] in face.outer_contour3d.primitives:
                        self.faces.remove(face)
                        break
        self._faces_graph = None


class OpenTriangleShell3D(OpenShell3D):
    """
    A 3D open shell composed of multiple triangle faces.

    This class represents a 3D open shell, which is a collection of connected
    triangle faces with no volume. It is a subclass of the `OpenShell3D` class
    and inherits all of its attributes and methods.

    :param faces: The triangle faces of the shell.
    :type faces: List[`Triangle3D`]
    :param color: The color of the shell.
    :type color: Tuple[float, float, float]
    :param alpha: The transparency of the shell, should be a value in the range (0, 1).
    :type alpha: float
    :param name: The name of the shell.
    :type name: str
    """

    def __init__(self, faces: List[volmdlr.faces.Triangle3D],
                 color: Tuple[float, float, float] = None,
                 alpha: float = 1., name: str = ''):
        OpenShell3D.__init__(self, faces=faces, color=color, alpha=alpha, name=name)

    def to_dict(self, *args, **kwargs):
        dict_ = self.base_dict()
        dict_['faces'] = [t.to_dict() for t in self.faces]
        dict_['alpha'] = self.alpha
        dict_['color'] = self.color
        return dict_

    def to_mesh_data(self):
        """To mesh data for Open Triangle Shell."""
        positions = npy.zeros((3 * len(self.faces), 3))
        faces = npy.zeros((len(self.faces), 3))
        for i, triangle_face in enumerate(self.faces):
            i1 = 3 * i
            i2 = i1 + 1
            i3 = i1 + 2
            positions[i1, 0] = triangle_face.points[0].x
            positions[i1, 1] = triangle_face.points[0].y
            positions[i1, 2] = triangle_face.points[0].z
            positions[i2, 0] = triangle_face.points[1].x
            positions[i2, 1] = triangle_face.points[1].y
            positions[i2, 2] = triangle_face.points[1].z
            positions[i3, 0] = triangle_face.points[2].x
            positions[i3, 1] = triangle_face.points[2].y
            positions[i3, 2] = triangle_face.points[2].z

            faces[i, 0] = i1
            faces[i, 1] = i2
            faces[i, 2] = i3

        return positions, faces

    @classmethod
    def from_mesh_data(cls, positions, faces):
        """Creates an Open Triangle Shell 3D from mesh data."""
        triangles = []
        points = [volmdlr.Point3D(px, py, pz) for px, py, pz in positions]
        for i1, i2, i3 in faces:
            triangles.append(volmdlr.faces.Triangle3D(points[i1], points[i2], points[i3]))
        return cls(triangles)

    def to_trimesh(self):
        """Creates a Trimesh from Open Triangle Shell 3D."""
        return Trimesh(*self.to_mesh_data())

    @classmethod
    def from_trimesh(cls, trimesh):
        """Creates an Open Triangle Shell 3D from Trimesh."""
        return cls.from_mesh_data(trimesh.vertices.tolist(), trimesh.faces.tolist())

    def triangulation(self):
        """Triangulation of an Open Triangle Shell 3D."""
        points = []
        triangles = []
        for i, triangle in enumerate(self.faces):
            points.append(display.Node3D.from_point(triangle.point1))
            points.append(display.Node3D.from_point(triangle.point2))
            points.append(display.Node3D.from_point(triangle.point3))
            triangles.append((3 * i, 3 * i + 1, 3 * i + 2))
        return display.DisplayMesh3D(points, triangles)


class ClosedTriangleShell3D(OpenTriangleShell3D, ClosedShell3D):
    """
        A 3D closed shell composed of multiple triangle faces.

    This class represents a 3D closed shell, which is a collection of connected
    triangle faces with a volume. It is a subclass of both the `ClosedShell3D`
    and `OpenTriangleShell3D` classes and inherits all of their attributes and
    methods.

    :param faces: The triangle faces of the shell.
    :type faces: List[`Triangle3D`]
    :param color: The color of the shell.
    :type color: Tuple[float, float, float]
    :param alpha: The transparency of the shell, should be a value in the range (0, 1).
    :type alpha: float
    :param name: The name of the shell.
    :type name: str
    """

    def __init__(self, faces: List[volmdlr.faces.Triangle3D],
                 color: Tuple[float, float, float] = None,
                 alpha: float = 1., name: str = ''):
        OpenTriangleShell3D.__init__(self, faces=faces, color=color, alpha=alpha, name=name)
        ClosedShell3D.__init__(self, faces, color, alpha, name)<|MERGE_RESOLUTION|>--- conflicted
+++ resolved
@@ -841,7 +841,6 @@
                 [[face.outer_contour3d], face.inner_contours3d], min_points, size))
         return lines
 
-<<<<<<< HEAD
     @classmethod
     def from_faces(cls, faces):
         """
@@ -860,7 +859,7 @@
             shells_list.append(cls(faces_list))
 
         return shells_list
-=======
+
     def is_disjoint_from(self, shell2, tol=1e-8):
         """
         Verifies and returns a Boolean if two shells are disjointed or not.
@@ -888,7 +887,6 @@
             if self.is_face_intersecting(face2):
                 return True
         return False
->>>>>>> 5d5eae2e
 
 
 class ClosedShell3D(OpenShell3D):
