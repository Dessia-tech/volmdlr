--- conflicted
+++ resolved
@@ -341,15 +341,9 @@
             face_ids.extend(face_sub_ids)
             current_id = max(face_sub_ids)
         step_content += faces_content
-<<<<<<< HEAD
 
         shell_id = current_id + 1
 
-=======
-
-        shell_id = current_id + 1
-
->>>>>>> b3a5a97c
         step_content += f"#{shell_id} = {self.STEP_FUNCTION}('{self.name}'," \
                         f"({step_ids_to_str(face_ids)}));\n"
         manifold_id = shell_id + 1
