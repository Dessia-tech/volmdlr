--- conflicted
+++ resolved
@@ -887,7 +887,6 @@
                 [[face.outer_contour3d], face.inner_contours3d], min_points, size))
         return lines
 
-<<<<<<< HEAD
     @classmethod
     def from_faces(cls, faces):
         """
@@ -906,7 +905,7 @@
             shells_list.append(cls(faces_list))
 
         return shells_list
-=======
+
     def is_disjoint_from(self, shell2, tol=1e-8):
         """
         Verifies and returns a Boolean if two shells are disjointed or not.
@@ -934,7 +933,6 @@
             if self.is_face_intersecting(face2):
                 return True
         return False
->>>>>>> 23fe2721
 
 
 class ClosedShell3D(OpenShell3D):
