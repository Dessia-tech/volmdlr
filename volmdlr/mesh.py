#!/usr/bin/env python3
# -*- coding: utf-8 -*-
"""
Module containing mesh and relative objects
"""

import math
from itertools import combinations
from typing import List  # TypeVar, Tuple, Dict

import matplotlib.pyplot as plt
import numpy as npy
from dessia_common.core import DessiaObject

# import volmdlr.core_compiled
import volmdlr as vm
import volmdlr.edges as vme
import volmdlr.gmsh_vm
import volmdlr.wires as vmw

# from volmdlr.core_compiled import Matrix33

# from itertools import combinations
# import numpy as npy
# import volmdlr.wires
# import volmdlr.faces
# from volmdlr.core_compiled import Matrix33
# import matplotlib
# import random
# from itertools import product
# from matplotlib.colors import LinearSegmentedColormap

# cdict = {'red':  [(0.0, 0.0, 0.0),
#                    (1.0, 1.0, 1.0)],
#          'green': [(0.0, 0.0, 0.0),
#                    (1.0, 0.0, 0.0)],
#          'blue':  [(0.0, 1.0, 1.0),
#                    (1.0, 0.0, 0.0)]}
# blue_red = LinearSegmentedColormap('BLueRed', cdict)


class FlatElementError(Exception):
    pass

# def find_duplicate_linear_element(linear_elements1, linear_elements2):
#     duplicates = []
#     for linear_element in linear_elements1:
#         if linear_element in linear_elements2 and linear_element not in duplicates:
#             duplicates.append(linear_element)
#     return duplicates


class Node2D(vm.Point2D):
    """ A node is a Point2D with some hash capabilities for perfomance used for Mesh. """

    def __hash__(self):
        return int(1e6 * (self.x + self.y))

    def __eq__(self, other_node: 'Node2D'):
        if other_node.__class__.__name__ not in ['Vector2D', 'Point2D',
                                                 'Node2D']:
            return False
        return math.isclose(self.x, other_node.x, abs_tol=1e-12) \
            and math.isclose(self.y, other_node.y, abs_tol=1e-12)

    @classmethod
    def from_point(cls, point2d):
        """
        Defines a node2d from a point2d.

        :param point2d: A point2d
        :type point2d: vm.Point2D
        :return: A node2d
        :rtype: Node2D
        """

        return cls(point2d.x, point2d.y)


class Node3D(vm.Point3D):
    """ A node is a Point3D with some hash capabilities for perfomance used for Mesh. """

    def __hash__(self):
        return int(1e6 * (self.x + self.y + self.z))

    def __eq__(self, other_node: 'Node3D'):
        if other_node.__class__.__name__ not in ['Vector3D', 'Point3D',
                                                 'Node3D']:
            return False
        return math.isclose(self.x, other_node.x, abs_tol=1e-12) \
            and math.isclose(self.y, other_node.y, abs_tol=1e-12)

    @classmethod
    def from_point(cls, point3d):
        """
        Defines a node3d from a point3d.

        :param point3d: A point3d
        :type point3d: vm.Point3D
        :return: A node3d
        :rtype: Node3D
        """

        return cls(point3d.x, point3d.y, point3d.z)


class LinearElement(vme.LineSegment2D):
    """ A class that defines a linear element. """
<<<<<<< HEAD

=======
>>>>>>> f3d985f5
    _standalone_in_db = False
    _non_serializable_attributes = []
    _non_eq_attributes = ['name']
    _non_hash_attributes = ['name']
    _generic_eq = True

    def __init__(self, start: vm.Point2D, end: vm.Point2D,
                 interior_normal: vm.Vector2D, name: str = ''):
        self.points = [start, end]
        self.interior_normal = interior_normal

        vme.LineSegment2D.__init__(self, start=start, end=end, name=name)

    # def __hash__(self):
    #     return self.start.__hash__() + self.end.__hash__()

    # def __eq__(self, other_linear_element):
    #     if self.__class__ != other_linear_element.__class__:
    #         return False
    #     return (self.start == other_linear_element.start and self.end == other_linear_element.end) \
    #         or (self.start== other_linear_element.end and self.end == other_linear_element.start)

    # def plot(self, ax=None, color='k', width=None, plot_points=False):
    #     if ax is None:
    #         fig, ax = plt.subplots()
    #         ax.set_aspect('equal')
    #     if width is None:
    #         width=1
    #     if plot_points:
    #         ax.plot([self.start.x, self.end.x], [self.start.y, self.end.y], color=color, marker='o', linewidth=width)
    #     else:
    #         ax.plot([self.start.x, self.end.x], [self.start.y, self.end.y], color=color, linewidth=width)
    #     return ax


class TriangularElement(vmw.Triangle):
<<<<<<< HEAD
    """ Abstract class to define a triangular element. """
=======
    """ A class that defines a triangular element. """
>>>>>>> f3d985f5
    _standalone_in_db = False
    _non_serializable_attributes = []
    _non_eq_attributes = ['name']
    _non_hash_attributes = ['name']
    _generic_eq = True

    def __init__(self, points):
        self.points = points
        # self.linear_elements = self._to_linear_elements()
        # self.form_functions = self._form_functions()
        # self.line_segments = self.line_segments()
        self.center = (self.points[0] + self.points[1] + self.points[2]) / 3

        self._line_segments = None

        # self.area = self._area()

        # vmw.Triangle.__init__(self, points)

    def _to_linear_elements(self):
        vec1 = vm.Vector2D(self.points[1].x - self.points[0].x,
                           self.points[1].y - self.points[0].y)
        vec2 = vm.Vector2D(self.points[2].x - self.points[1].x,
                           self.points[2].y - self.points[1].y)
        vec3 = vm.Vector2D(self.points[0].x - self.points[2].x,
                           self.points[0].y - self.points[2].y)
        normal1 = vm.Vector2D(-vec1.y, vec1.x)
        normal2 = vm.Vector2D(-vec2.y, vec2.x)
        normal3 = vm.Vector2D(-vec3.y, vec3.x)
        normal1.normalize()
        normal2.normalize()
        normal3.normalize()
        if normal1.dot(vec2) < 0:
            normal1 = - normal1
        if normal2.dot(vec3) < 0:
            normal2 = - normal2
        if normal3.dot(vec1) < 0:
            normal3 = - normal3
        linear_element_1 = LinearElement(self.points[0], self.points[1],
                                         normal1)
        linear_element_2 = LinearElement(self.points[1], self.points[2],
                                         normal2)
        linear_element_3 = LinearElement(self.points[2], self.points[0],
                                         normal3)
        return [linear_element_1, linear_element_2, linear_element_3]

    def _form_functions(self):
        a_matrix = vm.Matrix33(1, self.points[0].x, self.points[0].y,
                               1, self.points[1].x, self.points[1].y,
                               1, self.points[2].x, self.points[2].y)
        try:
            inv_a = a_matrix.inverse()
        except ValueError as expt:
            # self.plot()
            print('buggy element area', self._area())
            raise FlatElementError('form function bug') from expt
        x_1 = inv_a.vector_multiplication(vm.X3D)
        x_2 = inv_a.vector_multiplication(vm.Y3D)
        x_3 = inv_a.vector_multiplication(vm.Z3D)
        return x_1, x_2, x_3

    # def _quadratic_form_functions(self):
    #     a = [[1, self.points[0][0], self.points[0][1],self.points[0][0]**2,
    #           self.points[0][0]*self.points[0][1],self.points[0][1]**2],
    #           [1, self.points[1][0], self.points[1][1],self.points[1][0]**2,
    #            self.points[1][0]*self.points[1][1],self.points[1][1]**2],
    #           [1, self.points[2][0], self.points[2][1],self.points[2][0]**2,
    #            self.points[2][0]*self.points[2][1],self.points[2][1]**2],
    #           [1, self.points[3][0], self.points[3][1],self.points[3][0]**2,
    #            self.points[3][0]*self.points[3][1],self.points[3][1]**2],
    #           [1, self.points[4][0], self.points[4][1],self.points[4][0]**2,
    #            self.points[4][0]*self.points[4][1],self.points[4][1]**2],
    #           [1, self.points[5][0], self.points[5][1],self.points[5][0]**2,
    #            self.points[5][0]*self.points[5][1],self.points[5][1]**2]]

    #     try :
    #         inv_a = a.inverse()
    #     except ValueError:
    #         self.plot()
    #         print(self._area())
    #         raise FlatElementError('form function bug')
    #     x1 = inv_a.dot([1,0,0,0,0,0])
    #     x2 = inv_a.dot([1,0,0,0,0,0])
    #     x3 = inv_a.dot([1,0,0,0,0,0])
    #     x4=inv_a.dot([1,0,0,0,0,0])

    #     return x1, x2, x3

    def _area(self):
        u_vect = self.points[1] - self.points[0]
        v_vect = self.points[2] - self.points[0]
        return abs(u_vect.cross(v_vect)) / 2

    # def point_belongs(self, point):
    #     polygon = volmdlr.wires.ClosedPolygon2D(self.points)
    #     point_belongs = polygon.point_belongs(point)
    #     return point_belongs

    # def rotation(self, center, angle, copy=True):
    #     if copy:
    #         return TriangularElement([pt.rotation(center, angle, copy=True)
    #                                   for pt in self.points])
    #     else:
    #         for pt in self.points:
    #             pt.Rotation(center, angle, copy=False)

    # def translation(self, offset, copy=True):
    #     if copy:
    #         return TriangularElement([pt.translation(offset, copy=True)
    #                                   for pt in self.points])
    #     else:
    #         for pt in self.points:
    #             pt.translation(offset, copy=False)

    def axial_symmetry(self, line):
        new_points = []
        for point in self.points:
            new_points.append(point.axial_symmetry(line))
        return self.__class__(new_points)

    # def axial_symmetry(self, line, copy=True):
    #     p1, p2 = line.points
    #     symmetric_points = []
    #     for point in self.points:
    #         u = p2 - p1
    #         t = (point-p1).dot(u) / u.norm()**2
    #         projection = p1 + t * u
    #         symmetric_point = volmdlr.Point2D(*(2 * projection - point))
    #         symmetric_points.append(symmetric_point)
    #     if copy:
    #         return TriangularElement(symmetric_points)
    #     else:
    #         for i, point in enumerate(self.points):
    #             point = symmetric_points[i]

    # def triangle_to_polygon(self):
    #     points = self.points
    #     return volmdlr.wires.ClosedPolygon2D(points)


class TriangularElement2D(TriangularElement, vmw.ClosedPolygon2D):
    """ Class to define a 2D triangular element. """
    _standalone_in_db = False
    _non_serializable_attributes = []
    _non_eq_attributes = ['name']
    _non_hash_attributes = ['name']
    _generic_eq = True

    def __init__(self, points, name: str = ''):
        self.points = points
        self.name = name
        self.linear_elements = self._to_linear_elements()
        self.form_functions = self._form_functions()
        # self._line_segments = None

        # self.line_segments = self.get_line_segments()
        self.center = (self.points[0] + self.points[1] + self.points[2]) / 3

        self.area = self._area()
        # vmw.Triangle.__init__(self, points)

    def _to_linear_elements(self):
        vec1 = vm.Vector2D(self.points[1].x - self.points[0].x,
                           self.points[1].y - self.points[0].y)
        vec2 = vm.Vector2D(self.points[2].x - self.points[1].x,
                           self.points[2].y - self.points[1].y)
        vec3 = vm.Vector2D(self.points[0].x - self.points[2].x,
                           self.points[0].y - self.points[2].y)
        normal1 = vm.Vector2D(-vec1.y, vec1.x)
        normal2 = vm.Vector2D(-vec2.y, vec2.x)
        normal3 = vm.Vector2D(-vec3.y, vec3.x)
        normal1.normalize()
        normal2.normalize()
        normal3.normalize()
        if normal1.dot(vec2) < 0:
            normal1 = - normal1
        if normal2.dot(vec3) < 0:
            normal2 = - normal2
        if normal3.dot(vec1) < 0:
            normal3 = - normal3
        linear_element_1 = LinearElement(self.points[0], self.points[1],
                                         normal1)
        linear_element_2 = LinearElement(self.points[1], self.points[2],
                                         normal2)
        linear_element_3 = LinearElement(self.points[2], self.points[0],
                                         normal3)
        return [linear_element_1, linear_element_2, linear_element_3]

    def _form_functions(self):
        a_matrix = vm.Matrix33(1, self.points[0].x, self.points[0].y,
                               1, self.points[1].x, self.points[1].y,
                               1, self.points[2].x, self.points[2].y)
        try:
            inv_a = a_matrix.inverse()
        except ValueError as expt:
            self.plot()
            print('buggy element area', self.area)
            raise FlatElementError('form function bug') from expt
        x_1 = inv_a.vector_multiplication(vm.X3D)
        x_2 = inv_a.vector_multiplication(vm.Y3D)
        x_3 = inv_a.vector_multiplication(vm.Z3D)
        return x_1, x_2, x_3

    # def _quadratic_form_functions(self):
    #     a = [[1, self.points[0][0], self.points[0][1],self.points[0][0]**2,
    #           self.points[0][0]*self.points[0][1],self.points[0][1]**2],
    #           [1, self.points[1][0], self.points[1][1],self.points[1][0]**2,
    #            self.points[1][0]*self.points[1][1],self.points[1][1]**2],
    #           [1, self.points[2][0], self.points[2][1],self.points[2][0]**2,
    #            self.points[2][0]*self.points[2][1],self.points[2][1]**2],
    #           [1, self.points[3][0], self.points[3][1],self.points[3][0]**2,
    #            self.points[3][0]*self.points[3][1],self.points[3][1]**2],
    #           [1, self.points[4][0], self.points[4][1],self.points[4][0]**2,
    #            self.points[4][0]*self.points[4][1],self.points[4][1]**2],
    #           [1, self.points[5][0], self.points[5][1],self.points[5][0]**2,
    #            self.points[5][0]*self.points[5][1],self.points[5][1]**2]]

    #     try :
    #         inv_a = a.inverse()
    #     except ValueError:
    #         self.plot()
    #         print(self._area())
    #         raise FlatElementError('form function bug')
    #     x1 = inv_a.dot([1,0,0,0,0,0])
    #     x2 = inv_a.dot([1,0,0,0,0,0])
    #     x3 = inv_a.dot([1,0,0,0,0,0])
    #     x4=inv_a.dot([1,0,0,0,0,0])

    #     return x1, x2, x3

    def _area(self):
        u_vect = self.points[1] - self.points[0]
        v_vect = self.points[2] - self.points[0]
        return abs(u_vect.cross(v_vect)) / 2

    # def point_belongs(self, point):
    #     polygon = volmdlr.wires.ClosedPolygon2D(self.points)
    #     point_belongs = polygon.point_belongs(point)
    #     return point_belongs

    # def rotation(self, center, angle, copy=True):
    #     if copy:
    #         return TriangularElement([pt.rotation(center, angle, copy=True)
    #                                   for pt in self.points])
    #     else:
    #         for pt in self.points:
    #             pt.Rotation(center, angle, copy=False)

    # def translation(self, offset, copy=True):
    #     if copy:
    #         return TriangularElement([pt.translation(offset, copy=True)
    #                                   for pt in self.points])
    #     else:
    #         for pt in self.points:
    #             pt.translation(offset, copy=False)

    def axial_symmetry(self, line):
        new_points = []
        for point in self.points:
            new_points.append(point.axial_symmetry(line))
        return self.__class__(new_points)

    # def plot(self, ax=None, color='k', width=None,
    #           plot_points=False, fill=False):
    #     if ax is None:
    #         fig, ax = plt.subplots()
    #         ax.set_aspect('equal')

    #     if fill:
    #         x = [p[0] for p in self.points]
    #         y = [p[1] for p in self.points]
    #         plt.fill(x, y, facecolor=color, edgecolor="k")
    #         return ax

    #     for p1, p2 in zip(self.points, self.points[1:]+[self.points[0]]):
    #         if width is None:
    #             width = 1
    #         if plot_points:
    #             ax.plot([p1.x, p2.x], [p1.y, p2.y], color=color,
    #                     marker='o', linewidth=width)
    #         else:
    #             ax.plot([p1.x, p2.x], [p1.y, p2.y], color=color,
    #                     linewidth=width)
    #     return ax

    # def triangle_to_polygon(self):
    #     points = self.points
    #     return volmdlr.wires.ClosedPolygon2D(points)

    def plot(self, ax=None, color='k', width=None,
             plot_points=False, fill=False):
        if ax is None:
            _, ax = plt.subplots()
            ax.set_aspect('equal')

        if fill:
            x = [p[0] for p in self.points]
            y = [p[1] for p in self.points]
            plt.fill(x, y, facecolor=color, edgecolor="k")
            return ax

        for p1, p2 in zip(self.points, self.points[1:] + [self.points[0]]):
            if width is None:
                width = 1
            if plot_points:
                ax.plot([p1.x, p2.x], [p1.y, p2.y], color=color,
                        marker='o', linewidth=width)
            else:
                ax.plot([p1.x, p2.x], [p1.y, p2.y], color=color,
                        linewidth=width)
        return ax


class QuadrilateralElement2D(vmw.ClosedPolygon2D):
    """ Class to define a 2D quadrilateral element. """

    _standalone_in_db = False
    _non_serializable_attributes = []
    _non_eq_attributes = ['name']
    _non_hash_attributes = ['name']
    _generic_eq = True

    def __init__(self, points):
        self.points = points
        # self.linear_elements = self._to_linear_elements()
        # self.form_functions = self._form_functions()
        # self.line_segments = self.line_segments
        self.center = self.center_of_mass()

        self.area = self.area()
        self._line_segments = None
        vmw.ClosedPolygon2D.__init__(self, points)


class TriangularElement3D(TriangularElement, vmw.ClosedPolygon3D):
    """ Class to define a 3D triangular element. """

    _standalone_in_db = False
    _non_serializable_attributes = []
    _non_eq_attributes = ['name']
    _non_hash_attributes = ['name']
    _generic_eq = True

    def __init__(self, points):
        self.points = points
        # self.linear_elements = self._to_linear_elements()
        # self.form_functions = self._form_functions()
        # self.line_segments = self.line_segments
        self.center = (self.points[0] + self.points[1] + self.points[2]) / 3

        # self.area = self._area()
        self._line_segments = None
        TriangularElement.__init__(self, points)

    # def _to_linear_elements(self):
    #     vec1 = vm.Vector2D(self.points[1].x - self.points[0].x,
    #                        self.points[1].y - self.points[0].y)
    #     vec2 = vm.Vector2D(self.points[2].x - self.points[1].x,
    #                        self.points[2].y - self.points[1].y)
    #     vec3 = vm.Vector2D(self.points[0].x - self.points[2].x,
    #                        self.points[0].y - self.points[2].y)
    #     normal1 = vm.Vector2D(-vec1.y, vec1.x)
    #     normal2 = vm.Vector2D(-vec2.y, vec2.x)
    #     normal3 = vm.Vector2D(-vec3.y, vec3.x)
    #     normal1.normalize()
    #     normal2.normalize()
    #     normal3.normalize()
    #     if normal1.dot(vec2) < 0:
    #         normal1 = - normal1
    #     if normal2.dot(vec3) < 0:
    #         normal2 = - normal2
    #     if normal3.dot(vec1) < 0:
    #         normal3 = - normal3
    #     linear_element_1 = LinearElement(self.points[0], self.points[1],
    #                                      normal1)
    #     linear_element_2 = LinearElement(self.points[1], self.points[2],
    #                                      normal2)
    #     linear_element_3 = LinearElement(self.points[2], self.points[0],
    #                                      normal3)
    #     return [linear_element_1, linear_element_2, linear_element_3]

    # def _form_functions(self):
    #     a = vm.Matrix33(1, self.points[0].x, self.points[0].y,
    #                     1, self.points[1].x, self.points[1].y,
    #                     1, self.points[2].x, self.points[2].y)
    #     try:
    #         inv_a = a.inverse()
    #     except ValueError as expt:
    #         self.plot()
    #         print('buggy element area', self.area)
    #         raise FlatElementError('form function bug') from expt
    #     x1 = inv_a.vector_multiplication(vm.X3D)
    #     x2 = inv_a.vector_multiplication(vm.Y3D)
    #     x3 = inv_a.vector_multiplication(vm.Z3D)
    #     return x1, x2, x3

    # def _quadratic_form_functions(self):
    #     a = [[1, self.points[0][0], self.points[0][1],self.points[0][0]**2,
    #           self.points[0][0]*self.points[0][1],self.points[0][1]**2],
    #           [1, self.points[1][0], self.points[1][1],self.points[1][0]**2,
    #            self.points[1][0]*self.points[1][1],self.points[1][1]**2],
    #           [1, self.points[2][0], self.points[2][1],self.points[2][0]**2,
    #            self.points[2][0]*self.points[2][1],self.points[2][1]**2],
    #           [1, self.points[3][0], self.points[3][1],self.points[3][0]**2,
    #            self.points[3][0]*self.points[3][1],self.points[3][1]**2],
    #           [1, self.points[4][0], self.points[4][1],self.points[4][0]**2,
    #            self.points[4][0]*self.points[4][1],self.points[4][1]**2],
    #           [1, self.points[5][0], self.points[5][1],self.points[5][0]**2,
    #            self.points[5][0]*self.points[5][1],self.points[5][1]**2]]

    #     try :
    #         inv_a = a.inverse()
    #     except ValueError:
    #         self.plot()
    #         print(self._area())
    #         raise FlatElementError('form function bug')
    #     x1 = inv_a.dot([1,0,0,0,0,0])
    #     x2 = inv_a.dot([1,0,0,0,0,0])
    #     x3 = inv_a.dot([1,0,0,0,0,0])
    #     x4=inv_a.dot([1,0,0,0,0,0])

    #     return x1, x2, x3

    # def _area(self):
    #     u = self.points[1] - self.points[0]
    #     v = self.points[2] - self.points[0]
    #     return abs(u.cross(v)) / 2

    # def point_belongs(self, point):
    #     polygon = volmdlr.wires.ClosedPolygon2D(self.points)
    #     point_belongs = polygon.point_belongs(point)
    #     return point_belongs

    # def rotation(self, center, angle, copy=True):
    #     if copy:
    #         return TriangularElement([pt.rotation(center, angle, copy=True)
    #                                   for pt in self.points])
    #     else:
    #         for pt in self.points:
    #             pt.Rotation(center, angle, copy=False)

    # def translation(self, offset, copy=True):
    #     if copy:
    #         return TriangularElement([pt.translation(offset, copy=True)
    #                                   for pt in self.points])
    #     else:
    #         for pt in self.points:
    #             pt.translation(offset, copy=False)

    def axial_symmetry(self, line):
        new_points = []
        for point in self.points:
            new_points.append(point.axial_symmetry(line))
        return self.__class__(new_points)

    # def plot(self, ax=None, color='k', width=None,
    #           plot_points=False, fill=False):
    #     if ax is None:
    #         fig, ax = plt.subplots()
    #         ax.set_aspect('equal')

    #     if fill:
    #         x = [p[0] for p in self.points]
    #         y = [p[1] for p in self.points]
    #         plt.fill(x, y, facecolor=color, edgecolor="k")
    #         return ax

    #     for p1, p2 in zip(self.points, self.points[1:]+[self.points[0]]):
    #         if width is None:
    #             width = 1
    #         if plot_points:
    #             ax.plot([p1.x, p2.x], [p1.y, p2.y], color=color,
    #                     marker='o', linewidth=width)
    #         else:
    #             ax.plot([p1.x, p2.x], [p1.y, p2.y], color=color,
    #                     linewidth=width)
    #     return ax

    # def triangle_to_polygon(self):
    #     points = self.points
    #     return volmdlr.wires.ClosedPolygon2D(points)


class TetrahedralElement(TriangularElement, vmw.ClosedPolygon3D):
    """ Class to define a 3D tetrahedral element. """

    _standalone_in_db = False
    _non_serializable_attributes = []
    _non_eq_attributes = ['name']
    _non_hash_attributes = ['name']
    _generic_eq = True

    def __init__(self, points, name: str = ''):
        self.points = points
        self.name = name
        # self.linear_elements = self._to_linear_elements()
        self.form_functions = self._form_functions()
        # self.line_segments = self._line_segments()
        self.center = (self.points[0] + self.points[1] + self.points[2] + self.points[3]) / 4
        self.triangular_elements = self._triangular_elements()

        self.volume = self._volume()
        DessiaObject.__init__(self, name=name)

    def _triangular_elements(self):

        indices_combinations = list(combinations(list(range(len(self.points))), r=3))
        # indices_combinations = [x for x in combinations(list(range(len(self.points))), r=3)]
        triangular_elements = []

        for indices in indices_combinations:
            triangular_elements.append(TriangularElement3D([self.points[indices[0]],
                                                            self.points[indices[1]],
                                                            self.points[indices[2]]]))

        return triangular_elements

    def plot(self, ax=None, color='k'):
        if ax is None:
            ax = plt.figure().add_subplot(projection='3d')
        for point in self.points:
            point.plot(ax=ax)
        for triangle in self.triangular_elements:
            triangle.plot(ax=ax)
        return ax

    def _volume(self):

        data = []
        for i in range(3):
            data.extend([*self.points[i + 1] - self.points[0]])

        return abs(1 / 6 * (npy.linalg.det(npy.array(data).reshape(3, 3))))

    def _form_functions(self):
        # coeff = [1, -1, 1, 1]
        # alpha = []
        # for i in range(4):
        #     data = []
        #     for c in range(4):
        #         if c != i:
        #             data.extend([self.points[c].x, self.points[c].y, self.points[c].z])
        #     alpha.append(coeff[i] * (npy.linalg.det(npy.array(data).reshape(3,3))))
        # gamma = []
        # for i in range(4):
        #     data = []
        #     for c in range(4):
        #         if c != i:
        #             data.extend([1, self.points[c].x, self.points[c].z])
        #     gamma.append(coeff[i] * (npy.linalg.det(npy.array(data).reshape(3,3))))

        # coeff = [-1, 1, -1, 1]
        # betha = []
        # for i in range(4):
        #     data = []
        #     for c in range(4):
        #         if c != i:
        #             data.extend([1, self.points[c].y, self.points[c].z])
        #     betha.append(coeff[i] * (npy.linalg.det(npy.array(data).reshape(3,3))))
        # delta = []
        # for i in range(4):
        #     data = []
        #     for c in range(4):
        #         if c != i:
        #             data.extend([1, self.points[c].x, self.points[c].y])
        #     delta.append(coeff[i] * (npy.linalg.det(npy.array(data).reshape(3,3))))

        coeff = [1, -1, 1, -1]
        form_funct = []
        for i in range(4):
            data_alpha, data_gamma, data_betha, data_delta = [], [], [], []
            for c_coef in range(4):
                if c_coef != i:
                    data_alpha.extend([self.points[c_coef].x, self.points[c_coef].y, self.points[c_coef].z])
                    data_gamma.extend([1, self.points[c_coef].x, self.points[c_coef].z])
                    data_betha.extend([1, self.points[c_coef].y, self.points[c_coef].z])
                    data_delta.extend([1, self.points[c_coef].x, self.points[c_coef].y])

            form_funct.append([(coeff[i] * (npy.linalg.det(npy.array(data_alpha).reshape(3, 3)))),
                               ((-1) * coeff[i] * (npy.linalg.det(npy.array(data_betha).reshape(3, 3)))),
                               (coeff[i] * (npy.linalg.det(npy.array(data_gamma).reshape(3, 3)))),
                               ((-1) * coeff[i] * (npy.linalg.det(npy.array(data_delta).reshape(3, 3))))])

        return form_funct[0], form_funct[1], form_funct[2], form_funct[3]


class ElementsGroup(DessiaObject):
    _standalone_in_db = False
    _non_serializable_attributes = []
    _non_eq_attributes = ['name']
    _non_hash_attributes = ['name']
    _generic_eq = True

    def __init__(self, elements, name: str):
        self.elements = elements
        self.nodes = self._nodes()
        self.name = name

        self._elements_per_node = None

        DessiaObject.__init__(self, name=name)

    def _nodes(self):
        nodes = set()
        for element in self.elements:
            for point in element.points:
                nodes.add(point)
        return nodes

    def point_to_element(self, point):
        for element in self.elements:
            if element.point_belongs(point):
                return element
        return None

    @property
    def elements_per_node(self):
        if self._elements_per_node is not None:
            return self._elements_per_node

        dict_node_element = {}
        for element in self.elements:
            for point in element.points:
                try:
                    dict_node_element[point].append(element)
                except KeyError:
                    dict_node_element[point] = [element]
        self._elements_per_node = dict_node_element
        return dict_node_element

    # def rotation(self, center, angle, copy=True):
    #     if copy:
    #         return Mesh([elem.rotation(center, angle, copy=True)
    #                       for elem in self.elements])
    #     else:
    #         for elem in self.elements:
    #             elem.rotation(center, angle, copy=False)

    # def translation(self, offset, copy=True):
    #     if copy:
    #         return Mesh([elem.translation(offset, copy=True)
    #                       for elem in self.elements])
    #     else:
    #         for elem in self.elements:
    #             elem.translation(offset, copy=False)

    def plot(self, ax=None, color='k'):  # , fill=False):
        if ax is None:
            _, ax = plt.subplots()
            ax.set_aspect('equal')
        for element in self.elements:
            element.plot(ax=ax, color=color)  # fill=fill
        return ax


class Mesh(DessiaObject):
    _standalone_in_db = True
    _non_serializable_attributes = ['node_to_index']
    _non_eq_attributes = ['name']
    _non_hash_attributes = ['name']
    _generic_eq = True

    def __init__(self, elements_groups: List[ElementsGroup]):
        self.elements_groups = elements_groups
        self.nodes = self._set_nodes_number()
        self.node_to_index = {self.nodes[i]: i for i in range(len(self.nodes))}
        self._nodes_correction = {}
        self._gmsh = None
        DessiaObject.__init__(self, name='')

    # def __add__(self, other_mesh):
    #     new_nodes = self.nodes[:]
    #     new_nodes_index = {p: i for i, p in enumerate(self.points)}
    #     ip = len(new_nodes)
    #     for point in other_mesh.nodes:
    #         if point not in new_nodes_index:
    #             new_nodes_index[point] = ip
    #             ip += 1
    #             new_nodes.append(point)

    #     new_elements_groups = self.elements_groups[:]
    #     for i1, i2, i3 in other_mesh.elements_groups:
    #         p1 = other_mesh.nodes[i1]
    #         p2 = other_mesh.nodes[i2]
    #         p3 = other_mesh.nodes[i3]
    #         new_elements_groups.append((new_nodes_index[p1],
    #                                     new_nodes_index[p2],
    #                                     new_nodes_index[p3]))
    #     return self.__class__(new_elements_groups)

    def _set_nodes_number(self):
        nodes = set()
        for elements_group in self.elements_groups:
            for element in elements_group.elements:
                for point in element.points:
                    nodes.add(point)
                # nodes.add(element.points[0])
                # nodes.add(element.points[1])
                # nodes.add(element.points[2])
        return tuple(nodes)

    def point_to_element(self, point):
        for element_group in self.elements_groups:
            element = element_group.point_to_element(point)
            if element is not None:
                return element
        return None

    # def set_node_displacement_index(self):
    #     indexes = {}
    #     for node in self.nodes:
    #         indexes[node] = [2*self.node_to_index[node],
    #                           2*self.node_to_index[node]+1]
    #     return indexes

    # def boundary_dict(self):
    #     boundary_dict = {}
    #     for elements_group1, elements_group2 in combinations(
    #             self.elements_groups, 2):
    #         linear_elements1 = []
    #         linear_elements2 = []
    #         for element in elements_group1.elements:
    #             linear_elements1.extend(element.linear_elements)
    #         for element in elements_group2.elements:
    #             linear_elements2.extend(element.linear_elements)
    #         duplicate_linear_elements = find_duplicate_linear_element(
    #             linear_elements1, linear_elements2)
    #         if duplicate_linear_elements:
    #             boundary_dict[(elements_group1,
    #                             elements_group2)] = duplicate_linear_elements
    #     return boundary_dict

    def plot(self, ax=None):
        if ax is None:
            if self.elements_groups[0].elements[0].__class__.__name__[-2::] == '2D':
                _, ax = plt.subplots()
                ax.set_aspect('equal')
            else:
                ax = plt.figure().add_subplot(projection='3d')
        for elements_group in self.elements_groups:
            elements_group.plot(ax=ax)
        return ax

    # def plot_data(self, pos=0, quote=True, constructor=True, direction=1):
    #     plot_datas = []
    #     for element_group in self.elements_groups:
    #         for element in element_group.elements:
    #             c1 = volmdlr.wires.Contour2D([volmdlr.edges.LineSegment2D(
    #                 element.points[0], element.points[1])])
    #             c2 = volmdlr.wires.Contour2D([volmdlr.edges.LineSegment2D(
    #                 element.points[1], element.points[2])])
    #             c3 = volmdlr.wires.Contour2D([volmdlr.edges.LineSegment2D(
    #                 element.points[2], element.points[0])])
    #             plot_datas.append(c1.plot_data())
    #             plot_datas.append(c2.plot_data())
    #             plot_datas.append(c3.plot_data())
    #             # plot_datas.extend([c1, c2, c3])
    #     return plot_datas

    # def plot_displaced_mesh(self,
    #                         node_displacement: Dict[volmdlr.Point2D,
    #                                                 List[float]],
    #                         ax=None, amplification=0.5):

    #     deformed_mesh = self.copy()
    #     nodes = deformed_mesh.nodes

    #     for node in nodes:
    #         for displaced_node in node_displacement:
    #             if node == displaced_node:
    #                 node.x += amplification*node_displacement[
    #                     displaced_node][0]
    #                 node.y += amplification*node_displacement[
    #                     displaced_node][1]

    #     ax = deformed_mesh.plot(ax=ax)
    #     ax.set_aspect('equal')

    #     return ax

    def bounding_rectangle(self):
        nodes = self.nodes
        x, y = [], []
        for n in nodes:
            x.append(n.x)
            y.append(n.y)
        if len([*nodes[0]]) == 2:
            return min(x), max(x), min(y), max(y)

        z = [n.z for n in nodes]
        return min(x), max(x), min(y), max(y), min(z), max(z)

    # def delete_duplicated_nodes(self, tol=1e-4):
    #     mesh = self.__class__(self.elements_groups[:])
    #     nodes_list = list(mesh.nodes[:])
    #     nodes_index = []

    #     for i, node in enumerate(nodes_list):
    #         for j in range(i + 1, len(nodes_list)):
    #             dist = node.point_distance(nodes_list[j])
    #             if dist < tol:
    #                 nodes_index.append((j, i))

    #     if nodes_index:
    #         nodes_index = sorted(nodes_index, key=lambda item: item[0], reverse=True)
    #         for _, index in enumerate(nodes_index):
    #             nodes_list.pop(index[0])
    #             for group in mesh.elements_groups:
    #                 if mesh.nodes[index[0]] in group.nodes:
    #                     dict_node_element = group.elements_per_node
    #                     for element in dict_node_element[mesh.nodes[index[0]]]:
    #                         element.points[element.points.index(mesh.nodes[index[0]])] = mesh.nodes[index[1]]

    #         mesh.nodes = nodes_list
    #         mesh.node_to_index = {mesh.nodes[i]: i for i in range(len(mesh.nodes))}

    #     return mesh

    def nodes_correction(self, reference_index, tol=1e-4):
        if not self._nodes_correction:
            nodes_reference = self.elements_groups[reference_index].nodes
            groups = self.elements_groups[:]
            groups.pop(reference_index)
            nodes_correction = {}

            for group in groups:
                for node in group.nodes:
                    for node_ref in nodes_reference:
                        d = node.point_distance(node_ref)
                        if 1e-8 < d < 1e-4:
                            nodes_correction[node] = node_ref

            self._nodes_correction = nodes_correction

        return self._nodes_correction

    def delete_duplicated_nodes(self, reference_index, tol=1e-4):

        groups = self.elements_groups[:]
        groups.pop(reference_index)

        nodes_correction = self.nodes_correction(reference_index, tol)

        count = 0
        old_elements, new_elements = set(), set()
        for g, group in enumerate(groups):
            elements = []
            for element in group.elements:
                new = False
                points = []

                for point in element.points:
                    correc_point = nodes_correction.get(point)
                    if correc_point is not None:
                        points.append(correc_point)
                        count += 1
                        old_elements.add(element)
                        new = True
                    else:
                        points.append(point)

                elements.append(element.__class__(points))
                if new:
                    new_elements.add(element.__class__(points))

            groups[g] = group.__class__(elements, name='')

        groups.insert(reference_index, self.elements_groups[reference_index])

        mesh = self.__class__(groups)
        mesh.gmsh = self.gmsh
        mesh.set_nodes_correction(self.get_nodes_correction())

        return mesh

    def get_nodes_correction(self):
        """
        A getter method for nodes_correction private variable.

        :return: A dict of nodes_correction
        :rtype: dict
        """

        return self._nodes_correction

    def set_nodes_correction(self, nodes_correction):
        """
        A setter method for nodes_correction private variable.

        :param nodes_correction: A dict of nodes_correction
        :type nodes_correction: dict
        """

        if not isinstance(nodes_correction, dict):
            raise ValueError("It must be volmdlr.GmshParser class")
        self._nodes_correction = nodes_correction

    @property
    def gmsh(self):
        """
        A property to get gmsh (a private variable).

        :return: A gmsh_parser data
        :rtype: GmshParser
        """

        return self._gmsh

    @gmsh.setter
    def gmsh(self, gmsh_parser):
        """
        A setter for gmsh (a private variable).

        :param gmsh_parser: A gmsh_parser data
        :type gmsh_parser: GmshParser
        """

        if not isinstance(gmsh_parser, volmdlr.gmsh_vm.GmshParser):
            raise ValueError("It must be volmdlr.GmshParser class")
        self._gmsh = gmsh_parser

    def copy(self):
        m = self.__class__(elements_groups=self.elements_groups[:])
        m.set_nodes_correction(self.get_nodes_correction())
        m.gmsh = self.gmsh

        return m<|MERGE_RESOLUTION|>--- conflicted
+++ resolved
@@ -106,10 +106,6 @@
 
 class LinearElement(vme.LineSegment2D):
     """ A class that defines a linear element. """
-<<<<<<< HEAD
-
-=======
->>>>>>> f3d985f5
     _standalone_in_db = False
     _non_serializable_attributes = []
     _non_eq_attributes = ['name']
@@ -146,11 +142,7 @@
 
 
 class TriangularElement(vmw.Triangle):
-<<<<<<< HEAD
     """ Abstract class to define a triangular element. """
-=======
-    """ A class that defines a triangular element. """
->>>>>>> f3d985f5
     _standalone_in_db = False
     _non_serializable_attributes = []
     _non_eq_attributes = ['name']
