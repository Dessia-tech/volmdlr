--- conflicted
+++ resolved
@@ -1,1376 +1,9 @@
-<<<<<<< HEAD
-# #!/usr/bin/env python3
-# # -*- coding: utf-8 -*-
-# """
-
-# @author: Gasmi
-# """
-
-from typing import TypeVar, List, Tuple, Dict
-from dessia_common import DessiaObject
-from itertools import combinations
-import matplotlib.pyplot as plt
-import numpy as npy
-# import volmdlr.core_compiled
-import volmdlr as vm
-import volmdlr.wires as vmw
-import volmdlr.edges as vme
-# from volmdlr.core_compiled import Matrix33
-
-# from itertools import combinations
-# import numpy as npy
-# import volmdlr.wires
-# import volmdlr.faces
-# from volmdlr.core_compiled import Matrix33
-import math
-# import matplotlib
-# import random
-# from itertools import product
-# from matplotlib.colors import LinearSegmentedColormap
-
-# cdict = {'red':  [(0.0, 0.0, 0.0),
-#                    (1.0, 1.0, 1.0)],
-#          'green': [(0.0, 0.0, 0.0),
-#                    (1.0, 0.0, 0.0)],
-#          'blue':  [(0.0, 1.0, 1.0),
-#                    (1.0, 0.0, 0.0)]}
-# blue_red = LinearSegmentedColormap('BLueRed', cdict)
-
-class FlatElementError(Exception):
-    pass
-
-# def find_duplicate_linear_element(linear_elements1, linear_elements2):
-#     duplicates = []
-#     for linear_element in linear_elements1:
-#         if linear_element in linear_elements2 and linear_element not in duplicates:
-#             duplicates.append(linear_element)
-#     return duplicates
-
-class Node2D(vm.Point2D):
-    def __hash__(self):
-        return int(1e6 * (self.x + self.y))
-
-    def __eq__(self, other_node: 'Node2D'):
-        if other_node.__class__.__name__ not in ['Vector2D', 'Point2D',
-                                                 'Node2D']:
-            return False
-        return math.isclose(self.x, other_node.x, abs_tol=1e-06) \
-            and math.isclose(self.y, other_node.y, abs_tol=1e-06)
-
-    @classmethod
-    def from_point(cls, point2d):
-        return cls(point2d.x, point2d.y)
-
-
-class Node3D(vm.Point3D):
-    def __hash__(self):
-        return int(1e6 * (self.x + self.y + self.z))
-
-    def __eq__(self, other_node: 'Node3D'):
-        if other_node.__class__.__name__ not in ['Vector3D', 'Point3D',
-                                                 'Node3D']:
-            return False
-        return math.isclose(self.x, other_node.x, abs_tol=1e-06) \
-            and math.isclose(self.y, other_node.y, abs_tol=1e-06) \
-            and math.isclose(self.z, other_node.z, abs_tol=1e-06)
-
-    @classmethod
-    def from_point(cls, point3d):
-        return cls(point3d.x, point3d.y, point3d.z)
-
-class LinearElement(vme.LineSegment2D):
-    _standalone_in_db = False
-    _non_serializable_attributes = []
-    _non_eq_attributes = ['name']
-    _non_hash_attributes = ['name']
-    _generic_eq = True
-
-    def __init__(self, start: vm.Point2D, end: vm.Point2D,
-                 interior_normal: vm.Vector2D, name: str = ''):
-        self.points = [start, end]
-        self.interior_normal = interior_normal
-        
-        vme.LineSegment2D.__init__(self, start=start, end=end, name=name)
-        
-
-#     def __hash__(self):
-#         return self.start.__hash__() + self.end.__hash__()
-
-#     def __eq__(self, other_linear_element):
-#         if self.__class__ != other_linear_element.__class__:
-#             return False
-#         return (self.start == other_linear_element.start and self.end == other_linear_element.end) \
-#             or (self.start== other_linear_element.end and self.end == other_linear_element.start)
-
-
-#     def plot(self, ax=None, color='k', width=None, plot_points=False):
-#         if ax is None:
-#             fig, ax = plt.subplots()
-#             ax.set_aspect('equal')
-#         if width is None:
-#             width=1
-#         if plot_points:
-#             ax.plot([self.start.x, self.end.x], [self.start.y, self.end.y], color=color, marker='o', linewidth=width)
-#         else:
-#             ax.plot([self.start.x, self.end.x], [self.start.y, self.end.y], color=color, linewidth=width)
-#         return ax
-
-
-class TriangularElement(vmw.Triangle):
-    _standalone_in_db = False
-    _non_serializable_attributes = []
-    _non_eq_attributes = ['name']
-    _non_hash_attributes = ['name']
-    _generic_eq = True
-
-    def __init__(self, points):
-        self.points = points
-        # self.linear_elements = self._to_linear_elements()
-        # self.form_functions = self._form_functions()
-        # self.line_segments = self.line_segments()
-        self.center = (self.points[0]+self.points[1]+self.points[2])/3
-        
-        self._line_segments = None
-
-        self.area = self._area()
-        
-        # vmw.Triangle.__init__(self, points)
-        
-    def _to_linear_elements(self):
-        vec1 = vm.Vector2D(self.points[1].x - self.points[0].x,
-                            self.points[1].y - self.points[0].y)
-        vec2 = vm.Vector2D(self.points[2].x - self.points[1].x,
-                            self.points[2].y - self.points[1].y)
-        vec3 = vm.Vector2D(self.points[0].x - self.points[2].x,
-                            self.points[0].y - self.points[2].y)
-        normal1 = vm.Vector2D(-vec1.y, vec1.x)
-        normal2 = vm.Vector2D(-vec2.y, vec2.x)
-        normal3 = vm.Vector2D(-vec3.y, vec3.x)
-        normal1.normalize()
-        normal2.normalize()
-        normal3.normalize()
-        if normal1.dot(vec2) < 0:
-            normal1 = - normal1
-        if normal2.dot(vec3) < 0:
-            normal2 = - normal2
-        if normal3.dot(vec1) < 0:
-            normal3 = - normal3
-        linear_element_1 = LinearElement(self.points[0], self.points[1],
-                                          normal1)
-        linear_element_2 = LinearElement(self.points[1], self.points[2],
-                                          normal2)
-        linear_element_3 = LinearElement(self.points[2], self.points[0],
-                                          normal3)
-        return [linear_element_1, linear_element_2, linear_element_3]
-    
-    def _form_functions(self):
-        a = vm.Matrix33(1, self.points[0].x, self.points[0].y,
-                        1, self.points[1].x, self.points[1].y,
-                        1, self.points[2].x, self.points[2].y)
-        try:
-            inv_a = a.inverse()
-        except ValueError:
-            self.plot()
-            print('buggy element area', self.area)
-            raise FlatElementError('form function bug')
-        x1 = inv_a.vector_multiplication(vm.X3D)
-        x2 = inv_a.vector_multiplication(vm.Y3D)
-        x3 = inv_a.vector_multiplication(vm.Z3D)
-        return x1, x2, x3
-
-#     # def _quadratic_form_functions(self):
-#     #     a = [[1, self.points[0][0], self.points[0][1],self.points[0][0]**2,self.points[0][0]*self.points[0][1],self.points[0][1]**2],
-#     #           [1, self.points[1][0], self.points[1][1],self.points[1][0]**2,self.points[1][0]*self.points[1][1],self.points[1][1]**2],
-#     #           [1, self.points[2][0], self.points[2][1],self.points[2][0]**2,self.points[2][0]*self.points[2][1],self.points[2][1]**2],
-#     #           [1, self.points[3][0], self.points[3][1],self.points[3][0]**2,self.points[3][0]*self.points[3][1],self.points[3][1]**2],
-#     #           [1, self.points[4][0], self.points[4][1],self.points[4][0]**2,self.points[4][0]*self.points[4][1],self.points[4][1]**2],
-#     #           [1, self.points[5][0], self.points[5][1],self.points[5][0]**2,self.points[5][0]*self.points[5][1],self.points[5][1]**2]]
-
-#     #     try :
-#     #         inv_a = a.inverse()
-#     #     except ValueError:
-#     #         self.plot()
-#     #         print(self._area())
-#     #         raise FlatElementError('form function bug')
-#     #     x1 = inv_a.dot([1,0,0,0,0,0])
-#     #     x2 = inv_a.dot([1,0,0,0,0,0])
-#     #     x3 = inv_a.dot([1,0,0,0,0,0])
-#     #     x4=inv_a.dot([1,0,0,0,0,0])
-
-#     #     return x1, x2, x3
-
-    def _area(self):
-        u = self.points[1] - self.points[0]
-        v = self.points[2] - self.points[0]
-        return abs(u.cross(v)) / 2
-
-#     def point_belongs(self, point):
-#         polygon = volmdlr.wires.ClosedPolygon2D(self.points)
-#         point_belongs = polygon.point_belongs(point)
-#         return point_belongs
-
-#     def rotation(self, center, angle, copy=True):
-#         if copy:
-#             return TriangularElement([pt.rotation(center, angle, copy=True)
-#                                       for pt in self.points])
-#         else:
-#             for pt in self.points:
-#                 pt.Rotation(center, angle, copy=False)
-
-#     def translation(self, offset, copy=True):
-#         if copy:
-#             return TriangularElement([pt.translation(offset, copy=True)
-#                                       for pt in self.points])
-#         else:
-#             for pt in self.points:
-#                 pt.translation(offset, copy=False)
-                
-    def axial_symmetry(self, line):
-        new_points = []
-        for point in self.points:
-            new_points.append(point.axial_symmetry(line))
-        return self.__class__(new_points)
-
-#     def triangle_to_polygon(self):
-#         points = self.points
-#         return volmdlr.wires.ClosedPolygon2D(points)
-
-
-class TriangularElement2D(TriangularElement, vmw.ClosedPolygon2D):
-    _standalone_in_db = False
-    _non_serializable_attributes = []
-    _non_eq_attributes = ['name']
-    _non_hash_attributes = ['name']
-    _generic_eq = True
-
-    def __init__(self, points, name: str = ''):
-        self.points = points
-        self.name = name
-        self.linear_elements = self._to_linear_elements()
-        self.form_functions = self._form_functions()
-        # self._line_segments = None
-
-        # self.line_segments = self.get_line_segments()
-        self.center = (self.points[0]+self.points[1]+self.points[2])/3
-
-        self.area = self._area()
-        # vmw.Triangle.__init__(self, points)
-
-    def _to_linear_elements(self):
-        vec1 = vm.Vector2D(self.points[1].x - self.points[0].x,
-                            self.points[1].y - self.points[0].y)
-        vec2 = vm.Vector2D(self.points[2].x - self.points[1].x,
-                            self.points[2].y - self.points[1].y)
-        vec3 = vm.Vector2D(self.points[0].x - self.points[2].x,
-                            self.points[0].y - self.points[2].y)
-        normal1 = vm.Vector2D(-vec1.y, vec1.x)
-        normal2 = vm.Vector2D(-vec2.y, vec2.x)
-        normal3 = vm.Vector2D(-vec3.y, vec3.x)
-        normal1.normalize()
-        normal2.normalize()
-        normal3.normalize()
-        if normal1.dot(vec2) < 0:
-            normal1 = - normal1
-        if normal2.dot(vec3) < 0:
-            normal2 = - normal2
-        if normal3.dot(vec1) < 0:
-            normal3 = - normal3
-        linear_element_1 = LinearElement(self.points[0], self.points[1],
-                                          normal1)
-        linear_element_2 = LinearElement(self.points[1], self.points[2],
-                                          normal2)
-        linear_element_3 = LinearElement(self.points[2], self.points[0],
-                                          normal3)
-        return [linear_element_1, linear_element_2, linear_element_3]
-
-    def _form_functions(self):
-        a = vm.Matrix33(1, self.points[0].x, self.points[0].y,
-                        1, self.points[1].x, self.points[1].y,
-                        1, self.points[2].x, self.points[2].y)
-        try:
-            inv_a = a.inverse()
-        except ValueError:
-            self.plot()
-            print('buggy element area', self.area)
-            raise FlatElementError('form function bug')
-        x1 = inv_a.vector_multiplication(vm.X3D)
-        x2 = inv_a.vector_multiplication(vm.Y3D)
-        x3 = inv_a.vector_multiplication(vm.Z3D)
-        return x1, x2, x3
-
-#     # def _quadratic_form_functions(self):
-#     #     a = [[1, self.points[0][0], self.points[0][1],self.points[0][0]**2,self.points[0][0]*self.points[0][1],self.points[0][1]**2],
-#     #           [1, self.points[1][0], self.points[1][1],self.points[1][0]**2,self.points[1][0]*self.points[1][1],self.points[1][1]**2],
-#     #           [1, self.points[2][0], self.points[2][1],self.points[2][0]**2,self.points[2][0]*self.points[2][1],self.points[2][1]**2],
-#     #           [1, self.points[3][0], self.points[3][1],self.points[3][0]**2,self.points[3][0]*self.points[3][1],self.points[3][1]**2],
-#     #           [1, self.points[4][0], self.points[4][1],self.points[4][0]**2,self.points[4][0]*self.points[4][1],self.points[4][1]**2],
-#     #           [1, self.points[5][0], self.points[5][1],self.points[5][0]**2,self.points[5][0]*self.points[5][1],self.points[5][1]**2]]
-
-#     #     try :
-#     #         inv_a = a.inverse()
-#     #     except ValueError:
-#     #         self.plot()
-#     #         print(self._area())
-#     #         raise FlatElementError('form function bug')
-#     #     x1 = inv_a.dot([1,0,0,0,0,0])
-#     #     x2 = inv_a.dot([1,0,0,0,0,0])
-#     #     x3 = inv_a.dot([1,0,0,0,0,0])
-#     #     x4=inv_a.dot([1,0,0,0,0,0])
-
-#     #     return x1, x2, x3
-
-    def _area(self):
-        u = self.points[1] - self.points[0]
-        v = self.points[2] - self.points[0]
-        return abs(u.cross(v)) / 2
-
-#     def point_belongs(self, point):
-#         polygon = volmdlr.wires.ClosedPolygon2D(self.points)
-#         point_belongs = polygon.point_belongs(point)
-#         return point_belongs
-
-#     def rotation(self, center, angle, copy=True):
-#         if copy:
-#             return TriangularElement([pt.rotation(center, angle, copy=True)
-#                                       for pt in self.points])
-#         else:
-#             for pt in self.points:
-#                 pt.Rotation(center, angle, copy=False)
-
-#     def translation(self, offset, copy=True):
-#         if copy:
-#             return TriangularElement([pt.translation(offset, copy=True)
-#                                       for pt in self.points])
-#         else:
-#             for pt in self.points:
-#                 pt.translation(offset, copy=False)
-
-    def axial_symmetry(self, line):
-        new_points = []
-        for point in self.points:
-            new_points.append(point.axial_symmetry(line))
-        return self.__class__(new_points)
-
-#     def plot(self, ax=None, color='k', width=None,
-#              plot_points=False, fill=False):
-#         if ax is None:
-#             fig, ax = plt.subplots()
-#             ax.set_aspect('equal')
-
-#         if fill:
-#             x = [p[0] for p in self.points]
-#             y = [p[1] for p in self.points]
-#             plt.fill(x, y, facecolor=color, edgecolor="k")
-#             return ax
-
-#         for p1, p2 in zip(self.points, self.points[1:]+[self.points[0]]):
-#             if width is None:
-#                 width = 1
-#             if plot_points:
-#                 ax.plot([p1.x, p2.x], [p1.y, p2.y], color=color,
-#                         marker='o', linewidth=width)
-#             else:
-#                 ax.plot([p1.x, p2.x], [p1.y, p2.y], color=color,
-#                         linewidth=width)
-#         return ax
-
-#     def triangle_to_polygon(self):
-#         points = self.points
-#         return volmdlr.wires.ClosedPolygon2D(points)
-
-    def plot(self, ax=None, color='k', width=None,
-              plot_points=False, fill=False):
-        if ax is None:
-            fig, ax = plt.subplots()
-            ax.set_aspect('equal')
-
-        if fill:
-            x = [p[0] for p in self.points]
-            y = [p[1] for p in self.points]
-            plt.fill(x, y, facecolor=color, edgecolor="k")
-            return ax
-
-        for p1, p2 in zip(self.points, self.points[1:]+[self.points[0]]):
-            if width is None:
-                width = 1
-            if plot_points:
-                ax.plot([p1.x, p2.x], [p1.y, p2.y], color=color,
-                        marker='o', linewidth=width)
-            else:
-                ax.plot([p1.x, p2.x], [p1.y, p2.y], color=color,
-                        linewidth=width)
-        return ax
-
-    def rigidity_matrix(self):
-
-        matrix = []
-        delta, x, y = [], [], []
-
-        for (i,j) in [(1,2), (2,0), (0,1)]:
-            delta.append(self.points[i].x*self.points[j].y - self.points[j].x*self.points[i].y)
-            y.append(self.points[i].y-self.points[j].y)
-        for (i,j) in [(2,1), (0,2), (1,0)]:
-            x.append(self.points[i].x-self.points[j].x)
-
-        data = []
-        for (i,j) in [(1,2), (2,0), (0,1)]:
-            data.append(self.points[i].y-self.points[j].y)
-        for (i,j) in [(2,1), (0,2), (1,0)]:
-            data.append(self.points[i].x-self.points[j].x)
-        
-        A = (self.points[0].x-self.points[2].x)*(self.points[1].y-self.points[0].y) - (self.points[1].x-self.points[0].x)*(self.points[0].y-self.points[2].y)
-        B = (1/A) * npy.array(data).reshape(2,3)
-        
-        matrix = (A/2) * npy.matmul(B.transpose(), B)
-        
-        return matrix
-
-
-class QuadrilateralElement2D(vmw.ClosedPolygon2D):
-    _standalone_in_db = False
-    _non_serializable_attributes = []
-    _non_eq_attributes = ['name']
-    _non_hash_attributes = ['name']
-    _generic_eq = True
-
-    def __init__(self, points):
-        self.points = points
-        # self.linear_elements = self._to_linear_elements()
-        # self.form_functions = self._form_functions()
-        # self.line_segments = self.line_segments
-        self.center = self.center_of_mass()
-
-        self.area = self.area()
-        self._line_segments = None
-        vmw.ClosedPolygon2D.__init__(self, points)
-
-
-class TriangularElement3D(TriangularElement, vmw.ClosedPolygon3D):
-    _standalone_in_db = False
-    _non_serializable_attributes = []
-    _non_eq_attributes = ['name']
-    _non_hash_attributes = ['name']
-    _generic_eq = True
-
-    def __init__(self, points):
-        self.points = points
-        # self.linear_elements = self._to_linear_elements()
-        # self.form_functions = self._form_functions()
-        # self.line_segments = self.line_segments
-        self.center = (self.points[0]+self.points[1]+self.points[2])/3
-
-        # self.area = self._area()
-        self._line_segments = None
-        TriangularElement.__init__(self, points)
-
-
-    def _to_linear_elements(self):
-        vec1 = vm.Vector2D(self.points[1].x - self.points[0].x,
-                            self.points[1].y - self.points[0].y)
-        vec2 = vm.Vector2D(self.points[2].x - self.points[1].x,
-                            self.points[2].y - self.points[1].y)
-        vec3 = vm.Vector2D(self.points[0].x - self.points[2].x,
-                            self.points[0].y - self.points[2].y)
-        normal1 = vm.Vector2D(-vec1.y, vec1.x)
-        normal2 = vm.Vector2D(-vec2.y, vec2.x)
-        normal3 = vm.Vector2D(-vec3.y, vec3.x)
-        normal1.normalize()
-        normal2.normalize()
-        normal3.normalize()
-        if normal1.dot(vec2) < 0:
-            normal1 = - normal1
-        if normal2.dot(vec3) < 0:
-            normal2 = - normal2
-        if normal3.dot(vec1) < 0:
-            normal3 = - normal3
-        linear_element_1 = LinearElement(self.points[0], self.points[1],
-                                          normal1)
-        linear_element_2 = LinearElement(self.points[1], self.points[2],
-                                          normal2)
-        linear_element_3 = LinearElement(self.points[2], self.points[0],
-                                          normal3)
-        return [linear_element_1, linear_element_2, linear_element_3]
-
-    def _form_functions(self):
-        a = vm.Matrix33(1, self.points[0].x, self.points[0].y,
-                        1, self.points[1].x, self.points[1].y,
-                        1, self.points[2].x, self.points[2].y)
-        try:
-            inv_a = a.inverse()
-        except ValueError:
-            self.plot()
-            print('buggy element area', self.area)
-            raise FlatElementError('form function bug')
-        x1 = inv_a.vector_multiplication(vm.X3D)
-        x2 = inv_a.vector_multiplication(vm.Y3D)
-        x3 = inv_a.vector_multiplication(vm.Z3D)
-        return x1, x2, x3
-
-#     # def _quadratic_form_functions(self):
-#     #     a = [[1, self.points[0][0], self.points[0][1],self.points[0][0]**2,self.points[0][0]*self.points[0][1],self.points[0][1]**2],
-#     #           [1, self.points[1][0], self.points[1][1],self.points[1][0]**2,self.points[1][0]*self.points[1][1],self.points[1][1]**2],
-#     #           [1, self.points[2][0], self.points[2][1],self.points[2][0]**2,self.points[2][0]*self.points[2][1],self.points[2][1]**2],
-#     #           [1, self.points[3][0], self.points[3][1],self.points[3][0]**2,self.points[3][0]*self.points[3][1],self.points[3][1]**2],
-#     #           [1, self.points[4][0], self.points[4][1],self.points[4][0]**2,self.points[4][0]*self.points[4][1],self.points[4][1]**2],
-#     #           [1, self.points[5][0], self.points[5][1],self.points[5][0]**2,self.points[5][0]*self.points[5][1],self.points[5][1]**2]]
-
-#     #     try :
-#     #         inv_a = a.inverse()
-#     #     except ValueError:
-#     #         self.plot()
-#     #         print(self._area())
-#     #         raise FlatElementError('form function bug')
-#     #     x1 = inv_a.dot([1,0,0,0,0,0])
-#     #     x2 = inv_a.dot([1,0,0,0,0,0])
-#     #     x3 = inv_a.dot([1,0,0,0,0,0])
-#     #     x4=inv_a.dot([1,0,0,0,0,0])
-
-#     #     return x1, x2, x3
-
-    def _area(self):
-        u = self.points[1] - self.points[0]
-        v = self.points[2] - self.points[0]
-        return abs(u.cross(v)) / 2
-
-#     def point_belongs(self, point):
-#         polygon = volmdlr.wires.ClosedPolygon2D(self.points)
-#         point_belongs = polygon.point_belongs(point)
-#         return point_belongs
-
-#     def rotation(self, center, angle, copy=True):
-#         if copy:
-#             return TriangularElement([pt.rotation(center, angle, copy=True)
-#                                       for pt in self.points])
-#         else:
-#             for pt in self.points:
-#                 pt.Rotation(center, angle, copy=False)
-
-#     def translation(self, offset, copy=True):
-#         if copy:
-#             return TriangularElement([pt.translation(offset, copy=True)
-#                                       for pt in self.points])
-#         else:
-#             for pt in self.points:
-#                 pt.translation(offset, copy=False)
-
-    def axial_symmetry(self, line):
-        new_points = []
-        for point in self.points:
-            new_points.append(point.axial_symmetry(line))
-        return self.__class__(new_points)
-
-#     def plot(self, ax=None, color='k', width=None,
-#              plot_points=False, fill=False):
-#         if ax is None:
-#             fig, ax = plt.subplots()
-#             ax.set_aspect('equal')
-
-#         if fill:
-#             x = [p[0] for p in self.points]
-#             y = [p[1] for p in self.points]
-#             plt.fill(x, y, facecolor=color, edgecolor="k")
-#             return ax
-
-#         for p1, p2 in zip(self.points, self.points[1:]+[self.points[0]]):
-#             if width is None:
-#                 width = 1
-#             if plot_points:
-#                 ax.plot([p1.x, p2.x], [p1.y, p2.y], color=color,
-#                         marker='o', linewidth=width)
-#             else:
-#                 ax.plot([p1.x, p2.x], [p1.y, p2.y], color=color,
-#                         linewidth=width)
-#         return ax
-
-#     def triangle_to_polygon(self):
-#         points = self.points
-#         return volmdlr.wires.ClosedPolygon2D(points)
-
-
-class TetrahedralElement(TriangularElement, vmw.ClosedPolygon3D):
-    _standalone_in_db = False
-    _non_serializable_attributes = []
-    _non_eq_attributes = ['name']
-    _non_hash_attributes = ['name']
-    _generic_eq = True
-
-    def __init__(self, points, name: str = ''):
-        self.points = points
-        self.name = name
-        # self.linear_elements = self._to_linear_elements()
-        self.form_functions = self._form_functions()
-        # self.line_segments = self._line_segments()
-        self.center = (self.points[0]+self.points[1]+self.points[2]+self.points[3])/4
-        self.triangular_elements = self._triangular_elements()
-
-        self.volume = self._volume()
-        DessiaObject.__init__(self, name=name)
-
-    def _triangular_elements(self):
-
-        indices_combinations = [x for x in combinations(list(range(len(self.points))), r=3)]
-        triangular_elements = []
-
-        for indices in indices_combinations:
-            triangular_elements.append(TriangularElement3D([self.points[indices[0]],
-                                                            self.points[indices[1]],
-                                                            self.points[indices[2]]]))
-
-        return triangular_elements
-
-    def plot(self, ax=None, color='k'):
-        if ax is None:
-            ax = plt.figure().add_subplot(projection='3d')
-        for point in self.points:
-            point.plot(ax=ax)
-        for triangle in self.triangular_elements:
-            triangle.plot(ax=ax)
-        return ax
-
-    def _volume(self):
-
-        data = []
-        for i in range(3):
-            data.extend([*self.points[i+1] - self.points[0]])
-
-        return abs(1/6 * (npy.linalg.det(npy.array(data).reshape(3,3))))
-
-    def _form_functions(self):
-        # coeff = [1, -1, 1, 1]
-        # alpha = []
-        # for i in range(4):
-        #     data = []
-        #     for c in range(4):
-        #         if c != i:
-        #             data.extend([self.points[c].x, self.points[c].y, self.points[c].z])
-        #     alpha.append(coeff[i] * (npy.linalg.det(npy.array(data).reshape(3,3))))
-        # gamma = []
-        # for i in range(4):
-        #     data = []
-        #     for c in range(4):
-        #         if c != i:
-        #             data.extend([1, self.points[c].x, self.points[c].z])
-        #     gamma.append(coeff[i] * (npy.linalg.det(npy.array(data).reshape(3,3))))
-
-        # coeff = [-1, 1, -1, 1]
-        # betha = []
-        # for i in range(4):
-        #     data = []
-        #     for c in range(4):
-        #         if c != i:
-        #             data.extend([1, self.points[c].y, self.points[c].z])
-        #     betha.append(coeff[i] * (npy.linalg.det(npy.array(data).reshape(3,3))))
-        # delta = []
-        # for i in range(4):
-        #     data = []
-        #     for c in range(4):
-        #         if c != i:
-        #             data.extend([1, self.points[c].x, self.points[c].y])
-        #     delta.append(coeff[i] * (npy.linalg.det(npy.array(data).reshape(3,3))))
-
-        coeff = [1, -1, 1, -1]
-        N = []
-        for i in range(4):
-            data_alpha, data_gamma, data_betha, data_delta = [], [], [], []
-            for c in range(4):
-                if c != i:
-                    data_alpha.extend([self.points[c].x, self.points[c].y, self.points[c].z])
-                    data_gamma.extend([1, self.points[c].x, self.points[c].z])
-                    data_betha.extend([1, self.points[c].y, self.points[c].z])
-                    data_delta.extend([1, self.points[c].x, self.points[c].y])
-
-            N.append([(coeff[i] * (npy.linalg.det(npy.array(data_alpha).reshape(3,3)))),
-                  ((-1)* coeff[i] * (npy.linalg.det(npy.array(data_betha).reshape(3,3)))),
-                  (coeff[i] * (npy.linalg.det(npy.array(data_gamma).reshape(3,3)))),
-                  ((-1)* coeff[i] * (npy.linalg.det(npy.array(data_delta).reshape(3,3))))])
-
-        return N[0], N[1], N[2], N[3]
-
-
-class ElementsGroup(DessiaObject):
-    _standalone_in_db = False
-    _non_serializable_attributes = []
-    _non_eq_attributes = ['name']
-    _non_hash_attributes = ['name']
-    _generic_eq = True
-
-    def __init__(self, elements, name: str):
-        self.elements = elements
-        self.nodes = self._nodes()
-        self.name = name
-
-        self._elements_per_node = None
-
-        DessiaObject.__init__(self, name=name)
-
-    def _nodes(self):
-        nodes = set()
-        for element in self.elements:
-            for point in element.points:
-                nodes.add(point)
-        return nodes
-
-    def point_to_element(self, point):
-        for element in self.elements:
-            if element.point_belongs(point):
-                return element
-        return None
-
-    @property
-    def elements_per_node(self):
-        if self._elements_per_node is not None:
-            return self._elements_per_node
-        else:
-            dict_node_element = {}
-            for element in self.elements:
-                for point in element.points:
-                    try:
-                        dict_node_element[point].append(element)
-                    except KeyError:
-                        dict_node_element[point] = [element]
-            self._elements_per_node = dict_node_element
-            return dict_node_element
-
-#     def rotation(self, center, angle, copy=True):
-#         if copy:
-#             return Mesh([elem.rotation(center, angle, copy=True)
-#                          for elem in self.elements])
-#         else:
-#             for elem in self.elements:
-#                 elem.rotation(center, angle, copy=False)
-
-#     def translation(self, offset, copy=True):
-#         if copy:
-#             return Mesh([elem.translation(offset, copy=True)
-#                          for elem in self.elements])
-#         else:
-#             for elem in self.elements:
-#                 elem.translation(offset, copy=False)
-                
-    def plot(self, ax=None, color='k', fill=False):
-        if ax is None:
-            fig, ax = plt.subplots()
-            ax.set_aspect('equal')
-        for element in self.elements:
-            element.plot(ax=ax, color=color) #fill=fill
-        return ax
-
-class Mesh(DessiaObject):
-    _standalone_in_db = True
-    _non_serializable_attributes = ['node_to_index']
-    _non_eq_attributes = ['name']
-    _non_hash_attributes = ['name']
-    _generic_eq = True
-
-    def __init__(self, elements_groups: List[ElementsGroup]):
-        self.elements_groups = elements_groups
-        self.nodes = self._set_nodes_number()
-        self.node_to_index = {self.nodes[i]: i for i in range(len(self.nodes))}
-        
-        DessiaObject.__init__(self, name='')
-
-#     def __add__(self, other_mesh):
-#         new_nodes = self.nodes[:]
-#         new_nodes_index = {p: i for i, p in enumerate(self.points)}
-#         ip = len(new_nodes)
-#         for point in other_mesh.nodes:
-#             if point not in new_nodes_index:
-#                 new_nodes_index[point] = ip
-#                 ip += 1
-#                 new_nodes.append(point)
-
-#         new_elements_groups = self.elements_groups[:]
-#         for i1, i2, i3 in other_mesh.elements_groups:
-#             p1 = other_mesh.nodes[i1]
-#             p2 = other_mesh.nodes[i2]
-#             p3 = other_mesh.nodes[i3]
-#             new_elements_groups.append((new_nodes_index[p1],
-#                                         new_nodes_index[p2],
-#                                         new_nodes_index[p3]))
-#         return self.__class__(new_elements_groups)
-
-    def _set_nodes_number(self):
-        nodes = set()
-        for elements_group in self.elements_groups:
-            for element in elements_group.elements:
-                for point in element.points:
-                    nodes.add(point)
-                # nodes.add(element.points[0])
-                # nodes.add(element.points[1])
-                # nodes.add(element.points[2])
-        return tuple(nodes)
-
-    def point_to_element(self, point):
-        for element_group in self.elements_groups:
-            element = element_group.point_to_element(point)
-            if element is not None:
-                return element
-        return None
-
-#     def set_node_displacement_index(self):
-#         indexes = {}
-#         for node in self.nodes:
-#             indexes[node] = [2*self.node_to_index[node],
-#                              2*self.node_to_index[node]+1]
-#         return indexes
-
-#     def boundary_dict(self):
-#         boundary_dict = {}
-#         for elements_group1, elements_group2 in combinations(
-#                 self.elements_groups, 2):
-#             linear_elements1 = []
-#             linear_elements2 = []
-#             for element in elements_group1.elements:
-#                 linear_elements1.extend(element.linear_elements)
-#             for element in elements_group2.elements:
-#                 linear_elements2.extend(element.linear_elements)
-#             duplicate_linear_elements = find_duplicate_linear_element(
-#                 linear_elements1, linear_elements2)
-#             if duplicate_linear_elements:
-#                 boundary_dict[(elements_group1,
-#                                elements_group2)] = duplicate_linear_elements
-#         return boundary_dict
-   
-    def plot(self, ax=None):
-        if ax is None:
-            if self.elements_groups[0].elements[0].__class__.__name__[-2::] == '2D':
-                fig, ax = plt.subplots()
-                ax.set_aspect('equal')
-            else:
-                ax = plt.figure().add_subplot(projection='3d')
-        for elements_group in self.elements_groups:
-            elements_group.plot(ax=ax)
-        return ax
-
-    def bounding_rectangle(self):
-        nodes = self.nodes
-        x, y = [], []
-        for n in nodes:
-            x.append(n.x)
-            y.append(n.y)
-        return min(x), max(x), min(y), max(y)
-
-        if len([*nodes[0]]) == 3:
-            z = [n.z for n in nodes]
-            return min(x), max(x), min(y), max(y), min(z), max(z)
-
-    def delete_duplicated_nodes(self, tol=1e-4):
-        mesh = self.__class__(self.elements_groups[:])
-        nodes_list = list(mesh.nodes[:])
-        nodes_index = []
-
-        for i,node in enumerate(nodes_list):
-            for j in range(i+1, len(nodes_list)):
-                d = node.point_distance(nodes_list[j])
-                if d<tol:
-                    nodes_index.append((j, i))
-
-        if nodes_index:
-            nodes_index = sorted(nodes_index, key=lambda item: item[0], reverse=True)
-            for k, index in enumerate(nodes_index):
-                nodes_list.pop(index[0])
-                for group in mesh.elements_groups:
-                    if mesh.nodes[index[0]] in group.nodes:
-                        dict_node_element = group.elements_per_node
-                        for element in dict_node_element[mesh.nodes[index[0]]]:
-                            element.points[element.points.index(mesh.nodes[index[0]])] = mesh.nodes[index[1]]
-
-            mesh.nodes = nodes_list
-            mesh.node_to_index = {mesh.nodes[i]: i for i in range(len(mesh.nodes))}
-
-        return mesh
-
-#     def plot_data(self, pos=0, quote=True, constructor=True, direction=1):
-#         plot_datas = []
-#         for element_group in self.elements_groups:
-#             for element in element_group.elements:
-#                 c1 = volmdlr.wires.Contour2D([volmdlr.edges.LineSegment2D(
-#                     element.points[0], element.points[1])])
-#                 c2 = volmdlr.wires.Contour2D([volmdlr.edges.LineSegment2D(
-#                     element.points[1], element.points[2])])
-#                 c3 = volmdlr.wires.Contour2D([volmdlr.edges.LineSegment2D(
-#                     element.points[2], element.points[0])])
-#                 plot_datas.append(c1.plot_data())
-#                 plot_datas.append(c2.plot_data())
-#                 plot_datas.append(c3.plot_data())
-#                 # plot_datas.extend([c1, c2, c3])
-#         return plot_datas
-
-#     def plot_displaced_mesh(self,
-#                             node_displacement: Dict[volmdlr.Point2D,
-#                                                     List[float]],
-#                             ax=None, amplification=0.5):
-
-#         deformed_mesh = self.copy()
-#         nodes = deformed_mesh.nodes
-
-#         for node in nodes:
-#             for displaced_node in node_displacement:
-#                 if node == displaced_node:
-#                     node.x += amplification*node_displacement[
-#                         displaced_node][0]
-#                     node.y += amplification*node_displacement[
-#                         displaced_node][1]
-
-#         ax = deformed_mesh.plot(ax=ax)
-#         ax.set_aspect('equal')
-
-#         return ax
-
-
-# class Mesher(DessiaObject):
-
-#     def __init__(self,interior_contours:List[volmdlr.wires.Contour2D],exterior_contours:List[volmdlr.wires.Contour2D],triangles:List[TriangularElement],nodes_len:float):
-#         self.nodes_len=nodes_len
-#         self.interior_contours=interior_contours
-#         self.exterior_contours=exterior_contours
-#         self.triangles=triangles
-
-
-#     def  neighbour_edge(self,n:int,i:int,di:int):
-#         return (i+di)%n
-
-
-#     def edge_max_distance(self,polygone:volmdlr.wires.ClosedPolygon2D,P0:volmdlr.Point2D,P1:volmdlr.Point2D,P2:volmdlr.Point2D,indexes:List[float]):
-#         n=len(polygone.points)
-#         distance=0
-#         j=None
-#         triangle=volmdlr.wires.Triangle2D([P0,P1,P2])
-#         for i in range(n):
-#             if not (i in indexes):
-#                 M=polygone.points[i]
-#                 if triangle.is_inside_triangle(M):
-#                     d=abs(triangle.line_equation(P1,P2,M))
-#                     if d > distance:
-#                         distance=d
-#                         j=i
-
-#         return j
-
-
-#     def left_edge(self,polygone:volmdlr.wires.ClosedPolygon2D):
-#         n=len(polygone.points)
-#         x=polygone.points[0].x
-#         j=0
-#         for i in range (1,n):
-#             if polygone.points[i].x < x:
-#                 x=polygone.points[i].x
-#                 j=i
-#         return j
-
-#     def new_polygon(self,polygone:volmdlr.wires.ClosedPolygon2D,i_beg:int,i_end=int):
-#         n=len(polygone.points)
-#         u=[]
-#         i=i_beg
-#         while i!=i_end:
-#             u.append(polygone.points[i])
-#             i=self.neighbour_edge(n,i,1)
-#         u.append(polygone.points[i_end])
-#         p=volmdlr.wires.ClosedPolygon2D(u)
-
-#         return p
-
-# def
-# triangulation_polygone_recursive(self,polygone:volmdlr.wires.ClosedPolygon2D,triangles:List[volmdlr.wires.Triangle2D]):
-
-#         n=len(polygone.points)
-#         j0=self.left_edge(polygone)
-
-
-#         j1=self.neighbour_edge(n,j0,1)
-
-#         j2=self.neighbour_edge(n,j0,-1)
-
-#         P0=polygone.points[j0]
-#         P1=polygone.points[j1]
-#         P2=polygone.points[j2]
-#         j=self.edge_max_distance(polygone,P0,P1,P2,[j0,j1,j2])
-
-#         if j==None:
-#             triangle=volmdlr.wires.Triangle2D([P0,P1,P2])
-#             triangles.append(triangle)
-#             polygone_1=self.new_polygon(polygone,j1,j2)
-
-#             if len(polygone_1.points)==3:
-
-#                     new_triangle=volmdlr.wires.Triangle2D([polygone_1.points[0],polygone_1.points[1],
-#                                                 polygone_1.points[2]])
-#                     triangles.append(new_triangle)
-
-#             else :
-
-#                   self.triangulation_polygone_recursive(polygone_1,triangles)
-
-#         else :
-
-#             polygone_1=self.new_polygon(polygone,j0,j)
-#             polygone_2=self.new_polygon(polygone,j,j0)
-
-#             if len(polygone_1.points)==3:
-#                 new_triangle=volmdlr.wires.Triangle2D([polygone_1.points[0],polygone_1.points[1],
-#                                             polygone_1.points[2]])
-#                 triangles.append(new_triangle)
-
-#             else :
-#                 self.triangulation_polygone_recursive(polygone_1,triangles)
-
-#             if len(polygone_2.points)==3:
-#                 new_triangle=volmdlr.wires.Triangle2D([polygone_2.points[0],polygone_2.points[1],
-#                                             polygone_2.points[2]])
-#                 triangles.append(new_triangle)
-
-#             else :
-
-#                 self.triangulation_polygone_recursive(polygone_2,triangles)
-
-#         return triangles
-
-
-#     def _is_convex(self,p1:volmdlr.Point2D, p2:volmdlr.Point2D, p3:volmdlr.Point2D):
-#         return self._triangle_sum(p1.x, p1.y, p2.x, p2.y, p3.x,p3.y) < 0
-
-#     def _is_clockwise(self,polygon:volmdlr.wires.ClosedPolygon2D):
-#         s = 0
-#         polygon_count = len(polygon.points)
-#         for i in range(polygon_count):
-#             point = polygon.points[i]
-#             point2 = polygon.points[(i + 1) % polygon_count]
-#             s += (point2.x - point.x) * (point2.y + point.y)
-#         return s > 0
-
-#     def _triangle_sum(self,x1, y1, x2, y2, x3, y3):
-#         return x1 * (y3 - y2) + x2 * (y1 - y3) + x3 * (y2 - y1)
-
-#     def _contains_no_points(self,p1:volmdlr.Point2D,p2:volmdlr.Point2D,p3:volmdlr.Point2D, polygon:volmdlr.wires.ClosedPolygon2D):
-#        triangle=volmdlr.wires.Triangle2D([p1,p2,p3])
-#        for pn in polygon.points:
-#             if pn in [p1, p2, p3]:
-#                 continue
-#             elif triangle.is_inside_triangle(pn):
-#                 return False
-#        return True
-
-#     def _is_ear(self,p1:volmdlr.Point2D,p2:volmdlr.Point2D,p3:volmdlr.Point2D, polygon:volmdlr.wires.ClosedPolygon2D):
-#         triangle=volmdlr.wires.Triangle2D([p1,p2,p3])
-#         ear = self._contains_no_points(p1, p2, p3, polygon) and \
-#             self._is_convex(p1, p2, p3) and \
-#             triangle.area > 0
-#         return ear
-
-#     def earclip(self,polygon:volmdlr.wires.ClosedPolygon2D):
-
-#         possible_triangles=[]
-#         ear_vertex =[]
-
-
-#         if self._is_clockwise(polygon):
-#             polygon.points.reverse()
-
-#         point_count = len(polygon.points)
-
-
-#         for i in range(point_count)  :
-
-#             prev_index = i - 1
-#             prev_point = polygon.points[prev_index]
-
-#             point = polygon.points[i]
-#             next_index = (i + 1) % point_count
-#             next_point = polygon.points[next_index]
-
-#             if self._is_ear(prev_point, point, next_point, polygon):
-#                 ear_vertex.append(point)
-
-#         while ear_vertex and point_count >=3  :
-#             ear = ear_vertex.pop(0)
-#             i = polygon.points.index(ear)
-#             prev_index = i - 1
-#             prev_point = polygon.points[prev_index]
-#             next_index = (i + 1) % point_count
-#             next_point = polygon.points[next_index]
-#             prev_prev_point = polygon.points[prev_index - 1]
-#             next_next_index = (i + 1) % point_count
-#             next_next_point = polygon.points[next_next_index]
-#             polygon.points.remove(ear)
-#             point_count -= 1
-
-#             p1=volmdlr.Point2D(prev_point[0], prev_point[1])
-#             p2=volmdlr.Point2D(ear[0], ear[1])
-#             p3= volmdlr.Point2D(next_point[0], next_point[1])
-#             triangle=volmdlr.wires.Triangle2D([p1,p2,p3])
-#             possible_triangles.append(triangle)
-
-#             if point_count > 3:
-#                 prev_prev_point = polygon.points[prev_index - 1]
-#                 next_next_index = (i + 1) % point_count
-#                 next_next_point = polygon.points[next_next_index]
-
-#                 groups = [
-#                     (prev_prev_point, prev_point, next_point, polygon),
-#                     (prev_point, next_point, next_next_point, polygon),
-#                 ]
-#                 for group in groups:
-#                     p = group[1]
-#                     if self._is_ear(*group):
-#                         if p not in ear_vertex:
-#                             ear_vertex.append(p)
-#                     elif p in ear_vertex:
-
-#                          ear_vertex.remove(p)
-
-#         return possible_triangles
-
-
-#     def basic_triangulation(self,polygon1:volmdlr.wires.ClosedPolygon2D,polygon2:volmdlr.wires.ClosedPolygon2D,
-#                            segment_to_nodes:Dict[volmdlr.edges.LineSegment2D,List[volmdlr.Point2D]]):
-#         triangles=[]
-
-#         for j in range(len(polygon1.line_segments)):
-
-#             pj=segment_to_nodes[polygon1.line_segments[j]]
-#             qj=segment_to_nodes[polygon2.line_segments[j]]
-#             u=len(pj)
-#             v=len(qj)
-#             if u==2 and v==2 :
-#                 new_triangle_1=volmdlr.wires.Triangle2D([pj[0],pj[1],qj[0]])
-#                 triangles.append(new_triangle_1)
-#                 new_triangle_2=volmdlr.wires.Triangle2D([pj[1],qj[1],qj[0]])
-#                 triangles.append(new_triangle_2)
-#             if u>=v:
-#                 for i in range(v-1):
-#                     new_triangle_1=volmdlr.wires.Triangle2D([pj[i+1],pj[i],qj[i]])
-
-#                     triangles.append(new_triangle_1)
-#                     new_triangle_2=volmdlr.wires.Triangle2D([qj[i+1],pj[i+1],qj[i]])
-
-#                     triangles.append(new_triangle_2)
-
-#                 for  i in range(v-1,u-1):
-
-#                      new_triangle=volmdlr.wires.Triangle2D([pj[i],qj[v-1],pj[i+1]])
-
-#                      triangles.append(new_triangle)
-#             else :
-#                   for i in range(u-1):
-#                     new_triangle_1=volmdlr.wires.Triangle2D([qj[i+1],qj[i],pj[i]])
-
-#                     triangles.append(new_triangle_1)
-#                     new_triangle_2=volmdlr.wires.Triangle2D([pj[i+1],qj[i+1],pj[i]])
-
-#                     triangles.append(new_triangle_2)
-
-#                   for  i in range(u-1,v-1):
-
-#                      new_triangle=volmdlr.wires.Triangle2D([qj[i],pj[u-1],qj[i+1]])
-
-#                      triangles.append(new_triangle)
-
-#         return triangles
-
-#     def alternative_triangulation(self,polygon:volmdlr.wires.ClosedPolygon2D,interior_polygon:volmdlr.wires.ClosedPolygon2D,empty:bool,far:bool):
-#         # ax=plt.subplot()
-#         all_aspect_ratios=[]
-#         segment_to_nodes={}
-
-#         all_offsets=[]
-#         all_meshes=[]
-#         offset_values=[]
-#         good_meshes=[]
-#         p=9
-#         k=3
-#         xmin,xmax,ymin,ymax=polygon.bounding_rectangle()
-
-
-#         offset_len=min(xmax-xmin, ymax-ymin)
-
-
-#         while k<12:
-#             repair = False
-#             polygon_offsets=[]
-#             polygon_offsets+=[polygon]
-#             while repair is False :
-
-#                 new_polygon=polygon.offset(-p*offset_len/(10*k))
-
-#                 if not new_polygon.self_intersects()[0] :
-#                     if new_polygon.area() > polygon.area():
-#                         good_offset=polygon.offset(p*offset_len/(10*k))
-#                         if not good_offset.self_intersects()[0]:
-#                            polygon_offsets.append(good_offset)
-
-#                         else :
-
-
-#                             offset_values.append(p*offset_len/(10*k))
-
-#                     else :
-
-#                          offset_values.append(-p*offset_len/(10*k))
-#                          polygon_offsets.append(new_polygon)
-#                     xmin_2,xmax_2,ymin_2,ymax_2=polygon_offsets[-1].bounding_rectangle()
-#                     offset_len2=min(xmax_2-xmin_2, ymax_2-ymin_2)
-#                     offset2=polygon_offsets[-1].offset(-p*offset_len2/(10*k))
-
-#                     if offset2.self_intersects()[0]:
-#                         polygon_offsets.append(offset2.select_reapaired_polygon([]))
-#                     else:
-#                         if offset2.area() > polygon_offsets[-1].area() :
-#                             good_offset_2=polygon_offsets[-1].offset(p*offset_len2/(10*k))
-
-#                             if not good_offset_2.self_intersects()[0]:
-#                                 polygon_offsets.append(good_offset_2)
-#                             else :
-#                                 polygon_offsets.append(good_offset_2.select_reapaired_polygon([]))
-#                         else :
-#                             polygon_offsets.append(offset2)
-
-#                             offset_values.append(-p*offset_len/(10*k))
-#                             polygon_offsets.append(new_polygon)
-
-#                     xmin_2,xmax_2,ymin_2,ymax_2=polygon_offsets[-1].bounding_rectangle()
-#                     offset_len2=min(xmax_2-xmin_2, ymax_2-ymin_2)
-#                     offset2=polygon_offsets[-1].offset(-p*offset_len2/(10*k))
-
-#                     if offset2.self_intersects()[0]:
-#                         polygon_offsets.append(offset2.select_reapaired_polygon([]))
-#                     else:
-#                         if offset2.area() > polygon_offsets[-1].area() :
-#                             good_offset_2=polygon_offsets[-1].offset(p*offset_len2/(10*k))
-
-#                             if not good_offset_2.self_intersects()[0]:
-#                                 polygon_offsets.append(good_offset_2)
-#                             else :
-#                                 polygon_offsets.append(good_offset_2.select_reapaired_polygon([]))
-#                         else :
-#                             polygon_offsets.append(offset2)
-
-#                     repair=True
-
-
-#                 if new_polygon.self_intersects()[0] :
-
-#                     # polygon_offsets.append(new_polygon.select_reapaired_polygon([]))
-#                     # new_polygon.select_reapaired_polygon([]).plot()
-#                     # new_polygon.select_reapaired_polygon([]).MPLPlot()
-
-
-#                     # rec2=polygon_offsets[-1].bounding_rectangle2()
-#                     # offset_len2=rec2.min_length()
-#                     # offset2=polygon_offsets[-1].offset(-p*offset_len2/(10*k))
-
-#                     # if offset2.self_intersects()[0]:
-#                     #     polygon_offsets.append(offset2.select_reapaired_polygon([]))
-
-#                     # else:
-#                     #     if offset2.area> polygon_offsets[-1].area :
-#                     #         polygon_offsets.append(p*offset_len2/(10*k))
-#                     #     else :
-#                     #         polygon_offsets.append(offset2)
-
-#                     repair=True
-
-#             all_offsets.append(polygon_offsets)
-#             k=k+1
-
-#         for polygon_offsets in all_offsets:
-
-#             offset_triangles=[]
-#             for polygon in polygon_offsets:
-
-#                 for segment in polygon.line_segments:
-#                     segment_to_nodes[segment]=segment.discretise(self.nodes_len)
-
-
-#             if len(polygon_offsets)>2:
-#                 for k in range(len(polygon_offsets)-2):
-
-#                     if len(polygon_offsets[k].line_segments)==len(polygon_offsets[k+1].line_segments):
-#                         offset_triangles+=self.basic_triangulation(polygon_offsets[k],
-#                                                             polygon_offsets[k+1],segment_to_nodes)
-
-#                     else :
-
-#                         offset_triangles+=self.mesh_in_between(polygon_offsets[k+1],
-#                                                             polygon_offsets[k],True)
-
-
-#             l=len(polygon_offsets)
-
-#             if len(polygon_offsets[-1].line_segments)==len(polygon_offsets[l-2].line_segments):
-#                offset_triangles+=self.basic_triangulation(polygon_offsets[l-2],polygon_offsets[-1],segment_to_nodes)
-#                if  not empty :
-
-#                     last_points=[]
-#                     for segment in polygon_offsets[-1].line_segments:
-#                         for point in segment_to_nodes[segment]:
-#                             if point not in last_points:
-#                                 last_points.append(point)
-#                     last_polygon=volmdlr.wires.ClosedPolygon2D(last_points)
-#                     ear=self.earclip(last_polygon)
-#                     for triangle in ear :
-
-#                         if triangle.area>10e-9:
-#                             offset_triangles.append(triangle)
-#                else :
-#                     if far :
-#                         offset_triangles+=self.mesh_in_between(interior_polygon,polygon_offsets[-1],True)
-
-
-#             else:
-#                 offset_triangles+=self.mesh_in_between(polygon_offsets[-1],polygon_offsets[l-2],empty)
-
-#             all_meshes.append(offset_triangles)
-
-
-#         for mesh in all_meshes:
-#             if self.triangulation_max_aspect_ratio(mesh)!=0:
-
-#                 all_aspect_ratios.append(self.triangulation_max_aspect_ratio(mesh))
-#                 good_meshes.append(mesh)
-
-#         index=all_aspect_ratios.index(min(all_aspect_ratios))
-#         return good_meshes[index]
-
-#     def mesh_in_between(self,in_polygon:volmdlr.wires.ClosedPolygon2D,
-#                         out_polygon:volmdlr.wires.ClosedPolygon2D,empty:bool):
-
-#         # ax=plt.subplot()
-#         projection_points=[]
-#         segment_to_nodes={}
-#         closest_segment={}
-#         all_triangles=[]
-#         out_point_image={}
-
-#         for segment in out_polygon.line_segments:
-#             segment_to_nodes[segment]=segment.discretise(self.nodes_len)
-
-
-#         for segment in out_polygon.line_segments:
-#             for point in segment_to_nodes[segment]:
-#                 out_point_image[point]=[]
-#         for segment in out_polygon.line_segments:
-#             projection_points.append([])
-
-#         for segment in in_polygon.line_segments:
-
-#             segment_to_nodes[segment]=segment.discretise(0)
-
-
-#         for out_segment in out_polygon.line_segments:
-
-#             index_0=out_polygon.line_segments.index(out_segment)
-
-#             mid=out_segment.point_at_abscissa(out_segment.length()/2)
-
-#             d=[]
-#             for in_segment in in_polygon.line_segments:
-=======
 #!/usr/bin/env python3
 # -*- coding: utf-8 -*-
 """
 Module containing mesh and relative objects.
 """
->>>>>>> 022f6bb1
+
 
 import math
 from itertools import combinations
