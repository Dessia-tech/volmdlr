--- conflicted
+++ resolved
@@ -14,10 +14,7 @@
 import numpy as npy
 from volmdlr.core_compiled import Matrix33
 import math
-<<<<<<< HEAD
-
-=======
->>>>>>> 2f13d805
+
 from dessia_common import DessiaObject
 from typing import TypeVar, List, Tuple,Dict
 import matplotlib
