#!/usr/bin/env python3
# -*- coding: utf-8 -*-
"""

@author: Gasmi
"""

import matplotlib.pyplot as plt
<<<<<<< HEAD
import volmdlr.core as vm
import volmdlr.core_compiled 
=======
import volmdlr
import volmdlr.core
from volmdlr.core_compiled import Matrix33
>>>>>>> e9a890ec
from itertools import combinations
import numpy as npy
import volmdlr.edges as edges
import volmdlr.wires as wires 
<<<<<<< HEAD
import volmdlr.faces as faces
from volmdlr.core_compiled import Matrix33
=======
import volmdlr.faces
>>>>>>> e9a890ec
import math
from dessia_common import DessiaObject
from typing import TypeVar, List, Tuple,Dict
import matplotlib
import random
from itertools import product 
from matplotlib.colors import LinearSegmentedColormap
cdict = {'red':  [(0.0, 0.0, 0.0),
                   (1.0, 1.0, 1.0)],
         'green': [(0.0, 0.0, 0.0),
                   (1.0, 0.0, 0.0)],
         'blue':  [(0.0, 1.0, 1.0),
                   (1.0, 0.0, 0.0)]}
blue_red = LinearSegmentedColormap('BLueRed', cdict)

class FlatElementError(Exception):
    pass

def find_duplicate_linear_element(linear_elements1, linear_elements2):
    duplicates = []
    for linear_element in linear_elements1:
        if linear_element in linear_elements2 and linear_element not in duplicates:
            duplicates.append(linear_element)
    return duplicates


class LinearElement(edges.LineSegment2D):
    _standalone_in_db = False
    _non_serializable_attributes = []
    _non_eq_attributes = ['name']
    _non_hash_attributes = ['name']
    _generic_eq = True
    def __init__(self, start:volmdlr.Point2D,end:volmdlr.Point2D, interior_normal:volmdlr.Vector2D,name=''):
        self.points=[start, end]
        self.interior_normal = interior_normal
        
        edges.LineSegment2D.__init__(self,start=start,end=end,name=name)
        
    def __hash__(self):
        return self.start.__hash__() + self.end.__hash__()
        
    def __eq__(self, other_linear_element):
        if self.__class__ != other_linear_element.__class__:
            return False
        return (self.start == other_linear_element.start and self.end == other_linear_element.end) \
            or (self.start== other_linear_element.end and self.end == other_linear_element.start)
            
    
    def plot(self, ax=None, color='k', width=None, plot_points=False):
        if ax is None:
            fig, ax = plt.subplots()
            ax.set_aspect('equal')
        if width is None:
            width=1
        if plot_points:
            ax.plot([self.start.x, self.end.x], [self.start.y, self.end.y], color=color, marker='o', linewidth=width)
        else:
            ax.plot([self.start.x, self.end.x], [self.start.y, self.end.y], color=color, linewidth=width)
        return ax

class TriangularElement(wires.Triangle2D):
    _standalone_in_db = False
    _non_serializable_attributes = []
    _non_eq_attributes = ['name']
    _non_hash_attributes = ['name']
    _generic_eq = True
    def __init__(self, points):
        self.points = points
        self.linear_elements = self._to_linear_elements()
        self.form_functions = self._form_functions()
        
        self.center = (self.points[0]+self.points[1]+self.points[2])/3
        
        self.area = self._area()
        
        wires.Triangle2D.__init__(self,points=points, name='')
        
    def _to_linear_elements(self):
        vec1 = volmdlr.Vector2D(self.points[1].x - self.points[0].x,self.points[1].y - self.points[0].y)
        vec2 = volmdlr.Vector2D(self.points[2].x - self.points[1].x,self.points[2].y - self.points[1].y)
        vec3 = volmdlr.Vector2D(self.points[0].x - self.points[2].x,self.points[0].y - self.points[2].y)
        normal1 = volmdlr.Vector2D(-vec1.y, vec1.x)
        normal2 = volmdlr.Vector2D(-vec2.y, vec2.x)
        normal3 = volmdlr.Vector2D(-vec3.y, vec3.x)
        normal1.normalize()
        normal2.normalize()
        normal3.normalize()
        if normal1.dot(vec2) < 0:
            normal1 = - normal1
        if normal2.dot(vec3) < 0:
            normal2 = - normal2
        if normal3.dot(vec1) < 0:
            normal3 = - normal3
        linear_element_1 = LinearElement(self.points[0], self.points[1], normal1)
        linear_element_2 = LinearElement(self.points[1], self.points[2], normal2)
        linear_element_3 = LinearElement(self.points[2], self.points[0], normal3)
        return [linear_element_1, linear_element_2, linear_element_3]
    
    def _form_functions(self):
        a = Matrix33(1, self.points[0].x, self.points[0].y,
                     1, self.points[1].x, self.points[1].y,
                     1, self.points[2].x, self.points[2].y)
        try :
            inv_a = a.inverse()
        except ValueError:
            self.plot()
            print('buggy element area', self.area)
            raise FlatElementError('form function bug')
        x1 = inv_a.vector_multiplication(volmdlr.X3D)
        x2 = inv_a.vector_multiplication(volmdlr.Y3D)
        x3 = inv_a.vector_multiplication(volmdlr.Z3D)
       
        return x1, x2, x3
    # def _quadratic_form_functions(self):
    #     a = [[1, self.points[0][0], self.points[0][1],self.points[0][0]**2,self.points[0][0]*self.points[0][1],self.points[0][1]**2],
    #           [1, self.points[1][0], self.points[1][1],self.points[1][0]**2,self.points[1][0]*self.points[1][1],self.points[1][1]**2],
    #           [1, self.points[2][0], self.points[2][1],self.points[2][0]**2,self.points[2][0]*self.points[2][1],self.points[2][1]**2],
    #           [1, self.points[3][0], self.points[3][1],self.points[3][0]**2,self.points[3][0]*self.points[3][1],self.points[3][1]**2],
    #           [1, self.points[4][0], self.points[4][1],self.points[4][0]**2,self.points[4][0]*self.points[4][1],self.points[4][1]**2],
    #           [1, self.points[5][0], self.points[5][1],self.points[5][0]**2,self.points[5][0]*self.points[5][1],self.points[5][1]**2]]
                     
    
    #     try :
    #         inv_a = a.inverse()
    #     except ValueError:
    #         self.plot()
    #         print(self._area())
    #         raise FlatElementError('form function bug')
    #     x1 = inv_a.dot([1,0,0,0,0,0])
    #     x2 = inv_a.dot([1,0,0,0,0,0])
    #     x3 = inv_a.dot([1,0,0,0,0,0])
    #     x4=inv_a.dot([1,0,0,0,0,0])
        
    #     return x1, x2, x3
<<<<<<< HEAD
    def _area(self):
        u = self.points[1] - self.points[0]
        v = self.points[2] - self.points[0]
        return abs(u.cross(v)) / 2
        
    def rotation(self, center, angle, copy=True):
        if copy:
            return TriangularElement([pt.rotation(center, angle, copy=True) for pt in self.points])
        else:
            for pt in self.points:
                pt.Rotation(center, angle, copy=False)
                
    def translation(self, offset, copy=True):
        if copy:
            return TriangularElement([pt.Translation(offset, copy=True) for pt in self.points])
        else:
            for pt in self.points:
                pt.Translation(offset, copy=False)
                
    def axial_symmetry(self, line, copy=True):
        p1, p2 = line.points
        symmetric_points = []
        for point in self.points:
            u = p2 - p1
            t = (point-p1).Dot(u) / u.Norm()**2
            projection = p1 + t * u
            symmetric_point = volmdlr.Point2D((2 * projection - point).vector)
            symmetric_points.append(symmetric_point)
        if copy: 
            return TriangularElement(symmetric_points)
        else:
            for i, point in enumerate(self.points):
                point = symmetric_points[i]
   
 
  
    
    

           
    def plot(self, ax=None, color='k', width=None, plot_points=False, fill=False):
        if ax is None:
            fig, ax = plt.subplots()
            ax.set_aspect('equal')
            
        if fill:
            x = [p[0] for p in self.points]
            y = [p[1] for p in self.points]
            plt.fill(x, y, facecolor=color, edgecolor="k")
            return ax
        
        for p1, p2 in zip(self.points, self.points[1:]+[self.points[0]]):
            if width is None:
                width=1
            if plot_points:
                ax.plot([p1.x, p2.x], [p1.y, p2.y], color=color, marker='o', linewidth=width)
            else:
                ax.plot([p1.x, p2.x], [p1.y, p2.y], color=color, linewidth=width)
        return ax
    
=======

    def triangle_to_polygon(self):
        points=self.points
        return wires.ClosedPolygon2D(points)
       
>>>>>>> e9a890ec
    
class ElementsGroup(DessiaObject):
    _standalone_in_db = False
    _non_serializable_attributes = []
    _non_eq_attributes = ['name']
    _non_hash_attributes = ['name']
    _generic_eq = True
    def __init__(self, elements:List[TriangularElement], name:str):
        self.elements = elements
        self.name = name

        DessiaObject.__init__(self, name=name)
        
    def rotation(self, center, angle, copy=True):
        if copy:
            return Mesh([elem.rotation(center, angle, copy=True) for elem in self.elements])
        else:
            for elem in self.elements:
                elem.rotation(center, angle, copy=False)
                
    def translation(self, offset, copy=True):
        if copy:
            return Mesh([elem.translation(offset, copy=True) for elem in self.elements])
        else:
            for elem in self.elements:
                elem.translation(offset, copy=False)
                
    def plot(self, ax=None, color='k', fill=False):
        if ax is None:
            fig, ax = plt.subplots()
            ax.set_aspect('equal')
        for element in self.elements:
            element.plot(ax=ax, color=color, fill=fill)
        return ax
        

class Mesh(DessiaObject):
    _standalone_in_db = True
    _non_serializable_attributes = ['node_to_index']
    _non_eq_attributes = ['name']
    _non_hash_attributes = ['name']
    _generic_eq = True
    def __init__(self, elements_groups:List[ElementsGroup]):
        self.elements_groups = elements_groups
        self.nodes = self._set_nodes_number()
        self.node_to_index = {self.nodes[i]:i for i in range(len(self.nodes))}
        
        DessiaObject.__init__(self, name='')
    def __add__(self, other_mesh):
        new_nodes= self.nodes[:]
        new_nodes_index = {p: i for i, p in enumerate(self.points)}
        ip = len(new_nodes)
        for point in other_mesh.nodes:
            if not point in new_nodes_index:
                new_nodes_index[point] = ip
                ip += 1
                new_nodes.append(point)

        new_elements_groups = self.elements_groups[:]
        for i1, i2, i3 in other_mesh.elements_groups:
            p1 = other_mesh.nodes[i1]
            p2 = other_mesh.nodes[i2]
            p3 = other_mesh.nodes[i3]
            new_elements_groups.append((new_nodes_index[p1],
                                  new_nodes_index[p2],
                                  new_nodes_index[p3]))

        return self.__class__(new_elements_groups)

    def _set_nodes_number(self):
        nodes = set()
        for elements_group in self.elements_groups:
            for element in elements_group.elements:
                nodes.add(element.points[0])
                nodes.add(element.points[1])
                nodes.add(element.points[2])
        return tuple(nodes)
    
    def set_node_displacement_index(self):
        indexes={}
        for node in self.nodes:
           
                indexes[node]=[2*self.node_to_index[node],2*self.node_to_index[node]+1]
        return indexes
    
    def boundary_dict(self):
        boundary_dict = {}
        for elements_group1, elements_group2 in combinations(self.elements_groups, 2):
            linear_elements1 = []
            linear_elements2 = []
            for element in elements_group1.elements:
                linear_elements1.extend(element.linear_elements)
            for element in elements_group2.elements:
                linear_elements2.extend(element.linear_elements)
            duplicate_linear_elements = find_duplicate_linear_element(linear_elements1, linear_elements2)
            if duplicate_linear_elements:
                boundary_dict[(elements_group1, elements_group2)] = duplicate_linear_elements
        return boundary_dict
   
        
   
        
    def plot(self, ax=None):
        if ax is None:
            fig, ax = plt.subplots()
            ax.set_aspect('equal')
        for elements_group in self.elements_groups:
            elements_group.plot(ax=ax)
        return ax
    
    def plot_data(self, pos=0, quote=True, constructor=True, direction=1):
        plot_datas = []
        for element_group in self.elements_groups:
            for element in element_group.elements:
                c1 = wires.Contour2D([edges.LineSegment2D(element.points[0], element.points[1])])
                c2 = wires.Contour2D([edges.LineSegment2D(element.points[1], element.points[2])])
                c3 = wires.Contour2D([edges.LineSegment2D(element.points[2], element.points[0])])
                plot_datas.append(c1.plot_data())
                plot_datas.append(c2.plot_data())
                plot_datas.append(c3.plot_data())
                # plot_datas.extend([c1, c2, c3])
        return plot_datas
    
    
    
<<<<<<< HEAD
    def plot_displaced_mesh(self,node_displacement:Dict[volmdlr.Point2D,List[float]],ax=None,amplification=0.5):
=======
    def plot_displaced_mesh(self,node_displacement:Dict[volmdlr.Point2D,List[float]],
                            ax=None,amplification=0.5):
>>>>>>> e9a890ec
        
        deformed_mesh=self.copy()
        nodes=deformed_mesh.nodes
  
        for node in nodes:
           for displaced_node in node_displacement:
               if node==displaced_node:
                   node.x+=amplification*node_displacement[displaced_node][0]
                   node.y+=amplification*node_displacement[displaced_node][1]
            
        ax = deformed_mesh.plot(ax=ax) 
        ax.set_aspect('equal')           
    
        return ax
    
class Mesher(DessiaObject):
    
    def __init__(self,interior_contours:List[wires.Contour2D],exterior_contours:List[wires.Contour2D],triangles:List[TriangularElement],nodes_len:float):
        self.nodes_len=nodes_len
        self.interior_contours=interior_contours
        self.exterior_contours=exterior_contours
        self.triangles=triangles
    
        
    def  neighbour_edge(self,n:int,i:int,di:int):
        return (i+di)%n  
   
    
    def edge_max_distance(self,polygone:wires.ClosedPolygon2D,P0:volmdlr.Point2D,P1:volmdlr.Point2D,P2:volmdlr.Point2D,indexes:List[float]):
        n=len(polygone.points)
        distance=0
        j=None
        triangle=wires.Triangle2D([P0,P1,P2])
        for i in range(n):
            if not (i in indexes):
                M=polygone.points[i]
                if triangle.is_inside_triangle(M):
                    d=abs(triangle.line_equation(P1,P2,M))
                    if d > distance:
                        distance=d
                        j=i
       
        return j
    
    
    
    
    def left_edge(self,polygone:wires.ClosedPolygon2D):
        n=len(polygone.points)
        x=polygone.points[0].x
        j=0
        for i in range (1,n):
            if polygone.points[i].x < x:
                x=polygone.points[i].x
                j=i
        return j
            
    def new_polygon(self,polygone:wires.ClosedPolygon2D,i_beg:int,i_end=int):
        n=len(polygone.points)
        u=[]
        i=i_beg
        while i!=i_end:
            u.append(polygone.points[i])
            i=self.neighbour_edge(n,i,1)
        u.append(polygone.points[i_end])
        p=wires.ClosedPolygon2D(u)
        
        return p
    
    def triangulation_polygone_recursive(self,polygone:wires.ClosedPolygon2D,triangles:List[wires.Triangle2D]):
        
        n=len(polygone.points)
        j0=self.left_edge(polygone)
      
       
        j1=self.neighbour_edge(n,j0,1)
       
        j2=self.neighbour_edge(n,j0,-1)
        
        P0=polygone.points[j0]
        P1=polygone.points[j1]
        P2=polygone.points[j2]
        j=self.edge_max_distance(polygone,P0,P1,P2,[j0,j1,j2])
        
        if j==None:
            triangle=wires.Triangle2D([P0,P1,P2])
            triangles.append(triangle)
            polygone_1=self.new_polygon(polygone,j1,j2)
                            
            if len(polygone_1.points)==3:
                    
                    new_triangle=wires.Triangle2D([polygone_1.points[0],polygone_1.points[1],
                                                polygone_1.points[2]])    
                    triangles.append(new_triangle)  
                                          
            else :
             
                  self.triangulation_polygone_recursive(polygone_1,triangles)
     
        else : 
            
            polygone_1=self.new_polygon(polygone,j0,j)
            polygone_2=self.new_polygon(polygone,j,j0)    
            
            if len(polygone_1.points)==3:
                new_triangle=wires.Triangle2D([polygone_1.points[0],polygone_1.points[1],
                                            polygone_1.points[2]])                
                triangles.append(new_triangle)
               
            else :
                self.triangulation_polygone_recursive(polygone_1,triangles)
                
            if len(polygone_2.points)==3:
                new_triangle=wires.Triangle2D([polygone_2.points[0],polygone_2.points[1],
                                            polygone_2.points[2]])                    
                triangles.append(new_triangle)

            else :
                    
                self.triangulation_polygone_recursive(polygone_2,triangles)
            
        return triangles 
    
    
    
    def _is_convex(self,p1:volmdlr.Point2D, p2:volmdlr.Point2D, p3:volmdlr.Point2D):
        return self._triangle_sum(p1.x, p1.y, p2.x, p2.y, p3.x,p3.y) < 0
    
    def _is_clockwise(self,polygon:wires.ClosedPolygon2D):
        s = 0
        polygon_count = len(polygon.points)
        for i in range(polygon_count):
            point = polygon.points[i]
            point2 = polygon.points[(i + 1) % polygon_count]
            s += (point2.x - point.x) * (point2.y + point.y)
        return s > 0
    
    def _triangle_sum(self,x1, y1, x2, y2, x3, y3):
        return x1 * (y3 - y2) + x2 * (y1 - y3) + x3 * (y2 - y1)
    
    def _contains_no_points(self,p1:volmdlr.Point2D,p2:volmdlr.Point2D,p3:volmdlr.Point2D, polygon:wires.ClosedPolygon2D):
       triangle=wires.Triangle2D([p1,p2,p3])
       for pn in polygon.points:
            if pn in [p1, p2, p3]:
                continue
            elif triangle.is_inside_triangle(pn):
                return False
       return True

    def _is_ear(self,p1:volmdlr.Point2D,p2:volmdlr.Point2D,p3:volmdlr.Point2D, polygon:wires.ClosedPolygon2D):
        triangle=wires.Triangle2D([p1,p2,p3])
        ear = self._contains_no_points(p1, p2, p3, polygon) and \
            self._is_convex(p1, p2, p3) and \
            triangle.area > 0
        return ear
    
    def earclip(self,polygon:wires.ClosedPolygon2D):
       
        possible_triangles=[]
        ear_vertex =[]
       
       
        if self._is_clockwise(polygon):
            polygon.points.reverse()
    
        point_count = len(polygon.points)
       
         
        for i in range(point_count)  :
                   
            prev_index = i - 1
            prev_point = polygon.points[prev_index]
          
            point = polygon.points[i]
            next_index = (i + 1) % point_count
            next_point = polygon.points[next_index]
    
            if self._is_ear(prev_point, point, next_point, polygon):
                ear_vertex.append(point)
                    
        while ear_vertex and point_count >=3  :
            ear = ear_vertex.pop(0)
            i = polygon.points.index(ear)
            prev_index = i - 1
            prev_point = polygon.points[prev_index]
            next_index = (i + 1) % point_count
            next_point = polygon.points[next_index]
            prev_prev_point = polygon.points[prev_index - 1]
            next_next_index = (i + 1) % point_count
            next_next_point = polygon.points[next_next_index]
            polygon.points.remove(ear)
            point_count -= 1
            
            p1=volmdlr.Point2D(prev_point[0], prev_point[1])
            p2=volmdlr.Point2D(ear[0], ear[1])
            p3= volmdlr.Point2D(next_point[0], next_point[1])
            triangle=wires.Triangle2D([p1,p2,p3])  
            possible_triangles.append(triangle)
             
            if point_count > 3:
                prev_prev_point = polygon.points[prev_index - 1]
                next_next_index = (i + 1) % point_count
                next_next_point = polygon.points[next_next_index]
    
                groups = [
                    (prev_prev_point, prev_point, next_point, polygon),
                    (prev_point, next_point, next_next_point, polygon),
                ]
                for group in groups:
                    p = group[1]
                    if self._is_ear(*group):
                        if p not in ear_vertex:
                            ear_vertex.append(p)
                    elif p in ear_vertex:
               
                         ear_vertex.remove(p)
                           
        return possible_triangles   
                 
                                 
        
    def basic_triangulation(self,polygon1:wires.ClosedPolygon2D,polygon2:wires.ClosedPolygon2D,
                           segment_to_nodes:Dict[edges.LineSegment2D,List[volmdlr.Point2D]]):
        triangles=[]
        
        for j in range(len(polygon1.line_segments)):
                    
            pj=segment_to_nodes[polygon1.line_segments[j]]
            qj=segment_to_nodes[polygon2.line_segments[j]]
            u=len(pj)
            v=len(qj)
            if u==2 and v==2 : 
                new_triangle_1=wires.Triangle2D([pj[0],pj[1],qj[0]])
                triangles.append(new_triangle_1)                          
                new_triangle_2=wires.Triangle2D([pj[1],qj[1],qj[0]])
                triangles.append(new_triangle_2)                           
            if u>=v:
                for i in range(v-1):
                    new_triangle_1=wires.Triangle2D([pj[i+1],pj[i],qj[i]])
                   
                    triangles.append(new_triangle_1)
                    new_triangle_2=wires.Triangle2D([qj[i+1],pj[i+1],qj[i]])
                   
                    triangles.append(new_triangle_2)
                              
                for  i in range(v-1,u-1):
                                
                     new_triangle=wires.Triangle2D([pj[i],qj[v-1],pj[i+1]])
                                     
                     triangles.append(new_triangle)  
            else :
                  for i in range(u-1):
                    new_triangle_1=wires.Triangle2D([qj[i+1],qj[i],pj[i]])
                   
                    triangles.append(new_triangle_1)
                    new_triangle_2=wires.Triangle2D([pj[i+1],qj[i+1],pj[i]])
                   
                    triangles.append(new_triangle_2)
                              
                  for  i in range(u-1,v-1):
                                
                     new_triangle=wires.Triangle2D([qj[i],pj[u-1],qj[i+1]])
                                     
                     triangles.append(new_triangle)  
                             
        return triangles                            
    
    def alternative_triangulation(self,polygon:wires.ClosedPolygon2D,interior_polygon:wires.ClosedPolygon2D,empty:bool,far:bool):
        # ax=plt.subplot()
        all_aspect_ratios=[]
        segment_to_nodes={}
        
        all_offsets=[]
        all_meshes=[]
        offset_values=[]
        good_meshes=[]
        p=9
        k=3
        xmin,xmax,ymin,ymax=polygon.bounding_rectangle()
<<<<<<< HEAD
        offset_len=min(xmax-xmin,ymax-ymin)
        # while  k<8 :
=======
        offset_len=min(xmax-xmin, ymax-ymin)
       
>>>>>>> e9a890ec
        
        while k<12:
            repair = False
            polygon_offsets=[]
            polygon_offsets+=[polygon]
            while repair is False :
                
                new_polygon=polygon.offset(-p*offset_len/(10*k))
                
                if not new_polygon.self_intersects()[0] :
                    if new_polygon.area() > polygon.area():
                        good_offset=polygon.offset(p*offset_len/(10*k))
                        if not good_offset.self_intersects()[0]:
                           polygon_offsets.append(good_offset)
                             
                        else :
                            
                        
                            offset_values.append(p*offset_len/(10*k))
                        # polygon.Offset(9*offset_len/(10*k)).MPLPlot()
                    else :
<<<<<<< HEAD
                         offset_values.append(-p*offset_len/(10*k))
                         polygon_offsets.append(new_polygon)
                    xmin_2,xmax_2,ymin_2,ymax_2=polygon_offsets[-1].bounding_rectangle()
                    offset_len2=min(xmax_2-xmin_2, ymax_2-ymin_2)
                    offset2=polygon_offsets[-1].offset(-p*offset_len2/(10*k))
            
                    if offset2.self_intersects()[0]:
                        polygon_offsets.append(offset2.select_reapaired_polygon([]))
                    else:
                        if offset2.area() > polygon_offsets[-1].area() :
                            good_offset_2=polygon_offsets[-1].offset(p*offset_len2/(10*k))
                          
                            if not good_offset_2.self_intersects()[0]: 
                                polygon_offsets.append(good_offset_2) 
                            else :
                                polygon_offsets.append(good_offset_2.select_reapaired_polygon([])) 
                        else :                           
                            polygon_offsets.append(offset2)      
=======
                          offset_values.append(-p*offset_len/(10*k))
                          polygon_offsets.append(new_polygon)
                        
                    # xmin_2,xmax_2,ymin_2,ymax_2=polygon_offsets[-1].bounding_rectangle()
                    # offset_len2=min(xmax_2-xmin_2, ymax_2-ymin_2)
                    # offset2=polygon_offsets[-1].offset(-p*offset_len2/(10*k))
            
                    # if offset2.self_intersects()[0]:
                    #     polygon_offsets.append(offset2.select_reapaired_polygon([]))
                    # else:
                    #     if offset2.area() > polygon_offsets[-1].area() :
                    #         good_offset_2=polygon_offsets[-1].offset(p*offset_len2/(10*k))
                          
                    #         if not good_offset_2.self_intersects()[0]: 
                    #             polygon_offsets.append(good_offset_2) 
                    #         else :
                    #             polygon_offsets.append(good_offset_2.select_reapaired_polygon([])) 
                    #     else :                           
                    #         polygon_offsets.append(offset2)    
>>>>>>> e9a890ec
                    repair=True
                    
                    
                if new_polygon.self_intersects()[0] :
                    
                    # polygon_offsets.append(new_polygon.select_reapaired_polygon([]))
                    # new_polygon.select_reapaired_polygon([]).plot()
                    # new_polygon.select_reapaired_polygon([]).MPLPlot()
                
                    
                    # rec2=polygon_offsets[-1].bounding_rectangle2()
                    # offset_len2=rec2.min_length()
                    # offset2=polygon_offsets[-1].offset(-p*offset_len2/(10*k))
                    
                    # if offset2.self_intersects()[0]:
                    #     polygon_offsets.append(offset2.select_reapaired_polygon([]))
                       
                    # else:
                    #     if offset2.area> polygon_offsets[-1].area :
                    #         polygon_offsets.append(p*offset_len2/(10*k)) 
                    #     else :                           
                    #         polygon_offsets.append(offset2)
                          
                    repair=True
             
            all_offsets.append(polygon_offsets)        
            k=k+1
                    
        for polygon_offsets in all_offsets:
<<<<<<< HEAD
            offset_triangles=[]  
            for polygon in polygon_offsets:
               
                for segment in polygon.line_segments:
                    segment_to_nodes[segment]=segment.discretise(self.nodes_len)
                    
                    
            if len(polygon_offsets)>2:      
                for k in range(len(polygon_offsets)-2):
                
                    if len(polygon_offsets[k].line_segments)==len(polygon_offsets[k+1].line_segments):
                        offset_triangles+=self.basic_triangulation(polygon_offsets[k],
                                                            polygon_offsets[k+1],segment_to_nodes)
                  
                    else :
                    
                        offset_triangles+=self.mesh_in_between(polygon_offsets[k+1],
                                                            polygon_offsets[k],True)
                    
                     
            l=len(polygon_offsets)
          
            if len(polygon_offsets[-1].line_segments)==len(polygon_offsets[l-2].line_segments):
               offset_triangles+=self.basic_triangulation(polygon_offsets[l-2],polygon_offsets[-1],segment_to_nodes)
               if  not empty :
                    
                    last_points=[]
                    for segment in polygon_offsets[-1].line_segments:
                        for point in segment_to_nodes[segment]:
                            if point not in last_points:
                                last_points.append(point)
                    last_polygon=wires.ClosedPolygon2D(last_points)
                    ear=self.earclip(last_polygon)
                    for triangle in ear : 
                     
                        if triangle.area>10e-9:
                            offset_triangles.append(triangle)
               else :
                    if far :
                        offset_triangles+=self.mesh_in_between(interior_polygon,polygon_offsets[-1],True)
                               
     
            else:
                offset_triangles+=self.mesh_in_between(polygon_offsets[-1],polygon_offsets[l-2],empty)                
=======
           if len(polygon_offsets)>1:
                offset_triangles=[]  
                for polygon in polygon_offsets:
                   
                    for segment in polygon.line_segments:
                        segment_to_nodes[segment]=segment.discretise(self.nodes_len)
                        
                        
                if len(polygon_offsets)>2:      
                    for k in range(len(polygon_offsets)-2):
                    
                        if len(polygon_offsets[k].line_segments)==len(polygon_offsets[k+1].line_segments):
                            offset_triangles+=self.basic_triangulation(polygon_offsets[k],
                                                                polygon_offsets[k+1],segment_to_nodes)
                      
                        else :
                        
                            offset_triangles+=self.mesh_in_between(polygon_offsets[k+1],
                                                                polygon_offsets[k],True)
                        
                         
                l=len(polygon_offsets)
>>>>>>> e9a890ec
              
                if len(polygon_offsets[-1].line_segments)==len(polygon_offsets[l-2].line_segments):
                   offset_triangles+=self.basic_triangulation(polygon_offsets[l-2],polygon_offsets[-1],segment_to_nodes)
                   if  not empty :
                        
                        last_points=[]
                        for segment in polygon_offsets[-1].line_segments:
                            for point in segment_to_nodes[segment]:
                                if point not in last_points:
                                    last_points.append(point)
                        last_polygon=wires.ClosedPolygon2D(last_points)
                        ear=self.earclip(last_polygon)
                        for triangle in ear : 
                            
                            if triangle.area>10E-9:
                               offset_triangles.append(triangle)
                        #        ear.remove(triangle)
                        # offset_triangles+=ear
                        
                   else :
                        if far :
                            offset_triangles+=self.mesh_in_between(interior_polygon,polygon_offsets[-1],True)
                                   
         
                else:
                    offset_triangles+=self.mesh_in_between(polygon_offsets[-1],polygon_offsets[l-2],empty)                
                  
                all_meshes.append(offset_triangles)                             
     
        
        
        for mesh in all_meshes:
            if self.triangulation_max_aspect_ratio(mesh)!=0:
                
                all_aspect_ratios.append(self.triangulation_max_aspect_ratio(mesh))
                good_meshes.append(mesh)
    
        index=all_aspect_ratios.index(min(all_aspect_ratios))
        # print(all_offsets[index])   
        # all_offsets[index][-1].plot()
        return good_meshes[index]

    def mesh_in_between(self,in_polygon:wires.ClosedPolygon2D,out_polygon:wires.ClosedPolygon2D,empty:bool):
        
        # ax=plt.subplot()
        projection_points=[]
        segment_to_nodes={}
        closest_segment={}
        all_triangles=[]
        out_point_image={}

        for segment in out_polygon.line_segments:
            segment_to_nodes[segment]=segment.discretise(self.nodes_len)
         
                
        for segment in out_polygon.line_segments:
            for point in segment_to_nodes[segment]:
                out_point_image[point]=[]
        for segment in out_polygon.line_segments:
            projection_points.append([]) 
            
        for segment in in_polygon.line_segments:
           
            segment_to_nodes[segment]=segment.discretise(0)
       
                                
        for out_segment in out_polygon.line_segments:
            
            index_0=out_polygon.line_segments.index(out_segment)
            
            mid=out_segment.point_at_abscissa(out_segment.length()/2)
            
            d=[]
            for in_segment in in_polygon.line_segments:
                  
      
                  l=in_segment.point_distance(mid)
                  d.append(l)
            index=d.index(min(d))
            
               
            near_segment=in_polygon.line_segments[index]
            
            closest_segment[out_segment]=near_segment
            for point in segment_to_nodes[out_segment]:
                # point.plot(ax=ax,color='r')
               
                i=[]
                d_1=[]
                index_point=segment_to_nodes[out_segment].index(point)
                projection, _=near_segment.point_projection(point)
                
                for in_segment in in_polygon.line_segments:
                    
                    if point.point_distance(in_segment.start) < point.point_distance(in_segment.end):
                        
                        d_1.append(point.point_distance(in_segment.start))
                        
                        i.append(0)
                    elif  point.point_distance(in_segment.start) > point.point_distance(in_segment.end):
                        d_1.append(point.point_distance(in_segment.end))
                        i.append(1)
                    elif point.point_distance(in_segment.start) == point.point_distance(in_segment.end):
                         
                          d_1.append(point.point_distance(in_segment.start))
                          i.append(0)
                index_1=d_1.index(min(d_1))
                new_proj=in_polygon.line_segments[index_1].points[i[index_1]]
                
                if len(segment_to_nodes[out_segment])==2  : 
                    
                    if out_point_image[point]==[]:
                        out_point_image[point].append([index_0,new_proj])
                        if new_proj not in projection_points[index_0]:
                          projection_points[index_0].insert(index_point,new_proj)
                    else :
                          if out_point_image[point][0][1] != new_proj :
                            
                            projection_points[out_point_image[point][0][0]].remove(out_point_image[point][0][1])
                            projection_points[out_point_image[point][0][0]].append(new_proj)
                            
                          if new_proj not in projection_points[index_0]:
                              projection_points[index_0].insert(index_point,new_proj)
                  
                                 
                           
                          
                else:                                               
                    if projection is None :
                            
                           
                            if out_point_image[point]==[]:
                              
                                out_point_image[point].append([index_0,new_proj])
                                  
                                if new_proj not in projection_points[index_0]:
                                   
                                    projection_points[index_0].insert(index_point,new_proj)
                                
                            else :
                                 
                                 if out_point_image[point][0][1] != new_proj :
                                      
                                      projection_points[out_point_image[point][0][0]].remove(out_point_image[point][0][1])
                                      projection_points[out_point_image[point][0][0]].append(new_proj)
                                      if new_proj not in projection_points[index_0]:
                                            projection_points[index_0].insert(index_point,new_proj)
                                     
                                 else :
                                     if new_proj not in projection_points[index_0]:
                                        projection_points[index_0].insert(index_point,new_proj)
                    else :
                        x=0
                        if out_point_image[point]==[]:
                          i=0
                          
                          if projection.point_distance(near_segment.start) > projection.point_distance(near_segment.end) :
                             i+=1
                          l = near_segment.length()/projection.point_distance(near_segment.points[i])
                          
                          if out_segment.length()/projection.point_distance(near_segment.points[i])<3:
                             x=10
                          else :
                              x=3
                          if l <= x :
                           
                            out_point_image[point].append([index_0,projection]) 
                            projection_points[index_0].insert(index_point,projection)
                          else :
                               
                               if new_proj not in projection_points[index_0]:     
                                   projection_points[index_0].insert(index_point,new_proj)
                                      
                        else :
                             if new_proj not in projection_points[index_0]:     
                                   projection_points[index_0].insert(index_point,new_proj)
                  
        for out_segment in out_polygon.line_segments:
            
            index_0=out_polygon.line_segments.index(out_segment)
            v=len(segment_to_nodes[out_segment])
            u=len(projection_points[index_0])

            if u>=v and u>2:
              
                for j in range(v-1):
                    
                    new_triangle=wires.Triangle2D([projection_points[index_0][j],projection_points[index_0][j+1],
                                        segment_to_nodes[out_segment][j]])   
<<<<<<< HEAD
                      
          
                    all_triangles.append(new_triangle)
                    new_triangle_0=wires.Triangle2D([projection_points[index_0][j+1],segment_to_nodes[out_segment][j],
                                        segment_to_nodes[out_segment][j+1]])   
                   
=======
                
                    all_triangles.append(new_triangle)
                    new_triangle_0=wires.Triangle2D([projection_points[index_0][j+1],segment_to_nodes[out_segment][j],
                                        segment_to_nodes[out_segment][j+1]])   
                
>>>>>>> e9a890ec
                    all_triangles.append(new_triangle_0)
                    
                for j in  range(v-1,u-1):
                      new_triangle=wires.Triangle2D([projection_points[index_0][j],projection_points[index_0][j+1],
                                      segment_to_nodes[out_segment][v-1]])   
                      all_triangles.append(new_triangle)
                      
           
            if u<v :
                for j in range(u-1):
                  
                   new_triangle=wires.Triangle2D([projection_points[index_0][j],segment_to_nodes[out_segment][j+1],
                                      segment_to_nodes[out_segment][j]])   
                                
                   all_triangles.append(new_triangle)
                   new_triangle_0=wires.Triangle2D([projection_points[index_0][j+1],projection_points[index_0][j],
                                       segment_to_nodes[out_segment][j+1]])   
<<<<<<< HEAD
                  
                   
=======
               
>>>>>>> e9a890ec
                   all_triangles.append(new_triangle_0)
                   
                for j in  range(u-1,v-1):
                   new_triangle=wires.Triangle2D([segment_to_nodes[out_segment][j],  segment_to_nodes[out_segment][j+1],
                                  projection_points[index_0][u-1]])   
                   all_triangles.append(new_triangle)
                   
            if u==2 and v==2:
                if projection_points[index_0][1] != projection_points[index_0][0] :
                    new_triangle_1=wires.Triangle2D([projection_points[index_0][0],projection_points[index_0][1],
                                       segment_to_nodes[out_segment][1]]) 
                    all_triangles.append(new_triangle_1)
                  
                new_triangle_2=wires.Triangle2D([projection_points[index_0][0],segment_to_nodes[out_segment][0],
                                    segment_to_nodes[out_segment][1]]) 
               
                all_triangles.append(new_triangle_2)
           
                
           
                                
  
        if empty is False:
            
            last_points=[]
            for k in range(len(projection_points)):
                for point in projection_points[k]:
                    if point not in last_points:
                        last_points.append(point)
            last_polygon=wires.ClosedPolygon2D(last_points)
            ear=self.earclip(last_polygon)
            for triangle in ear : 
                if triangle.area<10e-9:
                    ear.remove(triangle)
            all_triangles+=ear
        
        return all_triangles
  
    
    
    def polygon_to_triangles(self,polygons:List[wires.ClosedPolygon2D]):
        triangles=[]
        for polygon in polygons:
            triangles.append(wires.Triangle2D(polygon.points))
        return triangles

    
    def triangulation_max_aspect_ratio(self,triangles:List[wires.Triangle2D]):
        all_aspect_ratios=[]
        for triangle in triangles:
           
            if triangle.area<10E-9:
                return 0
            else :
                all_aspect_ratios.append(triangle.aspect_ratio())
        index=all_aspect_ratios.index(max(all_aspect_ratios))
        
        return all_aspect_ratios[index]
    def triangulation_min_aspect_ratio(self,triangles:List[wires.Triangle2D]):
        all_aspect_ratios=[]
        for triangle in triangles:
            all_aspect_ratios.append(triangle.aspect_ratio())
        index=all_aspect_ratios.index(min(all_aspect_ratios))
        
        return all_aspect_ratios[index]
    def generate_mesh(self,min_aspect_ratio:float,split:bool):
        
        ax=plt.subplot()
        segment_to_nodes={}
        all_segments=set()
        triangles=[]
        interior_polygons=[]
        exterior_polygons=[]
        split_polygons=[]
              
        if self.interior_contours :
            
            for contour in self.interior_contours:
                   
                interior_polygons.append(contour.polygonization(self.nodes_len))  
                
<<<<<<< HEAD
                       
                interior_polygons.append(contour.polygonization(self.nodes_len)) 
                     
      
       
        for contour in self.exterior_contours:
                      
=======
       
        for contour in self.exterior_contours:
                 
>>>>>>> e9a890ec
              exterior_polygons.append(contour.polygonization(self.nodes_len))   
              
    
         
        
        if split is True :
          
<<<<<<< HEAD
            Surface=faces.Surface2D(self.exterior_contours[-1],self.interior_contours)
=======
            Surface=volmdlr.faces.Surface2D(self.exterior_contours[-1],self.interior_contours)
>>>>>>> e9a890ec
            split_contours = Surface.split_at_centers()
             
            if self.interior_contours : 
                for contour in split_contours:
<<<<<<< HEAD
                             
                    split_polygons.append(contour.polygonization(self.nodes_len)) 
          
            # rec=split_polygons[0].bounding_rectangle()
            # offset_len=rec.min_length()
            # offset=split_polygons[0].offset(-offset_len/5).plot()
            # for k in range(2,13):
            #    print(-9*offset_len/(k*10))
            #    offset=split_polygons[1].offset(-9*offset_len/(k*10)).plot()
                
=======
                          
                    split_polygons.append(contour.polygonization(self.nodes_len))
          
            # rec=split_polygons[0].bounding_rectangle2()
            # offset_len=rec.min_length()
            # offset=split_polygons[0].offset(-3*offset_len/60)
            # offset.plot()
            # rec2=split_polygons[0].bounding_rectangle2()
            # offset_len2=rec2.min_length()
            # offset2=offset.offset(-3*offset_len2/40)
            # offset2.select_reapaired_polygon([]).plot()
>>>>>>> e9a890ec
            
            # for k in range(1,13):
               
            #     offset=split_polygons[0].offset(-offset_len/(k*10)).plot()
                
            
            for s in split_polygons:
                s.plot()
                triangles+=self.alternative_triangulation(s,None,False,False)
            
        else :
                      
            """
            
            The convention adopted is the following : The last polygon of 
            interior_polygons(which stays empty) is inside the last polygon of 
            exterior_polygon 
            
            """ 
             
         
            if self.interior_contours:
                if exterior_polygons[-1].polygon_distance(interior_polygons[-1]) > exterior_polygons[-1].max_length()/3 :
                    
                    triangles+=self.alternative_triangulation(exterior_polygons[-1],interior_polygons[-1],True,True)
                else :                
                    
                    triangles+=self.mesh_in_between(interior_polygons[-1],exterior_polygons[-1],True)
            
                if len(exterior_polygons)>1:
                    for polygon in exterior_polygons:
                      
                        if polygon != exterior_polygons[-1]:
                            
                            polygon_1=polygon.copy()
                           
                            possible_triangles=self.earclip(polygon)
                            
                            """For one polygon,earclip created a LineSegment2D as an instance of Triangle2D
                            for unknown reasons,hence the area test below """
                            
                            for triangle in possible_triangles:
                                if triangle.area<10E-9:
                                    possible_triangles.remove(triangle)
                                    
                                    
                            if min_aspect_ratio == None:
                              triangles+=possible_triangles
                             
                            else: 
                                Next=True
                                k=0
                                while Next is True and k < len(possible_triangles):
                                 
                                      triangle=possible_triangles[k]    
                                     
                                      if triangle.aspect_ratio() > min_aspect_ratio:
                                        Next=False
                                        triangles+=self.alternative_triangulation(polygon_1,None,False,False)
                                        
                                      else :
                                      
                                          k=k+1
                                          
                                if Next==True :
                                    triangles+=possible_triangles
                          
            else :
                for polygon in exterior_polygons:
                      
                    polygon_1=polygon.copy()
                   
                    possible_triangles=self.earclip(polygon)
                    
                    """For one polygon,earclip created a LineSegment2D as an instance of Triangle2D
                    for unknown reasons,hence the area test below """
                    
                    for triangle in possible_triangles:
                        if triangle.area==0:
                            possible_triangles.remove(triangle)
                            
                            
                    if min_aspect_ratio == None:
                      triangles+=possible_triangles
                     
                    else: 
                        Next=True
                        k=0
                        while Next is True and k < len(possible_triangles):
                         
                              triangle=possible_triangles[k]    
                             
                              if triangle.aspect_ratio() > min_aspect_ratio:
                                Next=False
                                triangles+=self.alternative_triangulation(polygon_1,None,False,False,False)
                                
                              else :
                              
                                  k=k+1
                                  
                        if Next==True :
                            triangles+=possible_triangles

        all_triangles=[]
        all_triangles+=triangles
        all_triangle_elements=[]
        plot_aspect_ratio_triangles=[]
        all_aspect_ratios={}
        
        # for triangle in all_triangles:
<<<<<<< HEAD
        #       triangle.plot(ax=ax)

=======
        # #       triangle.plot(ax=ax)
        #       plot_aspect_ratio_triangles.append(triangle)
        #       all_aspect_ratios.update({triangle:triangle.aspect_ratio()})
>>>>>>> e9a890ec
        for triangle in triangles:
            
            all_segments= all_segments.union(triangle.line_segments)
            
        for segment in all_segments:
            
            segment_to_nodes[segment]=segment.discretise(self.nodes_len)
                
        for triangle in triangles :
            
            meshing=triangle.mesh_triangle(segment_to_nodes,self.nodes_len)
            plot_aspect_ratio_triangles+=meshing[0]
            all_triangles+=meshing[0]
            all_aspect_ratios.update(meshing[1])
<<<<<<< HEAD
        for triangle in all_triangles : 
            for point in triangle.points:
                point.plot(ax=ax,color='r')
        for triangle in all_triangles:
            
            # triangle.MPLPlot(ax=ax)
            triangular_element=TriangularElement(triangle.points)
            all_triangle_elements.append(triangular_element)
            
=======
           
        # for triangle in all_triangles:
        #     for point in triangle.points:
        #         point.plot(ax=ax,color='r')
                
                
        for triangle in all_triangles:
  
            triangular_element=TriangularElement(triangle.points)
            all_triangle_elements.append(triangular_element)
            
>>>>>>> e9a890ec
        self.plot_aspect_ratio(plot_aspect_ratio_triangles,all_aspect_ratios,ax)
        ax.set_aspect('equal')
        return all_triangle_elements
    
    def plot_aspect_ratio(self,all_triangles:List[wires.Triangle2D],
                          all_aspect_ratios:Dict[wires.Triangle2D,float],
                          ax,min_aspect_ratio=None,max_aspect_ratio=None):
        
        """
        Plots the mesh with colored triangles representing the \
        value of the aspect ratio. 
        """
        color_map = ((0,0,1), (1,0,0))
        if ax is None :
            fig, ax = plt.subplots()
        else :
            fig = plt.gcf()
        A= [a for a in list(all_aspect_ratios.values())]
        
        if max_aspect_ratio is None:
           max_aspect = max(A)
           
        if min_aspect_ratio is None:
           min_aspect = min(A)
     
        aspect_ratio_to_color = {}
        for a in A:
            if a > max_aspect:
                x = 1
            else:
                x = (a - min_aspect) / (max_aspect - min_aspect)
            color = (color_map[0][0]-(color_map[0][0]-color_map[1][0])*x, 
                     color_map[0][1]-(color_map[0][1]-color_map[1][1])*x,
                     color_map[0][2]-(color_map[0][2]-color_map[1][2])*x)
            aspect_ratio_to_color[a] = color
        
        for triangle in all_triangles:
            triangle.plot(ax=ax, color=aspect_ratio_to_color[all_aspect_ratios[triangle]], 
                          fill=True) 
            
        norm = matplotlib.colors.Normalize(vmin=min_aspect, vmax=max_aspect)
        sm = plt.cm.ScalarMappable(cmap=blue_red, norm=norm) 
        sm.set_array([])
        cbar = fig.colorbar(sm, ticks=npy.linspace(min_aspect,max_aspect, 10))
        cbar.set_label('Aspect Ratio')
        
        return ax    
      
    
        
               
           
           
       
       
            
        
        
    
  
        
                    
            
       
        
    
    
    
    <|MERGE_RESOLUTION|>--- conflicted
+++ resolved
@@ -6,24 +6,17 @@
 """
 
 import matplotlib.pyplot as plt
-<<<<<<< HEAD
-import volmdlr.core as vm
 import volmdlr.core_compiled 
-=======
 import volmdlr
 import volmdlr.core
 from volmdlr.core_compiled import Matrix33
->>>>>>> e9a890ec
+
 from itertools import combinations
 import numpy as npy
 import volmdlr.edges as edges
 import volmdlr.wires as wires 
-<<<<<<< HEAD
-import volmdlr.faces as faces
+import volmdlr.faces 
 from volmdlr.core_compiled import Matrix33
-=======
-import volmdlr.faces
->>>>>>> e9a890ec
 import math
 from dessia_common import DessiaObject
 from typing import TypeVar, List, Tuple,Dict
@@ -158,7 +151,7 @@
     #     x4=inv_a.dot([1,0,0,0,0,0])
         
     #     return x1, x2, x3
-<<<<<<< HEAD
+
     def _area(self):
         u = self.points[1] - self.points[0]
         v = self.points[2] - self.points[0]
@@ -219,13 +212,13 @@
                 ax.plot([p1.x, p2.x], [p1.y, p2.y], color=color, linewidth=width)
         return ax
     
-=======
+
 
     def triangle_to_polygon(self):
         points=self.points
         return wires.ClosedPolygon2D(points)
        
->>>>>>> e9a890ec
+
     
 class ElementsGroup(DessiaObject):
     _standalone_in_db = False
@@ -351,12 +344,11 @@
     
     
     
-<<<<<<< HEAD
-    def plot_displaced_mesh(self,node_displacement:Dict[volmdlr.Point2D,List[float]],ax=None,amplification=0.5):
-=======
+
+
     def plot_displaced_mesh(self,node_displacement:Dict[volmdlr.Point2D,List[float]],
                             ax=None,amplification=0.5):
->>>>>>> e9a890ec
+
         
         deformed_mesh=self.copy()
         nodes=deformed_mesh.nodes
@@ -636,13 +628,10 @@
         p=9
         k=3
         xmin,xmax,ymin,ymax=polygon.bounding_rectangle()
-<<<<<<< HEAD
-        offset_len=min(xmax-xmin,ymax-ymin)
-        # while  k<8 :
-=======
+
+     
         offset_len=min(xmax-xmin, ymax-ymin)
-       
->>>>>>> e9a890ec
+
         
         while k<12:
             repair = False
@@ -664,7 +653,7 @@
                             offset_values.append(p*offset_len/(10*k))
                         # polygon.Offset(9*offset_len/(10*k)).MPLPlot()
                     else :
-<<<<<<< HEAD
+
                          offset_values.append(-p*offset_len/(10*k))
                          polygon_offsets.append(new_polygon)
                     xmin_2,xmax_2,ymin_2,ymax_2=polygon_offsets[-1].bounding_rectangle()
@@ -683,27 +672,27 @@
                                 polygon_offsets.append(good_offset_2.select_reapaired_polygon([])) 
                         else :                           
                             polygon_offsets.append(offset2)      
-=======
-                          offset_values.append(-p*offset_len/(10*k))
-                          polygon_offsets.append(new_polygon)
+
+                            offset_values.append(-p*offset_len/(10*k))
+                            polygon_offsets.append(new_polygon)
                         
-                    # xmin_2,xmax_2,ymin_2,ymax_2=polygon_offsets[-1].bounding_rectangle()
-                    # offset_len2=min(xmax_2-xmin_2, ymax_2-ymin_2)
-                    # offset2=polygon_offsets[-1].offset(-p*offset_len2/(10*k))
-            
-                    # if offset2.self_intersects()[0]:
-                    #     polygon_offsets.append(offset2.select_reapaired_polygon([]))
-                    # else:
-                    #     if offset2.area() > polygon_offsets[-1].area() :
-                    #         good_offset_2=polygon_offsets[-1].offset(p*offset_len2/(10*k))
+                    xmin_2,xmax_2,ymin_2,ymax_2=polygon_offsets[-1].bounding_rectangle()
+                    offset_len2=min(xmax_2-xmin_2, ymax_2-ymin_2)
+                    offset2=polygon_offsets[-1].offset(-p*offset_len2/(10*k))
+            
+                    if offset2.self_intersects()[0]:
+                        polygon_offsets.append(offset2.select_reapaired_polygon([]))
+                    else:
+                        if offset2.area() > polygon_offsets[-1].area() :
+                            good_offset_2=polygon_offsets[-1].offset(p*offset_len2/(10*k))
                           
-                    #         if not good_offset_2.self_intersects()[0]: 
-                    #             polygon_offsets.append(good_offset_2) 
-                    #         else :
-                    #             polygon_offsets.append(good_offset_2.select_reapaired_polygon([])) 
-                    #     else :                           
-                    #         polygon_offsets.append(offset2)    
->>>>>>> e9a890ec
+                            if not good_offset_2.self_intersects()[0]: 
+                                polygon_offsets.append(good_offset_2) 
+                            else :
+                                polygon_offsets.append(good_offset_2.select_reapaired_polygon([])) 
+                        else :                           
+                            polygon_offsets.append(offset2)    
+
                     repair=True
                     
                     
@@ -733,7 +722,7 @@
             k=k+1
                     
         for polygon_offsets in all_offsets:
-<<<<<<< HEAD
+
             offset_triangles=[]  
             for polygon in polygon_offsets:
                
@@ -778,59 +767,8 @@
      
             else:
                 offset_triangles+=self.mesh_in_between(polygon_offsets[-1],polygon_offsets[l-2],empty)                
-=======
-           if len(polygon_offsets)>1:
-                offset_triangles=[]  
-                for polygon in polygon_offsets:
-                   
-                    for segment in polygon.line_segments:
-                        segment_to_nodes[segment]=segment.discretise(self.nodes_len)
-                        
-                        
-                if len(polygon_offsets)>2:      
-                    for k in range(len(polygon_offsets)-2):
-                    
-                        if len(polygon_offsets[k].line_segments)==len(polygon_offsets[k+1].line_segments):
-                            offset_triangles+=self.basic_triangulation(polygon_offsets[k],
-                                                                polygon_offsets[k+1],segment_to_nodes)
-                      
-                        else :
-                        
-                            offset_triangles+=self.mesh_in_between(polygon_offsets[k+1],
-                                                                polygon_offsets[k],True)
-                        
-                         
-                l=len(polygon_offsets)
->>>>>>> e9a890ec
-              
-                if len(polygon_offsets[-1].line_segments)==len(polygon_offsets[l-2].line_segments):
-                   offset_triangles+=self.basic_triangulation(polygon_offsets[l-2],polygon_offsets[-1],segment_to_nodes)
-                   if  not empty :
-                        
-                        last_points=[]
-                        for segment in polygon_offsets[-1].line_segments:
-                            for point in segment_to_nodes[segment]:
-                                if point not in last_points:
-                                    last_points.append(point)
-                        last_polygon=wires.ClosedPolygon2D(last_points)
-                        ear=self.earclip(last_polygon)
-                        for triangle in ear : 
-                            
-                            if triangle.area>10E-9:
-                               offset_triangles.append(triangle)
-                        #        ear.remove(triangle)
-                        # offset_triangles+=ear
-                        
-                   else :
-                        if far :
-                            offset_triangles+=self.mesh_in_between(interior_polygon,polygon_offsets[-1],True)
-                                   
-         
-                else:
-                    offset_triangles+=self.mesh_in_between(polygon_offsets[-1],polygon_offsets[l-2],empty)                
-                  
-                all_meshes.append(offset_triangles)                             
-     
+                          
+            all_meshes.append(offset_triangles)  
         
         
         for mesh in all_meshes:
@@ -991,20 +929,20 @@
                     
                     new_triangle=wires.Triangle2D([projection_points[index_0][j],projection_points[index_0][j+1],
                                         segment_to_nodes[out_segment][j]])   
-<<<<<<< HEAD
+
                       
           
                     all_triangles.append(new_triangle)
                     new_triangle_0=wires.Triangle2D([projection_points[index_0][j+1],segment_to_nodes[out_segment][j],
                                         segment_to_nodes[out_segment][j+1]])   
                    
-=======
+
                 
                     all_triangles.append(new_triangle)
                     new_triangle_0=wires.Triangle2D([projection_points[index_0][j+1],segment_to_nodes[out_segment][j],
                                         segment_to_nodes[out_segment][j+1]])   
                 
->>>>>>> e9a890ec
+
                     all_triangles.append(new_triangle_0)
                     
                 for j in  range(v-1,u-1):
@@ -1022,12 +960,7 @@
                    all_triangles.append(new_triangle)
                    new_triangle_0=wires.Triangle2D([projection_points[index_0][j+1],projection_points[index_0][j],
                                        segment_to_nodes[out_segment][j+1]])   
-<<<<<<< HEAD
-                  
-                   
-=======
-               
->>>>>>> e9a890ec
+
                    all_triangles.append(new_triangle_0)
                    
                 for j in  range(u-1,v-1):
@@ -1109,19 +1042,13 @@
                    
                 interior_polygons.append(contour.polygonization(self.nodes_len))  
                 
-<<<<<<< HEAD
-                       
-                interior_polygons.append(contour.polygonization(self.nodes_len)) 
+
                      
       
-       
-        for contour in self.exterior_contours:
-                      
-=======
+      
        
         for contour in self.exterior_contours:
                  
->>>>>>> e9a890ec
               exterior_polygons.append(contour.polygonization(self.nodes_len))   
               
     
@@ -1129,43 +1056,20 @@
         
         if split is True :
           
-<<<<<<< HEAD
-            Surface=faces.Surface2D(self.exterior_contours[-1],self.interior_contours)
-=======
+
+           
+
             Surface=volmdlr.faces.Surface2D(self.exterior_contours[-1],self.interior_contours)
->>>>>>> e9a890ec
+
             split_contours = Surface.split_at_centers()
              
             if self.interior_contours : 
                 for contour in split_contours:
-<<<<<<< HEAD
+
                              
                     split_polygons.append(contour.polygonization(self.nodes_len)) 
           
-            # rec=split_polygons[0].bounding_rectangle()
-            # offset_len=rec.min_length()
-            # offset=split_polygons[0].offset(-offset_len/5).plot()
-            # for k in range(2,13):
-            #    print(-9*offset_len/(k*10))
-            #    offset=split_polygons[1].offset(-9*offset_len/(k*10)).plot()
-                
-=======
-                          
-                    split_polygons.append(contour.polygonization(self.nodes_len))
-          
-            # rec=split_polygons[0].bounding_rectangle2()
-            # offset_len=rec.min_length()
-            # offset=split_polygons[0].offset(-3*offset_len/60)
-            # offset.plot()
-            # rec2=split_polygons[0].bounding_rectangle2()
-            # offset_len2=rec2.min_length()
-            # offset2=offset.offset(-3*offset_len2/40)
-            # offset2.select_reapaired_polygon([]).plot()
->>>>>>> e9a890ec
-            
-            # for k in range(1,13):
-               
-            #     offset=split_polygons[0].offset(-offset_len/(k*10)).plot()
+    
                 
             
             for s in split_polygons:
@@ -1272,14 +1176,14 @@
         all_aspect_ratios={}
         
         # for triangle in all_triangles:
-<<<<<<< HEAD
+
         #       triangle.plot(ax=ax)
 
-=======
+
         # #       triangle.plot(ax=ax)
         #       plot_aspect_ratio_triangles.append(triangle)
         #       all_aspect_ratios.update({triangle:triangle.aspect_ratio()})
->>>>>>> e9a890ec
+
         for triangle in triangles:
             
             all_segments= all_segments.union(triangle.line_segments)
@@ -1294,21 +1198,11 @@
             plot_aspect_ratio_triangles+=meshing[0]
             all_triangles+=meshing[0]
             all_aspect_ratios.update(meshing[1])
-<<<<<<< HEAD
+
         for triangle in all_triangles : 
             for point in triangle.points:
                 point.plot(ax=ax,color='r')
-        for triangle in all_triangles:
-            
-            # triangle.MPLPlot(ax=ax)
-            triangular_element=TriangularElement(triangle.points)
-            all_triangle_elements.append(triangular_element)
-            
-=======
-           
-        # for triangle in all_triangles:
-        #     for point in triangle.points:
-        #         point.plot(ax=ax,color='r')
+        
                 
                 
         for triangle in all_triangles:
@@ -1316,7 +1210,7 @@
             triangular_element=TriangularElement(triangle.points)
             all_triangle_elements.append(triangular_element)
             
->>>>>>> e9a890ec
+
         self.plot_aspect_ratio(plot_aspect_ratio_triangles,all_aspect_ratios,ax)
         ax.set_aspect('equal')
         return all_triangle_elements
