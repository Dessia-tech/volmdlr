#!/usr/bin/env python3
# -*- coding: utf-8 -*-
"""
Module containing mesh and relative objects.
"""

import math
from itertools import combinations
from typing import List

import matplotlib.pyplot as plt
import numpy as npy
<<<<<<< HEAD
from dessia_common.core import DessiaObject
# import volmdlr.core_compiled
=======

from dessia_common.core import DessiaObject  # isort: skip

>>>>>>> 40171b14
import volmdlr as vm
import volmdlr.edges as vme
import volmdlr.gmsh_vm
import volmdlr.wires as vmw
from volmdlr.core import EdgeStyle


class FlatElementError(Exception):
    """An error in case an element is flat."""

# def find_duplicate_linear_element(linear_elements1, linear_elements2):
#     duplicates = []
#     for linear_element in linear_elements1:
#         if linear_element in linear_elements2 and linear_element not in duplicates:
#             duplicates.append(linear_element)
#     return duplicates


class Node2D(vm.Point2D):
    """
    A node is a Point2D with some hash capabilities for performance used for Mesh.

    """

    def __hash__(self):
        return int(1e6 * (self.x + self.y))

    def __eq__(self, other_node: 'Node2D'):
        if other_node.__class__.__name__ not in ['Vector2D', 'Point2D',
                                                 'Node2D']:
            return False
        return math.isclose(self.x, other_node.x, abs_tol=1e-12) \
            and math.isclose(self.y, other_node.y, abs_tol=1e-12)

    @classmethod
    def from_point(cls, point2d):
        """
        Defines a node2d from a point2d.

        :param point2d: A point2d
        :type point2d: vm.Point2D
        :return: A node2d
        :rtype: Node2D
        """

        return cls(point2d.x, point2d.y)


class Node3D(vm.Point3D):
    """
    A node is a Point3D with some hash capabilities for performance used for Mesh.
    """

    def __hash__(self):
        return int(1e6 * (self.x + self.y + self.z))

    def __eq__(self, other_node: 'Node3D'):
        if other_node.__class__.__name__ not in ['Vector3D', 'Point3D',
                                                 'Node3D']:
            return False
        return math.isclose(self.x, other_node.x, abs_tol=1e-12) \
            and math.isclose(self.y, other_node.y, abs_tol=1e-12)

    @classmethod
    def from_point(cls, point3d):
        """
        Defines a node3d from a point3d.

        :param point3d: A point3d
        :type point3d: vm.Point3D
        :return: A node3d
        :rtype: Node3D
        """

        return cls(point3d.x, point3d.y, point3d.z)


class LinearElement(vme.LineSegment2D):
    """ A class that defines a linear element. """
    _standalone_in_db = False
    _non_serializable_attributes = []
    _non_data_eq_attributes = ['name']
    _non_data_hash_attributes = ['name']
    _generic_eq = True

    def __init__(self, start: vm.Point2D, end: vm.Point2D,
                 interior_normal: vm.Vector2D, name: str = ''):
        self.points = [start, end]
        self.interior_normal = interior_normal

        vme.LineSegment2D.__init__(self, start=start, end=end, name=name)

    # def __hash__(self):
    #     return self.start.__hash__() + self.end.__hash__()

    # def __eq__(self, other_linear_element):
    #     if self.__class__ != other_linear_element.__class__:
    #         return False
    #     return (self.start == other_linear_element.start and self.end == other_linear_element.end) \
    #         or (self.start== other_linear_element.end and self.end == other_linear_element.start)

    # def plot(self, ax=None, color='k', width=None, plot_points=False):
    #     if ax is None:
    #         fig, ax = plt.subplots()
    #         ax.set_aspect('equal')
    #     if width is None:
    #         width=1
    #     if plot_points:
    #         ax.plot([self.start.x, self.end.x], [self.start.y, self.end.y], color=color, marker='o', linewidth=width)
    #     else:
    #         ax.plot([self.start.x, self.end.x], [self.start.y, self.end.y], color=color, linewidth=width)
    #     return ax


class TriangularElement(vmw.Triangle):
    """
    A mesh element defined with 3 nodes.
    """
    _standalone_in_db = False
    _non_serializable_attributes = []
    _non_data_eq_attributes = ['name']
    _non_data_hash_attributes = ['name']
    _generic_eq = True

    def __init__(self, points: List[volmdlr.Point2D]):
        super().__init__(*points)
        self.points = points
        # self.linear_elements = self._to_linear_elements()
        # self.form_functions = self._form_functions()
        # self.line_segments = self.line_segments()
        self.center = (self.points[0] + self.points[1] + self.points[2]) / 3

        self._line_segments = None

        # self.area = self._area()

        # vmw.Triangle.__init__(self, points)

    def _to_linear_elements(self):
        vec1 = vm.Vector2D(self.points[1].x - self.points[0].x,
                           self.points[1].y - self.points[0].y)
        vec2 = vm.Vector2D(self.points[2].x - self.points[1].x,
                           self.points[2].y - self.points[1].y)
        vec3 = vm.Vector2D(self.points[0].x - self.points[2].x,
                           self.points[0].y - self.points[2].y)
        normal1 = vm.Vector2D(-vec1.y, vec1.x)
        normal2 = vm.Vector2D(-vec2.y, vec2.x)
        normal3 = vm.Vector2D(-vec3.y, vec3.x)
        normal1.normalize()
        normal2.normalize()
        normal3.normalize()
        if normal1.dot(vec2) < 0:
            normal1 = - normal1
        if normal2.dot(vec3) < 0:
            normal2 = - normal2
        if normal3.dot(vec1) < 0:
            normal3 = - normal3
        linear_element_1 = LinearElement(self.points[0], self.points[1],
                                         normal1)
        linear_element_2 = LinearElement(self.points[1], self.points[2],
                                         normal2)
        linear_element_3 = LinearElement(self.points[2], self.points[0],
                                         normal3)
        return [linear_element_1, linear_element_2, linear_element_3]

    def _form_functions(self):
        a_matrix = vm.Matrix33(1, self.points[0].x, self.points[0].y,
                               1, self.points[1].x, self.points[1].y,
                               1, self.points[2].x, self.points[2].y)
        try:
            inv_a = a_matrix.inverse()
        except ValueError as expt:
            # self.plot()
            print('buggy element area', self._area())
            raise FlatElementError('form function bug') from expt
        x_1 = inv_a.vector_multiplication(vm.X3D)
        x_2 = inv_a.vector_multiplication(vm.Y3D)
        x_3 = inv_a.vector_multiplication(vm.Z3D)
        return x_1, x_2, x_3

    # def _quadratic_form_functions(self):
    #     a = [[1, self.points[0][0], self.points[0][1],self.points[0][0]**2,
    #           self.points[0][0]*self.points[0][1],self.points[0][1]**2],
    #           [1, self.points[1][0], self.points[1][1],self.points[1][0]**2,
    #            self.points[1][0]*self.points[1][1],self.points[1][1]**2],
    #           [1, self.points[2][0], self.points[2][1],self.points[2][0]**2,
    #            self.points[2][0]*self.points[2][1],self.points[2][1]**2],
    #           [1, self.points[3][0], self.points[3][1],self.points[3][0]**2,
    #            self.points[3][0]*self.points[3][1],self.points[3][1]**2],
    #           [1, self.points[4][0], self.points[4][1],self.points[4][0]**2,
    #            self.points[4][0]*self.points[4][1],self.points[4][1]**2],
    #           [1, self.points[5][0], self.points[5][1],self.points[5][0]**2,
    #            self.points[5][0]*self.points[5][1],self.points[5][1]**2]]

    #     try :
    #         inv_a = a.inverse()
    #     except ValueError:
    #         self.plot()
    #         print(self._area())
    #         raise FlatElementError('form function bug')
    #     x1 = inv_a.dot([1,0,0,0,0,0])
    #     x2 = inv_a.dot([1,0,0,0,0,0])
    #     x3 = inv_a.dot([1,0,0,0,0,0])
    #     x4=inv_a.dot([1,0,0,0,0,0])

    #     return x1, x2, x3

    def _area(self):
        u_vect = self.points[1] - self.points[0]
        v_vect = self.points[2] - self.points[0]
        return abs(u_vect.cross(v_vect)) / 2

    # def point_belongs(self, point):
    #     polygon = volmdlr.wires.ClosedPolygon2D(self.points)
    #     point_belongs = polygon.point_belongs(point)
    #     return point_belongs

    # def rotation(self, center, angle, copy=True):
    #     if copy:
    #         return TriangularElement([pt.rotation(center, angle, copy=True)
    #                                   for pt in self.points])
    #     else:
    #         for pt in self.points:
    #             pt.Rotation(center, angle, copy=False)

    # def translation(self, offset, copy=True):
    #     if copy:
    #         return TriangularElement([pt.translation(offset, copy=True)
    #                                   for pt in self.points])
    #     else:
    #         for pt in self.points:
    #             pt.translation(offset, copy=False)

    def axial_symmetry(self, line):
        new_points = []
        for point in self.points:
            new_points.append(point.axial_symmetry(line))
        return self.__class__(new_points)

    # def axial_symmetry(self, line, copy=True):
    #     p1, p2 = line.points
    #     symmetric_points = []
    #     for point in self.points:
    #         u = p2 - p1
    #         t = (point-p1).dot(u) / u.norm()**2
    #         projection = p1 + t * u
    #         symmetric_point = volmdlr.Point2D(*(2 * projection - point))
    #         symmetric_points.append(symmetric_point)
    #     if copy:
    #         return TriangularElement(symmetric_points)
    #     else:
    #         for i, point in enumerate(self.points):
    #             point = symmetric_points[i]

    # def triangle_to_polygon(self):
    #     points = self.points
    #     return volmdlr.wires.ClosedPolygon2D(points)


class TriangularElement2D(TriangularElement, vmw.ClosedPolygon2D):
    """ Class to define a 2D triangular element. """
    _standalone_in_db = False
    _non_serializable_attributes = []
    _non_data_eq_attributes = ['name']
    _non_data_hash_attributes = ['name']
    _generic_eq = True

    def __init__(self, points, name: str = ''):
        super().__init__(points)
        # self.points = points
        self.name = name
        self.linear_elements = self._to_linear_elements()
        self.form_functions = self._form_functions()
        # self._line_segments = None

        # self.line_segments = self.get_line_segments()
        self.center = (self.points[0] + self.points[1] + self.points[2]) / 3

        self.area = self._area()
        # vmw.Triangle.__init__(self, points)

    def _to_linear_elements(self):
        vec1 = vm.Vector2D(self.points[1].x - self.points[0].x,
                           self.points[1].y - self.points[0].y)
        vec2 = vm.Vector2D(self.points[2].x - self.points[1].x,
                           self.points[2].y - self.points[1].y)
        vec3 = vm.Vector2D(self.points[0].x - self.points[2].x,
                           self.points[0].y - self.points[2].y)
        normal1 = vm.Vector2D(-vec1.y, vec1.x)
        normal2 = vm.Vector2D(-vec2.y, vec2.x)
        normal3 = vm.Vector2D(-vec3.y, vec3.x)
        normal1.normalize()
        normal2.normalize()
        normal3.normalize()
        if normal1.dot(vec2) < 0:
            normal1 = - normal1
        if normal2.dot(vec3) < 0:
            normal2 = - normal2
        if normal3.dot(vec1) < 0:
            normal3 = - normal3
        linear_element_1 = LinearElement(self.points[0], self.points[1],
                                         normal1)
        linear_element_2 = LinearElement(self.points[1], self.points[2],
                                         normal2)
        linear_element_3 = LinearElement(self.points[2], self.points[0],
                                         normal3)
        return [linear_element_1, linear_element_2, linear_element_3]

    def _form_functions(self):
        a_matrix = vm.Matrix33(1, self.points[0].x, self.points[0].y,
                               1, self.points[1].x, self.points[1].y,
                               1, self.points[2].x, self.points[2].y)
        try:
            inv_a = a_matrix.inverse()
        except ValueError as expt:
            self.plot()
            print('buggy element area', self.area)
            raise FlatElementError('form function bug') from expt
        x_1 = inv_a.vector_multiplication(vm.X3D)
        x_2 = inv_a.vector_multiplication(vm.Y3D)
        x_3 = inv_a.vector_multiplication(vm.Z3D)
        return x_1, x_2, x_3

    # def _quadratic_form_functions(self):
    #     a = [[1, self.points[0][0], self.points[0][1],self.points[0][0]**2,
    #           self.points[0][0]*self.points[0][1],self.points[0][1]**2],
    #           [1, self.points[1][0], self.points[1][1],self.points[1][0]**2,
    #            self.points[1][0]*self.points[1][1],self.points[1][1]**2],
    #           [1, self.points[2][0], self.points[2][1],self.points[2][0]**2,
    #            self.points[2][0]*self.points[2][1],self.points[2][1]**2],
    #           [1, self.points[3][0], self.points[3][1],self.points[3][0]**2,
    #            self.points[3][0]*self.points[3][1],self.points[3][1]**2],
    #           [1, self.points[4][0], self.points[4][1],self.points[4][0]**2,
    #            self.points[4][0]*self.points[4][1],self.points[4][1]**2],
    #           [1, self.points[5][0], self.points[5][1],self.points[5][0]**2,
    #            self.points[5][0]*self.points[5][1],self.points[5][1]**2]]

    #     try :
    #         inv_a = a.inverse()
    #     except ValueError:
    #         self.plot()
    #         print(self._area())
    #         raise FlatElementError('form function bug')
    #     x1 = inv_a.dot([1,0,0,0,0,0])
    #     x2 = inv_a.dot([1,0,0,0,0,0])
    #     x3 = inv_a.dot([1,0,0,0,0,0])
    #     x4=inv_a.dot([1,0,0,0,0,0])

    #     return x1, x2, x3

    def _area(self):
        u_vect = self.points[1] - self.points[0]
        v_vect = self.points[2] - self.points[0]
        return abs(u_vect.cross(v_vect)) / 2

    # def point_belongs(self, point):
    #     polygon = volmdlr.wires.ClosedPolygon2D(self.points)
    #     point_belongs = polygon.point_belongs(point)
    #     return point_belongs

    # def rotation(self, center, angle, copy=True):
    #     if copy:
    #         return TriangularElement([pt.rotation(center, angle, copy=True)
    #                                   for pt in self.points])
    #     else:
    #         for pt in self.points:
    #             pt.Rotation(center, angle, copy=False)

    # def translation(self, offset, copy=True):
    #     if copy:
    #         return TriangularElement([pt.translation(offset, copy=True)
    #                                   for pt in self.points])
    #     else:
    #         for pt in self.points:
    #             pt.translation(offset, copy=False)

    def axial_symmetry(self, line):
        new_points = []
        for point in self.points:
            new_points.append(point.axial_symmetry(line))
        return self.__class__(new_points)

    # def plot(self, ax=None, color='k', width=None,
    #           plot_points=False, fill=False):
    #     if ax is None:
    #         fig, ax = plt.subplots()
    #         ax.set_aspect('equal')

    #     if fill:
    #         x = [p[0] for p in self.points]
    #         y = [p[1] for p in self.points]
    #         plt.fill(x, y, facecolor=color, edgecolor="k")
    #         return ax

    #     for p1, p2 in zip(self.points, self.points[1:]+[self.points[0]]):
    #         if width is None:
    #             width = 1
    #         if plot_points:
    #             ax.plot([p1.x, p2.x], [p1.y, p2.y], color=color,
    #                     marker='o', linewidth=width)
    #         else:
    #             ax.plot([p1.x, p2.x], [p1.y, p2.y], color=color,
    #                     linewidth=width)
    #     return ax

    # def triangle_to_polygon(self):
    #     points = self.points
    #     return volmdlr.wires.ClosedPolygon2D(points)

    def plot(self, ax=None, edge_style: EdgeStyle = EdgeStyle(), point_numbering=False,
             fill=False, fill_color='w'):
        if ax is None:
            _, ax = plt.subplots()
            ax.set_aspect('equal')

        if fill:
            x = [p[0] for p in self.points]
            y = [p[1] for p in self.points]
            plt.fill(x, y, facecolor=fill_color, edgecolor="k")
            return ax
        if point_numbering:
            for ip, point in enumerate(self.points):
                ax.text(*point, f'point {ip + 1}', ha='center', va='top')
        for p1, p2 in zip(self.points, self.points[1:] + [self.points[0]]):
            if edge_style.width is None:
                edge_style.width = 1
            if edge_style.plot_points:
                ax.plot([p1.x, p2.x], [p1.y, p2.y], color=edge_style.color,
                        marker='o', linewidth=edge_style.linewidth)
            else:
                ax.plot([p1.x, p2.x], [p1.y, p2.y], color=edge_style.color,
                        linewidth=edge_style.linewidth)
        return ax


class QuadrilateralElement2D(vmw.ClosedPolygon2D):
    """ Class to define a 2D quadrilateral element. """

    _standalone_in_db = False
    _non_serializable_attributes = []
    _non_data_eq_attributes = ['name']
    _non_data_hash_attributes = ['name']
    _generic_eq = True

    def __init__(self, points: List[volmdlr.Point2D]):
        self.points = points
        # self.linear_elements = self._to_linear_elements()
        # self.form_functions = self._form_functions()
        # self.line_segments = self.line_segments
        self.center = self.center_of_mass()

        self.area = self.area()
        self._line_segments = None
        vmw.ClosedPolygon2D.__init__(self, points)


class TriangularElement3D(TriangularElement, vmw.ClosedPolygon3D):
    """ Class to define a 3D triangular element. """

    _standalone_in_db = False
    _non_serializable_attributes = []
    _non_data_eq_attributes = ['name']
    _non_data_hash_attributes = ['name']
    _generic_eq = True

    def __init__(self, points):
        self.points = points
        # self.linear_elements = self._to_linear_elements()
        # self.form_functions = self._form_functions()
        # self.line_segments = self.line_segments
        self.center = (self.points[0] + self.points[1] + self.points[2]) / 3

        # self.area = self._area()
        self._line_segments = None
        TriangularElement.__init__(self, points)

    # def _to_linear_elements(self):
    #     vec1 = vm.Vector2D(self.points[1].x - self.points[0].x,
    #                        self.points[1].y - self.points[0].y)
    #     vec2 = vm.Vector2D(self.points[2].x - self.points[1].x,
    #                        self.points[2].y - self.points[1].y)
    #     vec3 = vm.Vector2D(self.points[0].x - self.points[2].x,
    #                        self.points[0].y - self.points[2].y)
    #     normal1 = vm.Vector2D(-vec1.y, vec1.x)
    #     normal2 = vm.Vector2D(-vec2.y, vec2.x)
    #     normal3 = vm.Vector2D(-vec3.y, vec3.x)
    #     normal1.normalize()
    #     normal2.normalize()
    #     normal3.normalize()
    #     if normal1.dot(vec2) < 0:
    #         normal1 = - normal1
    #     if normal2.dot(vec3) < 0:
    #         normal2 = - normal2
    #     if normal3.dot(vec1) < 0:
    #         normal3 = - normal3
    #     linear_element_1 = LinearElement(self.points[0], self.points[1],
    #                                      normal1)
    #     linear_element_2 = LinearElement(self.points[1], self.points[2],
    #                                      normal2)
    #     linear_element_3 = LinearElement(self.points[2], self.points[0],
    #                                      normal3)
    #     return [linear_element_1, linear_element_2, linear_element_3]

    # def _form_functions(self):
    #     a = vm.Matrix33(1, self.points[0].x, self.points[0].y,
    #                     1, self.points[1].x, self.points[1].y,
    #                     1, self.points[2].x, self.points[2].y)
    #     try:
    #         inv_a = a.inverse()
    #     except ValueError as expt:
    #         self.plot()
    #         print('buggy element area', self.area)
    #         raise FlatElementError('form function bug') from expt
    #     x1 = inv_a.vector_multiplication(vm.X3D)
    #     x2 = inv_a.vector_multiplication(vm.Y3D)
    #     x3 = inv_a.vector_multiplication(vm.Z3D)
    #     return x1, x2, x3

    # def _quadratic_form_functions(self):
    #     a = [[1, self.points[0][0], self.points[0][1],self.points[0][0]**2,
    #           self.points[0][0]*self.points[0][1],self.points[0][1]**2],
    #           [1, self.points[1][0], self.points[1][1],self.points[1][0]**2,
    #            self.points[1][0]*self.points[1][1],self.points[1][1]**2],
    #           [1, self.points[2][0], self.points[2][1],self.points[2][0]**2,
    #            self.points[2][0]*self.points[2][1],self.points[2][1]**2],
    #           [1, self.points[3][0], self.points[3][1],self.points[3][0]**2,
    #            self.points[3][0]*self.points[3][1],self.points[3][1]**2],
    #           [1, self.points[4][0], self.points[4][1],self.points[4][0]**2,
    #            self.points[4][0]*self.points[4][1],self.points[4][1]**2],
    #           [1, self.points[5][0], self.points[5][1],self.points[5][0]**2,
    #            self.points[5][0]*self.points[5][1],self.points[5][1]**2]]

    #     try :
    #         inv_a = a.inverse()
    #     except ValueError:
    #         self.plot()
    #         print(self._area())
    #         raise FlatElementError('form function bug')
    #     x1 = inv_a.dot([1,0,0,0,0,0])
    #     x2 = inv_a.dot([1,0,0,0,0,0])
    #     x3 = inv_a.dot([1,0,0,0,0,0])
    #     x4=inv_a.dot([1,0,0,0,0,0])

    #     return x1, x2, x3

    # def _area(self):
    #     u = self.points[1] - self.points[0]
    #     v = self.points[2] - self.points[0]
    #     return abs(u.cross(v)) / 2

    # def point_belongs(self, point):
    #     polygon = volmdlr.wires.ClosedPolygon2D(self.points)
    #     point_belongs = polygon.point_belongs(point)
    #     return point_belongs

    # def rotation(self, center, angle, copy=True):
    #     if copy:
    #         return TriangularElement([pt.rotation(center, angle, copy=True)
    #                                   for pt in self.points])
    #     else:
    #         for pt in self.points:
    #             pt.Rotation(center, angle, copy=False)

    # def translation(self, offset, copy=True):
    #     if copy:
    #         return TriangularElement([pt.translation(offset, copy=True)
    #                                   for pt in self.points])
    #     else:
    #         for pt in self.points:
    #             pt.translation(offset, copy=False)

    def axial_symmetry(self, line):
        """ Returns a symmetric new element with respect to the given line. """
        new_points = []
        for point in self.points:
            new_points.append(point.axial_symmetry(line))
        return self.__class__(new_points)

    # def plot(self, ax=None, color='k', width=None,
    #           plot_points=False, fill=False):
    #     if ax is None:
    #         fig, ax = plt.subplots()
    #         ax.set_aspect('equal')

    #     if fill:
    #         x = [p[0] for p in self.points]
    #         y = [p[1] for p in self.points]
    #         plt.fill(x, y, facecolor=color, edgecolor="k")
    #         return ax

    #     for p1, p2 in zip(self.points, self.points[1:]+[self.points[0]]):
    #         if width is None:
    #             width = 1
    #         if plot_points:
    #             ax.plot([p1.x, p2.x], [p1.y, p2.y], color=color,
    #                     marker='o', linewidth=width)
    #         else:
    #             ax.plot([p1.x, p2.x], [p1.y, p2.y], color=color,
    #                     linewidth=width)
    #     return ax

    # def triangle_to_polygon(self):
    #     points = self.points
    #     return volmdlr.wires.ClosedPolygon2D(points)


class TetrahedralElement(TriangularElement, vmw.ClosedPolygon3D):
    """ Class to define a 3D tetrahedral element. """

    _standalone_in_db = False
    _non_serializable_attributes = []
    _non_data_eq_attributes = ['name']
    _non_data_hash_attributes = ['name']
    _generic_eq = True

    def __init__(self, points, name: str = ''):
        self.points = points
        self.name = name
        # self.linear_elements = self._to_linear_elements()
        self.form_functions = self._form_functions()
        # self.line_segments = self._line_segments()
        self.center = (self.points[0] + self.points[1] + self.points[2] + self.points[3]) / 4
        self.triangular_elements = self._triangular_elements()

        self.volume = self._volume()
        DessiaObject.__init__(self, name=name)

    def _triangular_elements(self):

        indices_combinations = list(combinations(list(range(len(self.points))), r=3))
        # indices_combinations = [x for x in combinations(list(range(len(self.points))), r=3)]
        triangular_elements = []

        for indices in indices_combinations:
            triangular_elements.append(TriangularElement3D([self.points[indices[0]],
                                                            self.points[indices[1]],
                                                            self.points[indices[2]]]))

        return triangular_elements

    def plot(self, ax=None, edge_style: EdgeStyle = EdgeStyle()):
        if ax is None:
            ax = plt.figure().add_subplot(projection='3d')
        for point in self.points:
            point.plot(ax=ax)
        for triangle in self.triangular_elements:
            triangle.plot(ax=ax, edge_style=edge_style)
        return ax

    def _volume(self):

        data = []
        for i in range(3):
            data.extend([*self.points[i + 1] - self.points[0]])

        return abs(1 / 6 * (npy.linalg.det(npy.array(data).reshape(3, 3))))

    def _form_functions(self):
        # coeff = [1, -1, 1, 1]
        # alpha = []
        # for i in range(4):
        #     data = []
        #     for c in range(4):
        #         if c != i:
        #             data.extend([self.points[c].x, self.points[c].y, self.points[c].z])
        #     alpha.append(coeff[i] * (npy.linalg.det(npy.array(data).reshape(3,3))))
        # gamma = []
        # for i in range(4):
        #     data = []
        #     for c in range(4):
        #         if c != i:
        #             data.extend([1, self.points[c].x, self.points[c].z])
        #     gamma.append(coeff[i] * (npy.linalg.det(npy.array(data).reshape(3,3))))

        # coeff = [-1, 1, -1, 1]
        # betha = []
        # for i in range(4):
        #     data = []
        #     for c in range(4):
        #         if c != i:
        #             data.extend([1, self.points[c].y, self.points[c].z])
        #     betha.append(coeff[i] * (npy.linalg.det(npy.array(data).reshape(3,3))))
        # delta = []
        # for i in range(4):
        #     data = []
        #     for c in range(4):
        #         if c != i:
        #             data.extend([1, self.points[c].x, self.points[c].y])
        #     delta.append(coeff[i] * (npy.linalg.det(npy.array(data).reshape(3,3))))

        coeff = [1, -1, 1, -1]
        form_funct = []
        for i in range(4):
            data_alpha, data_gamma, data_betha, data_delta = [], [], [], []
            for c_coef in range(4):
                if c_coef != i:
                    data_alpha.extend([self.points[c_coef].x, self.points[c_coef].y, self.points[c_coef].z])
                    data_gamma.extend([1, self.points[c_coef].x, self.points[c_coef].z])
                    data_betha.extend([1, self.points[c_coef].y, self.points[c_coef].z])
                    data_delta.extend([1, self.points[c_coef].x, self.points[c_coef].y])

            form_funct.append([(coeff[i] * (npy.linalg.det(npy.array(data_alpha).reshape(3, 3)))),
                               ((-1) * coeff[i] * (npy.linalg.det(npy.array(data_betha).reshape(3, 3)))),
                               (coeff[i] * (npy.linalg.det(npy.array(data_gamma).reshape(3, 3)))),
                               ((-1) * coeff[i] * (npy.linalg.det(npy.array(data_delta).reshape(3, 3))))])

        return form_funct[0], form_funct[1], form_funct[2], form_funct[3]


class ElementsGroup(DessiaObject):
    """Defines a group of elements."""

    _standalone_in_db = False
    _non_serializable_attributes = []
    _non_data_eq_attributes = ['name']
    _non_data_hash_attributes = ['name']
    _generic_eq = True

    def __init__(self, elements, name: str):
        self.elements = elements
        self.nodes = self._nodes()
        self.name = name

        self._elements_per_node = None

        DessiaObject.__init__(self, name=name)

    def _nodes(self):
        nodes = set()
        for element in self.elements:
            for point in element.points:
                nodes.add(point)
        return nodes

    def point_to_element(self, point):
        """
        Checks if a point belongs to an element.

        :param point: A point2d/3d
        :type point: Point2D/Point3D

        :return: The input Element OR None
        """

        for element in self.elements:
            if element.point_belongs(point):
                return element
        return None

    @property
    def elements_per_node(self):
        if self._elements_per_node is not None:
            return self._elements_per_node

        dict_node_element = {}
        for element in self.elements:
            for point in element.points:
                try:
                    dict_node_element[point].append(element)
                except KeyError:
                    dict_node_element[point] = [element]
        self._elements_per_node = dict_node_element
        return dict_node_element

    # def rotation(self, center, angle, copy=True):
    #     if copy:
    #         return Mesh([elem.rotation(center, angle, copy=True)
    #                       for elem in self.elements])
    #     else:
    #         for elem in self.elements:
    #             elem.rotation(center, angle, copy=False)

    # def translation(self, offset, copy=True):
    #     if copy:
    #         return Mesh([elem.translation(offset, copy=True)
    #                       for elem in self.elements])
    #     else:
    #         for elem in self.elements:
    #             elem.translation(offset, copy=False)

    def plot(self, ax=None, color='k'):  # , fill=False):
        """
        Plot an ElementGroup.
        """

        if ax is None:
            _, ax = plt.subplots()
            ax.set_aspect('equal')
        for element in self.elements:
            element.plot(ax=ax, edge_style=EdgeStyle(color=color))  # fill=fill
        return ax


class Mesh(DessiaObject):
    """Defines a mesh."""

    _standalone_in_db = True
    _non_serializable_attributes = ['node_to_index']
    _non_data_eq_attributes = ['name']
    _non_data_hash_attributes = ['name']
    _generic_eq = True

    def __init__(self, elements_groups: List[ElementsGroup]):
        self.elements_groups = elements_groups
        self.nodes = self._set_nodes_number()
        self.node_to_index = {self.nodes[i]: i for i in range(len(self.nodes))}
        self._nodes_correction = {}
        self._gmsh = None
        DessiaObject.__init__(self, name='')

    # def __add__(self, other_mesh):
    #     new_nodes = self.nodes[:]
    #     new_nodes_index = {p: i for i, p in enumerate(self.points)}
    #     ip = len(new_nodes)
    #     for point in other_mesh.nodes:
    #         if point not in new_nodes_index:
    #             new_nodes_index[point] = ip
    #             ip += 1
    #             new_nodes.append(point)

    #     new_elements_groups = self.elements_groups[:]
    #     for i1, i2, i3 in other_mesh.elements_groups:
    #         p1 = other_mesh.nodes[i1]
    #         p2 = other_mesh.nodes[i2]
    #         p3 = other_mesh.nodes[i3]
    #         new_elements_groups.append((new_nodes_index[p1],
    #                                     new_nodes_index[p2],
    #                                     new_nodes_index[p3]))
    #     return self.__class__(new_elements_groups)

    def _set_nodes_number(self):
        nodes = set()
        for elements_group in self.elements_groups:
            for element in elements_group.elements:
                for point in element.points:
                    nodes.add(point)
                # nodes.add(element.points[0])
                # nodes.add(element.points[1])
                # nodes.add(element.points[2])
        return tuple(nodes)

    def point_to_element(self, point):
        for element_group in self.elements_groups:
            element = element_group.point_to_element(point)
            if element is not None:
                return element
        return None

    # def set_node_displacement_index(self):
    #     indexes = {}
    #     for node in self.nodes:
    #         indexes[node] = [2*self.node_to_index[node],
    #                           2*self.node_to_index[node]+1]
    #     return indexes

    # def boundary_dict(self):
    #     boundary_dict = {}
    #     for elements_group1, elements_group2 in combinations(
    #             self.elements_groups, 2):
    #         linear_elements1 = []
    #         linear_elements2 = []
    #         for element in elements_group1.elements:
    #             linear_elements1.extend(element.linear_elements)
    #         for element in elements_group2.elements:
    #             linear_elements2.extend(element.linear_elements)
    #         duplicate_linear_elements = find_duplicate_linear_element(
    #             linear_elements1, linear_elements2)
    #         if duplicate_linear_elements:
    #             boundary_dict[(elements_group1,
    #                             elements_group2)] = duplicate_linear_elements
    #     return boundary_dict

    def plot(self, ax=None):
        if ax is None:
            if self.elements_groups[0].elements[0].__class__.__name__[-2::] == '2D':
                _, ax = plt.subplots()
                ax.set_aspect('equal')
            else:
                ax = plt.figure().add_subplot(projection='3d')
        for elements_group in self.elements_groups:
            elements_group.plot(ax=ax)
        return ax

    # def plot_data(self, pos=0, quote=True, constructor=True, direction=1):
    #     plot_datas = []
    #     for element_group in self.elements_groups:
    #         for element in element_group.elements:
    #             c1 = volmdlr.wires.Contour2D([volmdlr.edges.LineSegment2D(
    #                 element.points[0], element.points[1])])
    #             c2 = volmdlr.wires.Contour2D([volmdlr.edges.LineSegment2D(
    #                 element.points[1], element.points[2])])
    #             c3 = volmdlr.wires.Contour2D([volmdlr.edges.LineSegment2D(
    #                 element.points[2], element.points[0])])
    #             plot_datas.append(c1.plot_data())
    #             plot_datas.append(c2.plot_data())
    #             plot_datas.append(c3.plot_data())
    #             # plot_datas.extend([c1, c2, c3])
    #     return plot_datas

    # def plot_displaced_mesh(self,
    #                         node_displacement: Dict[volmdlr.Point2D,
    #                                                 List[float]],
    #                         ax=None, amplification=0.5):

    #     deformed_mesh = self.copy()
    #     nodes = deformed_mesh.nodes

    #     for node in nodes:
    #         for displaced_node in node_displacement:
    #             if node == displaced_node:
    #                 node.x += amplification*node_displacement[
    #                     displaced_node][0]
    #                 node.y += amplification*node_displacement[
    #                     displaced_node][1]

    #     ax = deformed_mesh.plot(ax=ax)
    #     ax.set_aspect('equal')

    #     return ax

    def bounding_rectangle(self):
        nodes = self.nodes
        x, y = [], []
        for n in nodes:
            x.append(n.x)
            y.append(n.y)
        if len([*nodes[0]]) == 2:
            return min(x), max(x), min(y), max(y)

        z = [n.z for n in nodes]
        return min(x), max(x), min(y), max(y), min(z), max(z)

    # def delete_duplicated_nodes(self, tol=1e-4):
    #     mesh = self.__class__(self.elements_groups[:])
    #     nodes_list = list(mesh.nodes[:])
    #     nodes_index = []

    #     for i, node in enumerate(nodes_list):
    #         for j in range(i + 1, len(nodes_list)):
    #             dist = node.point_distance(nodes_list[j])
    #             if dist < tol:
    #                 nodes_index.append((j, i))

    #     if nodes_index:
    #         nodes_index = sorted(nodes_index, key=lambda item: item[0], reverse=True)
    #         for _, index in enumerate(nodes_index):
    #             nodes_list.pop(index[0])
    #             for group in mesh.elements_groups:
    #                 if mesh.nodes[index[0]] in group.nodes:
    #                     dict_node_element = group.elements_per_node
    #                     for element in dict_node_element[mesh.nodes[index[0]]]:
    #                         element.points[element.points.index(mesh.nodes[index[0]])] = mesh.nodes[index[1]]

    #         mesh.nodes = nodes_list
    #         mesh.node_to_index = {mesh.nodes[i]: i for i in range(len(mesh.nodes))}

    #     return mesh

    def nodes_correction(self, reference_index, tol=1e-4):
        if not self._nodes_correction:
            nodes_reference = self.elements_groups[reference_index].nodes
            groups = self.elements_groups[:]
            groups.pop(reference_index)
            nodes_correction = {}

            for group in groups:
                for node in group.nodes:
                    for node_ref in nodes_reference:
                        d = node.point_distance(node_ref)
                        if 1e-8 < d < 1e-4:
                            nodes_correction[node] = node_ref

            self._nodes_correction = nodes_correction

        return self._nodes_correction

    def delete_duplicated_nodes(self, reference_index, tol=1e-4):

        groups = self.elements_groups[:]
        groups.pop(reference_index)

        nodes_correction = self.nodes_correction(reference_index, tol)

        count = 0
        old_elements, new_elements = set(), set()
        for g, group in enumerate(groups):
            elements = []
            for element in group.elements:
                new = False
                points = []
<<<<<<< HEAD
                for point in element.points:
                    try:
                        points.append(nodes_correction[point])
                        count += 1
                        old_elements.add(element)
                        new = True

                    except KeyError:
=======

                for point in element.points:
                    correc_point = nodes_correction.get(point)
                    if correc_point is not None:
                        points.append(correc_point)
                        count += 1
                        old_elements.add(element)
                        new = True
                    else:
>>>>>>> 40171b14
                        points.append(point)

                elements.append(element.__class__(points))
                if new:
                    new_elements.add(element.__class__(points))

            groups[g] = group.__class__(elements, name='')

        groups.insert(reference_index, self.elements_groups[reference_index])

<<<<<<< HEAD
        mesh = self.__class__(groups)
        mesh._gmsh = self._gmsh
        mesh._nodes_correction = self._nodes_correction

        return mesh

    def copy(self):
        m = self.__class__(elements_groups=self.elements_groups[:])
        m._nodes_correction = self._nodes_correction
        m._gmsh = self._gmsh
=======
        return self._helper_create_mesh(groups)

    def _helper_create_mesh(self, groups):
        mesh = self.__class__(groups)
        mesh.gmsh = self.gmsh
        mesh.set_nodes_correction(self.get_nodes_correction())
        return mesh

    def get_nodes_correction(self):
        """
        A getter method for nodes_correction private variable.

        :return: A dict of nodes_correction
        :rtype: dict
        """

        return self._nodes_correction

    def set_nodes_correction(self, nodes_correction):
        """
        A setter method for nodes_correction private variable.

        :param nodes_correction: A dict of nodes_correction
        :type nodes_correction: dict
        """

        if not isinstance(nodes_correction, dict):
            raise ValueError("It must be volmdlr.GmshParser class")
        self._nodes_correction = nodes_correction

    @property
    def gmsh(self):
        """
        A property to get gmsh (a private variable).

        :return: A gmsh_parser data
        :rtype: GmshParser
        """

        return self._gmsh

    @gmsh.setter
    def gmsh(self, gmsh_parser):
        """
        A setter for gmsh (a private variable).

        :param gmsh_parser: A gmsh_parser data
        :type gmsh_parser: GmshParser
        """

        if not isinstance(gmsh_parser, volmdlr.gmsh_vm.GmshParser):
            raise ValueError("It must be volmdlr.GmshParser class")
        self._gmsh = gmsh_parser

    def copy(self):
        m = self.__class__(elements_groups=self.elements_groups[:])
        m.set_nodes_correction(self.get_nodes_correction())
        m.gmsh = self.gmsh
>>>>>>> 40171b14

        return m<|MERGE_RESOLUTION|>--- conflicted
+++ resolved
@@ -10,14 +10,9 @@
 
 import matplotlib.pyplot as plt
 import numpy as npy
-<<<<<<< HEAD
-from dessia_common.core import DessiaObject
-# import volmdlr.core_compiled
-=======
 
 from dessia_common.core import DessiaObject  # isort: skip
 
->>>>>>> 40171b14
 import volmdlr as vm
 import volmdlr.edges as vme
 import volmdlr.gmsh_vm
@@ -1008,16 +1003,6 @@
             for element in group.elements:
                 new = False
                 points = []
-<<<<<<< HEAD
-                for point in element.points:
-                    try:
-                        points.append(nodes_correction[point])
-                        count += 1
-                        old_elements.add(element)
-                        new = True
-
-                    except KeyError:
-=======
 
                 for point in element.points:
                     correc_point = nodes_correction.get(point)
@@ -1027,7 +1012,6 @@
                         old_elements.add(element)
                         new = True
                     else:
->>>>>>> 40171b14
                         points.append(point)
 
                 elements.append(element.__class__(points))
@@ -1038,18 +1022,6 @@
 
         groups.insert(reference_index, self.elements_groups[reference_index])
 
-<<<<<<< HEAD
-        mesh = self.__class__(groups)
-        mesh._gmsh = self._gmsh
-        mesh._nodes_correction = self._nodes_correction
-
-        return mesh
-
-    def copy(self):
-        m = self.__class__(elements_groups=self.elements_groups[:])
-        m._nodes_correction = self._nodes_correction
-        m._gmsh = self._gmsh
-=======
         return self._helper_create_mesh(groups)
 
     def _helper_create_mesh(self, groups):
@@ -1108,6 +1080,5 @@
         m = self.__class__(elements_groups=self.elements_groups[:])
         m.set_nodes_correction(self.get_nodes_correction())
         m.gmsh = self.gmsh
->>>>>>> 40171b14
 
         return m