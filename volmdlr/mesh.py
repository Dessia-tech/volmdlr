#!/usr/bin/env python3
# -*- coding: utf-8 -*-
"""
Created on Tue Jan 28 10:05:56 2020

@author: ringhausen
"""

import matplotlib.pyplot as plt
import volmdlr.core as vm
import volmdlr.core_compiled as vmc
from itertools import combinations
import numpy as npy
from volmdlr.core_compiled import Matrix33
import math
from dessia_common import DessiaObject
from typing import TypeVar, List, Tuple,Dict
import matplotlib
from matplotlib.patches import Polygon
from matplotlib.collections import PatchCollection
import random
from scipy.spatial import Delaunay
from itertools import product 
class FlatElementError(Exception):
    pass

def find_duplicate_linear_element(linear_elements1, linear_elements2):
    duplicates = []
    for linear_element in linear_elements1:
        if linear_element in linear_elements2 and linear_element not in duplicates:
            duplicates.append(linear_element)
    return duplicates


class LinearElement(vm.LineSegment2D):
    _standalone_in_db = False
    _non_serializable_attributes = []
    _non_eq_attributes = ['name']
    _non_hash_attributes = ['name']
    _generic_eq = True
    def __init__(self, point1:vm.Point2D,point2:vm.Point2D, interior_normal:vm.Vector2D,name=''):

        self.interior_normal = interior_normal
        
        vm.LineSegment2D.__init__(self,point1=point1,point2=point2,name=name)
        
    def __hash__(self):
        return self.point1.__hash__() + self.point2.__hash__()
        
    def __eq__(self, other_linear_element):
        if self.__class__ != other_linear_element.__class__:
            return False
        return (self.point1 == other_linear_element.point1 and self.point2 == other_linear_element.point2) \
            or (self.point1 == other_linear_element.point2 and self.point2 == other_linear_element.point1)
            
    def length(self):
        
        return self.point2.point_distance(self.point1)
    
    def closest_middle(self,points:List[vm.Point2D]):
        
        mid=vm.Point2D([(self.point1[0]+self.point2[0])/2,(self.point1[1]+self.point2[1])/2])
        d=[]
        u=[]
        for point in points :
            if d!=0:
                d.append(math.sqrt((mid[0]-point[0])**2+(mid[1]-point[1])**2))
                u.append(point)
        
        index=d.index((min(d)))
        return index
    
    # def mesh_segment(self,n:float):
        
        
    #     segment_to_nodes={}
    
         
    #     nodes=[]
    #     if n*self.length() < 1 :
    #         segment_to_nodes[self]=[]
    #     else :
    #           l0= int(math.ceil(n*self.length()))
        
                    
   
    #           for k in range(l0):
                      
                             
    #               node=self.PointAtCurvilinearAbscissa(k/n)
                       
    #               nodes.append(node)
    #           nodes.insert(len(nodes),self.point2)
                   
    #           segment_to_nodes[self]=nodes
         
                
               
            
    #     return segment_to_nodes
        
               
        
    def common_edge(self,nodes_1:List[vm.Point2D],nodes_2:List[vm.Point2D]):
        common_edge=[]
        for point_1 in nodes_1:
            for point_2 in nodes_2:
                if point_1==point_2:
                    common_edge.append(point_1)
        if len(common_edge)==1:
            return True
        return False
    
    
    def plot(self, ax=None, color='k', width=None, plot_points=False):
        if ax is None:
            fig, ax = plt.subplots()
            ax.set_aspect('equal')
        if width is None:
            width=1
        if plot_points:
            ax.plot([self.point1[0], self.point2[0]], [self.point1[1], self.point2[1]], color=color, marker='o', linewidth=width)
        else:
            ax.plot([self.point1[0], self.point2[0]], [self.point1[1], self.point2[1]], color=color, linewidth=width)
        return ax

class TriangularElement(vm.Triangle2D):
    _standalone_in_db = False
    _non_serializable_attributes = []
    _non_eq_attributes = ['name']
    _non_hash_attributes = ['name']
    _generic_eq = True
    def __init__(self, points:Tuple[vm.Point2D, vm.Point2D, vm.Point2D],subdivsion=[]):
        self.points = points
        self.subdivsion=subdivsion
        self.linear_elements = self._to_linear_elements()
        self.form_functions = self._form_functions()
        
        self.center = (self.points[0]+self.points[1]+self.points[2])/3
        
        self.area = self._area()
        
        vm.Polygon2D.__init__(self,points=points, name='')
        
    def _to_linear_elements(self):
        vec1 = vm.Vector2D(self.points[1] - self.points[0])
        vec2 = vm.Vector2D(self.points[2] - self.points[1])
        vec3 = vm.Vector2D(self.points[0] - self.points[2])
        normal1 = vm.Vector2D([-vec1[1], vec1[0]])
        normal2 = vm.Vector2D([-vec2[1], vec2[0]])
        normal3 = vm.Vector2D([-vec3[1], vec3[0]])
        normal1.Normalize()
        normal2.Normalize()
        normal3.Normalize()
        if normal1.Dot(vec2) < 0:
            normal1 = - normal1
        if normal2.Dot(vec3) < 0:
            normal2 = - normal2
        if normal3.Dot(vec1) < 0:
            normal3 = - normal3
        linear_element_1 = LinearElement(self.points[0], self.points[1], normal1)
        linear_element_2 = LinearElement(self.points[1], self.points[2], normal2)
        linear_element_3 = LinearElement(self.points[2], self.points[0], normal3)
        return [linear_element_1, linear_element_2, linear_element_3]
    
    def _form_functions(self):
        a = Matrix33(1, self.points[0][0], self.points[0][1],
                     1, self.points[1][0], self.points[1][1],
                     1, self.points[2][0], self.points[2][1])
        try :
            inv_a = a.inverse()
        except ValueError:
            self.plot()
            print('buggy element area', self._area())
            raise FlatElementError('form function bug')
        x1 = inv_a.vector_multiplication(vm.X3D)
        x2 = inv_a.vector_multiplication(vm.Y3D)
        x3 = inv_a.vector_multiplication(vm.Z3D)
       
        return x1, x2, x3
    def quadratic_form_functions(self):
        a = [[1, self.points[0][0], self.points[0][1],self.points[0][0]**2,self.points[0][0]*self.points[0][1],self.points[0][1]**2],
              [1, self.points[1][0], self.points[1][1],self.points[1][0]**2,self.points[1][0]*self.points[1][1],self.points[1][1]**2],
              [1, self.points[2][0], self.points[2][1],self.points[2][0]**2,self.points[2][0]*self.points[2][1],self.points[2][1]**2],
              [1, self.points[3][0], self.points[3][1],self.points[3][0]**2,self.points[3][0]*self.points[3][1],self.points[3][1]**2],
              [1, self.points[4][0], self.points[4][1],self.points[4][0]**2,self.points[4][0]*self.points[4][1],self.points[4][1]**2],
              [1, self.points[5][0], self.points[5][1],self.points[5][0]**2,self.points[5][0]*self.points[5][1],self.points[5][1]**2]]
                     
    
        try :
            inv_a = a.inverse()
        except ValueError:
            self.plot()
            print(self._area())
            raise FlatElementError('form function bug')
        x1 = inv_a.dot([1,0,0,0,0,0])
        x2 = inv_a.dot([1,0,0,0,0,0])
        x3 = inv_a.dot([1,0,0,0,0,0])
        x4=inv_a.dot([1,0,0,0,0,0])
        
        return x1, x2, x3
    def _area(self):
        u = self.points[1] - self.points[0]
        v = self.points[2] - self.points[0]
        return abs(u.Cross(v)) / 2
        
    def rotation(self, center, angle, copy=True):
        if copy:
            return TriangularElement([pt.Rotation(center, angle, copy=True) for pt in self.points])
        else:
            for pt in self.points:
                pt.Rotation(center, angle, copy=False)
                
    def translation(self, offset, copy=True):
        if copy:
            return TriangularElement([pt.Translation(offset, copy=True) for pt in self.points])
        else:
            for pt in self.points:
                pt.Translation(offset, copy=False)
                
    def axial_symmetry(self, line, copy=True):
        p1, p2 = line.points
        symmetric_points = []
        for point in self.points:
            u = p2 - p1
            t = (point-p1).Dot(u) / u.Norm()**2
            projection = p1 + t * u
            symmetric_point = vm.Point2D((2 * projection - point).vector)
            symmetric_points.append(symmetric_point)
        if copy: 
            return TriangularElement(symmetric_points)
        else:
            for i, point in enumerate(self.points):
                point = symmetric_points[i]
           
    def line_equation(self,P0:vm.Point2D,P1:vm.Point2D,M:vm.Point2D):
    
        return (P1[0]-P0[0])*(M[1]-P0[1])-(P1[1]-P0[1])*(M[0]-P0[0])  
        
 
    def is_inside_triangle(self,M:vm.Point2D):
        P0=self.points[0]
        P1=self.points[1]
        P2=self.points[2]
        return self.line_equation(P0,P1,M)> 0 and self.line_equation(P1,P2,M) > 0 and self.line_equation(P2,P0,M) > 0
    

    
        
        
                           
    


       
    def closest_neightbours(self,node:vm.Point2D,nodes:List[vm.Point2D]):
        
        
      
        
        neightbours=[]
        d=[]
        possible_nodes=[]
        k=1
      
        for p in nodes :
            d_0=node.point_distance(p)
            if d_0!=0:
                    d.append(d_0)
                
                    possible_nodes.append(p)
        
                
        while k==1 :
          
                if len(d)==2:
                
                     k=0
                 
                index_min_1=d.index(min(d))
                d.pop(index_min_1)
                
                index_min_2=d.index(min(d))
             
                index_3=d.index(max(d))
                
          
                    
                if index_min_1==index_min_2:
                   index_min_2=index_min_2+1
                   
                n1=possible_nodes[index_min_1]
                n2=possible_nodes[index_min_2]
                n3=possible_nodes[index_3]
                
                line=vm.Line2D(n1,n2)
                
                if line.PointProjection(node)!=node:   
                               
                       
                           
                           neightbours.append(n1)
                           neightbours.append(n2)
                      
                           
                           k=0
                    
                else : 
                    if n3!=n1:
                        if vm.Line2D(n3,n1).PointProjection(node)!=node:
                            neightbours.append(n3)
                            neightbours.append(n1)
                           
                           
                            k=0
                    else : 
                        if n3!=n2:
                            if vm.Line2D(n3,n2).PointProjection(node)!=node:
                                neightbours.append(n3)
                                neightbours.append(n2)
                               
                                k=0
                         
                            
                        
                         
                            else : 
                                   k=0
        return neightbours
    
    
    
    
    def triangle_to_polygon(self):
        points=self.points
        return vm.Polygon2D(points)
    def common_edge(self,triangle:'TriangularElement'):
        common_edge=[]
        for point_1 in self.points:
            for point_2 in triangle.points:
                if point_1==point_2:
                    common_edge.append(point_1)
        if len(common_edge)==2:
            return True
        return False
    
    
    # def mesh_segments(self,n:float):
        
        
    #     segment_to_nodes={}
    #     for linear_element in self.linear_elements:
            
    #         nodes=[]
    #         if n*linear_element.length() < 1:
                
    #              segment_to_nodes[linear_element]=[linear_element.point1,linear_element.point2]
                
    #         else :
                   
    #                l0= math.ceil(n*linear_element.length())
                    
           
    #                for k in range(l0+1):
                  
                         
    #                    node=linear_element.PointAtCurvilinearAbscissa(k*n)
                       
    #                    nodes.append(node)
    #                # nodes.insert(len(nodes),linear_element.point2)
    #                segment_to_nodes[linear_element]=nodes

                
               
            
    #     return segment_to_nodes
        
      
        
   
    
        
        
    
    
    
    
    
    
    

                            
    #                          # H=[]
    #                          # for k in range(len(new_triangle.linear_elements)):
    #                          #    H.append(2*new_triangle.area/new_triangle.linear_elements[k].length())
                                
    #                          #    E=new_triangle.min_length()
    #                          #    h=min(H)
                               
    #                          #    if E/h<20:
    #                              subdivsion.append(new_triangle)
    #                              subdivsion.extend(new_triangle.mesh_triangle(n=n,trigger=trigger))
                                
                              
                        
    #                 else :
    #                     return [self] 
               
                
                    
    #     else:
    #         return [self]
        
    #     return subdivsion
       
    # def mesh_triangle(self,n:float,trigger:float):
       
    #    all_segments=[]
    #    subdivision=[self]
       

                   
               
                
    # def mesh_triangle(self,n:float):
    #     set_1=[]
    #     set_2=[]
    #     sets=[]
    #     all_polygons=[]
    #     new_points=[]
    #     segment_to_node={}
    #     linear_elements=self.linear_elements
        
        
    #     segment_to_node=self.mesh_segment(n)
       
    #     if segment_to_node[linear_elements[0]]!=[] and segment_to_node[linear_elements[1]]!=[] and segment_to_node[linear_elements[2]]!=[]:
    #         common_edge=linear_elements[0].line_intersection(linear_elements[1])
    #         nodes_1=segment_to_node[linear_elements[0]]
           
    #         nodes_2=segment_to_node[linear_elements[1]]
           
            
    #         best_point1=linear_elements[0].closest_middle(nodes_1)  
            
    #         best_point2=linear_elements[1].closest_middle(nodes_2) 
      
    #         for k in range(best_point1+1):
                
    #                 set_1.append(nodes_1[k])
    #         for  j in range(best_point2,len(nodes_2)):
                    
    #                 set_1.append(nodes_2[j])
                    
    #         sets.append(set_1)       
                    
    #         for k in range(best_point1,len(nodes_1)):
                
    #                 set_2.append(nodes_1[k])
    #         for  j in range(best_point2+1):
    #             if nodes_2[j] not in set_2:
    #                 set_2.append(nodes_2[j])
    #         sets.append(set_2)
           
    #         for set_0 in sets:
    #             if common_edge not in set_0:
    #                 new_polygon=vm.Polygon2D(set_0)
                   
    #                 all_polygons.extend(new_polygon.delaunay_triangulation())
    #             else : 
                
    #                 triangle=TriangularElement([nodes_1[best_point1],nodes_2[best_point2],common_edge])
                   
                 
                   
                   
    #                 all_polygons.extend(triangle.mesh_triangle(n))
                    
    #     else : 
    #             return [self.triangle_to_polygon()]
    #     print(len(all_polygons))
    #     return all_polygons
    
    # def complete_mesh(self,n:float):
      
    #      all_polygons = self.mesh_triangle(n)
    #      all_points=[p.points for p in all_polygons]
    #      for points in all_points:
    #          for k in range(len(points)-1):
    #              all_segments.append(vm.LineSegment2D(points[k],points[k+1]))
    #              for seg in all_segments:
                  
    #                  for polygon in all_polygons:
                      
    #                      if polygon.is_intersecting(seg)==False:
    #                          all_polygons.append(vm.Polygon2D([seg.point1,seg.point2,))
                 
    #    return all_polygons
         
           
    def common_vertice(self,triangle:'TriangularElement'):
        linear_elements_1=self.linear_elements
        linear_elements_2=triangle.linear_elements
        common_vertice=[]
        for linear_1 in linear_elements_1:
            for linear_2 in linear_elements_2:
                if linear_1==linear_2:
                    common_vertice.append(linear_1)
        if common_vertice!=[]:
            
            return common_vertice[0]
        return None
    
    
                
   
    
          
           
    def plot(self, ax=None, color='k', width=None, plot_points=False, fill=False):
        if ax is None:
            fig, ax = plt.subplots()
            ax.set_aspect('equal')
            
        if fill:
            x = [p[0] for p in self.points]
            y = [p[1] for p in self.points]
            plt.fill(x, y, facecolor=color, edgecolor="k")
            return ax
        
        for p1, p2 in zip(self.points, self.points[1:]+[self.points[0]]):
            if width is None:
                width=1
            if plot_points:
                ax.plot([p1[0], p2[0]], [p1[1], p2[1]], color=color, marker='o', linewidth=width)
            else:
                ax.plot([p1[0], p2[0]], [p1[1], p2[1]], color=color, linewidth=width)
        return ax
    
    
class ElementsGroup(DessiaObject):
    _standalone_in_db = False
    _non_serializable_attributes = []
    _non_eq_attributes = ['name']
    _non_hash_attributes = ['name']
    _generic_eq = True
    def __init__(self, elements:List[TriangularElement], name:str):
        self.elements = elements
        self.name = name

        DessiaObject.__init__(self, name=name)
        
    def rotation(self, center, angle, copy=True):
        if copy:
            return Mesh([elem.rotation(center, angle, copy=True) for elem in self.elements])
        else:
            for elem in self.elements:
                elem.rotation(center, angle, copy=False)
                
    def translation(self, offset, copy=True):
        if copy:
            return Mesh([elem.translation(offset, copy=True) for elem in self.elements])
        else:
            for elem in self.elements:
                elem.translation(offset, copy=False)
                
    def plot(self, ax=None, color='k', fill=False):
        if ax is None:
            fig, ax = plt.subplots()
            ax.set_aspect('equal')
        for element in self.elements:
            element.plot(ax=ax, color=color, fill=fill)
        return ax
        

class Mesh(DessiaObject):
    _standalone_in_db = True
    _non_serializable_attributes = ['node_to_index']
    _non_eq_attributes = ['name']
    _non_hash_attributes = ['name']
    _generic_eq = True
    def __init__(self, elements_groups:List[ElementsGroup]):
        self.elements_groups = elements_groups
        self.nodes = self._set_nodes_number()
        self.node_to_index = {self.nodes[i]:i for i in range(len(self.nodes))}
        
        DessiaObject.__init__(self, name='')
    
    def _set_nodes_number(self):
        nodes = set()
        for elements_group in self.elements_groups:
            for element in elements_group.elements:
                nodes.add(element.points[0])
                nodes.add(element.points[1])
                nodes.add(element.points[2])
        return tuple(nodes)
    
    def set_node_displacement_index(self):
        indexes={}
        for node in self.nodes:
           
                indexes[node]=[2*self.node_to_index[node],2*self.node_to_index[node]+1]
        return indexes
    
    def boundary_dict(self):
        boundary_dict = {}
        for elements_group1, elements_group2 in combinations(self.elements_groups, 2):
            linear_elements1 = []
            linear_elements2 = []
            for element in elements_group1.elements:
                linear_elements1.extend(element.linear_elements)
            for element in elements_group2.elements:
                linear_elements2.extend(element.linear_elements)
            duplicate_linear_elements = find_duplicate_linear_element(linear_elements1, linear_elements2)
            if duplicate_linear_elements:
                boundary_dict[(elements_group1, elements_group2)] = duplicate_linear_elements
        return boundary_dict
   
        
   
        
    def plot(self, ax=None):
        if ax is None:
            fig, ax = plt.subplots()
            ax.set_aspect('equal')
        for elements_group in self.elements_groups:
            elements_group.plot(ax=ax)
        return ax
    
    def plot_data(self, pos=0, quote=True, constructor=True, direction=1):
        plot_datas = []
        for element_group in self.elements_groups:
            for element in element_group.elements:
                c1 = vm.Contour2D([vm.LineSegment2D(element.points[0], element.points[1])])
                c2 = vm.Contour2D([vm.LineSegment2D(element.points[1], element.points[2])])
                c3 = vm.Contour2D([vm.LineSegment2D(element.points[2], element.points[0])])
                plot_datas.append(c1.plot_data())
                plot_datas.append(c2.plot_data())
                plot_datas.append(c3.plot_data())
                # plot_datas.extend([c1, c2, c3])
        return plot_datas
    
    
    
    def plot_displaced_mesh(self,node_displacement:Dict[vm.Point2D,List[float]],ax=None,amplification=0.5):
        deformed_mesh=self.copy()
        nodes=deformed_mesh.nodes
  
        for node in nodes:
           for displaced_node in node_displacement:
               if node==displaced_node:
                   node[0]+=amplification*node_displacement[displaced_node][0]
                   node[1]+=amplification*node_displacement[displaced_node][1]
            
        ax = deformed_mesh.plot(ax=ax) 
                     
    
        return ax
    
class Mesher(DessiaObject):
    
    def __init__(self,contours:List[vm.Contour2D],triangles:List[TriangularElement],nodes_len:float):
        self.nodes_len=nodes_len
        self.contours=contours
        # self.polygon=self.contour._get_polygon()
        self.triangles=triangles
    
                
        
        
    def  neighbour_edge(self,n:int,i:int,di:int):
        return (i+di)%n  
   
    
    def edge_max_distance(self,polygone:vm.Polygon2D,P0:vm.Point2D,P1:vm.Point2D,P2:vm.Point2D,indexes:List[float]):
        n=len(polygone.points)
        distance=0
        j=None
        triangle=vm.Triangle2D([P0,P1,P2])
        for i in range(n):
            if not (i in indexes):
                M=polygone.points[i]
                if triangle.is_inside_triangle(M):
                    d=abs(triangle.line_equation(P1,P2,M))
                    if d > distance:
                        distance=d
                        j=i
       
        return j
    def left_edge(self,polygone:vm.Polygon2D):
        n=len(polygone.points)
        x=polygone.points[0][0]
        j=0
        for i in range (1,n):
            if polygone.points[i][0] < x:
                x=polygone.points[i][0]
                j=i
        return j
            
    def new_polygon(self,polygone:vm.Polygon2D,i_beg:int,i_end=int):
        n=len(polygone.points)
        u=[]
        i=i_beg
        while i!=i_end:
            u.append(polygone.points[i])
            i=self.neighbour_edge(n,i,1)
        u.append(polygone.points[i_end])
        p=vm.Polygon2D(u)
        
        return p
    
    def triangulation_polygone_recursive(self,polygone:vm.Polygon2D):
        
        n=len(polygone.points)
        # j0=self.left_edge(polygone)
        j0=npy.random.randint(0,n)
        # print(j0)
        j1=self.neighbour_edge(n,j0,1)
        # j1=j0+2
        j2=self.neighbour_edge(n,j0,-1)
        # j2=j0-2
        P0=polygone.points[j0]
        P1=polygone.points[j1]
        P2=polygone.points[j2]
        j=self.edge_max_distance(polygone,P0,P1,P2,[j0,j1,j2])
        
        if j==None:
                triangle=vm.Triangle2D([P0,P1,P2])
            
             
           
                  
                self.triangles.append(triangle)
          
               
                polygone_1=self.new_polygon(polygone,j1,j2)
                            
                if len(polygone_1.points)==3:
                        
                        new_triangle=vm.Triangle2D([polygone_1.points[0],polygone_1.points[1],polygone_1.points[2]])
                        
                     
                        self.triangles.append(new_triangle)  
                               
                                    
                      
                        
                  
                else :
                 
                     self.triangulation_polygone_recursive(polygone_1)
         
        else : 
            
            
            
            polygone_1=self.new_polygon(polygone,j0,j)
            polygone_2=self.new_polygon(polygone,j,j0)    
            
            if len(polygone_1.points)==3:
                new_triangle=vm.Triangle2D([polygone_1.points[0],polygone_1.points[1],polygone_1.points[2]])
                
                  
                self.triangles.append(new_triangle)
                
                     
                
                
            else :
                self.triangulation_polygone_recursive(polygone_1)
                
            if len(polygone_2.points)==3:
                new_triangle=vm.Triangle2D([polygone_2.points[0],polygone_2.points[1],polygone_2.points[2]])

                    
                self.triangles.append(new_triangle)
                  
                
               
            else :
                    
                self.triangulation_polygone_recursive(polygone_2)
            
            
                
        return self.triangles 
    
    
    
    def _is_convex(self,p1:vm.Point2D, p2:vm.Point2D, p3:vm.Point2D):
        return self._triangle_sum(p1[0], p1[1], p2[0], p2[1], p3[0],p3[1]) < 0
    
    def _is_clockwise(self,polygon:vm.Polygon2D):
        s = 0
        polygon_count = len(polygon.points)
        for i in range(polygon_count):
            point = polygon.points[i]
            point2 = polygon.points[(i + 1) % polygon_count]
            s += (point2[0] - point[0]) * (point2[1] + point[1])
        return s > 0
    
    def _triangle_sum(self,x1, y1, x2, y2, x3, y3):
        return x1 * (y3 - y2) + x2 * (y1 - y3) + x3 * (y2 - y1)
    
    def _contains_no_points(self,p1:vm.Point2D,p2:vm.Point2D,p3:vm.Point2D, polygon:vm.Polygon2D):
       triangle=vm.Triangle2D([p1,p2,p3])
       for pn in polygon.points:
            if pn in [p1, p2, p3]:
                continue
            elif triangle.is_inside_triangle(pn):
                return False
       return True

    def _is_ear(self,p1:vm.Point2D,p2:vm.Point2D,p3:vm.Point2D, polygon:vm.Polygon2D):
        triangle=vm.Triangle2D([p1,p2,p3])
        ear = self._contains_no_points(p1, p2, p3, polygon) and \
            self._is_convex(p1, p2, p3) and \
            triangle.area > 0
        return ear
    
    def earclip(self,polygon:vm.Polygon2D):
       
        good_triangles=[]
        bad_triangles=[]
        possible_triangles=[]
        last_points=[]
        segment_to_nodes={}
        ear_vertex =[]
        all_segments=[]
       
        if self._is_clockwise(polygon):
            polygon.points.reverse()
    
        point_count = len(polygon.points)
       
         
        for i in range(point_count)  :
                   
                    prev_index = i - 1
                    prev_point = polygon.points[prev_index]
                  
                    point = polygon.points[i]
                    next_index = (i + 1) % point_count
                    next_point = polygon.points[next_index]
            
                    if self._is_ear(prev_point, point, next_point, polygon):
                        ear_vertex.append(point)
                    
        while ear_vertex and point_count >=3  :
                        ear = ear_vertex.pop(0)
                        i = polygon.points.index(ear)
                        prev_index = i - 1
                        prev_point = polygon.points[prev_index]
                        next_index = (i + 1) % point_count
                        next_point = polygon.points[next_index]
                        prev_prev_point = polygon.points[prev_index - 1]
                        next_next_index = (i + 1) % point_count
                        next_next_point = polygon.points[next_next_index]
                        polygon.points.remove(ear)
                        point_count -= 1
                        
                        p1=vm.Point2D([prev_point[0], prev_point[1]])
                        p2=vm.Point2D([ear[0], ear[1]])
                        p3= vm.Point2D([next_point[0], next_point[1]])
                        triangle=vm.Triangle2D([p1,p2,p3])
                      
                     
                     
                        possible_triangles.append(triangle)
                      
                               
                        if point_count > 3:
                                    prev_prev_point = polygon.points[prev_index - 1]
                                    next_next_index = (i + 1) % point_count
                                    next_next_point = polygon.points[next_next_index]
                        
                                    groups = [
                                        (prev_prev_point, prev_point, next_point, polygon),
                                        (prev_point, next_point, next_next_point, polygon),
                                    ]
                                    for group in groups:
                                        p = group[1]
                                        if self._is_ear(*group):
                                            if p not in ear_vertex:
                                                ear_vertex.append(p)
                                        elif p in ear_vertex:
                                   
                                             ear_vertex.remove(p)
                           
        return possible_triangles   
                 
                                 
        
     
    
    def complete_ear(self,polygon:vm.Polygon2D,ax):
       
        segment_to_nodes={}
        polygon_reduction=[]
        max_length=polygon.max_length()
        offset_triangles=[]
       
        for k in range(4):
            polygon.reduction(2*k*max_length).MPLPlot(ax=ax)
            polygon_reduction.append(polygon.reduction(2*k*max_length))
       
        for polygon in polygon_reduction:
            for segment in polygon.line_segments:
                segment_to_nodes[segment]=segment.discretise(self.nodes_len,ax)
        for k in range(len(polygon_reduction)-1):
            
            for j in range(len(polygon.line_segments)):
                pj=segment_to_nodes[polygon_reduction[k].line_segments[j]]
                qj=segment_to_nodes[polygon_reduction[k+1].line_segments[j]]
                u=len(pj)
                v=len(qj)
                if u==2 and v==2 : 
                    new_triangle_1=vm.Triangle2D([pj[0],pj[1],qj[0]])
                    offset_triangles.append(new_triangle_1)                          
                    new_triangle_2=vm.Triangle2D([pj[1],qj[1],qj[0]])
                    offset_triangles.append(new_triangle_2)                           
                if u>=v:
                    for i in range(v-1):
                        new_triangle=vm.Triangle2D([pj[i+1],pj[i],qj[i]])
                       
                        offset_triangles.append(new_triangle)
                       
                                  
                    for  i in range(v-1,u-1):
                                    
                         new_triangle=vm.Triangle2D([pj[i],qj[v-1],pj[i+1]])
                                         
                         offset_triangles.append(new_triangle)  
         
                         
         
        # last_polygon=polygon_reduction[-1]
        # offset_triangles+=self.earclip(last_polygon,None,ax)
        
                
        return offset_triangles                   
        
    # def complete_ear(self,triangles:List[vm.Triangle2D],initial_polygon:vm.Polygon2D,points:List[vm.Point2D],ax):
    #     u=0
    #     all_segments=[]
    #     segment_to_nodes={}
    #     max_length=[]
    #     polygon_points=[]
    #     good_triangles=[]
      
    #     for triangle in triangles:
    #         for seg in triangle.line_segments:
    #             all_segments.append(seg)
    #     for seg in all_segments:
            
    #         max_length.append(seg.Length())
    #     index=max_length.index(max(max_length))
    #     max_seg=all_segments[index]
       
       
    #     polygon_points+=points
       
    #     # for point in segment_to_nodes[max_seg]:
    #     #     # if point not in polygon_points:
    #     #         polygon_points.append(point)
    
       
    #     # print(polygon.points)
    #     # if polygon.isConvex():
    #     print(len(initial_polygon.points))
    #     print(polygon_points)
       
    #     for point1 in polygon_points:
    #         for point2 in initial_polygon.points:
    #             if point1!=point2 :
    #               u=u+1
    #     if len(polygon_points)!=len(initial_polygon.points):  
    #         segment_to_nodes[max_seg]=max_seg.discretise(self.nodes_len,ax)
    #         for point in segment_to_nodes[max_seg]:
    #             if point not in polygon_points :
    #                 polygon_points.append(point)
    #         polygon=vm.Polygon2D(polygon_points)
    #         good_triangles+=polygon.delaunay_triangulation()
             
    #         polygon.MPLPlot()
    #     else : 
            
    #         if u==len(initial_polygon.points):  
    #             segment_to_nodes[max_seg]=max_seg.discretise(self.nodes_len,ax)
    #             for point in segment_to_nodes[max_seg]:
    #                 if point not in polygon_points :
                        
    #                     polygon_points.append(point)
           
    #             polygon=vm.Polygon2D(polygon_points)
               
    #             good_triangles+=polygon.delaunay_triangulation()
             
    #             polygon.MPLPlot()
    #         else :
    #             polygon=vm.Polygon2D(polygon_points)
    #             good_triangles+=triangles
              
        
    #     return good_triangles
    
    
    
    
    

    def polygon_to_triangles(self,polygons:List[vm.Polygon2D]):
            triangles=[]
            for polygon in polygons:
                triangles.append(vm.Triangle2D(polygon.points))
            return triangles

              
          
    def mesh(self,min_aspect_ratio:float):
        ax=plt.subplot()
        segment_to_nodes={}
        all_segments=set()
        triangles=[]
        all_polygons=[]
        all_internal_polygons=[]
        external_triangles=[]
        internal_triangles=[]
        for contour in self.contours:
            polygon_points=[]
            for primitive in contour.primitives:
                if isinstance(primitive,vm.LineSegment2D):
                    
                    if primitive.point1 not in polygon_points:
                        polygon_points.append(primitive.point1)
                else :
                      for point in primitive.discretise(self.nodes_len,ax):
                          if point not in polygon_points:
                              polygon_points.append(point)
            polygon=vm.Polygon2D(polygon_points)          
            all_polygons.append(polygon)
            
       
       
<<<<<<< HEAD
        for polygon in all_polygons:
            polygon_1=polygon.copy()
            
            possible_triangles=self.earclip(polygon)
            if min_aspect_ratio == None:
              triangles+=possible_triangles
             
            else: 
                Next=True
                k=0
                while Next is True and k < len(possible_triangles):
                 
                     triangle=possible_triangles[k]    
                     if triangle.aspect_ratio() > min_aspect_ratio:
                        Next=False
                        triangles+=self.complete_ear(polygon_1,ax)
                        
                     else :
                      
                      k=k+1
                if Next==True :
                  triangles+=possible_triangles
                
          
            
        # for triangle in triangles :
        #     print(triangle.aspect_ratio())
       
=======

           
        for polygon in all_polygons:
            # triangles+=polygon.delaunay_triangulation()
            triangles+=self.triangulation_polygone_recursive(polygon)
        # for polygon in all_internal_polygons:
        #     # triangles+=polygon.delaunay_triangulation()
        #     internal_triangles+=self.triangulation_polygone_recursive(polygon)
        bad_triangles=[]
>>>>>>> 9cf296f3
        # for triangle in triangles:
        #     for segment in triangle.line_segments:
        #         u=0
        #         point=segment.PointAtCurvilinearAbscissa(segment.Length()/2)
        #         # point=vm.Point2D([(segment.point1[0]+segment.point2[0])/2,(segment.point1[1]+segment.point2[1])/2])
        #         for seg in polygon.line_segments:
                   
        #             if seg.point_distance(point)>10E-16:
                         
        #                     u+=1
        #                     if u == len(polygon.line_segments):
                           
        #                         if polygon.PointBelongs(point) is False :
        #                             bad_triangles.append(triangle) 
                                   
                                
        
        # for triangle in bad_triangles:
        #     triangles.remove(triangle)
        # contour_triangles=[]
        # contour_triangles+=external_triangles+internal_triangles 
        # internal_meshing_triangles=[]
        # internal_meshing_triangles+=internal_triangles
        all_triangles=[]
        all_triangles+=triangles
        all_triangle_elements=[]
        all_aspect_ratios=[]
        
        for triangle in all_triangles:
            triangle.MPLPlot(ax=ax)
<<<<<<< HEAD
        # for triangle in triangles:
        #     all_segments= all_segments.union(triangle.line_segments)
        #     # for segment in triangle.line_segments:
        #     #     all_segments.append(segment)
=======
        
        for triangle in all_triangles:
            all_segments= all_segments.union(triangle.line_segments)
            
            # for segment in triangle.line_segments:
            #     all_segments.append(segment)
>>>>>>> 9cf296f3
        
        # for segment in all_segments:
        #     segment_to_nodes[segment]=segment.discretise(self.nodes_len,ax)
           
          
                
        # for triangle in triangles :
        #       all_triangles+=triangle.mesh_triangle(segment_to_nodes,self.nodes_len,ax)[0]
        #       # print('next')
              
<<<<<<< HEAD
        #       all_aspect_ratios+=triangle.mesh_triangle(segment_to_nodes,self.nodes_len,ax)[1]
             

        # for triangle in all_triangles:
        #     triangle.MPLPlot(ax=ax)
        #     triangular_element=TriangularElement(triangle.points)
        #     all_triangle_elements.append(triangular_element)
=======
              all_aspect_ratios+=triangle.mesh_triangle(segment_to_nodes,self.nodes_len,ax)[1]
     
       
            
        for triangle in all_triangles:
            # triangle.MPLPlot(ax=ax)
            triangular_element=TriangularElement(triangle.points)
            all_triangle_elements.append(triangular_element)
>>>>>>> 9cf296f3
      
        # grade=min(all_aspect_ratios)
      
            
        # print("The grade of the mesh is " + str(grade))
        return all_triangle_elements
                
            
                
    # def mesh(self):
    #     ax=plt.subplot()
    #     segment_to_nodes={}
    #     all_segments=set()
        
    #     # polygons=self.contour.polygon.delaunay_triangulation()
    #     # triangles=self.polygon_to_triangles(polygons)
        
    #     triangles=self.triangulation_polygone_recursive(self.polygon)
      
       
            
    #     all_triangles=[]
    #     all_triangles+=triangles
    #     all_triangle_elements=[]
    #     all_aspect_ratios=[]
    #     for triangle in all_triangles:
    #         triangle.MPLPlot(ax=ax)
    #     for triangle in triangles:
    #         all_segments= all_segments.union(triangle.line_segments)
    #     for segment in all_segments:
    #         segment_to_nodes[segment]=segment.discretise(self.nodes_len,ax)
        
    #     for triangle in triangles :
    #           all_triangles+=triangle.mesh_triangle(segment_to_nodes,self.nodes_len,ax)[0]
    #           print('next')
    #           all_aspect_ratios+=triangle.mesh_triangle(segment_to_nodes,self.nodes_len,ax)[1]
             

    #     for triangle in all_triangles:
    #         triangle.MPLPlot(ax=ax)
    #         triangular_element=TriangularElement(triangle.points)
    #         all_triangle_elements.append(triangular_element)
    #     print(all_triangles)
    #     grade=min(all_aspect_ratios)
      
            
    #     print("The grade of the mesh is " + str(grade))
    #     return all_triangle_elements
                        
        
        

                        
                        
                      
      

                
        
                

          
      
    
        
               
           
           
       
       
            
        
        
    
  
        
                    
            
       
        
    
    
    
    <|MERGE_RESOLUTION|>--- conflicted
+++ resolved
@@ -1042,7 +1042,7 @@
             
        
        
-<<<<<<< HEAD
+
         for polygon in all_polygons:
             polygon_1=polygon.copy()
             
@@ -1071,17 +1071,12 @@
         # for triangle in triangles :
         #     print(triangle.aspect_ratio())
        
-=======
-
-           
-        for polygon in all_polygons:
-            # triangles+=polygon.delaunay_triangulation()
-            triangles+=self.triangulation_polygone_recursive(polygon)
-        # for polygon in all_internal_polygons:
-        #     # triangles+=polygon.delaunay_triangulation()
-        #     internal_triangles+=self.triangulation_polygone_recursive(polygon)
+
+
+           
+       
         bad_triangles=[]
->>>>>>> 9cf296f3
+
         # for triangle in triangles:
         #     for segment in triangle.line_segments:
         #         u=0
@@ -1112,20 +1107,12 @@
         
         for triangle in all_triangles:
             triangle.MPLPlot(ax=ax)
-<<<<<<< HEAD
+
         # for triangle in triangles:
         #     all_segments= all_segments.union(triangle.line_segments)
         #     # for segment in triangle.line_segments:
         #     #     all_segments.append(segment)
-=======
-        
-        for triangle in all_triangles:
-            all_segments= all_segments.union(triangle.line_segments)
-            
-            # for segment in triangle.line_segments:
-            #     all_segments.append(segment)
->>>>>>> 9cf296f3
-        
+
         # for segment in all_segments:
         #     segment_to_nodes[segment]=segment.discretise(self.nodes_len,ax)
            
@@ -1135,7 +1122,7 @@
         #       all_triangles+=triangle.mesh_triangle(segment_to_nodes,self.nodes_len,ax)[0]
         #       # print('next')
               
-<<<<<<< HEAD
+
         #       all_aspect_ratios+=triangle.mesh_triangle(segment_to_nodes,self.nodes_len,ax)[1]
              
 
@@ -1143,16 +1130,7 @@
         #     triangle.MPLPlot(ax=ax)
         #     triangular_element=TriangularElement(triangle.points)
         #     all_triangle_elements.append(triangular_element)
-=======
-              all_aspect_ratios+=triangle.mesh_triangle(segment_to_nodes,self.nodes_len,ax)[1]
-     
-       
-            
-        for triangle in all_triangles:
-            # triangle.MPLPlot(ax=ax)
-            triangular_element=TriangularElement(triangle.points)
-            all_triangle_elements.append(triangular_element)
->>>>>>> 9cf296f3
+
       
         # grade=min(all_aspect_ratios)
       
