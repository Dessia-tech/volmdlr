--- conflicted
+++ resolved
@@ -84,14 +84,7 @@
         :return: The simplified volume model.
         :rtype: VolumeModel
         """
-<<<<<<< HEAD
         points = [Point3D(*point) for point in self._volume_model_to_display_shell(self.volume_model).positions]
-=======
-        points = []
-        for primitive in self.volume_model.primitives:
-            tri = primitive.triangulation()
-            points.extend(tri.vertices)
->>>>>>> e87d22d3
 
         point_cloud3d = PointCloud3D([volmdlr.Point3D(*point) for point in points])
         simplified_volume_model = VolumeModel(
