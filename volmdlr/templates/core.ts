--- conflicted
+++ resolved
@@ -207,10 +207,10 @@
         var point = d.point_list[i];
         this.draw_point(hidden, 0, mvx, mvy, this.scaleX, this.scaleY, point);
       }
-    }
-    this.context.fill();
-    this.context.stroke();
-    this.context.closePath();
+      this.context.fill();
+      this.context.stroke();
+      this.context.closePath();
+    }
   }
 
   zoom_button(x, y, w, h) {
@@ -641,13 +641,8 @@
           this.plot_datas.push(e);
         } else if (d['type'] == 'graph2D') {
           var f = PlotDataGraph2D.deserialize(d);
-<<<<<<< HEAD
           for (var j=0; j<f.point_list.length; j++) {
             var point = f.point_list[j];
-=======
-          var point = f.point_list[j];
-          for (var j=0; j<f.point_list.length; j++) {
->>>>>>> 43502e7d
             if (isNaN(this.minX)) {this.minX = point.minX} else {this.minX = Math.min(this.minX, point.minX)};
             if (isNaN(this.maxX)) {this.maxX = point.maxX} else {this.maxX = Math.max(this.maxX, point.maxX)};
             if (isNaN(this.minY)) {this.minY = point.minY} else {this.minY = Math.min(this.minY, point.minY)};
@@ -665,11 +660,7 @@
     this.draw_empty_canvas(hidden);
     for (var i = 0; i < this.plot_datas.length; i++) {
       var d = this.plot_datas[i];
-<<<<<<< HEAD
       this.draw_graph2D(d, hidden, mvx, mvy);
-=======
-      this.draw_graph2D(d, hidden, mvx, mvy)
->>>>>>> 43502e7d
       this.draw_link_object(d, mvx, mvy);
       this.draw_point(hidden, show_state, mvx, mvy, scaleX, scaleY, d);
       this.draw_axis(mvx, mvy, scaleX, scaleY, d);
@@ -1212,13 +1203,9 @@
               public plot_data_states: PlotDataState[],
               public type: string,
               public name:string) {
-<<<<<<< HEAD
     this.mouse_selection_color = genColor();
   }
   
-=======
-  }
->>>>>>> 43502e7d
   public static deserialize(serialized) {
     var temp = serialized['plot_data_states'];
     var plot_data_states = [];
