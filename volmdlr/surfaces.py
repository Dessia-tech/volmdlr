--- conflicted
+++ resolved
@@ -7451,14 +7451,10 @@
 
         results = []
         for patch, param in zip(*self.decompose(return_params=True)):
-<<<<<<< HEAD
-            bbox = volmdlr.core.BoundingBox.from_points(patch.control_points)
-=======
             xmin, ymin, zmin = patch.ctrlpts.min(axis=0)
             xmax, ymax, zmax = patch.ctrlpts.max(axis=0)
 
             bbox = volmdlr.core.BoundingBox(xmin, xmax, ymin, ymax, zmin, zmax)
->>>>>>> cf559f79
             if bbox.point_belongs(point3d):
                 distances = npy.linalg.norm(patch.evalpts - npy.array(point3d), axis=1)
                 index = npy.argmin(distances)
@@ -7474,22 +7470,12 @@
                 u = u_start + u_idx * delta_u
                 v = v_start + v_idx * delta_v
 
-<<<<<<< HEAD
-                x1, check, distance = patch.point_inversion((u, v), point3d, 5e-6)
-                u = x1[0] * (param[0][1] - param[0][0]) + param[0][0]
-                v = x1[1] * (param[1][1] - param[1][0]) + param[1][0]
-                if check and distance <= 5e-6:
-                    return volmdlr.Point2D(u, v)
-                if distance:
-                    results.append(((u, v), distance))
-=======
                 x1, _, distance = patch.point_inversion((u, v), point3d, 5e-6)
                 u = x1[0] * (param[0][1] - param[0][0]) + param[0][0]
                 v = x1[1] * (param[1][1] - param[1][0]) + param[1][0]
                 if distance <= 5e-6:
                     return volmdlr.Point2D(u, v)
                 results.append(((u, v), distance))
->>>>>>> cf559f79
 
         distances = npy.linalg.norm(self.evalpts - npy.array(point3d), axis=1)
         indexes = npy.argsort(distances)
