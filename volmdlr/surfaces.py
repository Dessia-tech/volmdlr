--- conflicted
+++ resolved
@@ -8,7 +8,6 @@
 import matplotlib.pyplot as plt
 import numpy as npy
 import triangle as triangle_lib
-<<<<<<< HEAD
 from geomdl import NURBS, BSpline
 from scipy.optimize import least_squares, minimize
 
@@ -17,17 +16,6 @@
 from volmdlr.nurbs.fitting import approximate_surface, interpolate_surface
 from volmdlr.nurbs.helpers import generate_knot_vector
 from volmdlr.nurbs.operations import split_surface_u, split_surface_v
-=======
-from geomdl import NURBS, BSpline, utilities
-from geomdl.construct import extract_curves
-# from geomdl.fitting import approximate_surface, interpolate_surface
-from geomdl.operations import split_surface_u, split_surface_v
-from scipy.optimize import least_squares, minimize
-
-from dessia_common.core import DessiaObject, PhysicalObject
-from volmdlr.nurbs.core import evaluate_surface, derivatives_surface, point_inversion
-from volmdlr.nurbs.fitting import approximate_surface, interpolate_surface
->>>>>>> ecff432d
 import volmdlr.core
 from volmdlr import display, edges, grid, wires, curves
 import volmdlr.geometry
@@ -5036,7 +5024,6 @@
             self._domain = start_u, stop_u, start_v, stop_v
         return self._domain
 
-<<<<<<< HEAD
     def to_geomdl(self):
         """Tranlate into a geomdl object."""
         if not self._surface:
@@ -5092,8 +5079,6 @@
                 i += 1
         return control_points_table
 
-=======
->>>>>>> ecff432d
     def vertices(self):
         """
         Evaluated points.
@@ -5114,11 +5099,7 @@
 
     def points(self):
         """
-<<<<<<< HEAD
-        Returns surface points
-=======
         Returns surface points.
->>>>>>> ecff432d
         """
         return [volmdlr.Point3D(*point) for point in self.evalpts]
 
@@ -6547,19 +6528,12 @@
                               v_multiplicities=v_multiplicities,
                               u_knots=u_knots,
                               v_knots=v_knots, weights=surface.weights, name=name)
-
         return bspline_surface
 
     @classmethod
-<<<<<<< HEAD
-    def points_fitting_into_bspline_surface(cls, points_3d, size_u, size_v, degree_u, degree_v, name: str = ''):
-        warnings.warn("points_fitting_into_bspline_surface is deprecated. Use from_points_interpolation instead")
-        return cls.from_points_interpolation(points_3d, size_u, size_v, degree_u, degree_v)
-=======
     def points_fitting_into_bspline_surface(cls, points_3d, size_u, size_v, degree_u, degree_v, name: str = ""):
         warnings.warn("points_fitting_into_bspline_surface is deprecated. Use from_points_interpolation instead")
         return cls.from_points_interpolation(points_3d, size_u, size_v, degree_u, degree_v, name)
->>>>>>> ecff432d
 
     @classmethod
     def from_points_interpolation(cls, points_3d: List[volmdlr.Point3D], size_u: int, size_v: int,
@@ -6592,16 +6566,10 @@
                    knots_v, name=name)
 
     @classmethod
-<<<<<<< HEAD
-    def points_approximate_into_bspline_surface(cls, points_3d, size_u, size_v, degree_u, degree_v, **kwargs):
-        warnings.warn("points_approximate_into_bspline_surface is deprecated. Use from_points_approximation instead")
-        return cls.from_points_approximation(points_3d, size_u, size_v, degree_u, degree_v, **kwargs)
-=======
     def points_approximate_into_bspline_surface(cls, points_3d, size_u, size_v, degree_u, degree_v,
                                                 name: str = "", **kwargs):
         warnings.warn("points_approximate_into_bspline_surface is deprecated. Use from_points_approximation instead")
         return cls.from_points_approximation(points_3d, size_u, size_v, degree_u, degree_v, name, **kwargs)
->>>>>>> ecff432d
 
     @classmethod
     def from_points_approximation(cls, points_3d: List[volmdlr.Point3D], size_u: int, size_v: int, degree_u: int,
