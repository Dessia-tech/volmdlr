"""volmdlr module for 3D Surfaces."""
import math
import warnings
from itertools import chain
from typing import List, Union
import traceback
from collections import deque
from functools import cached_property

import matplotlib.pyplot as plt
import numpy as npy
import triangle as triangle_lib
from geomdl import NURBS, BSpline
from scipy.optimize import least_squares, minimize
from scipy.linalg import lu_factor, lu_solve

from dessia_common.core import DessiaObject, PhysicalObject
from volmdlr.nurbs.core import evaluate_surface, derivatives_surface, point_inversion, find_multiplicity
from volmdlr.nurbs.fitting import approximate_surface, interpolate_surface
from volmdlr.nurbs.helpers import generate_knot_vector
from volmdlr.nurbs.operations import split_surface_u, split_surface_v
import volmdlr.core
from volmdlr import display, edges, grid, wires, curves
import volmdlr.geometry
import volmdlr.utils.parametric as vm_parametric
from volmdlr.core import EdgeStyle
from volmdlr.core import point_in_list
import volmdlr.nurbs.helpers as nurbs_helpers
from volmdlr.utils.parametric import (array_range_search, repair_start_end_angle_periodicity, angle_discontinuity,
                                      find_parametric_point_at_singularity)
import volmdlr.utils.intersections as vm_utils_intersections
import volmdlr.utils.common_operations as vm_common_operations


def knots_vector_inv(knots_vector):
    """
    Compute knot-elements and multiplicities based on the global knot vector.

    """

    knots = sorted(set(knots_vector))
    multiplicities = [knots_vector.count(knot) for knot in knots]

    return knots, multiplicities


class Surface2D(PhysicalObject):
    """
    A surface bounded by an outer contour.

    """

    def __init__(self, outer_contour: wires.Contour2D,
                 inner_contours: List[wires.Contour2D],
                 name: str = 'name'):
        self.outer_contour = outer_contour
        self.inner_contours = inner_contours
        self._area = None

        PhysicalObject.__init__(self, name=name)

    def __hash__(self):
        return hash((self.outer_contour, tuple(self.inner_contours)))

    def _data_hash(self):
        return hash(self)

    def copy(self, deep=True, memo=None):
        """
        Copies the surface2d.

        """
        return self.__class__(outer_contour=self.outer_contour.copy(deep, memo),
                              inner_contours=[c.copy(deep, memo) for c in self.inner_contours],
                              name='copy_' + self.name)

    def area(self):
        """
        Computes the area of the surface.

        """
        if not self._area:
            self._area = self.outer_contour.area() - sum(contour.area() for contour in self.inner_contours)
        return self._area

    def second_moment_area(self, point: volmdlr.Point2D):
        """
        Computes the second moment area of the surface.

        """
        i_x, i_y, i_xy = self.outer_contour.second_moment_area(point)
        for contour in self.inner_contours:
            i_xc, i_yc, i_xyc = contour.second_moment_area(point)
            i_x -= i_xc
            i_y -= i_yc
            i_xy -= i_xyc
        return i_x, i_y, i_xy

    def center_of_mass(self):
        """
        Compute the center of mass of the 2D surface.

        :return: The center of mass of the surface.
        :rtype: :class:`volmdlr.Point2D`
        """
        center = self.outer_contour.area() * self.outer_contour.center_of_mass()
        for contour in self.inner_contours:
            center -= contour.area() * contour.center_of_mass()
        return center / self.area()

    def point_belongs(self, point2d: volmdlr.Point2D, include_edge_points: bool = True):
        """
        Check whether a point belongs to the 2D surface.

        :param point2d: The point to check.
        :type point2d: :class:`volmdlr.Point2D`
        :return: True if the point belongs to the surface, False otherwise.
        :rtype: bool
        """
        if not self.outer_contour.point_belongs(point2d, include_edge_points=include_edge_points):
            return False

        for inner_contour in self.inner_contours:
            if inner_contour.point_belongs(point2d, include_edge_points=False):
                return False
        return True

    def random_point_inside(self):
        """
        Generate a random point inside the 2D surface.

        Taking into account any inner contours (holes) it may have.

        :return: A random point inside the surface.
        :rtype: :class:`volmdlr.Point2D`
        """
        point_inside_outer_contour = None
        center_of_mass = self.center_of_mass()
        if self.point_belongs(center_of_mass, False):
            point_inside_outer_contour = center_of_mass
        if not point_inside_outer_contour:
            point_inside_outer_contour = self.outer_contour.random_point_inside()
        while True:
            inside_inner_contour = False
            for inner_contour in self.inner_contours:
                if inner_contour.point_belongs(point_inside_outer_contour):
                    inside_inner_contour = True
            if not inside_inner_contour and \
                    point_inside_outer_contour is not None:
                break
            point_inside_outer_contour = self.outer_contour.random_point_inside()

        return point_inside_outer_contour

    @staticmethod
    def triangulation_without_holes(vertices, segments, points_grid, tri_opt):
        """
        Triangulates a surface without holes.

        :param vertices: vertices of the surface.
        :param segments: segments defined as tuples of vertices.
        :param points_grid: to do.
        :param tri_opt: triangulation option: "p"
        :return:
        """
        vertices_grid = [(p.x, p.y) for p in points_grid]
        vertices.extend(vertices_grid)
        tri = {'vertices': npy.array(vertices).reshape((-1, 2)),
               'segments': npy.array(segments).reshape((-1, 2)),
               }
        triagulation = triangle_lib.triangulate(tri, tri_opt)
        triangles = triagulation['triangles'].tolist()
        number_points = triagulation['vertices'].shape[0]
        points = [display.Node2D(*triagulation['vertices'][i, :]) for i in range(number_points)]
        return display.DisplayMesh2D(points, triangles=triangles)

    def triangulation(self, number_points_x: int = 15, number_points_y: int = 15):
        """
        Triangulates the Surface2D using the Triangle library.

        :param number_points_x: Number of discretization points in x direction.
        :type number_points_x: int
        :param number_points_y: Number of discretization points in y direction.
        :type number_points_y: int
        :return: The triangulated surface as a display mesh.
        :rtype: :class:`volmdlr.display.DisplayMesh2D`
        """
        area = self.bounding_rectangle().area()
        tri_opt = "p"
        if math.isclose(area, 0., abs_tol=1e-8):
            return display.DisplayMesh2D([], triangles=[])

        triangulates_with_grid = number_points_x > 0 and number_points_y > 0
        discretize_line = number_points_x > 0 or number_points_y > 0
        if not triangulates_with_grid:
            tri_opt = "pq"

        discretize_line_direction = "xy"
        if number_points_y == 0 or number_points_x > 25 * number_points_y:
            discretize_line_direction = "x"
        elif number_points_y > 20 * number_points_x:
            discretize_line_direction = "y"
        outer_polygon = self.outer_contour.to_polygon(angle_resolution=15, discretize_line=discretize_line,
                                                      discretize_line_direction=discretize_line_direction)

        if not self.inner_contours and not triangulates_with_grid:
            return outer_polygon.triangulation()

        points_grid, x, y, grid_point_index = outer_polygon.grid_triangulation_points(number_points_x=number_points_x,
                                                                                      number_points_y=number_points_y)
        points = [display.Node2D(*point) for point in outer_polygon.points]
        vertices = [(point.x, point.y) for point in points]
        n = len(points)
        segments = [(i, i + 1) for i in range(n - 1)]
        segments.append((n - 1, 0))

        if not self.inner_contours:  # No holes
            return self.triangulation_without_holes(vertices, segments, points_grid, tri_opt)

        point_index = {p: i for i, p in enumerate(points)}
        holes = []
        for inner_contour in self.inner_contours:
            inner_polygon = inner_contour.to_polygon(angle_resolution=5, discretize_line=discretize_line,
                                                     discretize_line_direction=discretize_line_direction)
            inner_polygon_nodes = [display.Node2D.from_point(p) for p in inner_polygon.points]
            for point in inner_polygon_nodes:
                if point not in point_index:
                    points.append(point)
                    vertices.append((point.x, point.y))
                    point_index[point] = n
                    n += 1

            for point1, point2 in zip(inner_polygon_nodes[:-1],
                                      inner_polygon_nodes[1:]):
                segments.append((point_index[point1], point_index[point2]))
            segments.append((point_index[inner_polygon_nodes[-1]], point_index[inner_polygon_nodes[0]]))
            rpi = inner_polygon.barycenter()
            if not inner_polygon.point_belongs(rpi, include_edge_points=False):
                rpi = inner_polygon.random_point_inside(include_edge_points=False)
            holes.append([rpi.x, rpi.y])

            if triangulates_with_grid:
                # removes with a region search the grid points that are in the inner contour
                xmin, xmax, ymin, ymax = inner_polygon.bounding_rectangle.bounds()
                x_grid_range = array_range_search(x, xmin, xmax)
                y_grid_range = array_range_search(y, ymin, ymax)
                for i in x_grid_range:
                    for j in y_grid_range:
                        point = grid_point_index.get((i, j))
                        if not point:
                            continue
                        if inner_polygon.point_belongs(point):
                            points_grid.remove(point)
                            grid_point_index.pop((i, j))

        if triangulates_with_grid:
            vertices_grid = [(p.x, p.y) for p in points_grid]
            vertices.extend(vertices_grid)

        tri = {'vertices': npy.array(vertices).reshape((-1, 2)),
               'segments': npy.array(segments).reshape((-1, 2)),
               'holes': npy.array(holes).reshape((-1, 2))
               }
        triangulation = triangle_lib.triangulate(tri, tri_opt)
        triangles = triangulation['triangles'].tolist()
        number_points = triangulation['vertices'].shape[0]
        points = [display.Node2D(*triangulation['vertices'][i, :]) for i in range(number_points)]
        return display.DisplayMesh2D(points, triangles=triangles)

    def split_by_lines(self, lines):
        """
        Returns a list of cut surfaces given by the lines provided as argument.
        """
        cutted_surfaces = []
        iteration_surfaces = self.cut_by_line(lines[0])

        for line in lines[1:]:
            iteration_surfaces2 = []
            for surface in iteration_surfaces:
                line_cutted_surfaces = surface.cut_by_line(line)

                llcs = len(line_cutted_surfaces)

                if llcs == 1:
                    cutted_surfaces.append(line_cutted_surfaces[0])
                else:
                    iteration_surfaces2.extend(line_cutted_surfaces)

            iteration_surfaces = iteration_surfaces2[:]

        cutted_surfaces.extend(iteration_surfaces)
        return cutted_surfaces

    def split_regularly(self, n):
        """
        Split in n slices.
        """
        bounding_rectangle = self.outer_contour.bounding_rectangle
        lines = []
        for i in range(n - 1):
            xi = bounding_rectangle[0] + (i + 1) * (bounding_rectangle[1] - bounding_rectangle[0]) / n
            lines.append(curves.Line2D(volmdlr.Point2D(xi, 0),
                                       volmdlr.Point2D(xi, 1)))
        return self.split_by_lines(lines)

    def cut_by_line(self, line: curves.Line2D):
        """
        Returns a list of cut Surface2D by the given line.

        :param line: The line to cut the Surface2D with.
        :type line: :class:`curves.Line2D`
        :return: A list of 2D surfaces resulting from the cut.
        :rtype: List[:class:`volmdlr.faces.Surface2D`]
        """
        surfaces = []
        splitted_outer_contours = self.outer_contour.cut_by_line(line)
        splitted_inner_contours_table = []
        for inner_contour in self.inner_contours:
            splitted_inner_contours = inner_contour.cut_by_line(line)
            splitted_inner_contours_table.append(splitted_inner_contours)

        # First part of the external contour
        for outer_split in splitted_outer_contours:
            inner_contours = []
            for splitted_inner_contours in splitted_inner_contours_table:
                for inner_split in splitted_inner_contours:
                    inner_split.order_contour()
                    point = inner_split.random_point_inside()
                    if outer_split.point_belongs(point):
                        inner_contours.append(inner_split)

            if inner_contours:
                surface2d = self.from_contours(outer_split, inner_contours)
                surfaces.append(surface2d)
            else:
                surfaces.append(Surface2D(outer_split, []))
        return surfaces

    def line_crossings(self, line: curves.Line2D):
        """
        Find intersection points between a line and the 2D surface.

        :param line: The line to intersect with the shape.
        :type line: :class:`curves.Line2D`
        :return: A list of intersection points sorted by increasing abscissa
            along the line. Each intersection point is a tuple
            (point, primitive) where point is the intersection point and
            primitive is the intersected primitive.
        :rtype: List[Tuple[:class:`volmdlr.Point2D`,
            :class:`volmdlr.core.Primitive2D`]]

        """
        intersection_points = []
        for primitive in self.outer_contour.primitives:
            for point in primitive.line_crossings(line):
                if (point, primitive) not in intersection_points:
                    intersection_points.append((point, primitive))
        for inner_contour in self.inner_contours:
            for primitive in inner_contour.primitives:
                for point in primitive.line_crossings(line):
                    if (point, primitive) not in intersection_points:
                        intersection_points.append((point, primitive))
        return sorted(intersection_points, key=lambda ip: line.abscissa(ip[0]))

    def split_at_centers(self):
        """
        Split in n slices.

        # TODO: is this used ?
        """

        cutted_contours = []
        center_of_mass1 = self.inner_contours[0].center_of_mass()
        center_of_mass2 = self.inner_contours[1].center_of_mass()
        cut_line = curves.Line2D(center_of_mass1, center_of_mass2)

        iteration_contours2 = []

        surface_cut = self.cut_by_line(cut_line)

        iteration_contours2.extend(surface_cut)

        iteration_contours = iteration_contours2[:]
        cutted_contours.extend(iteration_contours)

        return cutted_contours

    def cut_by_line2(self, line):
        """
        Cuts a Surface2D with line (2).

        :param line: DESCRIPTION
        :type line: TYPE
        :raises NotImplementedError: DESCRIPTION
        :return: DESCRIPTION
        :rtype: TYPE

        """

        all_contours = []
        inner_1 = self.inner_contours[0]
        inner_2 = self.inner_contours[1]

        inner_intersections_1 = inner_1.line_intersections(line)
        inner_intersections_2 = inner_2.line_intersections(line)

        arc1, arc2 = inner_1.split(inner_intersections_1[1],
                                   inner_intersections_1[0])
        arc3, arc4 = inner_2.split(inner_intersections_2[1],
                                   inner_intersections_2[0])
        new_inner_1 = wires.Contour2D([arc1, arc2])
        new_inner_2 = wires.Contour2D([arc3, arc4])

        intersections = [(inner_intersections_1[0], arc1), (inner_intersections_1[1], arc2)]
        intersections += self.outer_contour.line_intersections(line)
        intersections.append((inner_intersections_2[0], arc3))
        intersections.append((inner_intersections_2[1], arc4))
        intersections += self.outer_contour.line_intersections(line)

        if not intersections:
            all_contours.extend([self])
        if len(intersections) < 4:
            return [self]
        if len(intersections) >= 4:
            if isinstance(intersections[0][0], volmdlr.Point2D) and \
                    isinstance(intersections[1][0], volmdlr.Point2D):
                ip1, ip2 = sorted(
                    [new_inner_1.primitives.index(intersections[0][1]),
                     new_inner_1.primitives.index(intersections[1][1])])
                ip5, ip6 = sorted(
                    [new_inner_2.primitives.index(intersections[4][1]),
                     new_inner_2.primitives.index(intersections[5][1])])
                ip3, ip4 = sorted(
                    [self.outer_contour.primitives.index(intersections[2][1]),
                     self.outer_contour.primitives.index(intersections[3][1])])

                # sp11, sp12 = intersections[2][1].split(intersections[2][0])
                # sp21, sp22 = intersections[3][1].split(intersections[3][0])
                sp33, sp34 = intersections[6][1].split(intersections[6][0])
                sp44, sp43 = intersections[7][1].split(intersections[7][0])

                primitives1 = [edges.LineSegment2D(intersections[6][0], intersections[1][0]),
                               new_inner_1.primitives[ip1],
                               edges.LineSegment2D(intersections[0][0], intersections[5][0]),
                               new_inner_2.primitives[ip5],
                               edges.LineSegment2D(intersections[4][0], intersections[7][0]),
                               sp44
                               ]
                primitives1.extend(self.outer_contour.primitives[ip3 + 1:ip4])
                primitives1.append(sp34)

                primitives2 = [edges.LineSegment2D(intersections[7][0], intersections[4][0]),
                               new_inner_2.primitives[ip6],
                               edges.LineSegment2D(intersections[5][0], intersections[0][0]),
                               new_inner_1.primitives[ip2],
                               edges.LineSegment2D(intersections[1][0], intersections[6][0]),
                               sp33
                               ]

                primitives2.extend(self.outer_contour.primitives[:ip3].reverse())
                primitives2.append(sp43)

                all_contours.extend([wires.Contour2D(primitives1),
                                     wires.Contour2D(primitives2)])

            else:
                raise NotImplementedError(
                    'Non convex contour not supported yet')

        return all_contours

    def bounding_rectangle(self):
        """
        Returns bounding rectangle.

        :return: Returns a python object with useful methods
        :rtype: :class:`volmdlr.core.BoundingRectangle
        """

        return self.outer_contour.bounding_rectangle

    @classmethod
    def from_contours(cls, outer_contour, inner_contours):
        """
        Create a Surface2D object from an outer contour and a list of inner contours.

        :param outer_contour: The outer contour that bounds the surface.
        :type outer_contour: wires.Contour2D
        :param inner_contours: The list of inner contours that define the holes of the surface.
        :type inner_contours : List[wires.Contour2D]
        :return: Surface2D defined by the given contours.
        """
        surface2d_inner_contours = []
        surface2d_outer_contour = outer_contour
        for inner_contour in inner_contours:
            if surface2d_outer_contour.shared_primitives_extremities(
                    inner_contour):
                # inner_contour will be merged with outer_contour
                merged_contours = surface2d_outer_contour.merge_with(
                    inner_contour)
                if len(merged_contours) >= 2:
                    raise NotImplementedError
                surface2d_outer_contour = merged_contours[0]
            else:
                # inner_contour will be added to the inner contours of the
                # Surface2D
                surface2d_inner_contours.append(inner_contour)
        return cls(surface2d_outer_contour, surface2d_inner_contours)

    def plot(self, ax=None, edge_style: EdgeStyle = EdgeStyle(color='grey', alpha=0.5, equal_aspect=False), **kwargs):
        """Plot surface 2d using Matplotlib."""

        if ax is None:
            _, ax = plt.subplots()
        self.outer_contour.plot(ax=ax, edge_style=edge_style)
        for inner_contour in self.inner_contours:
            inner_contour.plot(ax=ax, edge_style=edge_style)

        if edge_style.equal_aspect:
            ax.set_aspect('equal')

        ax.margins(0.1)
        return ax

    def axial_symmetry(self, line):
        """
        Finds out the symmetric 2D surface according to a line.

        """

        outer_contour = self.outer_contour.axial_symmetry(line)
        inner_contours = []
        if self.inner_contours:
            inner_contours = [contour.axial_symmetry(line) for contour in self.inner_contours]

        return self.__class__(outer_contour=outer_contour,
                              inner_contours=inner_contours)

    def rotation(self, center, angle):
        """
        Surface2D rotation.

        :param center: rotation center.
        :param angle: angle rotation.
        :return: a new rotated Surface2D.
        """

        outer_contour = self.outer_contour.rotation(center, angle)
        if self.inner_contours:
            inner_contours = [contour.rotation(center, angle) for contour in self.inner_contours]
        else:
            inner_contours = []

        return self.__class__(outer_contour, inner_contours)

    def translation(self, offset: volmdlr.Vector2D):
        """
        Surface2D translation.

        :param offset: translation vector.
        :return: A new translated Surface2D.
        """
        outer_contour = self.outer_contour.translation(offset)
        inner_contours = [contour.translation(offset) for contour in self.inner_contours]
        return self.__class__(outer_contour, inner_contours)

    def frame_mapping(self, frame: volmdlr.Frame2D, side: str):
        """Frame mapping of a surface 2d."""
        outer_contour = self.outer_contour.frame_mapping(frame, side)
        inner_contours = [contour.frame_mapping(frame, side) for contour in self.inner_contours]
        return self.__class__(outer_contour, inner_contours)

    def geo_lines(self):  # , mesh_size_list=None):
        """
        Gets the lines that define a Surface2D in a .geo file.
        """

        i, i_p = None, None
        lines, line_surface, lines_tags = [], [], []
        point_account, line_account, line_loop_account = 0, 0, 1
        for outer_contour, contour in enumerate(list(chain(*[[self.outer_contour], self.inner_contours]))):
            if isinstance(contour, curves.Circle2D):
                points = [volmdlr.Point2D(contour.center.x - contour.radius, contour.center.y),
                          contour.center,
                          volmdlr.Point2D(contour.center.x + contour.radius, contour.center.y)]
                index = []
                for i, point in enumerate(points):
                    lines.append(point.get_geo_lines(tag=point_account + i + 1,
                                                     point_mesh_size=None))
                    index.append(point_account + i + 1)

                lines.append('Circle(' + str(line_account + 1) +
                             ') = {' + str(index[0]) + ', ' + str(index[1]) + ', ' + str(index[2]) + '};')
                lines.append('Circle(' + str(line_account + 2) +
                             ') = {' + str(index[2]) + ', ' + str(index[1]) + ', ' + str(index[0]) + '};')

                lines_tags.append(line_account + 1)
                lines_tags.append(line_account + 2)

                lines.append('Line Loop(' + str(outer_contour + 1) + ') = {' + str(lines_tags)[1:-1] + '};')
                line_surface.append(line_loop_account)

                point_account = point_account + 2 + 1
                line_account, line_loop_account = line_account + 1 + 1, line_loop_account + 1
                lines_tags = []

            elif isinstance(contour, (wires.Contour2D, wires.ClosedPolygon2D)):
                if not isinstance(contour, wires.ClosedPolygon2D):
                    contour = contour.to_polygon(1)
                for i, point in enumerate(contour.points):
                    lines.append(point.get_geo_lines(tag=point_account + i + 1,
                                                     point_mesh_size=None))

                for i_p, primitive in enumerate(contour.primitives):
                    if i_p != len(contour.primitives) - 1:
                        lines.append(primitive.get_geo_lines(tag=line_account + i_p + 1,
                                                             start_point_tag=point_account + i_p + 1,
                                                             end_point_tag=point_account + i_p + 2))
                    else:
                        lines.append(primitive.get_geo_lines(tag=line_account + i_p + 1,
                                                             start_point_tag=point_account + i_p + 1,
                                                             end_point_tag=point_account + 1))
                    lines_tags.append(line_account + i_p + 1)

                lines.append('Line Loop(' + str(outer_contour + 1) + ') = {' + str(lines_tags)[1:-1] + '};')
                line_surface.append(line_loop_account)
                point_account = point_account + i + 1
                line_account, line_loop_account = line_account + i_p + 1, line_loop_account + 1
                lines_tags = []

        lines.append('Plane Surface(' + str(1) + ') = {' + str(line_surface)[1:-1] + '};')

        return lines

    def mesh_lines(self,
                   factor: float,
                   curvature_mesh_size: int = None,
                   min_points: int = None,
                   initial_mesh_size: float = 5):
        """
        Gets the lines that define mesh parameters for a Surface2D, to be added to a .geo file.

        :param factor: A float, between 0 and 1, that describes the mesh quality
        (1 for coarse mesh - 0 for fine mesh)
        :type factor: float
        :param curvature_mesh_size: Activate the calculation of mesh element sizes based on curvature
        (with curvature_mesh_size elements per 2*Pi radians), defaults to 0
        :type curvature_mesh_size: int, optional
        :param min_points: Check if there are enough points on small edges (if it is not, we force to have min_points
        on that edge), defaults to None
        :type min_points: int, optional
        :param initial_mesh_size: If factor=1, it will be initial_mesh_size elements per dimension, defaults to 5
        :type initial_mesh_size: float, optional

        :return: A list of lines that describe mesh parameters
        :rtype: List[str]
        """

        lines = []
        if factor == 0:
            factor = 1e-3

        size = (math.sqrt(self.area()) / initial_mesh_size) * factor

        if min_points:
            lines.extend(self.get_mesh_lines_with_transfinite_curves(
                [[self.outer_contour], self.inner_contours], min_points, size))

        lines.append('Field[1] = MathEval;')
        lines.append('Field[1].F = "' + str(size) + '";')
        lines.append('Background Field = 1;')
        if curvature_mesh_size:
            lines.append('Mesh.MeshSizeFromCurvature = ' + str(curvature_mesh_size) + ';')

        return lines

    @staticmethod
    def get_mesh_lines_with_transfinite_curves(lists_contours, min_points, size):
        """Gets Surface 2d mesh lines with transfinite curves."""
        lines, primitives, primitives_length = [], [], []
        circle_class_ = getattr(wires, 'Circle' + lists_contours[0][0].__class__.__name__[-2:])
        for contour in list(chain(*lists_contours)):
            if isinstance(contour, circle_class_):
                primitives.append(contour)
                primitives.append(contour)
                primitives_length.append(contour.length() / 2)
                primitives_length.append(contour.length() / 2)
            else:
                for primitive in contour.primitives:
                    if (primitive not in primitives) and (primitive.reverse() not in primitives):
                        primitives.append(primitive)
                        primitives_length.append(primitive.length())

        for i, length in enumerate(primitives_length):
            if length < min_points * size:
                lines.append('Transfinite Curve {' + str(i) + '} = ' +
                             str(min_points) + ' Using Progression 1;')
        return lines

    def to_geo(self, file_name: str,
               factor: float, **kwargs):
        # curvature_mesh_size: int = None,
        # min_points: int = None,
        # initial_mesh_size: float = 5):
        """
        Gets the .geo file for the Surface2D.
        """

        for element in [('curvature_mesh_size', 0), ('min_points', None), ('initial_mesh_size', 5)]:
            if element[0] not in kwargs:
                kwargs[element[0]] = element[1]

        lines = self.geo_lines()
        lines.extend(self.mesh_lines(factor, kwargs['curvature_mesh_size'],
                                     kwargs['min_points'], kwargs['initial_mesh_size']))

        with open(file_name + '.geo', 'w', encoding="utf-8") as file:
            for line in lines:
                file.write(line)
                file.write('\n')
        file.close()

    def to_msh(self, file_name: str, mesh_dimension: int, mesh_order: int,
               factor: float, **kwargs):
        # curvature_mesh_size: int = 0,
        # min_points: int = None,
        # initial_mesh_size: float = 5):
        """
        Gets .msh file for the Surface2D generated by gmsh.

        :param file_name: The msh. file name
        :type file_name: str
        :param mesh_dimension: The mesh dimension (1: 1D-Edge, 2: 2D-Triangle, 3D-Tetrahedra)
        :type mesh_dimension: int
        :param factor: A float, between 0 and 1, that describes the mesh quality
        (1 for coarse mesh - 0 for fine mesh)
        :type factor: float
        :param curvature_mesh_size: Activate the calculation of mesh element sizes based on curvature
        (with curvature_mesh_size elements per 2*Pi radians), defaults to 0
        :type curvature_mesh_size: int, optional
        :param min_points: Check if there are enough points on small edges (if it is not, we force to have min_points
        on that edge), defaults to None
        :type min_points: int, optional
        :param initial_mesh_size: If factor=1, it will be initial_mesh_size elements per dimension, defaults to 5
        :type initial_mesh_size: float, optional

        :return: A txt file
        :rtype: .txt
        """

        for element in [('curvature_mesh_size', 0), ('min_points', None), ('initial_mesh_size', 5)]:
            if element[0] not in kwargs:
                kwargs[element[0]] = element[1]

        self.to_geo(file_name=file_name, mesh_dimension=mesh_dimension,
                    factor=factor, curvature_mesh_size=kwargs['curvature_mesh_size'],
                    min_points=kwargs['min_points'], initial_mesh_size=kwargs['initial_mesh_size'])

        volmdlr.core.VolumeModel.generate_msh_file(file_name, mesh_dimension, mesh_order)

        # gmsh.initialize()
        # gmsh.open(file_name + ".geo")

        # gmsh.model.geo.synchronize()
        # gmsh.model.mesh.generate(mesh_dimension)

        # gmsh.write(file_name + ".msh")

        # gmsh.finalize()


class Surface3D(DessiaObject):
    """
    Abstract class.

    """
    x_periodicity = None
    y_periodicity = None
    face_class = None

    def __init__(self, frame: volmdlr.Frame3D = None, name: str = ''):
        self.frame = frame
        DessiaObject.__init__(self, name=name)

    def plot(self, ax=None, edge_style: EdgeStyle = EdgeStyle(color='grey', alpha=0.5), **kwargs):
        """
        Abstract method.
        """
        raise NotImplementedError(f"plot method is not implemented for {self.__class__.__name__}")

    def point2d_to_3d(self, point2d):
        raise NotImplementedError(f'point2d_to_3d is abstract and should be implemented in {self.__class__.__name__}')

    def point3d_to_2d(self, point3d):
        """
        Abstract method. Convert a 3D point to a 2D parametric point.

        :param point3d: The 3D point to convert, represented by 3 coordinates (x, y, z).
        :type point3d: `volmdlr.Point3D`
        :return: NotImplementedError: If the method is not implemented in the subclass.
        """
        raise NotImplementedError(f'point3d_to_2d is abstract and should be implemented in {self.__class__.__name__}')

    def face_from_contours3d(self, contours3d: List[wires.Contour3D], name: str = ''):
        """Deprecated method, 'Use Face3D from_contours3d method'."""
        raise AttributeError('Use Face3D from_contours3d method')

    def repair_primitives_periodicity(self, primitives2d):
        """
        Repairs the continuity of the 2D contour while using contour3d_to_2d on periodic surfaces.

        :param primitives2d: The primitives in parametric surface domain.
        :type primitives2d: list
        :return: A list of primitives.
        :rtype: list
        """
        x_periodicity = self.x_periodicity
        y_periodicity = self.y_periodicity

        if x_periodicity or y_periodicity:
            if self.is_undefined_brep(primitives2d[0]):
                primitives2d[0] = self.fix_undefined_brep_with_neighbors(primitives2d[0], primitives2d[-1],
                                                                         primitives2d[1])
        if x_periodicity is None:
            x_periodicity = -1
        if y_periodicity is None:
            y_periodicity = -1
        i = 1
        while i < len(primitives2d):
            previous_primitive = primitives2d[i - 1]
            current_primitive = primitives2d[i]
            delta = previous_primitive.end - current_primitive.start
            distance = delta.norm()
            is_connected = math.isclose(distance, 0, abs_tol=1e-2)

            if not is_connected:
                if math.isclose(current_primitive.length(), x_periodicity, abs_tol=1e-2) or \
                        math.isclose(current_primitive.length(), y_periodicity, abs_tol=1e-2):
                    delta_end = previous_primitive.end - current_primitive.end
                    delta_min_index, _ = min(enumerate([distance, delta_end.norm()]), key=lambda x: x[1])
                    if self.is_undefined_brep(primitives2d[i]):
                        primitives2d[i] = self.fix_undefined_brep_with_neighbors(primitives2d[i], previous_primitive,
                                                                                 primitives2d[
                                                                                     (i + 1) % len(primitives2d)])
                        delta = previous_primitive.end - primitives2d[i].start
                        if not math.isclose(delta.norm(), 0, abs_tol=1e-3):
                            primitives2d.insert(i, edges.LineSegment2D(previous_primitive.end, primitives2d[i].start,
                                                                       name="construction"))
                            i += 1
                    elif self.is_singularity_point(self.point2d_to_3d(previous_primitive.end)) and \
                            self.is_singularity_point(self.point2d_to_3d(current_primitive.start)):
                        primitives2d.insert(i, edges.LineSegment2D(previous_primitive.end, current_primitive.start,
                                                                   name="construction"))
                        if i < len(primitives2d):
                            i += 1
                    elif current_primitive.end.is_close(previous_primitive.end, tol=1e-2):
                        primitives2d[i] = current_primitive.reverse()
                    elif delta_min_index == 0:
                        primitives2d[i] = current_primitive.translation(delta)
                    else:
                        new_primitive = current_primitive.reverse()
                        primitives2d[i] = new_primitive.translation(delta_end)

                elif current_primitive.end.is_close(previous_primitive.end, tol=1e-2):
                    primitives2d[i] = current_primitive.reverse()
                elif self.is_singularity_point(self.point2d_to_3d(previous_primitive.end)) and \
                        self.is_singularity_point(self.point2d_to_3d(current_primitive.start)):
                    primitives2d.insert(i, edges.LineSegment2D(previous_primitive.end, current_primitive.start,
                                                               name="construction"))
                    i += 1
                else:
                    primitives2d[i] = current_primitive.translation(delta)
            i += 1
        previous_primitive = primitives2d[-1]
        delta = previous_primitive.end - primitives2d[0].start
        distance = delta.norm()
        is_connected = math.isclose(distance, 0, abs_tol=1e-2)
        if not is_connected and self.is_singularity_point(self.point2d_to_3d(previous_primitive.end)) and \
                self.is_singularity_point(self.point2d_to_3d(primitives2d[0].start)):
            primitives2d.append(edges.LineSegment2D(previous_primitive.end, primitives2d[0].start,
                                                    name="construction"))

        return primitives2d

    def connect_contours(self, outer_contour, inner_contours):
        """
        Abstract method. Repair 2D contours of a face on the parametric domain.

        :param outer_contour: Outer contour 2D.
        :type inner_contours: wires.Contour2D
        :param inner_contours: List of 2D contours.
        :type inner_contours: list
        :return: NotImplementedError: If the method is not implemented in the subclass.
        """
        raise NotImplementedError(f'connect_contours is abstract and should be implemented in '
                                  f'{self.__class__.__name__}')

    def primitives3d_to_2d(self, primitives3d):
        """
        Helper function to perform conversion of 3D primitives into B-Rep primitives.

        :param primitives3d: List of 3D primitives from a 3D contour.
        :type primitives3d: List[edges.Edge]
        :return: A list of 2D primitives on parametric domain.
        :rtype: List[edges.Edge]
        """
        primitives2d = []
        for primitive3d in primitives3d:
            method_name = f'{primitive3d.__class__.__name__.lower()}_to_2d'
            if hasattr(self, method_name):
                primitives = getattr(self, method_name)(primitive3d)

                if primitives is None:
                    continue
                primitives2d.extend(primitives)
            else:
                raise AttributeError(f'Class {self.__class__.__name__} does not implement {method_name}')
        return primitives2d

    def contour3d_to_2d(self, contour3d):
        """
        Transforms a Contour3D into a Contour2D in the parametric domain of the surface.

        :param contour3d: The contour to be transformed.
        :type contour3d: :class:`wires.Contour3D`
        :return: A 2D contour object.
        :rtype: :class:`wires.Contour2D`
        """
        primitives2d = self.primitives3d_to_2d(contour3d.primitives)

        wire2d = wires.Wire2D(primitives2d)
        if self.x_periodicity and not self.is_singularity_point(self.point2d_to_3d(wire2d.primitives[0].start)) and \
                not self.is_singularity_point(self.point2d_to_3d(wire2d.primitives[-1].end)):
            delta_x = abs(wire2d.primitives[0].start.x - wire2d.primitives[-1].end.x)
            if math.isclose(delta_x, self.x_periodicity, rel_tol=0.01) and wire2d.is_ordered(1e-3):
                return wires.Contour2D(primitives2d)
        if self.y_periodicity and not self.is_singularity_point(self.point2d_to_3d(wire2d.primitives[0].start)) and \
                not self.is_singularity_point(self.point2d_to_3d(wire2d.primitives[-1].end)):
            delta_y = abs(wire2d.primitives[0].start.y - wire2d.primitives[-1].end.y)
            if math.isclose(delta_y, self.y_periodicity, rel_tol=0.01) and wire2d.is_ordered(1e-3):
                return wires.Contour2D(primitives2d)
        # Fix contour
        if self.x_periodicity or self.y_periodicity:
            primitives2d = self.repair_primitives_periodicity(primitives2d)
        return wires.Contour2D(primitives2d)

    def contour2d_to_3d(self, contour2d):
        """
        Transforms a Contour2D in the parametric domain of the surface into a Contour3D in Cartesian coordinate.

        :param contour2d: The contour to be transformed.
        :type contour2d: :class:`wires.Contour2D`
        :return: A 3D contour object.
        :rtype: :class:`wires.Contour3D`
        """
        primitives3d = []
        for primitive2d in contour2d.primitives:
            if primitive2d.name == "construction":
                continue
            method_name = f'{primitive2d.__class__.__name__.lower()}_to_3d'
            if hasattr(self, method_name):
                try:
                    primitives = getattr(self, method_name)(primitive2d)
                    if primitives is None:
                        continue
                    primitives3d.extend(primitives)
                except AttributeError:
                    print(traceback.format_exc())
                    print(f'Class {self.__class__.__name__} does not implement {method_name}'
                          f'with {primitive2d.__class__.__name__}')
            else:
                raise AttributeError(
                    f'Class {self.__class__.__name__} does not implement {method_name}')
        if not primitives3d:
            raise ValueError("no primitives to create contour")
        return wires.Contour3D(primitives3d)

    def linesegment3d_to_2d(self, linesegment3d):
        """
        A line segment on a surface will be in any case a line in 2D?.

        """
        return [edges.LineSegment2D(self.point3d_to_2d(linesegment3d.start),
                                    self.point3d_to_2d(linesegment3d.end))]

    def bsplinecurve3d_to_2d(self, bspline_curve3d):
        """
        Is this right?.
        """
        n = len(bspline_curve3d.control_points)
        points = [self.point3d_to_2d(p)
                  for p in bspline_curve3d.discretization_points(number_points=n)]
        return [edges.BSplineCurve2D.from_points_interpolation(points, bspline_curve3d.degree)]

    def bsplinecurve2d_to_3d(self, bspline_curve2d):
        """
        Is this right?.

        """
        n = len(bspline_curve2d.control_points)
        points = [self.point2d_to_3d(p)
                  for p in bspline_curve2d.discretization_points(number_points=n)]
        return [edges.BSplineCurve3D.from_points_interpolation(points, bspline_curve2d.degree)]

    def normal_from_point2d(self, point2d):

        raise NotImplementedError('NotImplemented')

    def normal_from_point3d(self, point3d):
        """
        Evaluates the normal vector of the bspline surface at this 3D point.
        """

        return (self.normal_from_point2d(self.point3d_to_2d(point3d)))[1]

    def geodesic_distance_from_points2d(self, point1_2d: volmdlr.Point2D,
                                        point2_2d: volmdlr.Point2D, number_points: int = 50):
        """
        Approximation of geodesic distance via line segments length sum in 3D.
        """
        # points = [point1_2d]
        current_point3d = self.point2d_to_3d(point1_2d)
        distance = 0.
        for i in range(number_points):
            next_point3d = self.point2d_to_3d(point1_2d + (i + 1) / number_points * (point2_2d - point1_2d))
            distance += next_point3d.point_distance(current_point3d)
            current_point3d = next_point3d
        return distance

    def geodesic_distance(self, point1_3d: volmdlr.Point3D, point2_3d: volmdlr.Point3D):
        """
        Approximation of geodesic distance between 2 3D points supposed to be on the surface.
        """
        point1_2d = self.point3d_to_2d(point1_3d)
        point2_2d = self.point3d_to_2d(point2_3d)
        return self.geodesic_distance_from_points2d(point1_2d, point2_2d)

    def point_projection(self, point3d):
        """
        Returns the projection of the point on the surface.

        :param point3d: Point to project.
        :type point3d: volmdlr.Point3D
        :return: A point on the surface
        :rtype: volmdlr.Point3D
        """
        return self.point2d_to_3d(self.point3d_to_2d(point3d))

    def point_distance(self, point3d: volmdlr.Point3D):
        """
        Calculates the minimal distance from a given point and the surface.

        :param point3d: point to verify distance.
        :type point3d: volmdlr.Point3D
        :return: point distance to the surface.
        :rtype: float
        """
        proj_point = self.point_projection(point3d)
        return proj_point.point_distance(point3d)

    def edge_intersections(self, edge):
        """
        Gets intersections between a Surface 3D, and an edge 3D.

        :param edge: any 3D edge.
        :return: list of points.
        """
        intersections = []
        method_name = f'{edge.__class__.__name__.lower()[:-2]}_intersections'
        if hasattr(self, method_name):
            intersections = getattr(self, method_name)(edge)
        return intersections

    def contour_intersections(self, contour3d: wires.Contour3D):
        outer_contour_intersections_with_plane = []
        for primitive in contour3d.primitives:
            primitive_plane_intersections = self.edge_intersections(primitive)
            for primitive_plane_intersection in primitive_plane_intersections:
                if not volmdlr.core.point_in_list(primitive_plane_intersection,
                                                  outer_contour_intersections_with_plane):
                    outer_contour_intersections_with_plane.append(primitive_plane_intersection)
        return outer_contour_intersections_with_plane

    def is_singularity_point(self, *args):
        """Verifies if point is on the surface singularity."""
        return False

    @staticmethod
    def is_undefined_brep(*args):
        """Verifies if the edge is contained within the periodicity boundary."""
        return False

    def surface_intersections(self, other_surface: 'Surface3D'):
        """
        Gets intersections between two surfaces.

        :param other_surface: other surface to get intersections with.
        :return: a list containing all intersections between the two surfaces 3d.
        """
        method_name = f'{other_surface.__class__.__name__.lower()[:-2]}_intersections'
        if hasattr(self, method_name):
            return getattr(self, method_name)(other_surface)
        method_name = f'{self.__class__.__name__.lower()[:-2]}_intersections'
        if hasattr(other_surface, method_name):
            return getattr(other_surface, method_name)(self)
        raise (f'No method available for calculating intersections between {self.__class__} and '
               f'{other_surface.__class__}')

    def line_intersections(self, line: curves.Line3D):
        """Gets intersections between a line and a Surface 3D."""
        raise NotImplementedError(f'line_intersections method not implemented by {self.__class__.__name__}')

    def linesegment_intersections(self, linesegment3d: edges.LineSegment3D, abs_tol: float = 1e-6):
        """
        Calculates the intersection points between a 3D line segment and a surface 3D.

        The method calculates the intersection points between a 3D line segment and a 3d Surface by first
        finding the intersection points between the infinite line containing the line segment and the Surface,
        and then filtering out the points that are not within the line segment. It returns a list of intersection
        points, which can be empty if there are no intersections. The intersection points are represented as
        3D points using the `volmdlr.Point3D` class.
        Note: The method assumes that the line segment and the Surface are in the same coordinate system.

        :param linesegment3d: The 3D line segment object to intersect with the Surface.
        :type linesegment3d: edges.LineSegment3D.
        :param abs_tol: tolerance.
        :type abs_tol: float.
        :return: A list of intersection points between the line segment and the Surface.
        The list may be empty if there are no intersections.
        :rtype: List[volmdlr.Point3D]:
        """
        line_intersections = self.line_intersections(linesegment3d.line)
        linesegment_intersections = [inters for inters in line_intersections
                                     if linesegment3d.point_belongs(inters, abs_tol)]
        return linesegment_intersections


class Plane3D(Surface3D):
    """
    Defines a plane 3d.

    :param frame: u and v of frame describe the plane, w is the normal
    """
    face_class = 'PlaneFace3D'

    def __init__(self, frame: volmdlr.Frame3D, name: str = ''):

        self.frame = frame
        self.name = name
        Surface3D.__init__(self, frame=frame, name=name)

    def __hash__(self):
        return hash(('plane 3d', self.frame))

    def __eq__(self, other_plane):
        if other_plane.__class__.__name__ != self.__class__.__name__:
            return False
        return self.frame == other_plane.frame

    @classmethod
    def from_step(cls, arguments, object_dict, **kwargs):
        """
        Converts a step primitive to a Plane3D.

        :param arguments: The arguments of the step primitive.
        :type arguments: list
        :param object_dict: The dictionary containing all the step primitives
            that have already been instantiated
        :type object_dict: dict
        :return: The corresponding Plane3D object.
        :rtype: :class:`volmdlr.faces.Plane3D`
        """
        frame = object_dict[arguments[1]]
        frame = frame.normalize()
        return cls(frame, arguments[0][1:-1])

    def to_step(self, current_id):
        """
        Converts the object to a STEP representation.

        :param current_id: The ID of the last written primitive.
        :type current_id: int
        :return: The STEP representation of the object and the last ID.
        :rtype: tuple[str, list[int]]
        """
        content, frame_id = self.frame.to_step(current_id)
        plane_id = frame_id + 1
        content += f"#{plane_id} = PLANE('{self.name}',#{frame_id});\n"
        return content, [plane_id]

    @classmethod
    def from_3_points(cls, *args, name: str = ''):
        """
        Point 1 is used as origin of the plane.
        """
        point1, point2, point3 = args
        vector1 = point2 - point1
        vector1 = vector1.to_vector()
        vector2 = point3 - point1
        vector2 = vector2.to_vector()
        vector1 = vector1.unit_vector()
        vector2 = vector2.unit_vector()
        normal = vector1.cross(vector2)
        normal = normal.unit_vector()
        frame = volmdlr.Frame3D(point1, vector1, normal.cross(vector1), normal)
        return cls(frame, name=name)

    @classmethod
    def from_normal(cls, point, normal, name: str = ''):
        """Creates a Plane 3D form a point and a normal vector."""
        v1 = normal.deterministic_unit_normal_vector()
        v2 = v1.cross(normal)
        return cls(volmdlr.Frame3D(point, v1, v2, normal), name=name)

    @classmethod
    def from_plane_vectors(cls, plane_origin: volmdlr.Point3D,
                           plane_x: volmdlr.Vector3D, plane_y: volmdlr.Vector3D, name: str = ''):
        """
        Initializes a 3D plane object with a given plane origin and plane x and y vectors.

        :param plane_origin: A volmdlr.Point3D representing the origin of the plane.
        :param plane_x: A volmdlr.Vector3D representing the x-axis of the plane.
        :param plane_y: A volmdlr.Vector3D representing the y-axis of the plane.
        :param name: object's name.
        :return: A Plane3D object initialized from the provided plane origin and plane x and y vectors.
        """
        normal = plane_x.cross(plane_y)
        return cls(volmdlr.Frame3D(plane_origin, plane_x, plane_y, normal), name=name)

    @classmethod
    def from_points(cls, points, name: str = ''):
        """
        Returns a 3D plane that goes through the 3 first points on the list.

        Why for more than 3 points we only do some check and never raise error?
        """
        if len(points) < 3:
            raise ValueError
        if len(points) == 3:
            return cls.from_3_points(points[0],
                                     points[1],
                                     points[2], name=name)
        points = [p.copy() for p in points]
        indexes_to_del = []
        for i, point in enumerate(points[1:]):
            if point.is_close(points[0]):
                indexes_to_del.append(i)
        for index in indexes_to_del[::-1]:
            del points[index + 1]

        origin = points[0]
        vector1 = points[1] - origin
        vector1 = vector1.unit_vector()
        vector2_min = points[2] - origin
        vector2_min = vector2_min.unit_vector()
        dot_min = abs(vector1.dot(vector2_min))
        for point in points[3:]:
            vector2 = point - origin
            vector2 = vector2.unit_vector()
            dot = abs(vector1.dot(vector2))
            if dot < dot_min:
                vector2_min = vector2
                dot_min = dot
        return cls.from_3_points(origin, vector1 + origin, vector2_min + origin, name=name)

    def angle_between_planes(self, plane2):
        """
        Get angle between 2 planes.

        :param plane2: the second plane.
        :return: the angle between the two planes.
        """
        angle = math.acos(self.frame.w.dot(plane2.frame.w))
        return angle

    def point_on_surface(self, point, abs_tol: float = 1e-6):
        """
        Return if the point belongs to the plane at a tolerance of 1e-6.

        """
        if math.isclose(self.frame.w.dot(point - self.frame.origin), 0,
                        abs_tol=1e-6):
            return True
        return False

    def point_distance(self, point3d):
        """
        Calculates the distance of a point to plane.

        :param point3d: point to verify distance.
        :return: a float, point distance to plane.
        """
        coefficient_a, coefficient_b, coefficient_c, coefficient_d = self.equation_coefficients()
        return abs(self.frame.w.dot(point3d) + coefficient_d) / math.sqrt(coefficient_a ** 2 +
                                                                          coefficient_b ** 2 + coefficient_c ** 2)

    def line_intersections(self, line):
        """
        Find the intersection with a line.

        :param line: Line to evaluate the intersection
        :type line: :class:`edges.Line`
        :return: ADD DESCRIPTION
        :rtype: List[volmdlr.Point3D]
        """
        return vm_utils_intersections.get_plane_line_intersections(self.frame, line)

    def linesegment_intersections(self, linesegment: edges.LineSegment3D, abs_tol: float = 1e-6) \
            -> List[volmdlr.Point3D]:
        """
        Gets the intersections of a plane a line segment 3d.

        :param linesegment: other line segment.
        :param abs_tol: tolerance allowed.
        :return: a list with the intersecting point.
        """
        return vm_utils_intersections.get_plane_linesegment_intersections(self.frame, linesegment, abs_tol)

    def circle_intersections(self, circle: curves.Circle3D):
        """
        Calculates the intersections between a Plane 3D and a FullArc 3D.

        :param circle: circle to verify intersections.
        :return: list of intersections: List[volmdlr.Point3D].
        """
        circle_plane = Plane3D(circle.frame)
        plane_intersections = self.plane_intersections(circle_plane)
        if not plane_intersections:
            return []
        circle2d = circle.to_2d(circle.center, circle_plane.frame.u, circle_plane.frame.v)
        line2d = plane_intersections[0].to_2d(circle.center, circle_plane.frame.u, circle_plane.frame.v)
        circle2d_inters_line2d = circle2d.line_intersections(line2d)
        intersections = []
        for inter in circle2d_inters_line2d:
            intersections.append(inter.to_3d(circle.center, circle_plane.frame.u, circle_plane.frame.v))
        return intersections

    def fullarc_intersections(self, fullarc: edges.FullArc3D):
        """
        Calculates the intersections between a Plane 3D and a FullArc 3D.

        :param fullarc: full arc to verify intersections.
        :return: list of intersections: List[volmdlr.Point3D].
        """
        return self.circle_intersections(fullarc.circle)

    def arc_intersections(self, arc: edges.Arc3D):
        """
        Calculates the intersections between a Plane 3D and an Arc 3D.

        :param arc: arc to verify intersections.
        :return: list of intersections: List[volmdlr.Point3D].
        """
        circle_intersections = self.circle_intersections(arc.circle)
        arc_intersections = []
        for intersection in circle_intersections:
            if arc.point_belongs(intersection):
                arc_intersections.append(intersection)
        return arc_intersections

    def bsplinecurve_intersections(self, bspline_curve):
        """
        Calculates the intersections between a Plane 3D and a Bspline Curve 3D.

        :param bspline_curve: bspline_curve to verify intersections.
        :return: list of intersections: List[volmdlr.Point3D].
        """
        return vm_utils_intersections.get_bsplinecurve_intersections(self, bspline_curve)

    def equation_coefficients(self):
        """
        Returns the a,b,c,d coefficient from equation ax+by+cz+d = 0.

        """
        return vm_common_operations.get_plane_equation_coefficients(self.frame)

    def plane_intersections(self, other_plane):
        """
        Computes intersection points between two Planes 3D.

        """
        plane_intersections = vm_utils_intersections.get_two_planes_intersections(self.frame, other_plane.frame)
        if plane_intersections:
            return [curves.Line3D(plane_intersections[0], plane_intersections[1])]
        return []

    def cylindricalsurface_intersections(self, cylindrical_surface: 'CylindricalSurface3D'):
        """
        Gets intersections between plane and cylindrical surface.

        :param cylindrical_surface: cylindrical surface to get intersections with.
        :return: List containing all intersections between plane and cylindrical surface.
        """
        return cylindrical_surface.plane_intersections(self)

    def is_coincident(self, plane2):
        """
        Verifies if two planes are parallel and coincident.

        """
        if not isinstance(self, plane2.__class__):
            return False
        if self.is_parallel(plane2):
            if plane2.point_on_surface(self.frame.origin):
                return True
        return False

    def is_parallel(self, plane2):
        """
        Verifies if two planes are parallel.

        """
        if self.frame.w.is_colinear_to(plane2.frame.w):
            return True
        return False

    @classmethod
    def plane_betweeen_two_planes(cls, plane1, plane2, name: str = ''):
        """
        Calculates a plane between two other planes.

        :param plane1: plane1.
        :param plane2: plane2.
        :param name: object's name.
        :return: resulting plane.
        """
        plane1_plane2_intersection = plane1.plane_intersections(plane2)[0]
        u = plane1_plane2_intersection.unit_direction_vector()
        v = plane1.frame.w + plane2.frame.w
        v = v.unit_vector()
        w = u.cross(v)
        point = (plane1.frame.origin + plane2.frame.origin) / 2
        return cls(volmdlr.Frame3D(point, u, w, v), name=name)

    def rotation(self, center: volmdlr.Point3D, axis: volmdlr.Vector3D, angle: float):
        """
        Plane3D rotation.

        :param center: rotation center
        :param axis: rotation axis
        :param angle: angle rotation
        :return: a new rotated Plane3D
        """
        new_frame = self.frame.rotation(center=center, axis=axis, angle=angle)
        return Plane3D(new_frame)

    def translation(self, offset: volmdlr.Vector3D):
        """
        Plane3D translation.

        :param offset: translation vector
        :return: A new translated Plane3D
        """
        new_frame = self.frame.translation(offset)
        return Plane3D(new_frame)

    def frame_mapping(self, frame: volmdlr.Frame3D, side: str):
        """
        Changes frame_mapping and return a new Frame3D.

        :param frame: Frame of reference
        :type frame: `volmdlr.Frame3D`
        :param side: 'old' or 'new'
        """
        new_frame = self.frame.frame_mapping(frame, side)
        return Plane3D(new_frame, self.name)

    def copy(self, deep=True, memo=None):
        """Creates a copy of the plane."""
        new_frame = self.frame.copy(deep, memo)
        return Plane3D(new_frame, self.name)

    def plane_grid(self, grid_size: int, length: float = 1.):
        """
        Plane's grid.

        """
        plane_grid = []
        for i in range(grid_size):
            for v1, v2 in [(self.frame.u, self.frame.v), (self.frame.v, self.frame.u)]:
                start = self.frame.origin - 0.5 * length * v1 + (-0.5 + i / (grid_size - 1)) * length * v2
                end = self.frame.origin + 0.5 * length * v1 + (-0.5 + i / (grid_size - 1)) * length * v2
                plane_grid.append(edges.LineSegment3D(start, end))
        return plane_grid

    def plot(self, ax=None, edge_style: EdgeStyle = EdgeStyle(color='grey'), length: float = 1., **kwargs):
        """
        Plot the cylindrical surface in the local frame normal direction.

        :param ax: Matplotlib Axes3D object to plot on. If None, create a new figure.
        :type ax: Axes3D or None
        :param edge_style: edge styles.
        :type edge_style: EdgeStyle.
        :param length: plotted length
        :type length: float
        :return: Matplotlib Axes3D object containing the plotted wire-frame.
        :rtype: Axes3D
        """
        grid_size = 10

        if ax is None:
            fig = plt.figure()
            ax = fig.add_subplot(111, projection='3d')
            ax.set_aspect('auto')

        self.frame.plot(ax=ax, ratio=length)
        for edge in self.plane_grid(grid_size, length):
            edge.plot(ax, edge_style=edge_style)
        return ax

    def point2d_to_3d(self, point2d):
        """
        Converts a 2D parametric point into a 3D point on the surface.
        """
        return point2d.to_3d(self.frame.origin, self.frame.u, self.frame.v)

    def point3d_to_2d(self, point3d):
        """
        Converts a 3D point into a 2D parametric point.
        """
        return point3d.to_2d(self.frame.origin, self.frame.u, self.frame.v)

    def contour2d_to_3d(self, contour2d):
        """
        Converts a contour 2D on parametric surface into a 3D contour.
        """
        return contour2d.to_3d(self.frame.origin, self.frame.u, self.frame.v)

    def contour3d_to_2d(self, contour3d):
        """
        Converts a contour 3D into a 2D parametric contour.
        """
        primitives2d = []
        for primitive3d in contour3d.primitives:
            method_name = f'{primitive3d.__class__.__name__.lower()}_to_2d'
            if hasattr(self, method_name):
                primitives = getattr(self, method_name)(primitive3d)
                if primitives is None:
                    continue
                primitives2d.extend(primitives)
            else:
                primitive = primitive3d.to_2d(self.frame.origin, self.frame.u, self.frame.v)
                if primitive is None:
                    continue
                primitives2d.append(primitive)
        return wires.Contour2D(primitives2d)

    def arc3d_to_2d(self, arc3d):
        """Converts primitive from 3D cartesian space to surface parametric space."""
        arc = None
        if arc3d.circle.frame.w.is_colinear_to(self.frame.w, 1e-5):
            arc = [arc3d.to_2d(self.frame.origin, self.frame.u, self.frame.v)]
        else:
            start = self.point3d_to_2d(arc3d.start)
            end = self.point3d_to_2d(arc3d.end)
            if not start.is_close(end):
                arc = [edges.LineSegment2D(start, end)]
        return arc

    def bsplinecurve3d_to_2d(self, bspline_curve3d):
        """
        Converts a 3D B-Spline in spatial domain into a 2D B-Spline in parametric domain.

        :param bspline_curve3d: The B-Spline curve to perform the transformation.
        :type bspline_curve3d: edges.BSplineCurve3D
        :return: A 2D B-Spline.
        :rtype: edges.BSplineCurve2D
        """
        control_points = [self.point3d_to_2d(p)
                          for p in bspline_curve3d.control_points]
        return [edges.BSplineCurve2D(
            bspline_curve3d.degree,
            control_points=control_points,
            knot_multiplicities=bspline_curve3d.knot_multiplicities,
            knots=bspline_curve3d.knots,
            weights=bspline_curve3d.weights)]

    def bsplinecurve2d_to_3d(self, bspline_curve2d):
        """
        Converts a 2D B-Spline in parametric domain into a 3D B-Spline in spatial domain.

        :param bspline_curve2d: The B-Spline curve to perform the transformation.
        :type bspline_curve2d: edges.BSplineCurve2D
        :return: A 3D B-Spline.
        :rtype: edges.BSplineCurve3D
        """
        control_points = [self.point2d_to_3d(point)
                          for point in bspline_curve2d.control_points]
        return [edges.BSplineCurve3D(
            bspline_curve2d.degree,
            control_points=control_points,
            knot_multiplicities=bspline_curve2d.knot_multiplicities,
            knots=bspline_curve2d.knots,
            weights=bspline_curve2d.weights)]

    def rectangular_cut(self, x1: float, x2: float,
                        y1: float, y2: float, name: str = ''):
        """Deprecated method, Use PlaneFace3D from_surface_rectangular_cut method."""

        raise AttributeError('Use PlaneFace3D from_surface_rectangular_cut method')


PLANE3D_OXY = Plane3D(volmdlr.OXYZ)
PLANE3D_OYZ = Plane3D(volmdlr.OYZX)
PLANE3D_OZX = Plane3D(volmdlr.OZXY)
PLANE3D_OXZ = Plane3D(volmdlr.Frame3D(volmdlr.O3D, volmdlr.X3D, volmdlr.Z3D, volmdlr.Y3D))


class PeriodicalSurface(Surface3D):
    """
    Abstract class for surfaces with two-pi periodicity that creates some problems.
    """

    def point2d_to_3d(self, point2d):
        """
        Abstract method.
        """
        raise NotImplementedError(f'point2d_to_3d is abstract and should be implemented in {self.__class__.__name__}')

    def point3d_to_2d(self, point3d):
        """
        Abstract method. Convert a 3D point to a 2D parametric point.

        :param point3d: The 3D point to convert, represented by 3 coordinates (x, y, z).
        :type point3d: `volmdlr.Point3D`
        :return: NotImplementedError: If the method is not implemented in the subclass.
        """
        raise NotImplementedError(f'point3d_to_2d is abstract and should be implemented in {self.__class__.__name__}')

    def _align_contours(self, inner_contour, theta_contours, z_outer_contour, z_inner_contour):
        """
        Helper function to align contours' BREP on periodical surfaces that need to be connected.
        """
        outer_contour_theta, inner_contour_theta = theta_contours
        overlapping_theta, outer_contour_side, inner_contour_side, side = self._get_overlapping_theta(
            outer_contour_theta,
            inner_contour_theta)
        line = curves.Line2D(volmdlr.Point2D(overlapping_theta, z_outer_contour),
                             volmdlr.Point2D(overlapping_theta, z_inner_contour))
        cutted_contours = inner_contour.split_by_line(line)
        number_contours = len(cutted_contours)
        if number_contours == 2:
            contour1, contour2 = cutted_contours
            increasing_theta = inner_contour_theta[0] < inner_contour_theta[1]
            # side = 0 --> left  side = 1 --> right
            if (not side and increasing_theta) or (
                    side and not increasing_theta):
                theta_offset = outer_contour_theta[outer_contour_side] - contour2.primitives[0].start.x
                translation_vector = volmdlr.Vector2D(theta_offset, 0)
                contour2_positionned = contour2.translation(offset=translation_vector)
                theta_offset = contour2_positionned.primitives[-1].end.x - contour1.primitives[0].start.x
                translation_vector = volmdlr.Vector2D(theta_offset, 0)
                contour1_positionned = contour1.translation(offset=translation_vector)
                primitives2d = contour2_positionned.primitives
                primitives2d.extend(contour1_positionned.primitives)
                old_innner_contour_positioned = wires.Wire2D(primitives2d)
            else:
                theta_offset = outer_contour_theta[outer_contour_side] - contour1.primitives[-1].end.x
                translation_vector = volmdlr.Vector2D(theta_offset, 0)
                contour1_positionned = contour1.translation(offset=translation_vector)
                theta_offset = contour1_positionned.primitives[0].start.x - contour2.primitives[-1].end.x
                translation_vector = volmdlr.Vector2D(theta_offset, 0)
                contour2_positionned = contour2.translation(offset=translation_vector)
                primitives2d = contour1_positionned.primitives
                primitives2d.extend(contour2_positionned.primitives)
                old_innner_contour_positioned = wires.Wire2D(primitives2d)
            old_innner_contour_positioned = old_innner_contour_positioned.order_wire(tol=1e-2)
        elif number_contours == 1:
            contour = cutted_contours[0]
            theta_offset = outer_contour_theta[outer_contour_side] - inner_contour_theta[inner_contour_side]
            translation_vector = volmdlr.Vector2D(theta_offset, 0)
            old_innner_contour_positioned = contour.translation(offset=translation_vector)

        else:
            raise NotImplementedError

        return old_innner_contour_positioned

    @staticmethod
    def _get_closing_points(old_outer_contour_positioned, old_innner_contour_positioned):
        """
        Helper function to get points to connect contours with line segments.
        """
        point1 = old_outer_contour_positioned.primitives[0].start
        point2 = old_outer_contour_positioned.primitives[-1].end
        point3 = old_innner_contour_positioned.primitives[0].start
        point4 = old_innner_contour_positioned.primitives[-1].end

        outer_contour_direction = point1.x < point2.x
        inner_contour_direction = point3.x < point4.x
        if outer_contour_direction == inner_contour_direction:
            old_innner_contour_positioned = old_innner_contour_positioned.invert()
            point3 = old_innner_contour_positioned.primitives[0].start
            point4 = old_innner_contour_positioned.primitives[-1].end
        if not math.isclose(point2.x, point3.x, abs_tol=1e-4) or \
                not math.isclose(point4.x, point1.x, abs_tol=1e-4):
            ideal_x = []
            delta = math.inf
            found = False
            for x1 in [point2.x, point3.x]:
                for x2 in [point4.x, point1.x]:
                    delta_x = abs(abs(x1 - x2) - volmdlr.TWO_PI)
                    if delta_x == 0.0:
                        ideal_x = [x1, x2]
                        found = True
                        break
                    if delta_x < delta:
                        delta = delta_x
                        ideal_x = [x1, x2]
                if found:
                    break
            x1, x2 = ideal_x
            point2.x = x1
            point3.x = x1
            point4.x = x2
            point1.x = x2

        return point1, point2, point3, point4

    def connect_contours(self, outer_contour, inner_contours):
        """
        Repair contours on parametric domain.

        :param outer_contour: Outer contour 2D.
        :type inner_contours: wires.Contour2D
        :param inner_contours: List of 2D contours.
        :type inner_contours: list
        """
        new_inner_contours = []
        point1 = outer_contour.primitives[0].start
        point2 = outer_contour.primitives[-1].end

        theta1, z1 = point1
        theta2, _ = point2

        new_outer_contour = outer_contour
        for inner_contour in inner_contours:
            theta3, z3 = inner_contour.primitives[0].start
            theta4, _ = inner_contour.primitives[-1].end

            if not inner_contour.is_ordered():
                # Contours are aligned
                if (math.isclose(theta1, theta3, abs_tol=1e-3) and math.isclose(theta2, theta4, abs_tol=1e-3)) \
                        or (math.isclose(theta1, theta4, abs_tol=1e-3) and math.isclose(theta2, theta3, abs_tol=1e-3)):
                    old_innner_contour_positioned = inner_contour

                else:
                    old_innner_contour_positioned = self._align_contours(inner_contour, [[theta1, theta2],
                                                                                         [theta3, theta4]], z1, z3)
                point1, point2, point3, point4 = self._get_closing_points(outer_contour,
                                                                          old_innner_contour_positioned)
                closing_linesegment1 = edges.LineSegment2D(point2, point3)
                closing_linesegment2 = edges.LineSegment2D(point4, point1)
                new_outer_contour_primitives = outer_contour.primitives + [closing_linesegment1] + \
                    old_innner_contour_positioned.primitives + [closing_linesegment2]
                new_outer_contour = wires.Contour2D(primitives=new_outer_contour_primitives)
                if not new_outer_contour.is_ordered():
                    new_outer_contour = new_outer_contour.order_contour(tol=min(1e-2,
                                                                                0.1 * closing_linesegment1.length(),
                                                                                0.1 * closing_linesegment2.length()))
            else:
                new_inner_contours.append(inner_contour)
        return new_outer_contour, new_inner_contours

    @staticmethod
    def _get_overlapping_theta(outer_contour_startend_theta, inner_contour_startend_theta):
        """
        Find overlapping theta domain between two contours on periodical Surfaces.
        """
        oc_xmin_index, outer_contour_xmin = min(enumerate(outer_contour_startend_theta), key=lambda x: x[1])
        oc_xmax_index, outer_contour_xman = max(enumerate(outer_contour_startend_theta), key=lambda x: x[1])
        ic_xmin_index, inner_contour_xmin = min(enumerate(inner_contour_startend_theta), key=lambda x: x[1])
        ic_xmax_index, inner_contour_xmax = max(enumerate(inner_contour_startend_theta), key=lambda x: x[1])

        # check if tetha3 or theta4 is in [theta1, theta2] interval
        overlap = outer_contour_xmin <= inner_contour_xmax and outer_contour_xman >= inner_contour_xmin

        if overlap:
            if inner_contour_xmin < outer_contour_xmin:
                overlapping_theta = outer_contour_startend_theta[oc_xmin_index]
                side = 0
                return overlapping_theta, oc_xmin_index, ic_xmin_index, side
            overlapping_theta = outer_contour_startend_theta[oc_xmax_index]
            side = 1
            return overlapping_theta, oc_xmax_index, ic_xmax_index, side

        # if not direct intersection -> find intersection at periodicity
        if inner_contour_xmin < outer_contour_xmin:
            overlapping_theta = outer_contour_startend_theta[oc_xmin_index] - 2 * math.pi
            side = 0
            return overlapping_theta, oc_xmin_index, ic_xmin_index, side
        overlapping_theta = outer_contour_startend_theta[oc_xmax_index] + 2 * math.pi
        side = 1
        return overlapping_theta, oc_xmax_index, ic_xmax_index, side

    def _reference_points(self, edge):
        """
        Helper function to return points of reference on the edge to fix some parametric periodical discontinuities.
        """
        length = edge.length()
        point_after_start = self.point3d_to_2d(edge.point_at_abscissa(0.01 * length))
        point_before_end = self.point3d_to_2d(edge.point_at_abscissa(0.98 * length))
        theta3, _ = point_after_start
        theta4, _ = point_before_end
        if abs(theta3) == math.pi or abs(theta3) == 0.5 * math.pi:
            point_after_start = self.point3d_to_2d(edge.point_at_abscissa(0.02 * length))
        if abs(theta4) == math.pi or abs(theta4) == 0.5 * math.pi:
            point_before_end = self.point3d_to_2d(edge.point_at_abscissa(0.97 * length))
        return point_after_start, point_before_end

    def _verify_start_end_angles(self, edge, theta1, theta2):
        """
        Verify if there is some incoherence with start and end angles. If so, return fixed angles.
        """
        length = edge.length()
        theta3, _ = self.point3d_to_2d(edge.point_at_abscissa(0.001 * length))
        # make sure that the reference angle is not undefined
        if abs(theta3) == math.pi or abs(theta3) == 0.5 * math.pi:
            theta3, _ = self.point3d_to_2d(edge.point_at_abscissa(0.002 * length))

        # Verify if theta1 or theta2 point should be -pi because atan2() -> ]-pi, pi]
        # And also atan2 discontinuity in 0.5 * math.pi
        if math.isclose(abs(theta1), math.pi, abs_tol=1e-4) or abs(theta1) == 0.5 * math.pi:
            theta1 = repair_start_end_angle_periodicity(theta1, theta3)
        if abs(theta2) == math.pi or abs(theta2) == 0.5 * math.pi:
            theta4, _ = self.point3d_to_2d(edge.point_at_abscissa(0.98 * length))
            # make sure that the reference angle is not undefined
            if math.isclose(abs(theta2), math.pi, abs_tol=1e-4) or abs(theta4) == 0.5 * math.pi:
                theta4, _ = self.point3d_to_2d(edge.point_at_abscissa(0.97 * length))
            theta2 = repair_start_end_angle_periodicity(theta2, theta4)

        return theta1, theta2

    def _helper_fix_angle_discontinuity(self, points, index_angle_discontinuity, i):
        sign = round(points[index_angle_discontinuity - 1][i] / abs(points[index_angle_discontinuity - 1][i]), 2)
        if i == 0:
            points = [p + volmdlr.Point2D(sign * volmdlr.TWO_PI, 0) if i >= index_angle_discontinuity else p
                      for i, p in enumerate(points)]
        else:
            points = [p + volmdlr.Point2D(0, sign * volmdlr.TWO_PI) if i >= index_angle_discontinuity else p
                      for i, p in enumerate(points)]
        return points

    def _fix_angle_discontinuity_on_discretization_points(self, points, indexes_angle_discontinuity, direction):
        i = 0 if direction == "x" else 1
        if len(indexes_angle_discontinuity) == 1:
            index_angle_discontinuity = indexes_angle_discontinuity[0]
            points = self._helper_fix_angle_discontinuity(points, index_angle_discontinuity, i)
        else:
            stack = deque(indexes_angle_discontinuity)
            while stack:
                index_angle_discontinuity = stack.popleft()
                if stack:
                    next_angle_discontinuity_index = stack[0]
                    temp_points = points[:next_angle_discontinuity_index]
                    temp_points = self._helper_fix_angle_discontinuity(temp_points, index_angle_discontinuity, i)
                    points = temp_points + points[next_angle_discontinuity_index:]
                else:
                    temp_points = points
                    points = self._helper_fix_angle_discontinuity(temp_points, index_angle_discontinuity, i)
                _, indexes_angle_discontinuity = angle_discontinuity([point.x for point in points])
                stack = deque(indexes_angle_discontinuity)
        return points

    def _helper_arc3d_to_2d_periodicity_verifications(self, arc3d, start):
        """
        Verifies if arc 3D contains discontinuity and undefined start/end points on parametric domain.
        """
        point_theta_discontinuity = self.point2d_to_3d(volmdlr.Point2D(math.pi, start.y))
        discontinuity = arc3d.point_belongs(point_theta_discontinuity) and not \
            arc3d.is_point_edge_extremity(point_theta_discontinuity)

        undefined_start_theta = arc3d.start.is_close(point_theta_discontinuity)
        undefined_end_theta = arc3d.end.is_close(point_theta_discontinuity)
        return discontinuity, undefined_start_theta, undefined_end_theta

    def linesegment3d_to_2d(self, linesegment3d):
        """
        Converts the primitive from 3D spatial coordinates to its equivalent 2D primitive in the parametric space.

        For cylindrical or conical surfaces, a line segment in 3D space is typically projected onto
        the 2D parametric space as a vertical line segment. This is because a 3D line that lies on a
        cylindrical or conical surface corresponds to a generatrix of the surface, and it extends along
        the height of the surface without bending or deviating in the other directions.
        Therefore, the BREP of a line segment on cylindrical or conical surface is a vertical line segment.
        """
        start = self.point3d_to_2d(linesegment3d.start)
        end = self.point3d_to_2d(linesegment3d.end)
        _, _, z1 = self.frame.global_to_local_coordinates(linesegment3d.start)
        _, _, z2 = self.frame.global_to_local_coordinates(linesegment3d.end)
        if math.isclose(z1, z2, rel_tol=0.005):
            # special case when there is a small line segment that should be a small arc of circle instead
            return [edges.LineSegment2D(start, end)]
        if start.x != end.x:
            end = volmdlr.Point2D(start.x, end.y)
        if not start.is_close(end):
            return [edges.LineSegment2D(start, end, name="parametric.linesegment")]
        return None

    def arc3d_to_2d(self, arc3d):
        """
        Converts the primitive from 3D spatial coordinates to its equivalent 2D primitive in the parametric space.

        The BREP of an arc of circle on a cylindrical or a conical surface is a horizontal line segment.
        """
        start = self.point3d_to_2d(arc3d.start)
        end = self.point3d_to_2d(arc3d.end)
        point_after_start, point_before_end = self._reference_points(arc3d)
        discontinuity, undefined_start_theta, undefined_end_theta = self._helper_arc3d_to_2d_periodicity_verifications(
            arc3d, start)
        start, end = vm_parametric.arc3d_to_cylindrical_coordinates_verification(
            [start, end], [undefined_start_theta, undefined_end_theta],
            [point_after_start.x, point_before_end.x], discontinuity)
        return [edges.LineSegment2D(start, end, name="parametric.arc")]

    def fullarc3d_to_2d(self, fullarc3d):
        """
        Converts the primitive from 3D spatial coordinates to its equivalent 2D primitive in the parametric space.

        The BREP of a circle on a cylindrical or a conical surface is a horizontal line segment with length of two pi.
        """
        start = self.point3d_to_2d(fullarc3d.start)
        end = self.point3d_to_2d(fullarc3d.end)

        if self.frame.w.is_colinear_to(fullarc3d.circle.normal):
            normal_dot_product = self.frame.w.dot(fullarc3d.circle.normal)
            start, end = vm_parametric.fullarc_to_cylindrical_coordinates_verification(start, end, normal_dot_product)
            return [edges.LineSegment2D(start, end, name="parametric.fullarc")]
        raise NotImplementedError("This case must be treated in child class.")

    def bsplinecurve3d_to_2d(self, bspline_curve3d):
        """
        Converts the primitive from 3D spatial coordinates to its equivalent 2D primitive in the parametric space.
        """
        n = len(bspline_curve3d.control_points)
        points3d = bspline_curve3d.discretization_points(number_points=n)
        points = [self.point3d_to_2d(point) for point in points3d]
        if self.is_singularity_point(bspline_curve3d.start) or self.is_singularity_point(bspline_curve3d.end):
            points = self.fix_start_end_singularity_point_at_parametric_domain(bspline_curve3d, points, points3d)
        theta1, z1 = points[0]
        theta2, z2 = points[-1]
        theta1, theta2 = self._verify_start_end_angles(bspline_curve3d, theta1, theta2)
        points[0] = volmdlr.Point2D(theta1, z1)
        points[-1] = volmdlr.Point2D(theta2, z2)

        theta_list = [point.x for point in points]
        theta_discontinuity, indexes_theta_discontinuity = angle_discontinuity(theta_list)
        if theta_discontinuity:
            points = self._fix_angle_discontinuity_on_discretization_points(points,
                                                                            indexes_theta_discontinuity, "x")

        return [edges.BSplineCurve2D.from_points_interpolation(points, degree=bspline_curve3d.degree)]

    def arcellipse3d_to_2d(self, arcellipse3d):
        """
        Transformation of a 3D arc of ellipse to a 2D primitive in a cylindrical surface.

        """
        points = [self.point3d_to_2d(p)
                  for p in arcellipse3d.discretization_points(number_points=50)]

        theta1, z1 = points[0]
        theta2, z2 = points[-1]

        # theta3, _ = self.point3d_to_2d(arcellipse3d.point_at_abscissa(0.001 * length))
        theta3, _ = points[1]
        # make sure that the reference angle is not undefined
        if abs(theta3) == math.pi:
            theta3, _ = points[1]

        # Verify if theta1 or theta2 point should be -pi because atan2() -> ]-pi, pi]
        if abs(theta1) == math.pi:
            theta1 = vm_parametric.repair_start_end_angle_periodicity(theta1, theta3)
        if abs(theta2) == math.pi:
            theta4, _ = points[-2]
            # make sure that the reference angle is not undefined
            if abs(theta4) == math.pi:
                theta4, _ = points[-3]
            theta2 = vm_parametric.repair_start_end_angle_periodicity(theta2, theta4)

        points[0] = volmdlr.Point2D(theta1, z1)
        points[-1] = volmdlr.Point2D(theta2, z2)

        theta_list = [point.x for point in points]
        theta_discontinuity, indexes_theta_discontinuity = angle_discontinuity(theta_list)
        if theta_discontinuity:
            points = self._fix_angle_discontinuity_on_discretization_points(points,
                                                                            indexes_theta_discontinuity, "x")

        return [edges.BSplineCurve2D.from_points_interpolation(points, degree=2, name="parametric.arcellipse")]

    def fullarcellipse3d_to_2d(self, fullarcellipse3d):
        """
        Transformation of a 3D arc ellipse to 2D, in a cylindrical surface.

        """
        points = [self.point3d_to_2d(p)
                  for p in fullarcellipse3d.discretization_points(number_points=100)]
        start, end = points[0], points[-1]
        normal_dot_product = self.frame.w.dot(fullarcellipse3d.ellipse.normal)
        start, end = vm_parametric.fullarc_to_cylindrical_coordinates_verification(start, end, normal_dot_product)
        theta1, z1 = start
        theta2, z2 = end
        theta1, theta2 = self._verify_start_end_angles(fullarcellipse3d, theta1, theta2)
        points[0] = volmdlr.Point2D(theta1, z1)
        points[-1] = volmdlr.Point2D(theta2, z2)

        theta_list = [point.x for point in points]
        theta_discontinuity, indexes_theta_discontinuity = angle_discontinuity(theta_list)
        if theta_discontinuity:
            points = self._fix_angle_discontinuity_on_discretization_points(points,
                                                                            indexes_theta_discontinuity, "x")

        return [edges.BSplineCurve2D.from_points_interpolation(points, degree=2,
                                                               name="parametric.fullarcellipse")]

    def bsplinecurve2d_to_3d(self, bspline_curve2d):
        """
        Is this right?.
        """
        n = len(bspline_curve2d.control_points)
        points = [self.point2d_to_3d(p)
                  for p in bspline_curve2d.discretization_points(number_points=n)]
        return [edges.BSplineCurve3D.from_points_interpolation(points, bspline_curve2d.degree)]

    def linesegment2d_to_3d(self, linesegment2d):
        """
        Converts a BREP line segment 2D onto a 3D primitive on the surface.
        """
        theta1, param_z1 = linesegment2d.start
        theta2, param_z2 = linesegment2d.end
        start3d = self.point2d_to_3d(linesegment2d.start)
        end3d = self.point2d_to_3d(linesegment2d.end)
        center = self.frame.origin + param_z1 * self.frame.w
        if theta1 > theta2:
            circle3d = curves.Circle3D(volmdlr.Frame3D(
                center, self.frame.u, -self.frame.v, self.frame.u.cross(-self.frame.v)),
                start3d.point_distance(center))
        else:
            circle3d = curves.Circle3D(
                volmdlr.Frame3D(center, self.frame.u, self.frame.v, self.frame.w),
                start3d.point_distance(center))
        if math.isclose(theta1, theta2, abs_tol=1e-4) or linesegment2d.name == "parametric.linesegment":
            if start3d.is_close(end3d):
                return None
            return [edges.LineSegment3D(start3d, end3d)]

        if math.isclose(param_z1, param_z2, abs_tol=1e-4) or linesegment2d.name == "parametric.arc" or \
                linesegment2d.name == "parametric.fullarc":
            if math.isclose(abs(theta1 - theta2), volmdlr.TWO_PI, abs_tol=1e-4):
                return [edges.FullArc3D(circle=circle3d, start_end=self.point2d_to_3d(linesegment2d.start))]
            # interior_point = self.point2d_to_3d(volmdlr.Point2D(0.5 * (theta1 + theta2), param_z1))
            return [edges.Arc3D(circle3d, self.point2d_to_3d(linesegment2d.start),
                                self.point2d_to_3d(linesegment2d.end))]
        if start3d.is_close(end3d):
            return None
        n = 10
        points = [self.point2d_to_3d(p)
                  for p in linesegment2d.discretization_points(number_points=n)]
        return [edges.BSplineCurve3D.from_points_interpolation(points, 3)]

    @staticmethod
    def is_undefined_brep(edge):
        """Returns True if the edge is contained within the periodicity boundary."""
        if isinstance(edge.simplify, edges.LineSegment2D) and \
                edge.simplify.line.unit_direction_vector().is_colinear_to(volmdlr.Y2D) \
                and math.isclose(abs(edge.start.x), math.pi, abs_tol=1e-6):
            return True
        return False

    def fix_undefined_brep_with_neighbors(self, edge, previous_edge, next_edge):
        """Uses neighbors edges to fix edge contained within the periodicity boundary."""
        delta_previous = previous_edge.end - edge.start
        delta_next = next_edge.start - edge.end
        if not self.is_undefined_brep(previous_edge) and \
                math.isclose(delta_previous.norm(), self.x_periodicity, abs_tol=1e-3):
            edge = edge.translation(delta_previous)
        elif not self.is_undefined_brep(next_edge) and \
                math.isclose(delta_next.norm(), self.x_periodicity, abs_tol=1e-3):
            edge = edge.translation(delta_next)
        return edge

    def fix_start_end_singularity_point_at_parametric_domain(self, edge3d, points, points3d):
        """
        Helper function.

        Uses local discretization and line intersection with the tangent line at the point just before the undefined
        point on the BREP of the 3D edge to find the real values on parametric domain.
        """

        def get_local_discretization_points(start_point, end_points):
            distance = start_point.point_distance(end_points)
            maximum_linear_distance_reference_point = 1e-4
            if distance < maximum_linear_distance_reference_point:
                return []
            number_points = max(int(distance / maximum_linear_distance_reference_point), 2)

            local_discretization = [self.point3d_to_2d(point)
                                    for point in edge3d.local_discretization(
                    start_point, end_points, number_points)]
            return local_discretization

        def get_temp_edge2d(_points):
            theta_list = [point.x for point in _points]
            theta_discontinuity, indexes_theta_discontinuity = angle_discontinuity(theta_list)
            if theta_discontinuity:
                _points = self._fix_angle_discontinuity_on_discretization_points(_points,
                                                                                 indexes_theta_discontinuity, "x")
            if len(_points) == 2:
                edge2d = edges.LineSegment2D(_points[0], _points[1])
            else:
                edge2d = edges.BSplineCurve2D.from_points_interpolation(_points, 2)
            return edge2d

        if self.is_singularity_point(points3d[0]):
            local_discretization_points = get_local_discretization_points(start_point=points3d[0],
                                                                          end_points=points3d[1])
            if local_discretization_points:
                temp_points = local_discretization_points[1:] + points[2:]
            else:
                temp_points = points
            temp_edge2d = get_temp_edge2d(temp_points)
            singularity_lines = self.get_singularity_lines()
            if len(singularity_lines) > 1:
                singularity_line = min(singularity_lines, key=lambda x: x.point_distance(temp_points[0]))
            else:
                singularity_line = singularity_lines[0]
            points[0] = find_parametric_point_at_singularity(temp_edge2d, reference_point=temp_points[1],
                                                             singularity_line=singularity_line)
        if self.is_singularity_point(points3d[-1]):
            local_discretization_points = get_local_discretization_points(start_point=points3d[-2],
                                                                          end_points=points3d[-1])
            if local_discretization_points:
                temp_points = points[:-2] + local_discretization_points[:-1]
            else:
                temp_points = points[:-1]
            temp_edge2d = get_temp_edge2d(temp_points)
            singularity_lines = self.get_singularity_lines()
            if len(singularity_lines) > 1:
                singularity_line = min(singularity_lines, key=lambda x: x.point_distance(temp_points[-1]))
            else:
                singularity_line = singularity_lines[0]
            points[-1] = find_parametric_point_at_singularity(temp_edge2d, reference_point=temp_points[-2],
                                                              singularity_line=singularity_line)
        return points


class CylindricalSurface3D(PeriodicalSurface):
    """
    The local plane is defined by (theta, z).

    :param frame: frame.w is axis, frame.u is theta=0 frame.v theta=pi/2
    :param frame:
    :param radius: Cylinder's radius
    :type radius: float
    """
    face_class = 'CylindricalFace3D'
    x_periodicity = volmdlr.TWO_PI
    y_periodicity = None

    def __init__(self, frame, radius: float, name: str = ''):
        self.frame = frame
        self.radius = radius
        PeriodicalSurface.__init__(self, frame=frame, name=name)

    def get_generatrixes(self, length: float = 1, number_lines: int = 30):
        list_generatrix = []
        for i in range(number_lines):
            theta = i / (number_lines - 1) * volmdlr.TWO_PI
            start = self.point2d_to_3d(volmdlr.Point2D(theta, -0.5 * length))
            end = self.point2d_to_3d(volmdlr.Point2D(theta, 0.5 * length))
            generatrix = edges.LineSegment3D(start, end)
            list_generatrix.append(generatrix)
        return list_generatrix

    def plot(self, ax=None, edge_style: EdgeStyle = EdgeStyle(color='grey', alpha=0.5),
             length=None, **kwargs):
        """
        Plot the cylindrical surface in the local frame normal direction.

        :param ax: Matplotlib Axes3D object to plot on. If None, create a new figure.
        :type ax: Axes3D or None
        :param edge_style: edge styles.
        :type edge_style: EdgeStyle.
        :param length: plotted length
        :type length: float
        :return: Matplotlib Axes3D object containing the plotted wire-frame.
        :rtype: Axes3D
        """
        ncircles = 10
        nlines = 37

        if ax is None:
            fig = plt.figure()
            ax = fig.add_subplot(111, projection='3d')
        if length is None:
            length = self.radius

        self.frame.plot(ax=ax, color=edge_style.color, ratio=self.radius)
        for i in range(nlines):
            theta = i / (nlines - 1) * volmdlr.TWO_PI
            start = self.point2d_to_3d(volmdlr.Point2D(theta, -1 * length))
            end = self.point2d_to_3d(volmdlr.Point2D(theta, length))
            edges.LineSegment3D(start, end).plot(ax=ax, edge_style=edge_style)

        for j in range(ncircles):
            circle_frame = self.frame.copy()
            circle_frame.origin += (-0.5 + j / (ncircles - 1)) * length * circle_frame.w
            circle = curves.Circle3D(circle_frame, self.radius)
            circle.plot(ax=ax, edge_style=edge_style)
        return ax

    def point2d_to_3d(self, point2d: volmdlr.Point2D):
        """
        Coverts a parametric coordinate on the surface into a 3D spatial point (x, y, z).

        :param point2d: Point at the ToroidalSuface3D
        :type point2d: `volmdlr.`Point2D`
        """

        point = volmdlr.Point3D(self.radius * math.cos(point2d.x),
                                self.radius * math.sin(point2d.x),
                                point2d.y)
        return self.frame.local_to_global_coordinates(point)

    def point3d_to_2d(self, point3d):
        """
        Returns the cylindrical coordinates volmdlr.Point2D(theta, z) of a Cartesian coordinates point (x, y, z).

        :param point3d: Point at the CylindricalSuface3D
        :type point3d: `volmdlr.`Point3D`
        """
        x, y, z = self.frame.global_to_local_coordinates(point3d)
        # Do not delete this, mathematical problem when x and y close to zero but not 0
        if abs(x) < 1e-12:
            x = 0
        if abs(y) < 1e-12:
            y = 0

        theta = math.atan2(y, x)
        if abs(theta) < 1e-9:
            theta = 0.0

        return volmdlr.Point2D(theta, z)

    @classmethod
    def from_step(cls, arguments, object_dict, **kwargs):
        """
        Converts a step primitive to a CylindricalSurface3D.

        :param arguments: The arguments of the step primitive.
        :type arguments: list
        :param object_dict: The dictionary containing all the step primitives
            that have already been instantiated
        :type object_dict: dict
        :return: The corresponding CylindricalSurface3D object.
        :rtype: :class:`volmdlr.faces.CylindricalSurface3D`
        """

        length_conversion_factor = kwargs.get("length_conversion_factor", 1)
        frame = object_dict[arguments[1]]
        radius = float(arguments[2]) * length_conversion_factor
        return cls(frame, radius, arguments[0][1:-1])

    def to_step(self, current_id):
        """
        Converts the object to a STEP representation.

        :param current_id: The ID of the last written primitive.
        :type current_id: int
        :return: The STEP representation of the object and the last ID.
        :rtype: tuple[str, list[int]]
        """
        content, frame_id = self.frame.to_step(current_id)
        current_id = frame_id + 1
        content += f"#{current_id} = CYLINDRICAL_SURFACE('{self.name}',#{frame_id},{round(1000 * self.radius, 4)});\n"
        return content, [current_id]

    def frame_mapping(self, frame: volmdlr.Frame3D, side: str):
        """
        Changes frame_mapping and return a new CylindricalSurface3D.

        :param side: 'old' or 'new'
        """
        new_frame = self.frame.frame_mapping(frame, side)
        return CylindricalSurface3D(new_frame, self.radius,
                                    name=self.name)

    def rectangular_cut(self, theta1: float, theta2: float,
                        param_z1: float, param_z2: float, name: str = ''):
        """Deprecated method, Use CylindricalFace3D from_surface_rectangular_cut method."""
        raise AttributeError('Use CylindricalFace3D from_surface_rectangular_cut method')

    def rotation(self, center: volmdlr.Point3D, axis: volmdlr.Vector3D, angle: float):
        """
        CylindricalFace3D rotation.

        :param center: rotation center.
        :param axis: rotation axis.
        :param angle: angle rotation.
        :return: a new rotated Plane3D.
        """
        new_frame = self.frame.rotation(center=center, axis=axis,
                                        angle=angle)
        return CylindricalSurface3D(new_frame, self.radius)

    def translation(self, offset: volmdlr.Vector3D):
        """
        CylindricalFace3D translation.

        :param offset: translation vector.
        :return: A new translated CylindricalFace3D.
        """
        return CylindricalSurface3D(self.frame.translation(offset), self.radius)

    def grid3d(self, grid2d: grid.Grid2D):
        """
        Generate 3d grid points of a Cylindrical surface, based on a Grid2D.

        """

        points_2d = grid2d.points
        points_3d = [self.point2d_to_3d(point2d) for point2d in points_2d]

        return points_3d

    def line_intersections(self, line: curves.Line3D):
        """Gets intersections between a line and a Cylindrical Surface 3D."""
        line_2d = line.to_2d(self.frame.origin, self.frame.u, self.frame.v)
        if line_2d is None:
            return []
        origin2d = self.frame.origin.to_2d(self.frame.origin, self.frame.u, self.frame.v)
        distance_line2d_to_origin = line_2d.point_distance(origin2d)
        if distance_line2d_to_origin > self.radius:
            return []
        a_prime = line_2d.point1
        b_prime = line_2d.point2
        a_prime_minus_b_prime = a_prime - b_prime
        t_param = a_prime.dot(a_prime_minus_b_prime) / a_prime_minus_b_prime.dot(a_prime_minus_b_prime)
        k_param = math.sqrt(
            (self.radius ** 2 - distance_line2d_to_origin ** 2) / a_prime_minus_b_prime.dot(a_prime_minus_b_prime))
        intersection1 = line.point1 + (t_param + k_param) * (line.direction_vector())
        intersection2 = line.point1 + (t_param - k_param) * (line.direction_vector())
        if intersection1 == intersection2:
            return [intersection1]

        return [intersection1, intersection2]

    def fullarc_intersections(self, fullarc: edges.FullArc3D):
        circle_plane = Plane3D(fullarc.circle.frame)
        circle_plane_intersections = self.plane_intersections(circle_plane)
        intersections = []
        for circle_plane_intersection in circle_plane_intersections:
            inters = circle_plane_intersection.curve_intersections(fullarc.circle)
            for intersection in inters:
                if not volmdlr.core.point_in_list(intersection, intersections):
                    intersections.append(intersection)
        return intersections

    def parallel_plane_intersection(self, plane3d):
        """
        Cylinder plane intersections when plane's normal is perpendicular with the cylinder axis.

        :param plane3d: intersecting plane
        :return: list of intersecting curves
        """
        distance_plane_cylinder_axis = plane3d.point_distance(self.frame.origin)
        if distance_plane_cylinder_axis > self.radius:
            return []
        if math.isclose(self.frame.w.dot(plane3d.frame.u), 0, abs_tol=1e-6):
            line = curves.Line3D(plane3d.frame.origin, plane3d.frame.origin + plane3d.frame.u)
        else:
            line = curves.Line3D(plane3d.frame.origin, plane3d.frame.origin + plane3d.frame.v)
        line_intersections = self.line_intersections(line)
        lines = []
        for intersection in line_intersections:
            lines.append(curves.Line3D(intersection, intersection + self.frame.w))
        return lines

    def perpendicular_plane_intersection(self, plane3d):
        """
        Cylinder plane intersections when plane's normal is parallel with the cylinder axis.

        :param plane3d: intersecting plane
        :return: list of intersecting curves
        """
        line = curves.Line3D(self.frame.origin, self.frame.origin + self.frame.w)
        center3d_plane = plane3d.line_intersections(line)[0]
        circle3d = curves.Circle3D(volmdlr.Frame3D(center3d_plane, plane3d.frame.u,
                                                   plane3d.frame.v, plane3d.frame.w), self.radius)
        return [circle3d]

    def concurrent_plane_intersection(self, plane3d: Plane3D):
        """
        Cylindrical plane intersections when plane's normal is concurrent with the cone's axis, but not orthogonal.

        :param plane3d: intersecting plane.
        :return: list of intersecting curves.
        """
        plane_normal = self.frame.w.cross(plane3d.frame.w)
        plane2 = Plane3D.from_normal(plane3d.frame.origin, plane_normal)
        plane2_plane3d_intersections = plane3d.plane_intersections(plane2)
        line_intersections = self.line_intersections(plane2_plane3d_intersections[0])
        if not line_intersections:
            return []
        ellipse_center = (line_intersections[0] + line_intersections[1]) / 2
        line2 = curves.Line3D.from_point_and_vector(ellipse_center, plane_normal)
        line_intersections2 = self.line_intersections(line2)
        major_dir = (line_intersections[0] - ellipse_center).unit_vector()
        major_axis = ellipse_center.point_distance(line_intersections[0])
        minor_dir = (line_intersections2[0] - ellipse_center).unit_vector()
        minor_axis = ellipse_center.point_distance(line_intersections2[0])
        if minor_axis > major_axis:
            major_axis, minor_axis = minor_axis, major_axis
            major_dir, minor_dir = minor_dir, major_dir
        ellipse = curves.Ellipse3D(major_axis, minor_axis,
                                   volmdlr.Frame3D(ellipse_center, major_dir,
                                                   minor_dir, plane3d.frame.w))
        return [ellipse]

    def plane_intersections(self, plane3d):
        """
        Cylinder intersections with a plane.

        :param plane3d: intersecting plane.
        :return: list of intersecting curves.
        """
        if math.isclose(abs(plane3d.frame.w.dot(self.frame.w)), 0, abs_tol=1e-6):
            return self.parallel_plane_intersection(plane3d)
        if math.isclose(abs(plane3d.frame.w.dot(self.frame.w)), 1, abs_tol=1e-6):
            return self.perpendicular_plane_intersection(plane3d)
        return self.concurrent_plane_intersection(plane3d)

    def conicalsurface_intersections(self, conical_surface: 'ConicalSurface3D'):
        """
        Cylinder Surface intersections with a Conical surface.

        :param conical_surface: intersecting plane.
        :return: list of intersecting curves.
        """
        def _list_generatrix_intersections(surface, other_surface):
            linesegments = other_surface.get_generatrixes(2, 50)
            all_generatrixes_intersecting = True
            lists_intersections = [[], []]
            for generatrix in linesegments:
                linseg_intersections = surface.line_intersections(generatrix.line)
                if not linseg_intersections:
                    all_generatrixes_intersecting = False
                for index, point in enumerate(linseg_intersections):
                    if other_surface.point_distance(point) < 1e-6 and \
                            not volmdlr.core.point_in_list(point, lists_intersections[index]):
                        lists_intersections[index].append(point)
            return lists_intersections, all_generatrixes_intersecting

        cone_generatrixes_point_intersections, all_cone_generatrixes_intersecting_cylinder = \
            _list_generatrix_intersections(self, conical_surface)
        cylinder_generatrixes_point_intersections, all_cylinder_generatrixes_intersecting_cone = \
            _list_generatrix_intersections(conical_surface, self)
        if all_cylinder_generatrixes_intersecting_cone:
            intersections_points = cylinder_generatrixes_point_intersections
        elif all_cone_generatrixes_intersecting_cylinder:
            intersections_points = cone_generatrixes_point_intersections
            if not cone_generatrixes_point_intersections[1]:
                intersections_points = [[]]
                for point in (
                        cylinder_generatrixes_point_intersections[0] + cylinder_generatrixes_point_intersections[1] +
                        cone_generatrixes_point_intersections[0] + cone_generatrixes_point_intersections[1]):
                    if not volmdlr.core.point_in_list(point, intersections_points[0]):
                        intersections_points[0].append(point)
        elif not all_cone_generatrixes_intersecting_cylinder:
            intersections_points = [[]]
            for point in (cylinder_generatrixes_point_intersections[0] + cylinder_generatrixes_point_intersections[1] +
                          cone_generatrixes_point_intersections[0] + cone_generatrixes_point_intersections[1]):
                if not volmdlr.core.point_in_list(point, intersections_points[0]):
                    intersections_points[0].append(point)
        list_curves = []
        for list_points in intersections_points:
            order_ed_points = vm_common_operations.order_points_list_for_nearest_neighbor(list_points)
            bspline = edges.BSplineCurve3D.from_points_interpolation(order_ed_points + [order_ed_points[0]], 4,
                                                                     centripetal=False)
            list_curves.append(bspline)
        return list_curves

    def is_coincident(self, surface3d):
        """
        Verifies if two CylindricalSurfaces are coincident.

        :param surface3d: surface to verify.
        :return: True if they are coincident, False otherwise.
        """
        if not isinstance(self, surface3d.__class__):
            return False
        if math.isclose(abs(self.frame.w.dot(surface3d.frame.w)), 1.0, abs_tol=1e-6) and \
                self.radius == surface3d.radius:
            return True
        return False

    def point_on_surface(self, point3d, abs_tol: float = 1e-5):
        """
        Verifies if a given point is on the CylindricalSurface3D.

        :param point3d: Point to verify.
        :param abs_tol: Tolerance.
        :return: True if point on surface, False otherwise.
        """
        new_point = self.frame.global_to_local_coordinates(point3d)
        if math.isclose(new_point.x ** 2 + new_point.y ** 2, self.radius ** 2, abs_tol=abs_tol):
            return True
        return False


class ToroidalSurface3D(PeriodicalSurface):
    """
    The local plane is defined by (theta, phi).

    Theta is the angle around the big (R) circle and phi around the small (r).

    :param frame: Tore's frame: origin is the center, u is pointing at theta=0.
    :param tore_radius: Tore's radius.
    :param r: Circle to revolute radius.

    See Also Definitions of R and r according to https://en.wikipedia.org/wiki/Torus.

    """
    face_class = 'ToroidalFace3D'
    x_periodicity = volmdlr.TWO_PI
    y_periodicity = volmdlr.TWO_PI

    def __init__(self, frame: volmdlr.Frame3D, tore_radius: float, small_radius: float, name: str = ''):
        self.frame = frame
        self.tore_radius = tore_radius
        self.small_radius = small_radius
        PeriodicalSurface.__init__(self, frame=frame, name=name)

        self._bbox = None

    def _torus_arcs(self, number_arcs: int = 50):
        arcs = []
        center = self.frame.origin + self.frame.u * (self.tore_radius)
        radius = self.tore_radius - self.small_radius
        for i in range(number_arcs):
            theta = i / number_arcs * volmdlr.TWO_PI
            i_center = center.rotation(self.frame.origin, self.frame.w, theta)
            u_vector = (i_center - self.frame.origin).unit_vector()
            i_frame = volmdlr.Frame3D(i_center, u_vector, self.frame.w, u_vector.cross(self.frame.w))
            circle = curves.Circle3D(i_frame, radius)
            # t_points = []
            # for j in range(number_arcs):
            #     phi = j / number_arcs * volmdlr.TWO_PI
            #     t_points.append(self.point2d_to_3d(volmdlr.Point2D(theta, phi)))
            arcs.append(circle)
        return arcs

    @property
    def bounding_box(self):
        """
        Returns the surface bounding box.
        """
        if not self._bbox:
            self._bbox = self._bounding_box()
        return self._bbox

    def _bounding_box(self):
        distance = self.tore_radius + self.small_radius
        point1 = self.frame.origin + \
            self.frame.u * distance + self.frame.v * distance + self.frame.w * self.small_radius
        point2 = self.frame.origin + \
            self.frame.u * distance + self.frame.v * distance - self.frame.w * self.small_radius
        point3 = self.frame.origin + \
            self.frame.u * distance - self.frame.v * distance + self.frame.w * self.small_radius
        point4 = self.frame.origin + \
            self.frame.u * distance - self.frame.v * distance - self.frame.w * self.small_radius
        point5 = self.frame.origin - \
            self.frame.u * distance + self.frame.v * distance + self.frame.w * self.small_radius
        point6 = self.frame.origin - \
            self.frame.u * distance + self.frame.v * distance - self.frame.w * self.small_radius
        point7 = self.frame.origin - \
            self.frame.u * distance - self.frame.v * distance + self.frame.w * self.small_radius
        point8 = self.frame.origin - \
            self.frame.u * distance - self.frame.v * distance - self.frame.w * self.small_radius

        return volmdlr.core.BoundingBox.from_points(
            [point1, point2, point3, point4, point5, point6, point7, point8])

    def point2d_to_3d(self, point2d: volmdlr.Point2D):
        """
        Coverts a parametric coordinate on the surface into a 3D spatial point (x, y, z).

        :param point2d: Point at the ToroidalSuface3D
        :type point2d: `volmdlr.`Point2D`
        """
        theta, phi = point2d
        x = (self.tore_radius + self.small_radius * math.cos(phi)) * math.cos(theta)
        y = (self.tore_radius + self.small_radius * math.cos(phi)) * math.sin(theta)
        z = self.small_radius * math.sin(phi)
        return self.frame.local_to_global_coordinates(volmdlr.Point3D(x, y, z))

    def point3d_to_2d(self, point3d):
        """
        Transform a 3D spatial point (x, y, z) into a 2D spherical parametric point (theta, phi).
        """
        x, y, z = self.frame.global_to_local_coordinates(point3d)
        z = min(self.small_radius, max(-self.small_radius, z))

        # Do not delete this, mathematical problem when x and y close to zero (should be zero) but not 0
        # Generally this is related to uncertainty of step files.

        if abs(x) < 1e-6:
            x = 0
        if abs(y) < 1e-6:
            y = 0
        if abs(z) < 1e-6:
            z = 0

        z_r = z / self.small_radius
        phi = math.asin(z_r)
        if abs(phi) < 1e-9:
            phi = 0

        u = self.tore_radius + math.sqrt((self.small_radius ** 2) - (z ** 2))
        u1, u2 = round(x / u, 5), round(y / u, 5)
        theta = math.atan2(u2, u1)

        vector_to_tube_center = volmdlr.Vector3D(self.tore_radius * math.cos(theta),
                                                 self.tore_radius * math.sin(theta), 0)
        vector_from_tube_center_to_point = volmdlr.Vector3D(x, y, z) - vector_to_tube_center
        phi2 = volmdlr.geometry.vectors3d_angle(vector_to_tube_center, vector_from_tube_center_to_point)

        if phi >= 0 and phi2 > 0.5 * math.pi:
            phi = math.pi - phi
        elif phi < 0 and phi2 > 0.5 * math.pi:
            phi = -math.pi - phi
        if abs(theta) < 1e-9:
            theta = 0.0
        if abs(phi) < 1e-9:
            phi = 0.0
        return volmdlr.Point2D(theta, phi)

    @classmethod
    def from_step(cls, arguments, object_dict, **kwargs):
        """
        Converts a step primitive to a ToroidalSurface3D.

        :param arguments: The arguments of the step primitive.
        :type arguments: list
        :param object_dict: The dictionary containing all the step primitives
            that have already been instantiated.
        :type object_dict: dict
        :return: The corresponding ToroidalSurface3D object.
        :rtype: :class:`volmdlr.faces.ToroidalSurface3D`
        """

        length_conversion_factor = kwargs.get("length_conversion_factor", 1)

        frame = object_dict[arguments[1]]
        rcenter = float(arguments[2]) * length_conversion_factor
        rcircle = float(arguments[3]) * length_conversion_factor
        return cls(frame, rcenter, rcircle, arguments[0][1:-1])

    def to_step(self, current_id):
        """
        Converts the object to a STEP representation.

        :param current_id: The ID of the last written primitive.
        :type current_id: int
        :return: The STEP representation of the object and the last ID.
        :rtype: tuple[str, list[int]]
        """
        content, frame_id = self.frame.to_step(current_id)
        current_id = frame_id + 1
        content += f"#{current_id} = TOROIDAL_SURFACE('{self.name}',#{frame_id}," \
                   f"{round(1000 * self.tore_radius, 4)},{round(1000 * self.small_radius, 4)});\n"
        return content, [current_id]

    def frame_mapping(self, frame: volmdlr.Frame3D, side: str):
        """
        Changes frame_mapping and return a new ToroidalSurface3D.

        :param frame: The new frame to map to.
        :type frame: `volmdlr.Frame3D
        :param side: Indicates whether the frame should be mapped to the 'old' or 'new' frame.
            Acceptable values are 'old' or 'new'.
        :type side: str
        """
        new_frame = self.frame.frame_mapping(frame, side)
        return ToroidalSurface3D(new_frame, self.tore_radius, self.small_radius, name=self.name)

    def rectangular_cut(self, theta1: float, theta2: float, phi1: float, phi2: float, name: str = ""):
        """Deprecated method, Use ToroidalFace3D from_surface_rectangular_cut method."""
        raise AttributeError('Use ToroidalFace3D from_surface_rectangular_cut method')

    def linesegment2d_to_3d(self, linesegment2d):
        """
        Converts the parametric boundary representation into a 3D primitive.
        """
        theta1, phi1 = linesegment2d.start
        theta2, phi2 = linesegment2d.end

        if math.isclose(theta1, theta2, abs_tol=1e-4):
            center = self.frame.origin + self.tore_radius * self.frame.u
            center = center.rotation(self.frame.origin, self.frame.w, angle=theta1)  # todo Is this Correct?
            u_vector = center - self.frame.origin
            u_vector = u_vector.unit_vector()
            if phi1 < phi2:
                w_vector = u_vector.cross(self.frame.w)
            else:
                w_vector = self.frame.w.cross(u_vector)
            v_vector = w_vector.cross(u_vector)
            start3d = self.point2d_to_3d(linesegment2d.start)
            frame = volmdlr.Frame3D(center, u_vector, v_vector, w_vector)
            circle = curves.Circle3D(frame, start3d.point_distance(center))
            if math.isclose(abs(phi1 - phi2), volmdlr.TWO_PI, abs_tol=1e-4):
                return [edges.FullArc3D(circle, start_end=center + self.small_radius * u_vector)]
            # interior_point = self.point2d_to_3d(volmdlr.Point2D(theta1, 0.5 * (phi1 + phi2)))
            return [edges.Arc3D(circle, start3d, self.point2d_to_3d(linesegment2d.end))]
        if math.isclose(phi1, phi2, abs_tol=1e-4):
            center = self.frame.origin + self.small_radius * math.sin(phi1) * self.frame.w
            if theta1 > theta2:
                frame = volmdlr.Frame3D(center, self.frame.u, -self.frame.v, self.frame.u.cross(-self.frame.v))
            else:
                frame = volmdlr.Frame3D(center, self.frame.u, self.frame.v, self.frame.w)
            start3d = self.point2d_to_3d(linesegment2d.start)
            circle = curves.Circle3D(frame, start3d.point_distance(center))
            if math.isclose(abs(theta1 - theta2), volmdlr.TWO_PI, abs_tol=1e-4):
                start_end = center + self.frame.u * (self.small_radius + self.tore_radius)
                return [edges.FullArc3D(circle=circle, start_end=start_end)]
            return [edges.Arc3D(circle, start3d, self.point2d_to_3d(linesegment2d.end))]
        points = [self.point2d_to_3d(point2d) for point2d in linesegment2d.discretization_points(number_points=10)]
        return [edges.BSplineCurve3D.from_points_interpolation(points, degree=3).simplify]

    def bsplinecurve2d_to_3d(self, bspline_curve2d):
        """
        Converts the parametric boundary representation into a 3D primitive.
        """
        n = len(bspline_curve2d.control_points)
        points = [self.point2d_to_3d(p)
                  for p in bspline_curve2d.discretization_points(number_points=n)]
        return [edges.BSplineCurve3D.from_points_interpolation(points, bspline_curve2d.degree)]

    def _helper_arc3d_to_2d_periodicity_verifications(self, arc3d, start):
        """
        Verifies if arc 3D contains discontinuity and undefined start/end points on parametric domain.
        """

        point_theta_discontinuity = self.point2d_to_3d(volmdlr.Point2D(math.pi, start.y))
        theta_discontinuity = arc3d.point_belongs(point_theta_discontinuity) and \
            not arc3d.is_point_edge_extremity(point_theta_discontinuity)
        point_phi_discontinuity = self.point2d_to_3d(volmdlr.Point2D(start.x, math.pi))
        phi_discontinuity = arc3d.point_belongs(point_phi_discontinuity) and \
            not arc3d.is_point_edge_extremity(point_phi_discontinuity)
        undefined_start_theta = arc3d.start.is_close(point_theta_discontinuity)
        undefined_end_theta = arc3d.end.is_close(point_theta_discontinuity)
        undefined_start_phi = arc3d.start.is_close(point_phi_discontinuity)
        undefined_end_phi = arc3d.end.is_close(point_phi_discontinuity)

        return theta_discontinuity, phi_discontinuity, undefined_start_theta, undefined_end_theta, \
            undefined_start_phi, undefined_end_phi

    def fullarc3d_to_2d(self, fullarc3d):
        """
        Converts the primitive from 3D spatial coordinates to its equivalent 2D primitive in the parametric space.
        """
        start = self.point3d_to_2d(fullarc3d.start)
        end = self.point3d_to_2d(fullarc3d.end)
        point_after_start, point_before_end = self._reference_points(fullarc3d)
        theta_discontinuity, phi_discontinuity, undefined_start_theta, undefined_end_theta, \
            undefined_start_phi, undefined_end_phi = self._helper_arc3d_to_2d_periodicity_verifications(
                fullarc3d, start)
        start, end = vm_parametric.arc3d_to_toroidal_coordinates_verification(
            [start, end],
            [undefined_start_theta, undefined_end_theta, undefined_start_phi, undefined_end_phi],
            [point_after_start, point_before_end],
            [theta_discontinuity, phi_discontinuity])

        theta1, phi1 = start
        # theta2, phi2 = end
        theta3, phi3 = point_after_start
        # theta4, phi4 = point_before_end
        if self.frame.w.is_colinear_to(fullarc3d.circle.normal, abs_tol=1e-4):
            point1 = start
            if theta1 > theta3:
                point2 = volmdlr.Point2D(theta1 - volmdlr.TWO_PI, phi1)
            elif theta1 < theta3:
                point2 = volmdlr.Point2D(theta1 + volmdlr.TWO_PI, phi1)
            return [edges.LineSegment2D(point1, point2)]
        point1 = start
        if phi1 > phi3:
            point2 = volmdlr.Point2D(theta1, phi1 - volmdlr.TWO_PI)
        elif phi1 < phi3:
            point2 = volmdlr.Point2D(theta1, phi1 + volmdlr.TWO_PI)
        return [edges.LineSegment2D(point1, point2)]

    def arc3d_to_2d(self, arc3d):
        """
        Converts the arc from 3D spatial coordinates to its equivalent 2D primitive in the parametric space.
        """
        start = self.point3d_to_2d(arc3d.start)
        end = self.point3d_to_2d(arc3d.end)

        point_after_start, point_before_end = self._reference_points(arc3d)
        theta_discontinuity, phi_discontinuity, undefined_start_theta, undefined_end_theta, \
            undefined_start_phi, undefined_end_phi = self._helper_arc3d_to_2d_periodicity_verifications(arc3d, start)
        start, end = vm_parametric.arc3d_to_toroidal_coordinates_verification(
            [start, end],
            [undefined_start_theta, undefined_end_theta, undefined_start_phi, undefined_end_phi],
            [point_after_start, point_before_end],
            [theta_discontinuity, phi_discontinuity])
        return [edges.LineSegment2D(start, end)]

    def bsplinecurve3d_to_2d(self, bspline_curve3d):
        """
        Converts the primitive from 3D spatial coordinates to its equivalent 2D primitive in the parametric space.
        """
        point_after_start, point_before_end = self._reference_points(bspline_curve3d)
        theta3, phi3 = point_after_start
        theta4, phi4 = point_before_end
        n = len(bspline_curve3d.control_points)
        points3d = bspline_curve3d.discretization_points(number_points=n)
        points = [self.point3d_to_2d(p) for p in points3d]
        theta1, phi1 = points[0]
        theta2, phi2 = points[-1]

        # Verify if theta1 or theta2 point should be -pi because atan2() -> ]-pi, pi]
        if abs(theta1) == math.pi:
            theta1 = repair_start_end_angle_periodicity(theta1, theta3)
        if abs(theta2) == math.pi:
            theta2 = repair_start_end_angle_periodicity(theta2, theta4)

        # Verify if phi1 or phi2 point should be -pi because phi -> ]-pi, pi]
        if abs(phi1) == math.pi:
            phi1 = repair_start_end_angle_periodicity(phi1, phi3)
        if abs(phi2) == math.pi:
            phi2 = repair_start_end_angle_periodicity(phi2, phi4)

        points[0] = volmdlr.Point2D(theta1, phi1)
        points[-1] = volmdlr.Point2D(theta2, phi2)

        theta_list = [point.x for point in points]
        phi_list = [point.y for point in points]
        theta_discontinuity, indexes_theta_discontinuity = angle_discontinuity(theta_list)
        phi_discontinuity, indexes_phi_discontinuity = angle_discontinuity(phi_list)

        if theta_discontinuity:
            points = self._fix_angle_discontinuity_on_discretization_points(points,
                                                                            indexes_theta_discontinuity, "x")
        if phi_discontinuity:
            points = self._fix_angle_discontinuity_on_discretization_points(points,
                                                                            indexes_phi_discontinuity, "y")

        return [edges.BSplineCurve2D.from_points_interpolation(points, bspline_curve3d.degree)]

    def triangulation(self):
        """
        Triangulation.

        :rtype: display.DisplayMesh3D
        """
        face = self.rectangular_cut(0, volmdlr.TWO_PI, 0, volmdlr.TWO_PI)
        return face.triangulation()

    def translation(self, offset: volmdlr.Vector3D):
        """
        ToroidalSurface3D translation.

        :param offset: translation vector
        :return: A new translated ToroidalSurface3D
        """
        return ToroidalSurface3D(self.frame.translation(
            offset), self.tore_radius, self.small_radius)

    def rotation(self, center: volmdlr.Point3D, axis: volmdlr.Vector3D, angle: float):
        """
        ToroidalSurface3D rotation.

        :param center: rotation center.
        :param axis: rotation axis.
        :param angle: angle rotation.
        :return: a new rotated ToroidalSurface3D.
        """
        new_frame = self.frame.rotation(center=center, axis=axis,
                                        angle=angle)
        return self.__class__(new_frame, self.tore_radius, self.small_radius)

    def plot(self, ax=None, edge_style: EdgeStyle = EdgeStyle(color='grey', alpha=0.5), **kwargs):
        """Plot torus arcs."""
        if ax is None:
            fig = plt.figure()
            ax = fig.add_subplot(111, projection='3d')

        self.frame.plot(ax=ax, ratio=self.tore_radius)
        number_arcs = 50
        for i in range(number_arcs):
            theta = i / number_arcs * volmdlr.TWO_PI
            t_points = []
            for j in range(number_arcs):
                phi = j / number_arcs * volmdlr.TWO_PI
                t_points.append(self.point2d_to_3d(volmdlr.Point2D(theta, phi)))
            ax = wires.ClosedPolygon3D(t_points).plot(ax=ax, edge_style=edge_style)

        return ax

    def point_projection(self, point3d):
        """
        Returns the projection of the point on the toroidal surface.

        :param point3d: Point to project.
        :type point3d: volmdlr.Point3D
        :return: A point on the surface
        :rtype: volmdlr.Point3D
        """
        x, y, z = self.frame.global_to_local_coordinates(point3d)

        if abs(x) < 1e-12:
            x = 0
        if abs(y) < 1e-12:
            y = 0

        theta = math.atan2(y, x)

        vector_to_tube_center = volmdlr.Vector3D(self.tore_radius * math.cos(theta),
                                                 self.tore_radius * math.sin(theta), 0)
        vector_from_tube_center_to_point = volmdlr.Vector3D(x, y, z) - vector_to_tube_center
        phi = volmdlr.geometry.vectors3d_angle(vector_to_tube_center, vector_from_tube_center_to_point)
        if z < 0:
            phi = 2 * math.pi - phi
        if abs(theta) < 1e-9:
            theta = 0.0
        if abs(phi) < 1e-9:
            phi = 0.0
        return self.point2d_to_3d(volmdlr.Point2D(theta, phi))

    def _reference_points(self, edge):
        """
        Helper function to return points of reference on the edge to fix some parametric periodical discontinuities.
        """
        length = edge.length()
        point_after_start = self.point3d_to_2d(edge.point_at_abscissa(0.01 * length))
        point_before_end = self.point3d_to_2d(edge.point_at_abscissa(0.98 * length))
        theta3, phi3 = point_after_start
        theta4, phi4 = point_before_end
        if abs(theta3) == math.pi or abs(theta3) == 0.5 * math.pi or \
                abs(phi3) == math.pi or abs(phi3) == 0.5 * math.pi:
            point_after_start = self.point3d_to_2d(edge.point_at_abscissa(0.02 * length))
        if abs(theta4) == math.pi or abs(theta4) == 0.5 * math.pi or \
                abs(phi4) == math.pi or abs(phi4) == 0.5 * math.pi:
            point_before_end = self.point3d_to_2d(edge.point_at_abscissa(0.97 * length))
        return point_after_start, point_before_end

    def line_intersections(self, line: curves.Line3D):
        """
<<<<<<< HEAD
        Calculates the intersections between the toroidal surface and an infinit line.
=======
        Calculates the intersections between the toroidal surface and an infinite line.
>>>>>>> 90290d31

        :param line: other line.
        :return: intersections.
        """
        vector = line.unit_direction_vector()
        coeff_a = vector.x**2 + vector.y**2 + vector.z**2
        coeff_b = 2 * (line.point1.x * vector.x + line.point1.y * vector.y + line.point1.z * vector.z)
        coeff_c = line.point1.x**2 + line.point1.y**2 + line.point1.z**2 + self.tore_radius**2 - self.small_radius**2
        coeff_d = vector.x**2 + vector.y**2
        coeff_e = 2 * (line.point1.x * vector.x + line.point1.y * vector.y)
        coeff_f = line.point1.x**2 + line.point1.y**2
        solutions = npy.roots([(coeff_a**2), 2*coeff_a*coeff_b,
                               (2*coeff_a*coeff_c + coeff_b**2 - 4*coeff_d*self.tore_radius**2),
                               (2*coeff_b*coeff_c - 4*self.tore_radius**2*coeff_e),
                               coeff_c**2 - 4*self.tore_radius**2*coeff_f])
        intersections = []
        for sol_param in sorted(solutions):
            if isinstance(sol_param, npy.complex128):
                if sol_param.imag == 0.0:
                    intersections.append(line.point1 + sol_param.real*vector)
            else:
                intersections.append(line.point1 + sol_param*vector)
        return intersections

    def parallel_plane_intersection(self, plane3d: Plane3D):
        """
        Toroidal plane intersections when plane's normal is perpendicular with the cylinder axis.

        :param plane3d: intersecting plane.
        :return: list of intersecting curves.
        """
        distance_plane_cylinder_axis = plane3d.point_distance(self.frame.origin)
        if distance_plane_cylinder_axis > self.tore_radius:
            return []
        plane1 = Plane3D(self.frame)
        plane_intersections = plane1.plane_intersections(plane3d)
        if plane3d.point_on_surface(self.frame.origin):
            center1 = self.frame.origin + plane_intersections[0].unit_direction_vector() * self.tore_radius
            center2 = self.frame.origin - plane_intersections[0].unit_direction_vector() * self.tore_radius
            circle1 = curves.Circle3D(
                volmdlr.Frame3D(center1, plane3d.frame.u, plane3d.frame.v, plane3d.frame.w),
                self.tore_radius - self.small_radius)
            circle2 = curves.Circle3D(
                volmdlr.Frame3D(center2, plane3d.frame.u, plane3d.frame.v, plane3d.frame.w),
                self.tore_radius - self.small_radius)
            return [circle1, circle2]
        if math.isclose(plane3d.point_distance(self.frame.origin), self.small_radius, abs_tol=1e-6):
            point_projection = plane3d.point_projection(self.frame.origin)
            vector = (point_projection - self.frame.origin).unit_vector()
            points = self._plane_intersection_points(plane3d)
            frame = volmdlr.Frame3D(point_projection, vector, self.frame.w, vector.cross(self.frame.w))
            local_points = [frame.global_to_local_coordinates(point) for point in points]
            lists_points = [[], []]
            for i, local_point in enumerate(local_points):
                if local_point.z > 0:
                    lists_points[0].append(points[i])
                elif local_point.z < 0:
                    lists_points[1].append(points[i])
            curves_ = []
            for points in lists_points:
                points_ = vm_common_operations.order_points_list_for_nearest_neighbor(points+[point_projection])
                points_ = points_[points_.index(point_projection):] + points_[:points_.index(point_projection)]
                edge = edges.BSplineCurve3D.from_points_interpolation(points_ + [points_[0]], 5)
                curves_.append(edge)
            return curves_
        return self.concurrent_plane_intersection(plane3d)

    def perpendicular_plane_intersection(self, plane3d):
        """
        Toroidal plane intersections when plane's normal is parallel with the cylinder axis.

        :param plane3d: intersecting plane.
        :return: list of intersecting curves.
        """
        distance_plane_cylinder_axis = plane3d.point_distance(self.frame.origin)
        if distance_plane_cylinder_axis > self.tore_radius - self.small_radius:
            return []
        if plane3d.point_on_surface(self.frame.origin):
            circle1 = curves.Circle3D(self.frame, 2*self.tore_radius - self.small_radius)
            circle2 = curves.Circle3D(self.frame, self.small_radius)
            return [circle1, circle2]
        plane1 = plane3d.rotation(plane3d.frame.origin, plane3d.frame.u, math.pi/4)
        plane_intersections = plane3d.plane_intersections(plane1)
        torus_line_intersections = self.line_intersections(plane_intersections[0])
        torus_line_intersections = plane_intersections[0].sort_points_along_curve(torus_line_intersections)
        radius1 = torus_line_intersections[0].point_distance(torus_line_intersections[-1]) / 2
        circle1 = curves.Circle3D(
            volmdlr.Frame3D((torus_line_intersections[0] + torus_line_intersections[-1]) / 2,
                            plane3d.frame.u, plane3d.frame.v, plane3d.frame.w), radius1)
        if len(torus_line_intersections) == 4:
            radius2 = torus_line_intersections[1].point_distance(torus_line_intersections[2]) / 2
            circle2 = curves.Circle3D(
                volmdlr.Frame3D((torus_line_intersections[1]+torus_line_intersections[2]) / 2,
                                plane3d.frame.u, plane3d.frame.v, plane3d.frame.w), radius2)
            return [circle1, circle2]
        return [circle1]

    def _plane_intersection_points(self, plane3d):
        """
        Gets the points of intersections between the plane and the toroidal surface.

        :param plane3d: other plane 3d.
        :return: points of intersections.
        """
        arcs = self._torus_arcs(100)
        points_intersections = []
        for arc in arcs:
            if plane3d.frame.w.dot(arc.frame.w) == 1.0:
                continue
            intersections = plane3d.circle_intersections(arc)
            points_intersections.extend(intersections)
        for edge in plane3d.plane_grid(50, self.tore_radius * 4):
            intersections = self.line_intersections(edge.line)
            points_intersections.extend(intersections)
        return points_intersections

    def concurrent_plane_intersection(self, plane3d):
        """
        Toroidal plane intersections when plane's normal is concurrent with the cone's axis, but not orthogonal.

        :param plane3d: intersecting plane.
        :return: list of intersecting curves.
        """
        points_intersections = self._plane_intersection_points(plane3d)
        inters_points = vm_common_operations.separate_points_by_closeness(points_intersections)
        if len(inters_points) == 1 and plane3d.point_on_surface(self.frame.origin):
            plane1 = Plane3D(self.frame)
            plane_intersections1 = plane1.plane_intersections(plane3d)
            torus_line_interections1 = self.line_intersections(plane_intersections1[0])
            points = torus_line_interections1
            radius1 = points[0].point_distance(points[2]) / 2
            circle1 = curves.Circle3D(volmdlr.Frame3D((points[0] + points[2]) / 2, plane3d.frame.u,
                                                      plane3d.frame.v, plane3d.frame.w), radius1)
            radius2 = points[1].point_distance(points[3]) / 2
            circle2 = curves.Circle3D(volmdlr.Frame3D((points[1] + points[3]) / 2, plane3d.frame.u,
                                                      plane3d.frame.v, plane3d.frame.w), radius2)
            return [circle1, circle2]
        curves_ = []
        for list_points in inters_points:
            # list_points_ = []
            # factor = int(len(list_points) / 10)
            # for n in range(factor):
            #     list_points_.append(list_points[n*10])
            curves_.append(edges.BSplineCurve3D.from_points_interpolation(list_points, 4, centripetal=False))
        return curves_

    def plane_intersections(self, plane3d):
        """
        Toroidal intersections with a plane.

        :param plane3d: intersecting plane.
        :return: list of intersecting curves.
        """
        if math.isclose(abs(plane3d.frame.w.dot(self.frame.w)), 0, abs_tol=1e-6):
            return self.parallel_plane_intersection(plane3d)
        if math.isclose(abs(plane3d.frame.w.dot(self.frame.w)), 1, abs_tol=1e-6):
            return self.perpendicular_plane_intersection(plane3d)
        return self.concurrent_plane_intersection(plane3d)

    def is_coincident(self, surface3d):
        """
        Verifies if two ToroidalSurfaces are coincident.

        :param surface3d: surface to verify.
        :return: True if they are coincident, False otherwise.
        """
        if not isinstance(self, surface3d.__class__):
            return False
        if math.isclose(abs(self.frame.w.dot(surface3d.frame.w)), 1.0, abs_tol=1e-6) and \
                math.isclose(self.tore_radius, surface3d.tore_radius, abs_tol=1e-6) and \
                math.isclose(self.small_radius, surface3d.small_radius, abs_tol=1e-6):
            return True
        return False

    def point_on_surface(self, point3d, abs_tol: float = 1e-6):
        """
        Verifies if point is on Toroidal Surface 3D.

        :param point3d: other point.
        :param abs_tol: tolerance.
        :return: True or False.
        """
        if self.point_distance(point3d) < abs_tol:
            return True
        return False


class ConicalSurface3D(PeriodicalSurface):
    """
    The local plane is defined by (theta, z).

    :param frame: Cone's frame to position it: frame.w is axis of cone frame. Origin is at the angle of the cone.
    :param semi_angle: cone's semi-angle.
    """
    face_class = 'ConicalFace3D'
    x_periodicity = volmdlr.TWO_PI
    y_periodicity = None

    def __init__(self, frame: volmdlr.Frame3D, semi_angle: float,
                 name: str = ''):
        self.frame = frame
        self.semi_angle = semi_angle
        PeriodicalSurface.__init__(self, frame=frame, name=name)

    def get_generatrixes(self, z: float = 1, number_lines: int = 36):
        """
        Gets Conical Surface 3D generatrix lines.

        :param z: cone's z height.
        :param number_lines: number of generatrix lines.
        :return:
        """
        x = z * math.tan(self.semi_angle)
        point1 = self.frame.origin
        point2 = self.frame.local_to_global_coordinates(volmdlr.Point3D(x, 0, z))
        generatrix = edges.LineSegment3D(point1, point2)
        list_generatrix = [generatrix]
        for i in range(number_lines+1):
            theta = i / number_lines * volmdlr.TWO_PI
            wire = generatrix.rotation(self.frame.origin, self.frame.w, theta)
            list_generatrix.append(wire)
        return list_generatrix

    def plot(self, ax=None, edge_style: EdgeStyle = EdgeStyle(color='grey', alpha=0.5), **kwargs):
        """
        Plots the ConicalSurface3D.
        """
        z = kwargs.get("z", 1)
        if ax is None:
            fig = plt.figure()
            ax = fig.add_subplot(111, projection='3d')

        self.frame.plot(ax=ax, ratio=z)
        x = z * math.tan(self.semi_angle)
        # point1 = self.frame.local_to_global_coordinates(volmdlr.Point3D(-x, 0, -z))
        point1 = self.frame.origin
        point2 = self.frame.local_to_global_coordinates(volmdlr.Point3D(x, 0, z))
        generatrix = edges.LineSegment3D(point1, point2)
        for i in range(37):
            theta = i / 36. * volmdlr.TWO_PI
            wire = generatrix.rotation(self.frame.origin, self.frame.w, theta)
            wire.plot(ax=ax, edge_style=edge_style)
        return ax

    @classmethod
    def from_step(cls, arguments, object_dict, **kwargs):
        """
        Converts a step primitive to a ConicalSurface3D.

        :param arguments: The arguments of the step primitive.
        :type arguments: list
        :param object_dict: The dictionary containing all the step primitives
            that have already been instantiated.
        :type object_dict: dict
        :return: The corresponding ConicalSurface3D object.
        :rtype: :class:`volmdlr.faces.ConicalSurface3D`
        """

        length_conversion_factor = kwargs.get("length_conversion_factor", 1)
        angle_conversion_factor = kwargs.get("angle_conversion_factor", 1)

        frame = object_dict[arguments[1]]
        radius = float(arguments[2]) * length_conversion_factor
        semi_angle = float(arguments[3]) * angle_conversion_factor
        frame.origin = frame.origin - radius / math.tan(semi_angle) * frame.w
        return cls(frame, semi_angle, arguments[0][1:-1])

    def is_coincident(self, surface3d):
        """
        Verifies if two conical surfaces are coincident.

        :param surface3d: other surface 3d.
        :return: True if they are coincident, False otherwise.
        """
        if not isinstance(surface3d, ConicalSurface3D):
            return False
        if math.isclose(self.frame.w.dot(surface3d.frame.w), 1.0, abs_tol=1e-6) and \
            self.frame.origin.is_close(surface3d.frame.origin) and \
                math.isclose(self.semi_angle, surface3d.semi_angle, abs_tol=1e-6):
            return True
        return False

    def to_step(self, current_id):
        """
        Converts the object to a STEP representation.

        :param current_id: The ID of the last written primitive.
        :type current_id: int
        :return: The STEP representation of the object and the last ID.
        :rtype: tuple[str, list[int]]
        """
        content, frame_id = self.frame.to_step(current_id)
        current_id = frame_id + 1
        content += f"#{current_id} = CONICAL_SURFACE('{self.name}',#{frame_id},{0.},{self.semi_angle});\n"
        return content, [current_id]

    def frame_mapping(self, frame: volmdlr.Frame3D, side: str):
        """
        Changes frame_mapping and return a new ConicalSurface3D.

        :param side: 'old' or 'new'
        """
        new_frame = self.frame.frame_mapping(frame, side)
        return ConicalSurface3D(new_frame, self.semi_angle, name=self.name)

    def point2d_to_3d(self, point2d: volmdlr.Point2D):
        """
        Coverts a parametric coordinate on the surface into a 3D spatial point (x, y, z).

        :param point2d: Point at the ConicalSuface3D
        :type point2d: `volmdlr.`Point2D`
        """
        theta, z = point2d
        radius = math.tan(self.semi_angle) * z
        new_point = volmdlr.Point3D(radius * math.cos(theta),
                                    radius * math.sin(theta),
                                    z)
        return self.frame.local_to_global_coordinates(new_point)

    def point3d_to_2d(self, point3d: volmdlr.Point3D):
        """
        Returns the cylindrical coordinates volmdlr.Point2D(theta, z) of a Cartesian coordinates point (x, y, z).

        :param point3d: Point at the CylindricalSuface3D.
        :type point3d: :class:`volmdlr.`Point3D`
        """
        x, y, z = self.frame.global_to_local_coordinates(point3d)
        # Do not delete this, mathematical problem when x and y close to zero (should be zero) but not 0
        # Generally this is related to uncertainty of step files.
        if abs(x) < 1e-12:
            x = 0
        if abs(y) < 1e-12:
            y = 0
        theta = math.atan2(y, x)
        if abs(theta) < 1e-9:
            theta = 0.0
        return volmdlr.Point2D(theta, z)

    def rectangular_cut(self, theta1: float, theta2: float,
                        param_z1: float, param_z2: float, name: str = ''):
        """Deprecated method, Use ConicalFace3D from_surface_rectangular_cut method."""
        raise AttributeError("ConicalSurface3D.rectangular_cut is deprecated."
                             "Use the class_method from_surface_rectangular_cut in ConicalFace3D instead")

    def linesegment3d_to_2d(self, linesegment3d):
        """
        Converts the primitive from 3D spatial coordinates to its equivalent 2D primitive in the parametric space.
        """
        start = self.point3d_to_2d(linesegment3d.start)
        end = self.point3d_to_2d(linesegment3d.end)
        if start.x != end.x and start.is_close(volmdlr.Point2D(0, 0)):
            start = volmdlr.Point2D(end.x, 0)
        elif start.x != end.x and end == volmdlr.Point2D(0, 0):
            end = volmdlr.Point2D(start.x, 0)
        elif start.x != end.x:
            end = volmdlr.Point2D(start.x, end.y)
        if not start.is_close(end):
            return [edges.LineSegment2D(start, end)]
        return None

    def linesegment2d_to_3d(self, linesegment2d):
        """
        Converts the primitive from parametric space to 3D spatial coordinates.
        """
        theta1, param_z1 = linesegment2d.start
        theta2, param_z2 = linesegment2d.end

        if math.isclose(theta1, theta2, abs_tol=1e-4):
            return [edges.LineSegment3D(self.point2d_to_3d(linesegment2d.start),
                                        self.point2d_to_3d(linesegment2d.end))]
        if linesegment2d.name == "construction" or  (math.isclose(param_z1, param_z2, abs_tol=1e-4) and
                                                     math.isclose(param_z1, 0., abs_tol=1e-6)):
            return None
        start3d = self.point2d_to_3d(linesegment2d.start)
        center = self.frame.origin + param_z1 * self.frame.w
        if linesegment2d.unit_direction_vector().dot(volmdlr.X2D) > 0:
            circle = curves.Circle3D(volmdlr.Frame3D(
                center, self.frame.u, self.frame.v, self.frame.w), center.point_distance(start3d))
        else:
            circle = curves.Circle3D(volmdlr.Frame3D(
                center, self.frame.u, -self.frame.v, -self.frame.w), center.point_distance(start3d))
        if math.isclose(param_z1, param_z2, abs_tol=1e-4):
            if abs(theta1 - theta2) == volmdlr.TWO_PI:
                return [edges.FullArc3D(circle, start3d)]
            interior = self.point2d_to_3d(volmdlr.Point2D(0.5 * (theta1 + theta2), param_z1))
            end3d = self.point2d_to_3d(linesegment2d.end)
            arc = edges.Arc3D(circle, start3d, end3d)
            if not arc.point_belongs(interior):
                circle = circle.reverse()
                arc = edges.Arc3D(circle, start3d, end3d)
            return [arc]
        points = [self.point2d_to_3d(p) for p in linesegment2d.discretization_points(number_points=3)]
        curve = self.plane_intersections(Plane3D.from_3_points(*points))[0]
        if curve.point_belongs(points[0]) and curve.point_belongs(points[2]):
            edge = curve.trim(points[0], points[2])
            if not edge.point_belongs(points[1]):
                curve = curve.reverse()
                edge = curve.trim(points[0], points[2])
            return [edge]
        points = [self.point2d_to_3d(p)
                  for p in linesegment2d.discretization_points(number_points=10)]
        return [edges.BSplineCurve3D.from_points_interpolation(points, 3)]

    def contour3d_to_2d(self, contour3d):
        """
        Transforms a Contour3D into a Contour2D in the parametric domain of the surface.

        :param contour3d: The contour to be transformed.
        :type contour3d: :class:`wires.Contour3D`
        :return: A 2D contour object.
        :rtype: :class:`wires.Contour2D`
        """
        contour3d = self.check_primitives_order(contour3d)
        primitives2d = self.primitives3d_to_2d(contour3d.primitives)

        wire2d = wires.Wire2D(primitives2d)
        delta_x = abs(wire2d.primitives[0].start.x - wire2d.primitives[-1].end.x)
        if math.isclose(delta_x, volmdlr.TWO_PI, abs_tol=1e-3) and wire2d.is_ordered():
            if len(primitives2d) > 1:
                # very specific conical case due to the singularity in the point z = 0 on parametric domain.
                if primitives2d[-2].start.y == 0.0:
                    primitives2d = self.repair_primitives_periodicity(primitives2d)
            return wires.Contour2D(primitives2d)
        # Fix contour
        primitives2d = self.repair_primitives_periodicity(primitives2d)
        return wires.Contour2D(primitives2d)

    def translation(self, offset: volmdlr.Vector3D):
        """
        ConicalSurface3D translation.

        :param offset: translation vector.
        :return: A new translated ConicalSurface3D.
        """
        return self.__class__(self.frame.translation(offset),
                              self.semi_angle)

    def rotation(self, center: volmdlr.Point3D,
                 axis: volmdlr.Vector3D, angle: float):
        """
        ConicalSurface3D rotation.

        :param center: rotation center.
        :param axis: rotation axis.
        :param angle: angle rotation.
        :return: a new rotated ConicalSurface3D.
        """
        new_frame = self.frame.rotation(center=center, axis=axis, angle=angle)
        return self.__class__(new_frame, self.semi_angle)

    def line_intersections(self, line: curves.Line3D):
        """
        Calculates the intersections between a conical surface and a Line 3D.

        :param line: other line to verify intersections.
        :return: a list of intersection points, if there exists any.
        """
        if line.point_belongs(self.frame.origin):
            return [self.frame.origin]
        line_direction_vector = line.unit_direction_vector()
        plane_normal = line_direction_vector.cross((self.frame.origin - line.point1).to_vector()).unit_vector()
        if self.frame.w.dot(plane_normal) > 0:
            plane_normal = - plane_normal
        plane = Plane3D.from_normal(self.frame.origin, plane_normal)
        cos_theta = math.sqrt(1 - (plane_normal.dot(self.frame.w) ** 2))
        if cos_theta >= math.cos(self.semi_angle):
            plane_h = Plane3D.from_normal(self.frame.origin + self.frame.w, self.frame.w)
            circle = self.perpendicular_plane_intersection(plane_h)[0]
            line_p = plane_h.plane_intersections(plane)[0]
            circle_line_p_intersections = circle.line_intersections(line_p)
            intersections = []
            for intersection in circle_line_p_intersections:
                line_v_x = curves.Line3D(self.frame.origin, intersection)
                line_inter = line_v_x.intersection(line)
                if not line_inter:
                    continue
                local_point = self.frame.global_to_local_coordinates(line_inter)
                if local_point.z < 0:
                    continue
                intersections.append(line_inter)
            return line.sort_points_along_curve(intersections)
        return []

    def fullarc_intersections(self, fullarc: edges.FullArc3D):
        circle_plane = Plane3D(fullarc.circle.frame)
        circle_plane_intersections = self.plane_intersections(circle_plane)
        intersections = []
        for circle_plane_intersection in circle_plane_intersections:
            inters = circle_plane_intersection.curve_intersections(fullarc.circle)
            for intersection in inters:
                if not volmdlr.core.point_in_list(intersection, intersections):
                    intersections.append(intersection)
        return intersections

    def parallel_plane_intersection(self, plane3d: Plane3D):
        """
        Cylinder plane intersections when plane's normal is perpendicular with the cylinder axis.

        :param plane3d: intersecting plane
        :return: list of intersecting curves
        """
        line_plane_intersections_points = vm_utils_intersections.get_two_planes_intersections(
            self.frame, plane3d.frame)
        line_plane_intersections = curves.Line3D(line_plane_intersections_points[0],
                                                 line_plane_intersections_points[1])
        if plane3d.point_on_surface(self.frame.origin):
            point1 = self.frame.origin + line_plane_intersections.direction_vector()
            point2 = self.frame.origin - line_plane_intersections.direction_vector()
            point1 = self.frame.local_to_global_coordinates(
                volmdlr.Point3D(point1.x, point1.y,
                                math.sqrt(point1.x ** 2 + point1.y ** 2) / math.tan(self.semi_angle)))
            point2 = self.frame.local_to_global_coordinates(
                volmdlr.Point3D(point2.x, point2.y,
                                math.sqrt(point2.x ** 2 + point2.y ** 2) / math.tan(self.semi_angle)))
            return [curves.Line3D(self.frame.origin, point1), curves.Line3D(self.frame.origin, point2)] 
        hyperbola_center = line_plane_intersections.closest_point_on_line(self.frame.origin)
        hyperbola_positive_vertex = self.frame.local_to_global_coordinates(
            volmdlr.Point3D(hyperbola_center.x, hyperbola_center.y,
                            math.sqrt(hyperbola_center.x ** 2 + hyperbola_center.y ** 2) / math.tan(self.semi_angle)))
        semi_major_axis = hyperbola_center.point_distance(hyperbola_positive_vertex)
        circle = self.perpendicular_plane_intersection(
            Plane3D(volmdlr.Frame3D(self.frame.origin + semi_major_axis * 2 * self.frame.w,
                                    self.frame.u, self.frame.v, self.frame.w)))[0]
        line_circle_intersecting_plane = vm_utils_intersections.get_two_planes_intersections(
            plane3d.frame, circle.frame)
        line_circle_intersecting_plane = curves.Line3D(line_circle_intersecting_plane[0],
                                                       line_circle_intersecting_plane[1])
        hyperbola_points = circle.line_intersections(line_circle_intersecting_plane)
        semi_major_dir = (hyperbola_positive_vertex - hyperbola_center).unit_vector()
        frame = volmdlr.Frame3D(hyperbola_center, semi_major_dir,
                                plane3d.frame.w.cross(semi_major_dir), plane3d.frame.w)
        local_point = frame.global_to_local_coordinates(hyperbola_points[0])
        return [curves.Hyperbola3D(frame, semi_major_axis,
                                   math.sqrt((local_point.y ** 2)/(local_point.x**2/semi_major_axis**2 - 1)))]

    def perpendicular_plane_intersection(self, plane3d):
        """
        Cone plane intersections when plane's normal is parallel with the cylinder axis.

        :param plane3d: Intersecting plane.
        :return: List of intersecting curves.
        """
        line = curves.Line3D(self.frame.origin, self.frame.origin + self.frame.w)
        center3d_plane = plane3d.line_intersections(line)[0]
        x = math.tan(self.semi_angle)
        point1 = self.frame.origin
        point2 = self.frame.local_to_global_coordinates(volmdlr.Point3D(x, 0, 1))
        generatrix = curves.Line3D(point1, point2)
        generatrix_intersection = plane3d.line_intersections(generatrix)[0]
        radius = center3d_plane.point_distance(generatrix_intersection)
        circle3d = curves.Circle3D(volmdlr.Frame3D(center3d_plane, plane3d.frame.u,
                                                   plane3d.frame.v, plane3d.frame.w), radius)
        return [circle3d]

    def concurrent_plane_intersection(self, plane3d: Plane3D):
        """
        Cone plane intersections when plane's normal is concurrent with the cone's axis, but not orthogonal.

        :param plane3d: intersecting plane.
        :return: list of intersecting curves.
        """
        plane_normal = self.frame.w.cross(plane3d.frame.w)
        plane2 = Plane3D.from_normal(plane3d.frame.origin, plane_normal)
        plane2_plane3d_intersections = plane3d.plane_intersections(plane2)
        line_intersections = self.line_intersections(plane2_plane3d_intersections[0])
        if 1 > len(line_intersections) or len(line_intersections) > 2:
            return []
        angle_plane_cones_direction = volmdlr.geometry.vectors3d_angle(self.frame.w, plane3d.frame.w) - math.pi / 2
        if math.isclose(angle_plane_cones_direction, self.semi_angle, abs_tol=1e-8):
            parabola_vertex = line_intersections[0]
            distance_plane_vertex = parabola_vertex.point_distance(self.frame.origin)
            circle = self.perpendicular_plane_intersection(
                Plane3D(volmdlr.Frame3D(self.frame.origin + distance_plane_vertex * 5 * self.frame.w,
                                        self.frame.u, self.frame.v, self.frame.w)))[0]
            line_circle_intersecting_plane = vm_utils_intersections.get_two_planes_intersections(
                plane3d.frame, circle.frame)
            line_circle_intersecting_plane = curves.Line3D(line_circle_intersecting_plane[0],
                                                           line_circle_intersecting_plane[1])
            parabola_points = circle.line_intersections(line_circle_intersecting_plane)
            v_vector = ((parabola_points[0] + parabola_points[1]) / 2 - parabola_vertex).unit_vector()
            frame = volmdlr.Frame3D(parabola_vertex, v_vector.cross(plane3d.frame.w), v_vector, plane3d.frame.w)
            local_point = frame.global_to_local_coordinates(parabola_points[0])
            vrtx_equation_a = local_point.y / local_point.x**2
            parabola = curves.Parabola3D(frame, 1 / (4 * vrtx_equation_a))
            return [parabola]

        if len(line_intersections) != 2:
            return []
        ellipse_center = (line_intersections[0] + line_intersections[1]) / 2
        line2 = curves.Line3D.from_point_and_vector(ellipse_center, plane_normal)
        line_intersections2 = self.line_intersections(line2)
        major_dir = (line_intersections[0] - ellipse_center).unit_vector()
        major_axis = ellipse_center.point_distance(line_intersections[0])
        minor_dir = (line_intersections2[0] - ellipse_center).unit_vector()
        minor_axis = ellipse_center.point_distance(line_intersections2[0])

        if minor_axis > major_axis:
            major_axis, minor_axis = minor_axis, major_axis
            major_dir, minor_dir = minor_dir, major_dir
        ellipse = curves.Ellipse3D(major_axis, minor_axis,
                                   volmdlr.Frame3D(ellipse_center, major_dir,
                                                   minor_dir, plane3d.frame.w))
        return [ellipse]

    def plane_intersections(self, plane3d):
        """
        Gets the intersections between a plane 3d and a conical surface 3d.

        :param plane3d: other plane, to verify intersections.
        :return:
        """
        if math.isclose(abs(plane3d.frame.w.dot(self.frame.w)), 0, abs_tol=1e-6):
            return self.parallel_plane_intersection(plane3d)
        if math.isclose(abs(plane3d.frame.w.dot(self.frame.w)), 1, abs_tol=1e-6):
            return self.perpendicular_plane_intersection(plane3d)
        return self.concurrent_plane_intersection(plane3d)

    def is_singularity_point(self, point, *args):
        """Verifies if point is on the surface singularity."""
        return self.frame.origin.is_close(point)

    def check_primitives_order(self, contour):
        """
        If contours passes at the cone singularity this makes sure that the contour is not in an undefined order.
        """
        pos = 0
        for i, primitive in enumerate(contour.primitives):
            if self.is_singularity_point(primitive.start):
                pos = i
                break
        if pos:
            contour.primitives = contour.primitives[pos:] + contour.primitives[:pos]
        return contour

    @staticmethod
    def get_singularity_lines():
        """
        Return lines that are parallel and coincident with surface singularity at parametric domain.
        """
        return [curves.Line2D(volmdlr.Point2D(-math.pi, 0), volmdlr.Point2D(math.pi, 0))]

class SphericalSurface3D(PeriodicalSurface):
    """
    Defines a spherical surface.

    :param frame: Sphere's frame to position it
    :type frame: volmdlr.Frame3D
    :param radius: Sphere's radius
    :type radius: float
    """
    face_class = 'SphericalFace3D'
    x_periodicity = volmdlr.TWO_PI
    y_periodicity = math.pi

    def __init__(self, frame, radius, name=''):
        self.frame = frame
        self.radius = radius
        PeriodicalSurface.__init__(self, frame=frame, name=name)

        # Hidden Attributes
        self._bbox = None

    @property
    def bounding_box(self):
        """Bounding Box for Spherical Surface 3D."""

        if not self._bbox:
            self._bbox = self._bounding_box()
        return self._bbox

    def _bounding_box(self):
        points = [self.frame.origin + volmdlr.Point3D(-self.radius,
                                                      -self.radius,
                                                      -self.radius),
                  self.frame.origin + volmdlr.Point3D(self.radius,
                                                      self.radius,
                                                      self.radius),

                  ]
        return volmdlr.core.BoundingBox.from_points(points)

    def contour2d_to_3d(self, contour2d):
        """
        Converts the primitive from parametric 2D space to 3D spatial coordinates.
        """
        primitives3d = []
        for primitive2d in contour2d.primitives:
            if primitive2d.name == "construction":
                continue
            method_name = f'{primitive2d.__class__.__name__.lower()}_to_3d'
            if hasattr(self, method_name):
                try:
                    primitives_list = getattr(self, method_name)(primitive2d)
                    if primitives_list:
                        primitives3d.extend(primitives_list)
                    else:
                        continue
                except AttributeError:
                    print(f'Class {self.__class__.__name__} does not implement {method_name}'
                          f'with {primitive2d.__class__.__name__}')
            else:
                raise AttributeError(f'Class {self.__class__.__name__} does not implement {method_name}')

        return wires.Contour3D(primitives3d)

    @classmethod
    def from_step(cls, arguments, object_dict, **kwargs):
        """
        Converts a step primitive to a SphericalSurface3D.

        :param arguments: The arguments of the step primitive.
        :type arguments: list
        :param object_dict: The dictionary containing all the step primitives
            that have already been instantiated.
        :type object_dict: dict
        :return: The corresponding SphericalSurface3D object.
        :rtype: :class:`volmdlr.faces.SphericalSurface3D`
        """
        length_conversion_factor = kwargs.get("length_conversion_factor", 1)

        frame = object_dict[arguments[1]]
        radius = float(arguments[2]) * length_conversion_factor
        return cls(frame, radius, arguments[0][1:-1])

    def to_step(self, current_id):
        """
        Converts the object to a STEP representation.

        :param current_id: The ID of the last written primitive.
        :type current_id: int
        :return: The STEP representation of the object and the last ID.
        :rtype: tuple[str, list[int]]
        """
        content, frame_id = self.frame.to_step(current_id)
        current_id = frame_id + 1
        content += f"#{current_id} = SPHERICAL_SURFACE('{self.name}',#{frame_id},{round(1000 * self.radius, 4)});\n"
        return content, [current_id]

    def point2d_to_3d(self, point2d):
        """
        Coverts a parametric coordinate on the surface into a 3D spatial point (x, y, z).

        source: https://mathcurve.com/surfaces/sphere
        # -pi<theta<pi, -pi/2<phi<pi/2

        :param point2d: Point at the CylindricalSuface3D.
        :type point2d: `volmdlr.`Point2D`
        """
        theta, phi = point2d
        x = self.radius * math.cos(phi) * math.cos(theta)
        y = self.radius * math.cos(phi) * math.sin(theta)
        z = self.radius * math.sin(phi)
        return self.frame.local_to_global_coordinates(volmdlr.Point3D(x, y, z))

    def point3d_to_2d(self, point3d):
        """
        Transform a 3D spatial point (x, y, z) into a 2D spherical parametric point (theta, phi).
        """
        x, y, z = self.frame.global_to_local_coordinates(point3d)
        z = min(self.radius, max(-self.radius, z))

        if z == -0.0:
            z = 0.0

        # Do not delete this, mathematical problem when x and y close to zero (should be zero) but not 0
        # Generally this is related to uncertainty of step files.
        if abs(x) < 1e-7:
            x = 0
        if abs(y) < 1e-7:
            y = 0

        theta = math.atan2(y, x)
        if abs(theta) < 1e-10:
            theta = 0

        z_over_r = z / self.radius
        phi = math.asin(z_over_r)
        if abs(phi) < 1e-10:
            phi = 0

        return volmdlr.Point2D(theta, phi)

    def linesegment2d_to_3d(self, linesegment2d):
        """
        Converts a BREP line segment 2D onto a 3D primitive on the surface.
        """
        if linesegment2d.name == "construction":
            return []
        start = self.point2d_to_3d(linesegment2d.start)
        interior = self.point2d_to_3d(0.5 * (linesegment2d.start + linesegment2d.end))
        end = self.point2d_to_3d(linesegment2d.end)
        if start.is_close(interior) and interior.is_close(end) and end.is_close(start):
            return []
        u_vector = start - self.frame.origin
        u_vector = u_vector.unit_vector()
        v_vector = interior - self.frame.origin
        v_vector = v_vector.unit_vector()
        normal = u_vector.cross(v_vector)
        circle = curves.Circle3D(volmdlr.Frame3D(self.frame.origin, u_vector, v_vector, normal),
                                 start.point_distance(self.frame.origin))
        if start.is_close(end) or linesegment2d.length() == 2 * math.pi:
            return [edges.FullArc3D(circle, start)]
        arc = edges.Arc3D(circle, start, end)
        if not arc.point_belongs(interior):
            arc = edges.Arc3D(circle.reverse(), start, end)
        return [arc]

    def contour3d_to_2d(self, contour3d):
        """
        Transforms a Contour3D into a Contour2D in the parametric domain of the surface.

        :param contour3d: The contour to be transformed.
        :type contour3d: :class:`wires.Contour3D`
        :return: A 2D contour object.
        :rtype: :class:`wires.Contour2D`
        """
        primitives2d = []

        # Transform the contour's primitives to parametric domain
        for primitive3d in contour3d.primitives:
            primitive3d = primitive3d.simplify if primitive3d.simplify.__class__.__name__ != "LineSegment3D" else \
                primitive3d
            method_name = f'{primitive3d.__class__.__name__.lower()}_to_2d'
            if hasattr(self, method_name):
                primitives = getattr(self, method_name)(primitive3d)

                if primitives is None:
                    continue
                primitives2d.extend(primitives)
            else:
                raise NotImplementedError(
                    f'Class {self.__class__.__name__} does not implement {method_name}')
        contour2d = wires.Contour2D(primitives2d)
        if contour2d.is_ordered(1e-2):
            return contour2d
        primitives2d = self.repair_primitives_periodicity(primitives2d)
        return wires.Contour2D(primitives2d)

    def is_lat_long_curve(self, arc):
        """
        Checks if a curve defined on the sphere is a latitude/longitude curve.

        Returns True if it is, False otherwise.
        """
        # Check if curve is a longitude curve (phi is constant)
        if self.frame.w.is_colinear_to(arc.circle.normal, abs_tol=1e-4):
            return True
        # Check if curve is a latitude curve (theta is constant)
        if self.frame.w.is_perpendicular_to(arc.circle.normal, abs_tol=1e-4) and \
                arc.circle.center.is_close(self.frame.origin, 1e-4):
            return True
        return False

    def _arc_start_end_3d_to_2d(self, arc3d):
        """
        Helper function to fix periodicity issues while performing transformations into parametric domain.
        """
        start = self.point3d_to_2d(arc3d.start)
        end = self.point3d_to_2d(arc3d.end)
        theta_i, _ = self.point3d_to_2d(arc3d.middle_point())
        theta1, phi1 = start
        theta2, phi2 = end
        point_after_start, point_before_end = self._reference_points(arc3d)
        theta3, _ = point_after_start
        theta4, _ = point_before_end

        # Fix sphere singularity point
        if math.isclose(abs(phi1), 0.5 * math.pi, abs_tol=1e-2) and theta1 == 0.0 \
                and math.isclose(theta3, theta_i, abs_tol=1e-2) and math.isclose(theta4, theta_i, abs_tol=1e-2):
            theta1 = theta_i
            start = volmdlr.Point2D(theta1, phi1)
        if math.isclose(abs(phi2), 0.5 * math.pi, abs_tol=1e-2) and theta2 == 0.0 \
                and math.isclose(theta3, theta_i, abs_tol=1e-2) and math.isclose(theta4, theta_i, abs_tol=1e-2):
            theta2 = theta_i
            end = volmdlr.Point2D(theta2, phi2)
        discontinuity, _, _ = self._helper_arc3d_to_2d_periodicity_verifications(arc3d, start)

        start, end = vm_parametric.arc3d_to_spherical_coordinates_verification(
            [start, end], [point_after_start, point_before_end], discontinuity)
        return start, end

    def edge_passes_on_singularity_point(self, edge):
        """Helper function to verify id edge passes on the sphere singularity point."""
        half_pi = 0.5 * math.pi
        point_positive_singularity = self.point2d_to_3d(volmdlr.Point2D(0, half_pi))
        point_negative_singularity = self.point2d_to_3d(volmdlr.Point2D(0, -half_pi))
        positive_singularity = edge.point_belongs(point_positive_singularity, 1e-6)
        negative_singularity = edge.point_belongs(point_negative_singularity, 1e-6)
        if positive_singularity and negative_singularity:
            return [point_positive_singularity, point_negative_singularity]
        if positive_singularity:
            return [point_positive_singularity, None]
        if negative_singularity:
            return [None, point_negative_singularity]
        return [None, None]

    def arc3d_to_2d(self, arc3d):
        """
        Converts the primitive from 3D spatial coordinates to its equivalent 2D primitive in the parametric space.
        """
        is_lat_long_curve = self.is_lat_long_curve(arc3d)
        if is_lat_long_curve:
            start, end = self._arc_start_end_3d_to_2d(arc3d)
            singularity_points = self.edge_passes_on_singularity_point(arc3d)
            if any(singularity_points):
                return self.arc3d_to_2d_with_singularity(arc3d, start, end, singularity_points)
            return [edges.LineSegment2D(start, end)]
        return self.arc3d_to_2d_any_direction(arc3d)

    def helper_arc3d_to_2d_with_singularity(self, arc3d, start, end, point_singularity, half_pi):
        """Helper function to arc3d_to_2d_with_singularity."""
        theta1, phi1 = start
        theta2, phi2 = end
        if arc3d.is_point_edge_extremity(point_singularity):
            return [edges.LineSegment2D(start, end)]
        primitives = []
        if math.isclose(abs(theta2 - theta1), math.pi, abs_tol=1e-2):
            if theta1 == math.pi and theta2 != math.pi:
                theta1 = -math.pi
            if theta2 == math.pi and theta1 != math.pi:
                theta2 = -math.pi

            primitives = [edges.LineSegment2D(volmdlr.Point2D(theta1, phi1),
                                              volmdlr.Point2D(theta1, half_pi)),
                          edges.LineSegment2D(volmdlr.Point2D(theta1, half_pi),
                                              volmdlr.Point2D(theta2, half_pi),
                                              name="construction"),
                          edges.LineSegment2D(
                              volmdlr.Point2D(
                                  theta2, half_pi), volmdlr.Point2D(
                                  theta2, phi2))
                          ]
            return primitives
        n = 20
        degree = 2
        points = [self.point3d_to_2d(point3d) for point3d in arc3d.discretization_points(number_points=n)]
        return [edges.BSplineCurve2D.from_points_interpolation(points, degree)]

    def arc3d_to_2d_with_singularity(self, arc3d, start, end, singularity_points):
        """
        Converts the primitive from 3D spatial coordinates to its equivalent 2D primitive in the parametric space.
        """
        # trying to treat when the arc starts at theta1 passes at the singularity at |phi| = 0.5*math.pi
        # and ends at theta2 = theta1 + math.pi
        theta1, phi1 = start
        theta2, phi2 = end

        half_pi = 0.5 * math.pi
        point_positive_singularity, point_negative_singularity = singularity_points

        if point_positive_singularity and point_negative_singularity:
            if arc3d.is_point_edge_extremity(point_positive_singularity) and \
                    arc3d.is_point_edge_extremity(point_negative_singularity):
                return [edges.LineSegment2D(start, end)]
            direction_vector = arc3d.direction_vector(0)
            dot = self.frame.w.dot(direction_vector)
            if dot == 0:
                direction_vector = arc3d.direction_vector(0.01 * arc3d.length())
                dot = self.frame.w.dot(direction_vector)
            if dot > 0:
                half_pi = 0.5 * math.pi
                thetai = theta1 - math.pi
            else:
                half_pi = -0.5 * math.pi
                thetai = theta1 + math.pi
            if arc3d.is_point_edge_extremity(point_positive_singularity):
                return [
                    edges.LineSegment2D(start, volmdlr.Point2D(start.x, -0.5 * math.pi)),
                    edges.LineSegment2D(volmdlr.Point2D(start.x, -0.5 * math.pi),
                                        volmdlr.Point2D(theta2, -0.5 * math.pi),
                                        name="construction"),
                    edges.LineSegment2D(volmdlr.Point2D(theta2, -0.5 * math.pi),
                                        volmdlr.Point2D(theta2, phi2))
                ]
            if arc3d.is_point_edge_extremity(point_negative_singularity):
                return [
                    edges.LineSegment2D(start, volmdlr.Point2D(start.x, 0.5 * math.pi)),
                    edges.LineSegment2D(volmdlr.Point2D(start.x, 0.5 * math.pi),
                                        volmdlr.Point2D(theta2, 0.5 * math.pi),
                                        name="construction"),
                    edges.LineSegment2D(volmdlr.Point2D(theta2, 0.5 * math.pi),
                                        volmdlr.Point2D(theta2, phi2))
                ]
            return [edges.LineSegment2D(volmdlr.Point2D(theta1, phi1), volmdlr.Point2D(theta1, half_pi)),
                    edges.LineSegment2D(volmdlr.Point2D(theta1, half_pi), volmdlr.Point2D(thetai, half_pi),
                                        name="construction"),
                    edges.LineSegment2D(volmdlr.Point2D(thetai, half_pi),
                                        volmdlr.Point2D(thetai, -half_pi)),
                    edges.LineSegment2D(volmdlr.Point2D(thetai, -half_pi),
                                        volmdlr.Point2D(theta2, -half_pi),
                                        name="construction"),
                    edges.LineSegment2D(volmdlr.Point2D(theta2, -half_pi), volmdlr.Point2D(theta2, phi2))
                    ]
        if point_positive_singularity:
            return self.helper_arc3d_to_2d_with_singularity(arc3d, start, end, point_positive_singularity, half_pi)
        if point_negative_singularity:
            return self.helper_arc3d_to_2d_with_singularity(arc3d, start, end, point_negative_singularity, -half_pi)

        raise NotImplementedError

    @staticmethod
    def fix_start_end_singularity_point_at_parametric_domain(edge, reference_point, point_at_singularity):
        """Uses tangent line to find real theta angle of the singularity point on parametric domain."""
        _, phi = point_at_singularity
        abscissa_before_singularity = edge.abscissa(reference_point)
        direction_vector = edge.direction_vector(abscissa_before_singularity)
        direction_line = curves.Line2D(reference_point, reference_point + direction_vector)
        if phi > 0:
            line_positive_singularity = curves.Line2D(volmdlr.Point2D(-math.pi, 0.5 * math.pi),
                                                      volmdlr.Point2D(math.pi, 0.5 * math.pi))
            return direction_line.line_intersections(line_positive_singularity)[0]

        line_negative_singularity = curves.Line2D(volmdlr.Point2D(-math.pi, -0.5 * math.pi),
                                                  volmdlr.Point2D(math.pi, -0.5 * math.pi))

        return direction_line.line_intersections(line_negative_singularity)[0]

    def is_point2d_on_sphere_singularity(self, point2d, tol=1e-5):
        """Verifies if point is on the spherical singularity point on parametric domain."""
        half_pi = 0.5 * math.pi
        point = self.point2d_to_3d(point2d)
        point_positive_singularity = self.point2d_to_3d(volmdlr.Point2D(0, half_pi))
        point_negative_singularity = self.point2d_to_3d(volmdlr.Point2D(0, -half_pi))
        if point.is_close(point_positive_singularity, tol) or point.is_close(point_negative_singularity, tol):
            return True
        return False

    def is_point3d_on_sphere_singularity(self, point3d):
        """Verifies if point is on the spherical singularity point on parametric domain."""
        half_pi = 0.5 * math.pi
        point_positive_singularity = self.point2d_to_3d(volmdlr.Point2D(0, half_pi))
        point_negative_singularity = self.point2d_to_3d(volmdlr.Point2D(0, -half_pi))
        if point3d.is_close(point_positive_singularity) or point3d.is_close(point_negative_singularity):
            return True
        return False

    def find_edge_start_end_undefined_parametric_points(self, edge3d, points, points3d):
        """
        Helper function.

        Uses local discretization and line intersection with the tangent line at the point just before the undefined
        point on the BREP of the 3D edge to find the real value of theta on the sphere parametric domain.
        """
        if self.is_point3d_on_sphere_singularity(points3d[0]):
            distance = points3d[0].point_distance(points3d[1])
            maximum_linear_distance_reference_point = 1e-5
            if distance < maximum_linear_distance_reference_point:
                temp_points = points[1:]
            else:
                number_points = int(distance / maximum_linear_distance_reference_point)

                local_discretization = [self.point3d_to_2d(point)
                                        for point in edge3d.local_discretization(
                        points3d[0], points3d[1], number_points)]
                temp_points = local_discretization[1:] + points[2:]

            theta_list = [point.x for point in temp_points]
            theta_discontinuity, indexes_theta_discontinuity = angle_discontinuity(theta_list)

            if theta_discontinuity:
                temp_points = self._fix_angle_discontinuity_on_discretization_points(temp_points,
                                                                                     indexes_theta_discontinuity, "x")

            edge = edges.BSplineCurve2D.from_points_interpolation(temp_points, 2)
            points[0] = self.fix_start_end_singularity_point_at_parametric_domain(edge,
                                                                                  reference_point=temp_points[1],
                                                                                  point_at_singularity=points[0])
        if self.is_point3d_on_sphere_singularity(points3d[-1]):
            distance = points3d[-2].point_distance(points3d[-1])
            maximum_linear_distance_reference_point = 1e-5
            if distance < maximum_linear_distance_reference_point:
                temp_points = points[:-1]
            else:
                number_points = int(distance / maximum_linear_distance_reference_point)

                local_discretization = [self.point3d_to_2d(point)
                                        for point in edge3d.local_discretization(
                        points3d[-2], points3d[-1], number_points)]
                temp_points = points[:-2] + local_discretization[:-1]

            theta_list = [point.x for point in temp_points]
            theta_discontinuity, indexes_theta_discontinuity = angle_discontinuity(theta_list)

            if theta_discontinuity:
                temp_points = self._fix_angle_discontinuity_on_discretization_points(temp_points,
                                                                                     indexes_theta_discontinuity, "x")

            edge = edges.BSplineCurve2D.from_points_interpolation(temp_points, 2)
            points[-1] = self.fix_start_end_singularity_point_at_parametric_domain(edge,
                                                                                   reference_point=temp_points[-2],
                                                                                   point_at_singularity=points[-1])
        return points

    def arc3d_to_2d_any_direction(self, arc3d):
        """
        Converts the primitive from 3D spatial coordinates to its equivalent 2D primitive in the parametric space.
        """
        singularity_points = self.edge_passes_on_singularity_point(arc3d)
        half_pi = 0.5 * math.pi  # this variable avoid doing this multiplication several times (performance)
        point_positive_singularity, point_negative_singularity = singularity_points

        if point_positive_singularity and point_negative_singularity:
            raise ValueError("Impossible. This case should be treated by arc3d_to_2d_with_singularity method."
                             "See arc3d_to_2d method for detail.")
        if point_positive_singularity and not arc3d.is_point_edge_extremity(point_positive_singularity):
            split = arc3d.split(point_positive_singularity)
            primitive0 = self.arc3d_to_2d_any_direction(split[0])[0]
            primitive2 = self.arc3d_to_2d_any_direction(split[1])[0]
            primitive1 = edges.LineSegment2D(volmdlr.Point2D(primitive0.end.x, half_pi),
                                             volmdlr.Point2D(primitive2.start.x, half_pi))
            return [primitive0, primitive1, primitive2]
        if point_negative_singularity and not arc3d.is_point_edge_extremity(point_negative_singularity):
            split = arc3d.split(point_negative_singularity)
            primitive0 = self.arc3d_to_2d_any_direction(split[0])[0]
            primitive2 = self.arc3d_to_2d_any_direction(split[1])[0]
            primitive1 = edges.LineSegment2D(volmdlr.Point2D(primitive0.end.x, -half_pi),
                                             volmdlr.Point2D(primitive2.start.x, -half_pi))
            return [primitive0, primitive1, primitive2]

        angle3d = arc3d.angle
        number_points = math.ceil(angle3d * 50) + 1  # 50 points per radian
        number_points = max(number_points, 5)
        points3d = arc3d.discretization_points(number_points=number_points)
        points = [self.point3d_to_2d(p) for p in points3d]
        point_after_start, point_before_end = self._reference_points(arc3d)
        start, end = vm_parametric.spherical_repair_start_end_angle_periodicity(
            points[0], points[-1], point_after_start, point_before_end)
        points[0] = start
        points[-1] = end

        points = self.find_edge_start_end_undefined_parametric_points(arc3d, points, points3d)

        theta_list = [point.x for point in points]
        theta_discontinuity, indexes_theta_discontinuity = angle_discontinuity(theta_list)

        if theta_discontinuity:
            points = self._fix_angle_discontinuity_on_discretization_points(points,
                                                                            indexes_theta_discontinuity, "x")

        return [edges.BSplineCurve2D.from_points_interpolation(points, 2)]

    def bsplinecurve3d_to_2d(self, bspline_curve3d):
        """
        Converts the primitive from 3D spatial coordinates to its equivalent 2D primitive in the parametric space.
        """
        n = len(bspline_curve3d.control_points)
        points3d = bspline_curve3d.discretization_points(number_points=n)
        points = [self.point3d_to_2d(point) for point in points3d]

        point_after_start, point_before_end = self._reference_points(bspline_curve3d)
        start, end = vm_parametric.spherical_repair_start_end_angle_periodicity(
            points[0], points[-1], point_after_start, point_before_end)
        points[0] = start
        points[-1] = end

        points = self.find_edge_start_end_undefined_parametric_points(bspline_curve3d, points, points3d)
        theta_list = [point.x for point in points]
        theta_discontinuity, indexes_theta_discontinuity = angle_discontinuity(theta_list)
        if theta_discontinuity:
            points = self._fix_angle_discontinuity_on_discretization_points(points,
                                                                            indexes_theta_discontinuity, "x")

        return [edges.BSplineCurve2D.from_points_interpolation(points, degree=bspline_curve3d.degree).simplify]

    def bsplinecurve2d_to_3d(self, bspline_curve2d):
        """
        Converts a BREP BSpline curve 2D onto a 3D primitive on the surface.
        """
        # TODO: this is incomplete, a bspline_curve2d can be also a bspline_curve3d
        i = round(0.5 * len(bspline_curve2d.points))
        start = self.point2d_to_3d(bspline_curve2d.points[0])
        interior = self.point2d_to_3d(bspline_curve2d.points[i])
        end = self.point2d_to_3d(bspline_curve2d.points[-1])
        vector_u1 = interior - start
        vector_u2 = interior - end
        points3d = [self.point2d_to_3d(p) for p in bspline_curve2d.points]
        if vector_u1.cross(vector_u2).norm():
            arc3d = edges.Arc3D.from_3_points(start, interior, end)
            flag = True
            for point in points3d:
                if not arc3d.point_belongs(point, 1e-4):
                    flag = False
                    break
            if flag:
                return [arc3d]

        return [edges.BSplineCurve3D.from_points_interpolation(points3d, degree=bspline_curve2d.degree)]

    def arc2d_to_3d(self, arc2d):
        """
        Converts a BREP arc 2D onto a 3D primitive on the surface.
        """
        n = 10
        degree = 2
        points = [self.point2d_to_3d(point2d) for point2d in arc2d.discretization_points(number_points=n)]
        return [edges.BSplineCurve3D.from_points_interpolation(points, degree).simplify]

    def fullarc3d_to_2d(self, fullarc3d):
        """
        Converts the primitive from 3D spatial coordinates to its equivalent 2D primitive in the parametric space.
        """
        # TODO: On a spherical surface we can have fullarc3d in any plane
        start, end = self._arc_start_end_3d_to_2d(fullarc3d)
        theta1, phi1 = start
        theta2, phi2 = end

        point_after_start, point_before_end = self._reference_points(fullarc3d)
        theta3, phi3 = point_after_start
        theta4, _ = point_before_end

        if self.frame.w.is_colinear_to(fullarc3d.circle.normal, abs_tol=1e-4):
            point1 = volmdlr.Point2D(theta1, phi1)
            if theta1 > theta3:
                point2 = volmdlr.Point2D(theta1 - volmdlr.TWO_PI, phi2)
            elif theta1 < theta3:
                point2 = volmdlr.Point2D(theta1 + volmdlr.TWO_PI, phi2)
            return [edges.LineSegment2D(point1, point2)]

        if self.frame.w.is_perpendicular_to(fullarc3d.circle.normal, abs_tol=1e-4) and \
                self.frame.origin.is_close(fullarc3d.center):
            if theta1 > theta3:
                theta_plus_pi = theta1 - math.pi
            else:
                theta_plus_pi = theta1 + math.pi
            if phi1 > phi3:
                half_pi = 0.5 * math.pi
            else:
                half_pi = -0.5 * math.pi
            if abs(phi1) == 0.5 * math.pi:
                return [edges.LineSegment2D(volmdlr.Point2D(theta3, phi1),
                                            volmdlr.Point2D(theta3, -half_pi)),
                        edges.LineSegment2D(volmdlr.Point2D(theta4, -half_pi),
                                            volmdlr.Point2D(theta4, phi2))]

            return [edges.LineSegment2D(volmdlr.Point2D(theta1, phi1), volmdlr.Point2D(theta1, -half_pi)),
                    edges.LineSegment2D(volmdlr.Point2D(theta_plus_pi, -half_pi),
                                        volmdlr.Point2D(theta_plus_pi, half_pi)),
                    edges.LineSegment2D(volmdlr.Point2D(theta1, half_pi), volmdlr.Point2D(theta1, phi2))]

        points = [self.point3d_to_2d(p) for p in fullarc3d.discretization_points(angle_resolution=25)]

        # Verify if theta1 or theta2 point should be -pi because atan2() -> ]-pi, pi]
        theta1 = vm_parametric.repair_start_end_angle_periodicity(theta1, theta3)
        theta2 = vm_parametric.repair_start_end_angle_periodicity(theta2, theta4)

        points[0] = volmdlr.Point2D(theta1, phi1)
        points[-1] = volmdlr.Point2D(theta2, phi2)

        theta_list = [point.x for point in points]
        theta_discontinuity, indexes_theta_discontinuity = angle_discontinuity(theta_list)
        if theta_discontinuity:
            points = self._fix_angle_discontinuity_on_discretization_points(points, indexes_theta_discontinuity, "x")

        return [edges.BSplineCurve2D.from_points_interpolation(points, 2)]

    def plot(self, ax=None, edge_style: EdgeStyle = EdgeStyle(color='grey', alpha=0.5), **kwargs):
        """Plot sphere arcs."""
        if ax is None:
            fig = plt.figure()
            ax = fig.add_subplot(111, projection='3d')

        self.frame.plot(ax=ax, ratio=self.radius)
        for i in range(20):
            theta = i / 20. * volmdlr.TWO_PI
            t_points = []
            for j in range(20):
                phi = j / 20. * volmdlr.TWO_PI
                t_points.append(self.point2d_to_3d(volmdlr.Point2D(theta, phi)))
            ax = wires.ClosedPolygon3D(t_points).plot(ax=ax, edge_style=edge_style)

        return ax

    def rectangular_cut(self, theta1, theta2, phi1, phi2, name=''):
        """Deprecated method, Use ShericalFace3D from_surface_rectangular_cut method."""
        raise AttributeError('Use ShericalFace3D from_surface_rectangular_cut method')

    def triangulation(self):
        face = self.rectangular_cut(0, volmdlr.TWO_PI, -0.5 * math.pi, 0.5 * math.pi)
        return face.triangulation()

    def repair_primitives_periodicity(self, primitives2d):
        """
        Repairs the continuity of the 2D contour while using contour3d_to_2d on periodic surfaces.

        :param primitives2d: The primitives in parametric surface domain.
        :type primitives2d: list
        :return: A list of primitives.
        :rtype: list
        """
        if self.is_undefined_brep(primitives2d[0]):
            primitives2d[0] = self.fix_undefined_brep_with_neighbors(primitives2d[0], primitives2d[-1],
                                                                     primitives2d[1])
        i = 1
        while i < len(primitives2d):
            previous_primitive = primitives2d[i - 1]
            delta = previous_primitive.end - primitives2d[i].start
            if not math.isclose(delta.norm(), 0, abs_tol=1e-3):
                if primitives2d[i].end.is_close(previous_primitive.end, 1e-3) and \
                        primitives2d[i].length() == volmdlr.TWO_PI:
                    primitives2d[i] = primitives2d[i].reverse()
                elif self.is_undefined_brep(primitives2d[i]):
                    primitives2d[i] = self.fix_undefined_brep_with_neighbors(primitives2d[i], previous_primitive,
                                                                             primitives2d[(i + 1) % len(primitives2d)])
                    delta = previous_primitive.end - primitives2d[i].start
                    if not math.isclose(delta.norm(), 0, abs_tol=1e-3):
                        primitives2d.insert(i, edges.LineSegment2D(previous_primitive.end, primitives2d[i].start,
                                                                   name="construction"))
                        if i < len(primitives2d):
                            i += 1
                elif self.is_point2d_on_sphere_singularity(previous_primitive.end, 1e-5):
                    primitives2d.insert(i, edges.LineSegment2D(previous_primitive.end, primitives2d[i].start,
                                                               name="construction"))
                    if i < len(primitives2d):
                        i += 1
                else:
                    primitives2d[i] = primitives2d[i].translation(delta)
            i += 1
        #     return primitives2d
        # primitives2d = repair(primitives2d)
        last_end = primitives2d[-1].end
        first_start = primitives2d[0].start
        if not last_end.is_close(first_start, tol=1e-2):
            last_end_3d = self.point2d_to_3d(last_end)
            first_start_3d = self.point2d_to_3d(first_start)
            if last_end_3d.is_close(first_start_3d, 1e-6) and \
                    not self.is_point2d_on_sphere_singularity(last_end):
                if first_start.x > last_end.x:
                    half_pi = -0.5 * math.pi
                else:
                    half_pi = 0.5 * math.pi
                if not first_start.is_close(volmdlr.Point2D(first_start.x, half_pi)):
                    lines = [edges.LineSegment2D(
                        last_end, volmdlr.Point2D(last_end.x, half_pi), name="construction"),
                        edges.LineSegment2D(volmdlr.Point2D(last_end.x, half_pi),
                                            volmdlr.Point2D(first_start.x, half_pi), name="construction"),
                        edges.LineSegment2D(volmdlr.Point2D(first_start.x, half_pi),
                                            first_start, name="construction")]
                    primitives2d.extend(lines)
            else:
                primitives2d.append(edges.LineSegment2D(last_end, first_start, name="construction"))
        return primitives2d

    def rotation(self, center: volmdlr.Point3D, axis: volmdlr.Vector3D, angle: float):
        """
        Spherical Surface 3D rotation.

        :param center: rotation center
        :param axis: rotation axis
        :param angle: angle rotation
        :return: a new rotated Spherical Surface 3D
        """
        new_frame = self.frame.rotation(center=center, axis=axis, angle=angle)
        return SphericalSurface3D(new_frame, self.radius)

    def translation(self, offset: volmdlr.Vector3D):
        """
        Spherical Surface 3D translation.

        :param offset: translation vector
        :return: A new translated Spherical Surface 3D
        """
        new_frame = self.frame.translation(offset)
        return SphericalSurface3D(new_frame, self.radius)

    def frame_mapping(self, frame: volmdlr.Frame3D, side: str):
        """
        Changes Spherical Surface 3D's frame and return a new Spherical Surface 3D.

        :param frame: Frame of reference
        :type frame: `volmdlr.Frame3D`
        :param side: 'old' or 'new'
        """
        new_frame = self.frame.frame_mapping(frame, side)
        return SphericalSurface3D(new_frame, self.radius)

    def plane_intersections(self, plane3d):
        """
        Sphere intersections with a plane.

        :param plane3d: intersecting plane.
        :return: list of intersecting curves.
        """
        dist = plane3d.point_distance(self.frame.origin)
        if dist > self.radius:
            return []
        if dist == self.radius:
            line = curves.Line3D(self.frame.origin, self.frame.origin + plane3d.frame.w)
            return plane3d.line_intersections(line)
        line = curves.Line3D(self.frame.origin, self.frame.origin + plane3d.frame.w)
        circle_radius = math.sqrt(self.radius ** 2 - dist ** 2)
        circle_center = plane3d.line_intersections(line)[0]
        start_end = circle_center + plane3d.frame.u * circle_radius
        circle = curves.Circle3D(volmdlr.Frame3D(circle_center, plane3d.frame.u,
                                                 plane3d.frame.v, plane3d.frame.w),
                                 circle_radius)
        return [edges.FullArc3D(circle, start_end)]

    def line_intersections(self, line3d: curves.Line3D):
        """
        Calculates the intersection points between a 3D line and a spherical surface.

        The method calculates the intersection points between a 3D line and a sphere using
        the equation of the line and the equation of the sphere. It returns a list of intersection
        points, which can be empty if there are no intersections. The intersection points are
        represented as 3D points using the `volmdlr.Point3D` class.

        :param line3d: The 3D line object to intersect with the sphere.
        :type line3d:curves.Line3D
        :return: A list of intersection points between the line and the sphere. The list may be empty if there
        are no intersections.
        :rtype: List[volmdlr.Point3D]

        :Example:
        >>> from volmdlr import Point3D, edges, surfaces, OXYZ
        >>> spherical_surface3d = SphericalSurface3D(OXYZ, 1)
        >>> line2 = curves.Line3D(Point3D(0, 1, -0.5), Point3D(0, 1, 0.5))
        >>> line_intersections2 = spherical_surface3d.line_intersections(line2) #returns [Point3D(0.0, 1.0, 0.0)]
        """
        line_direction_vector = line3d.direction_vector()
        vector_linept1_center = self.frame.origin - line3d.point1
        vector_linept1_center = vector_linept1_center.to_vector()
        a_param = line_direction_vector[0] ** 2 + line_direction_vector[1] ** 2 + line_direction_vector[2] ** 2
        b_param = -2 * (line_direction_vector[0] * vector_linept1_center[0] +
                        line_direction_vector[1] * vector_linept1_center[1] +
                        line_direction_vector[2] * vector_linept1_center[2])
        c_param = (vector_linept1_center[0] ** 2 + vector_linept1_center[1] ** 2 +
                   vector_linept1_center[2] ** 2 - self.radius ** 2)
        b2_minus4ac = b_param ** 2 - 4 * a_param * c_param
        if math.isclose(b2_minus4ac, 0, abs_tol=1e-8):
            t_param = -b_param / (2 * a_param)
            return [line3d.point1 + line_direction_vector * t_param]
        if b2_minus4ac < 0:
            return []
        t_param1 = (-b_param + math.sqrt(b2_minus4ac)) / (2 * a_param)
        t_param2 = (-b_param - math.sqrt(b2_minus4ac)) / (2 * a_param)
        return line3d.point1 + line_direction_vector * t_param1, line3d.point1 + line_direction_vector * t_param2


class RuledSurface3D(Surface3D):
    """
    Defines a ruled surface between two wires.

    :param wire1: Wire
    :type wire1: :class:`vmw.Wire3D`
    :param wire2: Wire
    :type wire2: :class:`wires.Wire3D`
    """
    face_class = 'RuledFace3D'

    def __init__(self, wire1: wires.Wire3D, wire2: wires.Wire3D, name: str = ''):
        self.wire1 = wire1
        self.wire2 = wire2
        self.length1 = wire1.length()
        self.length2 = wire2.length()
        Surface3D.__init__(self, name=name)

    def point2d_to_3d(self, point2d: volmdlr.Point2D):
        """
        Coverts a parametric coordinate on the surface into a 3D spatial point (x, y, z).

        :param point2d: Point at the ToroidalSuface3D
        :type point2d: `volmdlr.`Point2D`
        """
        x, y = point2d
        point1 = self.wire1.point_at_abscissa(x * self.length1)
        point2 = self.wire2.point_at_abscissa(x * self.length2)
        joining_line = edges.LineSegment3D(point1, point2)
        point = joining_line.point_at_abscissa(y * joining_line.length())
        return point

    def point3d_to_2d(self, point3d):
        """
        Returns the parametric coordinates volmdlr.Point2D(u, v) of a cartesian coordinates point (x, y, z).

        :param point3d: Point at the CylindricalSuface3D
        :type point3d: `volmdlr.`Point3D`
        """
        raise NotImplementedError

    def rectangular_cut(self, x1: float, x2: float,
                        y1: float, y2: float, name: str = ''):
        """Deprecated method, Use RuledFace3D from_surface_rectangular_cut method."""
        raise NotImplementedError('Use RuledFace3D from_surface_rectangular_cut method')


class ExtrusionSurface3D(Surface3D):
    """
    Defines a surface of extrusion.

    An extrusion surface is a surface that is a generic cylindrical surface generated by the linear
    extrusion of a curve, generally an Ellipse or a B-Spline curve.

    :param edge: edge.
    :type edge: Union[:class:`vmw.Wire3D`, :class:`vmw.Contour3D`]
    :param axis_point: Axis placement
    :type axis_point: :class:`volmdlr.Point3D`
    :param axis: Axis of extrusion
    :type axis: :class:`volmdlr.Vector3D`
    """
    face_class = 'ExtrusionFace3D'
    y_periodicity = None

    def __init__(self, edge: Union[edges.FullArcEllipse3D, edges.BSplineCurve3D],
                 direction: volmdlr.Vector3D, name: str = ''):
        self.edge = edge
        direction = direction.unit_vector()
        self.direction = direction
        if hasattr(edge, "center"):
            self.frame = volmdlr.Frame3D.from_point_and_vector(edge.center, direction, volmdlr.Z3D)
        else:
            self.frame = volmdlr.Frame3D.from_point_and_vector(edge.start, direction, volmdlr.Z3D)
        self._x_periodicity = False

        Surface3D.__init__(self, frame=self.frame, name=name)

    @property
    def x_periodicity(self):
        """Returns the periodicity in x direction."""
        if self._x_periodicity:
            return self._x_periodicity
        start = self.edge.start
        end = self.edge.end
        if start.is_close(end, 1e-4):
            return 1
        return None

    @x_periodicity.setter
    def x_periodicity(self, value):
        """X periodicity setter."""
        self._x_periodicity = value

    def point2d_to_3d(self, point2d: volmdlr.Point2D):
        """
        Transform a parametric (u, v) point into a 3D Cartesian point (x, y, z).

        # u = [0, 1] and v = z
        """
        u, v = point2d
        if abs(u) < 1e-7:
            u = 0.0
        if abs(v) < 1e-7:
            v = 0.0

        point_at_curve = self.edge.point_at_abscissa(u * self.edge.length())
        point = point_at_curve.translation(self.frame.w * v)
        return point

    def point3d_to_2d(self, point3d):
        """
        Transform a 3D Cartesian point (x, y, z) into a parametric (u, v) point.
        """
        x, y, z = self.frame.global_to_local_coordinates(point3d)
        if abs(x) < 1e-7:
            x = 0.0
        if abs(y) < 1e-7:
            y = 0.0
        if abs(z) < 1e-7:
            z = 0.0
        point_at_curve = []
        if hasattr(self.edge, "line_intersections"):
            line = curves.Line3D(point3d, point3d.translation(self.frame.w))
            point_at_curve = self.edge.line_intersections(line)
        if point_at_curve:
            point_at_curve = point_at_curve[0]
            point_at_curve_local = self.frame.global_to_local_coordinates(point_at_curve)
        else:
            if hasattr(self.edge, "point_projection"):
                point_at_curve = self.edge.point_projection(point3d)[0]
                point_at_curve_local = self.frame.global_to_local_coordinates(point_at_curve)
            else:
                point_at_curve_local = volmdlr.Point3D(x, y, 0)
                point_at_curve = self.frame.local_to_global_coordinates(point_at_curve_local)

        u = self.edge.abscissa(point_at_curve, tol=1e-6) / self.edge.length()
        v = z - point_at_curve_local.z

        return volmdlr.Point2D(u, v)

    def rectangular_cut(self, x1: float = 0.0, x2: float = 1.0,
                        y1: float = 0.0, y2: float = 1.0, name: str = ''):
        """Deprecated method, Use ExtrusionFace3D from_surface_rectangular_cut method."""
        raise AttributeError('Use ExtrusionFace3D from_surface_rectangular_cut method')

    def plot(self, ax=None, edge_style: EdgeStyle = EdgeStyle(color='grey', alpha=0.5), z: float = 0.5, **kwargs):
        if ax is None:
            fig = plt.figure()
            ax = fig.add_subplot(111, projection='3d')
        self.frame.plot(ax=ax, ratio=self.edge.length())
        for i in range(21):
            step = i / 20. * z
            wire = self.edge.translation(step * self.frame.w)
            wire.plot(ax=ax, edge_style=edge_style)

        return ax

    @classmethod
    def from_step(cls, arguments, object_dict, **kwargs):
        """Creates an extrusion surface from step data."""
        name = arguments[0][1:-1]
        edge = object_dict[arguments[1]]
        if edge.__class__ is curves.Ellipse3D:
            start_end = edge.center + edge.major_axis * edge.major_dir
            fullarcellipse = edges.FullArcEllipse3D(edge, start_end, edge.name)
            direction = -object_dict[arguments[2]]
            surface = cls(edge=fullarcellipse, direction=direction, name=name)
            surface.x_periodicity = 1
        elif edge.__class__ is curves.Circle3D:
            start_end = edge.center + edge.frame.u * edge.radius
            fullarc = edges.FullArc3D(edge, start_end)
            direction = object_dict[arguments[2]]
            surface = cls(edge=fullarc, direction=direction, name=name)
            surface.x_periodicity = 1

        else:
            direction = object_dict[arguments[2]]
            surface = cls(edge=edge, direction=direction, name=name)
        return surface

    def to_step(self, current_id):
        """
        Translate volmdlr primitive to step syntax.
        """
        content_edge, edge_id = self.edge.to_step(current_id)
        current_id = edge_id + 1
        content_vector, vector_id = self.direction.to_step(current_id)
        current_id = vector_id + 1
        content = content_edge + content_vector
        content += f"#{current_id} = SURFACE_OF_LINEAR_EXTRUSION('{self.name}',#{edge_id},#{vector_id});\n"
        return content, [current_id]

    def arc3d_to_2d(self, arc3d):
        """
        Converts the primitive from 3D spatial coordinates to its equivalent 2D primitive in the parametric space.
        """
        # todo: needs detailed investigation
        start = self.point3d_to_2d(arc3d.start)
        end = self.point3d_to_2d(arc3d.end)
        if start.is_close(end):
            print("surfaces.py")
        if self.x_periodicity:
            start, end = self._verify_start_end_parametric_points(start, end, arc3d)
        return [edges.LineSegment2D(start, end, name="arc")]

    def arcellipse3d_to_2d(self, arcellipse3d):
        """
        Transformation of an arc-ellipse 3d to 2d, in a cylindrical surface.

        """
        start2d = self.point3d_to_2d(arcellipse3d.start)
        end2d = self.point3d_to_2d(arcellipse3d.end)
        if isinstance(self.edge, edges.FullArcEllipse3D):
            return [edges.LineSegment2D(start2d, end2d)]
        if self.is_isocurve(arcellipse3d, start2d.y):
            return [edges.LineSegment2D(start2d, end2d)]
        points = [self.point3d_to_2d(p)
                  for p in arcellipse3d.discretization_points(number_points=15)]
        if self.x_periodicity:
            start, end = self._verify_start_end_parametric_points(points[0], points[-1], arcellipse3d)
            points[0] = start
            points[-1] = end
        bsplinecurve2d = edges.BSplineCurve2D.from_points_interpolation(points, degree=2)
        return [bsplinecurve2d]

    def fullarcellipse3d_to_2d(self, fullarcellipse3d):
        """
        Converts a 3D full elliptical arc to a 2D line segment in the current plane.

        This method converts a 3D full elliptical arc to a 2D line segment in the current plane.
        It first calculates the length of the arc using the `length` method of the `fullarcellipse3d`
        object. Then, it converts the start and end points of the arc to 2D points using the `point3d_to_2d`
        method. Additionally, it calculates a point on the arc at a small abscissa value (0.01 * length)
        and converts it to a 2D point. Based on the relative position of this point, the method determines
        the start and end points of the line segment in 2D. If the abscissa point is closer to the start
        point, the line segment starts from (0, start.y) and ends at (1, end.y). If the abscissa point is
        closer to the end point, the line segment starts from (1, start.y) and ends at (0, end.y). If the
        abscissa point lies exactly at the midpoint of the arc, a NotImplementedError is raised. The resulting
        line segment is returned as a list.

        :param fullarcellipse3d: The 3D full elliptical arc object to convert.
        :return: A list containing a 2D line segment representing the converted arc.
        :raises: NotImplementedError: If the abscissa point lies exactly at the midpoint of the arc.
        """

        length = fullarcellipse3d.length()
        start = self.point3d_to_2d(fullarcellipse3d.start)
        end = self.point3d_to_2d(fullarcellipse3d.end)

        u3, _ = self.point3d_to_2d(fullarcellipse3d.point_at_abscissa(0.01 * length))
        if u3 > 0.5:
            p1 = volmdlr.Point2D(1, start.y)
            p2 = volmdlr.Point2D(0, end.y)
        elif u3 < 0.5:
            p1 = volmdlr.Point2D(0, start.y)
            p2 = volmdlr.Point2D(1, end.y)
        else:
            raise NotImplementedError
        return [edges.LineSegment2D(p1, p2)]

    def linesegment2d_to_3d(self, linesegment2d):
        """
        Converts a BREP line segment 2D onto a 3D primitive on the surface.
        """
        start3d = self.point2d_to_3d(linesegment2d.start)
        end3d = self.point2d_to_3d(linesegment2d.end)
        u1, param_z1 = linesegment2d.start
        u2, param_z2 = linesegment2d.end
        if math.isclose(u1, u2, abs_tol=1e-4):
            return [edges.LineSegment3D(start3d, end3d)]
        if math.isclose(param_z1, param_z2, abs_tol=1e-6):
            primitive = self.edge.translation(self.direction * (param_z1 + param_z2) * 0.5)
            if primitive.point_belongs(start3d) and primitive.point_belongs(end3d):
                if math.isclose(abs(u1 - u2), 1.0, abs_tol=1e-4):
                    if primitive.start.is_close(start3d) and primitive.end.is_close(end3d):
                        return [primitive]
                    if primitive.start.is_close(end3d) and primitive.end.is_close(start3d):
                        return [primitive.reverse()]
                primitive = primitive.split_between_two_points(start3d, end3d)
                return [primitive]
        n = 10
        degree = 3
        points = [self.point2d_to_3d(point2d) for point2d in linesegment2d.discretization_points(number_points=n)]
        return [edges.BSplineCurve3D.from_points_interpolation(points, degree)]

    def bsplinecurve3d_to_2d(self, bspline_curve3d):
        n = len(bspline_curve3d.control_points)
        start = self.point3d_to_2d(bspline_curve3d.start)
        end = self.point3d_to_2d(bspline_curve3d.end)
        if self.is_isocurve(bspline_curve3d, start.y):
            return [edges.LineSegment2D(start, end)]
        points = [self.point3d_to_2d(point)
                  for point in bspline_curve3d.discretization_points(number_points=n)]
        if self.x_periodicity:
            start, end = self._verify_start_end_parametric_points(points[0], points[-1], bspline_curve3d)
            points[0] = start
            points[-1] = end
        return [edges.BSplineCurve2D.from_points_interpolation(points, bspline_curve3d.degree)]

    def frame_mapping(self, frame: volmdlr.Frame3D, side: str):
        """
        Returns a new Extrusion Surface positioned in the specified frame.

        :param frame: Frame of reference
        :type frame: `volmdlr.Frame3D`
        :param side: 'old' or 'new'
        """
        new_frame = self.frame.frame_mapping(frame, side)
        direction = new_frame.w
        new_edge = self.edge.frame_mapping(frame, side)
        return ExtrusionSurface3D(new_edge, direction, name=self.name)

    def _verify_start_end_parametric_points(self, start, end, edge3d):
        """
        When the generatrix of the surface is periodic we need to verify if the u parameter should be 0 or 1.
        """
        start_ref1 = self.point3d_to_2d(edge3d.point_at_abscissa(0.01 * edge3d.length()))
        start_ref2 = self.point3d_to_2d(edge3d.point_at_abscissa(0.02 * edge3d.length()))
        end_ref1 = self.point3d_to_2d(edge3d.point_at_abscissa(0.99 * edge3d.length()))
        end_ref2 = self.point3d_to_2d(edge3d.point_at_abscissa(0.98 * edge3d.length()))
        if math.isclose(start.x, self.x_periodicity, abs_tol=1e-4):
            vec1 = start_ref1 - start
            vec2 = start_ref2 - start_ref1
            if vec2.dot(vec1) < 0:
                start.x = 0
        if math.isclose(end.x, self.x_periodicity, abs_tol=1e-4):
            vec1 = end - end_ref1
            vec2 = end_ref1 - end_ref2
            if vec2.dot(vec1) < 0:
                end.x = 0
        if math.isclose(start.x, 0, abs_tol=1e-4):
            vec1 = start_ref1 - start
            vec2 = start_ref2 - start_ref1
            if vec2.dot(vec1) < 0:
                start.x = self.x_periodicity
        if math.isclose(end.x, 0, abs_tol=1e-4):
            vec1 = end - end_ref1
            vec2 = end_ref1 - end_ref2
            if vec2.dot(vec1) < 0:
                end.x = self.x_periodicity
        return start, end

    def is_isocurve(self, edge, v):
        """Test if 3D curve at v is a surface isocurve."""
        return self.edge.direction_independent_is_close(edge.translation(-self.frame.w * v))


class RevolutionSurface3D(PeriodicalSurface):
    """
    Defines a surface of revolution.

    :param edge: Edge.
    :type edge: edges.Edge
    :param axis_point: Axis placement
    :type axis_point: :class:`volmdlr.Point3D`
    :param axis: Axis of revolution
    :type axis: :class:`volmdlr.Vector3D`
    """
    face_class = 'RevolutionFace3D'
    x_periodicity = volmdlr.TWO_PI


    def __init__(self, edge,
                 axis_point: volmdlr.Point3D, axis: volmdlr.Vector3D, name: str = ''):
        self.edge = edge
        self.axis_point = axis_point
        self.axis = axis

        point1 = edge.point_at_abscissa(0)
        vector1 = point1 - axis_point
        w_vector = axis
        w_vector = w_vector.unit_vector()
        if point1.is_close(axis_point) or w_vector.is_colinear_to(vector1):
            if edge.__class__.__name__ != "Line3D":
                point1 = edge.point_at_abscissa(0.5 * edge.length())
            else:
                point1 = edge.point_at_abscissa(0.05)
            vector1 = point1 - axis_point
        u_vector = vector1 - vector1.vector_projection(w_vector)
        u_vector = u_vector.unit_vector()
        v_vector = w_vector.cross(u_vector)
        self.frame = volmdlr.Frame3D(origin=axis_point, u=u_vector, v=v_vector, w=w_vector)

        PeriodicalSurface.__init__(self, frame=self.frame, name=name)

    @property
    def y_periodicity(self):
        """
        Evaluates the periodicity of the surface in v direction.
        """
        a, b, c, d = self.domain
        point_at_c = self.point2d_to_3d(volmdlr.Point2D(0.5 * (b - a), c))
        point_at_d = self.point2d_to_3d(volmdlr.Point2D(0.5 * (b - a), d))
        if point_at_d.is_close(point_at_c):
            return d
        return None

    @property
    def domain(self):
        """Returns u and v bounds."""
        if self.edge.__class__.__name__ != "Line3D":
            return -math.pi, math.pi, 0.0, self.edge.length()
        return -math.pi, math.pi, 0.0, 1.0

    def point2d_to_3d(self, point2d: volmdlr.Point2D):
        """
        Transform a parametric (u, v) point into a 3D Cartesian point (x, y, z).

        u = [0, 2pi] and v = [0, 1] into a
        """
        u, v = point2d
        point_at_curve = self.edge.point_at_abscissa(v)
        point = point_at_curve.rotation(self.axis_point, self.axis, u)
        return point

    def point3d_to_2d(self, point3d):
        """
        Transform a 3D Cartesian point (x, y, z) into a parametric (u, v) point.
        """
        x, y, _ = self.frame.global_to_local_coordinates(point3d)
        if abs(x) < 1e-12:
            x = 0
        if abs(y) < 1e-12:
            y = 0
        u = math.atan2(y, x)

        point_at_curve = point3d.rotation(self.axis_point, self.axis, -u)
        v = self.edge.abscissa(point_at_curve)
        return volmdlr.Point2D(u, v)

    def rectangular_cut(self, x1: float, x2: float,
                        y1: float, y2: float, name: str = ''):
        """Deprecated method, Use RevolutionFace3D from_surface_rectangular_cut method."""
        raise AttributeError('Use RevolutionFace3D from_surface_rectangular_cut method')

    def plot(self, ax=None, edge_style: EdgeStyle = EdgeStyle(color='grey', alpha=0.5),
             number_curves: int = 20, **kwargs):
        """
        Plot rotated Revolution surface generatrix.

        :param number_curves: Number of curves to display.
        :param ax: matplotlib axis.
        :param edge_style: plot edge style.
        :type number_curves: int
        """
        if ax is None:
            fig = plt.figure()
            ax = fig.add_subplot(111, projection='3d')
        for i in range(number_curves + 1):
            theta = i / number_curves * volmdlr.TWO_PI
            wire = self.edge.rotation(self.axis_point, self.axis, theta)
            wire.plot(ax=ax, edge_style=edge_style)

        return ax

    @classmethod
    def from_step(cls, arguments, object_dict, **kwargs):
        """
        Converts a step primitive to a RevolutionSurface3D.

        :param arguments: The arguments of the step primitive.
        :type arguments: list
        :param object_dict: The dictionary containing all the step primitives
            that have already been instantiated.
        :type object_dict: dict
        :return: The corresponding RevolutionSurface3D object.
        :rtype: :class:`volmdlr.faces.RevolutionSurface3D`
        """
        name = arguments[0][1:-1]
        edge = object_dict[arguments[1]]
        if edge.__class__ is curves.Circle3D:
            start_end = edge.center + edge.frame.u * edge.radius
            edge = edges.FullArc3D(edge, start_end, edge.name)

        axis_point, axis = object_dict[arguments[2]]
        surface = cls(edge=edge, axis_point=axis_point, axis=axis, name=name)
        return surface.simplify()

    def to_step(self, current_id):
        """
        Translate volmdlr primitive to step syntax.
        """
        content_wire, wire_id = self.edge.to_step(current_id)
        current_id = wire_id + 1
        content_axis_point, axis_point_id = self.axis_point.to_step(current_id)
        current_id = axis_point_id + 1
        content_axis, axis_id = self.axis.to_step(current_id)
        current_id = axis_id + 1
        content = content_wire + content_axis_point + content_axis
        content += f"#{current_id} = AXIS1_PLACEMENT('',#{axis_point_id},#{axis_id});\n"
        current_id += 1
        content += f"#{current_id} = SURFACE_OF_REVOLUTION('{self.name}',#{wire_id},#{current_id - 1});\n"
        return content, [current_id]

    def arc3d_to_2d(self, arc3d):
        """
        Converts the primitive from 3D spatial coordinates to its equivalent 2D primitive in the parametric space.
        """
        start = self.point3d_to_2d(arc3d.start)
        end = self.point3d_to_2d(arc3d.end)
        if self.edge.__class__.__name__ != "Line3D" and hasattr(self.edge.simplify, "circle") and \
                math.isclose(self.edge.simplify.circle.radius, arc3d.circle.radius, rel_tol=0.01):
            if self.edge.is_point_edge_extremity(arc3d.start):
                middle_point = self.point3d_to_2d(arc3d.middle_point())
                if middle_point.x == math.pi:
                    middle_point.x = -math.pi
                    if end.x == math.pi:
                        end.x = middle_point.x
                start.x = middle_point.x
            if self.edge.is_point_edge_extremity(arc3d.end):
                middle_point = self.point3d_to_2d(arc3d.middle_point())
                if middle_point.x == math.pi:
                    middle_point.x = -math.pi
                    if start.x == math.pi:
                        start.x = middle_point.x
                end.x = middle_point.x
        if math.isclose(start.y, end.y, rel_tol=0.01):
            point_after_start, point_before_end = self._reference_points(arc3d)
            point_theta_discontinuity = self.point2d_to_3d(volmdlr.Point2D(math.pi, start.y))
            discontinuity = arc3d.point_belongs(point_theta_discontinuity) and not \
                arc3d.is_point_edge_extremity(point_theta_discontinuity)

            undefined_start_theta = arc3d.start.is_close(point_theta_discontinuity)
            undefined_end_theta = arc3d.end.is_close(point_theta_discontinuity)
            start, end = vm_parametric.arc3d_to_cylindrical_coordinates_verification(
                [start, end], [undefined_start_theta, undefined_end_theta],
                [point_after_start.x, point_before_end.x], discontinuity)
        if math.isclose(start.y, end.y, rel_tol=0.01) or math.isclose(start.x, end.x, rel_tol=0.01):
            return [edges.LineSegment2D(start, end, name="arc")]
        n = 10
        degree = 3
        bsplinecurve3d = edges.BSplineCurve3D.from_points_interpolation(arc3d.discretization_points(number_points=n),
                                                                        degree)
        return self.bsplinecurve3d_to_2d(bsplinecurve3d)

    def fullarc3d_to_2d(self, fullarc3d):
        """
        Converts the primitive from 3D spatial coordinates to its equivalent 2D primitive in the parametric space.
        """
        start = self.point3d_to_2d(fullarc3d.start)
        end = self.point3d_to_2d(fullarc3d.end)
        point_after_start, point_before_end = self._reference_points(fullarc3d)
        point_theta_discontinuity = self.point2d_to_3d(volmdlr.Point2D(math.pi, start.y))
        discontinuity = fullarc3d.point_belongs(point_theta_discontinuity) and not \
            fullarc3d.is_point_edge_extremity(point_theta_discontinuity)

        undefined_start_theta = fullarc3d.start.is_close(point_theta_discontinuity)
        undefined_end_theta = fullarc3d.end.is_close(point_theta_discontinuity)
        start, end = vm_parametric.arc3d_to_cylindrical_coordinates_verification(
            [start, end], [undefined_start_theta, undefined_end_theta],
            [point_after_start.x, point_before_end.x], discontinuity)
        theta1, z1 = start
        theta2, _ = end
        _, z3 = point_after_start

        if self.frame.w.is_colinear_to(fullarc3d.circle.normal):
            normal_dot_product = self.frame.w.dot(fullarc3d.circle.normal)
            start, end = vm_parametric.fullarc_to_cylindrical_coordinates_verification(start, end, normal_dot_product)
            return [edges.LineSegment2D(start, end, name="parametric.fullarc")]
        if math.isclose(theta1, theta2, abs_tol=1e-3):
            # Treating one case from Revolution Surface
            if z1 > z3:
                point1 = volmdlr.Point2D(theta1, 1)
                point2 = volmdlr.Point2D(theta1, 0)
            else:
                point1 = volmdlr.Point2D(theta1, 0)
                point2 = volmdlr.Point2D(theta1, 1)
            return [edges.LineSegment2D(point1, point2, name="parametric.fullarc")]
        if math.isclose(abs(theta1 - theta2), math.pi, abs_tol=1e-3):
            if z1 > z3:
                point1 = volmdlr.Point2D(theta1, 1)
                point2 = volmdlr.Point2D(theta1, 0)
                point3 = volmdlr.Point2D(theta2, 0)
                point4 = volmdlr.Point2D(theta2, 1)
            else:
                point1 = volmdlr.Point2D(theta1, 0)
                point2 = volmdlr.Point2D(theta1, 1)
                point3 = volmdlr.Point2D(theta2, 1)
                point4 = volmdlr.Point2D(theta2, 0)
            return [edges.LineSegment2D(point1, point2, name="parametric.arc"),
                    edges.LineSegment2D(point2, point3, name="parametric.singularity"),
                    edges.LineSegment2D(point3, point4, name="parametric.arc")
                    ]

        raise NotImplementedError

    def linesegment2d_to_3d(self, linesegment2d):
        """
        Converts a BREP line segment 2D onto a 3D primitive on the surface.
        """
        start3d = self.point2d_to_3d(linesegment2d.start)
        end3d = self.point2d_to_3d(linesegment2d.end)
        theta1, abscissa1 = linesegment2d.start
        theta2, abscissa2 = linesegment2d.end

        if self.edge.point_at_abscissa(abscissa1).is_close(self.edge.point_at_abscissa(abscissa2)):
            theta_i = 0.5 * (theta1 + theta2)
            interior = self.point2d_to_3d(volmdlr.Point2D(theta_i, abscissa1))
            if start3d.is_close(end3d):
                theta_e = 0.25 * (theta1 + theta2)
                extra_point = self.point2d_to_3d(volmdlr.Point2D(theta_e, abscissa1))
                temp_arc = edges.Arc3D.from_3_points(start3d, extra_point, interior)
                circle = temp_arc.circle
                if theta1 > theta2:
                    circle = temp_arc.circle.reverse()
                return [edges.FullArc3D.from_curve(circle, start3d)]
            return [edges.Arc3D.from_3_points(start3d, interior, end3d)]

        if math.isclose(theta1, theta2, abs_tol=1e-3):
            primitive = self.edge.rotation(self.axis_point, self.axis, 0.5 * (theta1 + theta2))
            if primitive.point_belongs(start3d) and primitive.point_belongs(end3d):
                if isinstance(self.edge, (curves.Line3D, edges.LineSegment3D)):
                    return [edges.LineSegment3D(start3d, end3d)]
                if self.edge.is_point_edge_extremity(start3d) and self.edge.is_point_edge_extremity(end3d):
                    primitive = primitive.simplify
                    if primitive.start.is_close(end3d) and primitive.end.is_close(start3d):
                        primitive = primitive.reverse()
                    return [primitive]
                primitive = primitive.split_between_two_points(start3d, end3d)
                if abscissa1 > abscissa2:
                    primitive = primitive.reverse()
                return [primitive]
        n = 10
        degree = 3
        points = [self.point2d_to_3d(point2d) for point2d in linesegment2d.discretization_points(number_points=n)]
        return [edges.BSplineCurve3D.from_points_interpolation(points, degree).simplify]

    def bsplinecurve2d_to_3d(self, bspline_curve2d):
        """
        Is this right?.
        """
        n = len(bspline_curve2d.control_points)
        points = [self.point2d_to_3d(p)
                  for p in bspline_curve2d.discretization_points(number_points=n)]
        return [edges.BSplineCurve3D.from_points_interpolation(points, bspline_curve2d.degree)]

    def frame_mapping(self, frame: volmdlr.Frame3D, side: str):
        """
        Returns a new Revolution Surface positioned in the specified frame.

        :param frame: Frame of reference
        :type frame: `volmdlr.Frame3D`
        :param side: 'old' or 'new'
        """
        new_frame = self.frame.frame_mapping(frame, side)
        axis = new_frame.w
        axis_point = new_frame.origin
        new_edge = self.edge.frame_mapping(frame, side)
        return RevolutionSurface3D(new_edge, axis_point, axis, name=self.name)

    def translation(self, offset):
        """
        Returns a new translated Revolution Surface.

        :param offset: translation vector.
        """
        new_edge = self.edge.translation(offset)
        new_axis_point = self.axis_point.translation(offset)
        return RevolutionSurface3D(new_edge, new_axis_point, self.axis)

    def rotation(self, center: volmdlr.Point3D, axis: volmdlr.Vector3D, angle: float):
        """
        Revolution Surface 3D rotation.

        :param center: rotation center
        :param axis: rotation axis
        :param angle: angle rotation
        :return: a new rotated Revolution Surface 3D
        """
        new_edge = self.edge.rotation(center, axis, angle)
        new_axis_point = self.axis_point.rotation(center, axis, angle)
        new_axis = self.axis.rotation(center, axis, angle)
        return RevolutionSurface3D(new_edge, new_axis_point, new_axis)

    def simplify(self):
        line3d = curves.Line3D(self.axis_point, self.axis_point + self.axis)
        if isinstance(self.edge, edges.Arc3D):
            tore_center, _ = line3d.point_projection(self.edge.center)
            # Sphere
            if math.isclose(tore_center.point_distance(self.edge.center), 0., abs_tol=1e-6):
                return SphericalSurface3D(self.frame, self.edge.circle.radius, self.name)
        if isinstance(self.edge, (edges.LineSegment3D, curves.Line3D)):
            if isinstance(self.edge, edges.LineSegment3D):
                generatrix_line = self.edge.line
            else:
                generatrix_line = self.edge
            intersections = line3d.intersection(generatrix_line)
            if intersections:
                generatrix_line_direction = generatrix_line.unit_direction_vector()
                if self.axis.dot(generatrix_line_direction) > 0:
                    semi_angle = volmdlr.geometry.vectors3d_angle(self.axis, generatrix_line_direction)
                else:
                    semi_angle = volmdlr.geometry.vectors3d_angle(self.axis, -generatrix_line_direction)
                if not self.axis_point.is_close(intersections):
                    new_w = self.axis_point - intersections
                    new_w = new_w.unit_vector()
                    new_frame = volmdlr.Frame3D(intersections, self.frame.u, new_w.cross(self.frame.u), new_w)
                else:
                    new_frame = volmdlr.Frame3D(intersections, self.frame.u, self.frame.v, self.frame.w)
                return ConicalSurface3D(new_frame, semi_angle, self.name)
            generatrix_line_direction = generatrix_line.unit_direction_vector()
            if self.axis.is_colinear_to(generatrix_line_direction):
                radius = self.edge.point_distance(self.axis_point)
                return CylindricalSurface3D(self.frame, radius, self.name)
        return self

    def u_closed_lower(self):
        """
        Returns True if the surface is close in any of the u boundaries.
        """
        a, b, c, _ = self.domain
        point_at_a_lower = self.point2d_to_3d(volmdlr.Point2D(a, c))
        point_at_b_lower = self.point2d_to_3d(volmdlr.Point2D(0.5 * (a + b), c))
        if point_at_b_lower.is_close(point_at_a_lower):
            return True
        return False

    def u_closed_upper(self):
        """
        Returns True if the surface is close in any of the u boundaries.
        """
        a, b, _, d = self.domain
        point_at_a_upper = self.point2d_to_3d(volmdlr.Point2D(a, d))
        point_at_b_upper = self.point2d_to_3d(volmdlr.Point2D(0.5 * (a + b), d))
        if point_at_b_upper.is_close(point_at_a_upper):
            return True
        return False

    def u_closed(self):
        """
        Returns True if the surface is close in any of the u boundaries.
        """
        return bool(self.u_closed_lower() or self.u_closed_upper())

    def v_closed(self):
        """
        Returns True if the surface is close in any of the u boundaries.
        """
        return False

    def is_singularity_point(self, point, *args):
        """Returns True if the point belongs to the surface singularity and False otherwise."""

        if self.u_closed_lower() and self.edge.start.is_close(point):
            return True
        if self.u_closed_upper() and self.edge.end.is_close(point):
            return True
        return False

    def get_singularity_lines(self):
        """
        Return lines that are parallel and coincident with surface singularity at parametric domain.
        """
        a, b, c, d = self.domain
        lines = []
        if self.u_closed_lower():
            lines.append(curves.Line2D(volmdlr.Point2D(a, c), volmdlr.Point2D(b, c)))
        if self.u_closed_upper():
            lines.append(curves.Line2D(volmdlr.Point2D(a, d), volmdlr.Point2D(b, d)))
        return lines


class BSplineSurface3D(Surface3D):
    """
    A class representing a 3D B-spline surface.

    A B-spline surface is a smooth surface defined by a set of control points and
    a set of basis functions called B-spline basis functions. The shape of the
    surface is determined by the position of the control points and can be
    modified by moving the control points.

    :param degree_u: The degree of the B-spline curve in the u direction.
    :type degree_u: int
    :param degree_v: The degree of the B-spline curve in the v direction.
    :type degree_v: int
    :param control_points: A list of 3D control points that define the shape of
        the surface.
    :type control_points: List[`volmdlr.Point3D`]
    :param nb_u: The number of control points in the u direction.
    :type nb_u: int
    :param nb_v: The number of control points in the v direction.
    :type nb_v: int
    :param u_multiplicities: A list of multiplicities for the knots in the u direction.
        The multiplicity of a knot is the number of times it appears in the knot vector.
    :type u_multiplicities: List[int]
    :param v_multiplicities: A list of multiplicities for the knots in the v direction.
        The multiplicity of a knot is the number of times it appears in the knot vector.
    :type v_multiplicities: List[int]
    :param u_knots: A list of knots in the u direction. The knots are real numbers that
        define the position of the control points along the u direction.
    :type u_knots: List[float]
    :param v_knots: A list of knots in the v direction. The knots are real numbers that
        define the position of the control points along the v direction.
    :type v_knots: List[float]
    :param weights: (optional) A list of weights for the control points. The weights
        can be used to adjust the influence of each control point on the shape of the
        surface. Default is None.
    :type weights: List[float]
    :param name: (optional) A name for the surface. Default is an empty string.
    :type name: str
    """
    face_class = "BSplineFace3D"
    _eq_is_data_eq = False

    def __init__(self, degree_u: int, degree_v: int, control_points: List[volmdlr.Point3D], nb_u: int, nb_v: int,
                 u_multiplicities: List[int], v_multiplicities: List[int], u_knots: List[float], v_knots: List[float],
                 weights: List[float] = None, name: str = ''):
        self.ctrlpts = npy.asarray([npy.asarray([*point], dtype=npy.float64) for point in control_points],
                                   dtype=npy.float64)
        self.degree_u = int(degree_u)
        self.degree_v = int(degree_v)
        self.nb_u = int(nb_u)
        self.nb_v = int(nb_v)

        u_knots = nurbs_helpers.standardize_knot_vector(u_knots)
        v_knots = nurbs_helpers.standardize_knot_vector(v_knots)
        self.u_knots = u_knots
        self.v_knots = v_knots
        self.u_multiplicities = u_multiplicities
        self.v_multiplicities = v_multiplicities
        self._weights = weights
        self.rational = False
        if weights is not None:
            self.rational = True
            self._weights = npy.asarray(weights, dtype=npy.float64)

        self._surface = None
        Surface3D.__init__(self, name=name)

        # Hidden Attributes
        self._displacements = None
        self._grids2d = None
        self._grids2d_deformed = None
        self._bbox = None
        self._surface_curves = None
        self._knotvector = None
        self.ctrlptsw = None
        if self._weights is not None:
            ctrlptsw = []
            for point, w in zip(self.ctrlpts, self._weights):
                temp = [float(c * w) for c in point]
                temp.append(float(w))
                ctrlptsw.append(temp)
            self.ctrlptsw = npy.asarray(ctrlptsw, dtype=npy.float64)

        self._delta = [0.05, 0.05]
        self._eval_points = None
        self._vertices = None
        self._domain = None

        self._x_periodicity = False  # Use False instead of None because None is a possible value of x_periodicity
        self._y_periodicity = False

    def __hash__(self):
        """
        Creates custom hash to the surface.
        """
        control_points = self.control_points
        weights = self.weights
        if weights is None:
            weights = tuple(1.0 for _ in range(len(control_points)))
        else:
            weights = tuple(weights)
        return hash((tuple(control_points),
                     self.degree_u, tuple(self.u_multiplicities), tuple(self.u_knots), self.nb_u,
                     self.degree_v, tuple(self.v_multiplicities), tuple(self.v_knots), self.nb_v, weights))

    def __eq__(self, other):
        """
        Defines the BSpline surface equality operation.
        """
        if not isinstance(other, self.__class__):
            return False

        if (self.rational != other.rational or self.degree_u != other.degree_u or self.degree_v != other.degree_v or
                self.nb_u != other.nb_u or self.nb_v != other.nb_v):
            return False

        for s_k, o_k in zip(self.knotvector, other.knotvector):
            if len(s_k) != len(o_k) or any(not math.isclose(s, o, abs_tol=1e-8) for s, o in zip(s_k, o_k)):
                return False
        self_control_points = self.control_points
        other_control_points = other.control_points
        if len(self_control_points) != len(other_control_points) or \
                any(not s_point.is_close(o_point) for s_point, o_point in
                    zip(self_control_points, other_control_points)):
            return False
        if self.rational and other.rational:
            if len(self.weights) != len(other.weights) or \
                    any(not math.isclose(s_w, o_w, abs_tol=1e-8) for s_w, o_w in zip(self.weights, other.weights)):
                return False
        return True

    def _data_eq(self, other_object):
        """
        Defines dessia common object equality.
        """
        return self == other_object

    @property
    def data(self):
        """
        Returns a dictionary of the BSpline data.
        """
        datadict = {
            "degree": (self.degree_u, self.degree_v),
            "knotvector": self.knotvector,
            "size": (self.nb_u, self.nb_v),
            "sample_size": self.sample_size,
            "rational": not (self._weights is None),
            "precision": 18
        }
        if self._weights is not None:
            datadict["control_points"] = self.ctrlptsw
        else:
            datadict["control_points"] = self.ctrlpts
        return datadict

    @property
    def control_points(self):
        return [volmdlr.Point3D(*point) for point in self.ctrlpts]

    @property
    def control_points_table(self):
        """Creates control points table."""
        control_points_table = []
        points_row = []
        i = 1
        for point in self.control_points:
            points_row.append(point)
            if i == self.nb_v:
                control_points_table.append(points_row)
                points_row = []
                i = 1
            else:
                i += 1
        return control_points_table

    @property
    def knots_vector_u(self):
        """
        Compute the global knot vector (u direction) based on knot elements and multiplicities.

        """

        knots = self.u_knots
        multiplicities = self.u_multiplicities

        knots_vec = []
        for i, knot in enumerate(knots):
            for _ in range(0, multiplicities[i]):
                knots_vec.append(knot)
        return knots_vec

    @property
    def knots_vector_v(self):
        """
        Compute the global knot vector (v direction) based on knot elements and multiplicities.

        """

        knots = self.v_knots
        multiplicities = self.v_multiplicities

        knots_vec = []
        for i, knot in enumerate(knots):
            for _ in range(0, multiplicities[i]):
                knots_vec.append(knot)
        return knots_vec

    @property
    def knotvector(self):
        """
        Knot vector in u and v direction respectively.
        """
        if not self._knotvector:
            self._knotvector = [self.knots_vector_u, self.knots_vector_v]
        return self._knotvector

    @property
    def sample_size_u(self):
        """
        Sample size for the u-direction.

        :getter: Gets sample size for the u-direction
        :setter: Sets sample size for the u-direction
        :type: int
        """
        s_size = math.floor((1.0 / self.delta_u) + 0.5)
        return int(s_size)

    @sample_size_u.setter
    def sample_size_u(self, value):
        if not isinstance(value, int):
            raise ValueError("Sample size must be an integer value")
        knotvector_u = self.knots_vector_u

        # To make it operate like linspace, we have to know the starting and ending points.
        start_u = knotvector_u[self.degree_u]
        stop_u = knotvector_u[-(self.degree_u + 1)]

        # Set delta values
        self.delta_u = (stop_u - start_u) / float(value)

    @property
    def sample_size_v(self):
        """
        Sample size for the v-direction.

        :getter: Gets sample size for the v-direction
        :setter: Sets sample size for the v-direction
        :type: int
        """
        s_size = math.floor((1.0 / self.delta_v) + 0.5)
        return int(s_size)

    @sample_size_v.setter
    def sample_size_v(self, value):
        if not isinstance(value, int):
            raise ValueError("Sample size must be an integer value")
        knotvector_v = self.knots_vector_v

        # To make it operate like linspace, we have to know the starting and ending points.
        start_v = knotvector_v[self.degree_v]
        stop_v = knotvector_v[-(self.degree_v + 1)]

        # Set delta values
        self.delta_v = (stop_v - start_v) / float(value)

    @property
    def sample_size(self):
        """
        Sample size for both u- and v-directions.

        :getter: Gets sample size as a tuple of values corresponding to u- and v-directions
        :setter: Sets sample size for both u- and v-directions
        :type: int
        """
        sample_size_u = math.floor((1.0 / self.delta_u) + 0.5)
        sample_size_v = math.floor((1.0 / self.delta_v) + 0.5)
        return int(sample_size_u), int(sample_size_v)

    @sample_size.setter
    def sample_size(self, value):
        knotvector_u = self.knots_vector_u
        knotvector_v = self.knots_vector_v

        # To make it operate like linspace, we have to know the starting and ending points.
        start_u = knotvector_u[self.degree_u]
        stop_u = knotvector_u[-(self.degree_u + 1)]
        start_v = knotvector_v[self.degree_v]
        stop_v = knotvector_v[-(self.degree_v + 1)]

        # Set delta values
        self.delta_u = (stop_u - start_u) / float(value)
        self.delta_v = (stop_v - start_v) / float(value)

    @property
    def delta_u(self):
        """
        Evaluation delta for the u-direction.

        :getter: Gets evaluation delta for the u-direction
        :setter: Sets evaluation delta for the u-direction
        :type: float
        """
        return self._delta[0]

    @delta_u.setter
    def delta_u(self, value):
        # Delta value for surface evaluation should be between 0 and 1
        if float(value) <= 0 or float(value) >= 1:
            raise ValueError("Surface evaluation delta (u-direction) must be between 0.0 and 1.0")

        # Set new delta value
        self._delta[0] = float(value)

    @property
    def delta_v(self):
        """
        Evaluation delta for the v-direction.

        :getter: Gets evaluation delta for the v-direction
        :setter: Sets evaluation delta for the v-direction
        :type: float
        """
        return self._delta[1]

    @delta_v.setter
    def delta_v(self, value):
        # Delta value for surface evaluation should be between 0 and 1
        if float(value) <= 0 or float(value) >= 1:
            raise ValueError("Surface evaluation delta (v-direction) should be between 0.0 and 1.0")

        # Set new delta value
        self._delta[1] = float(value)

    @property
    def delta(self):
        """
        Evaluation delta for both u- and v-directions.

        :getter: Gets evaluation delta as a tuple of values corresponding to u- and v-directions
        :setter: Sets evaluation delta for both u- and v-directions
        :type: float
        """
        return self.delta_u, self.delta_v

    @delta.setter
    def delta(self, value):
        if isinstance(value, (int, float)):
            self.delta_u = value
            self.delta_v = value
        elif isinstance(value, (list, tuple)):
            if len(value) == 2:
                self.delta_u = value[0]
                self.delta_v = value[1]
            else:
                raise ValueError("Surface requires 2 delta values")
        else:
            raise ValueError("Cannot set delta. Please input a numeric value or a list or tuple with 2 numeric values")

    @property
    def weights(self):
        if self._weights is None:
            return self._weights
        return self._weights.tolist()

    @property
    def x_periodicity(self):
        """
        Evaluates the periodicity of the surface in u direction.
        """
        if self._x_periodicity is False:
            a, b, c, d = self.domain
            point_at_a = self.point2d_to_3d(volmdlr.Point2D(a, 0.5 * (d - c)))
            point_at_b = self.point2d_to_3d(volmdlr.Point2D(b, 0.5 * (d - c)))
            if point_at_b.is_close(point_at_a) or self.u_closed:
                self._x_periodicity = b - a
            else:
                self._x_periodicity = None
        return self._x_periodicity

    @property
    def y_periodicity(self):
        """
        Evaluates the periodicity of the surface in v direction.
        """
        if self._y_periodicity is False:
            a, b, c, d = self.domain
            point_at_c = self.point2d_to_3d(volmdlr.Point2D(0.5 * (b - a), c))
            point_at_d = self.point2d_to_3d(volmdlr.Point2D(0.5 * (b - a), d))
            if point_at_d.is_close(point_at_c) or self.v_closed:
                self._y_periodicity = d - c
            else:
                self._y_periodicity = None
        return self._y_periodicity

    @property
    def bounding_box(self):
        if not self._bbox:
            self._bbox = self._bounding_box()
        return self._bbox

    def _bounding_box(self):
        """
        Computes the bounding box of the surface.

        """
        points = self.evalpts
        xmin = npy.min(points[:, 0])
        ymin = npy.min(points[:, 1])
        zmin = npy.min(points[:, 2])

        xmax = npy.max(points[:, 0])
        ymax = npy.max(points[:, 1])
        zmax = npy.max(points[:, 2])
        return volmdlr.core.BoundingBox(xmin, xmax, ymin, ymax, zmin, zmax)

    @property
    def surface_curves(self):
        """
        Extracts curves from a surface.
        """
        if not self._surface_curves:
            self._surface_curves = self.get_surface_curves()
        return self._surface_curves

    def get_surface_curves(self, **kwargs):
        """
        Extracts curves from a surface.
        """
        # Get keyword arguments
        extract_u = kwargs.get('extract_u', True)
        extract_v = kwargs.get('extract_v', True)

        # Get data from the surface object
        kv_u = self.knots_vector_u
        u_knots = list(sorted(set(kv_u)))
        u_multiplicities = [find_multiplicity(knot, kv_u) for knot in u_knots]
        kv_v = self.knots_vector_v
        v_knots = list(sorted(set(kv_v)))
        v_multiplicities = [find_multiplicity(knot, kv_v) for knot in v_knots]
        cpts = self.control_points

        # v-direction
        crvlist_v = []
        weights = []
        if extract_v:
            for u in range(self.nb_u):
                control_points = [cpts[v + (self.nb_v * u)] for v in range(self.nb_v)]
                if self.rational:
                    weights = [self._weights[v + (self.nb_v * u)] for v in range(self.nb_v)]
                curve = edges.BSplineCurve3D(self.degree_v, control_points, v_multiplicities, v_knots, weights)
                crvlist_v.append(curve)

        # u-direction
        crvlist_u = []
        if extract_u:
            for v in range(self.nb_v):
                control_points = [cpts[v + (self.nb_v * u)] for u in range(self.nb_u)]
                if self.rational:
                    weights = [self._weights[v + (self.nb_v * u)] for u in range(self.nb_u)]
                curve = edges.BSplineCurve3D(self.degree_u, control_points, u_multiplicities, u_knots, weights)
                crvlist_u.append(curve)

        # Return shapes as a dict object
        return {"u": crvlist_u, "v": crvlist_v}

    def evaluate(self, **kwargs):
        """
        Evaluates the surface.

        The evaluated points are stored in :py:attr:`evalpts` property.

        Keyword Arguments:
            * ``start_u``: start parameter on the u-direction
            * ``stop_u``: stop parameter on the u-direction
            * ``start_v``: start parameter on the v-direction
            * ``stop_v``: stop parameter on the v-direction

        The ``start_u``, ``start_v`` and ``stop_u`` and ``stop_v`` parameters allow evaluation of a surface segment
        in the range  *[start_u, stop_u][start_v, stop_v]* i.e. the surface will also be evaluated at the ``stop_u``
        and ``stop_v`` parameter values.

        """
        knotvector_u = self.knots_vector_u
        knotvector_v = self.knots_vector_v
        # Find evaluation start and stop parameter values
        start_u = kwargs.get('start_u', knotvector_u[self.degree_u])
        stop_u = kwargs.get('stop_u', knotvector_u[-(self.degree_u + 1)])
        start_v = kwargs.get('start_v', knotvector_v[self.degree_v])
        stop_v = kwargs.get('stop_v', knotvector_v[-(self.degree_v + 1)])

        # Evaluate and cache
        self._eval_points = npy.asarray(evaluate_surface(self.data,
                                                         start=(start_u, start_v),
                                                         stop=(stop_u, stop_v)), dtype=npy.float64)

    @property
    def evalpts(self):
        """
        Evaluated points.

        :getter: Gets the coordinates of the evaluated points
        :type: list
        """
        if self._eval_points is None or len(self._eval_points) == 0:
            self.evaluate()
        return self._eval_points

    @property
    def domain(self):
        """
        Domain.

        Domain is determined using the knot vector(s).

        :getter: Gets the domain
        """
        if not self._domain:
            knotvector_u = self.knots_vector_u
            knotvector_v = self.knots_vector_v
            # Find evaluation start and stop parameter values
            start_u = knotvector_u[self.degree_u]
            stop_u = knotvector_u[-(self.degree_u + 1)]
            start_v = knotvector_v[self.degree_v]
            stop_v = knotvector_v[-(self.degree_v + 1)]
            self._domain = start_u, stop_u, start_v, stop_v
        return self._domain

    def to_geomdl(self):
        """Translate into a geomdl object."""
        if not self._surface:
            if self._weights is None:
                surface = BSpline.Surface()
                points = self.ctrlpts.tolist()

            else:
                surface = NURBS.Surface()
                points = [(control_point[0] * self._weights[i], control_point[1] * self._weights[i],
                           control_point[2] * self._weights[i], self._weights[i])
                          for i, control_point in enumerate(self.control_points)]
            surface.degree_u = self.degree_u
            surface.degree_v = self.degree_v
            surface.set_ctrlpts(points, self.nb_u, self.nb_v)
            knot_vector = self.knotvector
            surface.knotvector_u = knot_vector[0]
            surface.knotvector_v = knot_vector[1]
            surface.delta = 0.05
            self._surface = surface
        return self._surface

    def to_dict(self, *args, **kwargs):
        """Avoids storing points in memo that makes serialization slow."""
        dict_ = self.base_dict()
        dict_['degree_u'] = self.degree_u
        dict_['degree_v'] = self.degree_v
        dict_['control_points'] = [point.to_dict() for point in self.control_points]
        dict_['nb_u'] = self.nb_u
        dict_['nb_v'] = self.nb_v
        dict_['u_multiplicities'] = self.u_multiplicities
        dict_['v_multiplicities'] = self.v_multiplicities
        dict_['u_knots'] = self.u_knots
        dict_['v_knots'] = self.v_knots
        dict_['weights'] = self.weights
        return dict_

    def ctrlpts2d(self):
        """
        Each row represents the control points in u direction and each column the points in v direction.
        """
        ctrlpts = self.ctrlptsw if self.rational else self.ctrlpts
        control_points_table = []
        points_row = []
        i = 1
        for point in ctrlpts:
            points_row.append(point)
            if i == self.nb_v:
                control_points_table.append(points_row)
                points_row = []
                i = 1
            else:
                i += 1
        return control_points_table

    def vertices(self):
        """
        Evaluated points.

        :getter: Gets the coordinates of the evaluated points
        :type: list
        """
        u_min, u_max, v_min, v_max = self.domain
        if self._vertices is None or len(self._vertices) == 0:
            vertices = []
            u_vector = npy.linspace(u_min, u_max, self.sample_size_u, dtype=npy.float64)
            v_vector = npy.linspace(v_min, v_max, self.sample_size_v, dtype=npy.float64)
            for u in u_vector:
                for v in v_vector:
                    vertices.append((u, v))
            self._vertices = vertices
        return self._vertices

    def points(self):
        """
        Returns surface points.
        """
        return [volmdlr.Point3D(*point) for point in self.evalpts]

    def control_points_matrix(self, coordinates):
        """
        Define control points like a matrix, for each coordinate: x:0, y:1, z:2.
        """

        points = npy.empty((self.nb_u, self.nb_v))
        for i in range(0, self.nb_u):
            for j in range(0, self.nb_v):
                points[i][j] = self.control_points_table[i][j][coordinates]
        return points

    def basis_functions_u(self, u, k, i):
        """
        Compute basis functions Bi in u direction for u=u and degree=k.

        """

        # k = self.degree_u
        knots_vector_u = self.knots_vector_u

        if k == 0:
            return 1.0 if knots_vector_u[i] <= u < knots_vector_u[i + 1] else 0.0
        if knots_vector_u[i + k] == knots_vector_u[i]:
            param_c1 = 0.0
        else:
            param_c1 = (u - knots_vector_u[i]) / (knots_vector_u[i + k] - knots_vector_u[i]) \
                       * self.basis_functions_u(u, k - 1, i)
        if knots_vector_u[i + k + 1] == knots_vector_u[i + 1]:
            param_c2 = 0.0
        else:
            param_c2 = (knots_vector_u[i + k + 1] - u) / (knots_vector_u[i + k + 1] - knots_vector_u[i + 1]) * \
                       self.basis_functions_u(u, k - 1, i + 1)
        return param_c1 + param_c2

    def basis_functions_v(self, v, k, i):
        """
        Compute basis functions Bi in v direction for v=v and degree=k.

        """

        # k = self.degree_u
        knots = self.knots_vector_v

        if k == 0:
            return 1.0 if knots[i] <= v < knots[i + 1] else 0.0
        if knots[i + k] == knots[i]:
            param_c1 = 0.0
        else:
            param_c1 = (v - knots[i]) / (knots[i + k] - knots[i]) * self.basis_functions_v(v, k - 1, i)
        if knots[i + k + 1] == knots[i + 1]:
            param_c2 = 0.0
        else:
            param_c2 = (knots[i + k + 1] - v) / (knots[i + k + 1] - knots[i + 1]) * self.basis_functions_v(v, k - 1,
                                                                                                           i + 1)
        return param_c1 + param_c2

    def derivatives(self, u, v, order):
        """
        Evaluates n-th order surface derivatives at the given (u, v) parameter pair.

        :param u: Point's u coordinate.
        :type u: float
        :param v: Point's v coordinate.
        :type v: float
        :param order: Order of the derivatives.
        :type order: int
        :return: A list SKL, where SKL[k][l] is the derivative of the surface S(u,v) with respect
        to u k times and v l times
        :rtype: List[`volmdlr.Vector3D`]
        """
        if self.weights is not None:
            control_points = self.ctrlptsw
        else:
            control_points = self.ctrlpts
        derivatives = derivatives_surface([self.degree_u, self.degree_v], self.knotvector, control_points,
                                          [self.nb_u, self.nb_v], self.rational, [u, v], order)
        for i in range(order + 1):
            for j in range(order + 1):
                derivatives[i][j] = volmdlr.Vector3D(*derivatives[i][j])
        return derivatives

    def blending_vector_u(self, u):
        """
        Compute a vector of basis_functions in u direction for u=u.
        """

        blending_vect = npy.empty((1, self.nb_u))
        for j in range(0, self.nb_u):
            blending_vect[0][j] = self.basis_functions_u(u, self.degree_u, j)

        return blending_vect

    def blending_vector_v(self, v):
        """
        Compute a vector of basis_functions in v direction for v=v.

        """

        blending_vect = npy.empty((1, self.nb_v))
        for j in range(0, self.nb_v):
            blending_vect[0][j] = self.basis_functions_v(v, self.degree_v, j)

        return blending_vect

    def blending_matrix_u(self, u):
        """
        Compute a matrix of basis_functions in u direction for a vector u like [0,1].

        """

        blending_mat = npy.empty((len(u), self.nb_u))
        for i, u_i in enumerate(u):
            for j in range(self.nb_u):
                blending_mat[i][j] = self.basis_functions_u(u_i, self.degree_u, j)
        return blending_mat

    def blending_matrix_v(self, v):
        """
        Compute a matrix of basis_functions in v direction for a vector v like [0,1].

        """

        blending_mat = npy.empty((len(v), self.nb_v))
        for i, v_i in enumerate(v):
            for j in range(self.nb_v):
                blending_mat[i][j] = self.basis_functions_v(v_i, self.degree_v, j)
        return blending_mat

    def point2d_to_3d(self, point2d: volmdlr.Point2D):
        """
        Evaluate the surface at a given parameter coordinate.
        """
        u, v = point2d
        u = float(min(max(u, 0.0), 1.0))
        v = float(min(max(v, 0.0), 1.0))
        point_array = evaluate_surface(self.data, start=(u, v), stop=(u, v))[0]
        return volmdlr.Point3D(*point_array)

    def _get_grid_bounds(self, params, delta_u, delta_v, sample_size_u, sample_size_v):
        """
        Update bounds and grid_size at each iteration of point inversion grid search.
        """
        u, v = params
        if u == self.domain[0]:
            u_start = self.domain[0]
            u_stop = min(u + delta_u, self.domain[1])
            sample_size_u = 2

        elif u == self.domain[1]:
            u_start = max(u - delta_u, self.domain[0])
            u_stop = self.domain[1]
            sample_size_u = 2
        else:
            u_start = max(u - delta_u, self.domain[0])
            u_stop = min(u + delta_u, self.domain[1])

        if v == self.domain[2]:
            v_start = self.domain[2]
            v_stop = min(v + delta_v, self.domain[3])
            sample_size_v = 2
        elif v == self.domain[3]:
            v_start = max(v - delta_v, self.domain[2])
            v_stop = self.domain[3]
            sample_size_v = 2
        else:
            v_start = max(v - delta_v, self.domain[2])
            v_stop = min(v + delta_v, self.domain[3])
        return u_start, u_stop, v_start, v_stop, sample_size_u, sample_size_v

    @staticmethod
    def _update_parameters(bounds, sample_size_u, sample_size_v, index):
        """
        Helper function to update parameters of point inversion grid search at each iteration.
        """
        u_start, u_stop, v_start, v_stop = bounds
        if sample_size_u == 1:
            delta_u = 0.0
            u = u_start
            delta_v = (v_stop - v_start) / (sample_size_v - 1)
            v = v_start + index * delta_v
        elif sample_size_v == 1:
            delta_u = (u_stop - u_start) / (sample_size_u - 1)
            u = u_start + index * delta_u
            delta_v = 0.0
            v = v_start
        else:
            if index == 0:
                u_idx, v_idx = 0, 0
            else:
                u_idx = int(index / sample_size_v)
                v_idx = index % sample_size_v
            delta_u = (u_stop - u_start) / (sample_size_u - 1)
            delta_v = (v_stop - v_start) / (sample_size_v - 1)
            u = u_start + u_idx * delta_u
            v = v_start + v_idx * delta_v
        return u, v, delta_u, delta_v

    @staticmethod
    def _find_index_min(matrix_points, point):
        # Calculate distances
        distances = npy.linalg.norm(matrix_points - point, axis=1)

        return npy.argmin(distances), distances.min()

    def _point_inversion_initialization(self, point3d_array):
        """
        Helper function to initialize parameters.
        """
        sample_size_u = 10
        sample_size_v = 10
        initial_index, minimal_distance = self._find_index_min(self.evalpts, point3d_array)

        if initial_index == 0:
            u_idx, v_idx = 0, 0
        else:
            u_idx = int(initial_index / self.sample_size_v)
            v_idx = initial_index % self.sample_size_v

        u_start, u_stop, v_start, v_stop = self.domain
        delta_u = (u_stop - u_start) / (self.sample_size_u - 1)
        delta_v = (v_stop - v_start) / (self.sample_size_v - 1)
        u = u_start + u_idx * delta_u
        v = v_start + v_idx * delta_v

        if u == u_start:
            u_stop = u + delta_u
            sample_size_u = 2
        elif u == u_stop:
            u_start = u - delta_u
            sample_size_u = 2
        else:
            u_start = max(u - delta_u, self.domain[0])
            u_stop = min(u + delta_u, self.domain[1])

        if v == v_start:
            v_stop = v + delta_v
            sample_size_v = 2
        elif v == v_stop:
            v_start = v - delta_v
            sample_size_v = 2
        else:
            v_start = max(v - delta_v, self.domain[2])
            v_stop = min(v + delta_v, self.domain[3])
        return u, v, u_start, u_stop, v_start, v_stop, delta_u, delta_v, sample_size_u, sample_size_v, minimal_distance

    def point_inversion_grid_search(self, point3d, acceptable_distance):
        """
        Find the parameters (u, v) of a 3D point on the BSpline surface using a grid search algorithm.
        """
        point3d_array = npy.array([point3d[0], point3d[1], point3d[2]], dtype=npy.float64)
        u, v, u_start, u_stop, v_start, v_stop, delta_u, delta_v, sample_size_u, sample_size_v, minimal_distance = \
            self._point_inversion_initialization(point3d_array)
        if minimal_distance <= acceptable_distance:
            return (u, v), minimal_distance
        datadict = {
            "degree": (self.degree_u, self.degree_v),
            "knotvector": self.knotvector,
            "size": (self.nb_u, self.nb_v),
            "sample_size": [sample_size_u, sample_size_v],
            "rational": not (self._weights is None),
            "precision": 18
        }
        if self._weights is not None:
            datadict["control_points"] = self.ctrlptsw
        else:
            datadict["control_points"] = self.ctrlpts
        last_distance = 0.0
        count = 0
        while minimal_distance > acceptable_distance and count < 15:
            if count > 0:
                u_start, u_stop, v_start, v_stop, sample_size_u, sample_size_v = self._get_grid_bounds(
                    (u, v), delta_u, delta_v, sample_size_u, sample_size_v)

            if sample_size_u == 1 and sample_size_v == 1:
                return (u, v), minimal_distance
            datadict["sample_size"] = [sample_size_u, sample_size_v]
            matrix = npy.asarray(evaluate_surface(datadict,
                                                  start=(u_start, v_start),
                                                  stop=(u_stop, v_stop)), dtype=npy.float64)
            index, distance = self._find_index_min(matrix, point3d_array)
            if distance < minimal_distance:
                minimal_distance = distance
            if abs(distance - last_distance) < acceptable_distance * 0.01:
                return (u, v), minimal_distance
            u, v, delta_u, delta_v = self._update_parameters([u_start, u_stop, v_start, v_stop], sample_size_u,
                                                             sample_size_v, index)
            last_distance = distance
            count += 1

        return (u, v), minimal_distance

    def point3d_to_2d(self, point3d: volmdlr.Point3D, tol=1e-6):
        """
        Evaluates the parametric coordinates (u, v) of a 3D point (x, y, z).

        :param point3d: A 3D point to be evaluated.
        :type point3d: :class:`volmdlr.Point3D`
        :param tol: Tolerance to accept the results.
        :type tol: float
        :return: The parametric coordinates (u, v) of the point.
        :rtype: :class:`volmdlr.Point2D`
        """
        umin, umax, vmin, vmax = self.domain
        point = None
        if self.is_singularity_point(point3d):
            if self.u_closed_upper() and point3d.is_close(self.point2d_to_3d(volmdlr.Point2D(umin, vmax))):
                point = volmdlr.Point2D(umin, vmax)
            if self.u_closed_lower() and point3d.is_close(self.point2d_to_3d(volmdlr.Point2D(umin, vmin))):
                point = volmdlr.Point2D(umin, vmin)
            if self.v_closed_upper() and point3d.is_close(self.point2d_to_3d(volmdlr.Point2D(umax, vmin))):
                return volmdlr.Point2D(umax, vmin)
            if self.v_closed_lower() and point3d.is_close(self.point2d_to_3d(volmdlr.Point2D(umin, vmin))):
                point = volmdlr.Point2D(umin, vmin)
            return point

        x0, distance = self.point_inversion_grid_search(point3d, 1e-4)
        if distance < tol:
            return volmdlr.Point2D(*x0)
        x0, check = self.point_inversion(x0, point3d, tol)
        if check:
            return volmdlr.Point2D(*x0)

        return self.point3d_to_2d_minimize(point3d, x0)

    def point3d_to_2d_minimize(self, point3d, x0, tol: float =1e-6):
        """Auxiliary function for point3d_to_2d in case the point inversion does not converge."""
        def sort_func(x):
            return point3d.point_distance(self.point2d_to_3d(volmdlr.Point2D(x[0], x[1])))

        def fun(x):
            derivatives = self.derivatives(x[0], x[1], 1)
            vector = derivatives[0][0] - point3d
            f_value = vector.norm()
            if f_value == 0.0:
                jacobian = npy.array([0.0, 0.0])
            else:
                jacobian = npy.array([vector.dot(derivatives[1][0]) / f_value,
                                      vector.dot(derivatives[0][1]) / f_value])
            return f_value, jacobian

        min_bound_x, max_bound_x, min_bound_y, max_bound_y = self.domain
        res = minimize(fun, x0=npy.array(x0), jac=True,
                       bounds=[(min_bound_x, max_bound_x),
                               (min_bound_y, max_bound_y)])
        if res.fun <= 1e-6:
            return volmdlr.Point2D(*res.x)

        point3d_array = npy.array([point3d[0], point3d[1], point3d[2]], dtype=npy.float64)
        delta_bound_x = max_bound_x - min_bound_x
        delta_bound_y = max_bound_y - min_bound_y
        x0s = [((min_bound_x + max_bound_x) / 2, (min_bound_y + max_bound_y) / 2),
               ((min_bound_x + max_bound_x) / 2, min_bound_y + delta_bound_y / 10),
               ((min_bound_x + max_bound_x) / 2, max_bound_y - delta_bound_y / 10),
               ((min_bound_x + max_bound_x) / 4, min_bound_y + delta_bound_y / 10),
               (max_bound_x - delta_bound_x / 4, min_bound_y + delta_bound_y / 10),
               ((min_bound_x + max_bound_x) / 4, max_bound_y - delta_bound_y / 10),
               (max_bound_x - delta_bound_x / 4, max_bound_y - delta_bound_y / 10),
               (min_bound_x + delta_bound_x / 10, min_bound_y + delta_bound_y / 10),
               (min_bound_x + delta_bound_x / 10, max_bound_y - delta_bound_y / 10),
               (max_bound_x - delta_bound_x / 10, min_bound_y + delta_bound_y / 10),
               (max_bound_x - delta_bound_x / 10, max_bound_y - delta_bound_y / 10),
               (0.33333333, 0.009), (0.5555555, 0.0099)]
        # Sort the initial conditions
        x0s.sort(key=sort_func)
        x0s = [x0] + x0s
        if self.weights is not None:
            control_points = self.ctrlptsw
        else:
            control_points = self.ctrlpts
        bounds = [(min_bound_x, max_bound_x), (min_bound_y, max_bound_y)]
        results = []
        for x in x0s[:2]:
            res = point_inversion(point3d_array, x, bounds, [self.degree_u, self.degree_v],
                                  self.knotvector, control_points, [self.nb_u, self.nb_v], self.rational)
            if res.fun <= tol:
                return volmdlr.Point2D(*res.x)

            results.append((res.x, res.fun))

        return volmdlr.Point2D(*min(results, key=lambda r: r[1])[0])

    def point_inversion(self, x, point3d, tol, maxiter: int = 50):
        """
        Performs point inversion.

        Given a point P = (x, y, z) assumed to lie on the NURBS surface S(u, v), point inversion is
        the problem of finding the corresponding parameters u, v that S(u, v) = P.
        """
        if maxiter == 1:
            return x, False
        jacobian, k, surface_derivatives, distance_vector = self.point_inversion_funcs(x, point3d)
        if self.check_convergence(surface_derivatives, distance_vector, tol1=tol):
            return x, True
        if jacobian[1][1]:
            lu, piv = lu_factor(jacobian)
            delta = lu_solve((lu, piv), k)
            new_x = [delta[0][0] + x[0], delta[1][0] + x[1]]
            new_x = self.check_bounds(new_x)
        else:
            new_x = x
        residual = (new_x[0] - x[0]) * surface_derivatives[1][0] + (new_x[1] - x[1]) * surface_derivatives[0][1]
        if residual.norm() <= 1e-10:
            return x, False
        x = new_x
        return self.point_inversion(x, point3d, tol, maxiter=maxiter - 1)

    def point_inversion_funcs(self, x, point3d):
        """Returns functions evaluated at x."""
        surface_derivatives = self.derivatives(x[0], x[1], 2)
        distance_vector = surface_derivatives[0][0] - point3d
        common_term = (surface_derivatives[1][0].dot(surface_derivatives[0][1]) +
                       distance_vector.dot(surface_derivatives[1][1]))
        jacobian = npy.array(
            [[surface_derivatives[1][0].norm() ** 2 + distance_vector.dot(surface_derivatives[2][0]),
              common_term],
             [common_term,
              surface_derivatives[0][1].norm() ** 2 + distance_vector.dot(surface_derivatives[0][2])]])
        k = npy.array(
            [[-(distance_vector.dot(surface_derivatives[1][0]))], [-(distance_vector.dot(surface_derivatives[0][1]))]])

        return jacobian, k, surface_derivatives, distance_vector

    @staticmethod
    def check_convergence(surf_derivatives, distance_vector, tol1: float = 1e-6, tol2: float = 1e-8):
        """Check convergence of point inversion method."""
        dist = distance_vector.norm()
        if dist <= tol1:
            return True
        zero_cos_u = abs(surf_derivatives[1][0].dot(distance_vector)) / (
                    (surf_derivatives[1][0].norm() + 1e-12) * dist)
        zero_cos_v = abs(surf_derivatives[0][1].dot(distance_vector)) / (
                    (surf_derivatives[0][1].norm() + 1e-12) * dist)

        if zero_cos_u <= tol2 and zero_cos_v <= tol2:
            return True
        return False

    def check_bounds(self, x):
        """Check surface bounds."""
        u, v = x
        a, b, c, d = self.domain

        if self.u_closed:
            if u < a:
                u = b - (a - u)
            elif u > b:
                u = a + (u - b)

        if u < a:
            u = a

        elif u > b:
            u = b

        if self.v_closed:
            if v < c:
                v = d - (c - v)

            elif v > d:
                v = c + (v - d)

        if v < c:
            v = c

        elif v > d:
            v = d

        x[0] = u
        x[1] = v
        return x

    def linesegment2d_to_3d(self, linesegment2d):
        """Evaluates the Euclidean form for the parametric line segment."""
        points = []
        for point in linesegment2d.discretization_points(number_points=20):
            point3d = self.point2d_to_3d(point)
            if not volmdlr.core.point_in_list(point3d, points):
                points.append(point3d)
        if len(points) < 2:
            return None
        if len(points) == 2:
            return [volmdlr.edges.LineSegment3D(points[0], points[-1])]
        if len(points) < min(self.degree_u, self.degree_v) + 1:
            bspline = edges.BSplineCurve3D.from_points_interpolation(points, 2)
            return [bspline]

        bspline = edges.BSplineCurve3D.from_points_interpolation(points, min(self.degree_u, self.degree_v))
        return [bspline.simplify]

    def linesegment3d_to_2d(self, linesegment3d):
        """
        A line segment on a BSplineSurface3D will be in any case a line in 2D?.

        """
        tol = 1e-6 if linesegment3d.length() > 1e-5 else 1e-8
        start = self.point3d_to_2d(linesegment3d.start, tol)
        end = self.point3d_to_2d(linesegment3d.end, tol)
        if self.x_periodicity:
            if start.x != end.x:
                end = volmdlr.Point2D(start.x, end.y)
            if not start.is_close(end):
                return [edges.LineSegment2D(start, end)]
            return None
        if self.y_periodicity:
            if start.y != end.y:
                end = volmdlr.Point2D(end.x, start.y)
            if not start.is_close(end):
                return [edges.LineSegment2D(start, end)]
            return None
        if start.is_close(end):
            return None
        return [edges.LineSegment2D(start, end)]

    def _repair_periodic_boundary_points(self, edge3d, points, direction_periodicity):
        """
        Verifies points at boundary on a periodic BSplineSurface3D.

        :param points: List of `volmdlr.Point2D` after transformation from 3D Cartesian coordinates
        :type points: List[volmdlr.Point2D]
        :param direction_periodicity: should be 'x' if x_periodicity or 'y' if y periodicity
        :type direction_periodicity: str
        """
        lth = edge3d.length()
        pt_after_start = self.point3d_to_2d(edge3d.point_at_abscissa(0.15 * lth))
        pt_before_end = self.point3d_to_2d(edge3d.point_at_abscissa(0.85 * lth))
        min_bound_x, max_bound_x, min_bound_y, max_bound_y = self.domain
        if direction_periodicity == 'x':
            i = 0
            min_bound, max_bound = min_bound_x, max_bound_x
        else:
            i = 1
            min_bound, max_bound = min_bound_y, max_bound_y
        if ((direction_periodicity == 'x' and not self.u_closed) or
                (direction_periodicity == 'y' and not self.v_closed)):
            points = self._repair_points_order(points, edge3d, [min_bound_x, max_bound_x, min_bound_y, max_bound_y],
                                           direction_periodicity)
        start = points[0]
        end = points[-1]
        delta = max_bound + min_bound

        if math.isclose(start[i], min_bound, abs_tol=1e-4) and pt_after_start[i] > 0.5 * delta:
            start[i] = max_bound
        elif math.isclose(start[i], max_bound, abs_tol=1e-4) and pt_after_start[i] < 0.5 * delta:
            start[i] = min_bound

        if math.isclose(end[i], min_bound, abs_tol=1e-4) and pt_before_end[i] > 0.5 * delta:
            end[i] = max_bound
        elif math.isclose(end[i], max_bound, abs_tol=1e-4) and pt_before_end[i] < 0.5 * delta:
            end[i] = min_bound

        points[0] = start
        points[-1] = end

        if all((math.isclose(p[i], max_bound, abs_tol=1e-4) or math.isclose(p[i], min_bound, abs_tol=1e-4)) for
               p in points):
            # if the line is at the boundary of the surface domain, we take the first point as reference
            t_param = max_bound if math.isclose(points[0][i], max_bound, abs_tol=1e-4) else min_bound
            if direction_periodicity == 'x':
                points = [volmdlr.Point2D(t_param, p[1]) for p in points]
            else:
                points = [volmdlr.Point2D(p[0], t_param) for p in points]

        return points

    def _repair_points_order(self, points, edge3d, surface_domain, direction_periodicity):
        """Helper function to reorder edge discretization points on parametric domain."""
        min_bound_x, max_bound_x, min_bound_y, max_bound_y = surface_domain
        line_at_periodicity = edges.LineSegment3D(
            self.point2d_to_3d(volmdlr.Point2D(min_bound_x, min_bound_y)),
            self.point2d_to_3d(volmdlr.Point2D(
                min_bound_x if direction_periodicity == 'x' else max_bound_x,
                min_bound_y if direction_periodicity == 'y' else max_bound_y
            ))
        )
        if line_at_periodicity.point_belongs(edge3d.start) or line_at_periodicity.point_belongs(edge3d.end):
            return points

        intersections = edge3d.intersections(line_at_periodicity)
        if not intersections:
            return points
        point_at_periodicity = self.point3d_to_2d(intersections[0])
        index_periodicity = volmdlr.core.get_point_index_in_list(point_at_periodicity, points)

        if index_periodicity is not None:
            if edge3d.periodic:
                points = [point_at_periodicity] + points[index_periodicity + 1:-1] + points[:index_periodicity + 1]
            else:
                points = [point_at_periodicity] + points[index_periodicity + 1:] + points[:index_periodicity + 1]
        else:
            sign = points[1].x - points[0].x if direction_periodicity == 'x' else points[1].y - points[0].y
            for i, (point, next_point) in enumerate(zip(points[:-1], points[1:])):
                if sign * (next_point.x - point.x if direction_periodicity == 'x' else next_point.y - point.y) < 0:
                    index_periodicity = i
                    break
            if edge3d.periodic:
                points = ([point_at_periodicity] + points[index_periodicity + 1: -1] +
                          points[:index_periodicity + 1] + [point_at_periodicity])
            else:
                points = ([point_at_periodicity] + points[index_periodicity + 1:] +
                          points[:index_periodicity + 1] + [point_at_periodicity])

        return points

    def _edge3d_to_2d(self, edge3d, discretization_points, interpolation_degree,  parametric_points):
        if self.u_closed or self.v_closed:
            parametric_points = self.fix_start_end_singularity_point_at_parametric_domain(edge3d,
                                                                                          parametric_points,
                                                                                          discretization_points)

        if self.x_periodicity:
            parametric_points = self._repair_periodic_boundary_points(edge3d, parametric_points, 'x')

        if self.y_periodicity:
            parametric_points = self._repair_periodic_boundary_points(edge3d, parametric_points, 'y')

        if self._is_line_segment(parametric_points):
            return [edges.LineSegment2D(parametric_points[0], parametric_points[-1])]
        brep = edges.BSplineCurve2D.from_points_interpolation(points=parametric_points, degree=interpolation_degree)
        if brep:
            return [brep]
        return None

    def bsplinecurve3d_to_2d(self, bspline_curve3d):
        """
        Converts the primitive from 3D spatial coordinates to its equivalent 2D primitive in the parametric space.
        """
        lth = bspline_curve3d.length()

        if lth <= 1e-6:
            print('BSplineCurve3D skipped because it is too small')
            return []
        n = min(len(bspline_curve3d.control_points), 20)
        points3d = bspline_curve3d.discretization_points(number_points=n)
        tol = 5e-7 if lth > 5e-5 else 1e-8
        # todo: how to ensure convergence of point3d_to_2d ?
        points = self._verify_parametric_points([self.point3d_to_2d(point3d, tol) for point3d in points3d])
        return self._edge3d_to_2d(bspline_curve3d, points3d, bspline_curve3d.degree, points)

    def fullarcellipse3d_to_2d(self, fullarcellipse3d):
        """
        Converts the primitive from 3D spatial coordinates to its equivalent 2D primitive in the parametric space.
        """
        number_points = max(self.nb_u, self.nb_v)
        degree = max(self.degree_u, self.degree_v)
        tol = 1e-6 if fullarcellipse3d.length() > 1e-5 else 1e-8
        points3d = fullarcellipse3d.discretization_points(number_points=number_points)
        # todo: how to ensure convergence of point3d_to_2d ?
        points = self._verify_parametric_points([self.point3d_to_2d(point3d, tol) for point3d in points3d])
        return self._edge3d_to_2d(fullarcellipse3d, points3d, degree, points)

    @staticmethod
    def _is_line_segment(points):
        """Helper function to check if the BREP can be a line segment."""
        if points[0].is_close(points[-1]):
            return False
        linesegment = edges.LineSegment2D(points[0], points[-1])
        for point in points:
            if not linesegment.point_belongs(point, abs_tol=1e-4):
                return False
        return True

    def bsplinecurve2d_to_3d(self, bspline_curve2d):
        """
        Converts the parametric boundary representation into a 3D primitive.
        """
        if bspline_curve2d.name == "parametric.arc":
            start = self.point2d_to_3d(bspline_curve2d.start)
            interior = self.point2d_to_3d(bspline_curve2d.evaluate_single(0.5))
            end = self.point2d_to_3d(bspline_curve2d.end)
            vector_u1 = interior - start
            vector_u2 = interior - end
            dot_product = vector_u2.dot(vector_u1)
            if dot_product and abs(dot_product) != 1.0:
                return [edges.Arc3D.from_3_points(start, interior, end)]

        number_points = len(bspline_curve2d.control_points)
        points = []
        for point in bspline_curve2d.discretization_points(number_points=number_points):
            point3d = self.point2d_to_3d(point)
            if not volmdlr.core.point_in_list(point3d, points):
                points.append(point3d)
        if len(points) < bspline_curve2d.degree + 1:
            return None
        return [edges.BSplineCurve3D.from_points_interpolation(points, bspline_curve2d.degree)]

    def arc3d_to_2d(self, arc3d):
        """
        Converts the primitive from 3D spatial coordinates to its equivalent 2D primitive in the parametric space.
        """
        number_points = max(self.nb_u, self.nb_v)
        degree = min(self.degree_u, self.degree_v)
        points = []
        tol = 1e-6 if arc3d.length() > 1e-5 else 1e-8
        for point3d in arc3d.discretization_points(number_points=number_points):
            point2d = self.point3d_to_2d(point3d, tol)
            if not volmdlr.core.point_in_list(point2d, points):
                points.append(point2d)
        start = points[0]
        end = points[-1]
        min_bound_x, max_bound_x, min_bound_y, max_bound_y = self.domain
        if self.x_periodicity:
            points = self._repair_periodic_boundary_points(arc3d, points, 'x')
            start = points[0]
            end = points[-1]
            if start.is_close(end):
                if math.isclose(start.x, min_bound_x, abs_tol=1e-4):
                    end.x = max_bound_x
                else:
                    end.x = min_bound_x
        if self.y_periodicity:
            points = self._repair_periodic_boundary_points(arc3d, points, 'y')
            start = points[0]
            end = points[-1]
            if start.is_close(end):
                if math.isclose(start.y, min_bound_y, abs_tol=1e-4):
                    end.y = max_bound_y
                else:
                    end.y = min_bound_y
        if start.is_close(end):
            return []
        linesegment = edges.LineSegment2D(start, end, name="parametric.arc")
        flag = True
        for point in points:
            if not linesegment.point_belongs(point):
                flag = False
                break
        if flag:
            return [linesegment]
        if degree > len(points) - 1:
            degree = len(points) - 1
        return [edges.BSplineCurve2D.from_points_interpolation(points, degree, name="parametric.arc")]

    def arcellipse3d_to_2d(self, arcellipse3d):
        """
        Converts the primitive from 3D spatial coordinates to its equivalent 2D primitive in the parametric space.
        """
        # todo: Is this right? Needs detailed investigation
        number_points = max(self.nb_u, self.nb_v)
        degree = max(self.degree_u, self.degree_v)
        points3d = arcellipse3d.discretization_points(number_points=number_points)
        tol = 1e-7 if arcellipse3d.length() > 1e-5 else 1e-8
        points = self._verify_parametric_points([self.point3d_to_2d(point3d, tol) for point3d in points3d])
        return self._edge3d_to_2d(arcellipse3d, points3d, degree, points)

    def arc2d_to_3d(self, arc2d):
        """Evaluates the Euclidean form for the parametric arc."""
        number_points = math.ceil(arc2d.angle * 7) + 1  # 7 points per radian
        length = arc2d.length()
        points = [self.point2d_to_3d(arc2d.point_at_abscissa(i * length / (number_points - 1)))
                  for i in range(number_points)]
        return [edges.BSplineCurve3D.from_points_interpolation(
            points, max(self.degree_u, self.degree_v))]

    def rectangular_cut(self, u1: float, u2: float,
                        v1: float, v2: float, name: str = ''):
        """Deprecated method, Use BSplineFace3D from_surface_rectangular_cut method."""
        raise AttributeError("BSplineSurface3D.rectangular_cut is deprecated."
                             " Use the class_method from_surface_rectangular_cut in BSplineFace3D instead")

    def rotation(self, center: volmdlr.Vector3D,
                 axis: volmdlr.Vector3D, angle: float):
        """
        BSplineSurface3D rotation.

        :param center: rotation center
        :param axis: rotation axis
        :param angle: angle rotation
        :return: a new rotated BSplineSurface3D
        """
        new_control_points = [p.rotation(center, axis, angle)
                              for p in self.control_points]
        new_bsplinesurface3d = BSplineSurface3D(self.degree_u, self.degree_v,
                                                new_control_points, self.nb_u,
                                                self.nb_v,
                                                self.u_multiplicities,
                                                self.v_multiplicities,
                                                self.u_knots, self.v_knots,
                                                self.weights, self.name)
        return new_bsplinesurface3d

    def translation(self, offset: volmdlr.Vector3D):
        """
        BSplineSurface3D translation.

        :param offset: translation vector
        :return: A new translated BSplineSurface3D
        """
        new_control_points = [p.translation(offset) for p in
                              self.control_points]
        new_bsplinesurface3d = BSplineSurface3D(self.degree_u, self.degree_v,
                                                new_control_points, self.nb_u,
                                                self.nb_v,
                                                self.u_multiplicities,
                                                self.v_multiplicities,
                                                self.u_knots, self.v_knots,
                                                self.weights, self.name)

        return new_bsplinesurface3d

    def frame_mapping(self, frame: volmdlr.Frame3D, side: str):
        """
        Changes frame_mapping and return a new BSplineSurface3D.

        side = 'old' or 'new'
        """
        new_control_points = [p.frame_mapping(frame, side) for p in
                              self.control_points]
        new_bsplinesurface3d = BSplineSurface3D(self.degree_u, self.degree_v,
                                                new_control_points, self.nb_u,
                                                self.nb_v,
                                                self.u_multiplicities,
                                                self.v_multiplicities,
                                                self.u_knots, self.v_knots,
                                                self.weights, self.name)
        return new_bsplinesurface3d

    def plot(self, ax=None, edge_style: EdgeStyle = EdgeStyle(color='grey', alpha=0.5), **kwargs):
        u_curves = self.surface_curves['u']
        v_curves = self.surface_curves['v']
        if ax is None:
            ax = plt.figure().add_subplot(111, projection='3d')
        for u in u_curves:
            u.plot(ax=ax, edge_style=edge_style)
        for v in v_curves:
            v.plot(ax=ax, edge_style=edge_style)
        for point in self.control_points:
            point.plot(ax, color=edge_style.color, alpha=edge_style.alpha)
        return ax

    def simplify_surface(self):
        """
        Verifies if BSplineSurface3D could be a Plane3D.

        :return: A planar surface if possible, otherwise, returns self.
        """
        points = [self.control_points[0]]
        vector_list = []
        for point in self.control_points[1:]:
            vector = point - points[0]
            is_colinear = any(vector.is_colinear_to(other_vector) for other_vector in vector_list)
            if not point_in_list(point, points) and not is_colinear:
                points.append(point)
                vector_list.append(vector)
                if len(points) == 3:
                    plane3d = Plane3D.from_3_points(*points)
                    if all(plane3d.point_on_surface(point) for point in self.control_points):
                        return plane3d
                    break
        return self

    @classmethod
    def from_step(cls, arguments, object_dict, **kwargs):
        """
        Converts a step primitive to a BSplineSurface3D.

        :param arguments: The arguments of the step primitive.
        :type arguments: list
        :param object_dict: The dictionary containing all the step primitives
            that have already been instantiated.
        :type object_dict: dict
        :return: The corresponding BSplineSurface3D object.
        :rtype: :class:`volmdlr.faces.BSplineSurface3D`
        """
        name = arguments[0][1:-1]
        degree_u = int(arguments[1])
        degree_v = int(arguments[2])
        points_sets = arguments[3][1:-1].split("),")
        points_sets = [elem + ")" for elem in points_sets[:-1]] + [
            points_sets[-1]]
        control_points = []
        for points_set in points_sets:
            points = [object_dict[int(i[1:])] for i in
                      points_set[1:-1].split(",")]
            nb_v = len(points)
            control_points.extend(points)
        nb_u = int(len(control_points) / nb_v)

        u_multiplicities = [int(i) for i in arguments[8][1:-1].split(",")]
        v_multiplicities = [int(i) for i in arguments[9][1:-1].split(",")]
        u_knots = [float(i) for i in arguments[10][1:-1].split(",")]
        v_knots = [float(i) for i in arguments[11][1:-1].split(",")]
        # knot_spec = arguments[12]

        if 13 in range(len(arguments)):
            weight_data = [
                float(i) for i in
                arguments[13][1:-1].replace("(", "").replace(")", "").split(",")
            ]
        else:
            weight_data = None

        bsplinesurface = cls(degree_u, degree_v, control_points, nb_u, nb_v,
                             u_multiplicities, v_multiplicities, u_knots,
                             v_knots, weight_data, name)
        if not bsplinesurface.x_periodicity and not bsplinesurface.y_periodicity:
            bsplinesurface = bsplinesurface.simplify_surface()

        return bsplinesurface

    def to_step(self, current_id):
        content = ''
        point_matrix_ids = '('
        for points in self.control_points_table:
            point_ids = '('
            for point in points:
                point_content, point_id = point.to_step(current_id)
                content += point_content
                point_ids += f'#{point_id},'
                current_id = point_id + 1
            point_ids = point_ids[:-1]
            point_ids += '),'
            point_matrix_ids += point_ids
        point_matrix_ids = point_matrix_ids[:-1]
        point_matrix_ids += ')'

        u_close = '.T.' if self.x_periodicity else '.F.'
        v_close = '.T.' if self.y_periodicity else '.F.'

        content += f"#{current_id} = B_SPLINE_SURFACE_WITH_KNOTS('{self.name}',{self.degree_u},{self.degree_v}," \
                   f"{point_matrix_ids},.UNSPECIFIED.,{u_close},{v_close},.F.,{tuple(self.u_multiplicities)}," \
                   f"{tuple(self.v_multiplicities)},{tuple(self.u_knots)},{tuple(self.v_knots)},.UNSPECIFIED.);\n"
        return content, [current_id]

    def grid3d(self, grid2d: grid.Grid2D):
        """
        Generate 3d grid points of a Bspline surface, based on a Grid2D.

        """

        if not self._grids2d:
            self._grids2d = grid2d

        points_2d = grid2d.points
        points_3d = [self.point2d_to_3d(point2d) for point2d in points_2d]

        return points_3d

    def grid2d_deformed(self, grid2d: grid.Grid2D):
        """
        Dimension and deform a Grid2D points based on a Bspline surface.

        """

        points_2d = grid2d.points
        points_3d = self.grid3d(grid2d)

        points_x, points_y = grid2d.points_xy

        # Parameters
        index_x = {}  # grid point position(i,j), x coordinates position in X(unknown variable)
        index_y = {}  # grid point position(i,j), y coordinates position in X(unknown variable)
        index_points = {}  # grid point position(j,i), point position in points_2d (or points_3d)
        k_index, p_index = 0, 0
        for i in range(0, points_x):
            for j in range(0, points_y):
                index_x.update({(j, i): k_index})
                index_y.update({(j, i): k_index + 1})
                index_points.update({(j, i): p_index})
                k_index = k_index + 2
                p_index = p_index + 1

        equation_points = []  # points combination to compute distances between 2D and 3D grid points
        for i in range(0, points_y):  # row from (0,i)
            for j in range(1, points_x):
                equation_points.append(((0, i), (j, i)))
        for i in range(0, points_x):  # column from (i,0)
            for j in range(1, points_y):
                equation_points.append(((i, 0), (i, j)))
        for i in range(0, points_y):  # row
            for j in range(0, points_x - 1):
                equation_points.append(((j, i), (j + 1, i)))
        for i in range(0, points_x):  # column
            for j in range(0, points_x - 1):
                equation_points.append(((i, j), (i, j + 1)))
        for i in range(0, points_y - 1):  # diagonal
            for j in range(0, points_x - 1):
                equation_points.append(((j, i), (j + 1, i + 1)))

        for i in range(0, points_y):  # row 2segments (before.point.after)
            for j in range(1, points_x - 1):
                equation_points.append(((j - 1, i), (j + 1, i)))

        for i in range(0, points_x):  # column 2segments (before.point.after)
            for j in range(1, points_y - 1):
                equation_points.append(((i, j - 1), (i, j + 1)))

        # geodesic distances between 3D grid points (based on points combination [equation_points])
        geodesic_distances = []
        for point in equation_points:
            geodesic_distances.append((self.geodesic_distance(
                points_3d[index_points[point[0]]], points_3d[index_points[point[1]]])) ** 2)

        # System of nonlinear equations
        def non_linear_equations(xparam):
            vector_f = npy.empty(len(equation_points) + 2)
            idx = 0
            for idx, point_ in enumerate(equation_points):
                vector_f[idx] = abs((xparam[index_x[point_[0]]] ** 2 +
                                     xparam[index_x[point_[1]]] ** 2 +
                                     xparam[index_y[point_[0]]] ** 2 +
                                     xparam[index_y[point_[1]]] ** 2 -
                                     2 *
                                     xparam[index_x[point_[0]]] *
                                     xparam[index_x[point_[1]]] -
                                     2 *
                                     xparam[index_y[point_[0]]] *
                                     xparam[index_y[point_[1]]] -
                                     geodesic_distances[idx]) /
                                    geodesic_distances[idx])

            vector_f[idx + 1] = xparam[0] * 1000
            vector_f[idx + 2] = xparam[1] * 1000

            return vector_f

        # Solution with "least_squares"
        x_init = []  # initial guess (2D grid points)
        for point in points_2d:
            x_init.append(point[0])
            x_init.append(point[1])
        z = least_squares(non_linear_equations, x_init)

        points_2d_deformed = [volmdlr.Point2D(z.x[i], z.x[i + 1])
                              for i in range(0, len(z.x), 2)]  # deformed 2d grid points

        grid2d_deformed = grid.Grid2D.from_points(points=points_2d_deformed,
                                                  points_dim_1=points_x,
                                                  direction=grid2d.direction)

        self._grids2d_deformed = grid2d_deformed

        return points_2d_deformed

    def grid2d_deformation(self, grid2d: grid.Grid2D):
        """
        Compute the deformation/displacement (dx/dy) of a Grid2D based on a Bspline surface.

        """

        if not self._grids2d_deformed:
            self.grid2d_deformed(grid2d)

        displacement = self._grids2d_deformed.displacement_compared_to(grid2d)
        self._displacements = displacement

        return displacement

    def point2d_parametric_to_dimension(self, point2d: volmdlr.Point3D, grid2d: grid.Grid2D):
        """
        Convert a point 2d from the parametric to the dimensioned frame.

        """

        # Check if the 0<point2d.x<1 and 0<point2d.y<1
        if point2d.x < 0:
            point2d.x = 0
        elif point2d.x > 1:
            point2d.x = 1
        if point2d.y < 0:
            point2d.y = 0
        elif point2d.y > 1:
            point2d.y = 1

        if self._grids2d == grid2d:
            points_2d = self._grids2d.points
        else:
            points_2d = grid2d.points
            self._grids2d = grid2d

        if self._displacements is not None:
            displacement = self._displacements
        else:
            displacement = self.grid2d_deformation(grid2d)

        points_x, points_y = grid2d.points_xy

        # Parameters
        index_points = {}  # grid point position(j,i), point position in points_2d (or points_3d)
        p_index = 0
        for i in range(0, points_x):
            for j in range(0, points_y):
                index_points.update({(j, i): p_index})
                p_index = p_index + 1

        # Form function "Finite Elements"
        def form_function(s_param, t_param):
            empty_n = npy.empty(4)
            empty_n[0] = (1 - s_param) * (1 - t_param) / 4
            empty_n[1] = (1 + s_param) * (1 - t_param) / 4
            empty_n[2] = (1 + s_param) * (1 + t_param) / 4
            empty_n[3] = (1 - s_param) * (1 + t_param) / 4
            return empty_n

        finite_elements_points = []  # 2D grid points index that define one element
        for j in range(0, points_y - 1):
            for i in range(0, points_x - 1):
                finite_elements_points.append(((i, j), (i + 1, j), (i + 1, j + 1), (i, j + 1)))
        finite_elements = []  # finite elements defined with closed polygon
        for point in finite_elements_points:
            finite_elements.append(
                wires.ClosedPolygon2D((points_2d[index_points[point[0]]],
                                       points_2d[index_points[point[1]]],
                                       points_2d[index_points[point[2]]],
                                       points_2d[index_points[point[3]]])))
        k = 0
        for k, point in enumerate(finite_elements_points):
            if (wires.Contour2D(finite_elements[k].primitives).point_belongs(point2d)
                    or wires.Contour2D(finite_elements[k].primitives).point_over_contour(point2d)
                    or ((points_2d[index_points[point[0]]][0] < point2d.x <
                         points_2d[index_points[point[1]]][0])
                        and point2d.y == points_2d[index_points[point[0]]][1])
                    or ((points_2d[index_points[point[1]]][1] < point2d.y <
                         points_2d[index_points[point[2]]][1])
                        and point2d.x == points_2d[index_points[point[1]]][0])
                    or ((points_2d[index_points[point[3]]][0] < point2d.x <
                         points_2d[index_points[point[2]]][0])
                        and point2d.y == points_2d[index_points[point[1]]][1])
                    or ((points_2d[index_points[point[0]]][1] < point2d.y <
                         points_2d[index_points[point[3]]][1])
                        and point2d.x == points_2d[index_points[point[0]]][0])):
                break

        x0 = points_2d[index_points[finite_elements_points[k][0]]][0]
        y0 = points_2d[index_points[finite_elements_points[k][0]]][1]
        x1 = points_2d[index_points[finite_elements_points[k][1]]][0]
        y2 = points_2d[index_points[finite_elements_points[k][2]]][1]
        x = point2d.x
        y = point2d.y
        s_param = 2 * ((x - x0) / (x1 - x0)) - 1
        t_param = 2 * ((y - y0) / (y2 - y0)) - 1

        n = form_function(s_param, t_param)
        dx = npy.array([displacement[index_points[finite_elements_points[k][0]]][0],
                        displacement[index_points[finite_elements_points[k][1]]][0],
                        displacement[index_points[finite_elements_points[k][2]]][0],
                        displacement[index_points[finite_elements_points[k][3]]][0]])
        dy = npy.array([displacement[index_points[finite_elements_points[k][0]]][1],
                        displacement[index_points[finite_elements_points[k][1]]][1],
                        displacement[index_points[finite_elements_points[k][2]]][1],
                        displacement[index_points[finite_elements_points[k][3]]][1]])

        return volmdlr.Point2D(point2d.x + npy.transpose(n).dot(dx), point2d.y + npy.transpose(n).dot(dy))

    def point3d_to_2d_with_dimension(self, point3d: volmdlr.Point3D, grid2d: grid.Grid2D):
        """
        Compute the point2d of a point3d, on a Bspline surface, in the dimensioned frame.
        """

        point2d = self.point3d_to_2d(point3d)

        point2d_with_dimension = self.point2d_parametric_to_dimension(point2d, grid2d)

        return point2d_with_dimension

    def point2d_with_dimension_to_parametric_frame(self, point2d, grid2d: grid.Grid2D):
        """
        Convert a point 2d from the dimensioned to the parametric frame.

        """

        if self._grids2d != grid2d:
            self._grids2d = grid2d
        if not self._grids2d_deformed:
            self.grid2d_deformed(grid2d)

        points_2d = grid2d.points
        points_2d_deformed = self._grids2d_deformed.points
        points_x, points_y = grid2d.points_xy

        # Parameters
        index_points = {}  # grid point position(j,i), point position in points_2d (or points_3d)
        p_index = 0
        for i in range(0, points_x):
            for j in range(0, points_y):
                index_points.update({(j, i): p_index})
                p_index = p_index + 1

        finite_elements_points = []  # 2D grid points index that define one element
        for j in range(0, points_y - 1):
            for i in range(0, points_x - 1):
                finite_elements_points.append(((i, j), (i + 1, j), (i + 1, j + 1), (i, j + 1)))
        finite_elements = []  # finite elements defined with closed polygon  DEFORMED
        for point in finite_elements_points:
            finite_elements.append(
                wires.ClosedPolygon2D((points_2d_deformed[index_points[point[0]]],
                                       points_2d_deformed[index_points[point[1]]],
                                       points_2d_deformed[index_points[point[2]]],
                                       points_2d_deformed[index_points[point[3]]])))

        finite_elements_initial = []  # finite elements defined with closed polygon  INITIAL
        for point in finite_elements_points:
            finite_elements_initial.append(
                wires.ClosedPolygon2D((points_2d[index_points[point[0]]],
                                       points_2d[index_points[point[1]]],
                                       points_2d[index_points[point[2]]],
                                       points_2d[index_points[point[3]]])))
        k = 0
        for k, point in enumerate(finite_elements_points):
            if (finite_elements[k].point_belongs(point2d)
                    or ((points_2d_deformed[index_points[point[0]]][0] < point2d.x <
                         points_2d_deformed[index_points[point[1]]][0])
                        and point2d.y == points_2d_deformed[index_points[point[0]]][1])
                    or ((points_2d_deformed[index_points[finite_elements_points[k][1]]][1] < point2d.y <
                         points_2d_deformed[index_points[finite_elements_points[k][2]]][1])
                        and point2d.x == points_2d_deformed[index_points[point[1]]][0])
                    or ((points_2d_deformed[index_points[point[3]]][0] < point2d.x <
                         points_2d_deformed[index_points[point[2]]][0])
                        and point2d.y == points_2d_deformed[index_points[point[1]]][1])
                    or ((points_2d_deformed[index_points[point[0]]][1] < point2d.y <
                         points_2d_deformed[index_points[point[3]]][1])
                        and point2d.x == points_2d_deformed[index_points[point[0]]][0])
                    or finite_elements[k].primitives[0].point_belongs(point2d) or finite_elements[k].primitives[
                        1].point_belongs(point2d)
                    or finite_elements[k].primitives[2].point_belongs(point2d) or finite_elements[k].primitives[
                        3].point_belongs(point2d)):
                break

        frame_deformed = volmdlr.Frame2D(
            finite_elements[k].center_of_mass(),
            volmdlr.Vector2D(finite_elements[k].primitives[1].middle_point()[0] -
                             finite_elements[k].center_of_mass()[0],
                             finite_elements[k].primitives[1].middle_point()[1] -
                             finite_elements[k].center_of_mass()[1]),
            volmdlr.Vector2D(finite_elements[k].primitives[0].middle_point()[0] -
                             finite_elements[k].center_of_mass()[0],
                             finite_elements[k].primitives[0].middle_point()[1] -
                             finite_elements[k].center_of_mass()[1]))

        point2d_frame_deformed = volmdlr.Point2D(point2d.frame_mapping(frame_deformed, 'new')[0],
                                                 point2d.frame_mapping(frame_deformed, 'new')[1])

        frame_inital = volmdlr.Frame2D(
            finite_elements_initial[k].center_of_mass(),
            volmdlr.Vector2D(finite_elements_initial[k].primitives[1].middle_point()[0] -
                             finite_elements_initial[k].center_of_mass()[0],
                             finite_elements_initial[k].primitives[1].middle_point()[1] -
                             finite_elements_initial[k].center_of_mass()[1]),
            volmdlr.Vector2D(finite_elements_initial[k].primitives[0].middle_point()[0] -
                             finite_elements_initial[k].center_of_mass()[0],
                             finite_elements_initial[k].primitives[0].middle_point()[1] -
                             finite_elements_initial[k].center_of_mass()[1]))

        point2d = point2d_frame_deformed.frame_mapping(frame_inital, 'old')
        if point2d.x < 0:
            point2d.x = 0
        elif point2d.x > 1:
            point2d.x = 1
        if point2d.y < 0:
            point2d.y = 0
        elif point2d.y > 1:
            point2d.y = 1

        return point2d

    def point2d_with_dimension_to_3d(self, point2d, grid2d: grid.Grid2D):
        """
        Compute the point 3d, on a Bspline surface, of a point 2d define in the dimensioned frame.

        """

        point2d_01 = self.point2d_with_dimension_to_parametric_frame(point2d, grid2d)

        return self.point2d_to_3d(point2d_01)

    def linesegment2d_parametric_to_dimension(self, linesegment2d, grid2d: grid.Grid2D):
        """
        Convert a linesegment2d from the parametric to the dimensioned frame.

        """

        points = linesegment2d.discretization_points(number_points=20)
        points_dim = [
            self.point2d_parametric_to_dimension(
                point, grid2d) for point in points]

        return edges.BSplineCurve2D.from_points_interpolation(
            points_dim, max(self.degree_u, self.degree_v))

    def linesegment3d_to_2d_with_dimension(self, linesegment3d, grid2d: grid.Grid2D):
        """
        Compute the linesegment2d of a linesegment3d, on a Bspline surface, in the dimensioned frame.

        """

        linesegment2d = self.linesegment3d_to_2d(linesegment3d)
        bsplinecurve2d_with_dimension = self.linesegment2d_parametric_to_dimension(linesegment2d, grid2d)

        return bsplinecurve2d_with_dimension

    def linesegment2d_with_dimension_to_parametric_frame(self, linesegment2d):
        """
        Convert a linesegment2d from the dimensioned to the parametric frame.

        """

        try:
            linesegment2d = edges.LineSegment2D(
                self.point2d_with_dimension_to_parametric_frame(linesegment2d.start, self._grids2d),
                self.point2d_with_dimension_to_parametric_frame(linesegment2d.end, self._grids2d))
        except NotImplementedError:
            return None

        return linesegment2d

    def linesegment2d_with_dimension_to_3d(self, linesegment2d):
        """
        Compute the linesegment3d, on a Bspline surface, of a linesegment2d defined in the dimensioned frame.

        """

        linesegment2d_01 = self.linesegment2d_with_dimension_to_parametric_frame(linesegment2d)
        linesegment3d = self.linesegment2d_to_3d(linesegment2d_01)

        return linesegment3d

    def bsplinecurve2d_parametric_to_dimension(self, bsplinecurve2d, grid2d: grid.Grid2D):
        """
        Convert a bsplinecurve2d from the parametric to the dimensioned frame.

        """

        # check if bsplinecurve2d is in a list
        if isinstance(bsplinecurve2d, list):
            bsplinecurve2d = bsplinecurve2d[0]
        points = bsplinecurve2d.control_points
        points_dim = []

        for point in points:
            points_dim.append(self.point2d_parametric_to_dimension(point, grid2d))

        bsplinecurve2d_with_dimension = edges.BSplineCurve2D(bsplinecurve2d.degree, points_dim,
                                                             bsplinecurve2d.knot_multiplicities,
                                                             bsplinecurve2d.knots,
                                                             bsplinecurve2d.weights,
                                                             bsplinecurve2d.periodic)

        return bsplinecurve2d_with_dimension

    def bsplinecurve3d_to_2d_with_dimension(self, bsplinecurve3d, grid2d: grid.Grid2D):
        """
        Compute the bsplinecurve2d of a bsplinecurve3d, on a Bspline surface, in the dimensioned frame.

        """

        bsplinecurve2d_01 = self.bsplinecurve3d_to_2d(bsplinecurve3d)
        bsplinecurve2d_with_dimension = self.bsplinecurve2d_parametric_to_dimension(
            bsplinecurve2d_01, grid2d)

        return bsplinecurve2d_with_dimension

    def bsplinecurve2d_with_dimension_to_parametric_frame(self, bsplinecurve2d):
        """
        Convert a bsplinecurve2d from the dimensioned to the parametric frame.

        """

        points_dim = bsplinecurve2d.control_points
        points = []
        for point in points_dim:
            points.append(
                self.point2d_with_dimension_to_parametric_frame(point, self._grids2d))

        bsplinecurve2d = edges.BSplineCurve2D(bsplinecurve2d.degree, points,
                                              bsplinecurve2d.knot_multiplicities,
                                              bsplinecurve2d.knots,
                                              bsplinecurve2d.weights,
                                              bsplinecurve2d.periodic)
        return bsplinecurve2d

    def bsplinecurve2d_with_dimension_to_3d(self, bsplinecurve2d):
        """
        Compute the bsplinecurve3d, on a Bspline surface, of a bsplinecurve2d defined in the dimensioned frame.

        """

        bsplinecurve2d_01 = self.bsplinecurve2d_with_dimension_to_parametric_frame(bsplinecurve2d)
        bsplinecurve3d = self.bsplinecurve2d_to_3d(bsplinecurve2d_01)

        return bsplinecurve3d

    def arc2d_parametric_to_dimension(self, arc2d, grid2d: grid.Grid2D):
        """
        Convert an arc 2d from the parametric to the dimensioned frame.

        """

        number_points = math.ceil(arc2d.angle * 7) + 1
        length = arc2d.length()
        points = [self.point2d_parametric_to_dimension(arc2d.point_at_abscissa(
            i * length / (number_points - 1)), grid2d) for i in range(number_points)]

        return edges.BSplineCurve2D.from_points_interpolation(
            points, max(self.degree_u, self.degree_v))

    def arc3d_to_2d_with_dimension(self, arc3d, grid2d: grid.Grid2D):
        """
        Compute the arc 2d of an arc 3d, on a Bspline surface, in the dimensioned frame.

        """

        bsplinecurve2d = self.arc3d_to_2d(arc3d)[0]  # it's a bsplinecurve2d
        arc2d_with_dimension = self.bsplinecurve2d_parametric_to_dimension(bsplinecurve2d, grid2d)

        return arc2d_with_dimension  # it's a bsplinecurve2d-dimension

    def arc2d_with_dimension_to_parametric_frame(self, arc2d):
        """
        Convert an arc 2d from the dimensioned to the parametric frame.

        """

        number_points = math.ceil(arc2d.angle * 7) + 1
        length = arc2d.length()

        points = [self.point2d_with_dimension_to_parametric_frame(arc2d.point_at_abscissa(
            i * length / (number_points - 1)), self._grids2d) for i in range(number_points)]

        return edges.BSplineCurve2D.from_points_interpolation(points, max(self.degree_u, self.degree_v))

    def arc2d_with_dimension_to_3d(self, arc2d):
        """
        Compute the arc 3d, on a Bspline surface, of an arc 2d in the dimensioned frame.

        """

        arc2d_01 = self.arc2d_with_dimension_to_parametric_frame(arc2d)
        arc3d = self.arc2d_to_3d(arc2d_01)

        return arc3d  # it's a bsplinecurve3d

    def contour2d_parametric_to_dimension(self, contour2d: wires.Contour2D,
                                          grid2d: grid.Grid2D):
        """
        Convert a contour 2d from the parametric to the dimensioned frame.

        """

        primitives2d_dim = []

        for primitive2d in contour2d.primitives:
            method_name = f'{primitive2d.__class__.__name__.lower()}_parametric_to_dimension'

            if hasattr(self, method_name):
                primitives = getattr(self, method_name)(primitive2d, grid2d)
                if primitives:
                    primitives2d_dim.append(primitives)

            else:
                raise NotImplementedError(
                    f'Class {self.__class__.__name__} does not implement {method_name}')

        return wires.Contour2D(primitives2d_dim)

    def contour3d_to_2d_with_dimension(self, contour3d: wires.Contour3D,
                                       grid2d: grid.Grid2D):
        """
        Compute the Contour 2d of a Contour 3d, on a Bspline surface, in the dimensioned frame.

        """

        contour2d_01 = self.contour3d_to_2d(contour3d)

        return self.contour2d_parametric_to_dimension(contour2d_01, grid2d)

    def contour2d_with_dimension_to_parametric_frame(self, contour2d):
        """
        Convert a contour 2d from the dimensioned to the parametric frame.

        """

        # TODO: check and avoid primitives with start=end
        primitives2d = []

        for primitive2d in contour2d.primitives:
            method_name = f'{primitive2d.__class__.__name__.lower()}_with_dimension_to_parametric_frame'

            if hasattr(self, method_name):
                primitives = getattr(self, method_name)(primitive2d)
                if primitives:
                    primitives2d.append(primitives)

            else:
                raise NotImplementedError(
                    f'Class {self.__class__.__name__} does not implement {method_name}')

        # #Avoid to have primitives with start=end
        # start_points = []
        # for i in range(0, len(new_start_points)-1):
        #     if new_start_points[i] != new_start_points[i+1]:
        #         start_points.append(new_start_points[i])
        # if new_start_points[-1] != new_start_points[0]:
        #     start_points.append(new_start_points[-1])

        return wires.Contour2D(primitives2d)

    def contour2d_with_dimension_to_3d(self, contour2d):
        """
        Compute the contour3d, on a Bspline surface, of a contour2d define in the dimensioned frame.

        """

        contour01 = self.contour2d_with_dimension_to_parametric_frame(contour2d)

        return self.contour2d_to_3d(contour01)

    @classmethod
    def from_geomdl_surface(cls, surface, name: str = ""):
        """
        Create a volmdlr BSpline_Surface3D from a geomdl's one.

        """

        control_points = []
        for point in surface.ctrlpts:
            control_points.append(volmdlr.Point3D(point[0], point[1], point[2]))

        (u_knots, u_multiplicities) = knots_vector_inv(surface.knotvector_u)
        (v_knots, v_multiplicities) = knots_vector_inv(surface.knotvector_v)

        bspline_surface = cls(degree_u=surface.degree_u,
                              degree_v=surface.degree_v,
                              control_points=control_points,
                              nb_u=surface.ctrlpts_size_u,
                              nb_v=surface.ctrlpts_size_v,
                              u_multiplicities=u_multiplicities,
                              v_multiplicities=v_multiplicities,
                              u_knots=u_knots,
                              v_knots=v_knots, weights=surface.weights, name=name)
        return bspline_surface

    @classmethod
    def points_fitting_into_bspline_surface(cls, points_3d, size_u, size_v, degree_u, degree_v, name: str = ""):
        """
        Bspline Surface interpolation through 3d points.
        """
        warnings.warn("points_fitting_into_bspline_surface is deprecated. Use from_points_interpolation instead")
        return cls.from_points_interpolation(points_3d, size_u, size_v, degree_u, degree_v, name)

    @classmethod
    def from_points_interpolation(cls, points_3d: List[volmdlr.Point3D], size_u: int, size_v: int,
                                  degree_u: int, degree_v: int, name: str = ""):
        """
        Bspline Surface interpolation through 3d points.

        :param points_3d: data points.
        :type points_3d: List[volmdlr.Point3D]
        :param size_u: number of data points on the u-direction.
        :type size_u: int
        :param size_v: number of data points on the v-direction.
        :type size_v: int
        :param degree_u: degree of the output surface for the u-direction.
        :type degree_u: int
        :param degree_v: degree of the output surface for the v-direction.
        :type degree_v: int
        :param name: (Optional) instance name.
        :type name: str
        :return: B-spline surface.
        :rtype: BSplineSurface3D
        """
        points = npy.asarray([npy.asarray([*point], dtype=npy.float64) for point in points_3d], dtype=npy.float64)

        ctrlpts, knots_u, knot_multiplicities_u, knots_v, knot_multiplicities_v = \
            interpolate_surface(points, size_u, size_v, degree_u, degree_v)
        ctrlpts = [volmdlr.Point3D(*point) for point in ctrlpts]
        return cls(degree_u, degree_v, ctrlpts, size_u, size_v, knot_multiplicities_u, knot_multiplicities_v, knots_u,
                   knots_v, name=name)

    @classmethod
    def points_approximate_into_bspline_surface(cls, points_3d, size_u, size_v, degree_u, degree_v,
                                                name: str = "", **kwargs):
        """
        Bspline Surface approximate through 3d points.
        """
        warnings.warn("points_approximate_into_bspline_surface is deprecated. Use from_points_approximation instead")
        return cls.from_points_approximation(points_3d, size_u, size_v, degree_u, degree_v, name, **kwargs)

    @classmethod
    def from_points_approximation(cls, points_3d: List[volmdlr.Point3D], size_u: int, size_v: int, degree_u: int,
                                  degree_v: int, name: str = "", **kwargs):
        """
        Bspline Surface approximate through 3d points.

        :param points_3d: data points.
        :type points_3d: List[volmdlr.Point3D]
        :param size_u: number of data points on the u-direction.
        :type size_u: int
        :param size_v: number of data points on the v-direction.
        :type size_v: int
        :param degree_u: degree of the output surface for the u-direction.
        :type degree_u: int
        :param degree_v: degree of the output surface for the v-direction.
        :type degree_v: int
        :param name: (Optional) instance name.
        :type name: str

        Keyword Arguments:
            * ``ctrlpts_size_u``: number of control points on the u-direction. *Default: size_u - 1*
            * ``ctrlpts_size_v``: number of control points on the v-direction. *Default: size_v - 1*

        :return: B-spline surface.
        :rtype: BSplineSurface3D

        """

        # Keyword arguments
        # number of data points, r + 1 > number of control points, n + 1
        num_cpts_u = kwargs.get('ctrlpts_size_u', size_u - 1)
        # number of data points, s + 1 > number of control points, m + 1
        num_cpts_v = kwargs.get('ctrlpts_size_v', size_v - 1)

        points = npy.asarray([npy.asarray([*point], dtype=npy.float64) for point in points_3d], dtype=npy.float64)

        ctrlpts, knots_u, knot_multiplicities_u, knots_v, knot_multiplicities_v = \
            approximate_surface(points, size_u, size_v, degree_u, degree_v,
                                ctrlpts_size_u=num_cpts_u, ctrlpts_size_v=num_cpts_v)

        ctrlpts = [volmdlr.Point3D(*point) for point in ctrlpts]
        return cls(degree_u, degree_v, ctrlpts, size_u, size_v, knot_multiplicities_u, knot_multiplicities_v, knots_u,
                   knots_v, name=name)

    @classmethod
    def from_cylindrical_faces(cls, cylindrical_faces, degree_u, degree_v,
                               points_x: int = 10, points_y: int = 10, name: str = ''):
        """
        Define a bspline surface from a list of cylindrical faces.

        Parameters
        ----------
        cylindrical_faces : List[volmdlr.faces.CylindricalFace3D]
            faces 3d
        degree_u : int
            degree of the output surface for the u-direction
        degree_v : int
            degree of the output surface for the v-direction
        points_x : int
            number of points in x-direction
        points_y : int
            number of points in y-direction
        name: str
            object's name.

        Returns
        -------
        B-spline surface

        """
        if len(cylindrical_faces) < 1:
            raise NotImplementedError
        if len(cylindrical_faces) == 1:
            return cls.from_cylindrical_face(cylindrical_faces[0], degree_u, degree_v, points_x=50, points_y=50)
        bspline_surfaces = []
        direction = cylindrical_faces[0].adjacent_direction(cylindrical_faces[1])

        if direction == 'x':
            bounding_rectangle_0 = cylindrical_faces[0].surface2d.outer_contour.bounding_rectangle
            ymin = bounding_rectangle_0[2]
            ymax = bounding_rectangle_0[3]
            for face in cylindrical_faces:
                bounding_rectangle = face.surface2d.outer_contour.bounding_rectangle
                ymin = min(ymin, bounding_rectangle[2])
                ymax = max(ymax, bounding_rectangle[3])
            for face in cylindrical_faces:
                bounding_rectangle = face.surface2d.outer_contour.bounding_rectangle

                points_3d = face.surface3d.grid3d(
                    grid.Grid2D.from_properties(
                        x_limits=(bounding_rectangle[0], bounding_rectangle[1]),
                        y_limits=(ymin, ymax),
                        points_nbr=(points_x, points_y)))

                bspline_surfaces.append(
                    cls.points_fitting_into_bspline_surface(
                        points_3d, points_x, points_y, degree_u, degree_v))

        elif direction == 'y':
            bounding_rectangle_0 = cylindrical_faces[0].surface2d.outer_contour.bounding_rectangle
            xmin = bounding_rectangle_0[0]
            xmax = bounding_rectangle_0[1]
            for face in cylindrical_faces:
                bounding_rectangle = face.surface2d.outer_contour.bounding_rectangle
                xmin = min(xmin, bounding_rectangle[0])
                xmax = max(xmax, bounding_rectangle[1])
            for face in cylindrical_faces:
                bounding_rectangle = face.surface2d.outer_contour.bounding_rectangle

                points_3d = face.surface3d.grid3d(
                    grid.Grid2D.from_properties(
                        x_limits=(xmin, xmax),
                        y_limits=(bounding_rectangle[2], bounding_rectangle[3]),
                        points_nbr=(points_x, points_y)))

                bspline_surfaces.append(
                    cls.points_fitting_into_bspline_surface(
                        points_3d, points_x, points_y, degree_u, degree_v))

        to_be_merged = bspline_surfaces[0]
        for i in range(0, len(bspline_surfaces) - 1):
            merged = to_be_merged.merge_with(bspline_surfaces[i + 1])
            to_be_merged = merged

        bspline_surface = to_be_merged
        bspline_surface.name = name
        return bspline_surface

    @classmethod
    def from_cylindrical_face(cls, cylindrical_face, degree_u, degree_v, name: str = '',
                              **kwargs):  # points_x: int = 50, points_y: int = 50
        """
        Define a bspline surface from a cylindrical face.

        Parameters
        ----------
        cylindrical_face : volmdlr.faces.CylindricalFace3D
            face 3d
        degree_u : int
            degree of the output surface for the u-direction.
        degree_v : int
            degree of the output surface for the v-direction.
        points_x : int
            number of points in x-direction
        points_y : int
            number of points in y-direction
        name: str
            object's name.

        Returns
        -------
        B-spline surface

        """

        points_x = kwargs['points_x']
        points_y = kwargs['points_y']
        bounding_rectangle = cylindrical_face.surface2d.outer_contour.bounding_rectangle
        points_3d = cylindrical_face.surface3d.grid3d(
            grid.Grid2D.from_properties(x_limits=(bounding_rectangle[0],
                                                  bounding_rectangle[1]),
                                        y_limits=(bounding_rectangle[2],
                                                  bounding_rectangle[3]),
                                        points_nbr=(points_x, points_y)))

        return cls.points_fitting_into_bspline_surface(points_3d, points_x, points_x, degree_u, degree_v, name=name)

    def intersection_with(self, other_bspline_surface3d):
        """
        Compute intersection points between two Bspline surfaces.

        return u,v parameters for intersection points for both surfaces
        """

        def fun(param):
            return (self.point2d_to_3d(volmdlr.Point2D(param[0], param[1])) -
                    other_bspline_surface3d.point2d_to_3d(volmdlr.Point2D(param[2], param[3]))).norm()

        x = npy.linspace(0, 1, 10)
        x_init = []
        for xi in x:
            for yi in x:
                x_init.append((xi, yi, xi, yi))

        u1, v1, u2, v2 = [], [], [], []
        solutions = []
        for x0 in x_init:
            z = least_squares(fun, x0=x0, bounds=([0, 1]))
            if z.fun < 1e-5:
                solution = z.x
                if solution not in solutions:
                    solutions.append(solution)
                    u1.append(solution[0])
                    v1.append(solution[1])
                    u2.append(solution[2])
                    v2.append(solution[3])

        # uv1 = [[min(u1),max(u1)],[min(v1),max(v1)]]
        # uv2 = [[min(u2),max(u2)],[min(v2),max(v2)]]

        return (u1, v1), (u2, v2)  # (uv1, uv2)

    def plane_intersections(self, plane3d):
        """
        Compute intersection points between a Bspline surface and a plane 3d.
        """
        a, b, c, d = plane3d.equation_coefficients()

        def fun(param):
            point3d = self.point2d_to_3d(volmdlr.Point2D(*param))
            return point3d[0] * a + point3d[1] * b + point3d[2] * c + d

        x = npy.linspace(0, 1, 20)
        x_init = []
        for xi in x:
            for yi in x:
                x_init.append((xi, yi))

        intersection_points = []

        for x0 in x_init:
            z = least_squares(fun, x0=npy.array(x0), bounds=([0, 1]))
            if abs(z.fun) < 1e-8:
                solution = z.x
                intersection_points.append(self.point2d_to_3d(volmdlr.Point2D(*solution)))
        return intersection_points

    def error_with_point3d(self, point3d):
        """
        Compute the error/distance between the Bspline surface and a point 3d.

        """

        def fun(x):
            return (point3d - self.point2d_to_3d(volmdlr.Point2D(x[0], x[1]))).norm()

        cost = []

        for x0 in [(0, 0), (0, 1), (1, 0), (1, 1), (0.5, 0.5)]:
            z = least_squares(fun, x0=x0, bounds=([0, 1]))
            cost.append(z.fun)

        return min(cost)

    def error_with_edge3d(self, edge3d):
        """
        Compute the error/distance between the Bspline surface and an edge 3d.

        it's the mean of the start and end points errors'
        """

        return (self.error_with_point3d(edge3d.start) + self.error_with_point3d(edge3d.end)) / 2

    def nearest_edges3d(self, contour3d, threshold: float):
        """
        Compute the nearest edges of a contour 3d to a Bspline_surface3d based on a threshold.

        """

        nearest = []
        for primitive in contour3d.primitives:
            if self.error_with_edge3d(primitive) <= threshold:
                nearest.append(primitive)
        nearest_primitives = wires.Wire3D(nearest)

        return nearest_primitives

    def edge3d_to_2d_with_dimension(self, edge3d, grid2d: grid.Grid2D):
        """
        Compute the edge 2d of an edge 3d, on a Bspline surface, in the dimensioned frame.

        """
        method_name = f'{edge3d.__class__.__name__.lower()}_to_2d_with_dimension'

        if hasattr(self, method_name):
            edge2d_dim = getattr(self, method_name)(edge3d, grid2d)
            if edge2d_dim:
                return edge2d_dim
            raise NotImplementedError
        raise NotImplementedError(
            f'Class {self.__class__.__name__} does not implement {method_name}')

    def wire3d_to_2d(self, wire3d):
        """
        Compute the 2d of a wire 3d, on a Bspline surface.

        """

        contour = self.contour3d_to_2d(wire3d)

        return wires.Wire2D(contour.primitives)

    def wire3d_to_2d_with_dimension(self, wire3d):
        """
        Compute the 2d of a wire 3d, on a Bspline surface, in the dimensioned frame.

        """

        contour = self.contour3d_to_2d_with_dimension(wire3d, self._grids2d)

        return wires.Wire2D(contour.primitives)

    def split_surface_u(self, u: float):
        """
        Splits the surface at the input parametric coordinate on the u-direction.

        :param u: Parametric coordinate u chosen between 0 and 1
        :type u: float
        :return: Two split surfaces
        :rtype: List[:class:`volmdlr.faces.BSplineSurface3D`]
        """
        return split_surface_u(self, u)

    def split_surface_v(self, v: float):
        """
        Splits the surface at the input parametric coordinate on the v-direction.

        :param v: Parametric coordinate v chosen between 0 and 1
        :type v: float
        :return: Two split surfaces
        :rtype: List[:class:`volmdlr.faces.BSplineSurface3D`]
        """
        return split_surface_v(self, v)

    def split_surface_with_bspline_curve(self, bspline_curve3d: edges.BSplineCurve3D):
        """
        Cuts the surface into two pieces with a bspline curve.

        :param bspline_curve3d: A BSplineCurve3d used for cutting
        :type bspline_curve3d: :class:`edges.BSplineCurve3D`
        :return: Two split surfaces
        :rtype: List[:class:`volmdlr.faces.BSplineSurface3D`]
        """

        surfaces = []
        bspline_curve2d = self.bsplinecurve3d_to_2d(bspline_curve3d)[0]
        # if type(bspline_curve2d) == list:
        #     points = [bspline_curve2d[0].start]
        #     for edge in bspline_curve2d:
        #         points.append(edge.end)
        #     bspline_curve2d = edges.BSplineCurve2D.from_points_approximation(points, 2, ctrlpts_size = 5)
        contour = volmdlr.faces.BSplineFace3D.from_surface_rectangular_cut(self, 0, 1, 0, 1).surface2d.outer_contour
        contours = contour.cut_by_bspline_curve(bspline_curve2d)

        du, dv = bspline_curve2d.end - bspline_curve2d.start
        resolution = 8

        for contour in contours:
            u_min, u_max, v_min, v_max = contour.bounding_rectangle.bounds()
            if du > dv:
                delta_u = u_max - u_min
                nlines_x = int(delta_u * resolution)
                lines_x = [curves.Line2D(volmdlr.Point2D(u_min, v_min),
                                         volmdlr.Point2D(u_min, v_max))]
                for i in range(nlines_x):
                    u = u_min + (i + 1) / (nlines_x + 1) * delta_u
                    lines_x.append(curves.Line2D(volmdlr.Point2D(u, v_min),
                                                 volmdlr.Point2D(u, v_max)))
                lines_x.append(curves.Line2D(volmdlr.Point2D(u_max, v_min),
                                             volmdlr.Point2D(u_max, v_max)))
                lines = lines_x

            else:
                delta_v = v_max - v_min
                nlines_y = int(delta_v * resolution)
                lines_y = [curves.Line2D(volmdlr.Point2D(v_min, v_min),
                                         volmdlr.Point2D(v_max, v_min))]
                for i in range(nlines_y):
                    v = v_min + (i + 1) / (nlines_y + 1) * delta_v
                    lines_y.append(curves.Line2D(volmdlr.Point2D(v_min, v),
                                                 volmdlr.Point2D(v_max, v)))
                lines_y.append(curves.Line2D(volmdlr.Point2D(v_min, v_max),
                                             volmdlr.Point2D(v_max, v_max)))
                lines = lines_y

            pt0 = volmdlr.O2D
            points = []

            for line in lines:
                inter = contour.line_intersections(line)
                if inter:
                    pt_ = set()
                    for point_intersection in inter:
                        pt_.add(point_intersection[0])
                else:
                    raise NotImplementedError

                pt_ = sorted(pt_, key=pt0.point_distance)
                pt0 = pt_[0]
                edge = edges.LineSegment2D(pt_[0], pt_[1])

                points.extend(edge.discretization_points(number_points=10))

            points3d = []
            for point in points:
                points3d.append(self.point2d_to_3d(point))

            size_u, size_v, degree_u, degree_v = 10, 10, self.degree_u, self.degree_v
            surfaces.append(
                BSplineSurface3D.points_fitting_into_bspline_surface(points3d, size_u, size_v, degree_u, degree_v))

        return surfaces

    def point_belongs(self, point3d):
        """
        Check if a point 3d belongs to the bspline_surface or not.

        """

        def fun(param):
            p3d = self.point2d_to_3d(volmdlr.Point2D(param[0], param[1]))
            return point3d.point_distance(p3d)

        x = npy.linspace(0, 1, 5)
        x_init = []
        for xi in x:
            for yi in x:
                x_init.append((xi, yi))

        for x0 in x_init:
            z = least_squares(fun, x0=x0, bounds=([0, 1]))
            if z.fun < 1e-10:
                return True
        return False

    def is_intersected_with(self, other_bspline_surface3d):
        """
        Check if the two surfaces are intersected or not.

        return True, when there are more 50points on the intersection zone.

        """

        # intersection_results = self.intersection_with(other_bspline_surface3d)
        # if len(intersection_results[0][0]) >= 50:
        #     return True
        # else:
        #     return False

        def fun(param):
            return (self.point2d_to_3d(volmdlr.Point2D(param[0], param[1])) -
                    other_bspline_surface3d.point2d_to_3d(volmdlr.Point2D(param[2], param[3]))).norm()

        x = npy.linspace(0, 1, 10)
        x_init = []
        for xi in x:
            for yi in x:
                x_init.append((xi, yi, xi, yi))

        i = 0
        for x0 in x_init:
            z = least_squares(fun, x0=x0, bounds=([0, 1]))
            if z.fun < 1e-5:
                i += 1
                if i >= 50:
                    return True
        return False

    def merge_with(self, other_bspline_surface3d, abs_tol: float = 1e-6):
        """
        Merges two adjacent surfaces based on their faces.

        :param other_bspline_surface3d: Other adjacent surface
        :type other_bspline_surface3d: :class:`volmdlr.faces.BSplineSurface3D`
        :param abs_tol: tolerance.
        :type abs_tol: float.

        :return: Merged surface
        :rtype: :class:`volmdlr.faces.BSplineSurface3D`
        """

        bspline_face3d = volmdlr.faces.BSplineFace3D.from_surface_rectangular_cut(self, 0, 1, 0, 1)
        other_bspline_face3d = volmdlr.faces.BSplineFace3D.from_surface_rectangular_cut(
            other_bspline_surface3d, 0, 1, 0, 1)

        bsplines = [self, other_bspline_surface3d]
        bsplines_new = bsplines

        center = [bspline_face3d.surface2d.outer_contour.center_of_mass(),
                  other_bspline_face3d.surface2d.outer_contour.center_of_mass()]
        grid2d_direction = (bspline_face3d.pair_with(other_bspline_face3d))[1]

        if (not bspline_face3d.outer_contour3d.is_sharing_primitives_with(
                other_bspline_face3d.outer_contour3d, abs_tol)
                and self.is_intersected_with(other_bspline_surface3d)):
            # find primitives to split with
            contour1 = bspline_face3d.outer_contour3d
            contour2 = other_bspline_face3d.outer_contour3d

            distances = []
            for prim1 in contour1.primitives:
                dis = []
                for prim2 in contour2.primitives:
                    point1 = (prim1.start + prim1.end) / 2
                    point2 = (prim2.start + prim2.end) / 2
                    dis.append(point1.point_distance(point2))
                distances.append(dis)

            i = distances.index((min(distances)))
            j = distances[i].index(min(distances[i]))

            curves_ = [contour2.primitives[j], contour1.primitives[i]]

            # split surface
            for i, bspline in enumerate(bsplines):
                surfaces = bspline.split_surface_with_bspline_curve(curves_[i])

                errors = []
                for surface in surfaces:
                    errors.append(surface.error_with_point3d(bsplines[i].point2d_to_3d(center[i])))

                bsplines_new[i] = surfaces[errors.index(min(errors))]

            grid2d_direction = (
                bsplines_new[0].rectangular_cut(
                    0, 1, 0, 1).pair_with(
                    bsplines_new[1].rectangular_cut(
                        0, 1, 0, 1)))[1]

        # grid3d
        number_points = 10
        points3d = []
        is_true = (bspline_face3d.outer_contour3d.is_sharing_primitives_with(
            other_bspline_face3d.outer_contour3d, abs_tol) or self.is_intersected_with(other_bspline_surface3d))

        for i, bspline in enumerate(bsplines_new):
            grid3d = bspline.grid3d(grid.Grid2D.from_properties(x_limits=(0, 1),
                                                                y_limits=(0, 1),
                                                                points_nbr=(number_points, number_points),
                                                                direction=grid2d_direction[i]))

            if is_true and i == 1:
                points3d.extend(grid3d[number_points:number_points * number_points])
            else:
                points3d.extend(grid3d)

        # fitting
        size_u, size_v, degree_u, degree_v = (number_points * 2) - 1, number_points, 3, 3

        merged_surface = BSplineSurface3D.points_fitting_into_bspline_surface(
            points3d, size_u, size_v, degree_u, degree_v)

        return merged_surface

    def xy_limits(self, other_bspline_surface3d):
        """
        Compute x, y limits to define grid2d.

        """

        grid2d_direction = (
            self.rectangular_cut(
                0, 1, 0, 1).pair_with(
                other_bspline_surface3d.rectangular_cut(
                    0, 1, 0, 1)))[1]

        xmin, xmax, ymin, ymax = [], [], [], []
        if grid2d_direction[0][1] == '+y':
            xmin.append(0)
            xmax.append(1)
            ymin.append(0)
            ymax.append(0.99)
        elif grid2d_direction[0][1] == '+x':
            xmin.append(0)
            xmax.append(0.99)
            ymin.append(0)
            ymax.append(1)
        elif grid2d_direction[0][1] == '-x':
            xmin.append(0.01)
            xmax.append(1)
            ymin.append(0)
            ymax.append(1)
        elif grid2d_direction[0][1] == '-y':
            xmin.append(0)
            xmax.append(1)
            ymin.append(0.01)
            ymax.append(1)

        xmin.append(0)
        xmax.append(1)
        ymin.append(0)
        ymax.append(1)

        return xmin, xmax, ymin, ymax

    def _determine_contour_params(self, outer_contour_start, outer_contour_end, inner_contour_start,
                                  inner_contour_end):
        """
        Helper function.
        """
        u1, v1 = outer_contour_start
        u2, v2 = outer_contour_end
        u3, v3 = inner_contour_start
        u4, v4 = inner_contour_end
        if self.x_periodicity and self.y_periodicity:
            raise NotImplementedError
        if self.x_periodicity:
            outer_contour_param = [u1, u2]
            inner_contour_param = [u3, u4]
        elif self.y_periodicity:
            outer_contour_param = [v1, v2]
            inner_contour_param = [v3, v4]
        else:
            raise NotImplementedError
        return outer_contour_param, inner_contour_param

    def connect_contours(self, outer_contour, inner_contours):
        """
        Create connections between contours on parametric domain.

        :param outer_contour: Outer contour 2D.
        :type inner_contours: wires.Contour2D
        :param inner_contours: List of 2D contours.
        :type inner_contours: list
        """
        new_inner_contours = []
        new_outer_contour = outer_contour
        point1 = outer_contour.primitives[0].start
        point2 = outer_contour.primitives[-1].end

        for inner_contour in inner_contours:
            if not inner_contour.is_ordered():
                outer_contour_param, inner_contour_param = self._determine_contour_params(
                    point1, point2, inner_contour.primitives[0].start, inner_contour.primitives[-1].end)

                outer_contour_direction = outer_contour_param[0] < outer_contour_param[1]
                inner_contour_direction = inner_contour_param[0] < inner_contour_param[1]
                if outer_contour_direction == inner_contour_direction:
                    inner_contour = inner_contour.invert()

                closing_linesegment1 = edges.LineSegment2D(outer_contour.primitives[-1].end,
                                                           inner_contour.primitives[0].start)
                closing_linesegment2 = edges.LineSegment2D(inner_contour.primitives[-1].end,
                                                           outer_contour.primitives[0].start)
                new_outer_contour_primitives = outer_contour.primitives + [closing_linesegment1] + \
                    inner_contour.primitives + [closing_linesegment2]
                new_outer_contour = wires.Contour2D(primitives=new_outer_contour_primitives)
                new_outer_contour.order_contour(tol=1e-3)
            else:
                new_inner_contours.append(inner_contour)
        return new_outer_contour, new_inner_contours

    @staticmethod
    def _get_overlapping_theta(outer_contour_startend_theta, inner_contour_startend_theta):
        """
        Find overlapping theta domain between two contours on periodical Surfaces.
        """
        oc_xmin_index, outer_contour_xmin = min(enumerate(outer_contour_startend_theta), key=lambda x: x[1])
        oc_xmax_index, outer_contour_xman = max(enumerate(outer_contour_startend_theta), key=lambda x: x[1])
        inner_contour_xmin = min(inner_contour_startend_theta)
        inner_contour_xmax = max(inner_contour_startend_theta)

        # check if tetha3 or theta4 is in [theta1, theta2] interval
        overlap = outer_contour_xmin <= inner_contour_xmax and outer_contour_xman >= inner_contour_xmin

        if overlap:
            if inner_contour_xmin < outer_contour_xmin:
                overlapping_theta = outer_contour_startend_theta[oc_xmin_index]
                outer_contour_side = oc_xmin_index
                side = 0
                return overlapping_theta, outer_contour_side, side
            overlapping_theta = outer_contour_startend_theta[oc_xmax_index]
            outer_contour_side = oc_xmax_index
            side = 1
            return overlapping_theta, outer_contour_side, side

        # if not direct intersection -> find intersection at periodicity
        if inner_contour_xmin < outer_contour_xmin:
            overlapping_theta = outer_contour_startend_theta[oc_xmin_index] - 2 * math.pi
            outer_contour_side = oc_xmin_index
            side = 0
            return overlapping_theta, outer_contour_side, side
        overlapping_theta = outer_contour_startend_theta[oc_xmax_index] + 2 * math.pi
        outer_contour_side = oc_xmax_index
        side = 1
        return overlapping_theta, outer_contour_side, side

    def to_plane3d(self):
        """
        Converts a Bspline surface3d to a Plane3d.

        :return: A Plane
        :rtype: Plane3D
        """

        points_2d = [volmdlr.Point2D(0.1, 0.1),
                     volmdlr.Point2D(0.1, 0.8),
                     volmdlr.Point2D(0.8, 0.5)]
        points = [self.point2d_to_3d(pt) for pt in points_2d]

        surface3d = Plane3D.from_3_points(points[0],
                                          points[1],
                                          points[2])
        return surface3d

    def u_closed_lower(self):
        """
        Returns True if the surface is close in any of the u boundaries.
        """
        a, b, c, _ = self.domain
        point_at_a_lower = self.point2d_to_3d(volmdlr.Point2D(a, c))
        point_at_b_lower = self.point2d_to_3d(volmdlr.Point2D(b, c))
        if point_at_b_lower.is_close(point_at_a_lower):
            return True
        return False

    def u_closed_upper(self):
        """
        Returns True if the surface is close in any of the u boundaries.
        """
        a, b, _, d = self.domain
        point_at_a_upper = self.point2d_to_3d(volmdlr.Point2D(a, d))
        point_at_b_upper = self.point2d_to_3d(volmdlr.Point2D(b, d))
        if point_at_b_upper.is_close(point_at_a_upper):
            return True
        return False

    def v_closed_lower(self):
        """
        Returns True if the surface is close in any of the u boundaries.
        """
        a, _, c, d = self.domain
        point_at_c_lower = self.point2d_to_3d(volmdlr.Point2D(a, c))
        point_at_d_lower = self.point2d_to_3d(volmdlr.Point2D(a, d))
        if point_at_d_lower.is_close(point_at_c_lower):
            return True
        return False

    def v_closed_upper(self):
        """
        Returns True if the surface is close in any of the u boundaries.
        """
        _, b, c, d = self.domain
        point_at_c_upper = self.point2d_to_3d(volmdlr.Point2D(b, c))
        point_at_d_upper = self.point2d_to_3d(volmdlr.Point2D(b, d))
        if point_at_d_upper.is_close(point_at_c_upper):
            return True
        return False

    @cached_property
    def u_closed(self):
        """
        Returns True if the surface is close in any of the u boundaries.
        """
        return bool(self.u_closed_lower() or self.u_closed_upper())

    @cached_property
    def v_closed(self):
        """
        Returns True if the surface is close in any of the u boundaries.
        """
        return bool(self.v_closed_lower() or self.v_closed_upper())

    def is_singularity_point(self, point, *args):
        """Returns True if the point belongs to the surface singularity and False otherwise."""
        if not self.u_closed and not self.v_closed:
            return False
        u_min, u_max, v_min, v_max = self.domain
        delta_u = u_max - u_min
        delta_v = v_max - v_min

        test_u_lower = [self.point2d_to_3d(volmdlr.Point2D(u_min, v_min)),
                        self.point2d_to_3d(volmdlr.Point2D(0.5 * delta_u, v_min))]
        test_u_upper = [self.point2d_to_3d(volmdlr.Point2D(u_min, v_max)),
                        self.point2d_to_3d(volmdlr.Point2D(0.5 * delta_u, v_max))]
        test_v_lower = [self.point2d_to_3d(volmdlr.Point2D(u_min, v_min)),
                        self.point2d_to_3d(volmdlr.Point2D(u_min, 0.5 * delta_v))]
        test_v_upper = [self.point2d_to_3d(volmdlr.Point2D(u_max, v_min)),
                        self.point2d_to_3d(volmdlr.Point2D(u_max, 0.5 * delta_v))]
        if all(test_point.is_close(point) for test_point in test_u_lower) and self.u_closed_lower():
            return True
        if all(test_point.is_close(point) for test_point in test_u_upper) and self.u_closed_upper():
            return True
        if all(test_point.is_close(point) for test_point in test_v_lower) and self.v_closed_lower():
            return True
        if all(test_point.is_close(point) for test_point in test_v_upper) and self.v_closed_upper():
            return True
        return False

    def fix_start_end_singularity_point_at_parametric_domain(self, edge3d, points, points3d):
        """
        Helper function.

        Uses local discretization and line intersection with the tangent line at the point just before the undefined
        point on the BREP of the 3D edge to find the real values on parametric domain.
        """

        def get_local_discretization_points(start_point, end_points):
            distance = start_point.point_distance(end_points)
            maximum_linear_distance_reference_point = 1e-4
            if distance < maximum_linear_distance_reference_point:
                return []
            number_points = max(int(distance / maximum_linear_distance_reference_point), 2)
            points3d = edge3d.local_discretization(
                    start_point, end_points, number_points)
            points_set = set()
            local_discretization = []
            for point in points3d:
                point2d = self.point3d_to_2d(point, 1e-6)
                if point2d not in points_set:
                    local_discretization.append(point2d)
                    points_set.add(point2d)
            return local_discretization

        def get_singularity_line(a, b, c, d, test_point):
            lines = []
            if self.u_closed:
                if self.u_closed_lower():
                    lines.append(curves.Line2D(volmdlr.Point2D(a, c), volmdlr.Point2D(b, c)))
                if self.u_closed_upper():
                    lines.append(curves.Line2D(volmdlr.Point2D(a, d), volmdlr.Point2D(b, d)))
            else:
                if self.v_closed_lower():
                    lines.append(curves.Line2D(volmdlr.Point2D(a, c), volmdlr.Point2D(a, d)))
                if self.v_closed_upper():
                    lines.append(curves.Line2D(volmdlr.Point2D(b, c), volmdlr.Point2D(b, d)))
            if len(lines) == 1:
                return lines[0]
            return min(lines, key=lambda x: x.point_distance(test_point))

        def get_temp_edge2d(_points):
            _points = self._verify_parametric_points(_points)
            if len(_points) == 2:
                edge2d = edges.LineSegment2D(_points[0], _points[1])
            else:
                edge2d = edges.BSplineCurve2D.from_points_interpolation(_points, 2)
            return edge2d

        umin, umax, vmin, vmax = self.domain
        if self.is_singularity_point(points3d[0]):
            local_discretization_points = get_local_discretization_points(start_point=points3d[0],
                                                                          end_points=points3d[1])
            if local_discretization_points:
                temp_points = local_discretization_points[1:] + points[2:]
            else:
                temp_points = points
            temp_edge2d = get_temp_edge2d(temp_points)
            singularity_line = get_singularity_line(umin, umax, vmin, vmax, temp_points[0])
            points[0] = find_parametric_point_at_singularity(temp_edge2d, reference_point=temp_points[1],
                                                             singularity_line=singularity_line)
        if self.is_singularity_point(points3d[-1]):
            local_discretization_points = get_local_discretization_points(start_point=points3d[-2],
                                                                          end_points=points3d[-1])
            if local_discretization_points:
                temp_points = points[:-2] + local_discretization_points[:-1]
            else:
                temp_points = points[:-1]
            temp_edge2d = get_temp_edge2d(temp_points)
            singularity_line = get_singularity_line(umin, umax, vmin, vmax, temp_points[-1])
            points[-1] = find_parametric_point_at_singularity(temp_edge2d,
                                                                                   reference_point=temp_points[-2],
                                                                                   singularity_line=singularity_line)
        return points

    @staticmethod
    def _verify_parametric_points(points):
        """Temporary method to deal with non converged parametric points from point3d_to_2d method."""
        set_points = set(points)
        if len(set_points) < len(points) - 1:
            new_points = []
            for point in points:
                if not volmdlr.core.point_in_list(point, new_points):
                    new_points.append(point)
            return new_points
        return points


class BezierSurface3D(BSplineSurface3D):
    """
    A 3D Bezier surface.

    :param degree_u: The degree of the Bezier surface in the u-direction.
    :type degree_u: int
    :param degree_v: The degree of the Bezier surface in the v-direction.
    :type degree_v: int
    :param control_points: A list of lists of control points defining the Bezier surface.
    :type control_points: List[List[`volmdlr.Point3D`]]
    :param nb_u: The number of control points in the u-direction.
    :type nb_u: int
    :param nb_v: The number of control points in the v-direction.
    :type nb_v: int
    :param name: (Optional) name for the Bezier surface.
    :type name: str
    """

    def __init__(self, degree_u: int, degree_v: int,
                 control_points: List[List[volmdlr.Point3D]],
                 nb_u: int, nb_v: int, name=''):
        u_knots = generate_knot_vector(degree_u, nb_u)
        v_knots = generate_knot_vector(degree_v, nb_v)

        u_multiplicities = [1] * len(u_knots)
        v_multiplicities = [1] * len(v_knots)

        BSplineSurface3D.__init__(self, degree_u, degree_v,
                                  control_points, nb_u, nb_v,
                                  u_multiplicities, v_multiplicities,
                                  u_knots, v_knots, None, name)<|MERGE_RESOLUTION|>--- conflicted
+++ resolved
@@ -2948,11 +2948,7 @@
 
     def line_intersections(self, line: curves.Line3D):
         """
-<<<<<<< HEAD
-        Calculates the intersections between the toroidal surface and an infinit line.
-=======
         Calculates the intersections between the toroidal surface and an infinite line.
->>>>>>> 90290d31
 
         :param line: other line.
         :return: intersections.
