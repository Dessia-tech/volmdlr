"""volmdlr module for 3D Surfaces."""
import math
import traceback
import warnings
from collections import deque
from functools import cached_property, lru_cache
from itertools import chain
from typing import List, Union

import matplotlib.pyplot as plt
import numpy as np
from numpy.typing import NDArray
import triangle as triangle_lib

from geomdl import NURBS, BSpline
from scipy.linalg import lu_factor, lu_solve
from scipy.optimize import least_squares, minimize

from dessia_common.core import DessiaObject, PhysicalObject
from dessia_common.typings import JsonSerializable
import volmdlr.nurbs.helpers as nurbs_helpers
from volmdlr.nurbs.helpers import generate_knot_vector
import volmdlr.core
import volmdlr.geometry
import volmdlr.utils.common_operations as vm_common_operations
import volmdlr.utils.intersections as vm_utils_intersections
import volmdlr.utils.parametric as vm_parametric
from volmdlr import display, edges, grid, wires, curves, to_occt, from_occt
from volmdlr.core import EdgeStyle
from volmdlr.nurbs.core import evaluate_surface, derivatives_surface, point_inversion
from volmdlr.nurbs.fitting import approximate_surface, interpolate_surface
from volmdlr.nurbs.operations import (split_surface_u, split_surface_v, decompose_surface,
                                      extract_surface_curve_u, extract_surface_curve_v)
from volmdlr.utils.parametric import (array_range_search, repair_start_end_angle_periodicity, angle_discontinuity,
                                      find_parametric_point_at_singularity, is_isocurve,
                                      verify_repeated_parametric_points, repair_undefined_brep)
from OCP.GeomAPI import GeomAPI_IntSS, GeomAPI_IntCS
from OCP.Precision import Precision


def knots_vector_inv(knots_vector):
    """
    Compute knot-elements and multiplicities based on the global knot vector.

    """

    knots = sorted(set(knots_vector))
    multiplicities = [knots_vector.count(knot) for knot in knots]

    return knots, multiplicities


class Surface2D(PhysicalObject):
    """
    A surface bounded by an outer contour.

    """

    def __init__(self, outer_contour: wires.Contour2D,
                 inner_contours: List[wires.Contour2D],
                 name: str = 'name'):
        self.outer_contour = outer_contour
        self.inner_contours = inner_contours
        self._area = None

        PhysicalObject.__init__(self, name=name)

    def __hash__(self):
        """
        Calculate the hash value for Surface2D.

        This method is used to generate a hash value for instances of the
        current class, which can be used for hash-based data structures like
        dictionaries and sets.

        The hash value is computed based on the combined hash of the outer
        contour and a tuple of hash values for the inner contours. This
        ensures that objects with equivalent contours will have the same
        hash value, allowing them to be efficiently compared and retrieved
        from hash-based collections.

        :return: A hash value representing the object's state.
        :rtype: int
        """
        return hash((self.outer_contour, tuple(self.inner_contours)))

    def _data_hash(self):
        return hash(self)

    def __eq__(self, other):
        return self.outer_contour == other.outer_contour and self.inner_contours == other.inner_contours

    def copy(self, deep=True, memo=None):
        """
        Copies the surface2d.

        """
        return self.__class__(outer_contour=self.outer_contour.copy(deep=deep, memo=memo),
                              inner_contours=[c.copy(deep, memo) for c in self.inner_contours],
                              name='copy_' + self.name)

    def area(self):
        """
        Computes the area of the surface.

        """
        if not self._area:
            self._area = self.outer_contour.area() - sum(contour.area() for contour in self.inner_contours)
        return self._area

    def second_moment_area(self, point: volmdlr.Point2D):
        """
        Computes the second moment area of the surface.

        """
        i_x, i_y, i_xy = self.outer_contour.second_moment_area(point)
        for contour in self.inner_contours:
            i_xc, i_yc, i_xyc = contour.second_moment_area(point)
            i_x -= i_xc
            i_y -= i_yc
            i_xy -= i_xyc
        return i_x, i_y, i_xy

    def center_of_mass(self):
        """
        Compute the center of mass of the 2D surface.

        :return: The center of mass of the surface.
        :rtype: :class:`volmdlr.Point2D`
        """
        center = self.outer_contour.area() * self.outer_contour.center_of_mass()
        for contour in self.inner_contours:
            center -= float(contour.area()) * contour.center_of_mass()
        return center / self.area()

    def point_belongs(self, point2d: volmdlr.Point2D, include_edge_points: bool = True, abs_tol: float = 1e-6):
        """
        Check whether a point belongs to the 2D surface.

        :param point2d: The point to check.
        :type point2d: :class:`volmdlr.Point2D`
        :param abs_tol: tolerance.
        :return: True if the point belongs to the surface, False otherwise.
        :rtype: bool
        """
        if not self.outer_contour.point_inside(point2d, include_edge_points=include_edge_points, tol=abs_tol):
            return False

        for inner_contour in self.inner_contours:
            if inner_contour.point_inside(point2d, include_edge_points=False):
                return False
        return True

    def random_point_inside(self):
        """
        Generate a random point inside the 2D surface.

        Taking into account any inner contours (holes) it may have.

        :return: A random point inside the surface.
        :rtype: :class:`volmdlr.Point2D`
        """
        point_inside_outer_contour = None
        center_of_mass = self.center_of_mass()
        if self.point_belongs(center_of_mass, False):
            point_inside_outer_contour = center_of_mass
        if not point_inside_outer_contour:
            point_inside_outer_contour = self.outer_contour.random_point_inside()
        while True:
            inside_inner_contour = False
            for inner_contour in self.inner_contours:
                if inner_contour.point_inside(point_inside_outer_contour):
                    inside_inner_contour = True
            if not inside_inner_contour and \
                    point_inside_outer_contour is not None:
                break
            point_inside_outer_contour = self.outer_contour.random_point_inside()

        return point_inside_outer_contour

    @staticmethod
    def triangulation_without_holes(vertices, segments, points_grid, tri_opt):
        """
        Triangulates a surface without holes.

        :param vertices: vertices of the surface.
        :param segments: segments defined as tuples of vertices.
        :param points_grid: to do.
        :param tri_opt: triangulation option: "p"
        :return:
        """
        vertices_grid = [(p.x, p.y) for p in points_grid]
        vertices.extend(vertices_grid)
        tri = {'vertices': np.array(vertices).reshape((-1, 2)),
               'segments': np.array(segments).reshape((-1, 2)),
               }
        triagulation = triangle_lib.triangulate(tri, tri_opt)
        return display.Mesh2D(vertices=triagulation['vertices'], triangles=triagulation['triangles'])

    def triangulation(self, number_points_x: int = 15, number_points_y: int = 15):
        """
        Triangulates the Surface2D using the Triangle library.

        :param number_points_x: Number of discretization points in x direction.
        :type number_points_x: int
        :param number_points_y: Number of discretization points in y direction.
        :type number_points_y: int
        :return: The triangulated surface as a display mesh.
        :rtype: :class:`volmdlr.display.Mesh2D`
        """
        area = self.bounding_rectangle().area()
        tri_opt = "p"
        if math.isclose(area, 0., abs_tol=1e-12):
            return None

        triangulates_with_grid = number_points_x > 0 and number_points_y > 0
        discretize_line = number_points_x > 0 or number_points_y > 0
        if not triangulates_with_grid:
            tri_opt = "p"

        discretize_line_direction = "xy"
        if number_points_y == 0 or number_points_x > 25 * number_points_y:
            discretize_line_direction = "x"
        elif number_points_y > 20 * number_points_x:
            discretize_line_direction = "y"
        outer_polygon = self.outer_contour.to_polygon(angle_resolution=15, discretize_line=discretize_line,
                                                      discretize_line_direction=discretize_line_direction)

        if not self.inner_contours and not triangulates_with_grid:
            return outer_polygon.triangulation()

        points_grid, x, y, grid_point_index = outer_polygon.grid_triangulation_points(number_points_x=number_points_x,
                                                                                      number_points_y=number_points_y)
        points = outer_polygon.points.copy()
        points_set = set(points)
        if len(points_set) < len(points):
            return None
        vertices = [(point.x, point.y) for point in points]
        n = len(points)
        segments = [(i, i + 1) for i in range(n - 1)]
        segments.append((n - 1, 0))

        if not self.inner_contours:  # No holes
            return self.triangulation_without_holes(vertices, segments, points_grid, tri_opt)

        point_index = {p: i for i, p in enumerate(points)}
        holes = []
        for inner_contour in self.inner_contours:
            inner_polygon = inner_contour.to_polygon(angle_resolution=10, discretize_line=discretize_line,
                                                     discretize_line_direction=discretize_line_direction)
            inner_polygon_nodes = inner_polygon.points.copy()
            for point in inner_polygon_nodes:
                if point not in point_index:
                    points.append(point)
                    vertices.append((point.x, point.y))
                    point_index[point] = n
                    n += 1

            for point1, point2 in zip(inner_polygon_nodes[:-1],
                                      inner_polygon_nodes[1:]):
                segments.append((point_index[point1], point_index[point2]))
            segments.append((point_index[inner_polygon_nodes[-1]], point_index[inner_polygon_nodes[0]]))
            rpi = inner_polygon.barycenter()
            if not inner_polygon.point_inside(rpi, include_edge_points=False):
                rpi = inner_polygon.random_point_inside(include_edge_points=False)
            holes.append([rpi.x, rpi.y])

            if triangulates_with_grid:
                # removes with a region search the grid points that are in the inner contour
                xmin, xmax, ymin, ymax = inner_polygon.bounding_rectangle.bounds()
                x_grid_range = array_range_search(x, xmin, xmax)
                y_grid_range = array_range_search(y, ymin, ymax)
                for i in x_grid_range:
                    for j in y_grid_range:
                        point = grid_point_index.get((i, j))
                        if not point:
                            continue
                        if inner_polygon.point_inside(point):
                            points_grid.remove(point)
                            grid_point_index.pop((i, j))

        if triangulates_with_grid:
            vertices_grid = [(p.x, p.y) for p in points_grid]
            vertices.extend(vertices_grid)

        tri = {'vertices': np.array(vertices).reshape((-1, 2)),
               'segments': np.array(segments).reshape((-1, 2)),
               'holes': np.array(holes).reshape((-1, 2))
               }
        triangulation = triangle_lib.triangulate(tri, tri_opt)
        return display.Mesh2D(vertices=triangulation['vertices'], triangles=triangulation['triangles'])

    def split_by_lines(self, lines):
        """
        Returns a list of cut surfaces given by the lines provided as argument.
        """
        cutted_surfaces = []
        iteration_surfaces = self.cut_by_line(lines[0])

        for line in lines[1:]:
            iteration_surfaces2 = []
            for surface in iteration_surfaces:
                line_cutted_surfaces = surface.cut_by_line(line)

                llcs = len(line_cutted_surfaces)

                if llcs == 1:
                    cutted_surfaces.append(line_cutted_surfaces[0])
                else:
                    iteration_surfaces2.extend(line_cutted_surfaces)

            iteration_surfaces = iteration_surfaces2[:]

        cutted_surfaces.extend(iteration_surfaces)
        return cutted_surfaces

    def split_regularly(self, n):
        """
        Split in n slices.
        """
        bounding_rectangle = self.outer_contour.bounding_rectangle
        lines = []
        for i in range(n - 1):
            xi = bounding_rectangle[0] + (i + 1) * (bounding_rectangle[1] - bounding_rectangle[0]) / n
            lines.append(curves.Line2D(volmdlr.Point2D(xi, 0),
                                       volmdlr.Point2D(xi, 1)))
        return self.split_by_lines(lines)

    def cut_by_line(self, line: curves.Line2D):
        """
        Returns a list of cut Surface2D by the given line.

        :param line: The line to cut the Surface2D with.
        :type line: :class:`curves.Line2D`
        :return: A list of 2D surfaces resulting from the cut.
        :rtype: List[:class:`volmdlr.faces.Surface2D`]
        """
        surfaces = []
        splitted_outer_contours = self.outer_contour.cut_by_line(line)
        splitted_inner_contours_table = []
        for inner_contour in self.inner_contours:
            splitted_inner_contours = inner_contour.cut_by_line(line)
            splitted_inner_contours_table.append(splitted_inner_contours)

        # First part of the external contour
        for outer_split in splitted_outer_contours:
            inner_contours = []
            for splitted_inner_contours in splitted_inner_contours_table:
                for inner_split in splitted_inner_contours:
                    inner_split.order_contour()
                    point = inner_split.random_point_inside()
                    if outer_split.point_inside(point):
                        inner_contours.append(inner_split)

            if inner_contours:
                surface2d = self.from_contours(outer_split, inner_contours)
                surfaces.append(surface2d)
            else:
                surfaces.append(Surface2D(outer_split, []))
        return surfaces

    def line_crossings(self, line: curves.Line2D):
        """
        Find intersection points between a line and the 2D surface.

        :param line: The line to intersect with the shape.
        :type line: :class:`curves.Line2D`
        :return: A list of intersection points sorted by increasing abscissa
            along the line. Each intersection point is a tuple
            (point, primitive) where point is the intersection point and
            primitive is the intersected primitive.
        :rtype: List[Tuple[:class:`volmdlr.Point2D`,
            :class:`volmdlr.core.Primitive2D`]]

        """
        intersection_points = []
        for primitive in self.outer_contour.primitives:
            for point in primitive.line_crossings(line):
                if (point, primitive) not in intersection_points:
                    intersection_points.append((point, primitive))
        for inner_contour in self.inner_contours:
            for primitive in inner_contour.primitives:
                for point in primitive.line_crossings(line):
                    if (point, primitive) not in intersection_points:
                        intersection_points.append((point, primitive))
        return sorted(intersection_points, key=lambda ip: line.abscissa(ip[0]))

    def split_at_centers(self):
        """
        Split in n slices.

        # TODO: is this used ?
        """

        cutted_contours = []
        center_of_mass1 = self.inner_contours[0].center_of_mass()
        center_of_mass2 = self.inner_contours[1].center_of_mass()
        cut_line = curves.Line2D(center_of_mass1, center_of_mass2)

        iteration_contours2 = []

        surface_cut = self.cut_by_line(cut_line)

        iteration_contours2.extend(surface_cut)

        iteration_contours = iteration_contours2[:]
        cutted_contours.extend(iteration_contours)

        return cutted_contours

    def bounding_rectangle(self):
        """
        Returns bounding rectangle.

        :return: Returns a python object with useful methods
        :rtype: :class:`volmdlr.core.BoundingRectangle
        """

        return self.outer_contour.bounding_rectangle

    @classmethod
    def from_contours(cls, outer_contour, inner_contours):
        """
        Create a Surface2D object from an outer contour and a list of inner contours.

        :param outer_contour: The outer contour that bounds the surface.
        :type outer_contour: wires.Contour2D
        :param inner_contours: The list of inner contours that define the holes of the surface.
        :type inner_contours : List[wires.Contour2D]
        :return: Surface2D defined by the given contours.
        """
        surface2d_inner_contours = []
        surface2d_outer_contour = outer_contour
        for inner_contour in inner_contours:
            if surface2d_outer_contour.shared_primitives_extremities(
                    inner_contour):
                # inner_contour will be merged with outer_contour
                merged_contours = surface2d_outer_contour.merge_with(
                    inner_contour)
                if len(merged_contours) >= 2:
                    raise NotImplementedError
                surface2d_outer_contour = merged_contours[0]
            else:
                # inner_contour will be added to the inner contours of the
                # Surface2D
                surface2d_inner_contours.append(inner_contour)
        return cls(surface2d_outer_contour, surface2d_inner_contours)

    def plot(self, ax=None, edge_style: EdgeStyle = EdgeStyle(color='grey', alpha=0.5, equal_aspect=False), **kwargs):
        """Plot surface 2d using Matplotlib."""

        if ax is None:
            _, ax = plt.subplots()
        self.outer_contour.plot(ax=ax, edge_style=edge_style)
        for inner_contour in self.inner_contours:
            inner_contour.plot(ax=ax, edge_style=edge_style)

        if edge_style.equal_aspect:
            ax.set_aspect('equal')

        ax.margins(0.1)
        return ax

    def axial_symmetry(self, line):
        """
        Finds out the symmetric 2D surface according to a line.

        """

        outer_contour = self.outer_contour.axial_symmetry(line)
        inner_contours = []
        if self.inner_contours:
            inner_contours = [contour.axial_symmetry(line) for contour in self.inner_contours]

        return self.__class__(outer_contour=outer_contour,
                              inner_contours=inner_contours)

    def rotation(self, center, angle):
        """
        Surface2D rotation.

        :param center: rotation center.
        :param angle: angle rotation.
        :return: a new rotated Surface2D.
        """

        outer_contour = self.outer_contour.rotation(center, angle)
        if self.inner_contours:
            inner_contours = [contour.rotation(center, angle) for contour in self.inner_contours]
        else:
            inner_contours = []

        return self.__class__(outer_contour, inner_contours)

    def translation(self, offset: volmdlr.Vector2D):
        """
        Surface2D translation.

        :param offset: translation vector.
        :return: A new translated Surface2D.
        """
        outer_contour = self.outer_contour.translation(offset)
        inner_contours = [contour.translation(offset) for contour in self.inner_contours]
        return self.__class__(outer_contour, inner_contours)

    def frame_mapping(self, frame: volmdlr.Frame2D, side: str):
        """Frame mapping of a surface 2d."""
        outer_contour = self.outer_contour.frame_mapping(frame, side)
        inner_contours = [contour.frame_mapping(frame, side) for contour in self.inner_contours]
        return self.__class__(outer_contour, inner_contours)

    def geo_lines(self):  # , mesh_size_list=None):
        """
        Gets the lines that define a Surface2D in a .geo file.
        """

        i, i_p = None, None
        lines, line_surface, lines_tags = [], [], []
        point_account, line_account, line_loop_account = 0, 0, 1
        for outer_contour, contour in enumerate(list(chain(*[[self.outer_contour], self.inner_contours]))):
            if isinstance(contour, curves.Circle2D):
                points = [volmdlr.Point2D(contour.center.x - contour.radius, contour.center.y),
                          contour.center,
                          volmdlr.Point2D(contour.center.x + contour.radius, contour.center.y)]
                index = []
                for i, point in enumerate(points):
                    lines.append(point.get_geo_lines(tag=point_account + i + 1,
                                                     point_mesh_size=None))
                    index.append(point_account + i + 1)

                lines.append('Circle(' + str(line_account + 1) +
                             ') = {' + str(index[0]) + ', ' + str(index[1]) + ', ' + str(index[2]) + '};')
                lines.append('Circle(' + str(line_account + 2) +
                             ') = {' + str(index[2]) + ', ' + str(index[1]) + ', ' + str(index[0]) + '};')

                lines_tags.append(line_account + 1)
                lines_tags.append(line_account + 2)

                lines.append('Line Loop(' + str(outer_contour + 1) + ') = {' + str(lines_tags)[1:-1] + '};')
                line_surface.append(line_loop_account)

                point_account = point_account + 2 + 1
                line_account, line_loop_account = line_account + 1 + 1, line_loop_account + 1
                lines_tags = []

            elif isinstance(contour, (wires.Contour2D, wires.ClosedPolygon2D)):
                if not isinstance(contour, wires.ClosedPolygon2D):
                    contour = contour.to_polygon(1)
                for i, point in enumerate(contour.points):
                    lines.append(point.get_geo_lines(tag=point_account + i + 1,
                                                     point_mesh_size=None))

                for i_p, primitive in enumerate(contour.primitives):
                    if i_p != len(contour.primitives) - 1:
                        lines.append(primitive.get_geo_lines(tag=line_account + i_p + 1,
                                                             start_point_tag=point_account + i_p + 1,
                                                             end_point_tag=point_account + i_p + 2))
                    else:
                        lines.append(primitive.get_geo_lines(tag=line_account + i_p + 1,
                                                             start_point_tag=point_account + i_p + 1,
                                                             end_point_tag=point_account + 1))
                    lines_tags.append(line_account + i_p + 1)

                lines.append('Line Loop(' + str(outer_contour + 1) + ') = {' + str(lines_tags)[1:-1] + '};')
                line_surface.append(line_loop_account)
                point_account = point_account + i + 1
                line_account, line_loop_account = line_account + i_p + 1, line_loop_account + 1
                lines_tags = []

        lines.append('Plane Surface(' + str(1) + ') = {' + str(line_surface)[1:-1] + '};')

        return lines

    def mesh_lines(self,
                   factor: float,
                   curvature_mesh_size: int = None,
                   min_points: int = None,
                   initial_mesh_size: float = 5):
        """
        Gets the lines that define mesh parameters for a Surface2D, to be added to a .geo file.

        :param factor: A float, between 0 and 1, that describes the mesh quality
        (1 for coarse mesh - 0 for fine mesh)
        :type factor: float
        :param curvature_mesh_size: Activate the calculation of mesh element sizes based on curvature
        (with curvature_mesh_size elements per 2*Pi radians), defaults to 0
        :type curvature_mesh_size: int, optional
        :param min_points: Check if there are enough points on small edges (if it is not, we force to have min_points
        on that edge), defaults to None
        :type min_points: int, optional
        :param initial_mesh_size: If factor=1, it will be initial_mesh_size elements per dimension, defaults to 5
        :type initial_mesh_size: float, optional

        :return: A list of lines that describe mesh parameters
        :rtype: List[str]
        """

        lines = []
        if factor == 0:
            factor = 1e-3

        size = (math.sqrt(self.area()) / initial_mesh_size) * factor

        if min_points:
            lines.extend(self.get_mesh_lines_with_transfinite_curves(
                [[self.outer_contour], self.inner_contours], min_points, size))

        lines.append('Field[1] = MathEval;')
        lines.append('Field[1].F = "' + str(size) + '";')
        lines.append('Background Field = 1;')
        if curvature_mesh_size:
            lines.append('Mesh.MeshSizeFromCurvature = ' + str(curvature_mesh_size) + ';')

        return lines

    @staticmethod
    def get_mesh_lines_with_transfinite_curves(lists_contours, min_points, size):
        """Gets Surface 2d mesh lines with transfinite curves."""
        lines, primitives, primitives_length = [], [], []
        circle_class_ = getattr(wires, 'Circle' + lists_contours[0][0].__class__.__name__[-2:])
        for contour in list(chain(*lists_contours)):
            if isinstance(contour, circle_class_):
                primitives.append(contour)
                primitives.append(contour)
                primitives_length.append(contour.length() / 2)
                primitives_length.append(contour.length() / 2)
            else:
                for primitive in contour.primitives:
                    if (primitive not in primitives) and (primitive.reverse() not in primitives):
                        primitives.append(primitive)
                        primitives_length.append(primitive.length())

        for i, length in enumerate(primitives_length):
            if length < min_points * size:
                lines.append('Transfinite Curve {' + str(i) + '} = ' +
                             str(min_points) + ' Using Progression 1;')
        return lines

    def to_geo(self, file_name: str,
               factor: float, **kwargs):
        # curvature_mesh_size: int = None,
        # min_points: int = None,
        # initial_mesh_size: float = 5):
        """
        Gets the .geo file for the Surface2D.
        """

        for element in [('curvature_mesh_size', 0), ('min_points', None), ('initial_mesh_size', 5)]:
            if element[0] not in kwargs:
                kwargs[element[0]] = element[1]

        lines = self.geo_lines()
        lines.extend(self.mesh_lines(factor, kwargs['curvature_mesh_size'],
                                     kwargs['min_points'], kwargs['initial_mesh_size']))

        with open(file_name + '.geo', 'w', encoding="utf-8") as file:
            for line in lines:
                file.write(line)
                file.write('\n')
        file.close()

    def to_msh(self, file_name: str, mesh_dimension: int, mesh_order: int,
               factor: float, **kwargs):
        # curvature_mesh_size: int = 0,
        # min_points: int = None,
        # initial_mesh_size: float = 5):
        """
        Gets .msh file for the Surface2D generated by gmsh.

        :param file_name: The msh. file name
        :type file_name: str
        :param mesh_dimension: The mesh dimension (1: 1D-Edge, 2: 2D-Triangle, 3D-Tetrahedra)
        :type mesh_dimension: int
        :param factor: A float, between 0 and 1, that describes the mesh quality
        (1 for coarse mesh - 0 for fine mesh)
        :type factor: float
        :param curvature_mesh_size: Activate the calculation of mesh element sizes based on curvature
        (with curvature_mesh_size elements per 2*Pi radians), defaults to 0
        :type curvature_mesh_size: int, optional
        :param min_points: Check if there are enough points on small edges (if it is not, we force to have min_points
        on that edge), defaults to None
        :type min_points: int, optional
        :param initial_mesh_size: If factor=1, it will be initial_mesh_size elements per dimension, defaults to 5
        :type initial_mesh_size: float, optional

        :return: A txt file
        :rtype: .txt
        """

        for element in [('curvature_mesh_size', 0), ('min_points', None), ('initial_mesh_size', 5)]:
            if element[0] not in kwargs:
                kwargs[element[0]] = element[1]

        self.to_geo(file_name=file_name, mesh_dimension=mesh_dimension,
                    factor=factor, curvature_mesh_size=kwargs['curvature_mesh_size'],
                    min_points=kwargs['min_points'], initial_mesh_size=kwargs['initial_mesh_size'])

        volmdlr.core.VolumeModel.generate_msh_file(file_name, mesh_dimension, mesh_order)

        # gmsh.initialize()
        # gmsh.open(file_name + ".geo")

        # gmsh.model.geo.synchronize()
        # gmsh.model.mesh.generate(mesh_dimension)

        # gmsh.write(file_name + ".msh")

        # gmsh.finalize()


class Surface3D(DessiaObject):
    """
    Abstract class.

    """
    x_periodicity = None
    y_periodicity = None
    face_class = None

    def __init__(self, frame: volmdlr.Frame3D = None, name: str = ''):
        self.frame = frame
        DessiaObject.__init__(self, name=name)

    @property
    def u_domain(self):
        """The parametric domain of the surface in the U direction."""
        return -math.inf, math.inf

    @property
    def v_domain(self):
        """The parametric domain of the surface in the V direction."""
        return -math.inf, math.inf

    @property
    def domain(self):
        """Returns u and v bounds."""
        umin, umax = self.u_domain
        vmin, vmax = self.v_domain
        return umin, umax, vmin, vmax

    def plot(self, ax=None, edge_style: EdgeStyle = EdgeStyle(color='grey', alpha=0.5), **kwargs):
        """
        Abstract method.
        """
        raise NotImplementedError(f"plot method is not implemented for {self.__class__.__name__}")

    def point2d_to_3d(self, point2d):
        """
        Abstract method.
        """
        raise NotImplementedError(f'point2d_to_3d is abstract and should be implemented in {self.__class__.__name__}')

    def point3d_to_2d(self, point3d):
        """
        Abstract method. Convert a 3D point to a 2D parametric point.

        :param point3d: The 3D point to convert, represented by 3 coordinates (x, y, z).
        :type point3d: `volmdlr.Point3D`
        :return: NotImplementedError: If the method is not implemented in the subclass.
        """
        raise NotImplementedError(f'point3d_to_2d is abstract and should be implemented in {self.__class__.__name__}')

    def face_from_contours3d(self, contours3d: List[wires.Contour3D], name: str = ''):
        """Deprecated method, 'Use Face3D from_contours3d method'."""
        raise AttributeError('Use Face3D from_contours3d method')

    def repair_primitives_periodicity(self, primitives2d, primitives_mapping):
        """
        Repairs the continuity of the 2D contour while using contour3d_to_2d on periodic surfaces.

        :param primitives2d: The primitives in parametric surface domain.
        :type primitives2d: list
        :param primitives_mapping: It is a dictionary that stores the correspondence between primitives
         in the parametric domain with their equivalent primitive in 3D space.
        :type primitives_mapping: dict
        :return: A list of primitives.
        :rtype: list
        """
        # pylint: disable= too-many-locals
        tol = 1e-2
        if self.__class__.__name__ == "ExtrusionSurface3D":
            tol = 5e-6
        x_periodicity = self.x_periodicity if self.x_periodicity else -1
        y_periodicity = self.y_periodicity if self.y_periodicity else -1

        if x_periodicity or y_periodicity:
            if self.is_undefined_brep(primitives2d[0]):
                old_primitive = primitives2d[0]
                primitives2d[0] = self.fix_undefined_brep_with_neighbors(primitives2d[0], primitives2d[-1],
                                                                         primitives2d[1])
                primitives_mapping[primitives2d[0]] = primitives_mapping.pop(old_primitive)
        self._helper_repair_primitives_periodicity(primitives2d, primitives_mapping,
                                                   [x_periodicity, y_periodicity], tol)
        if self.__class__.__name__ in ("SphericalSurface3D", "ConicalSurface3D", "RevolutionSurface3D"):
            delta = primitives2d[-1].end - primitives2d[0].start
            if (math.isclose(abs(delta.x), x_periodicity, abs_tol=tol) or
                    math.isclose(abs(delta.y), y_periodicity, abs_tol=tol)):
                last_end_3d = self.point2d_to_3d(primitives2d[-1].end)
                first_start_3d = self.point2d_to_3d(primitives2d[0].start)
                if last_end_3d.is_close(first_start_3d, 1e-6) and not self.is_singularity_point(last_end_3d):
                    old_primitive = primitives2d[0]
                    primitives2d[0] = primitives2d[0].translation(delta)
                    primitives_mapping[primitives2d[0]] = primitives_mapping.pop(old_primitive)
                    self._helper_repair_primitives_periodicity(primitives2d, primitives_mapping,
                                                               [x_periodicity, y_periodicity], tol)
        self.check_parametric_contour_end(primitives2d, tol)

    def _helper_repair_primitives_periodicity(self, primitives2d, primitives_mapping, periodicities, tol):
        """Helper function to repair_primitives_periodicity."""
        x_periodicity, y_periodicity = periodicities
        i = 1
        while i < len(primitives2d):
            delta = primitives2d[i - 1].end - primitives2d[i].start
            distance = delta.norm()

            if not math.isclose(distance, 0, abs_tol=tol):
                if math.isclose(primitives2d[i].length(), x_periodicity, abs_tol=tol) or \
                        math.isclose(primitives2d[i].length(), y_periodicity, abs_tol=tol):
                    delta_end = primitives2d[i - 1].end - primitives2d[i].end
                    delta_min_index, _ = min(enumerate([distance, delta_end.norm()]), key=lambda x: x[1])
                    if self.is_undefined_brep(primitives2d[i]):
                        repair_undefined_brep(self, primitives2d, primitives_mapping, i, primitives2d[i - 1])
                    elif self.is_singularity_point(self.point2d_to_3d(primitives2d[i - 1].end)) and \
                            self.is_singularity_point(self.point2d_to_3d(primitives2d[i].start)):
                        self.repair_singularity(primitives2d, i, primitives2d[i - 1])
                    elif primitives2d[i].end.is_close(primitives2d[i - 1].end, tol=tol):
                        self.repair_reverse(primitives2d, primitives_mapping, i)
                    elif delta_min_index == 0:
                        self.repair_translation(primitives2d, primitives_mapping, i, delta)
                    else:
                        old_primitive = primitives2d[i]
                        new_primitive = primitives2d[i].reverse()
                        primitives2d[i] = new_primitive.translation(delta_end)
                        primitives_mapping[primitives2d[i]] = primitives_mapping.pop(old_primitive)

                elif primitives2d[i].end.is_close(primitives2d[i - 1].end, tol=tol):
                    self.repair_reverse(primitives2d, primitives_mapping, i)
                elif self.is_undefined_brep(primitives2d[i]):
                    repair_undefined_brep(self, primitives2d, primitives_mapping, i, primitives2d[i - 1])
                elif self.is_singularity_point(self.point2d_to_3d(primitives2d[i - 1].end), tol=1e-5) and \
                        self.is_singularity_point(self.point2d_to_3d(primitives2d[i].start), tol=1e-5):
                    self.repair_singularity(primitives2d, i, primitives2d[i - 1])
                else:
                    self.repair_translation(primitives2d, primitives_mapping, i, delta)
            i += 1

    def check_parametric_contour_end(self, primitives2d, tol):
        """Helper function to repair_primitives_periodicity."""
        previous_primitive = primitives2d[-1]
        delta = previous_primitive.end - primitives2d[0].start
        distance = delta.norm()
        is_connected = math.isclose(distance, 0, abs_tol=tol)
        if not is_connected and self.is_singularity_point(self.point2d_to_3d(previous_primitive.end)) and \
                self.is_singularity_point(self.point2d_to_3d(primitives2d[0].start)):
            primitives2d.append(edges.LineSegment2D(previous_primitive.end, primitives2d[0].start,
                                                    name="construction"))

    @staticmethod
    def repair_singularity(primitives2d, i, previous_primitive):
        """Helper function to repair_primitives_periodicity."""
        primitives2d.insert(i, edges.LineSegment2D(previous_primitive.end, primitives2d[i].start,
                                                   name="construction"))
        if i < len(primitives2d):
            i += 1

    @staticmethod
    def repair_reverse(primitives2d, primitives_mapping, i):
        """Helper function to repair_primitives_periodicity."""
        old_primitive = primitives2d[i]
        primitives2d[i] = primitives2d[i].reverse()
        primitives_mapping[primitives2d[i]] = primitives_mapping.pop(old_primitive)

    @staticmethod
    def repair_translation(primitives2d, primitives_mapping, i, delta):
        """Helper function to repair_primitives_periodicity."""
        old_primitive = primitives2d[i]
        primitives2d[i] = primitives2d[i].translation(delta)
        primitives_mapping[primitives2d[i]] = primitives_mapping.pop(old_primitive)

    def connect_contours(self, outer_contour, inner_contours):
        """
        Abstract method. Repair 2D contours of a face on the parametric domain.

        :param outer_contour: Outer contour 2D.
        :type inner_contours: wires.Contour2D
        :param inner_contours: List of 2D contours.
        :type inner_contours: list
        :return: NotImplementedError: If the method is not implemented in the subclass.
        """
        raise NotImplementedError(f'connect_contours is abstract and should be implemented in '
                                  f'{self.__class__.__name__}')

    @staticmethod
    def update_primitives_mapping(primitives_mapping, primitives, primitive3d):
        """
        Helper function to contour3d_to_2d.
        """
        for primitive in primitives:
            primitives_mapping[primitive] = primitive3d

    def parametric_points_to_3d(self, points: NDArray[np.float64]) -> NDArray[np.float64]:
        """
        Transform parametric coordinates to 3D points on the surface.

        Given a set of parametric coordinates `(u, v)` representing points on the surface,
        this method returns the corresponding 3D points on the surface.

        :param points: Parametric coordinates in the form of a numpy array with shape (n, 2),
                       where `n` is the number of points, and each row corresponds to `(u, v)`.
        :type points: numpy.ndarray[np.float64]

        :return: Array of 3D points representing the surface in Cartesian coordinates.
        :rtype: numpy.ndarray[np.float64]
        """
        points3d = [self.point2d_to_3d(volmdlr.Point2D(*point)) for point in points]

        return np.array(points3d)

    def primitives3d_to_2d(self, primitives3d):
        """
        Helper function to perform conversion of 3D primitives into B-Rep primitives.

        :param primitives3d: List of 3D primitives from a 3D contour.
        :type primitives3d: List[edges.Edge]
        :return: A list of 2D primitives on parametric domain.
        :rtype: List[edges.Edge]
        """
        primitives2d = []
        primitives_mapping = {}
        for primitive3d in primitives3d:
            method_name = f'{primitive3d.__class__.__name__.lower()}_to_2d'
            if hasattr(self, method_name):
                primitives = getattr(self, method_name)(primitive3d)
                if primitives is None:
                    continue
                self.update_primitives_mapping(primitives_mapping, primitives, primitive3d)
                primitives2d.extend(primitives)
            else:
                raise AttributeError(f'Class {self.__class__.__name__} does not implement {method_name}')
        return primitives2d, primitives_mapping

    def contour3d_to_2d(self, contour3d, return_primitives_mapping: bool = False):
        """
        Transforms a Contour3D into a Contour2D in the parametric domain of the surface.

        :param contour3d: The contour to be transformed.
        :type contour3d: :class:`wires.Contour3D`
        :param return_primitives_mapping: If True, returns a dictionary containing the correspondence between 2D and 3D
         primitives
        :type return_primitives_mapping: bool
        :return: A 2D contour object.
        :rtype: :class:`wires.Contour2D`
        """
        primitives2d, primitives_mapping = self.primitives3d_to_2d(contour3d.primitives)

        wire2d = wires.Wire2D(primitives2d)
        is_wire = False if len(primitives2d) > 1 else True
        if self.x_periodicity and not self.is_singularity_point(self.point2d_to_3d(wire2d.primitives[0].start)) and \
                not self.is_singularity_point(self.point2d_to_3d(wire2d.primitives[-1].end)):
            delta_x = abs(wire2d.primitives[0].start.x - wire2d.primitives[-1].end.x)
            if math.isclose(delta_x, self.x_periodicity, rel_tol=0.01) and wire2d.is_ordered(1e-3):
                is_wire = True
        if self.y_periodicity and not self.is_singularity_point(self.point2d_to_3d(wire2d.primitives[0].start)) and \
                not self.is_singularity_point(self.point2d_to_3d(wire2d.primitives[-1].end)):
            delta_y = abs(wire2d.primitives[0].start.y - wire2d.primitives[-1].end.y)
            if math.isclose(delta_y, self.y_periodicity, rel_tol=0.01) and wire2d.is_ordered(1e-3):
                is_wire = True
        # Fix contour
        if not is_wire and (self.x_periodicity or self.y_periodicity):
            self.repair_primitives_periodicity(primitives2d, primitives_mapping)
        if return_primitives_mapping:
            return wires.Contour2D(primitives2d), primitives_mapping
        return wires.Contour2D(primitives2d)

    def contour2d_to_3d(self, contour2d, return_primitives_mapping: bool = False):
        """
        Transforms a Contour2D in the parametric domain of the surface into a Contour3D in Cartesian coordinate.

        :param contour2d: The contour to be transformed.
        :type contour2d: :class:`wires.Contour2D`
        :param return_primitives_mapping: If True, returns a dictionary containing the correspondence between 2D and 3D
         primitives
        :type return_primitives_mapping: bool
        :return: A 3D contour object.
        :rtype: :class:`wires.Contour3D`
        """
        primitives3d = []
        primitives_mapping = {}
        for primitive2d in contour2d.primitives:
            if self.is_degenerated_brep(primitive2d):
                continue
            method_name = f'{primitive2d.__class__.__name__.lower()}_to_3d'
            if hasattr(self, method_name):
                try:
                    primitives = getattr(self, method_name)(primitive2d)
                    if primitives is None:
                        continue
                    primitives3d.extend(primitives)
                    primitives_mapping[primitive2d] = primitives[0]
                except AttributeError:
                    print(traceback.format_exc())
                    print(f'Class {self.__class__.__name__} does not implement {method_name}'
                          f'with {primitive2d.__class__.__name__}')
            else:
                raise AttributeError(
                    f'Class {self.__class__.__name__} does not implement {method_name}')
        if not primitives3d:
            raise ValueError("no primitives to create contour")
        if return_primitives_mapping:
            return wires.Contour3D(primitives3d), primitives_mapping
        return wires.Contour3D(primitives3d)

    def linesegment3d_to_2d(self, linesegment3d):
        """
        A line segment on a surface will be in any case a line in 2D?.

        """
        return [edges.LineSegment2D(self.point3d_to_2d(linesegment3d.start),
                                    self.point3d_to_2d(linesegment3d.end))]

    def bsplinecurve3d_to_2d(self, bspline_curve3d):
        """
        Is this right?.
        """
        n = bspline_curve3d.ctrlpts.shape[0]
        points = [self.point3d_to_2d(p)
                  for p in bspline_curve3d.discretization_points(number_points=n)]
        return [edges.BSplineCurve2D.from_points_interpolation(points, bspline_curve3d.degree)]

    def bsplinecurve2d_to_3d(self, bspline_curve2d):
        """
        Is this right?.

        """
        n = len(bspline_curve2d.control_points)
        points = [self.point2d_to_3d(p)
                  for p in bspline_curve2d.discretization_points(number_points=n)]
        return [edges.BSplineCurve3D.from_points_interpolation(points, bspline_curve2d.degree, centripetal=True)]

    def normal_from_point2d(self, point2d):
        """
        Evaluates the normal vector of the bspline surface at this 2D point.
        """
        raise NotImplementedError('NotImplemented')

    def normal_from_point3d(self, point3d):
        """
        Evaluates the normal vector of the bspline surface at this 3D point.
        """

        return (self.normal_from_point2d(self.point3d_to_2d(point3d)))[1]

    def geodesic_distance_from_points2d(self, point1_2d: volmdlr.Point2D,
                                        point2_2d: volmdlr.Point2D, number_points: int = 50):
        """
        Approximation of geodesic distance via line segments length sum in 3D.
        """
        # points = [point1_2d]
        current_point3d = self.point2d_to_3d(point1_2d)
        distance = 0.
        for i in range(number_points):
            next_point3d = self.point2d_to_3d(point1_2d + (i + 1) / number_points * (point2_2d - point1_2d))
            distance += next_point3d.point_distance(current_point3d)
            current_point3d = next_point3d
        return distance

    def geodesic_distance(self, point1_3d: volmdlr.Point3D, point2_3d: volmdlr.Point3D):
        """
        Approximation of geodesic distance between 2 3D points supposed to be on the surface.
        """
        point1_2d = self.point3d_to_2d(point1_3d)
        point2_2d = self.point3d_to_2d(point2_3d)
        return self.geodesic_distance_from_points2d(point1_2d, point2_2d)

    def point_projection(self, point3d):
        """
        Returns the projection of the point on the surface.

        :param point3d: Point to project.
        :type point3d: volmdlr.Point3D
        :return: A point on the surface
        :rtype: volmdlr.Point3D
        """
        return self.point2d_to_3d(self.point3d_to_2d(point3d))

    def point_distance(self, point3d: volmdlr.Point3D):
        """
        Calculates the minimal distance from a given point and the surface.

        :param point3d: point to verify distance.
        :type point3d: volmdlr.Point3D
        :return: point distance to the surface.
        :rtype: float
        """
        proj_point = self.point_projection(point3d)
        return proj_point.point_distance(point3d)

    def edge_intersections(self, edge):
        """
        Gets intersections between a Surface 3D, and an edge 3D.

        :param edge: any 3D edge.
        :return: list of points.
        """
        intersections = []
        method_name = f'{edge.__class__.__name__.lower()[:-2]}_intersections'
        if hasattr(self, method_name):
            intersections = getattr(self, method_name)(edge)
        return intersections

    def contour_intersections(self, contour3d: wires.Contour3D):
        """
        Gets intersections between a contour 3D and a Surface 3D.

        :param contour3d: other contour get intersections with.
        :return: list of intersecting points.
        """
        outer_contour_intersections_with_plane = []
        for primitive in contour3d.primitives:
            primitive_plane_intersections = self.edge_intersections(primitive)
            for primitive_plane_intersection in primitive_plane_intersections:
                if not primitive_plane_intersection.in_list(outer_contour_intersections_with_plane):
                    outer_contour_intersections_with_plane.append(primitive_plane_intersection)
        return outer_contour_intersections_with_plane

    def is_singularity_point(self, *args, **kwargs):
        """Verifies if point is on the surface singularity."""
        return False

    @staticmethod
    def is_undefined_brep(*args):
        """Verifies if the edge is contained within the periodicity boundary."""
        return False

    def surface_intersections(self, other_surface: 'Surface3D'):
        """
        Gets intersections between two surfaces.

        :param other_surface: other surface to get intersections with.
        :return: a list containing all intersections between the two surfaces 3d.
        """
        # todo DO NOT DELETE THIS COMENTED BLOCK OF CODE YET. STILL TESTIG OCCT. 07/02/2024z
        # method_name = f'{other_surface.__class__.__name__.lower()[:-2]}_intersections'
        # if hasattr(self, method_name):
        #     return getattr(self, method_name)(other_surface)
        # method_name = f'{self.__class__.__name__.lower()[:-2]}_intersections'
        # if hasattr(other_surface, method_name):
        #     return getattr(other_surface, method_name)(self)
        return self.generic_surface_intersections_with_occt(other_surface)

    def line_intersections(self, line: curves.Line3D):
        """Gets intersections between a line and a Surface 3D."""
        raise NotImplementedError(f'line_intersections method not implemented by {self.__class__.__name__}')

    def frame_mapping(self, frame, side: str):
        """Frame mapping for Surface 3D."""
        raise NotImplementedError(f'frame_mapping method not implemented by {self.__class__.__name__}')

    def linesegment_intersections(self, linesegment3d: edges.LineSegment3D, abs_tol: float = 1e-6):
        """
        Calculates the intersection points between a 3D line segment and a surface 3D.

        The method calculates the intersection points between a 3D line segment and a 3d Surface by first
        finding the intersection points between the infinite line containing the line segment and the Surface,
        and then filtering out the points that are not within the line segment. It returns a list of intersection
        points, which can be empty if there are no intersections. The intersection points are represented as
        3D points using the `volmdlr.Point3D` class.
        Note: The method assumes that the line segment and the Surface are in the same coordinate system.

        :param linesegment3d: The 3D line segment object to intersect with the Surface.
        :type linesegment3d: edges.LineSegment3D.
        :param abs_tol: tolerance.
        :type abs_tol: float.
        :return: A list of intersection points between the line segment and the Surface.
        The list may be empty if there are no intersections.
        :rtype: List[volmdlr.Point3D]:
        """
        line_intersections = self.line_intersections(linesegment3d.line)
        linesegment_intersections = [inters for inters in line_intersections
                                     if linesegment3d.point_belongs(inters, abs_tol)]
        return linesegment_intersections

    def plane_intersections(self, plane3d: 'Plane3D'):
        """Gets intersections between a line and a Surface 3D."""
        raise NotImplementedError(f'line_intersections method not implemented by {self.__class__.__name__}')

    def curve_intersections(self, curve):
        """
        Calculates the intersections between a conical surface and a curve 3D.

        :param curve: other circle to verify intersections.
        :return: a list of intersection points, if there exists any.
        """
        if self.frame and (not self.frame.origin.is_close(volmdlr.O3D) or not self.frame.w.is_close(volmdlr.Z3D)):
            local_surface = self.frame_mapping(self.frame, 'new')
            local_curve = curve.frame_mapping(self.frame, 'new')
            local_intersections = local_surface.curve_intersections(local_curve)
            global_intersections = []
            for intersection in local_intersections:
                global_intersections.append(self.frame.local_to_global_coordinates(intersection))
            return global_intersections
        curve_plane = Plane3D(curve.frame)
        curve_plane_intersections = self.plane_intersections(curve_plane)
        if not curve_plane_intersections:
            return []
        intersections = []
        for curve_plane_intersection in curve_plane_intersections:
            inters = curve_plane_intersection.intersections(curve)
            for intersection in inters:
                if not intersection.in_list(intersections):
                    intersections.append(intersection)
        return intersections

    def circle_intersections(self, circle: curves.Circle3D):
        """
        Calculates the intersections between a surface 3d and a Circle 3D.

        :param circle: other circle to verify intersections.
        :return: a list of intersection points, if there exists any.
        """
        return self.curve_intersections(circle)

    def ellipse_intersections(self, ellipse: curves.Ellipse3D):
        """
        Calculates the intersections between a conical surface and an ellipse 3D.

        :param ellipse: other ellipse to verify intersections.
        :return: a list of intersection points, if there exists any.
        """
        return self.curve_intersections(ellipse)

    def hyperbola_intersections(self, hyperbola: curves.Hyperbola3D):
        """
        Calculates the intersections between a conical surface and a hyperbola 3D.

        :param hyperbola: other hyperbola to verify intersections.
        :return: a list of intersection points, if there exists any.
        """
        return self.curve_intersections(hyperbola)

    def parabola_intersections(self, parabola: curves.Parabola3D):
        """
        Calculates the intersections between a conical surface and a parabola 3D.

        :param parabola: other parabola to verify intersections.
        :return: a list of intersection points, if there exists any.
        """
        return self.curve_intersections(parabola)

    def fullarc_intersections(self, fullarc: edges.FullArc3D):
        """
        Calculates the intersections between a conical surface and a full arc 3D.

        :param fullarc: other fullarc to verify intersections.
        :return: a list of intersection points, if there exists any.
        """
        return self.curve_intersections(fullarc.circle)

    def arc_intersections(self, arc3d: edges.Arc3D):
        """
        Calculates the intersections between a conical surface and an arc 3D.

        :param arc3d: other arc to verify intersections.
        :return: a list of intersection points, if there exists any.
        """
        circle_intersections = self.curve_intersections(arc3d.circle)
        intersections = []
        for intersection in circle_intersections:
            if arc3d.point_belongs(intersection):
                intersections.append(intersection)
        return intersections

    def fullarcellipse_intersections(self, fullarcellipse: edges.FullArcEllipse3D):
        """
        Calculates the intersections between a conical surface and a fullarcellipse 3D.

        :param fullarcellipse: other fullarcellipse to verify intersections.
        :return: a list of intersection points, if there exists any.
        """
        return self.ellipse_intersections(fullarcellipse.ellipse)

    def arcellipse_intersections(self, arcellipse: edges.ArcEllipse3D):
        """
        Calculates the intersections between a conical surface and an arcellipse 3D.

        :param arcellipse: other arcellipse to verify intersections.
        :return: a list of intersection points, if there exists any.
        """
        ellipse_intersections = self.curve_intersections(arcellipse.ellipse)
        intersections = []
        for intersection in ellipse_intersections:
            if arcellipse.point_belongs(intersection):
                intersections.append(intersection)
        return intersections

    def bsplinecurve_intersections(self, bsplinecurve: edges.BSplineCurve3D):
        """
        Calculates intersections between a surface 3D and a Bspline Curve 3D.

        :param bsplinecurve: Bspline Curve 3D.
        :return:
        """
        occt_surface = getattr(to_occt, 'volmdlr_'+self.__class__.__name__.lower()[:-2]+'_to_occt')(self)
        occt_bspline = to_occt.volmdlr_bsplinecurve3d_to_occt(bsplinecurve)
        api_inters = GeomAPI_IntCS(occt_bspline, occt_surface)
        intersections = [from_occt.point3d_from_occt(api_inters.Point(i + 1)) for i in range(api_inters.NbPoints())]
        return intersections

    def brep_connectivity_check(self, brep: wires.Contour2D, tol: float = 1e-6) -> bool:
        """Checks the topology of 2D BREP in 3D space."""
        if len(brep.primitives) == 2 and brep.primitives[0].direction_independent_is_close(brep.primitives[1]):
            return False
        if self.x_periodicity:
            distance = brep.primitives[-1].end.point_distance(brep.primitives[0].start)
            if distance >= (0.99 * self.x_periodicity):
                return False
        if self.y_periodicity:
            distance = brep.primitives[-1].end.point_distance(brep.primitives[0].start)
            if distance >= (0.99 * self.y_periodicity):
                return False
        for prim1, prim2 in zip(brep.primitives, brep.primitives[1:] + [brep.primitives[0]]):
            end = self.point2d_to_3d(prim1.end)
            start = self.point2d_to_3d(prim2.start)
            if not end.is_close(start, tol):
                return False
        return True

    def is_degenerated_brep(self, *args):
        """
        An edge is said to be degenerated when it corresponds to a single 3D point.
        """
        return False

    def point_belongs(self, point3d, abs_tol: float = 1e-6):
        """
        Verifies if point is on Toroidal Surface 3D.

        :param point3d: other point.
        :param abs_tol: tolerance.
        :return: True or False.
        """
        if self.point_distance(point3d) < abs_tol:
            return True
        return False

    def generic_surface_intersections_with_occt(self, other_surface):
        occt_self_surface = getattr(to_occt, 'volmdlr_' + self.__class__.__name__.lower()[:-2] + '_to_occt')(
            self)
        occt_other_surface = getattr(
            to_occt, 'volmdlr_' + other_surface.__class__.__name__.lower()[:-2] + '_to_occt')(other_surface)
        api_intss = GeomAPI_IntSS(occt_self_surface, occt_other_surface, Precision.Confusion_s())
        intersections = [api_intss.Line(i + 1) for i in range(api_intss.NbLines())]
        surface_intersections = []
        for intersection in intersections:
            function = getattr(from_occt, intersection.__class__.__name__.lower()[5:] + '3d_from_occt')
            surface_intersections.append(function(intersection))
        return surface_intersections


class Plane3D(Surface3D):
    """
    Defines a plane 3d.

    :param frame: u and v of frame describe the plane, w is the normal
    """
    face_class = 'PlaneFace3D'

    def __init__(self, frame: volmdlr.Frame3D, name: str = ''):
        Surface3D.__init__(self, frame=frame, name=name)

    def __hash__(self):
        return hash(('plane 3d', self.frame))

    def __eq__(self, other_plane):
        if other_plane.__class__.__name__ != self.__class__.__name__:
            return False
        return self.frame == other_plane.frame

    @property
    def normal(self):
        """Gets the plane normal vector."""
        return self.frame.w

    @classmethod
    def from_step(cls, arguments, object_dict, **kwargs):
        """
        Converts a step primitive to a Plane3D.

        :param arguments: The arguments of the step primitive.
        :type arguments: list
        :param object_dict: The dictionary containing all the step primitives
            that have already been instantiated
        :type object_dict: dict
        :return: The corresponding Plane3D object.
        :rtype: :class:`volmdlr.faces.Plane3D`
        """
        frame = object_dict[arguments[1]]
        frame = frame.normalize()
        return cls(frame, arguments[0][1:-1])

    def to_step(self, current_id):
        """
        Converts the object to a STEP representation.

        :param current_id: The ID of the last written primitive.
        :type current_id: int
        :return: The STEP representation of the object and the last ID.
        :rtype: tuple[str, list[int]]
        """
        content, frame_id = self.frame.to_step(current_id)
        plane_id = frame_id + 1
        content += f"#{plane_id} = PLANE('{self.name}',#{frame_id});\n"
        return content, [plane_id]

    @classmethod
    def from_3_points(cls, *args, name: str = ''):
        """
        Point 1 is used as origin of the plane.
        """
        point1, point2, point3 = args
        vector1 = point2 - point1
        vector1 = vector1.to_vector()
        vector2 = point3 - point1
        vector2 = vector2.to_vector()
        vector1 = vector1.unit_vector()
        vector2 = vector2.unit_vector()
        normal = vector1.cross(vector2)
        normal = normal.unit_vector()
        frame = volmdlr.Frame3D(point1, vector1, normal.cross(vector1), normal)
        return cls(frame, name=name)

    @classmethod
    def from_normal(cls, point, normal, name: str = ''):
        """Creates a Plane 3D form a point and a normal vector."""
        v1 = normal.deterministic_unit_normal_vector()
        v2 = v1.cross(normal)
        return cls(volmdlr.Frame3D(point, v1, v2, normal), name=name)

    @classmethod
    def from_plane_vectors(cls, plane_origin: volmdlr.Point3D,
                           plane_x: volmdlr.Vector3D, plane_y: volmdlr.Vector3D, name: str = ''):
        """
        Initializes a 3D plane object with a given plane origin and plane x and y vectors.

        :param plane_origin: A volmdlr.Point3D representing the origin of the plane.
        :param plane_x: A volmdlr.Vector3D representing the x-axis of the plane.
        :param plane_y: A volmdlr.Vector3D representing the y-axis of the plane.
        :param name: object's name.
        :return: A Plane3D object initialized from the provided plane origin and plane x and y vectors.
        """
        normal = plane_x.cross(plane_y)
        return cls(volmdlr.Frame3D(plane_origin, plane_x, plane_y, normal), name=name)

    @classmethod
    def from_points(cls, points, name: str = ''):
        """
        Returns a 3D plane that goes through the 3 first points on the list.

        Why for more than 3 points we only do some check and never raise error?
        """
        if len(points) < 3:
            raise ValueError
        if len(points) == 3:
            return cls.from_3_points(points[0],
                                     points[1],
                                     points[2], name=name)
        points = [p.copy() for p in points]
        indexes_to_del = []
        for i, point in enumerate(points[1:]):
            if point.is_close(points[0]):
                indexes_to_del.append(i)
        for index in indexes_to_del[::-1]:
            del points[index + 1]

        origin = points[0]
        vector1 = points[1] - origin
        vector1 = vector1.unit_vector()
        vector2_min = points[2] - origin
        vector2_min = vector2_min.unit_vector()
        dot_min = abs(vector1.dot(vector2_min))
        for point in points[3:]:
            vector2 = point - origin
            vector2 = vector2.unit_vector()
            dot = abs(vector1.dot(vector2))
            if dot < dot_min:
                vector2_min = vector2
                dot_min = dot
        return cls.from_3_points(origin, vector1 + origin, vector2_min + origin, name=name)

    def angle_between_planes(self, plane2):
        """
        Get angle between 2 planes.

        :param plane2: the second plane.
        :return: the angle between the two planes.
        """
        angle = math.acos(self.frame.w.dot(plane2.frame.w))
        return angle

    def point_belongs(self, point3d, abs_tol: float = 1e-6):
        """
        Return if the point belongs to the plane at a tolerance of 1e-6.

        """
        if math.isclose(self.frame.w.dot(point3d - self.frame.origin), 0,
                        abs_tol=abs_tol):
            return True
        return False

    def point_distance(self, point3d):
        """
        Calculates the distance of a point to plane.

        :param point3d: point to verify distance.
        :return: a float, point distance to plane.
        """
        return vm_common_operations.get_plane_point_distance(self.frame, point3d)

    def line_intersections(self, line):
        """
        Find the intersection with a line.

        :param line: Line to evaluate the intersection
        :type line: :class:`edges.Line`
        :return: ADD DESCRIPTION
        :rtype: List[volmdlr.Point3D]
        """
        return vm_utils_intersections.get_plane_line_intersections(self.frame, line)

    def linesegment_intersections(self, linesegment3d: edges.LineSegment3D, abs_tol: float = 1e-6) \
            -> List[volmdlr.Point3D]:
        """
        Gets the intersections of a plane a line segment 3d.

        :param linesegment3d: other line segment.
        :param abs_tol: tolerance allowed.
        :return: a list with the intersecting point.
        """
        return vm_utils_intersections.get_plane_linesegment_intersections(self.frame, linesegment3d, abs_tol)

    def bsplinecurve_intersections(self, bspline_curve):
        """
        Calculates the intersections between a Plane 3D and a Bspline Curve 3D.

        :param bspline_curve: bspline_curve to verify intersections.
        :return: list of intersections: List[volmdlr.Point3D].
        """
        return vm_utils_intersections.get_bsplinecurve_intersections(self, bspline_curve)

    def equation_coefficients(self):
        """
        Returns the a,b,c,d coefficient from equation ax+by+cz+d = 0.

        """
        return vm_common_operations.get_plane_equation_coefficients(self.frame)

    def plane_intersections(self, plane3d):
        """
        Computes intersection points between two Planes 3D.

        """
        plane_intersections = vm_utils_intersections.get_two_planes_intersections(self.frame, plane3d.frame)
        if plane_intersections:
            return [curves.Line3D(plane_intersections[0], plane_intersections[1])]
        return []

    def cylindricalsurface_intersections(self, cylindrical_surface: 'CylindricalSurface3D'):
        """
        Gets intersections between plane and cylindrical surface.

        :param cylindrical_surface: cylindrical surface to get intersections with.
        :return: List containing all intersections between plane and cylindrical surface.
        """
        return cylindrical_surface.plane_intersections(self)

    def is_coincident(self, plane2, abs_tol: float = 1e-6):
        """
        Verifies if two planes are parallel and coincident.

        """
        if not isinstance(self, plane2.__class__):
            return False
        if self.is_parallel(plane2, abs_tol):
            if plane2.point_belongs(self.frame.origin, abs_tol):
                return True
        return False

    def is_parallel(self, plane2, abs_tol: float = 1e-6):
        """
        Verifies if two planes are parallel.

        """
        if self.frame.w.is_colinear_to(plane2.frame.w, abs_tol):
            return True
        return False

    @classmethod
    def plane_between_two_planes(cls, plane1, plane2, name: str = ''):
        """
        Calculates a plane between two other planes.

        :param plane1: plane1.
        :param plane2: plane2.
        :param name: object's name.
        :return: resulting plane.
        """
        plane1_plane2_intersection = plane1.plane_intersections(plane2)[0]
        u = plane1_plane2_intersection.unit_direction_vector()
        v = plane1.frame.w + plane2.frame.w
        v = v.unit_vector()
        w = u.cross(v)
        point = (plane1.frame.origin + plane2.frame.origin) / 2
        return cls(volmdlr.Frame3D(point, u, w, v), name=name)

    def rotation(self, center: volmdlr.Point3D, axis: volmdlr.Vector3D, angle: float):
        """
        Plane3D rotation.

        :param center: rotation center
        :param axis: rotation axis
        :param angle: angle rotation
        :return: a new rotated Plane3D
        """
        new_frame = self.frame.rotation(center=center, axis=axis, angle=angle)
        return Plane3D(new_frame)

    def translation(self, offset: volmdlr.Vector3D):
        """
        Plane3D translation.

        :param offset: translation vector
        :return: A new translated Plane3D
        """
        new_frame = self.frame.translation(offset)
        return Plane3D(new_frame)

    def frame_mapping(self, frame: volmdlr.Frame3D, side: str):
        """
        Changes frame_mapping and return a new Frame3D.

        :param frame: Frame of reference
        :type frame: `volmdlr.Frame3D`
        :param side: 'old' or 'new'
        """
        new_frame = self.frame.frame_mapping(frame, side)
        return Plane3D(new_frame, self.name)

    def copy(self, deep=True, memo=None):
        """Creates a copy of the plane."""
        new_frame = self.frame.copy(deep, memo)
        return Plane3D(new_frame, self.name)

    def plane_grid(self, grid_size: int, length: float = 1.):
        """
        Plane's grid.

        """
        plane_grid = []
        for i in range(grid_size):
            for v1, v2 in [(self.frame.u, self.frame.v), (self.frame.v, self.frame.u)]:
                start = self.frame.origin - 0.5 * length * v1 + (-0.5 + i / (grid_size - 1)) * length * v2
                end = self.frame.origin + 0.5 * length * v1 + (-0.5 + i / (grid_size - 1)) * length * v2
                plane_grid.append(edges.LineSegment3D(start, end))
        return plane_grid

    def plot(self, ax=None, edge_style: EdgeStyle = EdgeStyle(color='grey'), length: float = 1., **kwargs):
        """
        Plot the cylindrical surface in the local frame normal direction.

        :param ax: Matplotlib Axes3D object to plot on. If None, create a new figure.
        :type ax: Axes3D or None
        :param edge_style: edge styles.
        :type edge_style: EdgeStyle.
        :param length: plotted length
        :type length: float
        :return: Matplotlib Axes3D object containing the plotted wire-frame.
        :rtype: Axes3D
        """
        grid_size = 10

        if ax is None:
            fig = plt.figure()
            ax = fig.add_subplot(111, projection='3d')
            ax.set_aspect('auto')

        self.frame.plot(ax=ax, ratio=length)
        for edge in self.plane_grid(grid_size, length):
            edge.plot(ax, edge_style=edge_style)
        return ax

    def point2d_to_3d(self, point2d):
        """
        Converts a 2D parametric point into a 3D point on the surface.
        """
        return point2d.to_3d(self.frame.origin, self.frame.u, self.frame.v)

    def parametric_points_to_3d(self, points: NDArray[np.float64]) -> NDArray[np.float64]:
        """
        Transform parametric coordinates to 3D points on the plane.

        Given a set of parametric coordinates `(u, v)` representing points on the surface,
        this method returns the corresponding 3D points on the plane.

        :param points: Parametric coordinates in the form of a numpy array with shape (n, 2),
                       where `n` is the number of points, and each row corresponds to `(u, v)`.
        :type points: numpy.ndarray[np.float64]

        :return: Array of 3D points representing the plane in Cartesian coordinates.
        :rtype: numpy.ndarray[np.float64]
        """
        center = np.array(self.frame.origin)
        x = np.array([self.frame.u[0], self.frame.u[1], self.frame.u[2]])
        y = np.array([self.frame.v[0], self.frame.v[1], self.frame.v[2]])

        points = points.reshape(-1, 2, 1)

        u_values = points[:, 0]
        v_values = points[:, 1]

        return center + u_values * x + v_values * y

    def point3d_to_2d(self, point3d):
        """
        Converts a 3D point into a 2D parametric point.
        """
        return point3d.to_2d(self.frame.origin, self.frame.u, self.frame.v)

    def contour2d_to_3d(self, contour2d, return_primitives_mapping: bool = False):
        """
        Transforms a Contour2D in the parametric domain of the surface into a Contour3D in Cartesian coordinate.

        :param contour2d: The contour to be transformed.
        :type contour2d: :class:`wires.Contour2D`
        :param return_primitives_mapping: If True, returns a dictionary containing the correspondence between 2D and 3D
         primitives
        :type return_primitives_mapping: bool
        :return: A 3D contour object.
        :rtype: :class:`wires.Contour3D`
        """
        contour3d = contour2d.to_3d(self.frame.origin, self.frame.u, self.frame.v)
        if return_primitives_mapping:
            primitives_mapping = dict(zip(contour2d.primitives, contour3d.primitives))
            return contour3d, primitives_mapping
        return contour3d

    def contour3d_to_2d(self, contour3d, return_primitives_mapping: bool = False):
        """
        Transforms a Contour3D into a Contour2D in the parametric domain of the surface.

        :param contour3d: The contour to be transformed.
        :type contour3d: :class:`wires.Contour3D`
        :param return_primitives_mapping: If True, returns a dictionary containing the correspondence between 2D and 3D
         primitives
        :type return_primitives_mapping: bool
        :return: A 2D contour object.
        :rtype: :class:`wires.Contour2D`
        """
        primitives2d = []
        primitives_mapping = {}
        for primitive3d in contour3d.primitives:
            method_name = f'{primitive3d.__class__.__name__.lower()}_to_2d'
            if hasattr(self, method_name):
                primitives = getattr(self, method_name)(primitive3d)
                if primitives is None:
                    continue
                self.update_primitives_mapping(primitives_mapping, primitives, primitive3d)
                primitives2d.extend(primitives)
            else:
                primitive = primitive3d.to_2d(self.frame.origin, self.frame.u, self.frame.v)
                if primitive is None:
                    continue
                self.update_primitives_mapping(primitives_mapping, [primitive], primitive3d)
                primitives2d.append(primitive)
        if return_primitives_mapping:
            return wires.Contour2D(primitives2d), primitives_mapping
        return wires.Contour2D(primitives2d)

    def arc3d_to_2d(self, arc3d):
        """Converts primitive from 3D cartesian space to surface parametric space."""
        arc = None
        if arc3d.circle.frame.w.is_colinear_to(self.frame.w, 1e-5):
            arc = [arc3d.to_2d(self.frame.origin, self.frame.u, self.frame.v)]
        else:
            start = self.point3d_to_2d(arc3d.start)
            end = self.point3d_to_2d(arc3d.end)
            if not start.is_close(end):
                arc = [edges.LineSegment2D(start, end)]
        return arc

    def bsplinecurve3d_to_2d(self, bspline_curve3d):
        """
        Converts a 3D B-Spline in spatial domain into a 2D B-Spline in parametric domain.

        :param bspline_curve3d: The B-Spline curve to perform the transformation.
        :type bspline_curve3d: edges.BSplineCurve3D
        :return: A 2D B-Spline.
        :rtype: edges.BSplineCurve2D
        """
        control_points = [self.point3d_to_2d(p)
                          for p in bspline_curve3d.control_points]
        return [edges.BSplineCurve2D(
            bspline_curve3d.degree,
            control_points=control_points,
            knot_multiplicities=bspline_curve3d.knot_multiplicities,
            knots=bspline_curve3d.knots,
            weights=bspline_curve3d.weights)]

    def bsplinecurve2d_to_3d(self, bspline_curve2d):
        """
        Converts a 2D B-Spline in parametric domain into a 3D B-Spline in spatial domain.

        :param bspline_curve2d: The B-Spline curve to perform the transformation.
        :type bspline_curve2d: edges.BSplineCurve2D
        :return: A 3D B-Spline.
        :rtype: edges.BSplineCurve3D
        """
        control_points = [self.point2d_to_3d(point)
                          for point in bspline_curve2d.control_points]
        return [edges.BSplineCurve3D(
            bspline_curve2d.degree,
            control_points=control_points,
            knot_multiplicities=bspline_curve2d.knot_multiplicities,
            knots=bspline_curve2d.knots,
            weights=bspline_curve2d.weights)]

    def rectangular_cut(self, x1: float, x2: float,
                        y1: float, y2: float, name: str = ''):
        """Deprecated method, Use PlaneFace3D from_surface_rectangular_cut method."""

        raise AttributeError('Use PlaneFace3D from_surface_rectangular_cut method')

    def u_iso(self, u: float) -> curves.Line3D:
        """
        Returns the u-iso curve of the surface.

        :param u: The value of u where to extract the curve.
        :type u: float
        :return: A line 3D
        :rtype: :class:`curves.Line3D`
        """

        point_at_u = self.point2d_to_3d(volmdlr.Point2D(u, 0.0))

        return curves.Line3D.from_point_and_vector(point_at_u, self.frame.v)

    def v_iso(self, v: float) -> curves.Line3D:
        """
        Returns the v-iso curve of the surface.

        :param v: The value of u where to extract the curve.
        :type v: float
        :return: A line 3D
        :rtype: :class:`curves.Line3D`
        """

        point_at_v = self.point2d_to_3d(volmdlr.Point2D(0.0, v))

        return curves.Line3D.from_point_and_vector(point_at_v, self.frame.u)

    def normal_at_point(self, point):
        """
        Gets Normal vector at a given point on the surface.

        :param point: point on the surface.
        :return:
        """
        if not self.point_belongs(point):
            raise ValueError(f'Point {point} not on this surface.')
        return self.frame.w


PLANE3D_OXY = Plane3D(volmdlr.OXYZ)
PLANE3D_OYZ = Plane3D(volmdlr.OYZX)
PLANE3D_OZX = Plane3D(volmdlr.OZXY)
PLANE3D_OXZ = Plane3D(volmdlr.Frame3D(volmdlr.O3D, volmdlr.X3D, volmdlr.Z3D, volmdlr.Y3D))


class UPeriodicalSurface(Surface3D):
    """
    Abstract class for surfaces with two-pi periodicity that creates some problems.
    """

    def point2d_to_3d(self, point2d):
        """
        Abstract method.
        """
        raise NotImplementedError(f'point2d_to_3d is abstract and should be implemented in {self.__class__.__name__}')

    def point3d_to_2d(self, point3d):
        """
        Abstract method. Convert a 3D point to a 2D parametric point.

        :param point3d: The 3D point to convert, represented by 3 coordinates (x, y, z).
        :type point3d: `volmdlr.Point3D`
        :return: NotImplementedError: If the method is not implemented in the subclass.
        """
        raise NotImplementedError(f'point3d_to_2d is abstract and should be implemented in {self.__class__.__name__}')

    def v_iso(self, v):
        """
        Abstract method.
        """
        raise NotImplementedError(f'v_iso is abstract and should be implemented in {self.__class__.__name__}')

    def _align_contours(self, inner_contour, theta_contours, z_outer_contour, z_inner_contour):
        """
        Helper function to align contours' BREP on periodical surfaces that need to be connected.
        """
        outer_contour_theta, inner_contour_theta = theta_contours
        overlapping_theta, outer_contour_side, inner_contour_side, side = self._get_overlapping_theta(
            outer_contour_theta,
            inner_contour_theta)
        line = curves.Line2D(volmdlr.Point2D(overlapping_theta, z_outer_contour),
                             volmdlr.Point2D(overlapping_theta, z_inner_contour))
        cutted_contours = inner_contour.split_by_line(line)
        number_contours = len(cutted_contours)
        if number_contours == 2:
            contour1, contour2 = cutted_contours
            increasing_theta = inner_contour_theta[0] < inner_contour_theta[1]
            # side = 0 --> left  side = 1 --> right
            if (not side and increasing_theta) or (
                    side and not increasing_theta):
                theta_offset = outer_contour_theta[outer_contour_side] - contour2.primitives[0].start.x
                contour2_positionned = contour2.translation(offset=volmdlr.Vector2D(theta_offset, 0))
                theta_offset = contour2_positionned.primitives[-1].end.x - contour1.primitives[0].start.x
                contour1_positionned = contour1.translation(offset=volmdlr.Vector2D(theta_offset, 0))

            else:
                theta_offset = outer_contour_theta[outer_contour_side] - contour1.primitives[-1].end.x
                contour1_positionned = contour1.translation(offset=volmdlr.Vector2D(theta_offset, 0))
                theta_offset = contour1_positionned.primitives[0].start.x - contour2.primitives[-1].end.x
                contour2_positionned = contour2.translation(offset=volmdlr.Vector2D(theta_offset, 0))
            old_innner_contour_positioned = wires.Wire2D(contour2_positionned.primitives +
                                                         contour1_positionned.primitives).order_wire(tol=1e-2)
        elif number_contours == 1:
            theta_offset = outer_contour_theta[outer_contour_side] - inner_contour_theta[inner_contour_side]
            translation_vector = volmdlr.Vector2D(theta_offset, 0)
            old_innner_contour_positioned = cutted_contours[0].translation(offset=translation_vector)

        else:
            raise NotImplementedError

        return old_innner_contour_positioned

    @staticmethod
    def _get_closing_points(old_outer_contour_positioned, old_innner_contour_positioned):
        """
        Helper function to get points to connect contours with line segments.
        """
        point1 = old_outer_contour_positioned.primitives[0].start
        point2 = old_outer_contour_positioned.primitives[-1].end
        point3 = old_innner_contour_positioned.primitives[0].start
        point4 = old_innner_contour_positioned.primitives[-1].end

        outer_contour_direction = point1.x < point2.x
        inner_contour_direction = point3.x < point4.x
        if outer_contour_direction == inner_contour_direction:
            old_innner_contour_positioned = old_innner_contour_positioned.invert()
            point3 = old_innner_contour_positioned.primitives[0].start
            point4 = old_innner_contour_positioned.primitives[-1].end
        if not math.isclose(point2.x, point3.x, abs_tol=1e-4) or \
                not math.isclose(point4.x, point1.x, abs_tol=1e-4):
            ideal_x = []
            delta = math.inf
            found = False
            for x1 in [point2.x, point3.x]:
                for x2 in [point4.x, point1.x]:
                    delta_x = abs(abs(x1 - x2) - volmdlr.TWO_PI)
                    if delta_x == 0.0:
                        ideal_x = [x1, x2]
                        found = True
                        break
                    if delta_x < delta:
                        delta = delta_x
                        ideal_x = [x1, x2]
                if found:
                    break
            x1, x2 = ideal_x
            point2.x = x1
            point3.x = x1
            point4.x = x2
            point1.x = x2

        return point1, point2, point3, point4

    def connect_contours(self, outer_contour, inner_contours):
        """
        Repair contours on parametric domain.

        :param outer_contour: Outer contour 2D.
        :type inner_contours: wires.Contour2D
        :param inner_contours: List of 2D contours.
        :type inner_contours: list
        """
        new_inner_contours = []
        point1 = outer_contour.primitives[0].start
        point2 = outer_contour.primitives[-1].end

        theta1, z1 = point1
        theta2, _ = point2

        new_outer_contour = outer_contour
        for inner_contour in inner_contours:
            theta3, z3 = inner_contour.primitives[0].start
            theta4, _ = inner_contour.primitives[-1].end

            if not inner_contour.is_ordered():
                # Contours are aligned
                if (math.isclose(theta1, theta3, abs_tol=1e-3) and math.isclose(theta2, theta4, abs_tol=1e-3)) \
                        or (math.isclose(theta1, theta4, abs_tol=1e-3) and math.isclose(theta2, theta3, abs_tol=1e-3)):
                    old_innner_contour_positioned = inner_contour

                else:
                    old_innner_contour_positioned = self._align_contours(inner_contour, [[theta1, theta2],
                                                                                         [theta3, theta4]], z1, z3)
                point1, point2, point3, point4 = self._get_closing_points(outer_contour,
                                                                          old_innner_contour_positioned)
                closing_linesegment1 = edges.LineSegment2D(point2, point3)
                closing_linesegment2 = edges.LineSegment2D(point4, point1)
                new_outer_contour_primitives = outer_contour.primitives + [closing_linesegment1] + \
                                               old_innner_contour_positioned.primitives + [closing_linesegment2]
                new_outer_contour = wires.Contour2D(primitives=new_outer_contour_primitives)
                if not new_outer_contour.is_ordered():
                    try:
                        new_outer_contour = new_outer_contour.order_contour(
                            tol=min(1e-2, 0.1 * closing_linesegment1.length(), 0.1 * closing_linesegment2.length()))
                    except NotImplementedError:
                        pass
            else:
                new_inner_contours.append(inner_contour)
        return new_outer_contour, new_inner_contours

    @staticmethod
    def _get_overlapping_theta(outer_contour_startend_theta, inner_contour_startend_theta):
        """
        Find overlapping theta domain between two contours on periodical Surfaces.
        """
        oc_xmin_index, outer_contour_xmin = min(enumerate(outer_contour_startend_theta), key=lambda x: x[1])
        oc_xmax_index, outer_contour_xman = max(enumerate(outer_contour_startend_theta), key=lambda x: x[1])
        ic_xmin_index, inner_contour_xmin = min(enumerate(inner_contour_startend_theta), key=lambda x: x[1])
        ic_xmax_index, inner_contour_xmax = max(enumerate(inner_contour_startend_theta), key=lambda x: x[1])

        # check if tetha3 or theta4 is in [theta1, theta2] interval
        overlap = outer_contour_xmin <= inner_contour_xmax and outer_contour_xman >= inner_contour_xmin

        if overlap:
            if inner_contour_xmin < outer_contour_xmin:
                overlapping_theta = outer_contour_startend_theta[oc_xmin_index]
                side = 0
                return overlapping_theta, oc_xmin_index, ic_xmin_index, side
            overlapping_theta = outer_contour_startend_theta[oc_xmax_index]
            side = 1
            return overlapping_theta, oc_xmax_index, ic_xmax_index, side

        # if not direct intersection -> find intersection at periodicity
        if inner_contour_xmin < outer_contour_xmin:
            overlapping_theta = outer_contour_startend_theta[oc_xmin_index] - 2 * math.pi
            side = 0
            return overlapping_theta, oc_xmin_index, ic_xmin_index, side
        overlapping_theta = outer_contour_startend_theta[oc_xmax_index] + 2 * math.pi
        side = 1
        return overlapping_theta, oc_xmax_index, ic_xmax_index, side

    def _reference_points(self, edge):
        """
        Helper function to return points of reference on the edge to fix some parametric periodical discontinuities.
        """
        length = edge.length()
        point_after_start = self.point3d_to_2d(edge.point_at_abscissa(0.01 * length))
        point_before_end = self.point3d_to_2d(edge.point_at_abscissa(0.98 * length))
        theta3, _ = point_after_start
        theta4, _ = point_before_end
        if abs(theta3) == math.pi or abs(theta3) == 0.5 * math.pi:
            point_after_start = self.point3d_to_2d(edge.point_at_abscissa(0.02 * length))
        if abs(theta4) == math.pi or abs(theta4) == 0.5 * math.pi:
            point_before_end = self.point3d_to_2d(edge.point_at_abscissa(0.97 * length))
        return point_after_start, point_before_end

    def _verify_start_end_angles(self, edge, theta1, theta2):
        """
        Verify if there is some incoherence with start and end angles. If so, return fixed angles.
        """
        length = edge.length()
        theta3, _ = self.point3d_to_2d(edge.point_at_abscissa(0.001 * length))
        # make sure that the reference angle is not undefined
        if abs(theta3) == math.pi or abs(theta3) == 0.5 * math.pi:
            theta3, _ = self.point3d_to_2d(edge.point_at_abscissa(0.002 * length))

        # Verify if theta1 or theta2 point should be -pi because atan2() -> ]-pi, pi]
        # And also atan2 discontinuity in 0.5 * math.pi
        if math.isclose(abs(theta1), math.pi, abs_tol=1e-4) or abs(theta1) == 0.5 * math.pi:
            theta1 = repair_start_end_angle_periodicity(theta1, theta3)
        if abs(theta2) == math.pi or abs(theta2) == 0.5 * math.pi:
            theta4, _ = self.point3d_to_2d(edge.point_at_abscissa(0.98 * length))
            # make sure that the reference angle is not undefined
            if math.isclose(abs(theta2), math.pi, abs_tol=1e-4) or abs(theta4) == 0.5 * math.pi:
                theta4, _ = self.point3d_to_2d(edge.point_at_abscissa(0.97 * length))
            theta2 = repair_start_end_angle_periodicity(theta2, theta4)

        return theta1, theta2

    def _helper_fix_angle_discontinuity(self, points, index_angle_discontinuity, i):
        sign = round(points[index_angle_discontinuity - 1][i] / abs(points[index_angle_discontinuity - 1][i]), 2)
        if i == 0:
            points = [p + volmdlr.Point2D(sign * volmdlr.TWO_PI, 0) if i >= index_angle_discontinuity else p
                      for i, p in enumerate(points)]
        else:
            points = [p + volmdlr.Point2D(0, sign * volmdlr.TWO_PI) if i >= index_angle_discontinuity else p
                      for i, p in enumerate(points)]
        return points

    def _fix_angle_discontinuity_on_discretization_points(self, points, indexes_angle_discontinuity, direction):
        i = 0 if direction == "x" else 1
        if len(indexes_angle_discontinuity) == 1:
            index_angle_discontinuity = indexes_angle_discontinuity[0]
            points = self._helper_fix_angle_discontinuity(points, index_angle_discontinuity, i)
        else:
            stack = deque(indexes_angle_discontinuity)
            while stack:
                index_angle_discontinuity = stack.popleft()
                if stack:
                    next_angle_discontinuity_index = stack[0]
                    temp_points = points[:next_angle_discontinuity_index]
                    temp_points = self._helper_fix_angle_discontinuity(temp_points, index_angle_discontinuity, i)
                    points = temp_points + points[next_angle_discontinuity_index:]
                else:
                    temp_points = points
                    points = self._helper_fix_angle_discontinuity(temp_points, index_angle_discontinuity, i)
                _, indexes_angle_discontinuity = angle_discontinuity([point.x for point in points])
                stack = deque(indexes_angle_discontinuity)
        return points

    def _helper_arc3d_to_2d_periodicity_verifications(self, arc3d, start):
        """
        Verifies if arc 3D contains discontinuity and undefined start/end points on parametric domain.
        """
        point_theta_discontinuity = self.point2d_to_3d(volmdlr.Point2D(math.pi, start.y))
        discontinuity = arc3d.point_belongs(point_theta_discontinuity) and not \
            arc3d.is_point_edge_extremity(point_theta_discontinuity)

        undefined_start_theta = arc3d.start.is_close(point_theta_discontinuity)
        undefined_end_theta = arc3d.end.is_close(point_theta_discontinuity)
        return discontinuity, undefined_start_theta, undefined_end_theta

    def linesegment3d_to_2d(self, linesegment3d):
        """
        Converts the primitive from 3D spatial coordinates to its equivalent 2D primitive in the parametric space.

        For cylindrical or conical surfaces, a line segment in 3D space is typically projected onto
        the 2D parametric space as a vertical line segment. This is because a 3D line that lies on a
        cylindrical or conical surface corresponds to a generatrix of the surface, and it extends along
        the height of the surface without bending or deviating in the other directions.
        Therefore, the BREP of a line segment on cylindrical or conical surface is a vertical line segment.
        """
        start = self.point3d_to_2d(linesegment3d.start)
        end = self.point3d_to_2d(linesegment3d.end)
        _, _, z1 = self.frame.global_to_local_coordinates(linesegment3d.start)
        _, _, z2 = self.frame.global_to_local_coordinates(linesegment3d.end)
        if math.isclose(z1, z2, rel_tol=0.005):
            # special case when there is a small line segment that should be a small arc of circle instead
            return [edges.LineSegment2D(start, end)]
        if start.x != end.x:
            end = volmdlr.Point2D(start.x, end.y)
        if not start.is_close(end):
            return [edges.LineSegment2D(start, end)]
        return None

    def arc3d_to_2d(self, arc3d):
        """
        Converts the primitive from 3D spatial coordinates to its equivalent 2D primitive in the parametric space.

        The BREP of an arc of circle on a cylindrical or a conical surface is a horizontal line segment.
        """
        start = self.point3d_to_2d(arc3d.start)
        end = self.point3d_to_2d(arc3d.end)
        point_after_start, point_before_end = self._reference_points(arc3d)
        discontinuity, undefined_start_theta, undefined_end_theta = self._helper_arc3d_to_2d_periodicity_verifications(
            arc3d, start)
        start, end = vm_parametric.arc3d_to_cylindrical_coordinates_verification(
            [start, end], [undefined_start_theta, undefined_end_theta],
            [point_after_start.x, point_before_end.x], discontinuity)
        return [edges.LineSegment2D(start, end)]

    def fullarc3d_to_2d(self, fullarc3d):
        """
        Converts the primitive from 3D spatial coordinates to its equivalent 2D primitive in the parametric space.

        The BREP of a circle on a cylindrical or a conical surface is a horizontal line segment with length of two pi.
        """
        start = self.point3d_to_2d(fullarc3d.start)
        end = self.point3d_to_2d(fullarc3d.end)

        if self.frame.w.is_colinear_to(fullarc3d.circle.normal):
            normal_dot_product = self.frame.w.dot(fullarc3d.circle.normal)
            start, end = vm_parametric.fullarc_to_cylindrical_coordinates_verification(start, end, normal_dot_product)
            return [edges.LineSegment2D(start, end)]
        raise NotImplementedError("This case must be treated in child class.")

    def bsplinecurve3d_to_2d(self, bspline_curve3d):
        """
        Converts the primitive from 3D spatial coordinates to its equivalent 2D primitive in the parametric space.
        """
        n = bspline_curve3d.ctrlpts.shape[0]
        points3d = bspline_curve3d.discretization_points(number_points=n)
        points = [self.point3d_to_2d(point) for point in points3d]
        if self.is_singularity_point(bspline_curve3d.start) or self.is_singularity_point(bspline_curve3d.end):
            points = self._fix_start_end_singularity_point_at_parametric_domain(bspline_curve3d, points, points3d)
        theta1, z1 = points[0]
        theta2, z2 = points[-1]
        theta1, theta2 = self._verify_start_end_angles(bspline_curve3d, theta1, theta2)
        points[0] = volmdlr.Point2D(theta1, z1)
        points[-1] = volmdlr.Point2D(theta2, z2)

        theta_list = [point.x for point in points]
        theta_discontinuity, indexes_theta_discontinuity = angle_discontinuity(theta_list)
        if theta_discontinuity:
            points = self._fix_angle_discontinuity_on_discretization_points(points,
                                                                            indexes_theta_discontinuity, "x")

        return [edges.BSplineCurve2D.from_points_interpolation(points, degree=bspline_curve3d.degree)]

    def arcellipse3d_to_2d(self, arcellipse3d):
        """
        Transformation of a 3D arc of ellipse to a 2D primitive in a cylindrical surface.

        """
        points = [self.point3d_to_2d(p)
                  for p in arcellipse3d.discretization_points(number_points=50)]

        theta1, z1 = points[0]
        theta2, z2 = points[-1]

        # theta3, _ = self.point3d_to_2d(arcellipse3d.point_at_abscissa(0.001 * length))
        theta3, _ = points[1]
        # make sure that the reference angle is not undefined
        if abs(theta3) == math.pi:
            theta3, _ = points[1]

        # Verify if theta1 or theta2 point should be -pi because atan2() -> ]-pi, pi]
        if abs(theta1) == math.pi:
            theta1 = vm_parametric.repair_start_end_angle_periodicity(theta1, theta3)
        if abs(theta2) == math.pi:
            theta4, _ = points[-2]
            # make sure that the reference angle is not undefined
            if abs(theta4) == math.pi:
                theta4, _ = points[-3]
            theta2 = vm_parametric.repair_start_end_angle_periodicity(theta2, theta4)

        points[0] = volmdlr.Point2D(theta1, z1)
        points[-1] = volmdlr.Point2D(theta2, z2)

        theta_list = [point.x for point in points]
        theta_discontinuity, indexes_theta_discontinuity = angle_discontinuity(theta_list)
        if theta_discontinuity:
            points = self._fix_angle_discontinuity_on_discretization_points(points,
                                                                            indexes_theta_discontinuity, "x")

        return [edges.BSplineCurve2D.from_points_interpolation(points, degree=2, name="parametric.arcellipse")]

    def fullarcellipse3d_to_2d(self, fullarcellipse3d):
        """
        Transformation of a 3D arc ellipse to 2D, in a cylindrical surface.

        """
        points = [self.point3d_to_2d(p)
                  for p in fullarcellipse3d.discretization_points(number_points=72)]
        start, end = points[0], points[-1]
        normal_dot_product = self.frame.w.dot(fullarcellipse3d.ellipse.normal)
        start, end = vm_parametric.fullarc_to_cylindrical_coordinates_verification(start, end, normal_dot_product)
        theta1, z1 = start
        theta2, z2 = end
        theta1, theta2 = self._verify_start_end_angles(fullarcellipse3d, theta1, theta2)

        theta_list = [point.x for point in points]
        theta_discontinuity, indexes_theta_discontinuity = angle_discontinuity(theta_list)
        if theta_discontinuity:
            points = self._fix_angle_discontinuity_on_discretization_points(points,
                                                                            indexes_theta_discontinuity, "x")
        points[0] = volmdlr.Point2D(theta1, z1)
        points[-1] = volmdlr.Point2D(theta2, z2)

        return [edges.BSplineCurve2D.from_points_interpolation(points, degree=3,
                                                               name="parametric.fullarcellipse")]

    def bsplinecurve2d_to_3d(self, bspline_curve2d):
        """
        Is this right?.
        """
        n = len(bspline_curve2d.control_points)
        points = [self.point2d_to_3d(p)
                  for p in bspline_curve2d.discretization_points(number_points=n)]
        return [edges.BSplineCurve3D.from_points_interpolation(points, bspline_curve2d.degree, centripetal=True)]

    def linesegment2d_to_3d(self, linesegment2d):
        """
        Converts a BREP line segment 2D onto a 3D primitive on the surface.
        """

        if linesegment2d.name == "construction" or self.is_degenerated_brep(linesegment2d):
            return None

        theta1, param_z1 = linesegment2d.start
        theta2, param_z2 = linesegment2d.end
        start3d = self.point2d_to_3d(linesegment2d.start)
        end3d = self.point2d_to_3d(linesegment2d.end)

        if math.isclose(theta1, theta2, abs_tol=1e-4):
            if start3d.is_close(end3d):
                return None
            return [edges.LineSegment3D(start3d, end3d)]

        if math.isclose(param_z1, param_z2, abs_tol=1e-4):
            circle3d = self.v_iso(param_z1)
            if theta1 > theta2:
                circle3d = circle3d.reverse()
            return [circle3d.trim(start3d, end3d)]
        if start3d.is_close(end3d):
            return None
        n = int(54 * abs(theta2 - theta1)/math.pi)
        points = [self.point2d_to_3d(p)
                  for p in linesegment2d.discretization_points(number_points=n)]
        return [edges.BSplineCurve3D.from_points_interpolation(points, 7)]

    @staticmethod
    def is_undefined_brep(edge):
        """Returns True if the edge is contained within the periodicity boundary."""
        if isinstance(edge.simplify, edges.LineSegment2D) and \
                edge.simplify.line.unit_direction_vector().is_colinear_to(volmdlr.Y2D) \
                and math.isclose(abs(edge.start.x), math.pi, abs_tol=1e-6):
            return True
        return False

    def is_degenerated_brep(self, *args):
        """
        An edge is said to be degenerated when it corresponds to a single 3D point.
        """
        edge = args[0]
        start3d = self.point2d_to_3d(edge.start)
        end3d = self.point2d_to_3d(edge.end)
        return bool(self.is_singularity_point(start3d) and start3d.is_close(end3d))

    def fix_undefined_brep_with_neighbors(self, edge, previous_edge, next_edge):
        """Uses neighbors edges to fix edge contained within the periodicity boundary."""
        delta_previous = previous_edge.end - edge.start
        delta_next = next_edge.start - edge.end
        if not self.is_undefined_brep(previous_edge) and \
                math.isclose(delta_previous.norm(), self.x_periodicity, abs_tol=1e-3):
            edge = edge.translation(delta_previous)
        elif not self.is_undefined_brep(next_edge) and \
                math.isclose(delta_next.norm(), self.x_periodicity, abs_tol=1e-3):
            edge = edge.translation(delta_next)
        elif (math.isclose(delta_previous.x, delta_next.x, abs_tol=1e-3) and
              math.isclose(abs(delta_previous.x), self.x_periodicity, abs_tol=1e-3)):
            edge = edge.translation(delta_next)
        return edge

    def _fix_start_end_singularity_point_at_parametric_domain(self, edge3d, points, points3d):
        """
        Helper function.

        Uses local discretization and line intersection with the tangent line at the point just before the undefined
        point on the BREP of the 3D edge to find the real values on parametric domain.
        """

        def get_local_discretization_points(start_point, end_points):
            distance = start_point.point_distance(end_points)
            maximum_linear_distance_reference_point = 1e-4
            if distance < maximum_linear_distance_reference_point:
                return []
            number_points = max(int(distance / maximum_linear_distance_reference_point), 2)

            local_discretization = [self.point3d_to_2d(point)
                                    for point in edge3d.local_discretization(
                    start_point, end_points, number_points)]
            return local_discretization

        def get_temp_edge2d(_points):
            theta_list = [point.x for point in _points]
            theta_discontinuity, indexes_theta_discontinuity = angle_discontinuity(theta_list)
            if theta_discontinuity:
                _points = self._fix_angle_discontinuity_on_discretization_points(_points,
                                                                                 indexes_theta_discontinuity, "x")
            if len(_points) == 2:
                edge2d = edges.LineSegment2D(_points[0], _points[1])
            else:
                edge2d = edges.BSplineCurve2D.from_points_interpolation(_points, 2)
            return edge2d

        if self.is_singularity_point(points3d[0]):
            local_discretization_points = get_local_discretization_points(start_point=points3d[0],
                                                                          end_points=points3d[1])
            if local_discretization_points:
                temp_points = local_discretization_points[1:] + points[2:]
            else:
                temp_points = points
            temp_edge2d = get_temp_edge2d(temp_points)
            singularity_lines = self.get_singularity_lines()
            if len(singularity_lines) > 1:
                singularity_line = min(singularity_lines, key=lambda x: x.point_distance(temp_points[0]))
            else:
                singularity_line = singularity_lines[0]
            points[0] = find_parametric_point_at_singularity(temp_edge2d, abscissa=0,
                                                             singularity_line=singularity_line, domain=self.domain)
        if self.is_singularity_point(points3d[-1]):
            local_discretization_points = get_local_discretization_points(start_point=points3d[-2],
                                                                          end_points=points3d[-1])
            if local_discretization_points:
                temp_points = points[:-2] + local_discretization_points[:-1]
            else:
                temp_points = points[:-1]
            temp_edge2d = get_temp_edge2d(temp_points)
            singularity_lines = self.get_singularity_lines()
            if len(singularity_lines) > 1:
                singularity_line = min(singularity_lines, key=lambda x: x.point_distance(temp_points[-1]))
            else:
                singularity_line = singularity_lines[0]
            points[-1] = find_parametric_point_at_singularity(temp_edge2d, abscissa=temp_edge2d.length(),
                                                              singularity_line=singularity_line, domain=self.domain)
        return points


class UVPeriodicalSurface(UPeriodicalSurface):
    """
    Abstract class for surfaces with two-pi periodicity in both u and v parametric directions.
    """

    def point2d_to_3d(self, point2d):
        """
        Abstract method.
        """
        raise NotImplementedError(f'point2d_to_3d is abstract and should be implemented in {self.__class__.__name__}')

    def point3d_to_2d(self, point3d):
        """
        Abstract method. Convert a 3D point to a 2D parametric point.

        :param point3d: The 3D point to convert, represented by 3 coordinates (x, y, z).
        :type point3d: `volmdlr.Point3D`
        :return: NotImplementedError: If the method is not implemented in the subclass.
        """
        raise NotImplementedError(f'point3d_to_2d is abstract and should be implemented in {self.__class__.__name__}')

    def u_iso(self, u):
        """
        Abstract method.
        """
        raise NotImplementedError(f'u_iso is abstract and should be implemented in {self.__class__.__name__}')

    def v_iso(self, v):
        """
        Abstract method.
        """
        raise NotImplementedError(f'u_iso is abstract and should be implemented in {self.__class__.__name__}')

    def linesegment2d_to_3d(self, linesegment2d):
        """
        Converts the parametric boundary representation into a 3D primitive.
        """
        if linesegment2d.name == "construction" or self.is_degenerated_brep(linesegment2d):
            return None

        theta1, phi1 = linesegment2d.start
        theta2, phi2 = linesegment2d.end

        start3d = self.point2d_to_3d(linesegment2d.start)
        end3d = self.point2d_to_3d(linesegment2d.end)
        if math.isclose(theta1, theta2, abs_tol=1e-4):
            circle = self.u_iso(theta1)
            if phi1 > phi2:
                circle = circle.reverse()
            return [circle.trim(start3d, end3d)]
        if math.isclose(phi1, phi2, abs_tol=1e-4):
            circle = self.v_iso(phi1)
            if theta1 > theta2:
                circle = circle.reverse()
            return [circle.trim(start3d, end3d)]
        points = [self.point2d_to_3d(point2d) for point2d in linesegment2d.discretization_points(number_points=10)]
        return [edges.BSplineCurve3D.from_points_interpolation(points, degree=3).simplify]


class CylindricalSurface3D(UPeriodicalSurface):
    """
    The local plane is defined by (theta, z).

    :param frame: frame.w is axis, frame.u is theta=0 frame.v theta=pi/2
    :param frame:
    :param radius: Cylinder's radius
    :type radius: float
    """
    face_class = 'CylindricalFace3D'
    x_periodicity = volmdlr.TWO_PI
    y_periodicity = None

    def __init__(self, frame, radius: float, name: str = ''):
        self.radius = radius
        UPeriodicalSurface.__init__(self, frame=frame, name=name)

    def __hash__(self):
        return hash((self.__class__.__name__, self.frame, self.radius))

    def __eq__(self, other):
        if self.__class__.__name__ != other.__class__.__name__:
            return False
        if self.frame == other.frame and self.radius == other.radius:
            return True
        return False

    @property
    def u_domain(self):
        """The parametric domain of the surface in the U direction."""
        return -math.pi, math.pi

    @property
    def v_domain(self):
        """The parametric domain of the surface in the V direction."""
        return -math.inf, math.inf

    def get_generatrices(self, number_lines: int = 30, length: float = 1):
        """
        Retrieve line segments representing the generatrices of a cylinder.

        Generates a specified number of line segments along the surface of the cylinder,
        each representing a generatrix.

        :param number_lines: The number of generatrices to generate. Default is 30
        :type number_lines: int
        :param length: The length of the cylinder along the z-direction. Default is 1.
        :type length: float
        :return: A list of LineSegment3D instances representing the generatrices of the cylinder.
        :rtype: List[LineSegment3D]
        """
        list_generatrices = []
        for i in range(number_lines):
            theta = i / (number_lines - 1) * volmdlr.TWO_PI
            start = self.point2d_to_3d(volmdlr.Point2D(theta, -0.5 * length))
            end = self.point2d_to_3d(volmdlr.Point2D(theta, 0.5 * length))
            generatrix = edges.LineSegment3D(start, end)
            list_generatrices.append(generatrix)
        return list_generatrices

    def get_circle_generatrices(self, number_circles: int = 10, length: float = 1.0):
        """
        Retrieve circles representing the generatrices of a cylinder.

        Generates a specified number of circles along the surface of the cylinder,
        each representing a generatrix.

        :param number_circles: The number of generatrices to generate. Default is 10
        :type number_circles: int
        :param length: The length of the cylinder along the z-direction. Default is 1.
        :type length: float
        :return: A list of Circle3D instances representing the generatrices of the cylinder.
        :rtype: List[Circle3D]
        """
        return [self.v_iso((-0.5 + j / (number_circles - 1)) * length) for j in range(number_circles)]

    def plot(self, ax=None, edge_style: EdgeStyle = EdgeStyle(color='grey', alpha=0.5),
             length=None, **kwargs):
        """
        Plot the cylindrical surface in the local frame normal direction.

        :param ax: Matplotlib Axes3D object to plot on. If None, create a new figure.
        :type ax: Axes3D or None
        :param edge_style: edge styles.
        :type edge_style: EdgeStyle.
        :param length: plotted length
        :type length: float
        :return: Matplotlib Axes3D object containing the plotted wire-frame.
        :rtype: Axes3D
        """
        ncircles = 50
        nlines = 50

        if ax is None:
            fig = plt.figure()
            ax = fig.add_subplot(111, projection='3d')
        if length is None:
            length = self.radius

        self.frame.plot(ax=ax, color=edge_style.color, ratio=self.radius)
        for edge in self.get_generatrices(nlines, length):
            edge.plot(ax=ax, edge_style=edge_style)

        circles = self.get_circle_generatrices(ncircles, length)
        for circle in circles:
            circle.plot(ax=ax, edge_style=edge_style)
        return ax

    def point2d_to_3d(self, point2d: volmdlr.Point2D):
        """
        Coverts a parametric coordinate on the surface into a 3D spatial point (x, y, z).

        :param point2d: Point at the ToroidalSuface3D
        :type point2d: `volmdlr.`Point2D`
        """

        point = volmdlr.Point3D(self.radius * math.cos(point2d.x),
                                self.radius * math.sin(point2d.x),
                                point2d.y)
        return self.frame.local_to_global_coordinates(point)

    def parametric_points_to_3d(self, points: NDArray[np.float64]) -> NDArray[np.float64]:
        """
        Transform parametric coordinates to 3D points on the cylindrical surface.

        Given a set of parametric coordinates `(u, v)` representing points on the surface,
        this method returns the corresponding 3D points on the cylindrical surface.

        :param points: Parametric coordinates in the form of a numpy array with shape (n, 2),
                       where `n` is the number of points, and each row corresponds to `(u, v)`.
        :type points: numpy.ndarray[np.float64]

        :return: Array of 3D points representing the cylindrical surface in Cartesian coordinates.
        :rtype: numpy.ndarray[np.float64]
        """
        center = np.array(self.frame.origin)
        x = np.array([self.frame.u[0], self.frame.u[1], self.frame.u[2]])
        y = np.array([self.frame.v[0], self.frame.v[1], self.frame.v[2]])
        z = np.array([self.frame.w[0], self.frame.w[1], self.frame.w[2]])

        points = points.reshape(-1, 2, 1)

        u_values = points[:, 0]
        v_values = points[:, 1]

        x_component = np.cos(u_values) * x
        y_component = np.sin(u_values) * y
        z_component = v_values * z

        return center + self.radius * (x_component + y_component) + z_component

    def point3d_to_2d(self, point3d):
        """
        Returns the cylindrical coordinates volmdlr.Point2D(theta, z) of a Cartesian coordinates point (x, y, z).

        :param point3d: Point at the CylindricalSuface3D
        :type point3d: `volmdlr.`Point3D`
        """
        x, y, z = self.frame.global_to_local_coordinates(point3d)
        # Do not delete this, mathematical problem when x and y close to zero but not 0
        if abs(x) < 1e-12:
            x = 0
        if abs(y) < 1e-12:
            y = 0

        theta = math.atan2(y, x)
        if abs(theta) < 1e-9:
            theta = 0.0

        return volmdlr.Point2D(theta, z)

    @classmethod
    def from_step(cls, arguments, object_dict, **kwargs):
        """
        Converts a step primitive to a CylindricalSurface3D.

        :param arguments: The arguments of the step primitive.
        :type arguments: list
        :param object_dict: The dictionary containing all the step primitives
            that have already been instantiated
        :type object_dict: dict
        :return: The corresponding CylindricalSurface3D object.
        :rtype: :class:`volmdlr.faces.CylindricalSurface3D`
        """

        length_conversion_factor = kwargs.get("length_conversion_factor", 1)
        frame = object_dict[arguments[1]]
        radius = float(arguments[2]) * length_conversion_factor
        return cls(frame, radius, arguments[0][1:-1])

    def to_step(self, current_id):
        """
        Converts the object to a STEP representation.

        :param current_id: The ID of the last written primitive.
        :type current_id: int
        :return: The STEP representation of the object and the last ID.
        :rtype: tuple[str, list[int]]
        """
        content, frame_id = self.frame.to_step(current_id)
        current_id = frame_id + 1
        content += f"#{current_id} = CYLINDRICAL_SURFACE('{self.name}',#{frame_id},{round(1000 * self.radius, 4)});\n"
        return content, [current_id]

    def frame_mapping(self, frame: volmdlr.Frame3D, side: str):
        """
        Changes frame_mapping and return a new CylindricalSurface3D.

        :param side: 'old' or 'new'
        """
        new_frame = self.frame.frame_mapping(frame, side)
        return CylindricalSurface3D(new_frame, self.radius,
                                    name=self.name)

    def rectangular_cut(self, theta1: float, theta2: float,
                        param_z1: float, param_z2: float, name: str = ''):
        """Deprecated method, Use CylindricalFace3D from_surface_rectangular_cut method."""
        raise AttributeError('Use CylindricalFace3D from_surface_rectangular_cut method')

    def rotation(self, center: volmdlr.Point3D, axis: volmdlr.Vector3D, angle: float):
        """
        CylindricalFace3D rotation.

        :param center: rotation center.
        :param axis: rotation axis.
        :param angle: angle rotation.
        :return: a new rotated Plane3D.
        """
        new_frame = self.frame.rotation(center=center, axis=axis,
                                        angle=angle)
        return CylindricalSurface3D(new_frame, self.radius)

    def translation(self, offset: volmdlr.Vector3D):
        """
        CylindricalFace3D translation.

        :param offset: translation vector.
        :return: A new translated CylindricalFace3D.
        """
        return CylindricalSurface3D(self.frame.translation(offset), self.radius)

    def grid3d(self, grid2d: grid.Grid2D):
        """
        Generate 3d grid points of a Cylindrical surface, based on a Grid2D.

        """

        points_2d = grid2d.points
        points_3d = [self.point2d_to_3d(point2d) for point2d in points_2d]

        return points_3d

    def line_intersections(self, line: curves.Line3D):
        """Gets intersections between a line and a Cylindrical Surface 3D."""
        line_2d = line.to_2d(self.frame.origin, self.frame.u, self.frame.v)
        if line_2d is None:
            return []
        origin2d = self.frame.origin.to_2d(self.frame.origin, self.frame.u, self.frame.v)
        distance_line2d_to_origin = line_2d.point_distance(origin2d)
        if distance_line2d_to_origin > self.radius:
            return []
        a_prime = line_2d.point1
        b_prime = line_2d.point2
        a_prime_minus_b_prime = a_prime - b_prime
        t_param = a_prime.dot(a_prime_minus_b_prime) / a_prime_minus_b_prime.dot(a_prime_minus_b_prime)
        k_param = math.sqrt(
            (self.radius ** 2 - distance_line2d_to_origin ** 2) / a_prime_minus_b_prime.dot(a_prime_minus_b_prime))
        intersection1 = line.point1 + (t_param + k_param) * (line.direction_vector())
        intersection2 = line.point1 + (t_param - k_param) * (line.direction_vector())
        if intersection1 == intersection2:
            return [intersection1]

        return [intersection1, intersection2]

    def parallel_plane_intersection(self, plane3d):
        """
        Cylinder plane intersections when plane's normal is perpendicular with the cylinder axis.

        :param plane3d: intersecting plane
        :return: list of intersecting curves
        """
        distance_plane_cylinder_axis = plane3d.point_distance(self.frame.origin)
        if distance_plane_cylinder_axis == self.radius:
            point = plane3d.point_projection(self.frame.origin)
            return [curves.Line3D.from_point_and_vector(point, self.frame.w)]
        if distance_plane_cylinder_axis > self.radius:
            return []
        if math.isclose(self.frame.w.dot(plane3d.frame.u), 0, abs_tol=1e-6):
            line = curves.Line3D(plane3d.frame.origin, plane3d.frame.origin + plane3d.frame.u)
        else:
            line = curves.Line3D(plane3d.frame.origin, plane3d.frame.origin + plane3d.frame.v)
        line_intersections = self.line_intersections(line)
        lines = []
        for intersection in line_intersections:
            lines.append(curves.Line3D(intersection, intersection + self.frame.w))
        return lines

    def perpendicular_plane_intersection(self, plane3d):
        """
        Cylinder plane intersections when plane's normal is parallel with the cylinder axis.

        :param plane3d: intersecting plane
        :return: list of intersecting curves
        """
        line = curves.Line3D(self.frame.origin, self.frame.origin + self.frame.w)
        center3d_plane = plane3d.line_intersections(line)[0]
        circle3d = curves.Circle3D(volmdlr.Frame3D(center3d_plane, plane3d.frame.u,
                                                   plane3d.frame.v, plane3d.frame.w), self.radius)
        return [circle3d]

    def concurrent_plane_intersection(self, plane3d: Plane3D):
        """
        Cylindrical plane intersections when plane's normal is concurrent with the cone's axis, but not orthogonal.

        :param plane3d: intersecting plane.
        :return: list of intersecting curves.
        """
        plane_normal = self.frame.w.cross(plane3d.frame.w)
        plane2 = Plane3D.from_normal(self.frame.origin, plane_normal)
        plane2_plane3d_intersections = plane3d.plane_intersections(plane2)
        line_intersections = self.line_intersections(plane2_plane3d_intersections[0])
        if not line_intersections:
            return []
        ellipse_center = (line_intersections[0] + line_intersections[1]) / 2
        line2 = curves.Line3D.from_point_and_vector(ellipse_center, plane_normal)
        line_intersections2 = self.line_intersections(line2)
        major_dir = (line_intersections[0] - ellipse_center).unit_vector()
        major_axis = ellipse_center.point_distance(line_intersections[0])
        minor_dir = (line_intersections2[0] - ellipse_center).unit_vector()
        minor_axis = ellipse_center.point_distance(line_intersections2[0])
        if minor_axis > major_axis:
            major_axis, minor_axis = minor_axis, major_axis
            major_dir, minor_dir = minor_dir, major_dir
        ellipse = curves.Ellipse3D(major_axis, minor_axis,
                                   volmdlr.Frame3D(ellipse_center, major_dir,
                                                   minor_dir, plane3d.frame.w))
        return [ellipse]

    def plane_intersections(self, plane3d):
        """
        Cylinder intersections with a plane.

        :param plane3d: intersecting plane.
        :return: list of intersecting curves.
        """
        if math.isclose(abs(plane3d.frame.w.dot(self.frame.w)), 0, abs_tol=1e-6):
            return self.parallel_plane_intersection(plane3d)
        if math.isclose(abs(plane3d.frame.w.dot(self.frame.w)), 1, abs_tol=1e-6):
            return self.perpendicular_plane_intersection(plane3d)
        return self.concurrent_plane_intersection(plane3d)

    def conicalsurface_intersections(self, conical_surface: 'ConicalSurface3D'):
        """
        Cylinder Surface intersections with a Conical surface.

        :param conical_surface: intersecting plane.
        :return: list of intersecting curves.
        """
        return self.generic_surface_intersections_with_occt(conical_surface)
        # def _list_generatrices_intersections(surface, other_surface):
        #     linesegments = other_surface.get_generatrices(50, 2)
        #     all_generatrices_intersecting = True
        #     lists_intersections = [[], []]
        #     for generatrix in linesegments:
        #         linseg_intersections = surface.line_intersections(generatrix.line)
        #         if not linseg_intersections:
        #             all_generatrices_intersecting = False
        #         for index, point in enumerate(linseg_intersections):
        #             if other_surface.point_distance(point) < 1e-6 and \
        #                     not point.in_list(lists_intersections[index]):
        #                 lists_intersections[index].append(point)
        #     return lists_intersections, all_generatrices_intersecting
        #
        # cone_generatrices_point_intersections, all_cone_generatrices_intersecting_cylinder = \
        #     _list_generatrices_intersections(self, conical_surface)
        # cylinder_generatrices_point_intersections, all_cylinder_generatrices_intersecting_cone = \
        #     _list_generatrices_intersections(conical_surface, self)
        # if all_cylinder_generatrices_intersecting_cone:
        #     intersections_points = cylinder_generatrices_point_intersections
        # elif all_cone_generatrices_intersecting_cylinder:
        #     intersections_points = cone_generatrices_point_intersections
        #     if not cone_generatrices_point_intersections[1]:
        #         intersections_points = [[]]
        #         for point in (
        #                 cylinder_generatrices_point_intersections[0] + cylinder_generatrices_point_intersections[1] +
        #                 cone_generatrices_point_intersections[0] + cone_generatrices_point_intersections[1]):
        #             if not point.in_list(intersections_points[0]):
        #                 intersections_points[0].append(point)
        # elif not all_cone_generatrices_intersecting_cylinder:
        #     intersections_points = [[]]
        #     for point in (cylinder_generatrices_point_intersections[0] + cylinder_generatrices_point_intersections[1] +
        #                   cone_generatrices_point_intersections[0] + cone_generatrices_point_intersections[1]):
        #         if not point.in_list(intersections_points[0]):
        #             intersections_points[0].append(point)
        # list_curves = []
        # for list_points in intersections_points:
        #     order_ed_points = vm_common_operations.order_points_list_for_nearest_neighbor(list_points)
        #     bspline = edges.BSplineCurve3D.from_points_interpolation(order_ed_points + [order_ed_points[0]], 4,
        #                                                              centripetal=False)
        #     list_curves.append(bspline)
        # return list_curves

    def is_coincident(self, surface3d, abs_tol: float = 1e-6):
        """
        Verifies if two CylindricalSurfaces are coincident.

        :param surface3d: surface to verify.
        :param abs_tol: tolerance.
        :return: True if they are coincident, False otherwise.
        """
        if not isinstance(self, surface3d.__class__):
            return False
        line = curves.Line3D.from_point_and_vector(surface3d.frame.origin, surface3d.frame.w)
        distance_to_self_origin = line.point_distance(self.frame.origin)

        if math.isclose(abs(self.frame.w.dot(surface3d.frame.w)), 1.0, abs_tol=abs_tol) and \
                math.isclose(distance_to_self_origin, 0.0, abs_tol=abs_tol) and self.radius == surface3d.radius:
            return True
        return False

    def point_belongs(self, point3d, abs_tol: float = 1e-5):
        """
        Verifies if a given point is on the CylindricalSurface3D.

        :param point3d: Point to verify.
        :param abs_tol: Tolerance.
        :return: True if point on surface, False otherwise.
        """
        new_point = self.frame.global_to_local_coordinates(point3d)
        if math.isclose(new_point.x ** 2 + new_point.y ** 2, self.radius ** 2, abs_tol=abs_tol):
            return True
        return False

    # todo DO NOT DELETE THIS COMENTED BLOCK OF CODE YET. STILL TESTIG OCCT. 07/02/2024
    # def _sphere_cylinder_tangent_intersections(self, frame, distance_axis_sphere_center):
    #     """
    #     Gets the intersections between a sphere tangent to the cylinder.
    #
    #     :param frame: frame for local calculations. Frame is such that w is the cylinder axis,
    #     and u passes through the sphere's center.
    #     :param distance_axis_sphere_center: distance of sphere's center to cylinder axis.
    #     :return: return a list with the intersecting curves.
    #     """
    #     curves_ = []
    #     for phi_range in [(0, math.pi), (math.pi, 2 * math.pi), (2 * math.pi, 3 * math.pi),
    #                       (3 * math.pi, 4 * math.pi)]:
    #         phi = np.linspace(phi_range[0], phi_range[1], 100)
    #         intersection_points = [volmdlr.Point3D(x_comp, y_comp, z_comp)
    #                                for x_comp, y_comp, z_comp in zip(
    #                 self.radius * np.cos(phi), self.radius * np.sin(phi),
    #                 2 * math.sqrt(distance_axis_sphere_center * self.radius) * np.cos(phi / 2))]
    #         bspline = edges.BSplineCurve3D.from_points_interpolation(intersection_points, 4, centripetal=False)
    #         curves_.append(bspline)
    #     global_intersections = [edge.frame_mapping(frame, 'old') for edge in curves_]
    #     return global_intersections

    # todo DO NOT DELETE THIS COMENTED BLOCK OF CODE YET. STILL TESTIG OCCT. 07/02/2024
    # def _helper_spherical_intersections_points(self, spherical_surface, distance_axis_sphere_center):
    #     """
    #     Helper method to get spherical intersections points.
    #
    #     :param spherical_surface: spherical surface.
    #     :param distance_axis_sphere_center: distance cylinder axis to sphere center.
    #     :return: intersection points.
    #     """
    #     b = (spherical_surface.radius ** 2 - self.radius ** 2 -
    #          distance_axis_sphere_center ** 2) / (2 * distance_axis_sphere_center)
    #
    #     if spherical_surface.radius > self.radius + distance_axis_sphere_center:
    #         phi_0, phi_1, two_curves = 0, 2 * math.pi, True
    #     else:
    #         phi_0 = math.acos(-b / self.radius)
    #         phi_1 = phi_0 - 0.000001
    #         phi_0 = -phi_0 + 0.000001
    #         two_curves = False
    #
    #     phi = np.linspace(phi_0, phi_1, 400)
    #     x_components = self.radius * np.cos(phi)
    #     y_components = self.radius * np.sin(phi)
    #     z_components1 = np.sqrt(2 * distance_axis_sphere_center * (b + x_components))
    #
    #     inters_points = [[volmdlr.Point3D(x_comp, y_comp, z_comp)
    #                       for x_comp, y_comp, z_comp in zip(x_components, y_components, z_components1)],
    #                      [volmdlr.Point3D(x_comp, y_comp, -z_comp)
    #                       for x_comp, y_comp, z_comp in zip(x_components, y_components, z_components1)]]
    #     if not two_curves:
    #         inters_points = vm_common_operations.separate_points_by_closeness(inters_points[0] + inters_points[1])
    #     return inters_points

    def sphericalsurface_intersections(self, spherical_surface: 'SphericalSurface3D'):
        """
        Cylinder Surface intersections with a Spherical surface.

        :param spherical_surface: intersecting sphere.
        :return: list of intersecting curves.
        """
        return self.generic_surface_intersections_with_occt(spherical_surface)
        # line_axis = curves.Line3D.from_point_and_vector(self.frame.origin, self.frame.w)
        # distance_axis_sphere_center = line_axis.point_distance(spherical_surface.frame.origin)
        #
        # if distance_axis_sphere_center < self.radius:
        #     if distance_axis_sphere_center + spherical_surface.radius < self.radius:
        #         return []
        #     if math.isclose(distance_axis_sphere_center, 0.0, abs_tol=1e-6):
        #         if math.isclose(self.radius, spherical_surface.radius):
        #             return [spherical_surface.get_circle_at_z(0)]
        #         z_plane_position = math.sqrt(spherical_surface.radius ** 2 - self.radius ** 2)
        #         circle1 = spherical_surface.get_circle_at_z(z_plane_position)
        #         circle2 = spherical_surface.get_circle_at_z(-z_plane_position)
        #         return [circle1, circle2]
        #
        # if distance_axis_sphere_center - spherical_surface.radius > self.radius:
        #     return []
        #
        # point_projection, _ = line_axis.point_projection(spherical_surface.frame.origin)
        # vector = (spherical_surface.frame.origin - point_projection).unit_vector()
        # frame = volmdlr.Frame3D(point_projection, vector, self.frame.w.cross(vector), self.frame.w)
        #
        # if math.isclose(distance_axis_sphere_center + self.radius, spherical_surface.radius, abs_tol=1e-6):
        #     return self._sphere_cylinder_tangent_intersections(frame, distance_axis_sphere_center)
        #
        # inters_points = self._helper_spherical_intersections_points(spherical_surface, distance_axis_sphere_center)
        #
        # curves_ = [edges.BSplineCurve3D.from_points_interpolation(points, 4, centripetal=False)
        #            for points in inters_points]
        # return [edge.frame_mapping(frame, 'old') for edge in curves_]

    # todo DO NOT DELETE THIS COMENTED BLOCK OF CODE YET. STILL TESTIG OCCT. 07/02/2024
    # def _cylindrical_intersection_points(self, cylindricalsurface: 'SphericalSurface3D'):
    #     """
    #     Gets the points of intersections between two cylindrical surfaces.
    #
    #     :param cylindricalsurface: other Cylindrical surface 3d.
    #     :return: points of intersections.
    #     """
    #     cyl_generatrices = self.get_generatrices(200, self.radius * 10) + \
    #                        self.get_circle_generatrices(200, self.radius * 10)
    #     intersection_points = []
    #     for gene in cyl_generatrices:
    #         intersections = cylindricalsurface.edge_intersections(gene)
    #         for intersection in intersections:
    #             if not volmdlr.core.point_in_list(intersection, intersection_points):
    #                 intersection_points.append(intersection)
    #     return intersection_points

    def cylindricalsurface_intersections(self, cylindricalsurface: 'CylindricalSurface3D'):
        """
        Gets intersections between two cylindrical surfaces 3d.

        :param cylindricalsurface: other cylindrical surface.
        :return: a list containing the resulting intersections, if there are any.
        """
        return self.generic_surface_intersections_with_occt(cylindricalsurface)
        # todo DO NOT DELETE THIS COMENTED BLOCK OF CODE YET. STILL TESTIG OCCT. 07/02/2024
        # curves_ = []
        # if self.frame.w.is_colinear_to(cylindricalsurface.frame.w):
        #     circle1 = curves.Circle3D(self.frame, self.radius).to_2d(self.frame.origin, self.frame.u, self.frame.v)
        #     circle2 = curves.Circle3D(cylindricalsurface.frame, cylindricalsurface.radius).to_2d(
        #         self.frame.origin, self.frame.u, self.frame.v)
        #     circle2d_intersections = circle1.circle_intersections(circle2)
        #     for point in circle2d_intersections:
        #         point3d = point.to_3d(self.frame.origin, self.frame.u, self.frame.v)
        #         curves_.append(curves.Line3D.from_point_and_vector(point3d, self.frame.w))
        #     return curves_
        #
        # intersection_points = self._cylindrical_intersection_points(cylindricalsurface)
        # if not intersection_points:
        #     return []
        # inters_points = vm_common_operations.separate_points_by_closeness(intersection_points)
        # for list_points in inters_points:
        #     bspline = edges.BSplineCurve3D.from_points_interpolation(list_points, 4, centripetal=False)
        #     curves_.append(bspline)
        # return curves_

    def u_iso(self, u: float) -> curves.Line3D:
        """
        Returns the u-iso curve of the surface.

        :param u: The value of u where to extract the curve.
        :type u: float
        :return: A line 3D
        :rtype: :class:`curves.Line3D`
        """

        point_at_u = self.point2d_to_3d(volmdlr.Point2D(u, 0.0))

        return curves.Line3D.from_point_and_vector(point_at_u, self.frame.w)

    def v_iso(self, v: float) -> curves.Circle3D:
        """
        Returns the v-iso curve of the surface.

        :param v: The value of u where to extract the curve.
        :type v: float
        :return: A Circle 3D
        :rtype: :class:`curves.Circle3D`
        """
        frame = self.frame.translation(self.frame.w * v)
        return curves.Circle3D(frame, self.radius)

    def normal_at_point(self, point: volmdlr.Point3D):
        """
        Gets normal vector at given point on the surface.

        :param point: point to be verified.
        :return: normal
        """
        if not self.point_belongs(point):
            raise ValueError('Point given not on surface.')
        theta, _ = self.point3d_to_2d(point)
        normal = math.cos(theta) * self.frame.u + math.sin(theta) * self.frame.v
        return normal


class ToroidalSurface3D(UVPeriodicalSurface):
    """
    The local plane is defined by (theta, phi).

    Theta is the angle around the big (R) circle and phi around the small (r).

    :param frame: Tore's frame: origin is the center, u is pointing at theta=0.
    :param major_radius: Tore's radius.
    :param r: Circle to revolute radius.

    See Also Definitions of R and r according to https://en.wikipedia.org/wiki/Torus.

    """
    face_class = 'ToroidalFace3D'
    x_periodicity = volmdlr.TWO_PI
    y_periodicity = volmdlr.TWO_PI

    def __init__(self, frame: volmdlr.Frame3D, major_radius: float, minor_radius: float, name: str = ''):
        self.major_radius = major_radius
        self.minor_radius = minor_radius
        UVPeriodicalSurface.__init__(self, frame=frame, name=name)

        self._bbox = None

    def __hash__(self):
        return hash((self.__class__.__name__, self.frame, self.major_radius, self.minor_radius))

    def __eq__(self, other):
        if self.__class__.__name__ != other.__class__.__name__:
            return False
        if self.frame == other.frame and \
                self.major_radius == other.major_radius and \
                self.minor_radius == other.minor_radius:
            return True
        return False

    @property
    def u_domain(self):
        """The parametric domain of the surface in the U direction."""
        return -math.pi, math.pi

    @property
    def v_domain(self):
        """The parametric domain of the surface in the V direction."""
        return -math.pi, math.pi

    @cached_property
    def outer_radius(self):
        """Get torus outer radius."""
        return self.major_radius + self.minor_radius

    @cached_property
    def inner_radius(self):
        """Get torus inner radius."""
        return self.major_radius - self.minor_radius

    def torus_arcs(self, number_arcs: int = 50):
        """
        Retrieve torus arcs representing the generatrices of a Torus.

        :param number_arcs: The number of generatrices to generate. Default is 30
        :type number_arcs: int
        :return: A list of Circle3D instances representing the generatrices of the torus.
        :rtype: List[Circle3D]
        """
        return [self.u_iso(i / number_arcs * volmdlr.TWO_PI) for i in range(number_arcs)]

    def _torus_circle_generatrices_xy(self, number_arcs: int = 50):
        """
        Retrieve circle generatrices in cutting planes parallel to the XY plane of the torus local system.

        :param number_arcs: The number of generatrices to generate. Default is 50.
        :type number_arcs: int
        :return: A list of Circle3D instances representing the generatrices in the XY plane.
        :rtype: List[Circle3D]
        """
        initial_point = self.frame.origin
        circles = []
        phis = np.linspace(-0.5 * math.pi, 0.5 * math.pi, number_arcs)
        z_positions = self.minor_radius * np.sin(phis)
        r_cossines = self.minor_radius * np.cos(phis)
        radiuses1 = self.major_radius - r_cossines
        radiuses2 = self.major_radius + r_cossines
        for i, radius1, radius2 in zip(z_positions, radiuses1, radiuses2):
            i_center = initial_point.translation(self.frame.w * i)
            frame = volmdlr.Frame3D(i_center, self.frame.u, self.frame.v, self.frame.w)
            circles.append(curves.Circle3D(frame, radius1))
            if radius1 == radius2:
                continue
            circles.append(curves.Circle3D(frame, radius2))
        return circles

    @classmethod
    def dict_to_object(cls, dict_: JsonSerializable, **kwargs) -> 'ToroidalSurface3D':
        """Creates a ToroidalSurface3D from a dictionary."""
        frame = volmdlr.Frame3D.dict_to_object(dict_['frame'])
        name = dict_['name']
        if 'tore_radius' in dict_:
            # fix done 26/10/2023
            major_radius = dict_['tore_radius']
            minor_radius = dict_['small_radius']
        else:
            major_radius = dict_['major_radius']
            minor_radius = dict_['minor_radius']
        return cls(frame, major_radius, minor_radius, name)

    @property
    def bounding_box(self):
        """
        Returns the surface bounding box.
        """
        if not self._bbox:
            self._bbox = self._bounding_box()
        return self._bbox

    def _bounding_box(self):
        """
        Calculates the BoundingBox for the complete Toroidal Surface 3D.

        :return: surface bounding box.
        """
        distance = self.major_radius + self.minor_radius
        point1 = self.frame.origin + \
                 self.frame.u * distance + self.frame.v * distance + self.frame.w * self.minor_radius
        point2 = self.frame.origin + \
                 self.frame.u * distance + self.frame.v * distance - self.frame.w * self.minor_radius
        point3 = self.frame.origin + \
                 self.frame.u * distance - self.frame.v * distance + self.frame.w * self.minor_radius
        point4 = self.frame.origin + \
                 self.frame.u * distance - self.frame.v * distance - self.frame.w * self.minor_radius
        point5 = self.frame.origin - \
                 self.frame.u * distance + self.frame.v * distance + self.frame.w * self.minor_radius
        point6 = self.frame.origin - \
                 self.frame.u * distance + self.frame.v * distance - self.frame.w * self.minor_radius
        point7 = self.frame.origin - \
                 self.frame.u * distance - self.frame.v * distance + self.frame.w * self.minor_radius
        point8 = self.frame.origin - \
                 self.frame.u * distance - self.frame.v * distance - self.frame.w * self.minor_radius

        return volmdlr.core.BoundingBox.from_points(
            [point1, point2, point3, point4, point5, point6, point7, point8])

    def point2d_to_3d(self, point2d: volmdlr.Point2D):
        """
        Coverts a parametric coordinate on the surface into a 3D spatial point (x, y, z).

        :param point2d: Point at the ToroidalSuface3D
        :type point2d: `volmdlr.`Point2D`
        """
        theta, phi = point2d

        x = (self.major_radius + self.minor_radius * math.cos(phi)) * math.cos(theta)
        y = (self.major_radius + self.minor_radius * math.cos(phi)) * math.sin(theta)
        z = self.minor_radius * math.sin(phi)
        return self.frame.local_to_global_coordinates(volmdlr.Point3D(x, y, z))

    def point3d_to_2d(self, point3d):
        """
        Transform a 3D spatial point (x, y, z) into a 2D spherical parametric point (theta, phi).
        """
        x, y, z = self.frame.global_to_local_coordinates(point3d)
        z = min(self.minor_radius, max(-self.minor_radius, z))

        # Do not delete this, mathematical problem when x and y close to zero (should be zero) but not 0
        # Generally this is related to uncertainty of step files.

        if abs(x) < 1e-12:
            x = 0.0
        if abs(y) < 1e-12:
            y = 0.0
        if abs(z) < 1e-6:
            z = 0.0

        z_r = z / self.minor_radius
        phi = math.asin(z_r)
        if abs(phi) < 1e-9:
            phi = 0

        u = self.major_radius + math.sqrt((self.minor_radius ** 2) - (z ** 2))
        u1, u2 = x / u, y / u
        theta = math.atan2(u2, u1)

        vector_to_tube_center = volmdlr.Vector3D(abs(self.major_radius) * math.cos(theta),
                                                 abs(self.major_radius) * math.sin(theta), 0)
        vector_from_tube_center_to_point = volmdlr.Vector3D(x, y, z) - vector_to_tube_center
        phi2 = volmdlr.geometry.vectors3d_angle(vector_to_tube_center, vector_from_tube_center_to_point)

        if phi >= 0 and phi2 > 0.5 * math.pi:
            phi = math.pi - phi
        elif phi < 0 and phi2 > 0.5 * math.pi:
            phi = -math.pi - phi
        if abs(theta) < 1e-9:
            theta = 0.0
        if abs(phi) < 1e-9:
            phi = 0.0
        if self.major_radius < self.minor_radius:
            phi_self_intersection = math.acos(-self.major_radius / self.minor_radius)
            if abs(phi) > phi_self_intersection:
                if theta >= 0.0:
                    theta -= math.pi
                else:
                    theta += math.pi
        return volmdlr.Point2D(theta, phi)

    def parametric_points_to_3d(self, points: NDArray[np.float64]) -> NDArray[np.float64]:
        """
        Transform parametric coordinates to 3D points on the toroidal surface.

        Given a set of parametric coordinates `(u, v)` representing points on the surface,
        this method returns the corresponding 3D points on the toroidal surface.

        :param points: Parametric coordinates in the form of a numpy array with shape (n, 2),
                       where `n` is the number of points, and each row corresponds to `(u, v)`.
        :type points: numpy.ndarray[np.float64]

        :return: Array of 3D points representing the toroidal surface in Cartesian coordinates.
        :rtype: numpy.ndarray[np.float64]
        """
        center = np.array(self.frame.origin)
        x = np.array([self.frame.u[0], self.frame.u[1], self.frame.u[2]])
        y = np.array([self.frame.v[0], self.frame.v[1], self.frame.v[2]])
        z = np.array([self.frame.w[0], self.frame.w[1], self.frame.w[2]])

        points = points.reshape(-1, 2, 1)

        u_values = points[:, 0]
        v_values = points[:, 1]

        common_term = self.major_radius + self.minor_radius * np.cos(v_values)
        x_component = np.cos(u_values) * x
        y_component = np.sin(u_values) * y
        z_component = self.minor_radius * np.sin(v_values) * z

        return center + common_term * (x_component + y_component) + z_component

    @classmethod
    def from_step(cls, arguments, object_dict, **kwargs):
        """
        Converts a step primitive to a ToroidalSurface3D.

        :param arguments: The arguments of the step primitive.
        :type arguments: list
        :param object_dict: The dictionary containing all the step primitives
            that have already been instantiated.
        :type object_dict: dict
        :return: The corresponding ToroidalSurface3D object.
        :rtype: :class:`volmdlr.faces.ToroidalSurface3D`
        """

        length_conversion_factor = kwargs.get("length_conversion_factor", 1)

        frame = object_dict[arguments[1]]
        rcenter = abs(float(arguments[2])) * length_conversion_factor
        rcircle = abs(float(arguments[3])) * length_conversion_factor
        return cls(frame, rcenter, rcircle, arguments[0][1:-1])

    def to_step(self, current_id):
        """
        Converts the object to a STEP representation.

        :param current_id: The ID of the last written primitive.
        :type current_id: int
        :return: The STEP representation of the object and the last ID.
        :rtype: tuple[str, list[int]]
        """
        content, frame_id = self.frame.to_step(current_id)
        current_id = frame_id + 1
        content += f"#{current_id} = TOROIDAL_SURFACE('{self.name}',#{frame_id}," \
                   f"{round(1000 * self.major_radius, 4)},{round(1000 * self.minor_radius, 4)});\n"
        return content, [current_id]

    def frame_mapping(self, frame: volmdlr.Frame3D, side: str):
        """
        Changes frame_mapping and return a new ToroidalSurface3D.

        :param frame: The new frame to map to.
        :type frame: `volmdlr.Frame3D
        :param side: Indicates whether the frame should be mapped to the 'old' or 'new' frame.
            Acceptable values are 'old' or 'new'.
        :type side: str
        """
        new_frame = self.frame.frame_mapping(frame, side)
        return ToroidalSurface3D(new_frame, self.major_radius, self.minor_radius, name=self.name)

    def rectangular_cut(self, theta1: float, theta2: float, phi1: float, phi2: float, name: str = ""):
        """Deprecated method, Use ToroidalFace3D from_surface_rectangular_cut method."""
        raise AttributeError('Use ToroidalFace3D from_surface_rectangular_cut method')

    def bsplinecurve2d_to_3d(self, bspline_curve2d):
        """
        Converts the parametric boundary representation into a 3D primitive.
        """
        n = len(bspline_curve2d.control_points)
        points = [self.point2d_to_3d(p)
                  for p in bspline_curve2d.discretization_points(number_points=n)]
        return [edges.BSplineCurve3D.from_points_interpolation(points, bspline_curve2d.degree, centripetal=True)]

    def _helper_arc3d_to_2d_periodicity_verifications(self, arc3d, start, end):
        """
        Verifies if arc 3D contains discontinuity and undefined start/end points on parametric domain.
        """

        point_theta_discontinuity = self.point2d_to_3d(volmdlr.Point2D(math.pi, start.y))
        theta_discontinuity = (arc3d.point_belongs(point_theta_discontinuity) and
                               not arc3d.is_point_edge_extremity(point_theta_discontinuity) and
                               not self.frame.w.is_perpendicular_to(arc3d.frame.w))
        point_phi_discontinuity = self.point2d_to_3d(volmdlr.Point2D(start.x, math.pi))
        phi_discontinuity = (arc3d.point_belongs(point_phi_discontinuity) and
                             not arc3d.is_point_edge_extremity(point_phi_discontinuity) and
                             not self.frame.w.is_colinear_to(arc3d.frame.w))
        undefined_start_theta = arc3d.start.is_close(point_theta_discontinuity) or abs(start.x) == math.pi
        undefined_end_theta = arc3d.end.is_close(point_theta_discontinuity) or abs(end.x) == math.pi
        undefined_start_phi = arc3d.start.is_close(point_phi_discontinuity) or start.y == math.pi
        undefined_end_phi = arc3d.end.is_close(point_phi_discontinuity) or end.y == math.pi

        return theta_discontinuity, phi_discontinuity, undefined_start_theta, undefined_end_theta, \
            undefined_start_phi, undefined_end_phi

    def fullarc3d_to_2d(self, fullarc3d):
        """
        Converts the primitive from 3D spatial coordinates to its equivalent 2D primitive in the parametric space.
        """
        start = self.point3d_to_2d(fullarc3d.start)
        end = self.point3d_to_2d(fullarc3d.end)
        point_after_start, point_before_end = self._reference_points(fullarc3d)
        theta_discontinuity, phi_discontinuity, undefined_start_theta, undefined_end_theta, \
            undefined_start_phi, undefined_end_phi = self._helper_arc3d_to_2d_periodicity_verifications(
            fullarc3d, start, end)
        start, end = vm_parametric.arc3d_to_toroidal_coordinates_verification(
            [start, end],
            [undefined_start_theta, undefined_end_theta, undefined_start_phi, undefined_end_phi],
            [point_after_start, point_before_end],
            [theta_discontinuity, phi_discontinuity])

        theta1, phi1 = start
        theta3, phi3 = point_after_start
        if self.frame.w.is_colinear_to(fullarc3d.circle.normal, abs_tol=1e-4):
            if theta1 > theta3:
                end = volmdlr.Point2D(theta1 - volmdlr.TWO_PI, phi1)
            elif theta1 < theta3:
                end = volmdlr.Point2D(theta1 + volmdlr.TWO_PI, phi1)
            return [edges.LineSegment2D(start, end)]
        if phi1 > phi3:
            end = volmdlr.Point2D(theta1, phi1 - volmdlr.TWO_PI)
        elif phi1 < phi3:
            end = volmdlr.Point2D(theta1, phi1 + volmdlr.TWO_PI)
        return [edges.LineSegment2D(start, end)]

    def arc3d_to_2d(self, arc3d):
        """
        Converts the arc from 3D spatial coordinates to its equivalent 2D primitive in the parametric space.
        """
        start = self.point3d_to_2d(arc3d.start)
        end = self.point3d_to_2d(arc3d.end)

        point_after_start, point_before_end = self._reference_points(arc3d)
        theta_discontinuity, phi_discontinuity, undefined_start_theta, undefined_end_theta, \
            undefined_start_phi, undefined_end_phi = self._helper_arc3d_to_2d_periodicity_verifications(arc3d,
                                                                                                        start, end)
        start, end = vm_parametric.arc3d_to_toroidal_coordinates_verification(
            [start, end],
            [undefined_start_theta, undefined_end_theta, undefined_start_phi, undefined_end_phi],
            [point_after_start, point_before_end],
            [theta_discontinuity, phi_discontinuity])
        return [edges.LineSegment2D(start, end)]

    def bsplinecurve3d_to_2d(self, bspline_curve3d):
        """
        Converts the primitive from 3D spatial coordinates to its equivalent 2D primitive in the parametric space.
        """
        point_after_start, point_before_end = self._reference_points(bspline_curve3d)
        theta3, phi3 = point_after_start
        theta4, phi4 = point_before_end
        n = bspline_curve3d.ctrlpts.shape[0]
        points3d = bspline_curve3d.discretization_points(number_points=n)
        points = [self.point3d_to_2d(p) for p in points3d]
        theta1, phi1 = points[0]
        theta2, phi2 = points[-1]

        # Verify if theta1 or theta2 point should be -pi because atan2() -> ]-pi, pi]
        if abs(theta1) == math.pi:
            theta1 = repair_start_end_angle_periodicity(theta1, theta3)
        if abs(theta2) == math.pi:
            theta2 = repair_start_end_angle_periodicity(theta2, theta4)

        # Verify if phi1 or phi2 point should be -pi because phi -> ]-pi, pi]
        if abs(phi1) == math.pi:
            phi1 = repair_start_end_angle_periodicity(phi1, phi3)
        if abs(phi2) == math.pi:
            phi2 = repair_start_end_angle_periodicity(phi2, phi4)

        points[0] = volmdlr.Point2D(theta1, phi1)
        points[-1] = volmdlr.Point2D(theta2, phi2)

        theta_list = [point.x for point in points]
        phi_list = [point.y for point in points]
        theta_discontinuity, indexes_theta_discontinuity = angle_discontinuity(theta_list)
        phi_discontinuity, indexes_phi_discontinuity = angle_discontinuity(phi_list)

        if theta_discontinuity:
            points = self._fix_angle_discontinuity_on_discretization_points(points,
                                                                            indexes_theta_discontinuity, "x")
        if phi_discontinuity:
            points = self._fix_angle_discontinuity_on_discretization_points(points,
                                                                            indexes_phi_discontinuity, "y")
        points = verify_repeated_parametric_points(points)
        return [edges.BSplineCurve2D.from_points_interpolation(points, bspline_curve3d.degree)]

    def triangulation(self):
        """
        Triangulation.

        :rtype: display.Mesh3D
        """
        face = self.rectangular_cut(0, volmdlr.TWO_PI, 0, volmdlr.TWO_PI)
        return face.triangulation()

    def translation(self, offset: volmdlr.Vector3D):
        """
        ToroidalSurface3D translation.

        :param offset: translation vector
        :return: A new translated ToroidalSurface3D
        """
        return ToroidalSurface3D(self.frame.translation(
            offset), self.major_radius, self.minor_radius)

    def rotation(self, center: volmdlr.Point3D, axis: volmdlr.Vector3D, angle: float):
        """
        ToroidalSurface3D rotation.

        :param center: rotation center.
        :param axis: rotation axis.
        :param angle: angle rotation.
        :return: a new rotated ToroidalSurface3D.
        """
        new_frame = self.frame.rotation(center=center, axis=axis,
                                        angle=angle)
        return self.__class__(new_frame, self.major_radius, self.minor_radius)

    def plot(self, ax=None, edge_style: EdgeStyle = EdgeStyle(color='grey', alpha=0.5), **kwargs):
        """Plot torus arcs."""
        if ax is None:
            fig = plt.figure()
            ax = fig.add_subplot(111, projection='3d')

        self.frame.plot(ax=ax, ratio=self.major_radius)
        circles = self.torus_arcs(100) + self._torus_circle_generatrices_xy(30)
        for circle in circles:
            circle.plot(ax=ax, edge_style=edge_style)

        return ax

    def point_projection(self, point3d):
        """
        Returns the projection of the point on the toroidal surface.

        :param point3d: Point to project.
        :type point3d: volmdlr.Point3D
        :return: A point on the surface
        :rtype: volmdlr.Point3D
        """
        x, y, z = self.frame.global_to_local_coordinates(point3d)

        if abs(x) < 1e-12:
            x = 0
        if abs(y) < 1e-12:
            y = 0

        theta = math.atan2(y, x)

        vector_to_tube_center = volmdlr.Vector3D(self.major_radius * math.cos(theta),
                                                 self.major_radius * math.sin(theta), 0)
        vector_from_tube_center_to_point = volmdlr.Vector3D(x, y, z) - vector_to_tube_center
        phi = volmdlr.geometry.vectors3d_angle(vector_to_tube_center, vector_from_tube_center_to_point)
        if z < 0:
            phi = 2 * math.pi - phi
        if abs(theta) < 1e-9:
            theta = 0.0
        if abs(phi) < 1e-9:
            phi = 0.0
        return self.point2d_to_3d(volmdlr.Point2D(theta, phi))

    def _reference_points(self, edge):
        """
        Helper function to return points of reference on the edge to fix some parametric periodical discontinuities.
        """
        length = edge.length()
        point_after_start = self.point3d_to_2d(edge.point_at_abscissa(0.01 * length))
        point_before_end = self.point3d_to_2d(edge.point_at_abscissa(0.98 * length))
        theta3, phi3 = point_after_start
        theta4, phi4 = point_before_end
        if abs(theta3) == math.pi or abs(theta3) == 0.5 * math.pi or \
                abs(phi3) == math.pi or abs(phi3) == 0.5 * math.pi:
            point_after_start = self.point3d_to_2d(edge.point_at_abscissa(0.02 * length))
        if abs(theta4) == math.pi or abs(theta4) == 0.5 * math.pi or \
                abs(phi4) == math.pi or abs(phi4) == 0.5 * math.pi:
            point_before_end = self.point3d_to_2d(edge.point_at_abscissa(0.97 * length))
        return point_after_start, point_before_end

    def _get_line_intersections_solution_roots(self, line):
        """
        Line intersections helper: get roots.

        :param line: other line.
        :return: roots.
        """
        vector = line.unit_direction_vector()
        coeff_a = vector.x ** 2 + vector.y ** 2 + vector.z ** 2
        coeff_b = 2 * (line.point1.x * vector.x + line.point1.y * vector.y + line.point1.z * vector.z)
        coeff_c = (line.point1.x ** 2 + line.point1.y ** 2 + line.point1.z ** 2
                   + self.major_radius ** 2 - self.minor_radius ** 2)
        coeff_d = vector.x ** 2 + vector.y ** 2
        coeff_e = 2 * (line.point1.x * vector.x + line.point1.y * vector.y)
        coeff_f = line.point1.x ** 2 + line.point1.y ** 2
        solutions = np.roots([(coeff_a ** 2), 2 * coeff_a * coeff_b,
                              (2 * coeff_a * coeff_c + coeff_b ** 2 - 4 * coeff_d * self.major_radius ** 2),
                              (2 * coeff_b * coeff_c - 4 * self.major_radius ** 2 * coeff_e),
                              coeff_c ** 2 - 4 * self.major_radius ** 2 * coeff_f])
        return solutions

    def line_intersections(self, line: curves.Line3D):
        """
        Calculates the intersections between the toroidal surface and an infinite line.

        :param line: other line.
        :return: intersections.
        """
        if not self.frame.origin.is_close(volmdlr.O3D) or not self.frame.w.is_close(volmdlr.Z3D):
            frame_mapped_surface = self.frame_mapping(self.frame, 'new')
            frame_mapped_line = line.frame_mapping(self.frame, 'new')
            local_intersections = frame_mapped_surface.line_intersections(frame_mapped_line)
            global_intersections = [self.frame.local_to_global_coordinates(point) for point in local_intersections]
            return global_intersections

        vector = line.unit_direction_vector()
        solutions = self._get_line_intersections_solution_roots(line)
        intersections = []
        for sol_param in sorted(solutions):
            if isinstance(sol_param, np.complex128):
                if sol_param.imag == 0.0:
                    intersections.append(line.point1 + sol_param.real * vector)
            else:
                intersections.append(line.point1 + sol_param * vector)
        return intersections

    def circle_intersections(self, circle: curves.Circle3D):
        """
        Calculates the intersections between a toroidal surface 3d and a Circle 3D.

        :param circle: other circle to verify intersections.
        :return: a list of intersection points, if there exists any.
        """
        toroidal_plane = Plane3D(self.frame)
        if toroidal_plane.point_distance(circle.center) >= circle.radius + self.minor_radius:
            return []
        circle2_ = curves.Circle3D(self.frame, self.major_radius)
        circle_distance = circle.circle_distance(circle2_, False)
        if circle_distance > self.minor_radius:
            return []
        return self.curve_intersections(circle)

    # todo DO NOT DELETE THIS COMENTED BLOCK OF CODE YET. STILL TESTIG OCCT. 07/02/2024
    # def _helper_parallel_plane_intersections_through_origin(self, plane3d):
    #     """
    #     Helper method to get intersection between torus and plane through the origin.
    #
    #     :param plane3d: other plane.
    #     :return: two circles.
    #     """
    #     plane1 = Plane3D(self.frame)
    #     plane_intersections = plane1.plane_intersections(plane3d)
    #     center1 = self.frame.origin + plane_intersections[0].unit_direction_vector() * self.major_radius
    #     center2 = self.frame.origin - plane_intersections[0].unit_direction_vector() * self.major_radius
    #     circle1 = curves.Circle3D(
    #         volmdlr.Frame3D(center1, plane3d.frame.u, plane3d.frame.v, plane3d.frame.w), self.minor_radius)
    #     circle2 = curves.Circle3D(
    #         volmdlr.Frame3D(center2, plane3d.frame.u, plane3d.frame.v, plane3d.frame.w), self.minor_radius)
    #     return [circle1, circle2]

    # todo DO NOT DELETE THIS COMENTED BLOCK OF CODE YET. STILL TESTIG OCCT. 07/02/2024
    # def parallel_plane_intersection(self, plane3d: Plane3D):
    #     """
    #     Toroidal plane intersections when plane's normal is perpendicular with the cylinder axis.
    #
    #     :param plane3d: intersecting plane.
    #     :return: list of intersecting curves.
    #     """
    #     distance_plane_cylinder_axis = plane3d.point_distance(self.frame.origin)
    #     if distance_plane_cylinder_axis >= self.outer_radius:
    #         return []
    #     if plane3d.point_belongs(self.frame.origin):
    #         return self._helper_parallel_plane_intersections_through_origin(plane3d)
    #     if distance_plane_cylinder_axis > self.inner_radius:
    #         return self.concurrent_plane_intersection(plane3d, 1)
    #     point_projection = plane3d.point_projection(self.frame.origin)
    #     points = self._plane_intersection_points(plane3d)
    #     vector = (point_projection - self.frame.origin).unit_vector()
    #     frame = volmdlr.Frame3D(point_projection, vector, self.frame.w, vector.cross(self.frame.w))
    #     local_points = [frame.global_to_local_coordinates(point) for point in points]
    #     lists_points = [[], []]
    #     for i, local_point in enumerate(local_points):
    #         if local_point.z > 0:
    #             lists_points[0].append(points[i])
    #         elif local_point.z < 0:
    #             lists_points[1].append(points[i])
    #     if math.isclose(distance_plane_cylinder_axis, self.inner_radius, abs_tol=1e-6):
    #         curves_ = []
    #         for points in lists_points:
    #             points_ = vm_common_operations.order_points_list_for_nearest_neighbor(points + [point_projection])
    #             points_ = points_[points_.index(point_projection):] + points_[:points_.index(point_projection)]
    #             edge = edges.BSplineCurve3D.from_points_interpolation(points_ + [points_[0]], 6)
    #             curves_.append(edge)
    #         return curves_
    #     curves_ = []
    #     for points in lists_points:
    #         points_ = vm_common_operations.order_points_list_for_nearest_neighbor(points)
    #         edge = edges.BSplineCurve3D.from_points_interpolation(points_ + [points_[0]], 6)
    #         curves_.append(edge)
    #     return curves_

    # todo DO NOT DELETE THIS COMENTED BLOCK OF CODE YET. STILL TESTIG OCCT. 07/02/2024
    # def perpendicular_plane_intersection(self, plane3d):
    #     """
    #     Toroidal plane intersections when plane's normal is parallel with the cylinder axis.
    #
    #     :param plane3d: intersecting plane.
    #     :return: list of intersecting curves.
    #     """
    #     distance_plane_cylinder_axis = plane3d.point_distance(self.frame.origin)
    #     if distance_plane_cylinder_axis > self.minor_radius:
    #         return []
    #     if plane3d.point_belongs(self.frame.origin):
    #         circle1 = curves.Circle3D(self.frame, self.outer_radius)
    #         circle2 = curves.Circle3D(self.frame, self.inner_radius)
    #         return [circle1, circle2]
    #     plane1 = plane3d.rotation(plane3d.frame.origin, plane3d.frame.u, math.pi / 4)
    #     plane_intersections = plane3d.plane_intersections(plane1)
    #     torus_line_intersections = self.line_intersections(plane_intersections[0])
    #     torus_line_intersections = plane_intersections[0].sort_points_along_curve(torus_line_intersections)
    #     center = plane3d.point_projection(self.frame.origin)
    #     if not torus_line_intersections and math.isclose(distance_plane_cylinder_axis,
    #                                                      self.minor_radius, abs_tol=1e-6):
    #         circle = curves.Circle3D(
    #             volmdlr.Frame3D(center, plane3d.frame.u, plane3d.frame.v, plane3d.frame.w), self.major_radius)
    #         return [circle]
    #     radius1 = center.point_distance(torus_line_intersections[0])
    #     circle1 = curves.Circle3D(
    #         volmdlr.Frame3D(center, plane3d.frame.u, plane3d.frame.v, plane3d.frame.w), radius1)
    #     if len(torus_line_intersections) == 4:
    #         radius2 = center.point_distance(torus_line_intersections[1])
    #         circle2 = curves.Circle3D(
    #             volmdlr.Frame3D(center,
    #                             plane3d.frame.u, plane3d.frame.v, plane3d.frame.w), radius2)
    #         return [circle1, circle2]
    #     return [circle1]

    # todo DO NOT DELETE THIS COMENTED BLOCK OF CODE YET. STILL TESTIG OCCT. 07/02/2024
    # def _plane_intersection_points(self, plane3d):
    #     """
    #     Gets the points of intersections between the plane and the toroidal surface.
    #
    #     :param plane3d: other plane 3d.
    #     :return: points of intersections.
    #     """
    #     axis_angle = math.degrees(volmdlr.geometry.vectors3d_angle(self.frame.w, plane3d.frame.w))
    #     if 0 < axis_angle <= math.degrees(math.atan(self.minor_radius / self.major_radius)):
    #         torus_circles = self.torus_arcs(80)
    #     elif axis_angle < 45:
    #         torus_circles = self.torus_arcs(80) + self._torus_circle_generatrices_xy(80)
    #     else:
    #         torus_circles = self._torus_circle_generatrices_xy(80)
    #     points_intersections = []
    #     for arc in torus_circles:
    #         inters = plane3d.curve_intersections(arc)
    #         for i in inters:
    #             if not i.in_list(points_intersections):
    #                 points_intersections.append(i)
    #     return points_intersections

    # todo DO NOT DELETE THIS COMENTED BLOCK OF CODE YET. STILL TESTIG OCCT. 07/02/2024
    # def get_villarceau_circles(self, plane3d):
    #     """
    #     The concurrent intersecting plane touches the torus in two isolated points.
    #
    #     :param plane3d: concurrent plane.
    #     :return: two circles.
    #     """
    #     plane1 = Plane3D(self.frame)
    #     plane_intersections1 = plane1.plane_intersections(plane3d)
    #     torus_line_interections1 = self.line_intersections(plane_intersections1[0])
    #     points = torus_line_interections1
    #     radius1 = points[0].point_distance(points[2]) / 2
    #     circle1 = curves.Circle3D(volmdlr.Frame3D((points[0] + points[2]) / 2, plane3d.frame.u,
    #                                               plane3d.frame.v, plane3d.frame.w), radius1)
    #     radius2 = points[1].point_distance(points[3]) / 2
    #     circle2 = curves.Circle3D(volmdlr.Frame3D((points[1] + points[3]) / 2, plane3d.frame.u,
    #                                               plane3d.frame.v, plane3d.frame.w), radius2)
    #     return [circle1, circle2]

    # todo DO NOT DELETE THIS COMENTED BLOCK OF CODE YET. STILL TESTIG OCCT. 07/02/2024
    # def concurrent_plane_intersection(self, plane3d, number_curves: int = None):
    #     """
    #     Toroidal plane intersections when plane's normal is concurrent with the cone's axis, but not orthogonal.
    #
    #     :param plane3d: intersecting plane.
    #     :param number_curves: the number of resulting curves, if known.
    #     :return: list of intersecting curves.
    #     """
    #     if plane3d.point_distance(self.frame.origin) > self.inner_radius:
    #         torus_origin_plane = Plane3D(self.frame)
    #         projected_point_plane3d = plane3d.point_projection(self.frame.origin)
    #         torus_plane_projection = torus_origin_plane.point_projection(projected_point_plane3d)
    #         point = self.frame.origin + (torus_plane_projection - self.frame.origin).unit_vector() * self.major_radius
    #         if plane3d.point_distance(point) > self.minor_radius:
    #             return []
    #
    #     points_intersections = self._plane_intersection_points(plane3d)
    #     if not plane3d.point_belongs(self.frame.origin, 1e-6):
    #         point_projection = plane3d.point_projection(self.frame.origin)
    #         vector = (point_projection - self.frame.origin).unit_vector()
    #         frame = volmdlr.Frame3D(point_projection, vector, self.frame.w, vector.cross(self.frame.w))
    #         plane_intersections = vm_utils_intersections.get_two_planes_intersections(plane3d.frame, frame)
    #         line = curves.Line3D(plane_intersections[0], plane_intersections[1])
    #         line_intersections = self.line_intersections(line)
    #         for inter in self.line_intersections(line):
    #             if not inter.in_list(points_intersections):
    #                 points_intersections.append(inter)
    #         if line_intersections:
    #             number_curves = 1
    #
    #     if number_curves == 1:
    #         ordered_points = vm_common_operations.order_points_list_for_nearest_neighbor(points_intersections)
    #         inters_points = [ordered_points + [ordered_points[0]]]
    #     else:
    #         inters_points = vm_common_operations.separate_points_by_closeness(points_intersections)
    #     if len(inters_points) == 1 and plane3d.point_belongs(self.frame.origin):
    #         return self.get_villarceau_circles(plane3d)
    #     return [edges.BSplineCurve3D.from_points_interpolation(list_points, 8, centripetal=False)
    #             for list_points in inters_points]

    def plane_intersections(self, plane3d):
        """
        Toroidal intersections with a plane.

        :param plane3d: intersecting plane.
        :return: list of intersecting curves.
        """
        return self.generic_surface_intersections_with_occt(plane3d)
        # todo DO NOT DELETE THIS COMENTED BLOCK OF CODE YET. STILL TESTIG OCCT. 07/02/2024
        # projected_origin = plane3d.point_projection(self.frame.origin)
        # translated_to_local_plane3d = plane3d.translation((projected_origin - plane3d.frame.origin).to_vector())
        # if math.isclose(abs(translated_to_local_plane3d.frame.w.dot(self.frame.w)), 0, abs_tol=1e-6):
        #     return self.parallel_plane_intersection(translated_to_local_plane3d)
        # if math.isclose(abs(translated_to_local_plane3d.frame.w.dot(self.frame.w)), 1, abs_tol=1e-6):
        #     return self.perpendicular_plane_intersection(translated_to_local_plane3d)
        # return self.concurrent_plane_intersection(translated_to_local_plane3d)

    # todo DO NOT DELETE THIS COMENTED BLOCK OF CODE YET. STILL TESTIG OCCT. 07/02/2024
    # def _cylinder_intersection_points(self, cylindrical_surface: CylindricalSurface3D):
    #     """
    #     Gets the points of intersections between the cylindrical surface and the toroidal surface.
    #
    #     :param cylindrical_surface: other Cylindrical 3d.
    #     :return: points of intersections.
    #     """
    #     arcs = self.torus_arcs(200) + self._torus_circle_generatrices_xy(200)
    #     points_intersections = []
    #     for arc in arcs:
    #         intersections = cylindrical_surface.circle_intersections(arc)
    #         for intersection in intersections:
    #             if not intersection.in_list(points_intersections):
    #                 points_intersections.append(intersection)
    #     for edge in cylindrical_surface.get_generatrices(300, self.outer_radius * 3):
    #         intersections = self.line_intersections(edge.line)
    #         for point in intersections:
    #             if not point.in_list(points_intersections):
    #                 points_intersections.append(point)
    #     return points_intersections

    def cylindricalsurface_intersections(self, cylindrical_surface: CylindricalSurface3D):
        """
        Gets the intersections between a toroidal surface and cylindrical surface.

        :param cylindrical_surface: other cylindrical surface.
        :return: List os curves intersecting Torus.
        """
        return self.generic_surface_intersections_with_occt(cylindrical_surface)
        # todo DO NOT DELETE THIS COMENTED BLOCK OF CODE YET. STILL TESTIG OCCT. 07/02/2024
        # line = curves.Line3D.from_point_and_vector(cylindrical_surface.frame.origin, cylindrical_surface.frame.w)
        # distance_to_self_origin = line.point_distance(self.frame.origin)
        #
        # if math.isclose(abs(self.frame.w.dot(cylindrical_surface.frame.w)), 1.0, abs_tol=1e-6) and \
        #         math.isclose(distance_to_self_origin, 0.0, abs_tol=1e-6):
        #     if cylindrical_surface.radius < self.minor_radius:
        #         return []
        #     if math.isclose(cylindrical_surface.radius, self.minor_radius, abs_tol=1e-6):
        #         return [curves.Circle3D(self.frame, self.minor_radius)]
        # intersection_points = self._cylinder_intersection_points(cylindrical_surface)
        # inters_points = vm_common_operations.separate_points_by_closeness(intersection_points)
        # curves_ = []
        # for list_points in inters_points:
        #     bspline = edges.BSplineCurve3D.from_points_interpolation(list_points, 7, centripetal=False)
        #     if isinstance(bspline.simplify, edges.FullArc3D):
        #         curves_.append(bspline.simplify)
        #         continue
        #     curves_.append(bspline)
        #
        # return curves_

    def is_coincident(self, surface3d, abs_tol: float = 1e-6):
        """
        Verifies if two ToroidalSurfaces are coincident.

        :param surface3d: surface to verify.
        :param abs_tol: tolerance.
        :return: True if they are coincident, False otherwise.
        """
        if not isinstance(self, surface3d.__class__):
            return False
        if self.frame.is_close(surface3d.frame) and \
                math.isclose(self.major_radius, surface3d.major_radius, abs_tol=abs_tol) and \
                math.isclose(self.minor_radius, surface3d.minor_radius, abs_tol=abs_tol):
            return True
        return False

    # todo DO NOT DELETE THIS COMENTED BLOCK OF CODE YET. STILL TESTIG OCCT. 07/02/2024
    # def _conical_intersection_points(self, conical_surface: 'ConicalSurface3D'):
    #     """
    #     Gets the points of intersections between the cylindrical surface and the toroidal surface.
    #
    #     :param conical_surface: other Conical Surface 3d.
    #     :return: points of intersections.
    #     """
    #     arcs = self.torus_arcs(200)
    #     points_intersections = []
    #     for arc in arcs:
    #         intersections = conical_surface.circle_intersections(arc)
    #         points_intersections.extend(intersections)
    #     point1 = conical_surface.frame.global_to_local_coordinates(volmdlr.Point3D(0, 0, self.bounding_box.zmin))
    #     point2 = conical_surface.frame.global_to_local_coordinates(volmdlr.Point3D(0, 0, self.bounding_box.zmax))
    #     for edge in conical_surface.get_generatrices(300, self.outer_radius * 3) + \
    #                 conical_surface.get_circle_generatrices(100, max(point1.z, 0), max(point2.z, 0)):
    #         intersections = self.edge_intersections(edge)
    #         for point in intersections:
    #             if not point.in_list(points_intersections):
    #                 points_intersections.append(point)
    #     return points_intersections

    def conicalsurface_intersections(self, conical_surface: 'ConicalSurface3D'):
        """
        Gets the intersections between a toroidal surface and cylindrical surface.

        :param conical_surface: other Conical Surface 3d.
        :return: List os curves intersecting Torus.
        """
        return self.generic_surface_intersections_with_occt(conical_surface)
        # todo DO NOT DELETE THIS COMENTED BLOCK OF CODE YET. STILL TESTIG OCCT. 07/02/2024
        # intersection_points = self._conical_intersection_points(conical_surface)
        # if not intersection_points:
        #     return []
        # inters_points = vm_common_operations.separate_points_by_closeness(intersection_points)
        # curves_ = []
        # for list_points in inters_points:
        #     bspline = edges.BSplineCurve3D.from_points_interpolation(list_points, 4, centripetal=False)
        #     if isinstance(bspline.simplify, edges.FullArc3D):
        #         curves_.append(bspline.simplify)
        #         continue
        #     curves_.append(bspline)
        #
        # return curves_

    # todo DO NOT DELETE THIS COMENTED BLOCK OF CODE YET. STILL TESTIG OCCT. 07/02/2024
    # def _spherical_intersection_points(self, spherical_surface: 'SphericalSurface3D'):
    #     """
    #     Gets the points of intersections between the spherical surface and the toroidal surface.
    #
    #     :param spherical_surface: other Spherical Surface 3d.
    #     :return: points of intersections.
    #     """
    #     arcs = self.torus_arcs(300) + self._torus_circle_generatrices_xy(100)
    #     intersection_points = []
    #     for arc in arcs:
    #         intersections = spherical_surface.circle_intersections(arc)
    #         intersection_points.extend(intersections)
    #     return intersection_points

    def sphericalsurface_intersections(self, spherical_surface: 'SphericalSurface3D'):
        """
        Gets the intersections between a toroidal surface and spherical surface.

        :param spherical_surface: other spherical Surface 3d.
        :return: List os curves intersecting Torus.
        """
        return self.generic_surface_intersections_with_occt(spherical_surface)
        # todo DO NOT DELETE THIS COMENTED BLOCK OF CODE YET. STILL TESTIG OCCT. 07/02/2024
        # intersection_points = self._spherical_intersection_points(spherical_surface)
        # if not intersection_points:
        #     return []
        # inters_points = vm_common_operations.separate_points_by_closeness(intersection_points)
        # curves_ = []
        # for list_points in inters_points:
        #     bspline = edges.BSplineCurve3D.from_points_interpolation(list_points, 4, centripetal=False)
        #     if isinstance(bspline.simplify, edges.FullArc3D):
        #         curves_.append(bspline.simplify)
        #         continue
        #     curves_.append(bspline)
        # return curves_

    # todo DO NOT DELETE THIS COMENTED BLOCK OF CODE YET. STILL TESTIG OCCT. 07/02/2024
    # def _toroidal_intersection_points(self, toroidal_surface):
    #     """
    #     Gets the points of intersections between the spherical surface and the toroidal surface.
    #
    #     :param toroidal_surface: other Toroidal Surface 3d.
    #     :return: points of intersections.
    #     """
    #     arcs = self.torus_arcs(300) + self._torus_circle_generatrices_xy(200)
    #     intersection_points = []
    #     for arc in arcs:
    #         intersections = toroidal_surface.circle_intersections(arc)
    #         for intersection in intersections:
    #             if not intersection.in_list(intersection_points):
    #                 intersection_points.append(intersection)
    #
    #     return intersection_points

    # todo DO NOT DELETE THIS COMENTED BLOCK OF CODE YET. STILL TESTIG OCCT. 07/02/2024
    # def toroidalsurface_intersections_profile_profile(self, toroidal_surface):
    #     """
    #     Get intersections between two parallel toroidal surfaces, if there are any.
    #
    #     :param toroidal_surface: other toroidal surface.
    #     :return:
    #     """
    #     local_self = self.frame_mapping(self.frame, 'new')
    #     local_other_toroidal_surface = toroidal_surface.frame_mapping(self.frame, 'new')
    #
    #     circle = local_self.torus_arcs(1)[0]
    #     circle_intersections = local_other_toroidal_surface.circle_intersections(circle)
    #     circles = []
    #     for intersection in circle_intersections:
    #         center = volmdlr.Point3D(0, 0, intersection.z)
    #         circles_frame = volmdlr.Frame3D(center, local_self.frame.u, local_self.frame.v, local_self.frame.w)
    #         circles.append(curves.Circle3D(circles_frame, intersection.point_distance(center)))
    #     return circles

    # todo DO NOT DELETE THIS COMENTED BLOCK OF CODE YET. STILL TESTIG OCCT. 07/02/2024
    # def _yvone_villarceau_circles(self, toroidal_surface):
    #     """
    #     Gets the Yvone-Villarceau circles from two toroidal surfaces intersections.
    #
    #     """
    #     circle_r1 = curves.Circle3D(self.frame, self.minor_radius)
    #     circle_r2 = curves.Circle3D(toroidal_surface.frame, toroidal_surface.minor_radius)
    #     circle_intersections = circle_r1.circle_intersections(circle_r2)
    #     intersections = []
    #     for intersection in circle_intersections:
    #         x_comp, y_comp, _ = intersection
    #         cos_s = x_comp / self.minor_radius
    #         sin_s = y_comp / self.minor_radius
    #         if toroidal_surface.frame.u.z != 0.0 and toroidal_surface.frame.v.z != 0.0:
    #             sin_t = (y_comp -
    #                      toroidal_surface.frame.origin.y +
    #                      (toroidal_surface.frame.origin.z *
    #                       toroidal_surface.frame.u.y / toroidal_surface.frame.u.z)) * (1 / (
    #                     (toroidal_surface.frame.v.y - (
    #                             toroidal_surface.frame.v.z / toroidal_surface.frame.u.z)
    #                      ) * toroidal_surface.minor_radius))
    #             cos_t = -toroidal_surface.frame.origin.z / (
    #                     toroidal_surface.minor_radius * toroidal_surface.frame.u.z
    #             ) - sin_t * (
    #                             toroidal_surface.frame.v.z / toroidal_surface.frame.u.z)
    #         elif toroidal_surface.frame.origin.z == 0:
    #             sin_t = (y_comp - toroidal_surface.frame.origin.y
    #                      ) * (1 / (toroidal_surface.frame.v.y * toroidal_surface.minor_radius))
    #             cos_t = math.cos(math.asin(sin_t))
    #         else:
    #             raise NotImplementedError
    #         for sign in [1, -1]:
    #
    #             normal1 = volmdlr.Vector3D(-(self.minor_radius / self.major_radius) * sin_s,
    #                                        (self.minor_radius / self.major_radius) * cos_s,
    #                                        sign * math.sqrt(
    #                                            1 - (self.minor_radius / self.major_radius) ** 2)
    #                                        ).unit_vector()
    #             normal2 = -(toroidal_surface.minor_radius / toroidal_surface.major_radius
    #                         ) * sin_t * toroidal_surface.frame.u + (
    #                               toroidal_surface.minor_radius / toroidal_surface.major_radius
    #                       ) * cos_t * toroidal_surface.frame.v + sign * math.sqrt(
    #                 1 - (toroidal_surface.minor_radius / toroidal_surface.major_radius) ** 2
    #             ) * toroidal_surface.frame.w
    #             if abs(abs(normal1.dot(normal2.unit_vector())) - 1.0) < 1e-6:
    #                 intersections.append(curves.Circle3D.from_center_normal(
    #                     intersection, normal1, self.major_radius))
    #         vector = (intersection - self.frame.origin).unit_vector()
    #         plane = Plane3D(volmdlr.Frame3D(intersection, self.frame.w, vector.cross(self.frame.w), vector))
    #         intersections.extend(self.plane_intersections(plane))
    #     return intersections

    # todo DO NOT DELETE THIS COMENTED BLOCK OF CODE YET. STILL TESTIG OCCT. 07/02/2024
    # def outer_radius_tangent_inner_radius_toroidalsurface_intersections(self, toroidal_surface):
    #     """
    #     Calculates the intersections between two toroidal surfaces.
    #
    #     Case where the outer radius of one toroidal surface is touching inner radius of the other toroidal surface.
    #
    #     :param toroidal_surface: other toroidal surface.
    #     :return:
    #     """
    #     intersections = []
    #
    #     distance_origin_to_other_axis = self.frame.origin.point_distance(toroidal_surface.frame.origin)
    #     intersection_points = self._toroidal_intersection_points(toroidal_surface)
    #
    #     vector = (toroidal_surface.frame.origin - self.frame.origin).unit_vector()
    #
    #     point1 = self.frame.origin - vector * self.inner_radius
    #     if not point1.in_list(intersection_points):
    #         intersection_points.append(point1)
    #
    #     point2 = self.frame.origin + vector * (distance_origin_to_other_axis + toroidal_surface.inner_radius)
    #     if not point2.in_list(intersection_points):
    #         intersection_points.append(point2)
    #
    #     if not intersection_points:
    #         return intersections
    #
    #     inters_points = vm_common_operations.separate_points_by_closeness(intersection_points)
    #
    #     frame = volmdlr.Frame3D(self.frame.origin, vector, self.frame.w, vector.cross(self.frame.w))
    #     curves_ = []
    #
    #     for points in inters_points:
    #         local_points = [frame.global_to_local_coordinates(point) for point in points]
    #
    #         lists_points = [[], []]
    #         first_point = None
    #
    #         for i, local_point in enumerate(local_points):
    #             if local_point.z > 0:
    #                 lists_points[0].append(points[i])
    #             elif local_point.z < 0:
    #                 lists_points[1].append(points[i])
    #             else:
    #                 first_point = points[i]
    #
    #         if not first_point:
    #             raise NotImplementedError
    #
    #         for list_points in lists_points:
    #             points_ = vm_common_operations.order_points_list_for_nearest_neighbor(
    #                 [first_point] + list(set(list_points)))
    #             points_ = points_[points_.index(first_point):] + points_[:points_.index(first_point)]
    #             edge = edges.BSplineCurve3D.from_points_interpolation(points_ + [points_[0]], 8)
    #             curves_.append(edge)
    #     return curves_

    def toroidalsurface_intersections(self, toroidal_surface):
        """
        Gets the intersections between two toroidal surface.

        :param toroidal_surface: other toroidal Surface 3d.
        :return: List os curves intersecting Torus.
        """
        #testing occt
        return self.generic_surface_intersections_with_occt(toroidal_surface)
        # todo DO NOT DELETE THIS COMENTED BLOCK OF CODE YET. STILL TESTIG OCCT. 07/02/2024
        # intersections = []
        #
        # axis_line = curves.Line3D.from_point_and_vector(self.frame.origin, self.frame.w)
        #
        # distance_origin_to_other_axis = self.frame.origin.point_distance(toroidal_surface.frame.origin)
        # is_minor_same = abs(self.minor_radius - toroidal_surface.minor_radius) < 1e-6
        # is_major_same = abs(self.major_radius - toroidal_surface.major_radius) < 1e-6
        #
        # if math.isclose(abs(self.frame.w.dot(toroidal_surface.frame.w)), 1.0, abs_tol=1e-6):
        #     if vm_common_operations.get_plane_point_distance(self.frame, toroidal_surface.frame.origin) > \
        #             self.minor_radius + toroidal_surface.minor_radius:
        #         return []
        #
        #     if axis_line.point_distance(toroidal_surface.frame.origin) < 1e-6:
        #         return self.toroidalsurface_intersections_profile_profile(toroidal_surface)
        #
        #     if is_minor_same and \
        #             abs(distance_origin_to_other_axis - self.major_radius - toroidal_surface.major_radius) < 1e-6:
        #         vector = (toroidal_surface.frame.origin - self.frame.origin).unit_vector()
        #         center = self.frame.origin + vector * self.major_radius
        #
        #         circle = curves.Circle3D(volmdlr.Frame3D(center, vector,
        #                                                  self.frame.w, vector.cross(self.frame.w)), self.minor_radius)
        #         if is_major_same:
        #             plane = Plane3D(volmdlr.Frame3D(center, self.frame.w, vector.cross(self.frame.w), vector))
        #             intersections.extend(self.plane_intersections(plane))
        #         intersections.append(circle)
        #     elif is_major_same and\
        #             abs(distance_origin_to_other_axis - self.minor_radius - toroidal_surface.minor_radius) < 1e-6:
        #         if is_minor_same:
        #             intersections = self._yvone_villarceau_circles(toroidal_surface)
        #             if intersections:
        #                 return intersections
        #
        #         return self.outer_radius_tangent_inner_radius_toroidalsurface_intersections(toroidal_surface)
        #     elif (is_minor_same and
        #           abs(self.frame.w.dot((toroidal_surface.frame.origin - self.frame.origin).unit_vector())) < 1e-6 and
        #           distance_origin_to_other_axis - self.outer_radius < toroidal_surface.inner_radius):
        #         circle_bigr1 = curves.Circle3D(self.frame, self.major_radius + self.minor_radius)
        #         circle_bigr2 = curves.Circle3D(toroidal_surface.frame,
        #                                        toroidal_surface.major_radius + toroidal_surface.minor_radius)
        #
        #         circle_intersections = circle_bigr1.circle_intersections(circle_bigr2)
        #
        #         if circle_intersections:
        #             center = (circle_intersections[0] + circle_intersections[1]) / 2
        #             vector = (center - self.frame.origin).unit_vector()
        #             plane = Plane3D(volmdlr.Frame3D(center, self.frame.w, vector.cross(self.frame.w), vector))
        #             intersections = self.plane_intersections(plane)
        #
        # intersection_points = self._toroidal_intersection_points(toroidal_surface)
        #
        # if not intersection_points:
        #     return intersections
        #
        # if intersections:
        #     intersection_points = [point for point in intersection_points if not any(
        #         intersection.point_belongs(point, 1e-4) for intersection in intersections)]
        #
        # inters_points = vm_common_operations.separate_points_by_closeness(intersection_points)
        # for list_points in inters_points:
        #     bspline = edges.BSplineCurve3D.from_points_interpolation(list_points, 8, centripetal=False)
        #     intersections.append(bspline)
        # return intersections

    def u_iso(self, u: float) -> curves.Circle3D:
        """
        Returns the u-iso curve of the surface.

        :param u: The value of u where to extract the curve.
        :type u: float
        :return: A circle 3D
        :rtype: :class:`curves.Circle3D`
        """

        center_u0 = self.frame.origin + self.frame.u * self.major_radius
        center = center_u0.rotation(self.frame.origin, self.frame.w, u)
        u_vector = (center - self.frame.origin).unit_vector()
        frame = volmdlr.Frame3D(center, u_vector, self.frame.w, u_vector.cross(self.frame.w))
        return curves.Circle3D(frame, self.minor_radius)

    def v_iso(self, v: float) -> curves.Circle3D:
        """
        Returns the v-iso curve of the surface.

        :param v: The value of u where to extract the curve.
        :type v: float
        :return: A Circle 3D
        :rtype: :class:`curves.Circle3D`
        """
        z = self.minor_radius * math.sin(v)
        frame = self.frame.translation(self.frame.w * z)
        radius = abs(self.major_radius + self.minor_radius * math.cos(v))
        return curves.Circle3D(frame, radius)

    def normal_at_point(self, point: volmdlr.Point3D):
        """
        Gets normal vector at given point on the surface.

        :param point: point to be verified.
        :return: normal
        """
        if not self.point_belongs(point):
            raise ValueError('Point given not on surface.')
        theta, phi = self.point3d_to_2d(point)
        normal = math.cos(phi) * (math.cos(theta) * self.frame.u +
                                  math.sin(theta) * self.frame.v) + math.sin(phi) * self.frame.w
        return normal


class ConicalSurface3D(UPeriodicalSurface):
    """
    Describes a cone.

    A cone is defined by the half-angle, and is positioned in space by a frame and a reference radius.
    The main axis of the frame is the axis of revolution of the cone.
    The plane defined by the origin, the x direction and the y direction of the frame is the
    plane of the cone. The intersection of the cone with this reference plane is a circle of radius equal
    to the reference radius.
    The apex of the cone is on the negative side of the main axis of the frame if the half-angle
    is positive, and on the positive side if the half-angle is negative. This frame is the
    "local coordinate system" of the cone. The following apply:
        Rotation around its main axis, in the trigonometric sense given by the x direction and the y direction,
        defines the u parametric direction and the x-axis gives the origin for the u parameter.
        The z axis defines the v parametric direction of the cone and the origin of the frame is the origin
        of the v parameter.
        The parametric range of the two parameters is:
            - [ 0, 2.*Pi ] for u, and
            - ] -infinity, +infinity [ for v

    The parametric equation of the cone is:
    P(u, v) = O + (R + v*tan(ang)) * (cos(u)*x + sin(u)*y) + v*z
    where:
        - O, x, y and z are respectively the origin, the x, y and z direction of the cone's local coordinate system
        - ang is the half-angle at the apex of the cone
        - R is the reference radius.

    :param frame: Cone's local coordinate system.
    :param semi_angle: half-angle at the apex of the cone.
    :param ref_radius: radius of the circle formed by the intersection of the cone with the reference plane.
    """
    face_class = 'ConicalFace3D'
    x_periodicity = volmdlr.TWO_PI
    y_periodicity = None

    def __init__(self, frame: volmdlr.Frame3D, semi_angle: float, ref_radius: float = 0.0,
                 name: str = ''):
        self.semi_angle = semi_angle
        self.ref_radius = ref_radius
        UPeriodicalSurface.__init__(self, frame=frame, name=name)

    def __hash__(self):
        return hash((self.__class__.__name__, self.frame, self.semi_angle, self.ref_radius))

    def __eq__(self, other):
        if self.__class__.__name__ != other.__class__.__name__:
            return False
        if self.frame == other.frame and self.semi_angle == other.semi_angle and self.ref_radius == self.ref_radius:
            return True
        return False

    @property
    def u_domain(self):
        """The parametric domain of the surface in the U direction."""
        return -math.pi, math.pi

    @property
    def v_domain(self):
        """The parametric domain of the surface in the V direction."""
        return -math.inf, math.inf

    @property
    def domain(self):
        """Returns u and v bounds."""
        return -math.pi, math.pi, -math.inf, math.inf

    @property
    def apex(self):
        """
        Computes the apex of the cone.

         It is on the negative side of the axis of revolution of this cone if the half-angle at the apex is positive,
          and on the positive side of the "main axis" if the half-angle is negative.
        """
        origin = self.frame.origin
        return origin + (-self.ref_radius / math.tan(self.semi_angle)) * self.frame.w

    def get_generatrices(self, number_lines: int = 36, z: float = 1):
        """
        Gets Conical Surface 3D generatrix lines.

        :param z: cone's z height.
        :param number_lines: number of generatrix lines.
        :return:
        """
        v = z - self.ref_radius / math.tan(self.semi_angle)
        point1 = self.apex
        point2 = self.point2d_to_3d(volmdlr.Point2D(0.0, v))
        generatrix = edges.LineSegment3D(point1, point2)
        list_generatrices = [generatrix]
        for i in range(1, number_lines):
            theta = i / number_lines * volmdlr.TWO_PI
            wire = generatrix.rotation(self.frame.origin, self.frame.w, theta)
            list_generatrices.append(wire)
        return list_generatrices

    def get_circle_generatrices(self, number_circles: int, z1, z2):
        """
        Get circles generatrix of the cone.

        :param z1: Initial height of cone.
        :param z2: Final height of cone.
        :param number_circles: number of expected circles.
        """
        circles = []
        for i_z in np.linspace(z1, z2, number_circles):
            circle = self.v_iso(i_z)
            if circle is None:
                continue
            circles.append(circle)
        return circles

    def plot(self, ax=None, edge_style: EdgeStyle = EdgeStyle(color='grey', alpha=0.5), **kwargs):
        """
        Plots the ConicalSurface3D.
        """
        z = kwargs.get("z", 1)
        if ax is None:
            fig = plt.figure()
            ax = fig.add_subplot(111, projection='3d')
        self.frame.plot(ax)
        line_generatrices = self.get_generatrices(36, z)
        _, z_apex = self.point3d_to_2d(self.apex)
        circle_generatrices = self.get_circle_generatrices(50, z_apex, z_apex + z)

        for edge in line_generatrices + circle_generatrices:
            edge.plot(ax, edge_style)
        return ax

    @classmethod
    def from_step(cls, arguments, object_dict, **kwargs):
        """
        Converts a step primitive to a ConicalSurface3D.

        :param arguments: The arguments of the step primitive.
        :type arguments: list
        :param object_dict: The dictionary containing all the step primitives
            that have already been instantiated.
        :type object_dict: dict
        :return: The corresponding ConicalSurface3D object.
        :rtype: :class:`volmdlr.faces.ConicalSurface3D`
        """

        length_conversion_factor = kwargs.get("length_conversion_factor", 1)
        angle_conversion_factor = kwargs.get("angle_conversion_factor", 1)

        frame = object_dict[arguments[1]]
        radius = float(arguments[2]) * length_conversion_factor
        semi_angle = float(arguments[3]) * angle_conversion_factor
        return cls(frame, semi_angle, radius, name=arguments[0][1:-1])

    def is_coincident(self, surface3d, abs_tol: float = 1e-6):
        """
        Verifies if two conical surfaces are coincident.

        :param surface3d: other surface 3d.
        :param abs_tol: tolerance.
        :return: True if they are coincident, False otherwise.
        """
        if not isinstance(surface3d, ConicalSurface3D):
            return False
        if math.isclose(self.frame.w.dot(surface3d.frame.w), 1.0, abs_tol=abs_tol) and \
                self.frame.origin.is_close(surface3d.frame.origin) and \
                math.isclose(self.semi_angle, surface3d.semi_angle, abs_tol=abs_tol) and \
                math.isclose(self.ref_radius, surface3d.ref_radius, abs_tol=abs_tol):
            return True
        return False

    def to_step(self, current_id):
        """
        Converts the object to a STEP representation.

        :param current_id: The ID of the last written primitive.
        :type current_id: int
        :return: The STEP representation of the object and the last ID.
        :rtype: tuple[str, list[int]]
        """
        content, frame_id = self.frame.to_step(current_id)
        current_id = frame_id + 1
        content += f"#{current_id} = CONICAL_SURFACE('{self.name}',#{frame_id},{self.ref_radius},{self.semi_angle});\n"
        return content, [current_id]

    def frame_mapping(self, frame: volmdlr.Frame3D, side: str):
        """
        Changes frame_mapping and return a new ConicalSurface3D.

        :param side: 'old' or 'new'
        """
        new_frame = self.frame.frame_mapping(frame, side)
        return ConicalSurface3D(new_frame, self.semi_angle, self.ref_radius, name=self.name)

    def point2d_to_3d(self, point2d: volmdlr.Point2D):
        """
        Coverts a parametric coordinate on the surface into a 3D spatial point (x, y, z).

        :param point2d: Point at the ConicalSuface3D
        :type point2d: `volmdlr.`Point2D`
        """
        theta, z = point2d
        radius = math.tan(self.semi_angle) * z + self.ref_radius
        new_point = volmdlr.Point3D(radius * math.cos(theta),
                                    radius * math.sin(theta),
                                    z)
        return self.frame.local_to_global_coordinates(new_point)

    def point3d_to_2d(self, point3d: volmdlr.Point3D):
        """
        Returns the cylindrical coordinates volmdlr.Point2D(theta, z) of a Cartesian coordinates point (x, y, z).

        :param point3d: Point at the CylindricalSuface3D.
        :type point3d: :class:`volmdlr.`Point3D`
        """
        x, y, z = self.frame.global_to_local_coordinates(point3d)
        # Do not delete this, mathematical problem when x and y close to zero (should be zero) but not 0
        # Generally this is related to uncertainty of step files.
        if x != 0.0 and abs(x) < 1e-12:
            x = 0.0
        if y != 0.0 and abs(y) < 1e-12:
            y = 0.0
        if x == 0.0 and y == 0.0:
            theta = 0.0
        else:
            theta = math.atan2(y, x)
        if abs(theta) < 1e-16:
            theta = 0.0
        if abs(z) < 1e-16:
            z = 0.0

        return volmdlr.Point2D(theta, z)

    def parametric_points_to_3d(self, points: NDArray[np.float64]) -> NDArray[np.float64]:
        """
        Transform parametric coordinates to 3D points on the conical surface.

        Given a set of parametric coordinates `(u, v)` representing points on the surface,
        this method returns the corresponding 3D points on the conical surface.

        :param points: Parametric coordinates in the form of a numpy array with shape (n, 2),
                       where `n` is the number of points, and each row corresponds to `(u, v)`.
        :type points: numpy.ndarray[np.float64]

        :return: Array of 3D points representing the conical surface in Cartesian coordinates.
        :rtype: numpy.ndarray[np.float64]
        """
        center = np.array(self.frame.origin)
        x = np.array([self.frame.u[0], self.frame.u[1], self.frame.u[2]])
        y = np.array([self.frame.v[0], self.frame.v[1], self.frame.v[2]])
        z = np.array([self.frame.w[0], self.frame.w[1], self.frame.w[2]])

        points = points.reshape(-1, 2, 1)

        u_values = points[:, 0]
        v_values = points[:, 1]

        x_component = np.cos(u_values) * x
        y_component = np.sin(u_values) * y

        return (center + (v_values * math.tan(self.semi_angle) + self.ref_radius) * (x_component + y_component)
                + v_values * z)

    def rectangular_cut(self, theta1: float, theta2: float,
                        param_z1: float, param_z2: float, name: str = ''):
        """Deprecated method, Use ConicalFace3D from_surface_rectangular_cut method."""
        raise AttributeError("ConicalSurface3D.rectangular_cut is deprecated."
                             "Use the class_method from_surface_rectangular_cut in ConicalFace3D instead")

    def linesegment3d_to_2d(self, linesegment3d):
        """
        Converts the primitive from 3D spatial coordinates to its equivalent 2D primitive in the parametric space.
        """
        start = self.point3d_to_2d(linesegment3d.start)
        end = self.point3d_to_2d(linesegment3d.end)
        if math.isclose(start.y, end.y, rel_tol=0.005):
            # special case when there is a small line segment that should be a small arc of circle instead
            return [edges.LineSegment2D(start, end)]
        if start.x != end.x:
            end = volmdlr.Point2D(start.x, end.y)
        if start != end:
            return [edges.LineSegment2D(start, end)]
        return None

    def contour3d_to_2d(self, contour3d, return_primitives_mapping: bool = False):
        """
        Transforms a Contour3D into a Contour2D in the parametric domain of the surface.

        :param contour3d: The contour to be transformed.
        :type contour3d: :class:`wires.Contour3D`
        :param return_primitives_mapping: If True, returns a dictionary containing the correspondence between 2D and 3D
         primitives
        :type return_primitives_mapping: bool
        :return: A 2D contour object.
        :rtype: :class:`wires.Contour2D`
        """
        contour3d = self.check_primitives_order(contour3d)
        primitives2d, primitives_mapping = self.primitives3d_to_2d(contour3d.primitives)

        wire2d = wires.Wire2D(primitives2d)
        delta_x = abs(wire2d.primitives[0].start.x - wire2d.primitives[-1].end.x)
        if math.isclose(delta_x, volmdlr.TWO_PI, abs_tol=1e-3) and wire2d.is_ordered():
            if len(primitives2d) > 1:
                # very specific conical case due to the singularity in the point z = 0 on parametric domain.
                if self.is_singularity_point(self.point2d_to_3d(primitives2d[-2].start)):
                    self.repair_primitives_periodicity(primitives2d, primitives_mapping)
            if return_primitives_mapping:
                return wires.Contour2D(primitives2d), primitives_mapping
            return wires.Contour2D(primitives2d)
        # Fix contour
        self.repair_primitives_periodicity(primitives2d, primitives_mapping)
        if return_primitives_mapping:
            return wires.Contour2D(primitives2d), primitives_mapping
        return wires.Contour2D(primitives2d)

    def translation(self, offset: volmdlr.Vector3D):
        """
        ConicalSurface3D translation.

        :param offset: translation vector.
        :return: A new translated ConicalSurface3D.
        """
        return self.__class__(self.frame.translation(offset),
                              self.semi_angle, self.ref_radius)

    def rotation(self, center: volmdlr.Point3D,
                 axis: volmdlr.Vector3D, angle: float):
        """
        ConicalSurface3D rotation.

        :param center: rotation center.
        :param axis: rotation axis.
        :param angle: angle rotation.
        :return: a new rotated ConicalSurface3D.
        """
        new_frame = self.frame.rotation(center=center, axis=axis, angle=angle)
        return self.__class__(new_frame, self.semi_angle, self.ref_radius)

    def circle_intersections(self, circle: curves.Circle3D):
        """
        Calculates the intersections between a conical surface and a Circle 3D.

        :param circle: other circle to verify intersections.
        :return: a list of intersection points, if there exists any.
        """
        if not self.frame.origin.is_close(volmdlr.O3D) or not self.frame.w.is_close(volmdlr.Z3D):
            local_surface = self.frame_mapping(self.frame, 'new')
            local_curve = circle.frame_mapping(self.frame, 'new')
            local_intersections = local_surface.circle_intersections(local_curve)
            global_intersections = []
            for intersection in local_intersections:
                global_intersections.append(self.frame.local_to_global_coordinates(intersection))
            return global_intersections
        if circle.bounding_box.zmax < self.frame.origin.z:
            return []
        z_max = circle.bounding_box.zmax
        radius = z_max * math.tan(self.semi_angle) + self.ref_radius
        line = curves.Line3D.from_point_and_vector(self.frame.origin, self.frame.w)
        if line.point_distance(circle.center) > radius + circle.radius:
            return []
        intersections = [point for point in self.curve_intersections(circle) if point.z >= 0]
        return intersections

    def _full_line_intersections(self, line: curves.Line3D):
        """
        Calculates the intersections between a conical surface and a Line 3D, for the two lobes of the cone.

        :param line: other line to verify intersections.
        :return: a list of intersection points, if there exists any.
        """
        apex = self.apex
        if line.point_belongs(apex):
            return [apex]
        line_direction_vector = line.unit_direction_vector()
        plane_normal = line_direction_vector.cross((apex - line.point1).to_vector()).unit_vector()
        if self.frame.w.dot(plane_normal) > 0:
            plane_normal = - plane_normal
        plane = Plane3D.from_normal(apex, plane_normal)
        cos_theta = math.sqrt(1 - (plane_normal.dot(self.frame.w) ** 2))
        if cos_theta >= math.cos(self.semi_angle):
            plane_h = Plane3D.from_normal(apex + self.frame.w, self.frame.w)
            circle = self.perpendicular_plane_intersection(plane_h)[0]
            line_p = plane_h.plane_intersections(plane)[0]
            circle_line_p_intersections = circle.line_intersections(line_p)
            intersections = []
            for intersection in circle_line_p_intersections:
                line_v_x = curves.Line3D(apex, intersection)
                line_inter = line_v_x.intersection(line)
                if not line_inter:
                    continue
                intersections.append(line_inter)
            return line.sort_points_along_curve(intersections)
        return []

    def line_intersections(self, line: curves.Line3D):
        """
        Calculates the intersections between a conical surface and a Line 3D.

        :param line: other line to verify intersections.
        :return: a list of intersection points, if there exists any.
        """
        line_intersections = self._full_line_intersections(line)
        positive_lobe_intersections = []
        for point in line_intersections:
            local_point = self.frame.global_to_local_coordinates(point)
            zmin = - self.ref_radius / math.tan(self.semi_angle)
            if local_point.z < zmin:
                continue
            positive_lobe_intersections.append(point)
        return positive_lobe_intersections

    # todo DO NOT DELETE THIS COMENTED BLOCK OF CODE YET. STILL TESTIG OCCT. 07/02/2024
    # def _helper_parallel_plane_intersection_through_origin(self, plane):
    #     """
    #     Conical plane intersections when plane's normal is perpendicular with the Cone's axis passing through origin.
    #
    #     :param plane: intersecting plane.
    #     :return: list of intersecting curves
    #     """
    #     direction = self.frame.w.cross(plane.normal)
    #     point1 = self.frame.origin + direction
    #     point2 = self.frame.origin - direction
    #     theta1 = math.atan2(point1.y, point1.x)
    #     theta2 = math.atan2(point2.y, point2.x)
    #     point1_line1 = self.point2d_to_3d(volmdlr.Point2D(theta1, -0.1))
    #     point2_line1 = self.point2d_to_3d(volmdlr.Point2D(theta1, 0.1))
    #     point1_line2 = self.point2d_to_3d(volmdlr.Point2D(theta2, -0.1))
    #     point2_line2 = self.point2d_to_3d(volmdlr.Point2D(theta2, 0.1))
    #     return [curves.Line3D(point1_line1, point2_line1), curves.Line3D(point1_line2, point2_line2)]

    # todo DO NOT DELETE THIS COMENTED BLOCK OF CODE YET. STILL TESTIG OCCT. 07/02/2024
    # def _hyperbola_helper(self, plane3d, hyperbola_center, hyperbola_positive_vertex):
    #     semi_major_axis = hyperbola_center.point_distance(hyperbola_positive_vertex)
    #     circle = self.v_iso(2 * semi_major_axis)
    #     hyperbola_points = plane3d.circle_intersections(circle)
    #     if not hyperbola_points:
    #         return []
    #
    #     semi_major_dir = (hyperbola_positive_vertex - hyperbola_center).unit_vector()
    #     frame = volmdlr.Frame3D(hyperbola_center, semi_major_dir,
    #                             plane3d.frame.w.cross(semi_major_dir), plane3d.frame.w)
    #     local_point = frame.global_to_local_coordinates(hyperbola_points[0])
    #     return [curves.Hyperbola3D(frame, semi_major_axis,
    #                                math.sqrt((local_point.y ** 2) / (local_point.x ** 2 / semi_major_axis ** 2 - 1)))]

    # todo DO NOT DELETE THIS COMENTED BLOCK OF CODE YET. STILL TESTIG OCCT. 07/02/2024
    # def _parallel_plane_intersections_hyperbola_helper(self, plane):
    #     """
    #     Conical plane intersections when plane's normal is perpendicular with the Cone's axis.
    #
    #     :param plane: intersecting plane.
    #     :return: list containing the resulting intersection hyperbola curve.
    #     """
    #     hyperbola_center = plane.point_projection(self.apex)
    #     z = ((math.sqrt(hyperbola_center.x ** 2 + hyperbola_center.y ** 2) - self.ref_radius)
    #          / math.tan(self.semi_angle))
    #     hyperbola_positive_vertex = self.frame.local_to_global_coordinates(
    #         volmdlr.Point3D(hyperbola_center.x, hyperbola_center.y, z))
    #     return self._hyperbola_helper(plane, hyperbola_center, hyperbola_positive_vertex)

    # todo DO NOT DELETE THIS COMENTED BLOCK OF CODE YET. STILL TESTIG OCCT. 07/02/2024
    # def parallel_plane_intersection(self, plane3d: Plane3D):
    #     """
    #     Conical plane intersections when plane's normal is perpendicular with the Cone's axis.
    #
    #     :param plane3d: intersecting plane
    #     :return: list of intersecting curves
    #     """
    #     if plane3d.point_belongs(self.frame.origin):
    #         return self._helper_parallel_plane_intersection_through_origin(plane3d)
    #
    #     if not self.frame.w.is_close(volmdlr.Z3D):
    #         local_surface = self.frame_mapping(self.frame, 'new')
    #         local_plane = plane3d.frame_mapping(self.frame, 'new')
    #         local_intersections = local_surface.parallel_plane_intersection(local_plane)
    #         return [intersection.frame_mapping(self.frame, 'old') for intersection in local_intersections]
    #     return self._parallel_plane_intersections_hyperbola_helper(plane3d)

    # todo DO NOT DELETE THIS COMENTED BLOCK OF CODE YET. STILL TESTIG OCCT. 07/02/2024
    # def perpendicular_plane_intersection(self, plane3d):
    #     """
    #     Cone plane intersections when plane's normal is parallel with the cone axis.
    #
    #     :param plane3d: Intersecting plane.
    #     :return: List of intersecting curves.
    #     """
    #     center3d_plane = plane3d.point_projection(self.frame.origin)
    #     radius = self.frame.origin.point_distance(center3d_plane) * math.tan(self.semi_angle) + self.ref_radius
    #     circle3d = curves.Circle3D(volmdlr.Frame3D(center3d_plane, plane3d.frame.u,
    #                                                plane3d.frame.v, plane3d.frame.w), radius)
    #     return [circle3d]

    # todo DO NOT DELETE THIS COMENTED BLOCK OF CODE YET. STILL TESTIG OCCT. 07/02/2024
    # def _concurrent_plane_intersection_parabola(self, plane3d, parabola_vertex):
    #     """
    #     Calculates parabola for Cone and concurrent plane intersections.
    #
    #     :param plane3d: intersecting plane.
    #     :param parabola_vertex: parabla vertex point.
    #     :return: list of intersecting curves.
    #     """
    #     distance_plane_vertex = parabola_vertex.point_distance(self.apex)
    #     circle = self.perpendicular_plane_intersection(
    #         Plane3D(volmdlr.Frame3D(self.frame.origin + distance_plane_vertex * 5 * self.frame.w,
    #                                 self.frame.u, self.frame.v, self.frame.w)))[0]
    #     line_circle_intersecting_plane = vm_utils_intersections.get_two_planes_intersections(
    #         plane3d.frame, circle.frame)
    #     line_circle_intersecting_plane = curves.Line3D(line_circle_intersecting_plane[0],
    #                                                    line_circle_intersecting_plane[1])
    #     parabola_points = circle.line_intersections(line_circle_intersecting_plane)
    #     v_vector = ((parabola_points[0] + parabola_points[1]) / 2 - parabola_vertex).unit_vector()
    #     frame = volmdlr.Frame3D(parabola_vertex, v_vector.cross(plane3d.frame.w), v_vector, plane3d.frame.w)
    #     local_point = frame.global_to_local_coordinates(parabola_points[0])
    #     vrtx_equation_a = local_point.y / local_point.x ** 2
    #     parabola = curves.Parabola3D(frame, 1 / (4 * vrtx_equation_a))
    #     return [parabola]

    # todo DO NOT DELETE THIS COMENTED BLOCK OF CODE YET. STILL TESTIG OCCT. 07/02/2024
    # def concurrent_plane_intersection(self, plane3d: Plane3D):
    #     """
    #     Cone plane intersections when plane's normal is concurrent with the cone's axis, but not orthogonal.
    #
    #     :param plane3d: intersecting plane.
    #     :return: list of intersecting curves.
    #     """
    #     plane_normal = self.frame.w.cross(plane3d.frame.w)
    #     plane2 = Plane3D.from_normal(plane3d.frame.origin, plane_normal)
    #     plane2_plane3d_intersections = plane3d.plane_intersections(plane2)
    #     line_intersections = self.line_intersections(plane2_plane3d_intersections[0])
    #     if 1 > len(line_intersections) or len(line_intersections) > 2:
    #         return []
    #     angle_plane_cones_direction = abs(volmdlr.geometry.vectors3d_angle(self.frame.w, plane3d.frame.w)
    #                                       - math.pi / 2)
    #     if math.isclose(angle_plane_cones_direction, self.semi_angle, abs_tol=1e-8):
    #         return self._concurrent_plane_intersection_parabola(plane3d, line_intersections[0])
    #     if len(line_intersections) == 1:
    #         full_line_intersections = self._full_line_intersections(plane2_plane3d_intersections[0])
    #         if len(full_line_intersections) == 1:
    #             return []
    #         hyperbola_center = (full_line_intersections[0] + full_line_intersections[1]) / 2
    #         return self._hyperbola_helper(plane3d, hyperbola_center, line_intersections[0])
    #     if len(line_intersections) != 2:
    #         return []
    #     ellipse_center = (line_intersections[0] + line_intersections[1]) / 2
    #     line_intersections2 = self.line_intersections(curves.Line3D.from_point_and_vector(
    #         ellipse_center, plane_normal))
    #     major_dir = (line_intersections[0] - ellipse_center).unit_vector()
    #     major_axis = ellipse_center.point_distance(line_intersections[0])
    #     minor_dir = (line_intersections2[0] - ellipse_center).unit_vector()
    #     minor_axis = ellipse_center.point_distance(line_intersections2[0])
    #
    #     if minor_axis > major_axis:
    #         major_axis, minor_axis = minor_axis, major_axis
    #         major_dir, minor_dir = minor_dir, major_dir
    #     return [curves.Ellipse3D(major_axis, minor_axis, volmdlr.Frame3D(
    #         ellipse_center, major_dir, minor_dir, plane3d.frame.w))]

    def plane_intersections(self, plane3d):
        """
        Gets the intersections between a plane 3d and a conical surface 3d.

        :param plane3d: other plane, to verify intersections.
        :return:
        """
        return self.generic_surface_intersections_with_occt(plane3d)
        # todo DO NOT DELETE THIS COMENTED BLOCK OF CODE YET. STILL TESTIG OCCT. 07/02/2024
        # if math.isclose(abs(plane3d.frame.w.dot(self.frame.w)), 0, abs_tol=1e-6):
        #     return self.parallel_plane_intersection(plane3d)
        # if math.isclose(abs(plane3d.frame.w.dot(self.frame.w)), 1, abs_tol=1e-6):
        #     return self.perpendicular_plane_intersection(plane3d)
        # return self.concurrent_plane_intersection(plane3d)

    def is_singularity_point(self, point, *args, **kwargs):
        """Verifies if point is on the surface singularity."""
        tol = kwargs.get("tol", 1e-6)
        return self.apex.is_close(point, tol)

    def check_primitives_order(self, contour):
        """
        If contours passes at the cone singularity this makes sure that the contour is not in an undefined order.
        """
        pos = 0
        for i, primitive in enumerate(contour.primitives):
            if self.is_singularity_point(primitive.start):
                pos = i
                break
        if pos:
            contour.primitives = contour.primitives[pos:] + contour.primitives[:pos]
        return contour

    @staticmethod
    def get_singularity_lines():
        """
        Return lines that are parallel and coincident with surface singularity at parametric domain.
        """
        return [curves.Line2D(volmdlr.Point2D(-math.pi, 0), volmdlr.Point2D(math.pi, 0))]

    # todo DO NOT DELETE THIS COMENTED BLOCK OF CODE YET. STILL TESTIG OCCT. 07/02/2024
    # def _spherical_intersection_points(self, spherical_surface: 'SphericalSurface3D'):
    #     """
    #     Gets the points of intersections between the spherical surface and the toroidal surface.
    #
    #     :param spherical_surface: other Spherical Surface 3d.
    #     :return: points of intersections.
    #     """
    #     point1 = self.frame.global_to_local_coordinates(volmdlr.Point3D(0, 0, spherical_surface.bounding_box.zmin))
    #     point2 = self.frame.global_to_local_coordinates(volmdlr.Point3D(0, 0, spherical_surface.bounding_box.zmax))
    #     cone_generatrices = self.get_generatrices(200, spherical_surface.radius * 4) + \
    #                         self.get_circle_generatrices(200, max(point1.z, 0), max(point2.z, 0))
    #     intersection_points = []
    #     for gene in cone_generatrices:
    #         intersections = spherical_surface.edge_intersections(gene)
    #         for intersection in intersections:
    #             if not intersection.in_list(intersection_points):
    #                 intersection_points.append(intersection)
    #     return intersection_points

    def sphericalsurface_intersections(self, spherical_surface: 'SphericalSurface3D'):
        """
        Conical Surface intersections with a Spherical surface.

        :param spherical_surface: intersecting sphere.
        :return: list of intersecting curves.
        """
        return self.generic_surface_intersections_with_occt(spherical_surface)
        # todo DO NOT DELETE THIS COMENTED BLOCK OF CODE YET. STILL TESTIG OCCT. 07/02/2024
        # intersection_points = self._spherical_intersection_points(spherical_surface)
        # if not intersection_points:
        #     return []
        # inters_points = vm_common_operations.separate_points_by_closeness(intersection_points)
        # curves_ = []
        # for list_points in inters_points:
        #     bspline = edges.BSplineCurve3D.from_points_interpolation(list_points, 4, centripetal=False)
        #     if isinstance(bspline.simplify, edges.FullArc3D):
        #         curves_.append(bspline.simplify)
        #         continue
        #     curves_.append(bspline)
        # return curves_

    # def _conical_intersection_points(self, conical_surface: 'ConicalSurface3D', length: float):
    #     """
    #     Gets the points of intersections between the spherical surface and the toroidal surface.
    #
    #     :param conical_surface: other Spherical Surface 3d.
    #     :return: points of intersections.
    #     """
    #     cone_generatrices = self.get_generatrices(max(100, int((length / 2) * 10)), length) + \
    #                         self.get_circle_generatrices(max(200, int((length / 2) * 20)), 0, length)
    #     intersection_points = []
    #     for gene in cone_generatrices:
    #         intersections = conical_surface.edge_intersections(gene)
    #         for intersection in intersections:
    #             if not intersection.in_list(intersection_points):
    #                 intersection_points.append(intersection)
    #     return intersection_points

    # def parallel_conicalsurface_intersections(self, conical_surface):
    #     """
    #     Get Conical Surface intersections with another conical surface, when their axis are parallel.
    #
    #     :param conical_surface: intersecting conical surface.
    #     :return: list of intersecting curves.
    #     """
    #     generatrix = conical_surface.get_generatrices(z=2, number_lines=1)[0]
    #     line_intersections = self.line_intersections(generatrix.line)
    #     if line_intersections:
    #         local_surface = self.frame_mapping(self.frame, 'new')
    #         local_point = self.frame.global_to_local_coordinates(line_intersections[0])
    #         local_circle = local_surface.v_iso(local_point.z)
    #         return [local_circle.frame_mapping(self.frame, 'old')]
    #     axis_line = curves.Line3D.from_point_and_vector(self.frame.origin, self.frame.w)
    #     if axis_line.point_distance(conical_surface.frame.origin) < 1e-6:
    #         return []
    #     intersections_points = [self.circle_intersections(circle) for circle in
    #                             [conical_surface.v_iso(1), conical_surface.v_iso(2)]]
    #     plane = Plane3D.from_3_points(intersections_points[0][0], intersections_points[0][1],
    #                                   intersections_points[1][0])
    #     return self.plane_intersections(plane)

    # def same_apex_conicalsurface_intersections(self, conical_surface):
    #     """
    #     Gets Conical Surface intersections with another conical surface, sharing the same apex.
    #
    #     :param conical_surface: intersecting conical surface.
    #     :return: list of intersecting curves.
    #     """
    #     circle = self.v_iso(1)
    #     circle_intersections = conical_surface.circle_intersections(circle)
    #     if not circle_intersections:
    #         return []
    #     apex = self.apex
    #     return [curves.Line3D(apex, circle_intersections[0]),
    #             curves.Line3D(apex, circle_intersections[1])]

    def conicalsurface_intersections(self, conical_surface):
        """
        Conical Surface intersections with another conical surface.

        :param conical_surface: intersecting conical surface.
        :return: list of intersecting curves.
        """
        return self.generic_surface_intersections_with_occt(conical_surface)
        # todo DO NOT DELETE THIS COMENTED BLOCK OF CODE YET. STILL TESTIG OCCT. 07/02/2024
        # if self.frame.w.is_colinear_to(conical_surface.frame.w):
        #     return self.parallel_conicalsurface_intersections(conical_surface)
        # if self.apex.is_close(conical_surface.apex):
        #     return self.same_apex_conicalsurface_intersections(conical_surface)
        # if self.semi_angle + conical_surface.semi_angle > volmdlr.geometry.vectors3d_angle(
        #         self.frame.w, conical_surface.frame.w):
        #     intersection_points = self._conical_intersection_points(conical_surface, 5)
        #     local_intersections = [self.frame.global_to_local_coordinates(point) for point in intersection_points]
        #     max_z_point = volmdlr.O3D
        #     for point in local_intersections:
        #         if point.z > max_z_point.z:
        #             max_z_point = point
        #     point_index = local_intersections.index(max_z_point)
        #     removed_point = intersection_points.pop(point_index)
        #     intersection_points.insert(0, removed_point)
        #     list_points = vm_common_operations.order_points_list_for_nearest_neighbor(intersection_points)
        #     bspline = edges.BSplineCurve3D.from_points_interpolation(list_points, 3, centripetal=True)
        #     return [bspline]
        # intersection_points = self._conical_intersection_points(conical_surface, 5)
        # if not intersection_points:
        #     return []
        # inters_points = vm_common_operations.separate_points_by_closeness(intersection_points)
        # curves_ = []
        # for list_points in inters_points:
        #     bspline = edges.BSplineCurve3D.from_points_interpolation(list_points, 4, centripetal=False)
        #     curves_.append(bspline)
        # return curves_

    def u_iso(self, u: float) -> curves.Line3D:
        """
        Returns the u-iso curve of the surface.

        :param u: The value of u where to extract the curve.
        :type u: float
        :return: A line 3D
        :rtype: :class:`curves.Line3D`
        """

        point1_at_u = self.point2d_to_3d(volmdlr.Point2D(u, 0.0))
        point2_at_u = self.point2d_to_3d(volmdlr.Point2D(u, 0.001))
        return curves.Line3D(point1_at_u, point2_at_u)

    def v_iso(self, v: float) -> curves.Circle3D:
        """
        Returns the v-iso curve of the surface.

        :param v: The value of u where to extract the curve.
        :type v: float
        :return: A Circle 3D
        :rtype: :class:`curves.Circle3D`
        """
        radius = abs(self.ref_radius + v * math.tan(self.semi_angle))
        if radius < 1e-15:
            return None
        frame = self.frame.translation(self.frame.w * v)
        return curves.Circle3D(frame, radius)

    def normal_at_point(self, point: volmdlr.Point3D):
        """
        Gets normal vector at given point on the surface.

        :param point: point to be verified.
        :return: normal
        """
        if not self.point_belongs(point):
            raise ValueError('Point given not on surface.')
        theta, z_apex = self.point3d_to_2d(point)

        normal = (math.cos(theta) * self.frame.u + math.sin(theta) * self.frame.v -
                  math.tan(self.semi_angle) * self.frame.w) / (math.sqrt(1 + math.tan(self.semi_angle)**2))
        if self.ref_radius + z_apex * math.tan(self.semi_angle) < 0:
            return - normal
        return normal


class SphericalSurface3D(UVPeriodicalSurface):
    """
    Defines a spherical surface.

    :param frame: Sphere's frame to position it
    :type frame: volmdlr.Frame3D
    :param radius: Sphere's radius
    :type radius: float
    """
    face_class = 'SphericalFace3D'
    x_periodicity = volmdlr.TWO_PI
    y_periodicity = math.pi

    def __init__(self, frame, radius, name=''):
        self.radius = radius
        UVPeriodicalSurface.__init__(self, frame=frame, name=name)

        # Hidden Attributes
        self._bbox = None

    def __hash__(self):
        return hash((self.__class__.__name__, self.frame, self.radius))

    def __eq__(self, other):
        if self.__class__.__name__ != other.__class__.__name__:
            return False
        if self.frame == other.frame and self.radius == other.radius:
            return True
        return False

    @property
    def domain_u(self):
        """The parametric domain of the surface in the U direction."""
        return -math.pi, math.pi

    @property
    def domain_v(self):
        """The parametric domain of the surface in the V direction."""
        return -math.pi, math.pi

    def _circle_generatrices(self, number_circles: int):
        """
        Gets the sphere circle generatrices.

        :param number_circles: number of circles to be created.
        :return: List of Circle 3D.
        """
        return [self.u_iso(theta) for theta in np.linspace(0, math.pi, number_circles)]

    def _circle_generatrices_xy(self, number_circles: int):
        """
        Gets the sphere circle generatrices in parallel planes.

        :param number_circles: number of circles to be created.
        :return: List of Circle 3D.
        """
        phi_angles = np.linspace(-0.5 * math.pi, 0.5 * math.pi, number_circles + 2)
        return [self.v_iso(phi) for phi in phi_angles[1:-1]]

    @property
    def domain(self):
        """Returns u and v bounds."""
        return -math.pi, math.pi, -0.5 * math.pi, 0.5 * math.pi

    @property
    def bounding_box(self):
        """Bounding Box for Spherical Surface 3D."""

        if not self._bbox:
            self._bbox = self._bounding_box()
        return self._bbox

    def _bounding_box(self):
        points = [self.frame.origin + volmdlr.Point3D(-self.radius,
                                                      -self.radius,
                                                      -self.radius),
                  self.frame.origin + volmdlr.Point3D(self.radius,
                                                      self.radius,
                                                      self.radius),

                  ]
        return volmdlr.core.BoundingBox.from_points(points)

    def get_circle_at_z(self, z_position: float):
        """
        Gets a circle on the sphere at given z position < radius.

        :param z_position: circle's z position.
        :return: circle 3D at given z position.
        """
        center1 = self.frame.origin.translation(self.frame.w * z_position)
        circle_radius = math.sqrt(self.radius ** 2 - center1.point_distance(self.frame.origin) ** 2)
        circle = curves.Circle3D(volmdlr.Frame3D(center1, self.frame.u, self.frame.v, self.frame.w), circle_radius)
        return circle

    def is_coincident(self, surface3d, abs_tol: float = 1e-6):
        """
        Verifies if two SphericalSurface are coincident.

        :param surface3d: surface to verify.
        :param abs_tol: tolerance.
        :return: True if they are coincident, False otherwise.
        """
        if not isinstance(self, surface3d.__class__):
            return False
        if self.frame.is_close(surface3d.frame, abs_tol) and abs(self.radius - surface3d.radius) < abs_tol:
            return True
        return False

    def contour2d_to_3d(self, contour2d, return_primitives_mapping: bool = False):
        """
        Transforms a Contour2D in the parametric domain of the surface into a Contour3D in Cartesian coordinate.

        :param contour2d: The contour to be transformed.
        :type contour2d: :class:`wires.Contour2D`
        :param return_primitives_mapping: If True, returns a dictionary containing the correspondence between 2D and 3D
         primitives
        :type return_primitives_mapping: bool
        :return: A 3D contour object.
        :rtype: :class:`wires.Contour3D`
        """
        primitives3d = []
        primitives_mapping = {}
        for primitive2d in contour2d.primitives:
            if self.is_degenerated_brep(primitive2d) or primitive2d.name == "construction":
                continue
            method_name = f'{primitive2d.__class__.__name__.lower()}_to_3d'
            if hasattr(self, method_name):
                try:
                    primitives_list = getattr(self, method_name)(primitive2d)
                    if primitives_list:
                        primitives3d.extend(primitives_list)
                    else:
                        continue
                    primitives_mapping[primitive2d] = primitives_list[0]
                except AttributeError:
                    print(f'Class {self.__class__.__name__} does not implement {method_name}'
                          f'with {primitive2d.__class__.__name__}')
            else:
                raise AttributeError(f'Class {self.__class__.__name__} does not implement {method_name}')
        if return_primitives_mapping:
            return wires.Contour3D(primitives3d), primitives_mapping
        return wires.Contour3D(primitives3d)

    @classmethod
    def from_step(cls, arguments, object_dict, **kwargs):
        """
        Converts a step primitive to a SphericalSurface3D.

        :param arguments: The arguments of the step primitive.
        :type arguments: list
        :param object_dict: The dictionary containing all the step primitives
            that have already been instantiated.
        :type object_dict: dict
        :return: The corresponding SphericalSurface3D object.
        :rtype: :class:`volmdlr.faces.SphericalSurface3D`
        """
        length_conversion_factor = kwargs.get("length_conversion_factor", 1)

        frame = object_dict[arguments[1]]
        radius = float(arguments[2]) * length_conversion_factor
        return cls(frame, radius, arguments[0][1:-1])

    def to_step(self, current_id):
        """
        Converts the object to a STEP representation.

        :param current_id: The ID of the last written primitive.
        :type current_id: int
        :return: The STEP representation of the object and the last ID.
        :rtype: tuple[str, list[int]]
        """
        content, frame_id = self.frame.to_step(current_id)
        current_id = frame_id + 1
        content += f"#{current_id} = SPHERICAL_SURFACE('{self.name}',#{frame_id},{round(1000 * self.radius, 4)});\n"
        return content, [current_id]

    def point2d_to_3d(self, point2d):
        """
        Coverts a parametric coordinate on the surface into a 3D spatial point (x, y, z).

        source: https://mathcurve.com/surfaces/sphere
        # -pi<theta<pi, -pi/2<phi<pi/2

        :param point2d: Point at the CylindricalSuface3D.
        :type point2d: `volmdlr.`Point2D`
        """
        theta, phi = point2d
        x = self.radius * math.cos(phi) * math.cos(theta)
        y = self.radius * math.cos(phi) * math.sin(theta)
        z = self.radius * math.sin(phi)
        return self.frame.local_to_global_coordinates(volmdlr.Point3D(x, y, z))

    def point3d_to_2d(self, point3d):
        """
        Transform a 3D spatial point (x, y, z) into a 2D spherical parametric point (theta, phi).
        """
        x, y, z = self.frame.global_to_local_coordinates(point3d)
        z = min(self.radius, max(-self.radius, z))

        if z == -0.0:
            z = 0.0

        # Do not delete this, mathematical problem when x and y close to zero (should be zero) but not 0
        # Generally this is related to uncertainty of step files.
        if abs(x) < 1e-7:
            x = 0
        if abs(y) < 1e-7:
            y = 0

        theta = math.atan2(y, x)
        if abs(theta) < 1e-10:
            theta = 0

        z_over_r = z / self.radius
        phi = math.asin(z_over_r)
        if abs(phi) < 1e-10:
            phi = 0

        return volmdlr.Point2D(theta, phi)

    def parametric_points_to_3d(self, points: NDArray[np.float64]) -> NDArray[np.float64]:
        """
        Transform parametric coordinates to 3D points on the spherical surface.

        Given a set of parametric coordinates `(u, v)` representing points on the surface,
        this method returns the corresponding 3D points on the spherical surface.

        :param points: Parametric coordinates in the form of a numpy array with shape (n, 2),
                       where `n` is the number of points, and each row corresponds to `(u, v)`.
        :type points: numpy.ndarray[np.float64]

        :return: Array of 3D points representing the spherical surface in Cartesian coordinates.
        :rtype: numpy.ndarray[np.float64]
        """
        center = np.array(self.frame.origin)
        x = np.array([self.frame.u[0], self.frame.u[1], self.frame.u[2]])
        y = np.array([self.frame.v[0], self.frame.v[1], self.frame.v[2]])
        z = np.array([self.frame.w[0], self.frame.w[1], self.frame.w[2]])

        points = points.reshape(-1, 2, 1)

        u_values = points[:, 0]
        v_values = points[:, 1]

        common_term = self.radius * np.cos(v_values)
        x_component = np.cos(u_values) * x
        y_component = np.sin(u_values) * y
        z_component = self.radius * np.sin(v_values) * z

        return center + common_term * (x_component + y_component) + z_component

    def contour3d_to_2d(self, contour3d, return_primitives_mapping: bool = False):
        """
        Transforms a Contour3D into a Contour2D in the parametric domain of the surface.

        :param contour3d: The contour to be transformed.
        :type contour3d: :class:`wires.Contour3D`
        :param return_primitives_mapping: If True, returns a dictionary containing the correspondence between 2D and 3D
         primitives
        :type return_primitives_mapping: bool
        :return: A 2D contour object.
        :rtype: :class:`wires.Contour2D`
        """
        primitives2d = []
        primitives_mapping = {}
        # Transform the contour's primitives to parametric domain
        for primitive3d in contour3d.primitives:
            primitive3d = primitive3d.simplify if primitive3d.simplify.__class__.__name__ != "LineSegment3D" else \
                primitive3d
            method_name = f'{primitive3d.__class__.__name__.lower()}_to_2d'
            if hasattr(self, method_name):
                primitives = getattr(self, method_name)(primitive3d)

                if primitives is None:
                    continue
                self.update_primitives_mapping(primitives_mapping, primitives, primitive3d)
                primitives2d.extend(primitives)
            else:
                raise NotImplementedError(
                    f'Class {self.__class__.__name__} does not implement {method_name}')
        contour2d = wires.Contour2D(primitives2d)
        if contour2d.is_ordered(1e-2):
            if return_primitives_mapping:
                return contour2d, primitives_mapping
            return contour2d
        self.repair_primitives_periodicity(primitives2d, primitives_mapping)
        if return_primitives_mapping:
            return wires.Contour2D(primitives2d), primitives_mapping
        return wires.Contour2D(primitives2d)

    def is_lat_long_curve(self, arc):
        """
        Checks if a curve defined on the sphere is a latitude/longitude curve.

        Returns True if it is, False otherwise.
        """
        # Check if curve is a longitude curve (phi is constant)
        if self.frame.w.is_colinear_to(arc.circle.normal, abs_tol=1e-4):
            return True
        # Check if curve is a latitude curve (theta is constant)
        if self.frame.w.is_perpendicular_to(arc.circle.normal, abs_tol=1e-4) and \
                arc.circle.center.is_close(self.frame.origin, 1e-4):
            return True
        return False

    def _arc_start_end_3d_to_2d(self, arc3d):
        """
        Helper function to fix periodicity issues while performing transformations into parametric domain.
        """
        start = self.point3d_to_2d(arc3d.start)
        end = self.point3d_to_2d(arc3d.end)
        theta_i, _ = self.point3d_to_2d(arc3d.middle_point())
        theta1, phi1 = start
        theta2, phi2 = end
        point_after_start, point_before_end = self._reference_points(arc3d)
        theta3, _ = point_after_start
        theta4, _ = point_before_end

        # Fix sphere singularity point
        if math.isclose(abs(phi1), 0.5 * math.pi, abs_tol=1e-2) and theta1 == 0.0 \
                and math.isclose(theta3, theta_i, abs_tol=1e-2) and math.isclose(theta4, theta_i, abs_tol=1e-2):
            theta1 = theta_i
            start = volmdlr.Point2D(theta1, phi1)
        if math.isclose(abs(phi2), 0.5 * math.pi, abs_tol=1e-2) and theta2 == 0.0 \
                and math.isclose(theta3, theta_i, abs_tol=1e-2) and math.isclose(theta4, theta_i, abs_tol=1e-2):
            theta2 = theta_i
            end = volmdlr.Point2D(theta2, phi2)
        discontinuity, _, _ = self._helper_arc3d_to_2d_periodicity_verifications(arc3d, start)

        start, end = vm_parametric.arc3d_to_spherical_coordinates_verification(
            [start, end], [point_after_start, point_before_end], discontinuity)
        return start, end

    def edge_passes_on_singularity_point(self, edge):
        """Helper function to verify id edge passes on the sphere singularity point."""
        half_pi = 0.5 * math.pi
        point_positive_singularity = self.point2d_to_3d(volmdlr.Point2D(0, half_pi))
        point_negative_singularity = self.point2d_to_3d(volmdlr.Point2D(0, -half_pi))
        positive_singularity = edge.point_belongs(point_positive_singularity, 1e-6)
        negative_singularity = edge.point_belongs(point_negative_singularity, 1e-6)
        if positive_singularity and negative_singularity:
            return [point_positive_singularity, point_negative_singularity]
        if positive_singularity:
            return [point_positive_singularity, None]
        if negative_singularity:
            return [None, point_negative_singularity]
        return [None, None]

    def arc3d_to_2d(self, arc3d):
        """
        Converts the primitive from 3D spatial coordinates to its equivalent 2D primitive in the parametric space.
        """
        is_lat_long_curve = self.is_lat_long_curve(arc3d)
        if is_lat_long_curve:
            start, end = self._arc_start_end_3d_to_2d(arc3d)
            singularity_points = self.edge_passes_on_singularity_point(arc3d)
            if any(singularity_points):
                return self.arc3d_to_2d_with_singularity(arc3d, start, end, singularity_points)
            return [edges.LineSegment2D(start, end)]
        return self.arc3d_to_2d_any_direction(arc3d)

    def helper_arc3d_to_2d_with_singularity(self, arc3d, start, end, point_singularity, half_pi):
        """Helper function to arc3d_to_2d_with_singularity."""
        theta1, phi1 = start
        theta2, phi2 = end
        if arc3d.is_point_edge_extremity(point_singularity):
            return [edges.LineSegment2D(start, end)]
        if math.isclose(abs(theta2 - theta1), math.pi, abs_tol=1e-2):
            if theta1 == math.pi and theta2 != math.pi:
                theta1 = -math.pi
            if theta2 == math.pi and theta1 != math.pi:
                theta2 = -math.pi

            primitives = [edges.LineSegment2D(volmdlr.Point2D(theta1, phi1),
                                              volmdlr.Point2D(theta1, half_pi)),
                          edges.LineSegment2D(volmdlr.Point2D(theta1, half_pi),
                                              volmdlr.Point2D(theta2, half_pi),
                                              name="construction"),
                          edges.LineSegment2D(
                              volmdlr.Point2D(
                                  theta2, half_pi), volmdlr.Point2D(
                                  theta2, phi2))
                          ]
            return primitives
        n = 20
        degree = 2
        points = [self.point3d_to_2d(point3d) for point3d in arc3d.discretization_points(number_points=n)]
        return [edges.BSplineCurve2D.from_points_interpolation(points, degree)]

    def arc3d_to_2d_with_singularity(self, arc3d, start, end, singularity_points):
        """
        Converts the primitive from 3D spatial coordinates to its equivalent 2D primitive in the parametric space.
        """
        # trying to treat when the arc starts at theta1 passes at the singularity at |phi| = 0.5*math.pi
        # and ends at theta2 = theta1 + math.pi
        theta1, phi1 = start
        theta2, phi2 = end

        half_pi = 0.5 * math.pi
        point_positive_singularity, point_negative_singularity = singularity_points

        if point_positive_singularity and point_negative_singularity:
            if arc3d.is_point_edge_extremity(point_positive_singularity) and \
                    arc3d.is_point_edge_extremity(point_negative_singularity):
                return [edges.LineSegment2D(start, end)]
            direction_vector = arc3d.direction_vector(0)
            dot = self.frame.w.dot(direction_vector)
            if dot == 0:
                direction_vector = arc3d.direction_vector(0.01 * arc3d.length())
                dot = self.frame.w.dot(direction_vector)
            if dot > 0:
                half_pi = 0.5 * math.pi
                thetai = theta1 - math.pi
            else:
                half_pi = -0.5 * math.pi
                thetai = theta1 + math.pi
            if arc3d.is_point_edge_extremity(point_positive_singularity):
                return [
                    edges.LineSegment2D(start, volmdlr.Point2D(start.x, -0.5 * math.pi)),
                    edges.LineSegment2D(volmdlr.Point2D(start.x, -0.5 * math.pi),
                                        volmdlr.Point2D(theta2, -0.5 * math.pi),
                                        name="construction"),
                    edges.LineSegment2D(volmdlr.Point2D(theta2, -0.5 * math.pi),
                                        volmdlr.Point2D(theta2, phi2))
                ]
            if arc3d.is_point_edge_extremity(point_negative_singularity):
                return [
                    edges.LineSegment2D(start, volmdlr.Point2D(start.x, 0.5 * math.pi)),
                    edges.LineSegment2D(volmdlr.Point2D(start.x, 0.5 * math.pi),
                                        volmdlr.Point2D(theta2, 0.5 * math.pi),
                                        name="construction"),
                    edges.LineSegment2D(volmdlr.Point2D(theta2, 0.5 * math.pi),
                                        volmdlr.Point2D(theta2, phi2))
                ]
            return [edges.LineSegment2D(volmdlr.Point2D(theta1, phi1), volmdlr.Point2D(theta1, half_pi)),
                    edges.LineSegment2D(volmdlr.Point2D(theta1, half_pi), volmdlr.Point2D(thetai, half_pi),
                                        name="construction"),
                    edges.LineSegment2D(volmdlr.Point2D(thetai, half_pi),
                                        volmdlr.Point2D(thetai, -half_pi)),
                    edges.LineSegment2D(volmdlr.Point2D(thetai, -half_pi),
                                        volmdlr.Point2D(theta2, -half_pi),
                                        name="construction"),
                    edges.LineSegment2D(volmdlr.Point2D(theta2, -half_pi), volmdlr.Point2D(theta2, phi2))
                    ]
        if point_positive_singularity:
            return self.helper_arc3d_to_2d_with_singularity(arc3d, start, end, point_positive_singularity, half_pi)
        if point_negative_singularity:
            return self.helper_arc3d_to_2d_with_singularity(arc3d, start, end, point_negative_singularity, -half_pi)

        raise NotImplementedError

    @staticmethod
    def _fix_start_end_singularity_point_at_parametric_domain(edge, reference_point, point_at_singularity):
        """Uses tangent line to find real theta angle of the singularity point on parametric domain."""
        _, phi = point_at_singularity
        abscissa_before_singularity = edge.abscissa(reference_point)
        direction_vector = edge.direction_vector(abscissa_before_singularity)
        direction_line = curves.Line2D(reference_point, reference_point + direction_vector)
        if phi > 0:
            line_positive_singularity = curves.Line2D(volmdlr.Point2D(-math.pi, 0.5 * math.pi),
                                                      volmdlr.Point2D(math.pi, 0.5 * math.pi))
            intersections = direction_line.line_intersections(line_positive_singularity)
            if intersections:
                return intersections[0]
            return intersections

        line_negative_singularity = curves.Line2D(volmdlr.Point2D(-math.pi, -0.5 * math.pi),
                                                  volmdlr.Point2D(math.pi, -0.5 * math.pi))

        intersections = direction_line.line_intersections(line_negative_singularity)
        if intersections:
            return intersections[0]
        return intersections

    def is_point2d_on_sphere_singularity(self, point2d, tol=1e-5):
        """Verifies if point is on the spherical singularity point on parametric domain."""
        half_pi = 0.5 * math.pi
        point = self.point2d_to_3d(point2d)
        point_positive_singularity = self.point2d_to_3d(volmdlr.Point2D(0, half_pi))
        point_negative_singularity = self.point2d_to_3d(volmdlr.Point2D(0, -half_pi))
        if point.is_close(point_positive_singularity, tol) or point.is_close(point_negative_singularity, tol):
            return True
        return False

    def is_point3d_on_sphere_singularity(self, point3d):
        """Verifies if point is on the spherical singularity point on parametric domain."""
        half_pi = 0.5 * math.pi
        point_positive_singularity = self.point2d_to_3d(volmdlr.Point2D(0, half_pi))
        point_negative_singularity = self.point2d_to_3d(volmdlr.Point2D(0, -half_pi))
        if point3d.is_close(point_positive_singularity) or point3d.is_close(point_negative_singularity):
            return True
        return False

    def find_edge_start_end_undefined_parametric_points(self, edge3d, points, points3d):
        """
        Helper function.

        Uses local discretization and line intersection with the tangent line at the point just before the undefined
        point on the BREP of the 3D edge to find the real value of theta on the sphere parametric domain.
        """

        def get_temp_edge2d(_points):
            if len(_points) == 2:
                edge2d = edges.LineSegment2D(_points[0], _points[1])
            else:
                edge2d = edges.BSplineCurve2D.from_points_interpolation(_points, 2)
            return edge2d

        if self.is_point3d_on_sphere_singularity(points3d[0]):
            distance = points3d[0].point_distance(points3d[1])
            maximum_linear_distance_reference_point = 1e-5
            if distance < maximum_linear_distance_reference_point:
                temp_points = points[1:]
            else:
                number_points = max(2, int(distance / maximum_linear_distance_reference_point))

                local_discretization = [self.point3d_to_2d(point)
                                        for point in edge3d.local_discretization(
                        points3d[0], points3d[1], number_points)]
                temp_points = local_discretization[1:] + points[2:]

            theta_list = [point.x for point in temp_points]
            theta_discontinuity, indexes_theta_discontinuity = angle_discontinuity(theta_list)

            if theta_discontinuity:
                temp_points = self._fix_angle_discontinuity_on_discretization_points(temp_points,
                                                                                     indexes_theta_discontinuity, "x")

            edge = get_temp_edge2d(temp_points)
            point = self._fix_start_end_singularity_point_at_parametric_domain(edge,
                                                                               reference_point=temp_points[1],
                                                                               point_at_singularity=points[0])
            if point:
                points[0] = point
            else:
                per = 0.001
                while per < 0.05:
                    point = self.point3d_to_2d(edge3d.point_at_abscissa(per * edge3d.length()))
                    if point != points[0]:
                        break
                    per += 0.0025
                points[0] = point
        if self.is_point3d_on_sphere_singularity(points3d[-1]):
            distance = points3d[-2].point_distance(points3d[-1])
            maximum_linear_distance_reference_point = 1e-5
            if distance < maximum_linear_distance_reference_point:
                temp_points = points[:-1]
            else:
                number_points = max(2, int(distance / maximum_linear_distance_reference_point))

                local_discretization = [self.point3d_to_2d(point)
                                        for point in edge3d.local_discretization(
                        points3d[-2], points3d[-1], number_points)]
                temp_points = points[:-2] + local_discretization[:-1]

            theta_list = [point.x for point in temp_points]
            theta_discontinuity, indexes_theta_discontinuity = angle_discontinuity(theta_list)

            if theta_discontinuity:
                temp_points = self._fix_angle_discontinuity_on_discretization_points(
                    temp_points, indexes_theta_discontinuity, "x")

            edge = get_temp_edge2d(temp_points)
            point = self._fix_start_end_singularity_point_at_parametric_domain(
                edge, reference_point=temp_points[-2], point_at_singularity=points[-1])
            if point:
                points[-1] = point
            else:
                per = 0.999
                while per > 0.95:
                    point = self.point3d_to_2d(edge3d.point_at_abscissa(per * edge3d.length()))
                    if point != points[-1]:
                        break
                    per -= 0.0025
                points[-1] = point
        return points

    def arc3d_to_2d_any_direction_singularity(self, arc3d, point_singularity, half_pi):
        """
        Converts the primitive from 3D spatial coordinates to its equivalent 2D primitive in the parametric space.
        """
        split = arc3d.split(point_singularity)
        primitive0 = self.arc3d_to_2d_any_direction(split[0])[0]
        primitive2 = self.arc3d_to_2d_any_direction(split[1])[0]
        primitive1 = edges.LineSegment2D(volmdlr.Point2D(primitive0.end.x, half_pi),
                                         volmdlr.Point2D(primitive2.start.x, half_pi))
        return [primitive0, primitive1, primitive2]

    def arc3d_to_2d_any_direction(self, arc3d):
        """
        Converts the primitive from 3D spatial coordinates to its equivalent 2D primitive in the parametric space.
        """
        singularity_points = self.edge_passes_on_singularity_point(arc3d)
        half_pi = 0.5 * math.pi  # this variable avoid doing this multiplication several times (performance)
        point_positive_singularity, point_negative_singularity = singularity_points

        if point_positive_singularity and point_negative_singularity:
            raise ValueError("Impossible. This case should be treated by arc3d_to_2d_with_singularity method."
                             "See arc3d_to_2d method for detail.")
        if point_positive_singularity and not arc3d.is_point_edge_extremity(point_positive_singularity):
            return self.arc3d_to_2d_any_direction_singularity(arc3d, point_positive_singularity, half_pi)
        if point_negative_singularity and not arc3d.is_point_edge_extremity(point_negative_singularity):
            return self.arc3d_to_2d_any_direction_singularity(arc3d, point_negative_singularity, -half_pi)

        number_points = max(math.ceil(arc3d.angle * 50) + 1, 5)
        points3d = arc3d.discretization_points(number_points=number_points)
        points = [self.point3d_to_2d(p) for p in points3d]
        point_after_start, point_before_end = self._reference_points(arc3d)
        start, end = vm_parametric.spherical_repair_start_end_angle_periodicity(
            points[0], points[-1], point_after_start, point_before_end)
        points[0] = start
        points[-1] = end

        points = self.find_edge_start_end_undefined_parametric_points(arc3d, points, points3d)
        theta_discontinuity, indexes_theta_discontinuity = angle_discontinuity([point.x for point in points])

        if theta_discontinuity:
            points = self._fix_angle_discontinuity_on_discretization_points(points,
                                                                            indexes_theta_discontinuity, "x")

        return [edges.BSplineCurve2D.from_points_interpolation(points, 2)]

    def bsplinecurve3d_to_2d(self, bspline_curve3d):
        """
        Converts the primitive from 3D spatial coordinates to its equivalent 2D primitive in the parametric space.
        """
        n = bspline_curve3d.ctrlpts.shape[0]
        points3d = bspline_curve3d.discretization_points(number_points=n)
        points = [self.point3d_to_2d(point) for point in points3d]

        point_after_start, point_before_end = self._reference_points(bspline_curve3d)
        start, end = vm_parametric.spherical_repair_start_end_angle_periodicity(
            points[0], points[-1], point_after_start, point_before_end)
        points[0] = start
        points[-1] = end
        if start.x == 0.0 or end.x == 0.0:
            points = self.find_edge_start_end_undefined_parametric_points(bspline_curve3d, points, points3d)
        theta_list = [point.x for point in points]
        theta_discontinuity, indexes_theta_discontinuity = angle_discontinuity(theta_list)
        if theta_discontinuity:
            points = self._fix_angle_discontinuity_on_discretization_points(points,
                                                                            indexes_theta_discontinuity, "x")
        degree = bspline_curve3d.degree
        if degree > len(points) - 1:
            degree = len(points) - 1
        return [edges.BSplineCurve2D.from_points_interpolation(points, degree=degree).simplify]

    def bsplinecurve2d_to_3d(self, bspline_curve2d):
        """
        Converts a BREP BSpline curve 2D onto a 3D primitive on the surface.
        """
        # TODO: this is incomplete, a bspline_curve2d can be also a bspline_curve3d
        i = round(0.5 * len(bspline_curve2d.points))
        start = self.point2d_to_3d(bspline_curve2d.points[0])
        interior = self.point2d_to_3d(bspline_curve2d.points[i])
        end = self.point2d_to_3d(bspline_curve2d.points[-1])
        vector_u1 = interior - start
        vector_u2 = interior - end
        points3d = [self.point2d_to_3d(p) for p in bspline_curve2d.points]
        if vector_u1.cross(vector_u2).norm():
            arc3d = edges.Arc3D.from_3_points(start, interior, end)
            flag = True
            for point in points3d:
                if not arc3d.point_belongs(point, 1e-4):
                    flag = False
                    break
            if flag:
                return [arc3d]

        return [edges.BSplineCurve3D.from_points_interpolation(points3d, degree=bspline_curve2d.degree,
                                                               centripetal=True)]

    def arc2d_to_3d(self, arc2d):
        """
        Converts a BREP arc 2D onto a 3D primitive on the surface.
        """
        n = 10
        degree = 2
        points = [self.point2d_to_3d(point2d) for point2d in arc2d.discretization_points(number_points=n)]
        return [edges.BSplineCurve3D.from_points_interpolation(points, degree).simplify]

    @staticmethod
    def _horizontal_fullarc3d_to_2d(theta1, theta3, phi1, phi2):
        """
        Helper Convert primitive from 3D spatial coordinates to its equivalent 2D primitive in the parametric space.

        """
        point1 = volmdlr.Point2D(theta1, phi1)
        if theta1 > theta3:
            point2 = volmdlr.Point2D(theta1 - volmdlr.TWO_PI, phi2)
        elif theta1 < theta3:
            point2 = volmdlr.Point2D(theta1 + volmdlr.TWO_PI, phi2)
        return [edges.LineSegment2D(point1, point2)]

    @staticmethod
    def _vertical_through_origin_fullarc3d_to_2d(theta1, theta3, theta4, phi1, phi2, phi3):
        """
        Helper Convert primitive from 3D spatial coordinates to its equivalent 2D primitive in the parametric space.
        """
        if theta1 > theta3:
            theta_plus_pi = theta1 - math.pi
        else:
            theta_plus_pi = theta1 + math.pi
        if phi1 > phi3:
            half_pi = 0.5 * math.pi
        else:
            half_pi = -0.5 * math.pi
        if abs(phi1) == 0.5 * math.pi:
            return [edges.LineSegment2D(volmdlr.Point2D(theta3, phi1),
                                        volmdlr.Point2D(theta3, -half_pi)),
                    edges.LineSegment2D(volmdlr.Point2D(theta4, -half_pi),
                                        volmdlr.Point2D(theta4, phi2))]

        return [edges.LineSegment2D(volmdlr.Point2D(theta1, phi1), volmdlr.Point2D(theta1, -half_pi)),
                edges.LineSegment2D(volmdlr.Point2D(theta_plus_pi, -half_pi),
                                    volmdlr.Point2D(theta_plus_pi, half_pi)),
                edges.LineSegment2D(volmdlr.Point2D(theta1, half_pi), volmdlr.Point2D(theta1, phi2))]

    def fullarc3d_to_2d(self, fullarc3d):
        """
        Converts the primitive from 3D spatial coordinates to its equivalent 2D primitive in the parametric space.
        """
        # TODO: On a spherical surface we can have fullarc3d in any plane
        start, end = self._arc_start_end_3d_to_2d(fullarc3d)
        theta1, phi1 = start
        theta2, phi2 = end

        point_after_start, point_before_end = self._reference_points(fullarc3d)
        theta3, phi3 = point_after_start
        theta4, _ = point_before_end

        if self.frame.w.is_colinear_to(fullarc3d.circle.normal, abs_tol=1e-4):
            return self._horizontal_fullarc3d_to_2d(theta1, theta3, phi1, phi2)

        if self.frame.w.is_perpendicular_to(fullarc3d.circle.normal, abs_tol=1e-4) and \
                self.frame.origin.is_close(fullarc3d.center):
            return self._vertical_through_origin_fullarc3d_to_2d(theta1, theta3, theta4, phi1, phi2, phi3)

        points = [self.point3d_to_2d(p) for p in fullarc3d.discretization_points(angle_resolution=25)]

        # Verify if theta1 or theta2 point should be -pi because atan2() -> ]-pi, pi]
        theta1 = vm_parametric.repair_start_end_angle_periodicity(theta1, theta3)
        theta2 = vm_parametric.repair_start_end_angle_periodicity(theta2, theta4)

        points[0] = volmdlr.Point2D(theta1, phi1)
        points[-1] = volmdlr.Point2D(theta2, phi2)

        theta_list = [point.x for point in points]
        theta_discontinuity, indexes_theta_discontinuity = angle_discontinuity(theta_list)
        if theta_discontinuity:
            points = self._fix_angle_discontinuity_on_discretization_points(points, indexes_theta_discontinuity, "x")

        return [edges.BSplineCurve2D.from_points_interpolation(points, 2)]

    def plot(self, ax=None, edge_style: EdgeStyle = EdgeStyle(color='grey', alpha=0.5), **kwargs):
        """Plot sphere arcs."""
        if ax is None:
            fig = plt.figure()
            ax = fig.add_subplot(111, projection='3d')

        self.frame.plot(ax=ax, ratio=self.radius)
        for circle in self._circle_generatrices(50) + self._circle_generatrices_xy(50):
            circle.plot(ax, edge_style)
        return ax

    def rectangular_cut(self, theta1, theta2, phi1, phi2, name=''):
        """Deprecated method, Use ShericalFace3D from_surface_rectangular_cut method."""
        raise AttributeError('Use ShericalFace3D from_surface_rectangular_cut method')

    def triangulation(self):
        """
        Triangulation of Spherical Surface.

        """
        face = self.rectangular_cut(0, volmdlr.TWO_PI, -0.5 * math.pi, 0.5 * math.pi)
        return face.triangulation()

    def check_parametric_contour_end(self, primitives2d, tol):
        """Helper function to repair_primitives_periodicity."""
        last_end = primitives2d[-1].end
        first_start = primitives2d[0].start
        if not last_end.is_close(first_start, tol=tol):
            last_end_3d = self.point2d_to_3d(last_end)
            first_start_3d = self.point2d_to_3d(first_start)
            if last_end_3d.is_close(first_start_3d, 1e-6) and not self.is_singularity_point(last_end_3d):
                if first_start.x > last_end.x:
                    half_pi = -0.5 * math.pi
                else:
                    half_pi = 0.5 * math.pi
                if not first_start.is_close(volmdlr.Point2D(first_start.x, half_pi)):
                    lines = [edges.LineSegment2D(
                        last_end, volmdlr.Point2D(last_end.x, half_pi), name="construction"),
                        edges.LineSegment2D(volmdlr.Point2D(last_end.x, half_pi),
                                            volmdlr.Point2D(first_start.x, half_pi), name="construction"),
                        edges.LineSegment2D(volmdlr.Point2D(first_start.x, half_pi),
                                            first_start, name="construction")]
                    primitives2d.extend(lines)
            else:
                primitives2d.append(edges.LineSegment2D(last_end, first_start, name="construction"))

    def is_singularity_point(self, point, *args, **kwargs):
        """Verifies if point is on the surface singularity."""
        tol = kwargs.get("tol", 1e-6)
        positive_singularity = self.point2d_to_3d(volmdlr.Point2D(0.0, 0.5 * math.pi))
        negative_singularity = self.point2d_to_3d(volmdlr.Point2D(0.0, -0.5 * math.pi))
        return bool(positive_singularity.is_close(point, tol) or negative_singularity.is_close(point, tol))

    def rotation(self, center: volmdlr.Point3D, axis: volmdlr.Vector3D, angle: float):
        """
        Spherical Surface 3D rotation.

        :param center: rotation center
        :param axis: rotation axis
        :param angle: angle rotation
        :return: a new rotated Spherical Surface 3D
        """
        new_frame = self.frame.rotation(center=center, axis=axis, angle=angle)
        return SphericalSurface3D(new_frame, self.radius)

    def translation(self, offset: volmdlr.Vector3D):
        """
        Spherical Surface 3D translation.

        :param offset: translation vector
        :return: A new translated Spherical Surface 3D
        """
        new_frame = self.frame.translation(offset)
        return SphericalSurface3D(new_frame, self.radius)

    def frame_mapping(self, frame: volmdlr.Frame3D, side: str):
        """
        Changes Spherical Surface 3D's frame and return a new Spherical Surface 3D.

        :param frame: Frame of reference
        :type frame: `volmdlr.Frame3D`
        :param side: 'old' or 'new'
        """
        new_frame = self.frame.frame_mapping(frame, side)
        return SphericalSurface3D(new_frame, self.radius)

    def plane_intersections(self, plane3d):
        """
        Sphere intersections with a plane.

        :param plane3d: intersecting plane.
        :return: list of intersecting curves.
        """
        dist = plane3d.point_distance(self.frame.origin)
        if dist > self.radius:
            return []
        if dist == self.radius:
            line = curves.Line3D(self.frame.origin, self.frame.origin + plane3d.frame.w)
            return plane3d.line_intersections(line)
        line = curves.Line3D(self.frame.origin, self.frame.origin + plane3d.frame.w)
        circle_radius = math.sqrt(self.radius ** 2 - dist ** 2)
        circle_center = plane3d.line_intersections(line)[0]
        start_end = circle_center + plane3d.frame.u * circle_radius
        circle = curves.Circle3D(volmdlr.Frame3D(circle_center, plane3d.frame.u,
                                                 plane3d.frame.v, plane3d.frame.w),
                                 circle_radius)
        return [edges.FullArc3D(circle, start_end)]

    def line_intersections(self, line: curves.Line3D):
        """
        Calculates the intersection points between a 3D line and a spherical surface.

        The method calculates the intersection points between a 3D line and a sphere using
        the equation of the line and the equation of the sphere. It returns a list of intersection
        points, which can be empty if there are no intersections. The intersection points are
        represented as 3D points using the `volmdlr.Point3D` class.

        :param line: The 3D line object to intersect with the sphere.
        :type line:curves.Line3D
        :return: A list of intersection points between the line and the sphere. The list may be empty if there
        are no intersections.
        :rtype: List[volmdlr.Point3D]

        :Example:
        >>> from volmdlr import Point3D, edges, surfaces, OXYZ
        >>> spherical_surface3d = SphericalSurface3D(OXYZ, 1)
        >>> line2 = curves.Line3D(Point3D(0, 1, -0.5), Point3D(0, 1, 0.5))
        >>> line_intersections2 = spherical_surface3d.line_intersections(line2) #returns [Point3D(0.0, 1.0, 0.0)]
        """
        line_direction_vector = line.direction_vector()
        vector_linept1_center = self.frame.origin - line.point1
        vector_linept1_center = vector_linept1_center.to_vector()
        a_param = line_direction_vector[0] ** 2 + line_direction_vector[1] ** 2 + line_direction_vector[2] ** 2
        b_param = -2 * (line_direction_vector[0] * vector_linept1_center[0] +
                        line_direction_vector[1] * vector_linept1_center[1] +
                        line_direction_vector[2] * vector_linept1_center[2])
        c_param = (vector_linept1_center[0] ** 2 + vector_linept1_center[1] ** 2 +
                   vector_linept1_center[2] ** 2 - self.radius ** 2)
        b2_minus4ac = b_param ** 2 - 4 * a_param * c_param
        if math.isclose(b2_minus4ac, 0, abs_tol=1e-8):
            t_param = -b_param / (2 * a_param)
            return [line.point1 + line_direction_vector * t_param]
        if b2_minus4ac < 0:
            return []
        t_param1 = (-b_param + math.sqrt(b2_minus4ac)) / (2 * a_param)
        t_param2 = (-b_param - math.sqrt(b2_minus4ac)) / (2 * a_param)
        return line.point1 + line_direction_vector * t_param1, line.point1 + line_direction_vector * t_param2

    def circle_intersections(self, circle: curves.Circle3D):
        """
        Gets intersections between a circle 3D and a SphericalSurface3D.

        :param circle: other circle to search intersections with.
        :return: list containing the intersection points.
        """
        circle_plane = Plane3D(circle.frame)
        if circle_plane.point_distance(self.frame.origin) > self.radius:
            return []
        circle_plane_intersections = self.plane_intersections(circle_plane)
        if circle_plane_intersections and isinstance(circle_plane_intersections[0], volmdlr.Point3D):
            return []
        intersections = circle_plane_intersections[0].circle.circle_intersections(circle)
        return intersections

    def arc_intersections(self, arc: edges.Arc3D):
        """
        Gets intersections between an arc 3D and a SphericalSurface3D.

        :param arc: other arc to search intersections with.
        :return: list containing the intersection points.
        """
        circle_intersections = self.circle_intersections(arc.circle)
        intersections = [intersection for intersection in circle_intersections if arc.point_belongs(intersection)]
        return intersections

    def fullarc_intersections(self, fullarc: edges.Arc3D):
        """
        Gets intersections between a fullarc 3D and a SphericalSurface3D.

        :param fullarc: other fullarc to search intersections with.
        :return: list containing the intersection points.
        """
        return self.circle_intersections(fullarc.circle)

    def ellipse_intersections(self, ellipse: curves.Ellipse3D):
        """
        Gets intersections between an ellipse 3D and a SphericalSurface3D.

        :param ellipse: other ellipse to search intersections with.
        :return: list containing the intersection points.
        """
        ellipse_plane = Plane3D(ellipse.frame)
        if ellipse_plane.point_distance(self.frame.origin) > self.radius:
            return []
        ellipse_plane_intersections = self.plane_intersections(ellipse_plane)
        intersections = ellipse_plane_intersections[0].circle.ellipse_intersections(ellipse)
        return intersections

    def arcellipse_intersections(self, arcellipse: edges.ArcEllipse3D):
        """
        Gets intersections between an arcellipse 3D and a SphericalSurface3D.

        :param arcellipse: other arcellipse to search intersections with.
        :return: list containing the intersection points.
        """
        circle_intersections = self.ellipse_intersections(arcellipse.ellipse)
        intersections = [intersection for intersection in circle_intersections
                         if arcellipse.point_belongs(intersection)]
        return intersections

    def fullarcellipse_intersections(self, fullarcellipse: edges.FullArcEllipse3D):
        """
        Gets intersections between a full arcellipse 3D and a SphericalSurface3D.

        :param fullarcellipse: other full arcellipse to search intersections with.
        :return: list containing the intersection points.
        """
        return self.ellipse_intersections(fullarcellipse.ellipse)

    def _spherical_intersection_points(self, spherical_surface: 'SphericalSurface3D'):
        """
        Gets the points of intersections between the spherical surface and the toroidal surface.

        :param spherical_surface: other Spherical Surface 3d.
        :return: points of intersections.
        """
        cyl_generatrices = self._circle_generatrices(200) + self._circle_generatrices_xy(200)
        intersection_points = []
        for gene in cyl_generatrices:
            intersections = spherical_surface.edge_intersections(gene)
            for intersection in intersections:
                if not intersection.in_list(intersection_points):
                    intersection_points.append(intersection)
        return intersection_points

    def sphericalsurface_intersections(self, spherical_surface: 'SphericalSurface3D'):
        """
        Cylinder Surface intersections with a Spherical surface.

        :param spherical_surface: intersecting sphere.
        :return: list of intersecting curves.
        """
        intersection_points = self._spherical_intersection_points(spherical_surface)
        if not intersection_points:
            return []
        inters_points = vm_common_operations.separate_points_by_closeness(intersection_points)
        curves_ = []
        for list_points in inters_points:
            bspline = edges.BSplineCurve3D.from_points_interpolation(list_points, 4, centripetal=False)
            if isinstance(bspline.simplify, edges.FullArc3D):
                curves_.append(bspline.simplify)
                continue
            curves_.append(bspline)
        return curves_

    def u_iso(self, u: float) -> curves.Circle3D:
        """
        Returns the u-iso curve of the surface.

        :param u: The value of u where to extract the curve.
        :type u: float
        :return: A circle 3D
        :rtype: :class:`curves.Circle3D`
        """

        center = self.frame.origin
        point_at_u_v0 = self.point2d_to_3d(volmdlr.Point2D(u, 0.0))
        u_vector = (point_at_u_v0 - center).unit_vector()
        frame = volmdlr.Frame3D(center, u_vector, self.frame.w, u_vector.cross(self.frame.w))
        return curves.Circle3D(frame, self.radius)

    def v_iso(self, v: float) -> curves.Circle3D:
        """
        Returns the v-iso curve of the surface.

        :param v: The value of u where to extract the curve.
        :type v: float
        :return: A Circle 3D
        :rtype: :class:`curves.Circle3D`
        """
        radius = self.radius * math.cos(v)
        if radius < 1e-15:
            return None
        z = self.radius * math.sin(v)
        frame = self.frame.translation(self.frame.w * z)
        return curves.Circle3D(frame, radius)

    def normal_at_point(self, point: volmdlr.Point3D):
        """
        Gets normal vector at given point on the surface.

        :param point: point to be verified.
        :return: normal
        """
        if not self.point_belongs(point):
            raise ValueError('Point given not on surface.')
        theta, phi = self.point3d_to_2d(point)
        normal = math.cos(phi) * (math.cos(theta) * self.frame.u +
                                  math.sin(theta) * self.frame.v) + math.sin(theta) * self.frame.w
        return normal



class RuledSurface3D(Surface3D):
    """
    Defines a ruled surface between two wires.

    :param wire1: Wire
    :type wire1: :class:`vmw.Wire3D`
    :param wire2: Wire
    :type wire2: :class:`wires.Wire3D`
    """
    face_class = 'RuledFace3D'

    def __init__(self, wire1: wires.Wire3D, wire2: wires.Wire3D, name: str = ''):
        self.wire1 = wire1
        self.wire2 = wire2
        self.length1 = wire1.length()
        self.length2 = wire2.length()
        Surface3D.__init__(self, name=name)

    def __hash__(self):
        return hash((self.__class__.__name__, self.wire1, self.wire2))

    def __eq__(self, other):
        if self.__class__.__name__ != other.__class__.__name__:
            return False
        if self.wire1 == other.wire1 and self.wire2 == other.wire2:
            return True
        return False

    def point2d_to_3d(self, point2d: volmdlr.Point2D):
        """
        Coverts a parametric coordinate on the surface into a 3D spatial point (x, y, z).

        :param point2d: Point at the ToroidalSuface3D
        :type point2d: `volmdlr.`Point2D`
        """
        x, y = point2d
        point1 = self.wire1.point_at_abscissa(x * self.length1)
        point2 = self.wire2.point_at_abscissa(x * self.length2)
        joining_line = edges.LineSegment3D(point1, point2)
        point = joining_line.point_at_abscissa(y * joining_line.length())
        return point

    def point3d_to_2d(self, point3d):
        """
        Returns the parametric coordinates volmdlr.Point2D(u, v) of a cartesian coordinates point (x, y, z).

        :param point3d: Point at the CylindricalSuface3D
        :type point3d: `volmdlr.`Point3D`
        """
        raise NotImplementedError

    def rectangular_cut(self, x1: float, x2: float,
                        y1: float, y2: float, name: str = ''):
        """Deprecated method, Use RuledFace3D from_surface_rectangular_cut method."""
        raise NotImplementedError('Use RuledFace3D from_surface_rectangular_cut method')


class ExtrusionSurface3D(Surface3D):
    """
    Defines a surface of extrusion.

    An extrusion surface is a surface that is a generic cylindrical surface generated by the linear
    extrusion of a curve, generally an Ellipse or a B-Spline curve.

    :param edge: edge.
    :type edge: Union[:class:`vmw.Wire3D`, :class:`vmw.Contour3D`]
    :param axis_point: Axis placement
    :type axis_point: :class:`volmdlr.Point3D`
    :param axis: Axis of extrusion
    :type axis: :class:`volmdlr.Vector3D`
    """
    face_class = 'ExtrusionFace3D'
    y_periodicity = None

    def __init__(self, edge: Union[edges.FullArcEllipse3D, edges.BSplineCurve3D],
                 direction: volmdlr.Vector3D, name: str = ''):
        self.edge = edge
        direction = direction.unit_vector()
        self.direction = direction
        if hasattr(edge, "center"):
            frame = volmdlr.Frame3D.from_point_and_vector(edge.center, direction, volmdlr.Z3D)
        else:
            frame = volmdlr.Frame3D.from_point_and_vector(edge.start, direction, volmdlr.Z3D)
        self._x_periodicity = False

        Surface3D.__init__(self, frame=frame, name=name)

    def __hash__(self):
        return hash((self.__class__.__name__, self.edge, self.direction))

    def __eq__(self, other):
        if self.__class__.__name__ != other.__class__.__name__:
            return False
        if self.edge == other.edge and self.direction == other.direction:
            return True
        return False

    @property
    def x_periodicity(self):
        """Returns the periodicity in x direction."""
        if self._x_periodicity:
            return self._x_periodicity
        start = self.edge.start
        end = self.edge.end
        if start.is_close(end, 1e-6):
            self._x_periodicity = self.edge.length()
            return self._x_periodicity
        return None

    @x_periodicity.setter
    def x_periodicity(self, value):
        """X periodicity setter."""
        self._x_periodicity = value

    @property
    def u_domain(self):
        """The parametric domain of the surface in the U direction."""
        return 0.0, self.edge.length()

    @property
    def v_domain(self):
        """The parametric domain of the surface in the V direction."""
        return -math.inf, math.inf

    def point2d_to_3d(self, point2d: volmdlr.Point2D):
        """
        Transform a parametric (u, v) point into a 3D Cartesian point (x, y, z).

        # u = [0, 1] and v = z
        """
        u, v = point2d
        if abs(u) < 1e-7:
            u = 0.0
        if abs(v) < 1e-7:
            v = 0.0
        if self.x_periodicity:
            if u > self.x_periodicity:
                u -= self.x_periodicity
            elif u < 0:
                u += self.x_periodicity
        point_at_curve = self.edge.point_at_abscissa(u)
        point = point_at_curve.translation(self.frame.w * v)
        return point

    def point3d_to_2d(self, point3d):
        """
        Transform a 3D Cartesian point (x, y, z) into a parametric (u, v) point.
        """
        x, y, z = self.frame.global_to_local_coordinates(point3d)
        if abs(x) < 1e-7:
            x = 0.0
        if abs(y) < 1e-7:
            y = 0.0
        if abs(z) < 1e-7:
            z = 0.0
        point_at_curve = []
        tol = 1e-4 if self.edge.__class__.__name__ in ("FullArcEllipse3D", "ArcEllipse3D") else 1e-6

        if hasattr(self.edge, "line_intersections"):
            line = curves.Line3D(point3d, point3d.translation(self.frame.w))
            point_at_curve = self.edge.line_intersections(line, tol)
        if point_at_curve:
            point_at_curve = point_at_curve[0]
            point_at_curve_local = self.frame.global_to_local_coordinates(point_at_curve)
        else:
            if hasattr(self.edge, "point_projection"):
                point_at_curve = self.edge.point_projection(point3d)[0]
                point_at_curve_local = self.frame.global_to_local_coordinates(point_at_curve)
            else:
                point_at_curve_local = volmdlr.Point3D(x, y, 0)
                point_at_curve = self.frame.local_to_global_coordinates(point_at_curve_local)
        u = self.edge.abscissa(point_at_curve)
        v = z - point_at_curve_local.z

        return volmdlr.Point2D(u, v)

    def parametric_points_to_3d(self, points: NDArray[np.float64]) -> NDArray[np.float64]:
        """
        Transform parametric coordinates to 3D points on the extrusion surface.

        Given a set of parametric coordinates `(u, v)` representing points on the surface,
        this method returns the corresponding 3D points on the extrusion surface.

        :param points: Parametric coordinates in the form of a numpy array with shape (n, 2),
                       where `n` is the number of points, and each row corresponds to `(u, v)`.
        :type points: numpy.ndarray[np.float64]

        :return: Array of 3D points representing the extrusion surface in Cartesian coordinates.
        :rtype: numpy.ndarray[np.float64]
        """
        z = np.array([self.direction[0], self.direction[1], self.direction[2]])

        points = points.reshape(-1, 2, 1)

        u_values = points[:, 0]
        if self.x_periodicity:
            u_values[u_values > self.x_periodicity] -= self.x_periodicity
            u_values[u_values < 0] += self.x_periodicity
        v_values = points[:, 1]

        points_at_curve = np.array([self.edge.point_at_abscissa(u) for u in u_values])

        return points_at_curve + v_values * z

    def rectangular_cut(self, x1: float = 0.0, x2: float = 1.0,
                        y1: float = 0.0, y2: float = 1.0, name: str = ''):
        """Deprecated method, Use ExtrusionFace3D from_surface_rectangular_cut method."""
        raise AttributeError('Use ExtrusionFace3D from_surface_rectangular_cut method')

    def plot(self, ax=None, edge_style: EdgeStyle = EdgeStyle(color='grey', alpha=0.5), z: float = 0.5, **kwargs):
        """Plot for extrusion surface using matplotlib."""
        if ax is None:
            fig = plt.figure()
            ax = fig.add_subplot(111, projection='3d')
        self.frame.plot(ax=ax, ratio=self.edge.length())
        for i in range(21):
            step = i / 20. * z
            wire = self.edge.translation(step * self.frame.w)
            wire.plot(ax=ax, edge_style=edge_style)
        for i in range(21):
            step = -i / 20. * z
            wire = self.edge.translation(step * self.frame.w)
            wire.plot(ax=ax, edge_style=edge_style)

        return ax

    @classmethod
    def from_step(cls, arguments, object_dict, **kwargs):
        """Creates an extrusion surface from step data."""
        name = arguments[0][1:-1]
        edge = object_dict[arguments[1]]
        if edge.__class__ is curves.Ellipse3D:
            start_end = edge.center + edge.major_axis * edge.major_dir
            fullarcellipse = edges.FullArcEllipse3D(edge, start_end, edge.name)
            direction = -object_dict[arguments[2]]
            surface = cls(edge=fullarcellipse, direction=direction, name=name)
            surface.x_periodicity = fullarcellipse.length()
        elif edge.__class__ is curves.Circle3D:
            start_end = edge.center + edge.frame.u * edge.radius
            fullarc = edges.FullArc3D(edge, start_end)
            direction = object_dict[arguments[2]]
            surface = cls(edge=fullarc, direction=direction, name=name)
            surface.x_periodicity = fullarc.length()

        else:
            direction = object_dict[arguments[2]]
            surface = cls(edge=edge, direction=direction, name=name)
        return surface

    def to_step(self, current_id):
        """
        Translate volmdlr primitive to step syntax.
        """
        content_edge, edge_id = self.edge.to_step(current_id)
        current_id = edge_id + 1
        content_vector, vector_id = self.direction.to_step(current_id)
        current_id = vector_id + 1
        content = content_edge + content_vector
        content += f"#{current_id} = SURFACE_OF_LINEAR_EXTRUSION('{self.name}',#{edge_id},#{vector_id});\n"
        return content, [current_id]

    def linesegment3d_to_2d(self, linesegment3d):
        """
        Converts the primitive from 3D spatial coordinates to its equivalent 2D primitive in the parametric space.
        """
        start = self.point3d_to_2d(linesegment3d.start)
        end = self.point3d_to_2d(linesegment3d.end)
        if self.x_periodicity:
            line_at_periodicity = curves.Line3D(self.edge.start, self.edge.start.translation(self.direction))
            if (line_at_periodicity.point_belongs(linesegment3d.start) and
                    line_at_periodicity.point_belongs(linesegment3d.end) and start.x != end.x):
                end.x = start.x
        return [edges.LineSegment2D(start, end)]

    def arc3d_to_2d(self, arc3d):
        """
        Converts the primitive from 3D spatial coordinates to its equivalent 2D primitive in the parametric space.
        """
        start = self.point3d_to_2d(arc3d.start)
        end = self.point3d_to_2d(arc3d.end)
        if self.x_periodicity:
            start, end = self._verify_start_end_parametric_points(start, end, arc3d)
            points3d = [arc3d.start, arc3d.point_at_abscissa(0.02 * arc3d.length()),
                        arc3d.point_at_abscissa(0.98 * arc3d.length()), arc3d.end]
            point_after_start = self.point3d_to_2d(points3d[1])
            point_before_end = self.point3d_to_2d(points3d[2])
            start, _, _, end = self._repair_points_order([start, point_after_start, point_before_end, end], arc3d,
                                                         points3d)
        return [edges.LineSegment2D(start, end, name="arc")]

    def arcellipse3d_to_2d(self, arcellipse3d):
        """
        Transformation of an arc-ellipse 3d to 2d, in a cylindrical surface.

        """
        start2d = self.point3d_to_2d(arcellipse3d.start)
        end2d = self.point3d_to_2d(arcellipse3d.end)
        if isinstance(self.edge, edges.ArcEllipse3D):
            return [edges.LineSegment2D(start2d, end2d)]
        points3d = arcellipse3d.discretization_points(number_points=15)
        points = [self.point3d_to_2d(p) for p in points3d]
        return self._edge3d_to_2d(points, arcellipse3d, points3d)

    def fullarcellipse3d_to_2d(self, fullarcellipse3d):
        """
        Converts a 3D full elliptical arc to a 2D line segment in the current plane.

        This method converts a 3D full elliptical arc to a 2D line segment in the current plane.
        It first calculates the length of the arc using the `length` method of the `fullarcellipse3d`
        object. Then, it converts the start and end points of the arc to 2D points using the `point3d_to_2d`
        method. Additionally, it calculates a point on the arc at a small abscissa value (0.01 * length)
        and converts it to a 2D point. Based on the relative position of this point, the method determines
        the start and end points of the line segment in 2D. If the abscissa point is closer to the start
        point, the line segment starts from (0, start.y) and ends at (length, end.y). If the abscissa point is
        closer to the end point, the line segment starts from (length, start.y) and ends at (0, end.y). If the
        abscissa point lies exactly at the midpoint of the arc, a NotImplementedError is raised. The resulting
        line segment is returned as a list.

        :param fullarcellipse3d: The 3D full elliptical arc object to convert.
        :return: A list containing a 2D line segment representing the converted arc.
        :raises: NotImplementedError: If the abscissa point lies exactly at the midpoint of the arc.
        """

        length = fullarcellipse3d.length()
        start = self.point3d_to_2d(fullarcellipse3d.start)
        end = self.point3d_to_2d(fullarcellipse3d.end)

        u3, _ = self.point3d_to_2d(fullarcellipse3d.point_at_abscissa(0.01 * length))
        if u3 > 0.5 * length:
            start.x = length
            end.x = 0.0
        elif u3 < 0.5 * length:
            start.x = 0.0
            end.x = length
        else:
            raise NotImplementedError
        return [edges.LineSegment2D(start, end)]

    def linesegment2d_to_3d(self, linesegment2d):
        """
        Converts a BREP line segment 2D onto a 3D primitive on the surface.
        """
        start3d = self.point2d_to_3d(linesegment2d.start)
        end3d = self.point2d_to_3d(linesegment2d.end)
        u1, param_z1 = linesegment2d.start
        u2, param_z2 = linesegment2d.end
        if math.isclose(u1, u2, abs_tol=1e-6):
            return [edges.LineSegment3D(start3d, end3d)]
        if math.isclose(param_z1, param_z2, abs_tol=1e-6):
            curve = self.v_iso(param_z1)
            if u1 > u2:
                curve = curve.reverse()
            return [curve.trim(start3d, end3d)]
        n = 20
        degree = 5
        points = [self.point2d_to_3d(point2d) for point2d in linesegment2d.discretization_points(number_points=n)]
        return [edges.BSplineCurve3D.from_points_interpolation(points, degree, centripetal=True)]

    def bsplinecurve3d_to_2d(self, bspline_curve3d):
        """
        Converts the primitive from 3D spatial coordinates to its equivalent 2D primitive in the parametric space.
        """
        n = bspline_curve3d.ctrlpts.shape[0]
        points3d = bspline_curve3d.discretization_points(number_points=n)
        points = [self.point3d_to_2d(point)
                  for point in points3d]
        return self._edge3d_to_2d(points, bspline_curve3d, points3d)

    def frame_mapping(self, frame: volmdlr.Frame3D, side: str):
        """
        Returns a new Extrusion Surface positioned in the specified frame.

        :param frame: Frame of reference
        :type frame: `volmdlr.Frame3D`
        :param side: 'old' or 'new'
        """
        new_frame = self.frame.frame_mapping(frame, side)
        direction = new_frame.w
        new_edge = self.edge.frame_mapping(frame, side)
        return ExtrusionSurface3D(new_edge, direction, name=self.name)

    def _verify_start_end_parametric_points(self, start, end, edge3d):
        """
        When the generatrix of the surface is periodic we need to verify if the u parameter should be 0 or 1.
        """
        start_ref1 = self.point3d_to_2d(edge3d.point_at_abscissa(0.01 * edge3d.length()))
        start_ref2 = self.point3d_to_2d(edge3d.point_at_abscissa(0.02 * edge3d.length()))
        end_ref1 = self.point3d_to_2d(edge3d.point_at_abscissa(0.99 * edge3d.length()))
        end_ref2 = self.point3d_to_2d(edge3d.point_at_abscissa(0.98 * edge3d.length()))
        if math.isclose(start.x, self.x_periodicity, abs_tol=1e-4):
            vec1 = start_ref1 - start
            vec2 = start_ref2 - start_ref1
            if vec2.dot(vec1) < 0:
                start.x = 0
        if math.isclose(end.x, self.x_periodicity, abs_tol=1e-4):
            vec1 = end - end_ref1
            vec2 = end_ref1 - end_ref2
            if vec2.dot(vec1) < 0:
                end.x = 0
        if math.isclose(start.x, 0, abs_tol=1e-4):
            vec1 = start_ref1 - start
            vec2 = start_ref2 - start_ref1
            if vec2.dot(vec1) < 0:
                start.x = self.x_periodicity
        if math.isclose(end.x, 0, abs_tol=1e-4):
            vec1 = end - end_ref1
            vec2 = end_ref1 - end_ref2
            if vec2.dot(vec1) < 0:
                end.x = self.x_periodicity
        return start, end

    def _repair_points_order(self, points: List[volmdlr.Point2D], edge3d,
                             points3d: List[volmdlr.Point3D]) -> List[volmdlr.Point2D]:
        """
        Helper function to reorder discretization points along a parametric domain for an extrusion surface.

        When generating an extrusion surface from a periodic edge, there may be discontinuities in the parametric
        representation of the edge on the surface. This function addresses this issue by calculating how many times the
        edge crosses the periodic boundary of the surface. It then selects the first side as reference, and then all
        parts of the edge on the "opposite" side (lower/upper bound) are updated by adding or subtracting one
        periodicity. This is achieved using the 'sign' variable. The result is a list of parametric points that form a
        continuous path in parametric space. The cache_point_index keeps track of points that were already checked, so
        we don't need to check it again in the next remaining edge's piece.

        :param points: List of 2D parametric points representing the discretization of the edge on the surface.
        :param edge3d: The 3D curve representing the edge.
        :param points3d: List of corresponding 3D points.

        :return: The reordered list of parametric points forming a continuous path on the extrusion surface.
        """
        line_at_periodicity = curves.Line3D(self.edge.start, self.edge.start.translation(self.direction))
        intersections = edge3d.line_intersections(line_at_periodicity)
        intersections = [point for point in intersections if not edge3d.is_point_edge_extremity(point, abs_tol=5e-6)]
        if not intersections:
            return points
        sign = self._helper_get_sign_repair_points_order(edge3d, points[0], intersections[0])
        remaining_edge = edge3d
        cache_point_index = 0
        crossed_even_number_of_times = True
        for i, intersection in enumerate(intersections):
            current_split = remaining_edge.split(intersection)
            crossed_even_number_of_times = bool(i % 2 == 0)
            for point, point3d in zip(points[cache_point_index:], points3d[cache_point_index:]):
                if crossed_even_number_of_times and current_split[0].point_belongs(point3d):
                    cache_point_index += 1
                elif not crossed_even_number_of_times and current_split[0].point_belongs(point3d):
                    point.x = point.x + sign * self.x_periodicity
                    cache_point_index += 1

            remaining_edge = current_split[1]
        if crossed_even_number_of_times and cache_point_index < len(points):
            for point in points[cache_point_index:]:
                point.x = point.x + sign * self.x_periodicity
        return points

    def _helper_get_sign_repair_points_order(self, edge3d, starting_parametric_point, first_intersection_point):
        """Helper function to repair points order."""
        reference_point = edge3d.local_discretization(edge3d.start, first_intersection_point, 3)[1]
        reference_point_u_parm = self.point3d_to_2d(reference_point).x
        diff = reference_point_u_parm - starting_parametric_point.x
        return diff / abs(diff)

    def _edge3d_to_2d(self, points, edge3d, points3d):
        """Helper to get parametric representation of edges on the surface."""
        if self.x_periodicity:
            start, end = self._verify_start_end_parametric_points(points[0], points[-1], edge3d)
            points[0] = start
            points[-1] = end
            points = self._repair_points_order(points, edge3d, points3d)
        start = points[0]
        end = points[-1]
        if is_isocurve(points, 1e-5):
            return [edges.LineSegment2D(start, end)]
        if hasattr(edge3d, "degree"):
            degree = edge3d.degree
        else:
            degree = 2
        return [edges.BSplineCurve2D.from_points_interpolation(points, degree)]

    def u_iso(self, u: float) -> curves.Line3D:
        """
        Returns the u-iso curve of the surface.

        :param u: The value of u where to extract the curve.
        :type u: float
        :return: A line 3D
        :rtype: :class:`curves.Line3D`
        """

        point_at_u = self.point2d_to_3d(volmdlr.Point2D(u, 0.0))

        return curves.Line3D.from_point_and_vector(point_at_u, self.frame.w)

    def v_iso(self, v: float) -> curves.Curve:
        """
        Returns the v-iso curve of the surface.

        :param v: The value of u where to extract the curve.
        :type v: float
        :return: A Curve
        :rtype: :class:`curves.Curve`
        """
        return self.edge.curve().translation(self.direction * v)


class RevolutionSurface3D(UPeriodicalSurface):
    """
    Defines a surface of revolution.

    :param edge: Edge.
    :type edge: edges.Edge
    :param axis_point: Axis placement
    :type axis_point: :class:`volmdlr.Point3D`
    :param axis: Axis of revolution
    :type axis: :class:`volmdlr.Vector3D`
    """
    face_class = 'RevolutionFace3D'
    x_periodicity = volmdlr.TWO_PI

    def __init__(self, edge,
                 axis_point: volmdlr.Point3D, axis: volmdlr.Vector3D, name: str = ''):
        self.edge = edge
        self.axis_point = axis_point
        self.axis = axis.unit_vector()

        point1 = edge.point_at_abscissa(0)
        vector1 = point1 - axis_point
        w_vector = self.axis
        if point1.is_close(axis_point) or w_vector.is_colinear_to(vector1):
            if edge.__class__.__name__ != "Line3D":
                point1 = edge.point_at_abscissa(0.5 * edge.length())
            else:
                point1 = edge.point_at_abscissa(0.05)
            vector1 = point1 - axis_point
        u_vector = vector1 - vector1.vector_projection(w_vector)
        u_vector = u_vector.unit_vector()
        v_vector = w_vector.cross(u_vector)
        frame = volmdlr.Frame3D(origin=axis_point, u=u_vector, v=v_vector, w=w_vector)

        UPeriodicalSurface.__init__(self, frame=frame, name=name)

    def __hash__(self):
        return hash((self.__class__.__name__, self.edge, self.axis_point, self.axis))

    def __eq__(self, other):
        if self.__class__.__name__ != other.__class__.__name__:
            return False
        if self.edge == other.edge and self.axis_point == other.axis_point and self.axis == other.axis:
            return True
        return False

    @property
    def y_periodicity(self):
        """
        Evaluates the periodicity of the surface in v direction.
        """
        a, b, c, d = self.domain
        point_at_c = self.point2d_to_3d(volmdlr.Point2D(0.5 * (b - a), c))
        point_at_d = self.point2d_to_3d(volmdlr.Point2D(0.5 * (b - a), d))
        if point_at_d.is_close(point_at_c):
            return d
        return None

    @property
    def u_domain(self):
        """The parametric domain of the surface in the U direction."""
        return -math.pi, math.pi

    @property
    def v_domain(self):
        """The parametric domain of the surface in the V direction."""
        if self.edge.__class__.__name__ != "Line3D":
            return 0.0, self.edge.length()
        return -math.inf, math.inf

    @property
    def domain(self):
        """Returns u and v bounds."""
        vmin, vmax = self.v_domain
        return -math.pi, math.pi, vmin, vmax

    def point2d_to_3d(self, point2d: volmdlr.Point2D):
        """
        Transform a parametric (u, v) point into a 3D Cartesian point (x, y, z).

        u = [0, 2pi] and v = [0, 1] into a
        """
        u, v = point2d
        point_at_curve = self.edge.point_at_abscissa(v)
        point_vector = point_at_curve - self.axis_point
        point3d = (self.axis_point + point_vector * math.cos(u) +
                   point_vector.dot(self.axis) * self.axis * (1 - math.cos(u)) +
                   self.axis.cross(point_vector) * math.sin(u))
        return point3d

    def point3d_to_2d(self, point3d):
        """
        Transform a 3D Cartesian point (x, y, z) into a parametric (u, v) point.
        """
        x, y, _ = self.frame.global_to_local_coordinates(point3d)
        if abs(x) < 1e-12:
            x = 0
        if abs(y) < 1e-12:
            y = 0
        u = math.atan2(y, x)

        point_at_curve = point3d.rotation(self.axis_point, self.axis, -u)
        v = self.edge.abscissa(point_at_curve)
        return volmdlr.Point2D(u, v)

    def parametric_points_to_3d(self, points: NDArray[np.float64]) -> NDArray[np.float64]:
        """
        Transform parametric coordinates to 3D points on the revolution surface.

        Given a set of parametric coordinates `(u, v)` representing points on the surface,
        this method returns the corresponding 3D points on the revolution surface.

        :param points: Parametric coordinates in the form of a numpy array with shape (n, 2),
                       where `n` is the number of points, and each row corresponds to `(u, v)`.
        :type points: numpy.ndarray[np.float64]

        :return: Array of 3D points representing the revolution surface in Cartesian coordinates.
        :rtype: numpy.ndarray[np.float64]
        """
        center = np.array(self.axis_point)
        z = np.array([self.axis[0], self.axis[1], self.axis[2]])

        points = points.reshape(-1, 2, 1)

        u_values = points[:, 0]
        v_values = points[:, 1]
        if self.y_periodicity:
            v_values[v_values > self.y_periodicity] -= self.y_periodicity
            v_values[v_values < 0] += self.y_periodicity

        cos_u = np.cos(u_values)

        points_at_curve = np.array([self.edge.point_at_abscissa(v) for v in v_values])
        points_at_curve_minus_center = points_at_curve - center

        return (center + points_at_curve_minus_center * cos_u +
                np.dot(points_at_curve_minus_center, z).reshape(-1, 1) * z * (1 - cos_u) +
                np.cross(z, points_at_curve_minus_center * np.sin(u_values)))

    def rectangular_cut(self, x1: float, x2: float,
                        y1: float, y2: float, name: str = ''):
        """Deprecated method, Use RevolutionFace3D from_surface_rectangular_cut method."""
        raise AttributeError('Use RevolutionFace3D from_surface_rectangular_cut method')

    def plot(self, ax=None, edge_style: EdgeStyle = EdgeStyle(color='grey', alpha=0.5),
             number_curves: int = 20, **kwargs):
        """
        Plot rotated Revolution surface generatrix.

        :param number_curves: Number of curves to display.
        :param ax: matplotlib axis.
        :param edge_style: plot edge style.
        :type number_curves: int
        """
        if ax is None:
            fig = plt.figure()
            ax = fig.add_subplot(111, projection='3d')
        for i in range(number_curves + 1):
            theta = i / number_curves * volmdlr.TWO_PI
            wire = self.edge.rotation(self.axis_point, self.axis, theta)
            wire.plot(ax=ax, edge_style=edge_style)

        return ax

    @classmethod
    def from_step(cls, arguments, object_dict, **kwargs):
        """
        Converts a step primitive to a RevolutionSurface3D.

        :param arguments: The arguments of the step primitive.
        :type arguments: list
        :param object_dict: The dictionary containing all the step primitives
            that have already been instantiated.
        :type object_dict: dict
        :return: The corresponding RevolutionSurface3D object.
        :rtype: :class:`volmdlr.faces.RevolutionSurface3D`
        """
        name = arguments[0][1:-1]
        edge = object_dict[arguments[1]]
        if edge.__class__ is curves.Circle3D:
            start_end = edge.center + edge.frame.u * edge.radius
            edge = edges.FullArc3D(edge, start_end, edge.name)

        axis_point, axis = object_dict[arguments[2]]
        surface = cls(edge=edge, axis_point=axis_point, axis=axis, name=name)
        return surface.simplify()

    def to_step(self, current_id):
        """
        Translate volmdlr primitive to step syntax.
        """
        content_wire, wire_id = self.edge.to_step(current_id)
        current_id = wire_id + 1
        content_axis_point, axis_point_id = self.axis_point.to_step(current_id)
        current_id = axis_point_id + 1
        content_axis, axis_id = self.axis.to_step(current_id)
        current_id = axis_id + 1
        content = content_wire + content_axis_point + content_axis
        content += f"#{current_id} = AXIS1_PLACEMENT('',#{axis_point_id},#{axis_id});\n"
        current_id += 1
        content += f"#{current_id} = SURFACE_OF_REVOLUTION('{self.name}',#{wire_id},#{current_id - 1});\n"
        return content, [current_id]

    def arc3d_to_2d(self, arc3d):
        """
        Converts the primitive from 3D spatial coordinates to its equivalent 2D primitive in the parametric space.
        """
        start = self.point3d_to_2d(arc3d.start)
        end = self.point3d_to_2d(arc3d.end)
        if self.edge.__class__.__name__ != "Line3D" and hasattr(self.edge.simplify, "circle") and \
                math.isclose(self.edge.simplify.circle.radius, arc3d.circle.radius, rel_tol=0.01):
            if self.edge.is_point_edge_extremity(arc3d.start):
                middle_point = self.point3d_to_2d(arc3d.middle_point())
                if middle_point.x == math.pi:
                    middle_point.x = -math.pi
                    if end.x == math.pi:
                        end.x = middle_point.x
                start.x = middle_point.x
            if self.edge.is_point_edge_extremity(arc3d.end):
                middle_point = self.point3d_to_2d(arc3d.middle_point())
                if middle_point.x == math.pi:
                    middle_point.x = -math.pi
                    if start.x == math.pi:
                        start.x = middle_point.x
                end.x = middle_point.x
        if math.isclose(start.y, end.y, rel_tol=0.01):
            point_after_start, point_before_end = self._reference_points(arc3d)
            point_theta_discontinuity = self.point2d_to_3d(volmdlr.Point2D(math.pi, start.y))
            discontinuity = arc3d.point_belongs(point_theta_discontinuity) and not \
                arc3d.is_point_edge_extremity(point_theta_discontinuity)

            undefined_start_theta = arc3d.start.is_close(point_theta_discontinuity)
            undefined_end_theta = arc3d.end.is_close(point_theta_discontinuity)
            start, end = vm_parametric.arc3d_to_cylindrical_coordinates_verification(
                [start, end], [undefined_start_theta, undefined_end_theta],
                [point_after_start.x, point_before_end.x], discontinuity)
        if math.isclose(start.y, end.y, rel_tol=0.01) or math.isclose(start.x, end.x, rel_tol=0.01):
            return [edges.LineSegment2D(start, end, name="arc")]
        n = 10
        degree = 3
        bsplinecurve3d = edges.BSplineCurve3D.from_points_interpolation(arc3d.discretization_points(number_points=n),
                                                                        degree, centripetal=True)
        return self.bsplinecurve3d_to_2d(bsplinecurve3d)

    def fullarc3d_to_2d(self, fullarc3d):
        """
        Converts the primitive from 3D spatial coordinates to its equivalent 2D primitive in the parametric space.
        """
        start = self.point3d_to_2d(fullarc3d.start)
        end = self.point3d_to_2d(fullarc3d.end)
        point_after_start, point_before_end = self._reference_points(fullarc3d)
        point_theta_discontinuity = self.point2d_to_3d(volmdlr.Point2D(math.pi, start.y))
        discontinuity = fullarc3d.point_belongs(point_theta_discontinuity) and not \
            fullarc3d.is_point_edge_extremity(point_theta_discontinuity)

        undefined_start_theta = fullarc3d.start.is_close(point_theta_discontinuity)
        undefined_end_theta = fullarc3d.end.is_close(point_theta_discontinuity)
        start, end = vm_parametric.arc3d_to_cylindrical_coordinates_verification(
            [start, end], [undefined_start_theta, undefined_end_theta],
            [point_after_start.x, point_before_end.x], discontinuity)
        theta1, z1 = start
        theta2, _ = end
        _, z3 = point_after_start

        if self.frame.w.is_colinear_to(fullarc3d.circle.normal):
            normal_dot_product = self.frame.w.dot(fullarc3d.circle.normal)
            start, end = vm_parametric.fullarc_to_cylindrical_coordinates_verification(start, end, normal_dot_product)
            return [edges.LineSegment2D(start, end)]
        if math.isclose(theta1, theta2, abs_tol=1e-3):
            # Treating one case from Revolution Surface
            if z1 > z3:
                point1 = volmdlr.Point2D(theta1, 1)
                point2 = volmdlr.Point2D(theta1, 0)
            else:
                point1 = volmdlr.Point2D(theta1, 0)
                point2 = volmdlr.Point2D(theta1, 1)
            return [edges.LineSegment2D(point1, point2)]
        if math.isclose(abs(theta1 - theta2), math.pi, abs_tol=1e-3):
            if z1 > z3:
                point1 = volmdlr.Point2D(theta1, 1)
                point2 = volmdlr.Point2D(theta1, 0)
                point3 = volmdlr.Point2D(theta2, 0)
                point4 = volmdlr.Point2D(theta2, 1)
            else:
                point1 = volmdlr.Point2D(theta1, 0)
                point2 = volmdlr.Point2D(theta1, 1)
                point3 = volmdlr.Point2D(theta2, 1)
                point4 = volmdlr.Point2D(theta2, 0)
            return [edges.LineSegment2D(point1, point2),
                    edges.LineSegment2D(point2, point3),
                    edges.LineSegment2D(point3, point4)
                    ]

        raise NotImplementedError

    def linesegment2d_to_3d(self, linesegment2d):
        """
        Converts a BREP line segment 2D onto a 3D primitive on the surface.
        """
        if linesegment2d.name == "construction" or self.is_degenerated_brep(linesegment2d):
            return None
        start3d = self.point2d_to_3d(linesegment2d.start)
        end3d = self.point2d_to_3d(linesegment2d.end)
        theta1, abscissa1 = linesegment2d.start
        theta2, abscissa2 = linesegment2d.end

        if self.edge.point_at_abscissa(abscissa1).is_close(self.edge.point_at_abscissa(abscissa2)):
            circle = self.v_iso(abscissa1)
            if theta1 > theta2:
                circle = circle.reverse()
            return [circle.trim(start3d, end3d)]

        if math.isclose(theta1, theta2, abs_tol=1e-3):
            curve = self.u_iso(theta1)
            if abscissa1 > abscissa2:
                curve = curve.reverse()
            return [curve.trim(start3d, end3d)]
        n = int(54 * abs(theta2 - theta1)/math.pi)
        degree = 7
        points = [self.point2d_to_3d(point2d) for point2d in linesegment2d.discretization_points(number_points=n)]
        return [edges.BSplineCurve3D.from_points_interpolation(points, degree, centripetal=True).simplify]

    def bsplinecurve2d_to_3d(self, bspline_curve2d):
        """
        Is this right?.
        """
        n = len(bspline_curve2d.control_points)
        points = [self.point2d_to_3d(p)
                  for p in bspline_curve2d.discretization_points(number_points=n)]
        return [edges.BSplineCurve3D.from_points_interpolation(points, bspline_curve2d.degree, centripetal=True)]

    def frame_mapping(self, frame: volmdlr.Frame3D, side: str):
        """
        Returns a new Revolution Surface positioned in the specified frame.

        :param frame: Frame of reference
        :type frame: `volmdlr.Frame3D`
        :param side: 'old' or 'new'
        """
        new_frame = self.frame.frame_mapping(frame, side)
        axis = new_frame.w
        axis_point = new_frame.origin
        new_edge = self.edge.frame_mapping(frame, side)
        return RevolutionSurface3D(new_edge, axis_point, axis, name=self.name)

    def translation(self, offset):
        """
        Returns a new translated Revolution Surface.

        :param offset: translation vector.
        """
        new_edge = self.edge.translation(offset)
        new_axis_point = self.axis_point.translation(offset)
        return RevolutionSurface3D(new_edge, new_axis_point, self.axis)

    def rotation(self, center: volmdlr.Point3D, axis: volmdlr.Vector3D, angle: float):
        """
        Revolution Surface 3D rotation.

        :param center: rotation center
        :param axis: rotation axis
        :param angle: angle rotation
        :return: a new rotated Revolution Surface 3D
        """
        new_edge = self.edge.rotation(center, axis, angle)
        new_axis_point = self.axis_point.rotation(center, axis, angle)
        new_axis = self.axis.rotation(center, axis, angle)
        return RevolutionSurface3D(new_edge, new_axis_point, new_axis)

    def simplify(self):
        """Gets the simplified version of the surface."""
        line3d = curves.Line3D(self.axis_point, self.axis_point + self.axis)
        if isinstance(self.edge, edges.Arc3D):
            tore_center, _ = line3d.point_projection(self.edge.center)
            # Sphere
            if math.isclose(tore_center.point_distance(self.edge.center), 0., abs_tol=1e-6):
                return SphericalSurface3D(self.frame, self.edge.circle.radius, self.name)
        if isinstance(self.edge, (edges.LineSegment3D, curves.Line3D)):
            if isinstance(self.edge, edges.LineSegment3D):
                generatrix_line = self.edge.line
            else:
                generatrix_line = self.edge
            intersections = line3d.intersection(generatrix_line)
            if intersections:
                generatrix_line_direction = generatrix_line.unit_direction_vector()
                if self.axis.dot(generatrix_line_direction) > 0:
                    semi_angle = volmdlr.geometry.vectors3d_angle(self.axis, generatrix_line_direction)
                else:
                    semi_angle = volmdlr.geometry.vectors3d_angle(self.axis, -generatrix_line_direction)
                if not self.axis_point.is_close(intersections):
                    new_w = self.axis_point - intersections
                    new_w = new_w.unit_vector()
                    new_frame = volmdlr.Frame3D(intersections, self.frame.u, new_w.cross(self.frame.u), new_w)
                else:
                    new_frame = volmdlr.Frame3D(intersections, self.frame.u, self.frame.v, self.frame.w)
                return ConicalSurface3D(new_frame, semi_angle, name=self.name)
            generatrix_line_direction = generatrix_line.unit_direction_vector()
            if self.axis.is_colinear_to(generatrix_line_direction):
                radius = self.edge.point_distance(self.axis_point)
                return CylindricalSurface3D(self.frame, radius, self.name)
        return self

    def u_closed_lower(self):
        """
        Returns True if the surface is close in any of the u boundaries.
        """
        a, b, c, _ = self.domain
        point_at_a_lower = self.point2d_to_3d(volmdlr.Point2D(a, c))
        point_at_b_lower = self.point2d_to_3d(volmdlr.Point2D(0.5 * (a + b), c))
        if point_at_b_lower.is_close(point_at_a_lower):
            return True
        return False

    def u_closed_upper(self):
        """
        Returns True if the surface is close in any of the u boundaries.
        """
        a, b, _, d = self.domain
        point_at_a_upper = self.point2d_to_3d(volmdlr.Point2D(a, d))
        point_at_b_upper = self.point2d_to_3d(volmdlr.Point2D(0.5 * (a + b), d))
        if point_at_b_upper.is_close(point_at_a_upper):
            return True
        return False

    def u_closed(self):
        """
        Returns True if the surface is close in any of the u boundaries.
        """
        return bool(self.u_closed_lower() or self.u_closed_upper())

    def v_closed(self):
        """
        Returns True if the surface is close in any of the u boundaries.
        """
        return False

    def is_singularity_point(self, point, *args, **kwargs):
        """Returns True if the point belongs to the surface singularity and False otherwise."""
        tol = kwargs.get("tol", 1e-6)
        if self.u_closed_lower() and self.edge.start.is_close(point, tol):
            return True
        if self.u_closed_upper() and self.edge.end.is_close(point, tol):
            return True
        return False

    def get_singularity_lines(self):
        """
        Return lines that are parallel and coincident with surface singularity at parametric domain.
        """
        a, b, c, d = self.domain
        lines = []
        if self.u_closed_lower():
            lines.append(curves.Line2D(volmdlr.Point2D(a, c), volmdlr.Point2D(b, c)))
        if self.u_closed_upper():
            lines.append(curves.Line2D(volmdlr.Point2D(a, d), volmdlr.Point2D(b, d)))
        return lines

    def u_iso(self, u: float) -> curves.Curve:
        """
        Returns the u-iso curve of the surface.

        :param u: The value of u where to extract the curve.
        :type u: float
        :return: A curve
        :rtype: :class:`curves.Curve`
        """
        if isinstance(self.edge, curves.Curve):
            return self.edge.rotation(self.axis_point, self.axis, u)
        return self.edge.curve().rotation(self.axis_point, self.axis, u)

    def v_iso(self, v: float) -> curves.Circle3D:
        """
        Returns the v-iso curve of the surface.

        :param v: The value of u where to extract the curve.
        :type v: float
        :return: A Circle 3D
        :rtype: :class:`curves.Circle3D`
        """
        point_at_v = self.point2d_to_3d(volmdlr.Point2D(0.0, v))
        axis_line = curves.Line3D.from_point_and_vector(self.axis_point, self.axis)
        frame_origin = axis_line.point_projection(point_at_v)[0]
        frame = self.frame.copy()
        frame.origin = frame_origin
        radius = axis_line.point_distance(point_at_v)
        return curves.Circle3D(frame, radius)


class BSplineSurface3D(Surface3D):
    """
    A class representing a 3D B-spline surface.

    A B-spline surface is a smooth surface defined by a set of control points and
    a set of basis functions called B-spline basis functions. The shape of the
    surface is determined by the position of the control points and can be
    modified by moving the control points.

    :param degree_u: The degree of the B-spline curve in the u direction.
    :type degree_u: int
    :param degree_v: The degree of the B-spline curve in the v direction.
    :type degree_v: int
    :param control_points: A list of 3D control points that define the shape of
        the surface.
    :type control_points: List[`volmdlr.Point3D`]
    :param nb_u: The number of control points in the u direction.
    :type nb_u: int
    :param nb_v: The number of control points in the v direction.
    :type nb_v: int
    :param u_multiplicities: A list of multiplicities for the knots in the u direction.
        The multiplicity of a knot is the number of times it appears in the knot vector.
    :type u_multiplicities: List[int]
    :param v_multiplicities: A list of multiplicities for the knots in the v direction.
        The multiplicity of a knot is the number of times it appears in the knot vector.
    :type v_multiplicities: List[int]
    :param u_knots: A list of knots in the u direction. The knots are real numbers that
        define the position of the control points along the u direction.
    :type u_knots: List[float]
    :param v_knots: A list of knots in the v direction. The knots are real numbers that
        define the position of the control points along the v direction.
    :type v_knots: List[float]
    :param weights: (optional) A list of weights for the control points. The weights
        can be used to adjust the influence of each control point on the shape of the
        surface. Default is None.
    :type weights: List[float]
    :param name: (optional) A name for the surface. Default is an empty string.
    :type name: str
    """
    face_class = "BSplineFace3D"
    _eq_is_data_eq = False

    def __init__(self, degree_u: int, degree_v: int, control_points: List[volmdlr.Point3D], nb_u: int, nb_v: int,
                 u_multiplicities: List[int], v_multiplicities: List[int], u_knots: List[float], v_knots: List[float],
                 weights: List[float] = None, name: str = ''):
        self.ctrlpts = np.asarray(control_points)
        self.degree_u = int(degree_u)
        self.degree_v = int(degree_v)
        self.nb_u = int(nb_u)
        self.nb_v = int(nb_v)

        self.u_knots = np.asarray(nurbs_helpers.standardize_knot_vector(u_knots), dtype=np.float64)
        self.v_knots = np.asarray(nurbs_helpers.standardize_knot_vector(v_knots), dtype=np.float64)
        self.u_multiplicities = np.asarray(u_multiplicities, dtype=np.int16)
        self.v_multiplicities = np.asarray(v_multiplicities, dtype=np.int16)
        self._weights = weights
        self.rational = False
        if weights is not None:
            self.rational = True
            self._weights = np.asarray(weights, dtype=np.float64)

        self._surface = None
        Surface3D.__init__(self, name=name)

        # Hidden Attributes
        self._displacements = None
        self._grids2d = None
        self._grids2d_deformed = None
        self._bbox = None
        self._surface_curves = None
        self._knotvector = None
        self.ctrlptsw = None
        if self._weights is not None:
            self.ctrlptsw = np.hstack((self.ctrlpts * self._weights[:, np.newaxis], self._weights[:, np.newaxis]))
        self._delta = [0.05, 0.05]
        self._eval_points = None
        self._vertices = None
        self._domain = None

        self._x_periodicity = False  # Use False instead of None because None is a possible value of x_periodicity
        self._y_periodicity = False

    def __hash__(self):
        """
        Creates custom hash to the surface.
        """
        control_points = self.control_points
        if self.weights is None:
            return hash((tuple(control_points),
                         self.degree_u, tuple(self.u_multiplicities), tuple(self.u_knots), self.nb_u,
                         self.degree_v, tuple(self.v_multiplicities), tuple(self.v_knots), self.nb_v))
        weights = tuple(self.weights)
        return hash((tuple(control_points),
                     self.degree_u, tuple(self.u_multiplicities), tuple(self.u_knots), self.nb_u,
                     self.degree_v, tuple(self.v_multiplicities), tuple(self.v_knots), self.nb_v, weights))

    def __eq__(self, other):
        """
        Defines the BSpline surface equality operation.
        """
        if not isinstance(other, self.__class__):
            return False

        if (self.rational != other.rational or self.degree_u != other.degree_u or self.degree_v != other.degree_v or
                self.nb_u != other.nb_u or self.nb_v != other.nb_v):
            return False

        for s_k, o_k in zip(self.knotvector, other.knotvector):
            if len(s_k) != len(o_k) or any(not math.isclose(s, o, abs_tol=1e-8) for s, o in zip(s_k, o_k)):
                return False
        self_control_points = self.control_points
        other_control_points = other.control_points
        if len(self_control_points) != len(other_control_points) or \
                any(not s_point.is_close(o_point) for s_point, o_point in
                    zip(self_control_points, other_control_points)):
            return False
        if self.rational and other.rational:
            if len(self.weights) != len(other.weights) or \
                    any(not math.isclose(s_w, o_w, abs_tol=1e-8) for s_w, o_w in zip(self.weights, other.weights)):
                return False
        return True

    def _data_eq(self, other_object):
        """
        Defines dessia common object equality.
        """
        return self == other_object

    @property
    def data(self):
        """
        Returns a dictionary of the BSpline data.
        """
        datadict = {
            "degree": (self.degree_u, self.degree_v),
            "knotvector": self.knotvector,
            "size": (self.nb_u, self.nb_v),
            "sample_size": self.sample_size,
            "rational": self.rational,
            "precision": 18
        }
        if self.rational:
            datadict["control_points"] = self.ctrlptsw
        else:
            datadict["control_points"] = self.ctrlpts
        return datadict

    @property
    def control_points(self):
        """Gets control points."""
        return [volmdlr.Point3D(*point) for point in self.ctrlpts]

    @property
    def control_points_table(self):
        """Creates control points table."""
        control_points_table = []
        points_row = []
        i = 1
        for point in self.control_points:
            points_row.append(point)
            if i == self.nb_v:
                control_points_table.append(points_row)
                points_row = []
                i = 1
            else:
                i += 1
        return control_points_table

    @property
    def knots_vector_u(self):
        """
        Compute the global knot vector (u direction) based on knot elements and multiplicities.

        """
        return np.repeat(self.u_knots, self.u_multiplicities)

    @property
    def knots_vector_v(self):
        """
        Compute the global knot vector (v direction) based on knot elements and multiplicities.

        """
        return np.repeat(self.v_knots, self.v_multiplicities)

    @property
    def knotvector(self):
        """
        Knot vector in u and v direction respectively.
        """
        if not self._knotvector:
            self._knotvector = [self.knots_vector_u, self.knots_vector_v]
        return self._knotvector

    @property
    def sample_size_u(self):
        """
        Sample size for the u-direction.

        :getter: Gets sample size for the u-direction
        :setter: Sets sample size for the u-direction
        :type: int
        """
        s_size = math.floor((1.0 / self.delta_u) + 0.5)
        return int(s_size)

    @sample_size_u.setter
    def sample_size_u(self, value):
        if not isinstance(value, int):
            raise ValueError("Sample size must be an integer value")
        knotvector_u = self.knots_vector_u

        # To make it operate like linspace, we have to know the starting and ending points.
        start_u = knotvector_u[self.degree_u]
        stop_u = knotvector_u[-(self.degree_u + 1)]

        # Set delta values
        self.delta_u = (stop_u - start_u) / float(value)

    @property
    def sample_size_v(self):
        """
        Sample size for the v-direction.

        :getter: Gets sample size for the v-direction
        :setter: Sets sample size for the v-direction
        :type: int
        """
        s_size = math.floor((1.0 / self.delta_v) + 0.5)
        return int(s_size)

    @sample_size_v.setter
    def sample_size_v(self, value):
        if not isinstance(value, int):
            raise ValueError("Sample size must be an integer value")
        knotvector_v = self.knots_vector_v

        # To make it operate like linspace, we have to know the starting and ending points.
        start_v = knotvector_v[self.degree_v]
        stop_v = knotvector_v[-(self.degree_v + 1)]

        # Set delta values
        self.delta_v = (stop_v - start_v) / float(value)

    @property
    def sample_size(self):
        """
        Sample size for both u- and v-directions.

        :getter: Gets sample size as a tuple of values corresponding to u- and v-directions
        :setter: Sets sample size for both u- and v-directions
        :type: int
        """
        sample_size_u = math.floor((1.0 / self.delta_u) + 0.5)
        sample_size_v = math.floor((1.0 / self.delta_v) + 0.5)
        return int(sample_size_u), int(sample_size_v)

    @sample_size.setter
    def sample_size(self, value):
        knotvector_u = self.knots_vector_u
        knotvector_v = self.knots_vector_v

        # To make it operate like linspace, we have to know the starting and ending points.
        start_u = knotvector_u[self.degree_u]
        stop_u = knotvector_u[-(self.degree_u + 1)]
        start_v = knotvector_v[self.degree_v]
        stop_v = knotvector_v[-(self.degree_v + 1)]

        # Set delta values
        self.delta_u = (stop_u - start_u) / float(value)
        self.delta_v = (stop_v - start_v) / float(value)

    @property
    def delta_u(self):
        """
        Evaluation delta for the u-direction.

        :getter: Gets evaluation delta for the u-direction
        :setter: Sets evaluation delta for the u-direction
        :type: float
        """
        return self._delta[0]

    @delta_u.setter
    def delta_u(self, value):
        # Delta value for surface evaluation should be between 0 and 1
        if float(value) <= 0 or float(value) >= 1:
            raise ValueError("Surface evaluation delta (u-direction) must be between 0.0 and 1.0")

        # Set new delta value
        self._delta[0] = float(value)

    @property
    def delta_v(self):
        """
        Evaluation delta for the v-direction.

        :getter: Gets evaluation delta for the v-direction
        :setter: Sets evaluation delta for the v-direction
        :type: float
        """
        return self._delta[1]

    @delta_v.setter
    def delta_v(self, value):
        # Delta value for surface evaluation should be between 0 and 1
        if float(value) <= 0 or float(value) >= 1:
            raise ValueError("Surface evaluation delta (v-direction) should be between 0.0 and 1.0")

        # Set new delta value
        self._delta[1] = float(value)

    @property
    def delta(self):
        """
        Evaluation delta for both u- and v-directions.

        :getter: Gets evaluation delta as a tuple of values corresponding to u- and v-directions
        :setter: Sets evaluation delta for both u- and v-directions
        :type: float
        """
        return self.delta_u, self.delta_v

    @delta.setter
    def delta(self, value):
        if isinstance(value, (int, float)):
            self.delta_u = value
            self.delta_v = value
        elif isinstance(value, (list, tuple)):
            if len(value) == 2:
                self.delta_u = value[0]
                self.delta_v = value[1]
            else:
                raise ValueError("Surface requires 2 delta values")
        else:
            raise ValueError("Cannot set delta. Please input a numeric value or a list or tuple with 2 numeric values")

    @property
    def weights(self):
        """
        Gets the weights of the BSpline surface.
        """
        if self._weights is None:
            return self._weights
        return self._weights.tolist()

    @property
    def x_periodicity(self):
        """
        Evaluates the periodicity of the surface in u direction.
        """
        if self._x_periodicity is False:
            a, b, c, d = self.domain
            point_at_a = self.point2d_to_3d(volmdlr.Point2D(a, 0.5 * (d - c)))
            point_at_b = self.point2d_to_3d(volmdlr.Point2D(b, 0.5 * (d - c)))
            if point_at_b.is_close(point_at_a) or self.u_closed:
                self._x_periodicity = b - a
            else:
                self._x_periodicity = None
        return self._x_periodicity

    @property
    def y_periodicity(self):
        """
        Evaluates the periodicity of the surface in v direction.
        """
        if self._y_periodicity is False:
            a, b, c, d = self.domain
            point_at_c = self.point2d_to_3d(volmdlr.Point2D(0.5 * (b - a), c))
            point_at_d = self.point2d_to_3d(volmdlr.Point2D(0.5 * (b - a), d))
            if point_at_d.is_close(point_at_c) or self.v_closed:
                self._y_periodicity = d - c
            else:
                self._y_periodicity = None
        return self._y_periodicity

    @property
    def bounding_box(self):
        """Gets the Bounding box of the BSpline Surface 3d."""
        if not self._bbox:
            self._bbox = self._bounding_box()
        return self._bbox

    def _bounding_box(self):
        """
        Computes the bounding box of the surface.

        """
        points = self.evalpts
        xmin = np.min(points[:, 0])
        ymin = np.min(points[:, 1])
        zmin = np.min(points[:, 2])

        xmax = np.max(points[:, 0])
        ymax = np.max(points[:, 1])
        zmax = np.max(points[:, 2])
        return volmdlr.core.BoundingBox(xmin, xmax, ymin, ymax, zmin, zmax)

    @property
    def surface_curves(self):
        """
        Extracts curves from a surface.
        """
        if not self._surface_curves:
            self._surface_curves = self.get_surface_curves()
        return self._surface_curves

    def get_surface_curves(self, **kwargs):
        """
        Extracts curves from a surface.
        """
        # Get keyword arguments
        extract_u = kwargs.get('extract_u', True)
        extract_v = kwargs.get('extract_v', True)

        cpts = self.control_points

        # v-direction
        crvlist_v = []
        weights = []
        if extract_v:
            for u in range(self.nb_u):
                control_points = [cpts[v + (self.nb_v * u)] for v in range(self.nb_v)]
                if self.rational:
                    weights = [self.weights[v + (self.nb_v * u)] for v in range(self.nb_v)]
                curve = edges.BSplineCurve3D(self.degree_v, control_points, self.v_multiplicities,
                                             self.v_knots, weights)
                crvlist_v.append(curve)

        # u-direction
        crvlist_u = []
        if extract_u:
            for v in range(self.nb_v):
                control_points = [cpts[v + (self.nb_v * u)] for u in range(self.nb_u)]
                if self.rational:
                    weights = [self.weights[v + (self.nb_v * u)] for u in range(self.nb_u)]
                curve = edges.BSplineCurve3D(self.degree_u, control_points, self.u_multiplicities,
                                             self.u_knots, weights)
                crvlist_u.append(curve)

        # Return shapes as a dict object
        return {"u": crvlist_u, "v": crvlist_v}

    def extract_curves(self, u: List[float] = None, v: List[float] = None):
        """
        Extracts curves from a surface.

        :param u: a list of parameters in ascending order in u direction to extract curves
        :param v: a list of parameters in ascending order in v direction to extract curves
        :return: a dictionary containing the extracted curves in u and v direction
        :rtype: dict
        """
        umin, umax, vmin, vmax = self.domain

        def extract_from_surface_boundary_u(u_pos):
            weights = None
            control_points = [self.control_points[j + (self.nb_v * u_pos)] for j in range(self.nb_v)]
            if self.rational:
                weights = [self.weights[j + (self.nb_v * u_pos)] for j in range(self.nb_v)]
            return edges.BSplineCurve3D(self.degree_v, control_points, self.v_multiplicities, self.v_knots, weights)

        def extract_from_surface_boundary_v(v_pos):
            weights = None
            control_points = [self.control_points[v_pos + (self.nb_v * i)] for i in range(self.nb_u)]
            if self.rational:
                weights = [self.weights[v_pos + (self.nb_v * i)] for i in range(self.nb_u)]
            return edges.BSplineCurve3D(self.degree_u, control_points, self.u_multiplicities, self.u_knots, weights)
        # v-direction
        crvlist_v = []
        if v:
            for param in v:
                if abs(param - vmin) < 1e-6:
                    crvlist_v.append(extract_from_surface_boundary_v(0))
                elif abs(param - vmax) < 1e-6:
                    crvlist_v.append(extract_from_surface_boundary_v(self.nb_v - 1))
                else:
                    curve = extract_surface_curve_v(self, param, edges.BSplineCurve3D)
                    crvlist_v.append(curve)

        # u-direction
        crvlist_u = []
        if u:
            for param in u:
                if abs(param - umin) < 1e-6:
                    crvlist_u.append(extract_from_surface_boundary_u(0))
                elif abs(param - umax) < 1e-6:
                    crvlist_u.append(extract_from_surface_boundary_u(self.nb_u - 1))
                else:
                    curve = extract_surface_curve_u(self, param, edges.BSplineCurve3D)
                    crvlist_u.append(curve)

        # Return shapes as a dict object
        return {"u": crvlist_u, "v": crvlist_v}

    def u_iso(self, u: float) -> edges.BSplineCurve3D:
        """
        Returns the u-iso curve of the surface.

        :param u: The value of u where to extract the curve.
        :type u: float
        :return: A line 3D
        :rtype: :class:`curves.Line3D`
        """
        return self.extract_curves(u=[u])["u"][0]

    def v_iso(self, v: float) -> edges.BSplineCurve3D:
        """
        Returns the v-iso curve of the surface.

        :param v: The value of v where to extract the curve.
        :type u: float
        :return: A BSpline curve 3D
        :rtype: :class:`edges.BSplineCurve3D`
        """
        return self.extract_curves(v=[v])["v"][0]

    def evaluate(self, **kwargs):
        """
        Evaluates the surface.

        The evaluated points are stored in :py:attr:`evalpts` property.

        Keyword Arguments:
            * ``start_u``: start parameter on the u-direction
            * ``stop_u``: stop parameter on the u-direction
            * ``start_v``: start parameter on the v-direction
            * ``stop_v``: stop parameter on the v-direction

        The ``start_u``, ``start_v`` and ``stop_u`` and ``stop_v`` parameters allow evaluation of a surface segment
        in the range  *[start_u, stop_u][start_v, stop_v]* i.e. the surface will also be evaluated at the ``stop_u``
        and ``stop_v`` parameter values.

        """
        knotvector_u = self.knots_vector_u
        knotvector_v = self.knots_vector_v
        # Find evaluation start and stop parameter values
        start_u = kwargs.get('start_u', knotvector_u[self.degree_u])
        stop_u = kwargs.get('stop_u', knotvector_u[-(self.degree_u + 1)])
        start_v = kwargs.get('start_v', knotvector_v[self.degree_v])
        stop_v = kwargs.get('stop_v', knotvector_v[-(self.degree_v + 1)])

        # Evaluate and cache
        self._eval_points = np.asarray(evaluate_surface(self.data,
                                                        start=(start_u, start_v),
                                                        stop=(stop_u, stop_v)), dtype=np.float64)

    @property
    def evalpts(self):
        """
        Evaluated points.

        :getter: Gets the coordinates of the evaluated points
        :type: list
        """
        if self._eval_points is None or len(self._eval_points) == 0:
            self.evaluate()
        return self._eval_points

    @property
    def u_domain(self):
        """The parametric domain of the surface in the U direction."""
        knotvector_u = self.knots_vector_u
        start_u = knotvector_u[self.degree_u]
        stop_u = knotvector_u[-(self.degree_u + 1)]
        return start_u, stop_u

    @property
    def v_domain(self):
        """The parametric domain of the surface in the V direction."""
        knotvector_v = self.knots_vector_v
        # Find evaluation start and stop parameter values
        start_v = knotvector_v[self.degree_v]
        stop_v = knotvector_v[-(self.degree_v + 1)]
        return start_v, stop_v

    @property
    def domain(self):
        """
        Domain.

        Domain is determined using the knot vector(s).

        :getter: Gets the domain
        """
        if not self._domain:
            umin, umax = self.u_domain
            vmin, vmax = self.v_domain

            self._domain = umin, umax, vmin, vmax
        return self._domain

    def copy(self, deep: bool = True, **kwargs):
        """
        Returns a copy of the instance.

        :param deep: If False, perform a shallow copy. If True, perform a deep copy.
        """
        if deep:
            weights = None
            if self.rational:
                weights = self._weights.copy()
            return self.__class__(self.degree_u, self.degree_v, self.control_points, self.nb_u, self.nb_v,
                                  self.u_multiplicities.copy(), self.v_multiplicities.copy(), self.u_knots.copy(),
                                  self.v_knots.copy(), weights, name=self.name + "_copy")
        return self.__class__(self.degree_u, self.degree_v, self.control_points, self.nb_u, self.nb_v,
                              self.u_multiplicities, self.v_multiplicities, self.u_knots,
                              self.v_knots, self.weights, name=self.name + "_copy")

    def to_geomdl(self):
        """Translate into a geomdl object."""
        if not self._surface:
            if self._weights is None:
                surface = BSpline.Surface()
                points = self.ctrlpts.tolist()

            else:
                surface = NURBS.Surface()
                points = [(control_point[0] * self._weights[i], control_point[1] * self._weights[i],
                           control_point[2] * self._weights[i], self._weights[i])
                          for i, control_point in enumerate(self.control_points)]
            surface.degree_u = self.degree_u
            surface.degree_v = self.degree_v
            surface.set_ctrlpts(points, self.nb_u, self.nb_v)
            knot_vector = self.knotvector
            surface.knotvector_u = knot_vector[0]
            surface.knotvector_v = knot_vector[1]
            surface.delta = 0.05
            self._surface = surface
        return self._surface

    def is_coincident(self, surface3d, abs_tol: float = 1e-6):
        """
        Verifies if two BSplineSurface are coincident.

        :param surface3d: surface to verify.
        :param abs_tol: tolerance.
        :return: True if they are coincident, False otherwise.
        """
<<<<<<< HEAD
        return False
=======
        return self == surface3d
>>>>>>> fa6a4a5f

    def to_dict(self, *args, **kwargs):
        """Avoids storing points in memo that makes serialization slow."""
        dict_ = self.base_dict()
        dict_['degree_u'] = self.degree_u
        dict_['degree_v'] = self.degree_v
        dict_['control_points'] = [point.to_dict() for point in self.control_points]
        dict_['nb_u'] = self.nb_u
        dict_['nb_v'] = self.nb_v
        dict_['u_multiplicities'] = self.u_multiplicities.tolist()
        dict_['v_multiplicities'] = self.v_multiplicities.tolist()
        dict_['u_knots'] = self.u_knots.tolist()
        dict_['v_knots'] = self.v_knots.tolist()
        dict_['weights'] = self.weights

        return dict_

    def ctrlpts2d(self):
        """
        Each row represents the control points in u direction and each column the points in v direction.
        """
        ctrlpts = self.ctrlptsw if self.rational else self.ctrlpts
        return np.reshape(ctrlpts, (self.nb_u, self.nb_v, -1))

    def vertices(self):
        """
        Evaluated points.

        :getter: Gets the coordinates of the evaluated points
        :type: list
        """
        u_min, u_max, v_min, v_max = self.domain
        if self._vertices is None or len(self._vertices) == 0:
            vertices = []
            u_vector = np.linspace(u_min, u_max, self.sample_size_u, dtype=np.float64)
            v_vector = np.linspace(v_min, v_max, self.sample_size_v, dtype=np.float64)
            for u in u_vector:
                for v in v_vector:
                    vertices.append((u, v))
            self._vertices = vertices
        return self._vertices

    def points(self):
        """
        Returns surface points.
        """
        return [volmdlr.Point3D(*point) for point in self.evalpts]

    def control_points_matrix(self, coordinates):
        """
        Define control points like a matrix, for each coordinate: x:0, y:1, z:2.
        """

        points = np.empty((self.nb_u, self.nb_v))
        for i in range(0, self.nb_u):
            for j in range(0, self.nb_v):
                points[i][j] = self.control_points_table[i][j][coordinates]
        return points

    def basis_functions_u(self, u, k, i):
        """
        Compute basis functions Bi in u direction for u=u and degree=k.

        """

        # k = self.degree_u
        knots_vector_u = self.knots_vector_u

        if k == 0:
            return 1.0 if knots_vector_u[i] <= u < knots_vector_u[i + 1] else 0.0
        if knots_vector_u[i + k] == knots_vector_u[i]:
            param_c1 = 0.0
        else:
            param_c1 = (u - knots_vector_u[i]) / (knots_vector_u[i + k] - knots_vector_u[i]) \
                       * self.basis_functions_u(u, k - 1, i)
        if knots_vector_u[i + k + 1] == knots_vector_u[i + 1]:
            param_c2 = 0.0
        else:
            param_c2 = (knots_vector_u[i + k + 1] - u) / (knots_vector_u[i + k + 1] - knots_vector_u[i + 1]) * \
                       self.basis_functions_u(u, k - 1, i + 1)
        return param_c1 + param_c2

    def basis_functions_v(self, v, k, i):
        """
        Compute basis functions Bi in v direction for v=v and degree=k.

        """

        # k = self.degree_u
        knots = self.knots_vector_v

        if k == 0:
            return 1.0 if knots[i] <= v < knots[i + 1] else 0.0
        if knots[i + k] == knots[i]:
            param_c1 = 0.0
        else:
            param_c1 = (v - knots[i]) / (knots[i + k] - knots[i]) * self.basis_functions_v(v, k - 1, i)
        if knots[i + k + 1] == knots[i + 1]:
            param_c2 = 0.0
        else:
            param_c2 = (knots[i + k + 1] - v) / (knots[i + k + 1] - knots[i + 1]) * self.basis_functions_v(v, k - 1,
                                                                                                           i + 1)
        return param_c1 + param_c2

    def derivatives(self, u, v, order):
        """
        Evaluates n-th order surface derivatives at the given (u, v) parameter pair.

        :param u: Point's u coordinate.
        :type u: float
        :param v: Point's v coordinate.
        :type v: float
        :param order: Order of the derivatives.
        :type order: int
        :return: A list SKL, where SKL[k][l] is the derivative of the surface S(u,v) with respect
        to u k times and v l times
        :rtype: List[`volmdlr.Vector3D`]
        """
        if self.weights is not None:
            control_points = self.ctrlptsw
        else:
            control_points = self.ctrlpts
        derivatives = derivatives_surface([self.degree_u, self.degree_v], self.knotvector, control_points,
                                          [self.nb_u, self.nb_v], self.rational, [u, v], order)
        for i in range(order + 1):
            for j in range(order + 1):
                derivatives[i][j] = volmdlr.Vector3D(*derivatives[i][j])
        return derivatives

    def blending_vector_u(self, u):
        """
        Compute a vector of basis_functions in u direction for u=u.
        """

        blending_vect = np.empty((1, self.nb_u))
        for j in range(0, self.nb_u):
            blending_vect[0][j] = self.basis_functions_u(u, self.degree_u, j)

        return blending_vect

    def blending_vector_v(self, v):
        """
        Compute a vector of basis_functions in v direction for v=v.

        """

        blending_vect = np.empty((1, self.nb_v))
        for j in range(0, self.nb_v):
            blending_vect[0][j] = self.basis_functions_v(v, self.degree_v, j)

        return blending_vect

    def blending_matrix_u(self, u):
        """
        Compute a matrix of basis_functions in u direction for a vector u like [0,1].

        """

        blending_mat = np.empty((len(u), self.nb_u))
        for i, u_i in enumerate(u):
            for j in range(self.nb_u):
                blending_mat[i][j] = self.basis_functions_u(u_i, self.degree_u, j)
        return blending_mat

    def blending_matrix_v(self, v):
        """
        Compute a matrix of basis_functions in v direction for a vector v like [0,1].

        """

        blending_mat = np.empty((len(v), self.nb_v))
        for i, v_i in enumerate(v):
            for j in range(self.nb_v):
                blending_mat[i][j] = self.basis_functions_v(v_i, self.degree_v, j)
        return blending_mat

    @lru_cache(maxsize=6)
    def decompose(self, return_params: bool = False, decompose_dir="uv"):
        """
        Decomposes the surface into Bezier surface patches of the same degree.

        :param return_params: If True, returns the parameters from start and end of each Bézier patch
         with repect to the input curve.
        :type return_params: bool
        :param decompose_dir: Direction of decomposition. 'uv', 'u' or 'v'.
        :type decompose_dir: str
        """
        return decompose_surface(self, return_params, decompose_dir=decompose_dir)

    def point2d_to_3d(self, point2d: volmdlr.Point2D):
        """
        Evaluate the surface at a given parameter coordinate.
        """
        u, v = point2d
        umin, umax, vmin, vmax = self.domain
        u = float(min(max(u, umin), umax))
        v = float(min(max(v, vmin), vmax))
        point_array = evaluate_surface(self.data, start=(u, v), stop=(u, v))[0]
        return volmdlr.Point3D(*point_array)

    def _get_grid_bounds(self, params, delta_u, delta_v):
        """
        Update bounds and grid_size at each iteration of point inversion grid search.
        """
        u, v = params
        if u == self.domain[0]:
            u_start = self.domain[0]
            u_stop = self.domain[0]
            sample_size_u = 1

        elif u == self.domain[1]:
            u_start = self.domain[1]
            u_stop = self.domain[1]
            sample_size_u = 1
        else:
            u_start = max(u - delta_u, self.domain[0])
            u_stop = min(u + delta_u, self.domain[1])
            sample_size_u = 10

        if v == self.domain[2]:
            v_start = self.domain[2]
            v_stop = self.domain[2]
            sample_size_v = 1
        elif v == self.domain[3]:
            v_start = self.domain[3]
            v_stop = self.domain[3]
            sample_size_v = 1
        else:
            v_start = max(v - delta_v, self.domain[2])
            v_stop = min(v + delta_v, self.domain[3])
            sample_size_v = 10
        return u_start, u_stop, v_start, v_stop, sample_size_u, sample_size_v

    def _update_parameters(self, bounds, sample_size_u, sample_size_v, index):
        """
        Helper function to update parameters of point inversion grid search at each iteration.
        """
        u_start, u_stop, v_start, v_stop = bounds
        if sample_size_u == 1:
            delta_u = 0.0
            u = u_start
            delta_v = (v_stop - v_start) / (sample_size_v - 1)
            v = v_start + index * delta_v
        elif sample_size_v == 1:
            delta_u = (u_stop - u_start) / (sample_size_u - 1)
            u = u_start + index * delta_u
            delta_v = 0.0
            v = v_start
        else:
            u, v, delta_u, delta_v = self._get_params_from_evaluation_position_bounds_and_sizes(index, bounds,
                                                                                                sample_size_u,
                                                                                                sample_size_v)

        return u, v, delta_u, delta_v

    @staticmethod
    def _find_index_min(matrix_points, point):
        """Helper function to find point of minimal distance."""
        distances = np.linalg.norm(matrix_points - point, axis=1)
        indexes = np.argsort(distances)
        index = indexes[0]
        return index, distances[index]

    def _point_inversion_initialization(self, point3d_array):
        """
        Helper function to initialize parameters.
        """

        if self.nb_u > 15 * self.nb_v:
            self.sample_size_u, self.sample_size_v = 80, 5
        elif self.nb_v > 15 * self.nb_u:
            self.sample_size_u, self.sample_size_v = 5, 80

        initial_index, minimal_distance = self._find_index_min(self.evalpts, point3d_array)

        u, v, delta_u, delta_v = self._get_params_from_evaluation_position_bounds_and_sizes(initial_index, self.domain,
                                                                                            self.sample_size_u,
                                                                                            self.sample_size_v)
        u_start, u_stop, v_start, v_stop = self.domain
        sample_size_u = 10
        sample_size_v = 10
        if u == u_start:
            u_stop = u + delta_u
            sample_size_u = 5
        elif u == u_stop:
            u_start = u - delta_u
            sample_size_u = 5
        else:
            u_start = max(u - delta_u, self.domain[0])
            u_stop = min(u + delta_u, self.domain[1])

        if v == v_start:
            v_stop = v + delta_v
            sample_size_v = 5
        elif v == v_stop:
            v_start = v - delta_v
            sample_size_v = 5
        else:
            v_start = max(v - delta_v, self.domain[2])
            v_stop = min(v + delta_v, self.domain[3])
        return u, v, u_start, u_stop, v_start, v_stop, delta_u, delta_v, sample_size_u, sample_size_v, minimal_distance

    def _helper_point_inversion_grid_search_update_evaluation_data(self, sample_size_u, sample_size_v):
        """
        Helper function to get the evaluation data of the surface adding a given sample size in both u and v direction.

        This function is required for performance and coherence purposes to avoid modifying the surface sample size
        in each iteration.
        """
        datadict = {
            "degree": (self.degree_u, self.degree_v),
            "knotvector": self.knotvector,
            "size": (self.nb_u, self.nb_v),
            "sample_size": [sample_size_u, sample_size_v],
            "rational": self.rational,
            "precision": 18
        }
        if self.rational:
            datadict["control_points"] = self.ctrlptsw
        else:
            datadict["control_points"] = self.ctrlpts
        return datadict

    @staticmethod
    def _get_params_from_evaluation_position_bounds_and_sizes(index, bounds, sample_size_u, sample_size_v):
        """
        Gets the values of u, v of an evalution point from its index in a list that follows a known structure.
        """
        u_start, u_stop, v_start, v_stop = bounds
        u_idx = int(index / sample_size_v)
        v_idx = index % sample_size_v
        delta_u = (u_stop - u_start) / (sample_size_u - 1)
        delta_v = (v_stop - v_start) / (sample_size_v - 1)
        u = u_start + u_idx * delta_u
        v = v_start + v_idx * delta_v

        return u, v, delta_u, delta_v

    def point_inversion_grid_search(self, point3d, acceptable_distance, max_iter: int = 15):
        """
        Find the parameters (u, v) of a 3D point on the BSpline surface using a grid search algorithm.
        """
        point3d_array = np.asarray(point3d)
        u, v, u_start, u_stop, v_start, v_stop, delta_u, delta_v, sample_size_u, sample_size_v, minimal_distance = \
            self._point_inversion_initialization(point3d_array)
        if minimal_distance <= acceptable_distance:
            return (u, v), minimal_distance

        datadict = self._helper_point_inversion_grid_search_update_evaluation_data(sample_size_u, sample_size_v)
        last_distance = 0.0
        count = 0
        while minimal_distance > acceptable_distance and count < max_iter:
            if count > 0:
                u_start, u_stop, v_start, v_stop, sample_size_u, sample_size_v = self._get_grid_bounds(
                    (u, v), delta_u, delta_v)

            if sample_size_u == 1 and sample_size_v == 1:
                break
            datadict["sample_size"] = [sample_size_u, sample_size_v]
            matrix = np.asarray(evaluate_surface(datadict, start=(u_start, v_start), stop=(u_stop, v_stop)),
                                dtype=np.float64)
            index, distance = self._find_index_min(matrix, point3d_array)
            u, v, delta_u, delta_v = self._update_parameters([u_start, u_stop, v_start, v_stop], sample_size_u,
                                                             sample_size_v, index)

            if distance < minimal_distance:
                minimal_distance = distance
            if minimal_distance < acceptable_distance:
                break
            if abs(distance - last_distance) < acceptable_distance * 0.01:
                break

            last_distance = distance
            count += 1

        return (u, v), minimal_distance

    def point3d_to_2d(self, point3d: volmdlr.Point3D, tol=1e-6):
        """
        Evaluates the parametric coordinates (u, v) of a 3D point (x, y, z).

        :param point3d: A 3D point to be evaluated.
        :type point3d: :class:`volmdlr.Point3D`
        :param tol: Tolerance to accept the results.
        :type tol: float
        :return: The parametric coordinates (u, v) of the point.
        :rtype: :class:`volmdlr.Point2D`
        """
        umin, umax, vmin, vmax = self.domain
        point = None
        if self.is_singularity_point(point3d, tol=tol):
            if self.u_closed_upper(tol) and point3d.is_close(self.point2d_to_3d(volmdlr.Point2D(umin, vmax)), tol):
                point = volmdlr.Point2D(umin, vmax)
            elif self.u_closed_lower(tol) and point3d.is_close(self.point2d_to_3d(volmdlr.Point2D(umin, vmin)), tol):
                point = volmdlr.Point2D(umin, vmin)
            elif self.v_closed_upper(tol) and point3d.is_close(self.point2d_to_3d(volmdlr.Point2D(umax, vmin)), tol):
                return volmdlr.Point2D(umax, vmin)
            elif self.v_closed_lower(tol) and point3d.is_close(self.point2d_to_3d(volmdlr.Point2D(umin, vmin)), tol):
                point = volmdlr.Point2D(umin, vmin)
            if point:
                return point

        x0, distance = self.point_inversion_grid_search(point3d, 5e-5)
        if distance < tol:
            return volmdlr.Point2D(*x0)
        x1, _, distance = self.point_inversion(x0, point3d, tol)
        if distance <= tol:
            return volmdlr.Point2D(*x1)
        return self.point3d_to_2d_minimize(point3d, x0, distance, tol)

    def point3d_to_2d_minimize(self, point3d, initial_guess, point_inversion_result, tol):
        """Auxiliary function for point3d_to_2d in case the point inversion does not converge."""

        def fun(x):
            derivatives = self.derivatives(x[0], x[1], 1)
            vector = derivatives[0][0] - point3d
            f_value = vector.norm()
            if f_value == 0.0:
                jacobian = np.array([0.0, 0.0])
            else:
                jacobian = np.array([vector.dot(derivatives[1][0]) / f_value,
                                     vector.dot(derivatives[0][1]) / f_value])
            return f_value, jacobian

        u_start, u_stop, v_start, v_stop = self.domain
        results = []

        res = minimize(fun, x0=np.array(initial_guess), jac=True,
                       bounds=[(u_start, u_stop),
                               (v_start, v_stop)])
        if res.fun <= tol or (tol > 1e-7 and res.success
                              and abs(res.fun - point_inversion_result) <= tol and res.fun < 5 * tol):
            return volmdlr.Point2D(*res.x)
        results = [(res.x, res.fun)]
        if self.u_closed:
            res = minimize(fun, x0=np.array((u_start, initial_guess[1])), jac=True,
                           bounds=[(u_start, u_stop),
                                   (v_start, v_stop)])
            if res.fun <= tol:
                return volmdlr.Point2D(u_start, initial_guess[1])
            results.append((res.x, res.fun))
            res = minimize(fun, x0=np.array((u_stop, initial_guess[1])), jac=True,
                           bounds=[(u_start, u_stop),
                                   (v_start, v_stop)])
            if res.fun <= tol:
                return volmdlr.Point2D(u_stop, initial_guess[1])
            results.append((res.x, res.fun))
        if self.v_closed:
            res = minimize(fun, x0=np.array((initial_guess[0], v_start)), jac=True,
                           bounds=[(u_start, u_stop),
                                   (v_start, v_stop)])
            results.append((res.x, res.fun))
            if res.fun <= tol:
                return volmdlr.Point2D(initial_guess[0], v_start)
            res = minimize(fun, x0=np.array((initial_guess[0], v_stop)), jac=True,
                           bounds=[(u_start, u_stop),
                                   (v_start, v_stop)])
            if res.fun <= tol:
                return volmdlr.Point2D(initial_guess[0], v_stop)
            results.append((res.x, res.fun))

        point3d_array = np.asarray(point3d)

        if self.u_knots.shape[0] > 2 or self.v_knots.shape[0] > 2:
            decompose_dir = "uv"
            if self.u_closed:
                decompose_dir = "v"
            if self.v_closed:
                decompose_dir = "u"
            for patch, param in self.decompose(return_params=True, decompose_dir=decompose_dir):
                xmin, ymin, zmin = patch.ctrlpts.min(axis=0)
                xmax, ymax, zmax = patch.ctrlpts.max(axis=0)

                bbox = volmdlr.core.BoundingBox(xmin, xmax, ymin, ymax, zmin, zmax)
                if bbox.point_inside(point3d):
                    distances = np.linalg.norm(patch.evalpts - point3d_array, axis=1)
                    index = np.argmin(distances)
                    u_start, u_stop, v_start, v_stop = patch.domain
                    delta_u = (u_stop - u_start) / (patch.sample_size_u - 1)
                    delta_v = (v_stop - v_start) / (patch.sample_size_v - 1)
                    u_idx = int(index / patch.sample_size_v)
                    v_idx = index % patch.sample_size_v

                    u = u_start + u_idx * delta_u
                    v = v_start + v_idx * delta_v

                    x1, _, distance = patch.point_inversion((u, v), point3d, 1e-6)
                    u = x1[0] * (param[0][1] - param[0][0]) + param[0][0]
                    v = x1[1] * (param[1][1] - param[1][0]) + param[1][0]
                    if distance < 5e-6:
                        return volmdlr.Point2D(u, v)
                    results.append(((u, v), distance))

        distances = np.linalg.norm(self.evalpts - point3d_array, axis=1)
        indexes = np.argsort(distances)
        delta_u = (u_stop - u_start) / (self.sample_size_u - 1)
        delta_v = (v_stop - v_start) / (self.sample_size_v - 1)
        if self.weights is not None:
            control_points = self.ctrlptsw
        else:
            control_points = self.ctrlpts
        for index in indexes[:2]:
            if index == 0:
                u_idx, v_idx = 0, 0
            else:
                u_idx = int(index / self.sample_size_v)
                v_idx = index % self.sample_size_v

            u = u_start + u_idx * delta_u
            v = v_start + v_idx * delta_v
            x0 = (u, v)
            res = point_inversion(point3d_array, x0, [(u_start, u_stop), (v_start, v_stop)],
                                  [self.degree_u, self.degree_v], self.knotvector, control_points,
                                  [self.nb_u, self.nb_v], self.rational)

            if res.fun < 1e-6:
                return volmdlr.Point2D(*res.x)

            results.append((res.x, res.fun))
        return volmdlr.Point2D(*min(results, key=lambda r: r[1])[0])

    def point_inversion(self, x, point3d, tol, maxiter: int = 50):
        """
        Performs point inversion.

        Given a point P = (x, y, z) assumed to lie on the NURBS surface S(u, v), point inversion is
        the problem of finding the corresponding parameters u, v that S(u, v) = P.
        """
        jacobian, k, surface_derivatives, distance_vector = self.point_inversion_funcs(x, point3d)
        dist, check = self.check_convergence(surface_derivatives, distance_vector, tol1=tol)
        if maxiter == 1:
            return x, False, dist
        if check:
            return x, True, dist
        if maxiter == 1:
            return x, False, dist
        if jacobian[1][1]:
            lu, piv = lu_factor(jacobian)
            delta = lu_solve((lu, piv), k)
            new_x = [delta[0][0] + x[0], delta[1][0] + x[1]]
            new_x = self.check_bounds(new_x)
        else:
            new_x = x
        residual = (new_x[0] - x[0]) * surface_derivatives[1][0] + (new_x[1] - x[1]) * surface_derivatives[0][1]
        if residual.norm() <= 1e-12:
            return x, False, dist
        x = new_x
        return self.point_inversion(x, point3d, tol, maxiter=maxiter - 1)

    def point_inversion_funcs(self, x, point3d):
        """Returns functions evaluated at x."""
        surface_derivatives = self.derivatives(x[0], x[1], 2)
        distance_vector = surface_derivatives[0][0] - point3d
        common_term = (surface_derivatives[1][0].dot(surface_derivatives[0][1]) +
                       distance_vector.dot(surface_derivatives[1][1]))
        jacobian = np.asarray(
            [[surface_derivatives[1][0].norm() ** 2 + distance_vector.dot(surface_derivatives[2][0]),
              common_term],
             [common_term,
              surface_derivatives[0][1].norm() ** 2 + distance_vector.dot(surface_derivatives[0][2])]])
        k = np.asarray(
            [[-(distance_vector.dot(surface_derivatives[1][0]))], [-(distance_vector.dot(surface_derivatives[0][1]))]])

        return jacobian, k, surface_derivatives, distance_vector

    @staticmethod
    def check_convergence(surf_derivatives, distance_vector, tol1: float = 1e-6, tol2: float = 1e-8):
        """Check convergence of point inversion method."""
        dist = distance_vector.norm()
        if dist <= tol1:
            return dist, True
        zero_cos_u = abs(surf_derivatives[1][0].dot(distance_vector)) / (
                (surf_derivatives[1][0].norm() + 1e-12) * dist)
        zero_cos_v = abs(surf_derivatives[0][1].dot(distance_vector)) / (
                (surf_derivatives[0][1].norm() + 1e-12) * dist)

        if zero_cos_u <= tol2 and zero_cos_v <= tol2:
            return dist, True
        return dist, False

    def check_bounds(self, x):
        """Check surface bounds."""
        u, v = x
        a, b, c, d = self.domain

        if u < a:
            u = a

        elif u > b:
            u = b

        if v < c:
            v = c

        elif v > d:
            v = d

        x[0] = u
        x[1] = v
        return x

    def parametric_points_to_3d(self, points: NDArray[np.float64]) -> NDArray[np.float64]:
        """
        Transform parametric coordinates to 3D points on the BSpline surface.

        Given a set of parametric coordinates `(u, v)` representing points on the surface,
        this method returns the corresponding 3D points on the BSpline surface.

        :param points: Parametric coordinates in the form of a numpy array with shape (n, 2),
                       where `n` is the number of points, and each row corresponds to `(u, v)`.
        :type points: numpy.ndarray[np.float64]

        :return: Array of 3D points representing the BSpline surface in Cartesian coordinates.
        :rtype: numpy.ndarray[np.float64]
        """
        umin, umax, vmin, vmax = self.domain
        params = [(float(min(max(u, umin), umax)), float(min(max(v, vmin), vmax))) for u, v in points]
        return np.asarray([evaluate_surface(self.data, start=param, stop=param)[0] for param in params],
                          dtype=np.float64)

    def linesegment2d_to_3d(self, linesegment2d):
        """Evaluates the Euclidean form for the parametric line segment."""
        points = []
        direction_vector = linesegment2d.unit_direction_vector(0.0)
        start3d = self.point2d_to_3d(linesegment2d.start)
        end3d = self.point2d_to_3d(linesegment2d.end)
        if direction_vector.is_colinear_to(volmdlr.X2D):
            curve = self.v_iso(linesegment2d.start.y)
            if linesegment2d.start.x > linesegment2d.end.x:
                curve = curve.reverse()
            return [curve.trim(start3d, end3d)]
        if direction_vector.is_colinear_to(volmdlr.Y2D):
            curve = self.u_iso(linesegment2d.start.x)
            if linesegment2d.start.y > linesegment2d.end.y:
                curve = curve.reverse()
            return [curve.trim(start3d, end3d)]
        n = 20
        for point in linesegment2d.discretization_points(number_points=n):
            point3d = self.point2d_to_3d(point)
            if not point3d.in_list(points):
                points.append(point3d)
        if len(points) < 2:
            return None
        if len(points) == 2:
            return [volmdlr.edges.LineSegment3D(points[0], points[-1])]
        if len(points) < min(self.degree_u, self.degree_v) + 1:
            bspline = edges.BSplineCurve3D.from_points_interpolation(points, 2, centripetal=True)
            return [bspline]

        bspline = edges.BSplineCurve3D.from_points_interpolation(points, min(self.degree_u, self.degree_v),
                                                                 centripetal=True)
        return [bspline.simplify]

    def linesegment3d_to_2d(self, linesegment3d):
        """
        A line segment on a BSplineSurface3D will be in any case a line in 2D?.

        """
        tol = 1e-6 if linesegment3d.length() > 1e-5 else 1e-7
        if self.u_closed or self.v_closed:
            discretization_points = linesegment3d.discretization_points(number_points=3)
            parametric_points = [self.point3d_to_2d(point, tol) for point in discretization_points]
            start, _, end = self._fix_start_end_singularity_point_at_parametric_domain(linesegment3d,
                                                                                       parametric_points,
                                                                                       discretization_points, tol)
        else:
            start = self.point3d_to_2d(linesegment3d.start, tol)
            end = self.point3d_to_2d(linesegment3d.end, tol)
            umin, umax, vmin, vmax = self.domain
            if self.x_periodicity and \
                    (math.isclose(end.x, umin, abs_tol=1e-3) or math.isclose(end.x, umax, abs_tol=1e-3)):
                end.x = start.x
            if self.y_periodicity and \
                    (math.isclose(end.y, vmin, abs_tol=1e-3) or math.isclose(end.y, vmax, abs_tol=1e-3)):
                end.y = start.y
        if start.is_close(end):
            return None
        return [edges.LineSegment2D(start, end)]

    def _repair_periodic_boundary_points(self, edge3d, points, direction_periodicity):
        """
        Verifies points at boundary on a periodic BSplineSurface3D.

        :param points: List of `volmdlr.Point2D` after transformation from 3D Cartesian coordinates
        :type points: List[volmdlr.Point2D]
        :param direction_periodicity: should be 'x' if x_periodicity or 'y' if y periodicity
        :type direction_periodicity: str
        """
        lth = edge3d.length()
        pt_after_start = self.point3d_to_2d(edge3d.point_at_abscissa(0.15 * lth))
        pt_before_end = self.point3d_to_2d(edge3d.point_at_abscissa(0.85 * lth))
        min_bound_x, max_bound_x, min_bound_y, max_bound_y = self.domain
        if direction_periodicity == 'x':
            i = 0
            min_bound, max_bound = min_bound_x, max_bound_x
            periodicity = self.x_periodicity
        else:
            i = 1
            min_bound, max_bound = min_bound_y, max_bound_y
            periodicity = self.y_periodicity

        start = points[0]
        end = points[-1]
        delta = max_bound + min_bound

        if math.isclose(start[i], min_bound, abs_tol=1e-4) and pt_after_start[i] > 0.5 * delta:
            start[i] = max_bound
        elif math.isclose(start[i], max_bound, abs_tol=1e-4) and pt_after_start[i] < 0.5 * delta:
            start[i] = min_bound

        if math.isclose(end[i], min_bound, abs_tol=1e-4) and pt_before_end[i] > 0.5 * delta:
            end[i] = max_bound
        elif math.isclose(end[i], max_bound, abs_tol=1e-4) and pt_before_end[i] < 0.5 * delta:
            end[i] = min_bound

        points[0] = start
        points[-1] = end
        delta_i = abs(points[-1][i] - points[0][i])
        if ((delta_i <= 1e-5 or math.isclose(delta_i, periodicity, abs_tol=1e-3)) and
                all((math.isclose(p[i], max_bound, abs_tol=1e-2) or math.isclose(p[i], min_bound, abs_tol=1e-2))
                    for p in points)):
            # if the line is at the boundary of the surface domain, we take the first point as reference
            t_param = max_bound if math.isclose(points[0][i], max_bound, abs_tol=1e-4) else min_bound
            if direction_periodicity == 'x':
                points = [volmdlr.Point2D(t_param, p[1]) for p in points]
            else:
                points = [volmdlr.Point2D(p[0], t_param) for p in points]

        return points

    def _repair_points_order(self, points, edge3d, surface_domain, direction_periodicity):
        """Helper function to reorder edge discretization points on parametric domain."""
        min_bound_x, max_bound_x, min_bound_y, max_bound_y = surface_domain
        line_at_periodicity = edges.LineSegment3D(
            self.point2d_to_3d(volmdlr.Point2D(min_bound_x, min_bound_y)),
            self.point2d_to_3d(volmdlr.Point2D(
                min_bound_x if direction_periodicity == 'x' else max_bound_x,
                min_bound_y if direction_periodicity == 'y' else max_bound_y
            ))
        )
        if line_at_periodicity.point_belongs(edge3d.start) or line_at_periodicity.point_belongs(edge3d.end):
            return points

        intersections = edge3d.intersections(line_at_periodicity)
        if not intersections or len(intersections) > 1:
            return points
        point_at_periodicity = self.point3d_to_2d(intersections[0])
        index_periodicity = volmdlr.core.get_point_index_in_list(point_at_periodicity, points)

        if index_periodicity is not None:
            if edge3d.periodic:
                points = [point_at_periodicity] + points[index_periodicity + 1:-1] + points[:index_periodicity + 1]
            else:
                points = [point_at_periodicity] + points[index_periodicity + 1:] + points[:index_periodicity + 1]
        else:
            sign = points[1].x - points[0].x if direction_periodicity == 'x' else points[1].y - points[0].y
            for i, (point, next_point) in enumerate(zip(points[:-1], points[1:])):
                if sign * (next_point.x - point.x if direction_periodicity == 'x' else next_point.y - point.y) < 0:
                    index_periodicity = i
                    break
            if edge3d.periodic:
                points = ([point_at_periodicity] + points[index_periodicity + 1: -1] +
                          points[:index_periodicity + 1] + [point_at_periodicity])
            else:
                points = ([point_at_periodicity] + points[index_periodicity + 1:] +
                          points[:index_periodicity + 1] + [point_at_periodicity])

        return points

    def _fix_start_end_singularity_point_at_parametric_domain(self, edge3d, parametric_points,
                                                              discretization_points, tol):
        """
        Helper function to fix start and end points on surfaces with singularities.
        """
        start = parametric_points[0].copy()
        end = parametric_points[-1].copy()
        point_after_start = self.point3d_to_2d(edge3d.point_at_abscissa(0.02 * edge3d.length()))
        point_before_end = self.point3d_to_2d(edge3d.point_at_abscissa(0.98 * edge3d.length()))
        fixed = False
        if start_flag := self.is_singularity_point(edge3d.start) and self._is_line_segment(parametric_points[1:]):
            direction_vector = parametric_points[-1] - parametric_points[-2]
            if direction_vector.is_colinear_to(volmdlr.X2D, 1e-2):
                start.y = point_after_start.y
                parametric_points[0] = start
                fixed = True
            elif direction_vector.is_colinear_to(volmdlr.Y2D, 1e-2):
                start.x = point_after_start.x
                parametric_points[0] = start
                fixed = True
            else:
                fixed = False
        if end_flag := self.is_singularity_point(edge3d.end) and self._is_line_segment(parametric_points[:-1]):
            direction_vector = parametric_points[1] - parametric_points[0]
            if direction_vector.is_colinear_to(volmdlr.X2D, 1e-2):
                end.y = point_before_end.y
                parametric_points[-1] = end
                fixed = True
            elif direction_vector.is_colinear_to(volmdlr.Y2D, 1e-2):
                end.x = point_before_end.x
                parametric_points[-1] = end
                fixed = True
            else:
                fixed = False
        if (start_flag or end_flag) and not fixed:
            parametric_points = self.fix_start_end_singularity_point_any_direction(edge3d,
                                                                                   parametric_points,
                                                                                   discretization_points, tol)
        return parametric_points

    def _edge3d_to_2d(self, edge3d, discretization_points,
                      interpolation_degree, parametric_points, tol: float = 1e-6):
        """Helper function to get the parametric representation of a 3D edge on the BSpline surface."""
        if self.u_closed or self.v_closed:
            parametric_points = self._fix_start_end_singularity_point_at_parametric_domain(edge3d, parametric_points,
                                                                                           discretization_points, tol)

        if self.x_periodicity:
            parametric_points = self._repair_periodic_boundary_points(edge3d, parametric_points, 'x')

        if self.y_periodicity:
            parametric_points = self._repair_periodic_boundary_points(edge3d, parametric_points, 'y')

        if self._is_line_segment(parametric_points):
            return [edges.LineSegment2D(parametric_points[0], parametric_points[-1])]
        parametric_points = verify_repeated_parametric_points(parametric_points)
        if interpolation_degree >= len(parametric_points):
            interpolation_degree = len(parametric_points) - 1
        if len(parametric_points) > 1 and interpolation_degree > 1:
            brep = edges.BSplineCurve2D.from_points_interpolation(points=parametric_points,
                                                                  degree=interpolation_degree)
            if brep:
                return [brep]
        return None

    def bsplinecurve3d_to_2d(self, bspline_curve3d):
        """
        Converts the primitive from 3D spatial coordinates to its equivalent 2D primitive in the parametric space.
        """
        lth = bspline_curve3d.length()

        if lth <= 1e-6:
            print('BSplineCurve3D skipped because it is too small')
            return None

        n = min(bspline_curve3d.ctrlpts.shape[0], 20)
        points3d = bspline_curve3d.discretization_points(number_points=n)
        tol = 1e-6 if lth > 5e-4 else 1e-7
        # todo: how to ensure convergence of point3d_to_2d ?
        points = [self.point3d_to_2d(point3d, tol) for point3d in points3d]
        if len(points) < 2:
            return None
        return self._edge3d_to_2d(bspline_curve3d, points3d, bspline_curve3d.degree, points)

    def fullarcellipse3d_to_2d(self, fullarcellipse3d):
        """
        Converts the primitive from 3D spatial coordinates to its equivalent 2D primitive in the parametric space.
        """
        number_points = max(self.nb_u, self.nb_v)
        degree = max(self.degree_u, self.degree_v)
        tol = 1e-6 if fullarcellipse3d.length() > 1e-5 else 1e-7
        points3d = fullarcellipse3d.discretization_points(number_points=number_points)
        # todo: how to ensure convergence of point3d_to_2d ?
        points = [self.point3d_to_2d(point3d, tol) for point3d in points3d]
        return self._edge3d_to_2d(fullarcellipse3d, points3d, degree, points)

    @staticmethod
    def _is_line_segment(points):
        """Helper function to check if the BREP can be a line segment."""
        if points[0].is_close(points[-1]):
            return False
        linesegment = edges.LineSegment2D(points[0], points[-1])
        for point in points:
            if not linesegment.point_belongs(point, abs_tol=1e-2):
                return False
        return True

    def bsplinecurve2d_to_3d(self, bspline_curve2d):
        """
        Converts the parametric boundary representation into a 3D primitive.
        """
        if bspline_curve2d.name == "parametric.arc":
            start = self.point2d_to_3d(bspline_curve2d.start)
            interior = self.point2d_to_3d(bspline_curve2d.evaluate_single(0.5))
            end = self.point2d_to_3d(bspline_curve2d.end)
            vector_u1 = interior - start
            vector_u2 = interior - end
            dot_product = vector_u2.dot(vector_u1)
            if dot_product and abs(dot_product) != 1.0:
                return [edges.Arc3D.from_3_points(start, interior, end)]

        number_points = len(bspline_curve2d.control_points)
        points = []
        for point in bspline_curve2d.discretization_points(number_points=number_points):
            point3d = self.point2d_to_3d(point)
            if not point3d.in_list(points):
                points.append(point3d)
        if len(points) < bspline_curve2d.degree + 1:
            return None
        return [edges.BSplineCurve3D.from_points_interpolation(points, bspline_curve2d.degree, centripetal=True)]

    def arc3d_to_2d(self, arc3d):
        """
        Converts the primitive from 3D spatial coordinates to its equivalent 2D primitive in the parametric space.
        """
        number_points = max(self.nb_u, self.nb_v)
        degree = min(self.degree_u, self.degree_v)
        points = []
        tol = 1e-6 if arc3d.length() > 1e-5 else 1e-8
        for point3d in arc3d.discretization_points(number_points=number_points):
            point2d = self.point3d_to_2d(point3d, tol)
            if not point2d.in_list(points):
                points.append(point2d)
        start = points[0]
        end = points[-1]
        min_bound_x, max_bound_x, min_bound_y, max_bound_y = self.domain
        if self.x_periodicity:
            points = self._repair_periodic_boundary_points(arc3d, points, 'x')
            start = points[0]
            end = points[-1]
            if start.is_close(end):
                if math.isclose(start.x, min_bound_x, abs_tol=1e-4):
                    end.x = max_bound_x
                else:
                    end.x = min_bound_x
        if self.y_periodicity:
            points = self._repair_periodic_boundary_points(arc3d, points, 'y')
            start = points[0]
            end = points[-1]
            if start.is_close(end):
                if math.isclose(start.y, min_bound_y, abs_tol=1e-4):
                    end.y = max_bound_y
                else:
                    end.y = min_bound_y
        if start.is_close(end):
            return []
        linesegment = edges.LineSegment2D(start, end, name="parametric.arc")
        flag = True
        for point in points:
            if not linesegment.point_belongs(point):
                flag = False
                break
        if flag:
            return [linesegment]
        if degree > len(points) - 1:
            degree = len(points) - 1
        return [edges.BSplineCurve2D.from_points_interpolation(points, degree, name="parametric.arc")]

    def arcellipse3d_to_2d(self, arcellipse3d):
        """
        Converts the primitive from 3D spatial coordinates to its equivalent 2D primitive in the parametric space.
        """
        # todo: Is this right? Needs detailed investigation
        number_points = max(self.nb_u, self.nb_v)
        degree = max(self.degree_u, self.degree_v)
        points3d = arcellipse3d.discretization_points(number_points=number_points)
        tol = 1e-6 if arcellipse3d.length() > 1e-5 else 1e-7
        points = [self.point3d_to_2d(point3d, tol) for point3d in points3d]
        return self._edge3d_to_2d(arcellipse3d, points3d, degree, points)

    def arc2d_to_3d(self, arc2d):
        """Evaluates the Euclidean form for the parametric arc."""
        number_points = math.ceil(arc2d.angle * 7) + 1  # 7 points per radian
        length = arc2d.length()
        points = [self.point2d_to_3d(arc2d.point_at_abscissa(i * length / (number_points - 1)))
                  for i in range(number_points)]
        return [edges.BSplineCurve3D.from_points_interpolation(
            points, max(self.degree_u, self.degree_v), centripetal=True)]

    def rectangular_cut(self, u1: float, u2: float,
                        v1: float, v2: float, name: str = ''):
        """Deprecated method, Use BSplineFace3D from_surface_rectangular_cut method."""
        raise AttributeError("BSplineSurface3D.rectangular_cut is deprecated."
                             " Use the class_method from_surface_rectangular_cut in BSplineFace3D instead")

    def rotation(self, center: volmdlr.Vector3D,
                 axis: volmdlr.Vector3D, angle: float):
        """
        BSplineSurface3D rotation.

        :param center: rotation center
        :param axis: rotation axis
        :param angle: angle rotation
        :return: a new rotated BSplineSurface3D
        """
        new_control_points = [p.rotation(center, axis, angle)
                              for p in self.control_points]
        new_bsplinesurface3d = BSplineSurface3D(self.degree_u, self.degree_v,
                                                new_control_points, self.nb_u,
                                                self.nb_v,
                                                self.u_multiplicities,
                                                self.v_multiplicities,
                                                self.u_knots, self.v_knots,
                                                self.weights, self.name)
        return new_bsplinesurface3d

    def translation(self, offset: volmdlr.Vector3D):
        """
        BSplineSurface3D translation.

        :param offset: translation vector
        :return: A new translated BSplineSurface3D
        """
        new_control_points = [p.translation(offset) for p in
                              self.control_points]
        new_bsplinesurface3d = BSplineSurface3D(self.degree_u, self.degree_v,
                                                new_control_points, self.nb_u,
                                                self.nb_v,
                                                self.u_multiplicities,
                                                self.v_multiplicities,
                                                self.u_knots, self.v_knots,
                                                self.weights, self.name)

        return new_bsplinesurface3d

    def frame_mapping(self, frame: volmdlr.Frame3D, side: str):
        """
        Changes frame_mapping and return a new BSplineSurface3D.

        side = 'old' or 'new'
        """
        new_control_points = [p.frame_mapping(frame, side) for p in
                              self.control_points]
        new_bsplinesurface3d = BSplineSurface3D(self.degree_u, self.degree_v,
                                                new_control_points, self.nb_u,
                                                self.nb_v,
                                                self.u_multiplicities,
                                                self.v_multiplicities,
                                                self.u_knots, self.v_knots,
                                                self.weights, self.name)
        return new_bsplinesurface3d

    def plot(self, ax=None, edge_style: EdgeStyle = EdgeStyle(color='grey', alpha=0.5), **kwargs):
        """Plot representation of the surface."""
        u_curves = self.surface_curves['u']
        v_curves = self.surface_curves['v']
        if ax is None:
            ax = plt.figure().add_subplot(111, projection='3d')
        for u in u_curves:
            u.plot(ax=ax, edge_style=edge_style)
        for v in v_curves:
            v.plot(ax=ax, edge_style=edge_style)
        for point in self.control_points:
            point.plot(ax, color=edge_style.color, alpha=edge_style.alpha)
        return ax

    def simplify_surface(self):
        """
        Verifies if BSplineSurface3D could be a Plane3D.

        :return: A planar surface if possible, otherwise, returns self.
        """
        points = [self.control_points[0]]
        vector_list = []
        for point in self.control_points[1:]:
            vector = point - points[0]
            is_colinear = any(vector.is_colinear_to(other_vector) for other_vector in vector_list)
            if not point.in_list(points) and not is_colinear:
                points.append(point)
                vector_list.append(vector)
                if len(points) == 3:
                    plane3d = Plane3D.from_3_points(*points)
                    if all(plane3d.point_belongs(point) for point in self.control_points):
                        return plane3d
                    break
        return self

    @classmethod
    def from_step(cls, arguments, object_dict, **kwargs):
        """
        Converts a step primitive to a BSplineSurface3D.

        :param arguments: The arguments of the step primitive.
        :type arguments: list
        :param object_dict: The dictionary containing all the step primitives
            that have already been instantiated.
        :type object_dict: dict
        :return: The corresponding BSplineSurface3D object.
        :rtype: :class:`volmdlr.faces.BSplineSurface3D`
        """
        name = arguments[0][1:-1]
        degree_u = int(arguments[1])
        degree_v = int(arguments[2])
        points_sets = arguments[3][1:-1].split("),")
        points_sets = [elem + ")" for elem in points_sets[:-1]] + [
            points_sets[-1]]
        control_points = []
        for points_set in points_sets:
            points = [object_dict[int(i[1:])] for i in
                      points_set[1:-1].split(",")]
            nb_v = len(points)
            control_points.extend(points)
        nb_u = int(len(control_points) / nb_v)

        u_multiplicities = [int(i) for i in arguments[8][1:-1].split(",")]
        v_multiplicities = [int(i) for i in arguments[9][1:-1].split(",")]
        u_knots = [float(i) for i in arguments[10][1:-1].split(",")]
        v_knots = [float(i) for i in arguments[11][1:-1].split(",")]
        # knot_spec = arguments[12]

        if len(arguments) >= 14:
            weight_data = [
                float(i) for i in
                arguments[13][1:-1].replace("(", "").replace(")", "").split(",")
            ]
        else:
            weight_data = None

        bsplinesurface = cls(degree_u, degree_v, control_points, nb_u, nb_v,
                             u_multiplicities, v_multiplicities, u_knots,
                             v_knots, weight_data, name)
        if not bsplinesurface.x_periodicity and not bsplinesurface.y_periodicity:
            bsplinesurface = bsplinesurface.simplify_surface()

        return bsplinesurface

    def to_step(self, current_id):
        """Converts object into a step entity."""
        content = ''
        point_matrix_ids = '('
        for points in self.control_points_table:
            point_ids = '('
            for point in points:
                point_content, point_id = point.to_step(current_id)
                content += point_content
                point_ids += f'#{point_id},'
                current_id = point_id + 1
            point_ids = point_ids[:-1]
            point_ids += '),'
            point_matrix_ids += point_ids
        point_matrix_ids = point_matrix_ids[:-1]
        point_matrix_ids += ')'

        u_close = '.T.' if self.x_periodicity else '.F.'
        v_close = '.T.' if self.y_periodicity else '.F.'

        content += f"#{current_id} = B_SPLINE_SURFACE_WITH_KNOTS('{self.name}',{self.degree_u},{self.degree_v}," \
                   f"{point_matrix_ids},.UNSPECIFIED.,{u_close},{v_close},.F.,{tuple(self.u_multiplicities)}," \
                   f"{tuple(self.v_multiplicities)},{tuple(self.u_knots)},{tuple(self.v_knots)},.UNSPECIFIED.);\n"
        return content, [current_id]

    def grid3d(self, grid2d: grid.Grid2D):
        """
        Generate 3d grid points of a Bspline surface, based on a Grid2D.

        """

        if not self._grids2d:
            self._grids2d = grid2d

        points_2d = grid2d.points
        points_3d = [self.point2d_to_3d(point2d) for point2d in points_2d]

        return points_3d

    def grid2d_deformed(self, grid2d: grid.Grid2D):
        """
        Dimension and deform a Grid2D points based on a Bspline surface.

        """

        points_2d = grid2d.points
        points_3d = self.grid3d(grid2d)

        points_x, points_y = grid2d.points_xy

        # Parameters
        index_x = {}  # grid point position(i,j), x coordinates position in X(unknown variable)
        index_y = {}  # grid point position(i,j), y coordinates position in X(unknown variable)
        index_points = {}  # grid point position(j,i), point position in points_2d (or points_3d)
        k_index, p_index = 0, 0
        for i in range(0, points_x):
            for j in range(0, points_y):
                index_x.update({(j, i): k_index})
                index_y.update({(j, i): k_index + 1})
                index_points.update({(j, i): p_index})
                k_index = k_index + 2
                p_index = p_index + 1

        equation_points = []  # points combination to compute distances between 2D and 3D grid points
        for i in range(0, points_y):  # row from (0,i)
            for j in range(1, points_x):
                equation_points.append(((0, i), (j, i)))
        for i in range(0, points_x):  # column from (i,0)
            for j in range(1, points_y):
                equation_points.append(((i, 0), (i, j)))
        for i in range(0, points_y):  # row
            for j in range(0, points_x - 1):
                equation_points.append(((j, i), (j + 1, i)))
        for i in range(0, points_x):  # column
            for j in range(0, points_x - 1):
                equation_points.append(((i, j), (i, j + 1)))
        for i in range(0, points_y - 1):  # diagonal
            for j in range(0, points_x - 1):
                equation_points.append(((j, i), (j + 1, i + 1)))

        for i in range(0, points_y):  # row 2segments (before.point.after)
            for j in range(1, points_x - 1):
                equation_points.append(((j - 1, i), (j + 1, i)))

        for i in range(0, points_x):  # column 2segments (before.point.after)
            for j in range(1, points_y - 1):
                equation_points.append(((i, j - 1), (i, j + 1)))

        # geodesic distances between 3D grid points (based on points combination [equation_points])
        geodesic_distances = []
        for point in equation_points:
            geodesic_distances.append((self.geodesic_distance(
                points_3d[index_points[point[0]]], points_3d[index_points[point[1]]])) ** 2)

        # System of nonlinear equations
        def non_linear_equations(xparam):
            vector_f = np.empty(len(equation_points) + 2)
            idx = 0
            for idx, point_ in enumerate(equation_points):
                vector_f[idx] = abs((xparam[index_x[point_[0]]] ** 2 +
                                     xparam[index_x[point_[1]]] ** 2 +
                                     xparam[index_y[point_[0]]] ** 2 +
                                     xparam[index_y[point_[1]]] ** 2 -
                                     2 *
                                     xparam[index_x[point_[0]]] *
                                     xparam[index_x[point_[1]]] -
                                     2 *
                                     xparam[index_y[point_[0]]] *
                                     xparam[index_y[point_[1]]] -
                                     geodesic_distances[idx]) /
                                    geodesic_distances[idx])

            vector_f[idx + 1] = xparam[0] * 1000
            vector_f[idx + 2] = xparam[1] * 1000

            return vector_f

        # Solution with "least_squares"
        x_init = []  # initial guess (2D grid points)
        for point in points_2d:
            x_init.append(point[0])
            x_init.append(point[1])
        z = least_squares(non_linear_equations, x_init)

        points_2d_deformed = [volmdlr.Point2D(z.x[i], z.x[i + 1])
                              for i in range(0, len(z.x), 2)]  # deformed 2d grid points

        grid2d_deformed = grid.Grid2D.from_points(points=points_2d_deformed,
                                                  points_dim_1=points_x,
                                                  direction=grid2d.direction)

        self._grids2d_deformed = grid2d_deformed

        return points_2d_deformed

    def grid2d_deformation(self, grid2d: grid.Grid2D):
        """
        Compute the deformation/displacement (dx/dy) of a Grid2D based on a Bspline surface.

        """

        if not self._grids2d_deformed:
            self.grid2d_deformed(grid2d)

        displacement = self._grids2d_deformed.displacement_compared_to(grid2d)
        self._displacements = displacement

        return displacement

    def point2d_parametric_to_dimension(self, point2d: volmdlr.Point3D, grid2d: grid.Grid2D):
        """
        Convert a point 2d from the parametric to the dimensioned frame.

        """

        # Check if the 0<point2d.x<1 and 0<point2d.y<1
        if point2d.x < 0:
            point2d.x = 0
        elif point2d.x > 1:
            point2d.x = 1
        if point2d.y < 0:
            point2d.y = 0
        elif point2d.y > 1:
            point2d.y = 1

        if self._grids2d == grid2d:
            points_2d = self._grids2d.points
        else:
            points_2d = grid2d.points
            self._grids2d = grid2d

        if self._displacements is not None:
            displacement = self._displacements
        else:
            displacement = self.grid2d_deformation(grid2d)

        points_x, points_y = grid2d.points_xy

        # Parameters
        index_points = {}  # grid point position(j,i), point position in points_2d (or points_3d)
        p_index = 0
        for i in range(0, points_x):
            for j in range(0, points_y):
                index_points.update({(j, i): p_index})
                p_index = p_index + 1

        # Form function "Finite Elements"
        def form_function(s_param, t_param):
            empty_n = np.empty(4)
            empty_n[0] = (1 - s_param) * (1 - t_param) / 4
            empty_n[1] = (1 + s_param) * (1 - t_param) / 4
            empty_n[2] = (1 + s_param) * (1 + t_param) / 4
            empty_n[3] = (1 - s_param) * (1 + t_param) / 4
            return empty_n

        finite_elements_points = []  # 2D grid points index that define one element
        for j in range(0, points_y - 1):
            for i in range(0, points_x - 1):
                finite_elements_points.append(((i, j), (i + 1, j), (i + 1, j + 1), (i, j + 1)))
        finite_elements = []  # finite elements defined with closed polygon
        for point in finite_elements_points:
            finite_elements.append(
                wires.ClosedPolygon2D([points_2d[index_points[point[0]]],
                                       points_2d[index_points[point[1]]],
                                       points_2d[index_points[point[2]]],
                                       points_2d[index_points[point[3]]]]))
        k = 0
        for k, point in enumerate(finite_elements_points):
            if (wires.Contour2D(finite_elements[k].primitives).point_inside(point2d)
                    or wires.Contour2D(finite_elements[k].primitives).point_belongs(point2d)
                    or ((points_2d[index_points[point[0]]][0] < point2d.x <
                         points_2d[index_points[point[1]]][0])
                        and point2d.y == points_2d[index_points[point[0]]][1])
                    or ((points_2d[index_points[point[1]]][1] < point2d.y <
                         points_2d[index_points[point[2]]][1])
                        and point2d.x == points_2d[index_points[point[1]]][0])
                    or ((points_2d[index_points[point[3]]][0] < point2d.x <
                         points_2d[index_points[point[2]]][0])
                        and point2d.y == points_2d[index_points[point[1]]][1])
                    or ((points_2d[index_points[point[0]]][1] < point2d.y <
                         points_2d[index_points[point[3]]][1])
                        and point2d.x == points_2d[index_points[point[0]]][0])):
                break

        x0 = points_2d[index_points[finite_elements_points[k][0]]][0]
        y0 = points_2d[index_points[finite_elements_points[k][0]]][1]
        x1 = points_2d[index_points[finite_elements_points[k][1]]][0]
        y2 = points_2d[index_points[finite_elements_points[k][2]]][1]
        x = point2d.x
        y = point2d.y
        s_param = 2 * ((x - x0) / (x1 - x0)) - 1
        t_param = 2 * ((y - y0) / (y2 - y0)) - 1

        n = form_function(s_param, t_param)
        dx = np.array([displacement[index_points[finite_elements_points[k][0]]][0],
                       displacement[index_points[finite_elements_points[k][1]]][0],
                       displacement[index_points[finite_elements_points[k][2]]][0],
                       displacement[index_points[finite_elements_points[k][3]]][0]])
        dy = np.array([displacement[index_points[finite_elements_points[k][0]]][1],
                       displacement[index_points[finite_elements_points[k][1]]][1],
                       displacement[index_points[finite_elements_points[k][2]]][1],
                       displacement[index_points[finite_elements_points[k][3]]][1]])

        return volmdlr.Point2D(point2d.x + np.transpose(n).dot(dx), point2d.y + np.transpose(n).dot(dy))

    def point3d_to_2d_with_dimension(self, point3d: volmdlr.Point3D, grid2d: grid.Grid2D):
        """
        Compute the point2d of a point3d, on a Bspline surface, in the dimensioned frame.
        """

        point2d = self.point3d_to_2d(point3d)

        point2d_with_dimension = self.point2d_parametric_to_dimension(point2d, grid2d)

        return point2d_with_dimension

    def point2d_with_dimension_to_parametric_frame(self, point2d, grid2d: grid.Grid2D):
        """
        Convert a point 2d from the dimensioned to the parametric frame.

        """

        if self._grids2d != grid2d:
            self._grids2d = grid2d
        if not self._grids2d_deformed:
            self.grid2d_deformed(grid2d)

        points_2d = grid2d.points
        points_2d_deformed = self._grids2d_deformed.points
        points_x, points_y = grid2d.points_xy

        # Parameters
        index_points = {}  # grid point position(j,i), point position in points_2d (or points_3d)
        p_index = 0
        for i in range(0, points_x):
            for j in range(0, points_y):
                index_points.update({(j, i): p_index})
                p_index = p_index + 1

        finite_elements_points = []  # 2D grid points index that define one element
        for j in range(0, points_y - 1):
            for i in range(0, points_x - 1):
                finite_elements_points.append(((i, j), (i + 1, j), (i + 1, j + 1), (i, j + 1)))
        finite_elements = []  # finite elements defined with closed polygon  DEFORMED
        for point in finite_elements_points:
            finite_elements.append(
                wires.ClosedPolygon2D((points_2d_deformed[index_points[point[0]]],
                                       points_2d_deformed[index_points[point[1]]],
                                       points_2d_deformed[index_points[point[2]]],
                                       points_2d_deformed[index_points[point[3]]])))

        finite_elements_initial = []  # finite elements defined with closed polygon  INITIAL
        for point in finite_elements_points:
            finite_elements_initial.append(
                wires.ClosedPolygon2D((points_2d[index_points[point[0]]],
                                       points_2d[index_points[point[1]]],
                                       points_2d[index_points[point[2]]],
                                       points_2d[index_points[point[3]]])))
        k = 0
        for k, point in enumerate(finite_elements_points):
            if (finite_elements[k].point_belongs(point2d)
                    or ((points_2d_deformed[index_points[point[0]]][0] < point2d.x <
                         points_2d_deformed[index_points[point[1]]][0])
                        and point2d.y == points_2d_deformed[index_points[point[0]]][1])
                    or ((points_2d_deformed[index_points[finite_elements_points[k][1]]][1] < point2d.y <
                         points_2d_deformed[index_points[finite_elements_points[k][2]]][1])
                        and point2d.x == points_2d_deformed[index_points[point[1]]][0])
                    or ((points_2d_deformed[index_points[point[3]]][0] < point2d.x <
                         points_2d_deformed[index_points[point[2]]][0])
                        and point2d.y == points_2d_deformed[index_points[point[1]]][1])
                    or ((points_2d_deformed[index_points[point[0]]][1] < point2d.y <
                         points_2d_deformed[index_points[point[3]]][1])
                        and point2d.x == points_2d_deformed[index_points[point[0]]][0])
                    or finite_elements[k].primitives[0].point_belongs(point2d) or finite_elements[k].primitives[
                        1].point_belongs(point2d)
                    or finite_elements[k].primitives[2].point_belongs(point2d) or finite_elements[k].primitives[
                        3].point_belongs(point2d)):
                break

        frame_deformed = volmdlr.Frame2D(
            finite_elements[k].center_of_mass(),
            volmdlr.Vector2D(finite_elements[k].primitives[1].middle_point()[0] -
                             finite_elements[k].center_of_mass()[0],
                             finite_elements[k].primitives[1].middle_point()[1] -
                             finite_elements[k].center_of_mass()[1]),
            volmdlr.Vector2D(finite_elements[k].primitives[0].middle_point()[0] -
                             finite_elements[k].center_of_mass()[0],
                             finite_elements[k].primitives[0].middle_point()[1] -
                             finite_elements[k].center_of_mass()[1]))

        point2d_frame_deformed = volmdlr.Point2D(point2d.frame_mapping(frame_deformed, 'new')[0],
                                                 point2d.frame_mapping(frame_deformed, 'new')[1])

        frame_inital = volmdlr.Frame2D(
            finite_elements_initial[k].center_of_mass(),
            volmdlr.Vector2D(finite_elements_initial[k].primitives[1].middle_point()[0] -
                             finite_elements_initial[k].center_of_mass()[0],
                             finite_elements_initial[k].primitives[1].middle_point()[1] -
                             finite_elements_initial[k].center_of_mass()[1]),
            volmdlr.Vector2D(finite_elements_initial[k].primitives[0].middle_point()[0] -
                             finite_elements_initial[k].center_of_mass()[0],
                             finite_elements_initial[k].primitives[0].middle_point()[1] -
                             finite_elements_initial[k].center_of_mass()[1]))

        point2d = point2d_frame_deformed.frame_mapping(frame_inital, 'old')
        if point2d.x < 0:
            point2d.x = 0
        elif point2d.x > 1:
            point2d.x = 1
        if point2d.y < 0:
            point2d.y = 0
        elif point2d.y > 1:
            point2d.y = 1

        return point2d

    def point2d_with_dimension_to_3d(self, point2d, grid2d: grid.Grid2D):
        """
        Compute the point 3d, on a Bspline surface, of a point 2d define in the dimensioned frame.

        """

        point2d_01 = self.point2d_with_dimension_to_parametric_frame(point2d, grid2d)

        return self.point2d_to_3d(point2d_01)

    def linesegment2d_parametric_to_dimension(self, linesegment2d, grid2d: grid.Grid2D):
        """
        Convert a linesegment2d from the parametric to the dimensioned frame.

        """

        points = linesegment2d.discretization_points(number_points=20)
        points_dim = [
            self.point2d_parametric_to_dimension(
                point, grid2d) for point in points]

        return edges.BSplineCurve2D.from_points_interpolation(
            points_dim, max(self.degree_u, self.degree_v))

    def linesegment3d_to_2d_with_dimension(self, linesegment3d, grid2d: grid.Grid2D):
        """
        Compute the linesegment2d of a linesegment3d, on a Bspline surface, in the dimensioned frame.

        """

        linesegment2d = self.linesegment3d_to_2d(linesegment3d)
        bsplinecurve2d_with_dimension = self.linesegment2d_parametric_to_dimension(linesegment2d, grid2d)

        return bsplinecurve2d_with_dimension

    def linesegment2d_with_dimension_to_parametric_frame(self, linesegment2d):
        """
        Convert a linesegment2d from the dimensioned to the parametric frame.

        """

        try:
            linesegment2d = edges.LineSegment2D(
                self.point2d_with_dimension_to_parametric_frame(linesegment2d.start, self._grids2d),
                self.point2d_with_dimension_to_parametric_frame(linesegment2d.end, self._grids2d))
        except NotImplementedError:
            return None

        return linesegment2d

    def linesegment2d_with_dimension_to_3d(self, linesegment2d):
        """
        Compute the linesegment3d, on a Bspline surface, of a linesegment2d defined in the dimensioned frame.

        """

        linesegment2d_01 = self.linesegment2d_with_dimension_to_parametric_frame(linesegment2d)
        linesegment3d = self.linesegment2d_to_3d(linesegment2d_01)

        return linesegment3d

    def bsplinecurve2d_parametric_to_dimension(self, bsplinecurve2d, grid2d: grid.Grid2D):
        """
        Convert a bsplinecurve2d from the parametric to the dimensioned frame.

        """

        # check if bsplinecurve2d is in a list
        if isinstance(bsplinecurve2d, list):
            bsplinecurve2d = bsplinecurve2d[0]
        points = bsplinecurve2d.control_points
        points_dim = []

        for point in points:
            points_dim.append(self.point2d_parametric_to_dimension(point, grid2d))

        bsplinecurve2d_with_dimension = edges.BSplineCurve2D(bsplinecurve2d.degree, points_dim,
                                                             bsplinecurve2d.knot_multiplicities,
                                                             bsplinecurve2d.knots,
                                                             bsplinecurve2d.weights,
                                                             bsplinecurve2d.periodic)

        return bsplinecurve2d_with_dimension

    def bsplinecurve3d_to_2d_with_dimension(self, bsplinecurve3d, grid2d: grid.Grid2D):
        """
        Compute the bsplinecurve2d of a bsplinecurve3d, on a Bspline surface, in the dimensioned frame.

        """

        bsplinecurve2d_01 = self.bsplinecurve3d_to_2d(bsplinecurve3d)
        bsplinecurve2d_with_dimension = self.bsplinecurve2d_parametric_to_dimension(
            bsplinecurve2d_01, grid2d)

        return bsplinecurve2d_with_dimension

    def bsplinecurve2d_with_dimension_to_parametric_frame(self, bsplinecurve2d):
        """
        Convert a bsplinecurve2d from the dimensioned to the parametric frame.

        """

        points_dim = bsplinecurve2d.control_points
        points = []
        for point in points_dim:
            points.append(
                self.point2d_with_dimension_to_parametric_frame(point, self._grids2d))

        bsplinecurve2d = edges.BSplineCurve2D(bsplinecurve2d.degree, points,
                                              bsplinecurve2d.knot_multiplicities,
                                              bsplinecurve2d.knots,
                                              bsplinecurve2d.weights,
                                              bsplinecurve2d.periodic)
        return bsplinecurve2d

    def bsplinecurve2d_with_dimension_to_3d(self, bsplinecurve2d):
        """
        Compute the bsplinecurve3d, on a Bspline surface, of a bsplinecurve2d defined in the dimensioned frame.

        """

        bsplinecurve2d_01 = self.bsplinecurve2d_with_dimension_to_parametric_frame(bsplinecurve2d)
        bsplinecurve3d = self.bsplinecurve2d_to_3d(bsplinecurve2d_01)

        return bsplinecurve3d

    def arc2d_parametric_to_dimension(self, arc2d, grid2d: grid.Grid2D):
        """
        Convert an arc 2d from the parametric to the dimensioned frame.

        """

        number_points = math.ceil(arc2d.angle * 7) + 1
        length = arc2d.length()
        points = [self.point2d_parametric_to_dimension(arc2d.point_at_abscissa(
            i * length / (number_points - 1)), grid2d) for i in range(number_points)]

        return edges.BSplineCurve2D.from_points_interpolation(
            points, max(self.degree_u, self.degree_v))

    def arc3d_to_2d_with_dimension(self, arc3d, grid2d: grid.Grid2D):
        """
        Compute the arc 2d of an arc 3d, on a Bspline surface, in the dimensioned frame.

        """

        bsplinecurve2d = self.arc3d_to_2d(arc3d)[0]  # it's a bsplinecurve2d
        arc2d_with_dimension = self.bsplinecurve2d_parametric_to_dimension(bsplinecurve2d, grid2d)

        return arc2d_with_dimension  # it's a bsplinecurve2d-dimension

    def arc2d_with_dimension_to_parametric_frame(self, arc2d):
        """
        Convert an arc 2d from the dimensioned to the parametric frame.

        """

        number_points = math.ceil(arc2d.angle * 7) + 1
        length = arc2d.length()

        points = [self.point2d_with_dimension_to_parametric_frame(arc2d.point_at_abscissa(
            i * length / (number_points - 1)), self._grids2d) for i in range(number_points)]

        return edges.BSplineCurve2D.from_points_interpolation(points, max(self.degree_u, self.degree_v))

    def arc2d_with_dimension_to_3d(self, arc2d):
        """
        Compute the arc 3d, on a Bspline surface, of an arc 2d in the dimensioned frame.

        """

        arc2d_01 = self.arc2d_with_dimension_to_parametric_frame(arc2d)
        arc3d = self.arc2d_to_3d(arc2d_01)

        return arc3d  # it's a bsplinecurve3d

    def contour2d_parametric_to_dimension(self, contour2d: wires.Contour2D,
                                          grid2d: grid.Grid2D):
        """
        Convert a contour 2d from the parametric to the dimensioned frame.

        """

        primitives2d_dim = []

        for primitive2d in contour2d.primitives:
            method_name = f'{primitive2d.__class__.__name__.lower()}_parametric_to_dimension'

            if hasattr(self, method_name):
                primitives = getattr(self, method_name)(primitive2d, grid2d)
                if primitives:
                    primitives2d_dim.append(primitives)

            else:
                raise NotImplementedError(
                    f'Class {self.__class__.__name__} does not implement {method_name}')

        return wires.Contour2D(primitives2d_dim)

    def contour3d_to_2d_with_dimension(self, contour3d: wires.Contour3D,
                                       grid2d: grid.Grid2D):
        """
        Compute the Contour 2d of a Contour 3d, on a Bspline surface, in the dimensioned frame.

        """

        contour2d_01 = self.contour3d_to_2d(contour3d)

        return self.contour2d_parametric_to_dimension(contour2d_01, grid2d)

    def contour2d_with_dimension_to_parametric_frame(self, contour2d):
        """
        Convert a contour 2d from the dimensioned to the parametric frame.

        """

        # TODO: check and avoid primitives with start=end
        primitives2d = []

        for primitive2d in contour2d.primitives:
            method_name = f'{primitive2d.__class__.__name__.lower()}_with_dimension_to_parametric_frame'

            if hasattr(self, method_name):
                primitives = getattr(self, method_name)(primitive2d)
                if primitives:
                    primitives2d.append(primitives)

            else:
                raise NotImplementedError(
                    f'Class {self.__class__.__name__} does not implement {method_name}')

        # #Avoid to have primitives with start=end
        # start_points = []
        # for i in range(0, len(new_start_points)-1):
        #     if new_start_points[i] != new_start_points[i+1]:
        #         start_points.append(new_start_points[i])
        # if new_start_points[-1] != new_start_points[0]:
        #     start_points.append(new_start_points[-1])

        return wires.Contour2D(primitives2d)

    def contour2d_with_dimension_to_3d(self, contour2d):
        """
        Compute the contour3d, on a Bspline surface, of a contour2d define in the dimensioned frame.

        """

        contour01 = self.contour2d_with_dimension_to_parametric_frame(contour2d)

        return self.contour2d_to_3d(contour01)

    @classmethod
    def from_geomdl_surface(cls, surface, name: str = ""):
        """
        Create a volmdlr BSpline_Surface3D from a geomdl's one.

        """

        control_points = []
        for point in surface.ctrlpts:
            control_points.append(volmdlr.Point3D(point[0], point[1], point[2]))

        (u_knots, u_multiplicities) = knots_vector_inv(surface.knotvector_u)
        (v_knots, v_multiplicities) = knots_vector_inv(surface.knotvector_v)

        bspline_surface = cls(degree_u=surface.degree_u,
                              degree_v=surface.degree_v,
                              control_points=control_points,
                              nb_u=surface.ctrlpts_size_u,
                              nb_v=surface.ctrlpts_size_v,
                              u_multiplicities=u_multiplicities,
                              v_multiplicities=v_multiplicities,
                              u_knots=u_knots,
                              v_knots=v_knots, weights=surface.weights, name=name)
        return bspline_surface

    @classmethod
    def points_fitting_into_bspline_surface(cls, points_3d, size_u, size_v, degree_u, degree_v, name: str = ""):
        """
        Bspline Surface interpolation through 3d points.
        """
        warnings.warn("points_fitting_into_bspline_surface is deprecated. Use from_points_interpolation instead")
        return cls.from_points_interpolation(points_3d, size_u, size_v, degree_u, degree_v, name)

    @classmethod
    def from_points_interpolation(cls, points_3d: List[volmdlr.Point3D], size_u: int, size_v: int,
                                  degree_u: int, degree_v: int, name: str = ""):
        """
        Bspline Surface interpolation through 3d points.

        :param points_3d: data points.
        :type points_3d: List[volmdlr.Point3D]
        :param size_u: number of data points on the u-direction.
        :type size_u: int
        :param size_v: number of data points on the v-direction.
        :type size_v: int
        :param degree_u: degree of the output surface for the u-direction.
        :type degree_u: int
        :param degree_v: degree of the output surface for the v-direction.
        :type degree_v: int
        :param name: (Optional) instance name.
        :type name: str
        :return: B-spline surface.
        :rtype: BSplineSurface3D
        """
        points = np.asarray(points_3d)

        ctrlpts, knots_u, knot_multiplicities_u, knots_v, knot_multiplicities_v = \
            interpolate_surface(points, size_u, size_v, degree_u, degree_v)
        ctrlpts = [volmdlr.Point3D(*point) for point in ctrlpts]
        return cls(degree_u, degree_v, ctrlpts, size_u, size_v, knot_multiplicities_u, knot_multiplicities_v, knots_u,
                   knots_v, name=name)

    @classmethod
    def points_approximate_into_bspline_surface(cls, points_3d, size_u, size_v, degree_u, degree_v,
                                                name: str = "", **kwargs):
        """
        Bspline Surface approximate through 3d points.
        """
        warnings.warn("points_approximate_into_bspline_surface is deprecated. Use from_points_approximation instead")
        return cls.from_points_approximation(points_3d, size_u, size_v, degree_u, degree_v, name, **kwargs)

    @classmethod
    def from_points_approximation(cls, points_3d: List[volmdlr.Point3D], size_u: int, size_v: int, degree_u: int,
                                  degree_v: int, name: str = "", **kwargs):
        """
        Bspline Surface approximate through 3d points.

        :param points_3d: data points.
        :type points_3d: List[volmdlr.Point3D]
        :param size_u: number of data points on the u-direction.
        :type size_u: int
        :param size_v: number of data points on the v-direction.
        :type size_v: int
        :param degree_u: degree of the output surface for the u-direction.
        :type degree_u: int
        :param degree_v: degree of the output surface for the v-direction.
        :type degree_v: int
        :param name: (Optional) instance name.
        :type name: str

        Keyword Arguments:
            * ``ctrlpts_size_u``: number of control points on the u-direction. *Default: size_u - 1*
            * ``ctrlpts_size_v``: number of control points on the v-direction. *Default: size_v - 1*

        :return: B-spline surface.
        :rtype: BSplineSurface3D

        """

        # Keyword arguments
        # number of data points, r + 1 > number of control points, n + 1
        num_cpts_u = kwargs.get('ctrlpts_size_u', size_u - 1)
        # number of data points, s + 1 > number of control points, m + 1
        num_cpts_v = kwargs.get('ctrlpts_size_v', size_v - 1)

        points = np.asarray(points_3d)

        ctrlpts, knots_u, knot_multiplicities_u, knots_v, knot_multiplicities_v = \
            approximate_surface(points, size_u, size_v, degree_u, degree_v,
                                ctrlpts_size_u=num_cpts_u, ctrlpts_size_v=num_cpts_v)

        ctrlpts = [volmdlr.Point3D(*point) for point in ctrlpts]
        return cls(degree_u, degree_v, ctrlpts, size_u, size_v, knot_multiplicities_u, knot_multiplicities_v, knots_u,
                   knots_v, name=name)

    @classmethod
    def _from_cylindrical_faces_x_direction(cls, cylindrical_faces, degree_u, degree_v,
                                            points_x: int = 10, points_y: int = 10, name: str = ''):
        """
        Define an x direction bspline surface from a list of cylindrical faces.

        Parameters
        ----------
        cylindrical_faces : List[volmdlr.faces.CylindricalFace3D]
            faces 3d
        degree_u : int
            degree of the output surface for the u-direction
        degree_v : int
            degree of the output surface for the v-direction
        points_x : int
            number of points in x-direction
        points_y : int
            number of points in y-direction
        name: str
            object's name.

        Returns
        -------
        B-spline surface

        """
        bspline_surfaces = []
        bounding_rectangle_0 = cylindrical_faces[0].surface2d.outer_contour.bounding_rectangle
        ymin = bounding_rectangle_0[2]
        ymax = bounding_rectangle_0[3]
        for face in cylindrical_faces:
            bounding_rectangle = face.surface2d.outer_contour.bounding_rectangle
            ymin = min(ymin, bounding_rectangle[2])
            ymax = max(ymax, bounding_rectangle[3])
        for face in cylindrical_faces:
            bounding_rectangle = face.surface2d.outer_contour.bounding_rectangle

            points_3d = face.surface3d.grid3d(
                grid.Grid2D.from_properties(
                    x_limits=(bounding_rectangle[0], bounding_rectangle[1]),
                    y_limits=(ymin, ymax),
                    points_nbr=(points_x, points_y)))

            bspline_surfaces.append(
                cls.points_fitting_into_bspline_surface(
                    points_3d, points_x, points_y, degree_u, degree_v, name))
        return bspline_surfaces

    @classmethod
    def _from_cylindrical_faces_y_direction(cls, cylindrical_faces, degree_u, degree_v,
                                            points_x: int = 10, points_y: int = 10, name: str = ''):
        """
        Define a y direction bspline surface from a list of cylindrical faces.

        Parameters
        ----------
        cylindrical_faces : List[volmdlr.faces.CylindricalFace3D]
            faces 3d
        degree_u : int
            degree of the output surface for the u-direction
        degree_v : int
            degree of the output surface for the v-direction
        points_x : int
            number of points in x-direction
        points_y : int
            number of points in y-direction
        name: str
            object's name.

        Returns
        -------
        B-spline surface

        """
        bspline_surfaces = []
        bounding_rectangle_0 = cylindrical_faces[0].surface2d.outer_contour.bounding_rectangle
        xmin = bounding_rectangle_0[0]
        xmax = bounding_rectangle_0[1]
        for face in cylindrical_faces:
            bounding_rectangle = face.surface2d.outer_contour.bounding_rectangle
            xmin = min(xmin, bounding_rectangle[0])
            xmax = max(xmax, bounding_rectangle[1])
        for face in cylindrical_faces:
            bounding_rectangle = face.surface2d.outer_contour.bounding_rectangle

            points_3d = face.surface3d.grid3d(
                grid.Grid2D.from_properties(
                    x_limits=(xmin, xmax),
                    y_limits=(bounding_rectangle[2], bounding_rectangle[3]),
                    points_nbr=(points_x, points_y)))

            bspline_surfaces.append(
                cls.points_fitting_into_bspline_surface(
                    points_3d, points_x, points_y, degree_u, degree_v, name))
        return bspline_surfaces

    @classmethod
    def from_cylindrical_faces(cls, cylindrical_faces, degree_u, degree_v,
                               points_x: int = 10, points_y: int = 10, name: str = ''):
        """
        Define a bspline surface from a list of cylindrical faces.

        Parameters
        ----------
        cylindrical_faces : List[volmdlr.faces.CylindricalFace3D]
            faces 3d
        degree_u : int
            degree of the output surface for the u-direction
        degree_v : int
            degree of the output surface for the v-direction
        points_x : int
            number of points in x-direction
        points_y : int
            number of points in y-direction
        name: str
            object's name.

        Returns
        -------
        B-spline surface

        """
        if len(cylindrical_faces) < 1:
            raise NotImplementedError
        if len(cylindrical_faces) == 1:
            return cls.from_cylindrical_face(cylindrical_faces[0], degree_u, degree_v, points_x=50, points_y=50)
        bspline_surfaces = []
        direction = cylindrical_faces[0].adjacent_direction(cylindrical_faces[1])

        if direction == 'x':
            bspline_surfaces.extend(cls._from_cylindrical_faces_x_direction(
                cylindrical_faces, degree_u, degree_v, points_x, points_y, name))

        elif direction == 'y':
            bspline_surfaces.extend(cls._from_cylindrical_faces_y_direction(
                cylindrical_faces, degree_u, degree_v, points_x, points_y, name
            ))

        to_be_merged = bspline_surfaces[0]
        for i in range(0, len(bspline_surfaces) - 1):
            merged = to_be_merged.merge_with(bspline_surfaces[i + 1])
            to_be_merged = merged

        bspline_surface = to_be_merged
        bspline_surface.name = name
        return bspline_surface

    @classmethod
    def from_cylindrical_face(cls, cylindrical_face, degree_u, degree_v, name: str = '',
                              **kwargs):  # points_x: int = 50, points_y: int = 50
        """
        Define a bspline surface from a cylindrical face.

        Parameters
        ----------
        cylindrical_face : volmdlr.faces.CylindricalFace3D
            face 3d
        degree_u : int
            degree of the output surface for the u-direction.
        degree_v : int
            degree of the output surface for the v-direction.
        points_x : int
            number of points in x-direction
        points_y : int
            number of points in y-direction
        name: str
            object's name.

        Returns
        -------
        B-spline surface

        """

        points_x = kwargs['points_x']
        points_y = kwargs['points_y']
        bounding_rectangle = cylindrical_face.surface2d.outer_contour.bounding_rectangle
        points_3d = cylindrical_face.surface3d.grid3d(
            grid.Grid2D.from_properties(x_limits=(bounding_rectangle[0],
                                                  bounding_rectangle[1]),
                                        y_limits=(bounding_rectangle[2],
                                                  bounding_rectangle[3]),
                                        points_nbr=(points_x, points_y)))

        return cls.points_fitting_into_bspline_surface(points_3d, points_x, points_x, degree_u, degree_v, name=name)

    def intersection_with(self, other_bspline_surface3d):
        """
        Compute intersection points between two Bspline surfaces.

        return u,v parameters for intersection points for both surfaces
        """

        def fun(param):
            return (self.point2d_to_3d(volmdlr.Point2D(param[0], param[1])) -
                    other_bspline_surface3d.point2d_to_3d(volmdlr.Point2D(param[2], param[3]))).norm()

        x = np.linspace(0, 1, 10)
        x_init = []
        for xi in x:
            for yi in x:
                x_init.append((xi, yi, xi, yi))

        u1, v1, u2, v2 = [], [], [], []
        solutions = []
        for x0 in x_init:
            z = least_squares(fun, x0=x0, bounds=([0, 1]))
            if z.fun < 1e-5:
                solution = z.x
                if solution not in solutions:
                    solutions.append(solution)
                    u1.append(solution[0])
                    v1.append(solution[1])
                    u2.append(solution[2])
                    v2.append(solution[3])

        # uv1 = [[min(u1),max(u1)],[min(v1),max(v1)]]
        # uv2 = [[min(u2),max(u2)],[min(v2),max(v2)]]

        return (u1, v1), (u2, v2)  # (uv1, uv2)

    def line_intersections(self, line: curves.Line3D):
        occt_bsplinesurface = to_occt.volmdlr_bsplinesurface_to_occt(self)
        occt_line = to_occt.volmdlr_line3d_to_occt(line)
        api_inters = GeomAPI_IntCS(occt_line, occt_bsplinesurface)
        intersections = [from_occt.point3d_from_occt(api_inters.Point(i + 1)) for i in range(api_inters.NbPoints())]
        return intersections

    def plane_intersections(self, plane3d):
        """
        Compute intersection points between a Bspline surface and a plane 3d.
        """
        # a, b, c, d = plane3d.equation_coefficients()
        #
        # def fun(param):
        #     point3d = self.point2d_to_3d(volmdlr.Point2D(*param))
        #     return point3d[0] * a + point3d[1] * b + point3d[2] * c + d
        #
        # x = np.linspace(0, 1, 20)
        # x_init = []
        # for xi in x:
        #     for yi in x:
        #         x_init.append((xi, yi))
        #
        # intersection_points = []
        #
        # for x0 in x_init:
        #     z = least_squares(fun, x0=np.array(x0), bounds=([0, 1]))
        #     if abs(z.fun) < 1e-8:
        #         solution = z.x
        #         intersection_points.append(self.point2d_to_3d(volmdlr.Point2D(*solution)))
        # return intersection_points
        return self.generic_surface_intersections_with_occt(plane3d)

    def error_with_point3d(self, point3d):
        """
        Compute the error/distance between the Bspline surface and a point 3d.

        """

        def fun(x):
            return (point3d - self.point2d_to_3d(volmdlr.Point2D(x[0], x[1]))).norm()

        cost = []

        for x0 in [(0, 0), (0, 1), (1, 0), (1, 1), (0.5, 0.5)]:
            z = least_squares(fun, x0=x0, bounds=([0, 1]))
            cost.append(z.fun)

        return min(cost)

    def error_with_edge3d(self, edge3d):
        """
        Compute the error/distance between the Bspline surface and an edge 3d.

        it's the mean of the start and end points errors'
        """

        return (self.error_with_point3d(edge3d.start) + self.error_with_point3d(edge3d.end)) / 2

    def nearest_edges3d(self, contour3d, threshold: float):
        """
        Compute the nearest edges of a contour 3d to a Bspline_surface3d based on a threshold.

        """

        nearest = []
        for primitive in contour3d.primitives:
            if self.error_with_edge3d(primitive) <= threshold:
                nearest.append(primitive)
        nearest_primitives = wires.Wire3D(nearest)

        return nearest_primitives

    def edge3d_to_2d_with_dimension(self, edge3d, grid2d: grid.Grid2D):
        """
        Compute the edge 2d of an edge 3d, on a Bspline surface, in the dimensioned frame.

        """
        method_name = f'{edge3d.__class__.__name__.lower()}_to_2d_with_dimension'

        if hasattr(self, method_name):
            edge2d_dim = getattr(self, method_name)(edge3d, grid2d)
            if edge2d_dim:
                return edge2d_dim
            raise NotImplementedError
        raise NotImplementedError(
            f'Class {self.__class__.__name__} does not implement {method_name}')

    def wire3d_to_2d(self, wire3d):
        """
        Compute the 2d of a wire 3d, on a Bspline surface.

        """

        contour = self.contour3d_to_2d(wire3d)

        return wires.Wire2D(contour.primitives)

    def wire3d_to_2d_with_dimension(self, wire3d):
        """
        Compute the 2d of a wire 3d, on a Bspline surface, in the dimensioned frame.

        """

        contour = self.contour3d_to_2d_with_dimension(wire3d, self._grids2d)

        return wires.Wire2D(contour.primitives)

    def split_surface_u(self, u: float):
        """
        Splits the surface at the input parametric coordinate on the u-direction.

        :param u: Parametric coordinate u chosen between 0 and 1
        :type u: float
        :return: Two split surfaces
        :rtype: List[:class:`volmdlr.faces.BSplineSurface3D`]
        """
        return split_surface_u(self, u)

    def split_surface_v(self, v: float):
        """
        Splits the surface at the input parametric coordinate on the v-direction.

        :param v: Parametric coordinate v chosen between 0 and 1
        :type v: float
        :return: Two split surfaces
        :rtype: List[:class:`volmdlr.faces.BSplineSurface3D`]
        """
        return split_surface_v(self, v)

    def split_surface_with_bspline_curve(self, bspline_curve3d: edges.BSplineCurve3D):
        """
        Cuts the surface into two pieces with a bspline curve.

        :param bspline_curve3d: A BSplineCurve3d used for cutting
        :type bspline_curve3d: :class:`edges.BSplineCurve3D`
        :return: Two split surfaces
        :rtype: List[:class:`volmdlr.faces.BSplineSurface3D`]
        """

        surfaces = []
        bspline_curve2d = self.bsplinecurve3d_to_2d(bspline_curve3d)[0]
        # if type(bspline_curve2d) == list:
        #     points = [bspline_curve2d[0].start]
        #     for edge in bspline_curve2d:
        #         points.append(edge.end)
        #     bspline_curve2d = edges.BSplineCurve2D.from_points_approximation(points, 2, ctrlpts_size = 5)
        contour = volmdlr.faces.BSplineFace3D.from_surface_rectangular_cut(self, 0, 1, 0, 1).surface2d.outer_contour
        contours = contour.cut_by_bspline_curve(bspline_curve2d)

        du, dv = bspline_curve2d.end - bspline_curve2d.start
        resolution = 8

        for contour in contours:
            u_min, u_max, v_min, v_max = contour.bounding_rectangle.bounds()
            if du > dv:
                delta_u = u_max - u_min
                nlines_x = int(delta_u * resolution)
                lines_x = [curves.Line2D(volmdlr.Point2D(u_min, v_min),
                                         volmdlr.Point2D(u_min, v_max))]
                for i in range(nlines_x):
                    u = u_min + (i + 1) / (nlines_x + 1) * delta_u
                    lines_x.append(curves.Line2D(volmdlr.Point2D(u, v_min),
                                                 volmdlr.Point2D(u, v_max)))
                lines_x.append(curves.Line2D(volmdlr.Point2D(u_max, v_min),
                                             volmdlr.Point2D(u_max, v_max)))
                lines = lines_x

            else:
                delta_v = v_max - v_min
                nlines_y = int(delta_v * resolution)
                lines_y = [curves.Line2D(volmdlr.Point2D(v_min, v_min),
                                         volmdlr.Point2D(v_max, v_min))]
                for i in range(nlines_y):
                    v = v_min + (i + 1) / (nlines_y + 1) * delta_v
                    lines_y.append(curves.Line2D(volmdlr.Point2D(v_min, v),
                                                 volmdlr.Point2D(v_max, v)))
                lines_y.append(curves.Line2D(volmdlr.Point2D(v_min, v_max),
                                             volmdlr.Point2D(v_max, v_max)))
                lines = lines_y

            pt0 = volmdlr.O2D
            points = []

            for line in lines:
                inter = contour.line_intersections(line)
                if inter:
                    pt_ = set()
                    for point_intersection in inter:
                        pt_.add(point_intersection[0])
                else:
                    raise NotImplementedError

                pt_ = sorted(pt_, key=pt0.point_distance)
                pt0 = pt_[0]
                edge = edges.LineSegment2D(pt_[0], pt_[1])

                points.extend(edge.discretization_points(number_points=10))

            points3d = []
            for point in points:
                points3d.append(self.point2d_to_3d(point))

            size_u, size_v, degree_u, degree_v = 10, 10, self.degree_u, self.degree_v
            surfaces.append(
                BSplineSurface3D.points_fitting_into_bspline_surface(points3d, size_u, size_v, degree_u, degree_v))

        return surfaces

    def is_intersected_with(self, other_bspline_surface3d):
        """
        Check if the two surfaces are intersected or not.

        return True, when there are more 50points on the intersection zone.

        """

        def fun(param):
            return (self.point2d_to_3d(volmdlr.Point2D(param[0], param[1])) -
                    other_bspline_surface3d.point2d_to_3d(volmdlr.Point2D(param[2], param[3]))).norm()

        x = np.linspace(0, 1, 10)
        x_init = []
        for xi in x:
            for yi in x:
                x_init.append((xi, yi, xi, yi))

        i = 0
        for x0 in x_init:
            z = least_squares(fun, x0=x0, bounds=([0, 1]))
            if z.fun < 1e-5:
                i += 1
                if i >= 50:
                    return True
        return False

    def merge_with(self, other_bspline_surface3d, abs_tol: float = 1e-6):
        """
        Merges two adjacent surfaces based on their faces.

        :param other_bspline_surface3d: Other adjacent surface
        :type other_bspline_surface3d: :class:`volmdlr.faces.BSplineSurface3D`
        :param abs_tol: tolerance.
        :type abs_tol: float.

        :return: Merged surface
        :rtype: :class:`volmdlr.faces.BSplineSurface3D`
        """

        bspline_face3d = volmdlr.faces.BSplineFace3D.from_surface_rectangular_cut(self, 0, 1, 0, 1)
        other_bspline_face3d = volmdlr.faces.BSplineFace3D.from_surface_rectangular_cut(
            other_bspline_surface3d, 0, 1, 0, 1)

        bsplines = [self, other_bspline_surface3d]
        bsplines_new = bsplines

        center = [bspline_face3d.surface2d.outer_contour.center_of_mass(),
                  other_bspline_face3d.surface2d.outer_contour.center_of_mass()]
        grid2d_direction = (bspline_face3d.pair_with(other_bspline_face3d))[1]

        if (not bspline_face3d.outer_contour3d.is_sharing_primitives_with(
                other_bspline_face3d.outer_contour3d, abs_tol)
                and self.is_intersected_with(other_bspline_surface3d)):
            # find primitives to split with
            contour1 = bspline_face3d.outer_contour3d
            contour2 = other_bspline_face3d.outer_contour3d

            distances = []
            for prim1 in contour1.primitives:
                dis = []
                for prim2 in contour2.primitives:
                    point1 = (prim1.start + prim1.end) / 2
                    point2 = (prim2.start + prim2.end) / 2
                    dis.append(point1.point_distance(point2))
                distances.append(dis)

            i = distances.index((min(distances)))
            j = distances[i].index(min(distances[i]))

            curves_ = [contour2.primitives[j], contour1.primitives[i]]

            # split surface
            for i, bspline in enumerate(bsplines):
                surfaces = bspline.split_surface_with_bspline_curve(curves_[i])

                errors = []
                for surface in surfaces:
                    errors.append(surface.error_with_point3d(bsplines[i].point2d_to_3d(center[i])))

                bsplines_new[i] = surfaces[errors.index(min(errors))]

            grid2d_direction = (
                bsplines_new[0].rectangular_cut(
                    0, 1, 0, 1).pair_with(
                    bsplines_new[1].rectangular_cut(
                        0, 1, 0, 1)))[1]

        # grid3d
        number_points = 10
        points3d = []
        is_true = (bspline_face3d.outer_contour3d.is_sharing_primitives_with(
            other_bspline_face3d.outer_contour3d, abs_tol) or self.is_intersected_with(other_bspline_surface3d))

        for i, bspline in enumerate(bsplines_new):
            grid3d = bspline.grid3d(grid.Grid2D.from_properties(x_limits=(0, 1),
                                                                y_limits=(0, 1),
                                                                points_nbr=(number_points, number_points),
                                                                direction=grid2d_direction[i]))

            if is_true and i == 1:
                points3d.extend(grid3d[number_points:number_points * number_points])
            else:
                points3d.extend(grid3d)

        # fitting
        size_u, size_v, degree_u, degree_v = (number_points * 2) - 1, number_points, 3, 3

        merged_surface = BSplineSurface3D.points_fitting_into_bspline_surface(
            points3d, size_u, size_v, degree_u, degree_v)

        return merged_surface

    def xy_limits(self, other_bspline_surface3d):
        """
        Compute x, y limits to define grid2d.

        """

        grid2d_direction = (
            self.rectangular_cut(
                0, 1, 0, 1).pair_with(
                other_bspline_surface3d.rectangular_cut(
                    0, 1, 0, 1)))[1]

        xmin, xmax, ymin, ymax = [], [], [], []
        if grid2d_direction[0][1] == '+y':
            xmin.append(0)
            xmax.append(1)
            ymin.append(0)
            ymax.append(0.99)
        elif grid2d_direction[0][1] == '+x':
            xmin.append(0)
            xmax.append(0.99)
            ymin.append(0)
            ymax.append(1)
        elif grid2d_direction[0][1] == '-x':
            xmin.append(0.01)
            xmax.append(1)
            ymin.append(0)
            ymax.append(1)
        elif grid2d_direction[0][1] == '-y':
            xmin.append(0)
            xmax.append(1)
            ymin.append(0.01)
            ymax.append(1)

        xmin.append(0)
        xmax.append(1)
        ymin.append(0)
        ymax.append(1)

        return xmin, xmax, ymin, ymax

    def _determine_contour_params(self, outer_contour_start, outer_contour_end, inner_contour_start,
                                  inner_contour_end):
        """
        Helper function.
        """
        u1, v1 = outer_contour_start
        u2, v2 = outer_contour_end
        u3, v3 = inner_contour_start
        u4, v4 = inner_contour_end
        if self.x_periodicity and self.y_periodicity:
            raise NotImplementedError
        if self.x_periodicity:
            outer_contour_param = [u1, u2]
            inner_contour_param = [u3, u4]
        elif self.y_periodicity:
            outer_contour_param = [v1, v2]
            inner_contour_param = [v3, v4]
        else:
            raise NotImplementedError
        return outer_contour_param, inner_contour_param

    def connect_contours(self, outer_contour, inner_contours):
        """
        Create connections between contours on parametric domain.

        :param outer_contour: Outer contour 2D.
        :type inner_contours: wires.Contour2D
        :param inner_contours: List of 2D contours.
        :type inner_contours: list
        """
        new_inner_contours = []
        new_outer_contour = outer_contour
        point1 = outer_contour.primitives[0].start
        point2 = outer_contour.primitives[-1].end

        for inner_contour in inner_contours:
            if not inner_contour.is_ordered():
                outer_contour_param, inner_contour_param = self._determine_contour_params(
                    point1, point2, inner_contour.primitives[0].start, inner_contour.primitives[-1].end)

                outer_contour_direction = outer_contour_param[0] < outer_contour_param[1]
                inner_contour_direction = inner_contour_param[0] < inner_contour_param[1]
                if outer_contour_direction == inner_contour_direction:
                    inner_contour = inner_contour.invert()

                closing_linesegment1 = edges.LineSegment2D(outer_contour.primitives[-1].end,
                                                           inner_contour.primitives[0].start)
                closing_linesegment2 = edges.LineSegment2D(inner_contour.primitives[-1].end,
                                                           outer_contour.primitives[0].start)
                new_outer_contour_primitives = outer_contour.primitives + [closing_linesegment1] + \
                                               inner_contour.primitives + [closing_linesegment2]
                new_outer_contour = wires.Contour2D(primitives=new_outer_contour_primitives)
                new_outer_contour.order_contour(tol=1e-3)
            else:
                new_inner_contours.append(inner_contour)
        return new_outer_contour, new_inner_contours

    @staticmethod
    def _get_overlapping_theta(outer_contour_startend_theta, inner_contour_startend_theta):
        """
        Find overlapping theta domain between two contours on periodical Surfaces.
        """
        oc_xmin_index, outer_contour_xmin = min(enumerate(outer_contour_startend_theta), key=lambda x: x[1])
        oc_xmax_index, outer_contour_xman = max(enumerate(outer_contour_startend_theta), key=lambda x: x[1])
        inner_contour_xmin = min(inner_contour_startend_theta)
        inner_contour_xmax = max(inner_contour_startend_theta)

        # check if tetha3 or theta4 is in [theta1, theta2] interval
        overlap = outer_contour_xmin <= inner_contour_xmax and outer_contour_xman >= inner_contour_xmin

        if overlap:
            if inner_contour_xmin < outer_contour_xmin:
                overlapping_theta = outer_contour_startend_theta[oc_xmin_index]
                outer_contour_side = oc_xmin_index
                side = 0
                return overlapping_theta, outer_contour_side, side
            overlapping_theta = outer_contour_startend_theta[oc_xmax_index]
            outer_contour_side = oc_xmax_index
            side = 1
            return overlapping_theta, outer_contour_side, side

        # if not direct intersection -> find intersection at periodicity
        if inner_contour_xmin < outer_contour_xmin:
            overlapping_theta = outer_contour_startend_theta[oc_xmin_index] - 2 * math.pi
            outer_contour_side = oc_xmin_index
            side = 0
            return overlapping_theta, outer_contour_side, side
        overlapping_theta = outer_contour_startend_theta[oc_xmax_index] + 2 * math.pi
        outer_contour_side = oc_xmax_index
        side = 1
        return overlapping_theta, outer_contour_side, side

    def to_plane3d(self):
        """
        Converts a Bspline surface3d to a Plane3d.

        :return: A Plane
        :rtype: Plane3D
        """

        points_2d = [volmdlr.Point2D(0.1, 0.1),
                     volmdlr.Point2D(0.1, 0.8),
                     volmdlr.Point2D(0.8, 0.5)]
        points = [self.point2d_to_3d(pt) for pt in points_2d]

        surface3d = Plane3D.from_3_points(points[0],
                                          points[1],
                                          points[2])
        return surface3d

    def u_closed_lower(self, tol: float = 1e-6):
        """
        Returns True if the surface is close in any of the u boundaries.
        """
        a, b, c, _ = self.domain
        point_at_a_lower = self.point2d_to_3d(volmdlr.Point2D(a, c))
        point_at_b_lower = self.point2d_to_3d(volmdlr.Point2D(0.5 * (a + b), c))
        if point_at_b_lower.is_close(point_at_a_lower, tol):
            return True
        return False

    def u_closed_upper(self, tol: float = 1e-6):
        """
        Returns True if the surface is close in any of the u boundaries.
        """
        a, b, _, d = self.domain
        point_at_a_upper = self.point2d_to_3d(volmdlr.Point2D(a, d))
        point_at_b_upper = self.point2d_to_3d(volmdlr.Point2D(0.5 * (a + b), d))
        if point_at_b_upper.is_close(point_at_a_upper, tol):
            return True
        return False

    def v_closed_lower(self, tol: float = 1e-6):
        """
        Returns True if the surface is close in any of the u boundaries.
        """
        a, _, c, d = self.domain
        point_at_c_lower = self.point2d_to_3d(volmdlr.Point2D(a, c))
        point_at_d_lower = self.point2d_to_3d(volmdlr.Point2D(a, 0.5 * (c + d)))
        if point_at_d_lower.is_close(point_at_c_lower, tol):
            return True
        return False

    def v_closed_upper(self, tol: float = 1e-6):
        """
        Returns True if the surface is close in any of the u boundaries.
        """
        _, b, c, d = self.domain
        point_at_c_upper = self.point2d_to_3d(volmdlr.Point2D(b, c))
        point_at_d_upper = self.point2d_to_3d(volmdlr.Point2D(b, 0.5 * (c + d)))
        if point_at_d_upper.is_close(point_at_c_upper, tol):
            return True
        return False

    @cached_property
    def u_closed(self):
        """
        Returns True if the surface is close in any of the u boundaries.
        """
        return bool(self.u_closed_lower(tol=1e-7) or self.u_closed_upper(tol=1e-7))

    @cached_property
    def v_closed(self):
        """
        Returns True if the surface is close in any of the u boundaries.
        """
        return bool(self.v_closed_lower(tol=1e-7) or self.v_closed_upper(tol=1e-7))

    def is_singularity_point(self, point, *args, **kwargs):
        """Returns True if the point belongs to the surface singularity and False otherwise."""
        tol = kwargs.get("tol", 1e-6)
        if not self.u_closed and not self.v_closed:
            return False
        u_min, u_max, v_min, v_max = self.domain

        test_lower = self.point2d_to_3d(volmdlr.Point2D(u_min, v_min))
        test_upper = self.point2d_to_3d(volmdlr.Point2D(u_max, v_max))

        if self.u_closed_lower(tol=tol) and test_lower.is_close(point, tol):
            return True
        if self.u_closed_upper(tol=tol) and test_upper.is_close(point, tol):
            return True
        if self.v_closed_lower(tol=tol) and test_lower.is_close(point, tol):
            return True
        if self.v_closed_upper(tol=tol) and test_upper.is_close(point, tol):
            return True
        return False

    def _get_singularity_line(self, test_point):
        """
        Helper function to fix_start_end_singularity_point_any_direction.

        Determines the singularity line, side, and domain boundary for a given test point on the parametric domain.
        - line: A 2D line representing the singularity line (degenerated line) is a 2D line on UV that correspond to
            a point in 3D space.
        - side: A string indicating the side of the singularity line ('u-'/'u+' or 'v-'/'v+').
        - domain_bound: The domain boundary value associated with the singularity line.

        :param test_point: The test 3D point that lies on the singularity.
        """
        a, b, c, d = self.domain
        line = None
        _side = None
        _domain_bound = None
        if self.u_closed:
            if (self.u_closed_lower() and
                    test_point.is_close(self.point2d_to_3d(volmdlr.Point2D(0.5 * (a + b), c)))):
                line = curves.Line2D(volmdlr.Point2D(a, c), volmdlr.Point2D(b, c))
                _side = "u-"
                _domain_bound = c
            if (self.u_closed_upper() and
                    test_point.is_close(self.point2d_to_3d(volmdlr.Point2D(0.5 * (a + b), d)))):
                line = curves.Line2D(volmdlr.Point2D(a, d), volmdlr.Point2D(b, d))
                _side = "u+"
                _domain_bound = d
        else:
            if (self.v_closed_lower() and
                    test_point.is_close(self.point2d_to_3d(volmdlr.Point2D(a, 0.5 * (c + d))))):
                line = curves.Line2D(volmdlr.Point2D(a, c), volmdlr.Point2D(a, d))
                _side = "v-"
                _domain_bound = a
            if (self.v_closed_upper() and
                    test_point.is_close(self.point2d_to_3d(volmdlr.Point2D(b, 0.5 * (c + d))))):
                line = curves.Line2D(volmdlr.Point2D(b, c), volmdlr.Point2D(b, d))
                _side = "v+"
                _domain_bound = b
        return line, _side, _domain_bound

    @staticmethod
    def _verify_points(points, side, domain_bound, start_end):
        """
        Helper function to fix_start_end_singularity_point_any_direction.

        Verifies and adjusts the given list of points based on the singularity side and domain boundary.

        :param points: The list of points to be verified.
        :param side: A string indicating the side of the singularity line ('u-'/'u+' or 'v-'/'v+').
        :param domain_bound: The domain boundary value associated with the singularity line.
        :param start_end: An integer (0 or 1) indicating whether to process the start or end of the list.

        :return: Verified and adjusted list of points.
        """
        if side.startswith("u"):
            i = 1
        else:
            i = 0
        indexes = [idx for idx, point in enumerate(points) if point[i] == domain_bound]
        if len(indexes) == 1 and indexes[0] != len(points) - 1:
            if start_end == 0:
                return points[indexes[0]:]

            return points[:indexes[0] + 1]
        return points

    def fix_start_end_singularity_point_any_direction(self, edge3d, points, points3d, tol: float = 1e-6):
        """
        Helper function.

        Uses local discretization and line intersection with the tangent line at the point just before the undefined
        point on the BREP of the 3D edge to find the real values on parametric domain.
        """
        points = verify_repeated_parametric_points(points)

        def get_temp_edge2d(_points):
            if len(_points) == 2:
                edge2d = edges.LineSegment2D(_points[0], _points[1])
            else:
                edge2d = edges.BSplineCurve2D.from_points_interpolation(_points, 2, centripetal=False)
            return edge2d

        umin, umax, vmin, vmax = self.domain
        if self.is_singularity_point(points3d[0], tol=tol):
            singularity_line, side, domain_bound = self._get_singularity_line(points3d[0])
            if singularity_line and len(points) >= 3:
                points = self._verify_points(points, side, domain_bound, 0)
                if len(points) >= 3:
                    temp_edge2d = get_temp_edge2d(points[1:])
                    point = find_parametric_point_at_singularity(temp_edge2d, abscissa=0,
                                                                 singularity_line=singularity_line,
                                                                 domain=[umin, umax, vmin, vmax])
                    if point and not point.is_close(points[0], 1e-3):
                        points[0] = point
        if self.is_singularity_point(points3d[-1], tol=tol):
            singularity_line, side, domain_bound = self._get_singularity_line(points3d[-1])
            if singularity_line:
                points = self._verify_points(points, side, domain_bound, 1)
                if len(points) >= 3:
                    temp_edge2d = get_temp_edge2d(points[:-1])

                    point = find_parametric_point_at_singularity(temp_edge2d, abscissa=temp_edge2d.length(),
                                                                 singularity_line=singularity_line,
                                                                 domain=[umin, umax, vmin, vmax])
                    if point and not point.is_close(points[-1], 1e-3):
                        points[-1] = point
        return points

    def is_undefined_brep(self, edge):
        """Returns True if the edge is contained within the periodicity boundary."""
        if isinstance(edge.simplify, edges.LineSegment2D):
            umin, umax, vmin, vmax = self.domain
            if self.x_periodicity and edge.simplify.line.unit_direction_vector().is_colinear_to(volmdlr.Y2D) \
                    and (math.isclose(abs(edge.start.x), umin, abs_tol=1e-4) or
                         math.isclose(abs(edge.start.x), umax, abs_tol=1e-4)):
                if (self.point2d_to_3d(
                        volmdlr.Point2D(umin, vmin)).is_close(self.point2d_to_3d(volmdlr.Point2D(umax, vmin))) and
                        self.point2d_to_3d(
                            volmdlr.Point2D(umin, vmax)).is_close(self.point2d_to_3d(volmdlr.Point2D(umax, vmax)))):
                    return True
            if self.y_periodicity and edge.simplify.line.unit_direction_vector().is_colinear_to(volmdlr.X2D) \
                    and (math.isclose(abs(edge.start.y), vmin, abs_tol=1e-4) or
                         math.isclose(abs(edge.start.y), vmax, abs_tol=1e-4)):
                if (self.point2d_to_3d(
                        volmdlr.Point2D(umin, vmin)).is_close(self.point2d_to_3d(volmdlr.Point2D(umin, vmax))) and
                        self.point2d_to_3d(
                            volmdlr.Point2D(umax, vmin)).is_close(self.point2d_to_3d(volmdlr.Point2D(umax, vmax)))):
                    return True
        return False

    def fix_undefined_brep_with_neighbors(self, edge, previous_edge, next_edge):
        """Uses neighbors edges to fix edge contained within the periodicity boundary."""
        delta_previous = previous_edge.end - edge.start
        delta_next = next_edge.start - edge.end

        def translate_brep(periodicity):
            edge_ = edge
            if not self.is_undefined_brep(previous_edge) and \
                    math.isclose(delta_previous.norm(), periodicity, abs_tol=1e-3):
                edge_ = edge.translation(delta_previous)
            elif not self.is_undefined_brep(next_edge) and \
                    math.isclose(delta_next.norm(), periodicity, abs_tol=1e-3):
                edge_ = edge.translation(delta_next)
            return edge_

        if self.x_periodicity:
            edge = translate_brep(self.x_periodicity)
        elif self.y_periodicity:
            edge = translate_brep(self.y_periodicity)
        return edge


class BezierSurface3D(BSplineSurface3D):
    """
    A 3D Bezier surface.

    :param degree_u: The degree of the Bezier surface in the u-direction.
    :type degree_u: int
    :param degree_v: The degree of the Bezier surface in the v-direction.
    :type degree_v: int
    :param control_points: A list of lists of control points defining the Bezier surface.
    :type control_points: List[List[`volmdlr.Point3D`]]
    :param nb_u: The number of control points in the u-direction.
    :type nb_u: int
    :param nb_v: The number of control points in the v-direction.
    :type nb_v: int
    :param name: (Optional) name for the Bezier surface.
    :type name: str
    """

    def __init__(self, degree_u: int, degree_v: int,
                 control_points: List[List[volmdlr.Point3D]],
                 nb_u: int, nb_v: int, name=''):
        u_knots = generate_knot_vector(degree_u, nb_u)
        v_knots = generate_knot_vector(degree_v, nb_v)

        u_multiplicities = [1] * len(u_knots)
        v_multiplicities = [1] * len(v_knots)

        BSplineSurface3D.__init__(self, degree_u, degree_v,
                                  control_points, nb_u, nb_v,
                                  u_multiplicities, v_multiplicities,
                                  u_knots, v_knots, None, name)<|MERGE_RESOLUTION|>--- conflicted
+++ resolved
@@ -7733,11 +7733,7 @@
         :param abs_tol: tolerance.
         :return: True if they are coincident, False otherwise.
         """
-<<<<<<< HEAD
-        return False
-=======
         return self == surface3d
->>>>>>> fa6a4a5f
 
     def to_dict(self, *args, **kwargs):
         """Avoids storing points in memo that makes serialization slow."""
