"""volmdlr module for 3D Surfaces."""
import math
import traceback
import warnings
from collections import deque
from functools import cached_property
from itertools import chain
from typing import List, Union, Dict, Any

import matplotlib.pyplot as plt
import numpy as npy
import triangle as triangle_lib

from geomdl import NURBS, BSpline
from scipy.linalg import lu_factor, lu_solve
from scipy.optimize import least_squares, minimize

from dessia_common.core import DessiaObject, PhysicalObject
from dessia_common.typings import JsonSerializable
import volmdlr.nurbs.helpers as nurbs_helpers
from volmdlr.nurbs.helpers import generate_knot_vector
import volmdlr.core
import volmdlr.geometry
import volmdlr.utils.common_operations as vm_common_operations
import volmdlr.utils.intersections as vm_utils_intersections
import volmdlr.utils.parametric as vm_parametric
from volmdlr import display, edges, grid, wires, curves
from volmdlr.core import EdgeStyle, point_in_list
from volmdlr.nurbs.core import evaluate_surface, derivatives_surface, point_inversion, find_multiplicity
from volmdlr.nurbs.fitting import approximate_surface, interpolate_surface
from volmdlr.nurbs.operations import split_surface_u, split_surface_v
from volmdlr.utils.parametric import (array_range_search, repair_start_end_angle_periodicity, angle_discontinuity,
                                      find_parametric_point_at_singularity, is_isocurve,
                                      verify_repeated_parametric_points)


def knots_vector_inv(knots_vector):
    """
    Compute knot-elements and multiplicities based on the global knot vector.

    """

    knots = sorted(set(knots_vector))
    multiplicities = [knots_vector.count(knot) for knot in knots]

    return knots, multiplicities


class Surface2D(PhysicalObject):
    """
    A surface bounded by an outer contour.

    """

    def __init__(self, outer_contour: wires.Contour2D,
                 inner_contours: List[wires.Contour2D],
                 name: str = 'name'):
        self.outer_contour = outer_contour
        self.inner_contours = inner_contours
        self._area = None

        PhysicalObject.__init__(self, name=name)

    def __hash__(self):
        """
        Calculate the hash value for Surface2D.

        This method is used to generate a hash value for instances of the
        current class, which can be used for hash-based data structures like
        dictionaries and sets.

        The hash value is computed based on the combined hash of the outer
        contour and a tuple of hash values for the inner contours. This
        ensures that objects with equivalent contours will have the same
        hash value, allowing them to be efficiently compared and retrieved
        from hash-based collections.

        :return: A hash value representing the object's state.
        :rtype: int
        """
        return hash((self.outer_contour, tuple(self.inner_contours)))

    def _data_hash(self):
        return hash(self)

    def copy(self, deep=True, memo=None):
        """
        Copies the surface2d.

        """
        return self.__class__(outer_contour=self.outer_contour.copy(deep, memo),
                              inner_contours=[c.copy(deep, memo) for c in self.inner_contours],
                              name='copy_' + self.name)

    def area(self):
        """
        Computes the area of the surface.

        """
        if not self._area:
            self._area = self.outer_contour.area() - sum(contour.area() for contour in self.inner_contours)
        return self._area

    def second_moment_area(self, point: volmdlr.Point2D):
        """
        Computes the second moment area of the surface.

        """
        i_x, i_y, i_xy = self.outer_contour.second_moment_area(point)
        for contour in self.inner_contours:
            i_xc, i_yc, i_xyc = contour.second_moment_area(point)
            i_x -= i_xc
            i_y -= i_yc
            i_xy -= i_xyc
        return i_x, i_y, i_xy

    def center_of_mass(self):
        """
        Compute the center of mass of the 2D surface.

        :return: The center of mass of the surface.
        :rtype: :class:`volmdlr.Point2D`
        """
        center = self.outer_contour.area() * self.outer_contour.center_of_mass()
        for contour in self.inner_contours:
            center -= contour.area() * contour.center_of_mass()
        return center / self.area()

    def point_belongs(self, point2d: volmdlr.Point2D, include_edge_points: bool = True):
        """
        Check whether a point belongs to the 2D surface.

        :param point2d: The point to check.
        :type point2d: :class:`volmdlr.Point2D`
        :return: True if the point belongs to the surface, False otherwise.
        :rtype: bool
        """
        if not self.outer_contour.point_belongs(point2d, include_edge_points=include_edge_points):
            return False

        for inner_contour in self.inner_contours:
            if inner_contour.point_belongs(point2d, include_edge_points=False):
                return False
        return True

    def random_point_inside(self):
        """
        Generate a random point inside the 2D surface.

        Taking into account any inner contours (holes) it may have.

        :return: A random point inside the surface.
        :rtype: :class:`volmdlr.Point2D`
        """
        point_inside_outer_contour = None
        center_of_mass = self.center_of_mass()
        if self.point_belongs(center_of_mass, False):
            point_inside_outer_contour = center_of_mass
        if not point_inside_outer_contour:
            point_inside_outer_contour = self.outer_contour.random_point_inside()
        while True:
            inside_inner_contour = False
            for inner_contour in self.inner_contours:
                if inner_contour.point_belongs(point_inside_outer_contour):
                    inside_inner_contour = True
            if not inside_inner_contour and \
                    point_inside_outer_contour is not None:
                break
            point_inside_outer_contour = self.outer_contour.random_point_inside()

        return point_inside_outer_contour

    @staticmethod
    def triangulation_without_holes(vertices, segments, points_grid, tri_opt):
        """
        Triangulates a surface without holes.

        :param vertices: vertices of the surface.
        :param segments: segments defined as tuples of vertices.
        :param points_grid: to do.
        :param tri_opt: triangulation option: "p"
        :return:
        """
        vertices_grid = [(p.x, p.y) for p in points_grid]
        vertices.extend(vertices_grid)
        tri = {'vertices': npy.array(vertices).reshape((-1, 2)),
               'segments': npy.array(segments).reshape((-1, 2)),
               }
        triagulation = triangle_lib.triangulate(tri, tri_opt)
        triangles = triagulation['triangles'].tolist()
        number_points = triagulation['vertices'].shape[0]
        points = [display.Node2D(*triagulation['vertices'][i, :]) for i in range(number_points)]
        return display.DisplayMesh2D(points, triangles=triangles)

    def triangulation(self, number_points_x: int = 15, number_points_y: int = 15):
        """
        Triangulates the Surface2D using the Triangle library.

        :param number_points_x: Number of discretization points in x direction.
        :type number_points_x: int
        :param number_points_y: Number of discretization points in y direction.
        :type number_points_y: int
        :return: The triangulated surface as a display mesh.
        :rtype: :class:`volmdlr.display.DisplayMesh2D`
        """
        area = self.bounding_rectangle().area()
        tri_opt = "p"
        if math.isclose(area, 0., abs_tol=1e-8):
            return display.DisplayMesh2D([], triangles=[])

        triangulates_with_grid = number_points_x > 0 and number_points_y > 0
        discretize_line = number_points_x > 0 or number_points_y > 0
        if not triangulates_with_grid:
            tri_opt = "pq"

        discretize_line_direction = "xy"
        if number_points_y == 0 or number_points_x > 25 * number_points_y:
            discretize_line_direction = "x"
        elif number_points_y > 20 * number_points_x:
            discretize_line_direction = "y"
        outer_polygon = self.outer_contour.to_polygon(angle_resolution=15, discretize_line=discretize_line,
                                                      discretize_line_direction=discretize_line_direction)

        if not self.inner_contours and not triangulates_with_grid:
            return outer_polygon.triangulation()

        points_grid, x, y, grid_point_index = outer_polygon.grid_triangulation_points(number_points_x=number_points_x,
                                                                                      number_points_y=number_points_y)
        points = outer_polygon.points.copy()
        points_set = set(points)
        if len(points_set) < len(points):
            return None
        vertices = [(point.x, point.y) for point in points]
        n = len(points)
        segments = [(i, i + 1) for i in range(n - 1)]
        segments.append((n - 1, 0))

        if not self.inner_contours:  # No holes
            return self.triangulation_without_holes(vertices, segments, points_grid, tri_opt)

        point_index = {p: i for i, p in enumerate(points)}
        holes = []
        for inner_contour in self.inner_contours:
            inner_polygon = inner_contour.to_polygon(angle_resolution=5, discretize_line=discretize_line,
                                                     discretize_line_direction=discretize_line_direction)
            inner_polygon_nodes = inner_polygon.points.copy()
            for point in inner_polygon_nodes:
                if point not in point_index:
                    points.append(point)
                    vertices.append((point.x, point.y))
                    point_index[point] = n
                    n += 1

            for point1, point2 in zip(inner_polygon_nodes[:-1],
                                      inner_polygon_nodes[1:]):
                segments.append((point_index[point1], point_index[point2]))
            segments.append((point_index[inner_polygon_nodes[-1]], point_index[inner_polygon_nodes[0]]))
            rpi = inner_polygon.barycenter()
            if not inner_polygon.point_belongs(rpi, include_edge_points=False):
                rpi = inner_polygon.random_point_inside(include_edge_points=False)
            holes.append([rpi.x, rpi.y])

            if triangulates_with_grid:
                # removes with a region search the grid points that are in the inner contour
                xmin, xmax, ymin, ymax = inner_polygon.bounding_rectangle.bounds()
                x_grid_range = array_range_search(x, xmin, xmax)
                y_grid_range = array_range_search(y, ymin, ymax)
                for i in x_grid_range:
                    for j in y_grid_range:
                        point = grid_point_index.get((i, j))
                        if not point:
                            continue
                        if inner_polygon.point_belongs(point):
                            points_grid.remove(point)
                            grid_point_index.pop((i, j))

        if triangulates_with_grid:
            vertices_grid = [(p.x, p.y) for p in points_grid]
            vertices.extend(vertices_grid)

        tri = {'vertices': npy.array(vertices).reshape((-1, 2)),
               'segments': npy.array(segments).reshape((-1, 2)),
               'holes': npy.array(holes).reshape((-1, 2))
               }
        triangulation = triangle_lib.triangulate(tri, tri_opt)
        triangles = triangulation['triangles'].tolist()
        number_points = triangulation['vertices'].shape[0]
        points = [volmdlr.Point2D(*triangulation['vertices'][i, :]) for i in range(number_points)]
        return display.DisplayMesh2D(points, triangles=triangles)

    def split_by_lines(self, lines):
        """
        Returns a list of cut surfaces given by the lines provided as argument.
        """
        cutted_surfaces = []
        iteration_surfaces = self.cut_by_line(lines[0])

        for line in lines[1:]:
            iteration_surfaces2 = []
            for surface in iteration_surfaces:
                line_cutted_surfaces = surface.cut_by_line(line)

                llcs = len(line_cutted_surfaces)

                if llcs == 1:
                    cutted_surfaces.append(line_cutted_surfaces[0])
                else:
                    iteration_surfaces2.extend(line_cutted_surfaces)

            iteration_surfaces = iteration_surfaces2[:]

        cutted_surfaces.extend(iteration_surfaces)
        return cutted_surfaces

    def split_regularly(self, n):
        """
        Split in n slices.
        """
        bounding_rectangle = self.outer_contour.bounding_rectangle
        lines = []
        for i in range(n - 1):
            xi = bounding_rectangle[0] + (i + 1) * (bounding_rectangle[1] - bounding_rectangle[0]) / n
            lines.append(curves.Line2D(volmdlr.Point2D(xi, 0),
                                       volmdlr.Point2D(xi, 1)))
        return self.split_by_lines(lines)

    def cut_by_line(self, line: curves.Line2D):
        """
        Returns a list of cut Surface2D by the given line.

        :param line: The line to cut the Surface2D with.
        :type line: :class:`curves.Line2D`
        :return: A list of 2D surfaces resulting from the cut.
        :rtype: List[:class:`volmdlr.faces.Surface2D`]
        """
        surfaces = []
        splitted_outer_contours = self.outer_contour.cut_by_line(line)
        splitted_inner_contours_table = []
        for inner_contour in self.inner_contours:
            splitted_inner_contours = inner_contour.cut_by_line(line)
            splitted_inner_contours_table.append(splitted_inner_contours)

        # First part of the external contour
        for outer_split in splitted_outer_contours:
            inner_contours = []
            for splitted_inner_contours in splitted_inner_contours_table:
                for inner_split in splitted_inner_contours:
                    inner_split.order_contour()
                    point = inner_split.random_point_inside()
                    if outer_split.point_belongs(point):
                        inner_contours.append(inner_split)

            if inner_contours:
                surface2d = self.from_contours(outer_split, inner_contours)
                surfaces.append(surface2d)
            else:
                surfaces.append(Surface2D(outer_split, []))
        return surfaces

    def line_crossings(self, line: curves.Line2D):
        """
        Find intersection points between a line and the 2D surface.

        :param line: The line to intersect with the shape.
        :type line: :class:`curves.Line2D`
        :return: A list of intersection points sorted by increasing abscissa
            along the line. Each intersection point is a tuple
            (point, primitive) where point is the intersection point and
            primitive is the intersected primitive.
        :rtype: List[Tuple[:class:`volmdlr.Point2D`,
            :class:`volmdlr.core.Primitive2D`]]

        """
        intersection_points = []
        for primitive in self.outer_contour.primitives:
            for point in primitive.line_crossings(line):
                if (point, primitive) not in intersection_points:
                    intersection_points.append((point, primitive))
        for inner_contour in self.inner_contours:
            for primitive in inner_contour.primitives:
                for point in primitive.line_crossings(line):
                    if (point, primitive) not in intersection_points:
                        intersection_points.append((point, primitive))
        return sorted(intersection_points, key=lambda ip: line.abscissa(ip[0]))

    def split_at_centers(self):
        """
        Split in n slices.

        # TODO: is this used ?
        """

        cutted_contours = []
        center_of_mass1 = self.inner_contours[0].center_of_mass()
        center_of_mass2 = self.inner_contours[1].center_of_mass()
        cut_line = curves.Line2D(center_of_mass1, center_of_mass2)

        iteration_contours2 = []

        surface_cut = self.cut_by_line(cut_line)

        iteration_contours2.extend(surface_cut)

        iteration_contours = iteration_contours2[:]
        cutted_contours.extend(iteration_contours)

        return cutted_contours

    def cut_by_line2(self, line):
        """
        Cuts a Surface2D with line (2).

        # TODO: is it used? Is not there already a method doing the same thing in wires?
        :param line: DESCRIPTION
        :type line: TYPE
        :raises NotImplementedError: DESCRIPTION
        :return: DESCRIPTION
        :rtype: TYPE

        """

        all_contours = []
        inner_1 = self.inner_contours[0]
        inner_2 = self.inner_contours[1]

        inner_intersections_1 = inner_1.line_intersections(line)
        inner_intersections_2 = inner_2.line_intersections(line)

        arc1, arc2 = inner_1.split(inner_intersections_1[1],
                                   inner_intersections_1[0])
        arc3, arc4 = inner_2.split(inner_intersections_2[1],
                                   inner_intersections_2[0])
        new_inner_1 = wires.Contour2D([arc1, arc2])
        new_inner_2 = wires.Contour2D([arc3, arc4])

        intersections = [(inner_intersections_1[0], arc1), (inner_intersections_1[1], arc2)]
        intersections += self.outer_contour.line_intersections(line)
        intersections.append((inner_intersections_2[0], arc3))
        intersections.append((inner_intersections_2[1], arc4))
        intersections += self.outer_contour.line_intersections(line)

        if not intersections:
            all_contours.extend([self])
        if len(intersections) < 4:
            return [self]
        if len(intersections) >= 4:
            if isinstance(intersections[0][0], volmdlr.Point2D) and \
                    isinstance(intersections[1][0], volmdlr.Point2D):
                ip1, ip2 = sorted(
                    [new_inner_1.primitives.index(intersections[0][1]),
                     new_inner_1.primitives.index(intersections[1][1])])
                ip5, ip6 = sorted(
                    [new_inner_2.primitives.index(intersections[4][1]),
                     new_inner_2.primitives.index(intersections[5][1])])
                ip3, ip4 = sorted(
                    [self.outer_contour.primitives.index(intersections[2][1]),
                     self.outer_contour.primitives.index(intersections[3][1])])

                # sp11, sp12 = intersections[2][1].split(intersections[2][0])
                # sp21, sp22 = intersections[3][1].split(intersections[3][0])
                sp33, sp34 = intersections[6][1].split(intersections[6][0])
                sp44, sp43 = intersections[7][1].split(intersections[7][0])

                primitives1 = [edges.LineSegment2D(intersections[6][0], intersections[1][0]),
                               new_inner_1.primitives[ip1],
                               edges.LineSegment2D(intersections[0][0], intersections[5][0]),
                               new_inner_2.primitives[ip5],
                               edges.LineSegment2D(intersections[4][0], intersections[7][0]),
                               sp44
                               ]
                primitives1.extend(self.outer_contour.primitives[ip3 + 1:ip4])
                primitives1.append(sp34)

                primitives2 = [edges.LineSegment2D(intersections[7][0], intersections[4][0]),
                               new_inner_2.primitives[ip6],
                               edges.LineSegment2D(intersections[5][0], intersections[0][0]),
                               new_inner_1.primitives[ip2],
                               edges.LineSegment2D(intersections[1][0], intersections[6][0]),
                               sp33
                               ]

                primitives2.extend(self.outer_contour.primitives[:ip3].reverse())
                primitives2.append(sp43)

                all_contours.extend([wires.Contour2D(primitives1),
                                     wires.Contour2D(primitives2)])

            else:
                raise NotImplementedError(
                    'Non convex contour not supported yet')

        return all_contours

    def bounding_rectangle(self):
        """
        Returns bounding rectangle.

        :return: Returns a python object with useful methods
        :rtype: :class:`volmdlr.core.BoundingRectangle
        """

        return self.outer_contour.bounding_rectangle

    @classmethod
    def from_contours(cls, outer_contour, inner_contours):
        """
        Create a Surface2D object from an outer contour and a list of inner contours.

        :param outer_contour: The outer contour that bounds the surface.
        :type outer_contour: wires.Contour2D
        :param inner_contours: The list of inner contours that define the holes of the surface.
        :type inner_contours : List[wires.Contour2D]
        :return: Surface2D defined by the given contours.
        """
        surface2d_inner_contours = []
        surface2d_outer_contour = outer_contour
        for inner_contour in inner_contours:
            if surface2d_outer_contour.shared_primitives_extremities(
                    inner_contour):
                # inner_contour will be merged with outer_contour
                merged_contours = surface2d_outer_contour.merge_with(
                    inner_contour)
                if len(merged_contours) >= 2:
                    raise NotImplementedError
                surface2d_outer_contour = merged_contours[0]
            else:
                # inner_contour will be added to the inner contours of the
                # Surface2D
                surface2d_inner_contours.append(inner_contour)
        return cls(surface2d_outer_contour, surface2d_inner_contours)

    def plot(self, ax=None, edge_style: EdgeStyle = EdgeStyle(color='grey', alpha=0.5, equal_aspect=False), **kwargs):
        """Plot surface 2d using Matplotlib."""

        if ax is None:
            _, ax = plt.subplots()
        self.outer_contour.plot(ax=ax, edge_style=edge_style)
        for inner_contour in self.inner_contours:
            inner_contour.plot(ax=ax, edge_style=edge_style)

        if edge_style.equal_aspect:
            ax.set_aspect('equal')

        ax.margins(0.1)
        return ax

    def axial_symmetry(self, line):
        """
        Finds out the symmetric 2D surface according to a line.

        """

        outer_contour = self.outer_contour.axial_symmetry(line)
        inner_contours = []
        if self.inner_contours:
            inner_contours = [contour.axial_symmetry(line) for contour in self.inner_contours]

        return self.__class__(outer_contour=outer_contour,
                              inner_contours=inner_contours)

    def rotation(self, center, angle):
        """
        Surface2D rotation.

        :param center: rotation center.
        :param angle: angle rotation.
        :return: a new rotated Surface2D.
        """

        outer_contour = self.outer_contour.rotation(center, angle)
        if self.inner_contours:
            inner_contours = [contour.rotation(center, angle) for contour in self.inner_contours]
        else:
            inner_contours = []

        return self.__class__(outer_contour, inner_contours)

    def translation(self, offset: volmdlr.Vector2D):
        """
        Surface2D translation.

        :param offset: translation vector.
        :return: A new translated Surface2D.
        """
        outer_contour = self.outer_contour.translation(offset)
        inner_contours = [contour.translation(offset) for contour in self.inner_contours]
        return self.__class__(outer_contour, inner_contours)

    def frame_mapping(self, frame: volmdlr.Frame2D, side: str):
        """Frame mapping of a surface 2d."""
        outer_contour = self.outer_contour.frame_mapping(frame, side)
        inner_contours = [contour.frame_mapping(frame, side) for contour in self.inner_contours]
        return self.__class__(outer_contour, inner_contours)

    def geo_lines(self):  # , mesh_size_list=None):
        """
        Gets the lines that define a Surface2D in a .geo file.
        """

        i, i_p = None, None
        lines, line_surface, lines_tags = [], [], []
        point_account, line_account, line_loop_account = 0, 0, 1
        for outer_contour, contour in enumerate(list(chain(*[[self.outer_contour], self.inner_contours]))):
            if isinstance(contour, curves.Circle2D):
                points = [volmdlr.Point2D(contour.center.x - contour.radius, contour.center.y),
                          contour.center,
                          volmdlr.Point2D(contour.center.x + contour.radius, contour.center.y)]
                index = []
                for i, point in enumerate(points):
                    lines.append(point.get_geo_lines(tag=point_account + i + 1,
                                                     point_mesh_size=None))
                    index.append(point_account + i + 1)

                lines.append('Circle(' + str(line_account + 1) +
                             ') = {' + str(index[0]) + ', ' + str(index[1]) + ', ' + str(index[2]) + '};')
                lines.append('Circle(' + str(line_account + 2) +
                             ') = {' + str(index[2]) + ', ' + str(index[1]) + ', ' + str(index[0]) + '};')

                lines_tags.append(line_account + 1)
                lines_tags.append(line_account + 2)

                lines.append('Line Loop(' + str(outer_contour + 1) + ') = {' + str(lines_tags)[1:-1] + '};')
                line_surface.append(line_loop_account)

                point_account = point_account + 2 + 1
                line_account, line_loop_account = line_account + 1 + 1, line_loop_account + 1
                lines_tags = []

            elif isinstance(contour, (wires.Contour2D, wires.ClosedPolygon2D)):
                if not isinstance(contour, wires.ClosedPolygon2D):
                    contour = contour.to_polygon(1)
                for i, point in enumerate(contour.points):
                    lines.append(point.get_geo_lines(tag=point_account + i + 1,
                                                     point_mesh_size=None))

                for i_p, primitive in enumerate(contour.primitives):
                    if i_p != len(contour.primitives) - 1:
                        lines.append(primitive.get_geo_lines(tag=line_account + i_p + 1,
                                                             start_point_tag=point_account + i_p + 1,
                                                             end_point_tag=point_account + i_p + 2))
                    else:
                        lines.append(primitive.get_geo_lines(tag=line_account + i_p + 1,
                                                             start_point_tag=point_account + i_p + 1,
                                                             end_point_tag=point_account + 1))
                    lines_tags.append(line_account + i_p + 1)

                lines.append('Line Loop(' + str(outer_contour + 1) + ') = {' + str(lines_tags)[1:-1] + '};')
                line_surface.append(line_loop_account)
                point_account = point_account + i + 1
                line_account, line_loop_account = line_account + i_p + 1, line_loop_account + 1
                lines_tags = []

        lines.append('Plane Surface(' + str(1) + ') = {' + str(line_surface)[1:-1] + '};')

        return lines

    def mesh_lines(self,
                   factor: float,
                   curvature_mesh_size: int = None,
                   min_points: int = None,
                   initial_mesh_size: float = 5):
        """
        Gets the lines that define mesh parameters for a Surface2D, to be added to a .geo file.

        :param factor: A float, between 0 and 1, that describes the mesh quality
        (1 for coarse mesh - 0 for fine mesh)
        :type factor: float
        :param curvature_mesh_size: Activate the calculation of mesh element sizes based on curvature
        (with curvature_mesh_size elements per 2*Pi radians), defaults to 0
        :type curvature_mesh_size: int, optional
        :param min_points: Check if there are enough points on small edges (if it is not, we force to have min_points
        on that edge), defaults to None
        :type min_points: int, optional
        :param initial_mesh_size: If factor=1, it will be initial_mesh_size elements per dimension, defaults to 5
        :type initial_mesh_size: float, optional

        :return: A list of lines that describe mesh parameters
        :rtype: List[str]
        """

        lines = []
        if factor == 0:
            factor = 1e-3

        size = (math.sqrt(self.area()) / initial_mesh_size) * factor

        if min_points:
            lines.extend(self.get_mesh_lines_with_transfinite_curves(
                [[self.outer_contour], self.inner_contours], min_points, size))

        lines.append('Field[1] = MathEval;')
        lines.append('Field[1].F = "' + str(size) + '";')
        lines.append('Background Field = 1;')
        if curvature_mesh_size:
            lines.append('Mesh.MeshSizeFromCurvature = ' + str(curvature_mesh_size) + ';')

        return lines

    @staticmethod
    def get_mesh_lines_with_transfinite_curves(lists_contours, min_points, size):
        """Gets Surface 2d mesh lines with transfinite curves."""
        lines, primitives, primitives_length = [], [], []
        circle_class_ = getattr(wires, 'Circle' + lists_contours[0][0].__class__.__name__[-2:])
        for contour in list(chain(*lists_contours)):
            if isinstance(contour, circle_class_):
                primitives.append(contour)
                primitives.append(contour)
                primitives_length.append(contour.length() / 2)
                primitives_length.append(contour.length() / 2)
            else:
                for primitive in contour.primitives:
                    if (primitive not in primitives) and (primitive.reverse() not in primitives):
                        primitives.append(primitive)
                        primitives_length.append(primitive.length())

        for i, length in enumerate(primitives_length):
            if length < min_points * size:
                lines.append('Transfinite Curve {' + str(i) + '} = ' +
                             str(min_points) + ' Using Progression 1;')
        return lines

    def to_geo(self, file_name: str,
               factor: float, **kwargs):
        # curvature_mesh_size: int = None,
        # min_points: int = None,
        # initial_mesh_size: float = 5):
        """
        Gets the .geo file for the Surface2D.
        """

        for element in [('curvature_mesh_size', 0), ('min_points', None), ('initial_mesh_size', 5)]:
            if element[0] not in kwargs:
                kwargs[element[0]] = element[1]

        lines = self.geo_lines()
        lines.extend(self.mesh_lines(factor, kwargs['curvature_mesh_size'],
                                     kwargs['min_points'], kwargs['initial_mesh_size']))

        with open(file_name + '.geo', 'w', encoding="utf-8") as file:
            for line in lines:
                file.write(line)
                file.write('\n')
        file.close()

    def to_msh(self, file_name: str, mesh_dimension: int, mesh_order: int,
               factor: float, **kwargs):
        # curvature_mesh_size: int = 0,
        # min_points: int = None,
        # initial_mesh_size: float = 5):
        """
        Gets .msh file for the Surface2D generated by gmsh.

        :param file_name: The msh. file name
        :type file_name: str
        :param mesh_dimension: The mesh dimension (1: 1D-Edge, 2: 2D-Triangle, 3D-Tetrahedra)
        :type mesh_dimension: int
        :param factor: A float, between 0 and 1, that describes the mesh quality
        (1 for coarse mesh - 0 for fine mesh)
        :type factor: float
        :param curvature_mesh_size: Activate the calculation of mesh element sizes based on curvature
        (with curvature_mesh_size elements per 2*Pi radians), defaults to 0
        :type curvature_mesh_size: int, optional
        :param min_points: Check if there are enough points on small edges (if it is not, we force to have min_points
        on that edge), defaults to None
        :type min_points: int, optional
        :param initial_mesh_size: If factor=1, it will be initial_mesh_size elements per dimension, defaults to 5
        :type initial_mesh_size: float, optional

        :return: A txt file
        :rtype: .txt
        """

        for element in [('curvature_mesh_size', 0), ('min_points', None), ('initial_mesh_size', 5)]:
            if element[0] not in kwargs:
                kwargs[element[0]] = element[1]

        self.to_geo(file_name=file_name, mesh_dimension=mesh_dimension,
                    factor=factor, curvature_mesh_size=kwargs['curvature_mesh_size'],
                    min_points=kwargs['min_points'], initial_mesh_size=kwargs['initial_mesh_size'])

        volmdlr.core.VolumeModel.generate_msh_file(file_name, mesh_dimension, mesh_order)

        # gmsh.initialize()
        # gmsh.open(file_name + ".geo")

        # gmsh.model.geo.synchronize()
        # gmsh.model.mesh.generate(mesh_dimension)

        # gmsh.write(file_name + ".msh")

        # gmsh.finalize()


class Surface3D(DessiaObject):
    """
    Abstract class.

    """
    x_periodicity = None
    y_periodicity = None
    face_class = None

    def __init__(self, frame: volmdlr.Frame3D = None, name: str = ''):
        self.frame = frame
        DessiaObject.__init__(self, name=name)

    def plot(self, ax=None, edge_style: EdgeStyle = EdgeStyle(color='grey', alpha=0.5), **kwargs):
        """
        Abstract method.
        """
        raise NotImplementedError(f"plot method is not implemented for {self.__class__.__name__}")

    def point2d_to_3d(self, point2d):
        raise NotImplementedError(f'point2d_to_3d is abstract and should be implemented in {self.__class__.__name__}')

    def point3d_to_2d(self, point3d):
        """
        Abstract method. Convert a 3D point to a 2D parametric point.

        :param point3d: The 3D point to convert, represented by 3 coordinates (x, y, z).
        :type point3d: `volmdlr.Point3D`
        :return: NotImplementedError: If the method is not implemented in the subclass.
        """
        raise NotImplementedError(f'point3d_to_2d is abstract and should be implemented in {self.__class__.__name__}')

    def face_from_contours3d(self, contours3d: List[wires.Contour3D], name: str = ''):
        """Deprecated method, 'Use Face3D from_contours3d method'."""
        raise AttributeError('Use Face3D from_contours3d method')

    def repair_primitives_periodicity(self, primitives2d):
        """
        Repairs the continuity of the 2D contour while using contour3d_to_2d on periodic surfaces.

        :param primitives2d: The primitives in parametric surface domain.
        :type primitives2d: list
        :return: A list of primitives.
        :rtype: list
        """
        tol = 1e-2
        if self.__class__.__name__ == "ExtrusionSurface3D":
            tol = 5e-6
        x_periodicity = self.x_periodicity
        y_periodicity = self.y_periodicity

        if x_periodicity or y_periodicity:
            if self.is_undefined_brep(primitives2d[0]):
                primitives2d[0] = self.fix_undefined_brep_with_neighbors(primitives2d[0], primitives2d[-1],
                                                                         primitives2d[1])
        if x_periodicity is None:
            x_periodicity = -1
        if y_periodicity is None:
            y_periodicity = -1
        i = 1
        while i < len(primitives2d):
            previous_primitive = primitives2d[i - 1]
            current_primitive = primitives2d[i]
            delta = previous_primitive.end - current_primitive.start
            distance = delta.norm()
            is_connected = math.isclose(distance, 0, abs_tol=tol)

            if not is_connected:
                if math.isclose(current_primitive.length(), x_periodicity, abs_tol=tol) or \
                        math.isclose(current_primitive.length(), y_periodicity, abs_tol=tol):
                    delta_end = previous_primitive.end - current_primitive.end
                    delta_min_index, _ = min(enumerate([distance, delta_end.norm()]), key=lambda x: x[1])
                    if self.is_undefined_brep(primitives2d[i]):
                        primitives2d[i] = self.fix_undefined_brep_with_neighbors(primitives2d[i], previous_primitive,
                                                                                 primitives2d[
                                                                                     (i + 1) % len(primitives2d)])
                        delta = previous_primitive.end - primitives2d[i].start
                        if not math.isclose(delta.norm(), 0, abs_tol=1e-3):
                            primitives2d.insert(i, edges.LineSegment2D(previous_primitive.end, primitives2d[i].start,
                                                                       name="construction"))
                            i += 1
                    elif self.is_singularity_point(self.point2d_to_3d(previous_primitive.end)) and \
                            self.is_singularity_point(self.point2d_to_3d(current_primitive.start)):
                        primitives2d.insert(i, edges.LineSegment2D(previous_primitive.end, current_primitive.start,
                                                                   name="construction"))
                        if i < len(primitives2d):
                            i += 1
                    elif current_primitive.end.is_close(previous_primitive.end, tol=tol):
                        primitives2d[i] = current_primitive.reverse()
                    elif delta_min_index == 0:
                        primitives2d[i] = current_primitive.translation(delta)
                    else:
                        new_primitive = current_primitive.reverse()
                        primitives2d[i] = new_primitive.translation(delta_end)

                elif current_primitive.end.is_close(previous_primitive.end, tol=tol):
                    primitives2d[i] = current_primitive.reverse()
                elif self.is_singularity_point(self.point2d_to_3d(previous_primitive.end)) and \
                        self.is_singularity_point(self.point2d_to_3d(current_primitive.start)):
                    primitives2d.insert(i, edges.LineSegment2D(previous_primitive.end, current_primitive.start,
                                                               name="construction"))
                    i += 1
                else:
                    primitives2d[i] = current_primitive.translation(delta)
            i += 1
        previous_primitive = primitives2d[-1]
        delta = previous_primitive.end - primitives2d[0].start
        distance = delta.norm()
        is_connected = math.isclose(distance, 0, abs_tol=tol)
        if not is_connected and self.is_singularity_point(self.point2d_to_3d(previous_primitive.end)) and \
                self.is_singularity_point(self.point2d_to_3d(primitives2d[0].start)):
            primitives2d.append(edges.LineSegment2D(previous_primitive.end, primitives2d[0].start,
                                                name="construction"))
        return primitives2d

    def connect_contours(self, outer_contour, inner_contours):
        """
        Abstract method. Repair 2D contours of a face on the parametric domain.

        :param outer_contour: Outer contour 2D.
        :type inner_contours: wires.Contour2D
        :param inner_contours: List of 2D contours.
        :type inner_contours: list
        :return: NotImplementedError: If the method is not implemented in the subclass.
        """
        raise NotImplementedError(f'connect_contours is abstract and should be implemented in '
                                  f'{self.__class__.__name__}')

    def primitives3d_to_2d(self, primitives3d):
        """
        Helper function to perform conversion of 3D primitives into B-Rep primitives.

        :param primitives3d: List of 3D primitives from a 3D contour.
        :type primitives3d: List[edges.Edge]
        :return: A list of 2D primitives on parametric domain.
        :rtype: List[edges.Edge]
        """
        primitives2d = []
        for primitive3d in primitives3d:
            method_name = f'{primitive3d.__class__.__name__.lower()}_to_2d'
            if hasattr(self, method_name):
                primitives = getattr(self, method_name)(primitive3d)

                if primitives is None:
                    continue
                primitives2d.extend(primitives)
            else:
                raise AttributeError(f'Class {self.__class__.__name__} does not implement {method_name}')
        return primitives2d

    def contour3d_to_2d(self, contour3d):
        """
        Transforms a Contour3D into a Contour2D in the parametric domain of the surface.

        :param contour3d: The contour to be transformed.
        :type contour3d: :class:`wires.Contour3D`
        :return: A 2D contour object.
        :rtype: :class:`wires.Contour2D`
        """
        primitives2d = self.primitives3d_to_2d(contour3d.primitives)

        wire2d = wires.Wire2D(primitives2d)
        if self.x_periodicity and not self.is_singularity_point(self.point2d_to_3d(wire2d.primitives[0].start)) and \
                not self.is_singularity_point(self.point2d_to_3d(wire2d.primitives[-1].end)):
            delta_x = abs(wire2d.primitives[0].start.x - wire2d.primitives[-1].end.x)
            if math.isclose(delta_x, self.x_periodicity, rel_tol=0.01) and wire2d.is_ordered(1e-3):
                return wires.Contour2D(primitives2d)
        if self.y_periodicity and not self.is_singularity_point(self.point2d_to_3d(wire2d.primitives[0].start)) and \
                not self.is_singularity_point(self.point2d_to_3d(wire2d.primitives[-1].end)):
            delta_y = abs(wire2d.primitives[0].start.y - wire2d.primitives[-1].end.y)
            if math.isclose(delta_y, self.y_periodicity, rel_tol=0.01) and wire2d.is_ordered(1e-3):
                return wires.Contour2D(primitives2d)
        # Fix contour
        if self.x_periodicity or self.y_periodicity:
            primitives2d = self.repair_primitives_periodicity(primitives2d)
        return wires.Contour2D(primitives2d)

    def contour2d_to_3d(self, contour2d):
        """
        Transforms a Contour2D in the parametric domain of the surface into a Contour3D in Cartesian coordinate.

        :param contour2d: The contour to be transformed.
        :type contour2d: :class:`wires.Contour2D`
        :return: A 3D contour object.
        :rtype: :class:`wires.Contour3D`
        """
        primitives3d = []
        for primitive2d in contour2d.primitives:
            if primitive2d.name == "construction":
                continue
            method_name = f'{primitive2d.__class__.__name__.lower()}_to_3d'
            if hasattr(self, method_name):
                try:
                    primitives = getattr(self, method_name)(primitive2d)
                    if primitives is None:
                        continue
                    primitives3d.extend(primitives)
                except AttributeError:
                    print(traceback.format_exc())
                    print(f'Class {self.__class__.__name__} does not implement {method_name}'
                          f'with {primitive2d.__class__.__name__}')
            else:
                raise AttributeError(
                    f'Class {self.__class__.__name__} does not implement {method_name}')
        if not primitives3d:
            raise ValueError("no primitives to create contour")
        return wires.Contour3D(primitives3d)

    def linesegment3d_to_2d(self, linesegment3d):
        """
        A line segment on a surface will be in any case a line in 2D?.

        """
        return [edges.LineSegment2D(self.point3d_to_2d(linesegment3d.start),
                                    self.point3d_to_2d(linesegment3d.end))]

    def bsplinecurve3d_to_2d(self, bspline_curve3d):
        """
        Is this right?.
        """
        n = len(bspline_curve3d.control_points)
        points = [self.point3d_to_2d(p)
                  for p in bspline_curve3d.discretization_points(number_points=n)]
        return [edges.BSplineCurve2D.from_points_interpolation(points, bspline_curve3d.degree)]

    def bsplinecurve2d_to_3d(self, bspline_curve2d):
        """
        Is this right?.

        """
        n = len(bspline_curve2d.control_points)
        points = [self.point2d_to_3d(p)
                  for p in bspline_curve2d.discretization_points(number_points=n)]
        return [edges.BSplineCurve3D.from_points_interpolation(points, bspline_curve2d.degree)]

    def normal_from_point2d(self, point2d):

        raise NotImplementedError('NotImplemented')

    def normal_from_point3d(self, point3d):
        """
        Evaluates the normal vector of the bspline surface at this 3D point.
        """

        return (self.normal_from_point2d(self.point3d_to_2d(point3d)))[1]

    def geodesic_distance_from_points2d(self, point1_2d: volmdlr.Point2D,
                                        point2_2d: volmdlr.Point2D, number_points: int = 50):
        """
        Approximation of geodesic distance via line segments length sum in 3D.
        """
        # points = [point1_2d]
        current_point3d = self.point2d_to_3d(point1_2d)
        distance = 0.
        for i in range(number_points):
            next_point3d = self.point2d_to_3d(point1_2d + (i + 1) / number_points * (point2_2d - point1_2d))
            distance += next_point3d.point_distance(current_point3d)
            current_point3d = next_point3d
        return distance

    def geodesic_distance(self, point1_3d: volmdlr.Point3D, point2_3d: volmdlr.Point3D):
        """
        Approximation of geodesic distance between 2 3D points supposed to be on the surface.
        """
        point1_2d = self.point3d_to_2d(point1_3d)
        point2_2d = self.point3d_to_2d(point2_3d)
        return self.geodesic_distance_from_points2d(point1_2d, point2_2d)

    def point_projection(self, point3d):
        """
        Returns the projection of the point on the surface.

        :param point3d: Point to project.
        :type point3d: volmdlr.Point3D
        :return: A point on the surface
        :rtype: volmdlr.Point3D
        """
        return self.point2d_to_3d(self.point3d_to_2d(point3d))

    def point_distance(self, point3d: volmdlr.Point3D):
        """
        Calculates the minimal distance from a given point and the surface.

        :param point3d: point to verify distance.
        :type point3d: volmdlr.Point3D
        :return: point distance to the surface.
        :rtype: float
        """
        proj_point = self.point_projection(point3d)
        return proj_point.point_distance(point3d)

    def edge_intersections(self, edge):
        """
        Gets intersections between a Surface 3D, and an edge 3D.

        :param edge: any 3D edge.
        :return: list of points.
        """
        intersections = []
        method_name = f'{edge.__class__.__name__.lower()[:-2]}_intersections'
        if hasattr(self, method_name):
            intersections = getattr(self, method_name)(edge)
        return intersections

    def contour_intersections(self, contour3d: wires.Contour3D):
        """
        Gets intersections between a contour 3D and a Surface 3D.

        :param contour3d: other contour get intersections with.
        :return: list of intersecting points.
        """
        outer_contour_intersections_with_plane = []
        for primitive in contour3d.primitives:
            primitive_plane_intersections = self.edge_intersections(primitive)
            for primitive_plane_intersection in primitive_plane_intersections:
                if not volmdlr.core.point_in_list(primitive_plane_intersection,
                                                  outer_contour_intersections_with_plane):
                    outer_contour_intersections_with_plane.append(primitive_plane_intersection)
        return outer_contour_intersections_with_plane

    def is_singularity_point(self, *args):
        """Verifies if point is on the surface singularity."""
        return False

    @staticmethod
    def is_undefined_brep(*args):
        """Verifies if the edge is contained within the periodicity boundary."""
        return False

    def surface_intersections(self, other_surface: 'Surface3D'):
        """
        Gets intersections between two surfaces.

        :param other_surface: other surface to get intersections with.
        :return: a list containing all intersections between the two surfaces 3d.
        """
        method_name = f'{other_surface.__class__.__name__.lower()[:-2]}_intersections'
        if hasattr(self, method_name):
            return getattr(self, method_name)(other_surface)
        method_name = f'{self.__class__.__name__.lower()[:-2]}_intersections'
        if hasattr(other_surface, method_name):
            return getattr(other_surface, method_name)(self)
        raise (f'No method available for calculating intersections between {self.__class__} and '
               f'{other_surface.__class__}')

    def line_intersections(self, line: curves.Line3D):
        """Gets intersections between a line and a Surface 3D."""
        raise NotImplementedError(f'line_intersections method not implemented by {self.__class__.__name__}')

    def linesegment_intersections(self, linesegment3d: edges.LineSegment3D, abs_tol: float = 1e-6):
        """
        Calculates the intersection points between a 3D line segment and a surface 3D.

        The method calculates the intersection points between a 3D line segment and a 3d Surface by first
        finding the intersection points between the infinite line containing the line segment and the Surface,
        and then filtering out the points that are not within the line segment. It returns a list of intersection
        points, which can be empty if there are no intersections. The intersection points are represented as
        3D points using the `volmdlr.Point3D` class.
        Note: The method assumes that the line segment and the Surface are in the same coordinate system.

        :param linesegment3d: The 3D line segment object to intersect with the Surface.
        :type linesegment3d: edges.LineSegment3D.
        :param abs_tol: tolerance.
        :type abs_tol: float.
        :return: A list of intersection points between the line segment and the Surface.
        The list may be empty if there are no intersections.
        :rtype: List[volmdlr.Point3D]:
        """
        line_intersections = self.line_intersections(linesegment3d.line)
        linesegment_intersections = [inters for inters in line_intersections
                                     if linesegment3d.point_belongs(inters, abs_tol)]
        return linesegment_intersections

    def plane_intersections(self, plane3d: 'Plane3D'):
        """Gets intersections between a line and a Surface 3D."""
        raise NotImplementedError(f'line_intersections method not implemented by {self.__class__.__name__}')

    def curve_intersections(self, curve):
        """
        Calculates the intersections between a conical surface and a curve 3D.

        :param curve: other circle to verify intersections.
        :return: a list of intersection points, if there exists any.
        """
        curve_plane = Plane3D(curve.frame)
        curve_plane_intersections = self.plane_intersections(curve_plane)
        if not curve_plane_intersections:
            return []
        intersections = []
        for circle_plane_intersection in curve_plane_intersections:
            inters = circle_plane_intersection.curve_intersections(curve)
            for intersection in inters:
                if not volmdlr.core.point_in_list(intersection, intersections):
                    intersections.append(intersection)
        return intersections

    def circle_intersections(self, circle: curves.Circle3D):
        """
        Calculates the intersections between a conical surface and a Circle 3D.

        :param circle: other circle to verify intersections.
        :return: a list of intersection points, if there exists any.
        """
        return self.curve_intersections(circle)

    def ellipse_intersections(self, ellipse: curves.Ellipse3D):
        """
        Calculates the intersections between a conical surface and an ellipse 3D.

        :param ellipse: other ellipse to verify intersections.
        :return: a list of intersection points, if there exists any.
        """
        return self.curve_intersections(ellipse)

    def hyperbola_intersections(self, hyperbola: curves.Hyperbola3D):
        """
        Calculates the intersections between a conical surface and a hyperbola 3D.

        :param hyperbola: other hyperbola to verify intersections.
        :return: a list of intersection points, if there exists any.
        """
        return self.curve_intersections(hyperbola)

    def parabola_intersections(self, parabola: curves.Parabola3D):
        """
        Calculates the intersections between a conical surface and a parabola 3D.

        :param parabola: other parabola to verify intersections.
        :return: a list of intersection points, if there exists any.
        """
        return self.curve_intersections(parabola)

    def fullarc_intersections(self, fullarc: edges.FullArc3D):
        """
        Calculates the intersections between a conical surface and a full arc 3D.

        :param fullarc: other fullarc to verify intersections.
        :return: a list of intersection points, if there exists any.
        """
        return self.curve_intersections(fullarc.circle)

    def arc_intersections(self, arc3d: edges.Arc3D):
        """
        Calculates the intersections between a conical surface and an arc 3D.

        :param arc3d: other arc to verify intersections.
        :return: a list of intersection points, if there exists any.
        """
        circle_intersections = self.curve_intersections(arc3d.circle)
        intersections = []
        for intersection in circle_intersections:
            if arc3d.point_belongs(intersection):
                intersections.append(intersection)
        return intersections

    def fullarcellipse_intersections(self, fullarcellipse: edges.FullArcEllipse3D):
        """
        Calculates the intersections between a conical surface and a fullarcellipse 3D.

        :param fullarcellipse: other fullarcellipse to verify intersections.
        :return: a list of intersection points, if there exists any.
        """
        return self.ellipse_intersections(fullarcellipse.ellipse)

    def arcellipse_intersections(self, arcellipse: edges.ArcEllipse3D):
        """
        Calculates the intersections between a conical surface and an arcellipse 3D.

        :param arcellipse: other arcellipse to verify intersections.
        :return: a list of intersection points, if there exists any.
        """
        ellipse_intersections = self.curve_intersections(arcellipse.ellipse)
        intersections = []
        for intersection in ellipse_intersections:
            if arcellipse.point_belongs(intersection):
                intersections.append(intersection)
        return intersections


class Plane3D(Surface3D):
    """
    Defines a plane 3d.

    :param frame: u and v of frame describe the plane, w is the normal
    """
    face_class = 'PlaneFace3D'

    def __init__(self, frame: volmdlr.Frame3D, name: str = ''):

        self.frame = frame
        self.name = name
        Surface3D.__init__(self, frame=frame, name=name)

    def __hash__(self):
        return hash(('plane 3d', self.frame))

    def __eq__(self, other_plane):
        if other_plane.__class__.__name__ != self.__class__.__name__:
            return False
        return self.frame == other_plane.frame

    @classmethod
    def from_step(cls, arguments, object_dict, **kwargs):
        """
        Converts a step primitive to a Plane3D.

        :param arguments: The arguments of the step primitive.
        :type arguments: list
        :param object_dict: The dictionary containing all the step primitives
            that have already been instantiated
        :type object_dict: dict
        :return: The corresponding Plane3D object.
        :rtype: :class:`volmdlr.faces.Plane3D`
        """
        frame = object_dict[arguments[1]]
        frame = frame.normalize()
        return cls(frame, arguments[0][1:-1])

    def to_step(self, current_id):
        """
        Converts the object to a STEP representation.

        :param current_id: The ID of the last written primitive.
        :type current_id: int
        :return: The STEP representation of the object and the last ID.
        :rtype: tuple[str, list[int]]
        """
        content, frame_id = self.frame.to_step(current_id)
        plane_id = frame_id + 1
        content += f"#{plane_id} = PLANE('{self.name}',#{frame_id});\n"
        return content, [plane_id]

    @classmethod
    def from_3_points(cls, *args, name: str = ''):
        """
        Point 1 is used as origin of the plane.
        """
        point1, point2, point3 = args
        vector1 = point2 - point1
        vector1 = vector1.to_vector()
        vector2 = point3 - point1
        vector2 = vector2.to_vector()
        vector1 = vector1.unit_vector()
        vector2 = vector2.unit_vector()
        normal = vector1.cross(vector2)
        normal = normal.unit_vector()
        frame = volmdlr.Frame3D(point1, vector1, normal.cross(vector1), normal)
        return cls(frame, name=name)

    @classmethod
    def from_normal(cls, point, normal, name: str = ''):
        """Creates a Plane 3D form a point and a normal vector."""
        v1 = normal.deterministic_unit_normal_vector()
        v2 = v1.cross(normal)
        return cls(volmdlr.Frame3D(point, v1, v2, normal), name=name)

    @classmethod
    def from_plane_vectors(cls, plane_origin: volmdlr.Point3D,
                           plane_x: volmdlr.Vector3D, plane_y: volmdlr.Vector3D, name: str = ''):
        """
        Initializes a 3D plane object with a given plane origin and plane x and y vectors.

        :param plane_origin: A volmdlr.Point3D representing the origin of the plane.
        :param plane_x: A volmdlr.Vector3D representing the x-axis of the plane.
        :param plane_y: A volmdlr.Vector3D representing the y-axis of the plane.
        :param name: object's name.
        :return: A Plane3D object initialized from the provided plane origin and plane x and y vectors.
        """
        normal = plane_x.cross(plane_y)
        return cls(volmdlr.Frame3D(plane_origin, plane_x, plane_y, normal), name=name)

    @classmethod
    def from_points(cls, points, name: str = ''):
        """
        Returns a 3D plane that goes through the 3 first points on the list.

        Why for more than 3 points we only do some check and never raise error?
        """
        if len(points) < 3:
            raise ValueError
        if len(points) == 3:
            return cls.from_3_points(points[0],
                                     points[1],
                                     points[2], name=name)
        points = [p.copy() for p in points]
        indexes_to_del = []
        for i, point in enumerate(points[1:]):
            if point.is_close(points[0]):
                indexes_to_del.append(i)
        for index in indexes_to_del[::-1]:
            del points[index + 1]

        origin = points[0]
        vector1 = points[1] - origin
        vector1 = vector1.unit_vector()
        vector2_min = points[2] - origin
        vector2_min = vector2_min.unit_vector()
        dot_min = abs(vector1.dot(vector2_min))
        for point in points[3:]:
            vector2 = point - origin
            vector2 = vector2.unit_vector()
            dot = abs(vector1.dot(vector2))
            if dot < dot_min:
                vector2_min = vector2
                dot_min = dot
        return cls.from_3_points(origin, vector1 + origin, vector2_min + origin, name=name)

    def angle_between_planes(self, plane2):
        """
        Get angle between 2 planes.

        :param plane2: the second plane.
        :return: the angle between the two planes.
        """
        angle = math.acos(self.frame.w.dot(plane2.frame.w))
        return angle

    def point_on_surface(self, point, abs_tol: float = 1e-6):
        """
        Return if the point belongs to the plane at a tolerance of 1e-6.

        """
        if math.isclose(self.frame.w.dot(point - self.frame.origin), 0,
                        abs_tol=1e-6):
            return True
        return False

    def point_distance(self, point3d):
        """
        Calculates the distance of a point to plane.

        :param point3d: point to verify distance.
        :return: a float, point distance to plane.
        """
        coefficient_a, coefficient_b, coefficient_c, coefficient_d = self.equation_coefficients()
        return abs(self.frame.w.dot(point3d) + coefficient_d) / math.sqrt(coefficient_a ** 2 +
                                                                          coefficient_b ** 2 + coefficient_c ** 2)

    def line_intersections(self, line):
        """
        Find the intersection with a line.

        :param line: Line to evaluate the intersection
        :type line: :class:`edges.Line`
        :return: ADD DESCRIPTION
        :rtype: List[volmdlr.Point3D]
        """
        return vm_utils_intersections.get_plane_line_intersections(self.frame, line)

    def linesegment_intersections(self, linesegment: edges.LineSegment3D, abs_tol: float = 1e-6) \
            -> List[volmdlr.Point3D]:
        """
        Gets the intersections of a plane a line segment 3d.

        :param linesegment: other line segment.
        :param abs_tol: tolerance allowed.
        :return: a list with the intersecting point.
        """
        return vm_utils_intersections.get_plane_linesegment_intersections(self.frame, linesegment, abs_tol)

    def bsplinecurve_intersections(self, bspline_curve):
        """
        Calculates the intersections between a Plane 3D and a Bspline Curve 3D.

        :param bspline_curve: bspline_curve to verify intersections.
        :return: list of intersections: List[volmdlr.Point3D].
        """
        return vm_utils_intersections.get_bsplinecurve_intersections(self, bspline_curve)

    def equation_coefficients(self):
        """
        Returns the a,b,c,d coefficient from equation ax+by+cz+d = 0.

        """
        return vm_common_operations.get_plane_equation_coefficients(self.frame)

    def plane_intersections(self, other_plane):
        """
        Computes intersection points between two Planes 3D.

        """
        plane_intersections = vm_utils_intersections.get_two_planes_intersections(self.frame, other_plane.frame)
        if plane_intersections:
            return [curves.Line3D(plane_intersections[0], plane_intersections[1])]
        return []

    def cylindricalsurface_intersections(self, cylindrical_surface: 'CylindricalSurface3D'):
        """
        Gets intersections between plane and cylindrical surface.

        :param cylindrical_surface: cylindrical surface to get intersections with.
        :return: List containing all intersections between plane and cylindrical surface.
        """
        return cylindrical_surface.plane_intersections(self)

    def is_coincident(self, plane2):
        """
        Verifies if two planes are parallel and coincident.

        """
        if not isinstance(self, plane2.__class__):
            return False
        if self.is_parallel(plane2):
            if plane2.point_on_surface(self.frame.origin):
                return True
        return False

    def is_parallel(self, plane2):
        """
        Verifies if two planes are parallel.

        """
        if self.frame.w.is_colinear_to(plane2.frame.w):
            return True
        return False

    @classmethod
    def plane_betweeen_two_planes(cls, plane1, plane2, name: str = ''):
        """
        Calculates a plane between two other planes.

        :param plane1: plane1.
        :param plane2: plane2.
        :param name: object's name.
        :return: resulting plane.
        """
        plane1_plane2_intersection = plane1.plane_intersections(plane2)[0]
        u = plane1_plane2_intersection.unit_direction_vector()
        v = plane1.frame.w + plane2.frame.w
        v = v.unit_vector()
        w = u.cross(v)
        point = (plane1.frame.origin + plane2.frame.origin) / 2
        return cls(volmdlr.Frame3D(point, u, w, v), name=name)

    def rotation(self, center: volmdlr.Point3D, axis: volmdlr.Vector3D, angle: float):
        """
        Plane3D rotation.

        :param center: rotation center
        :param axis: rotation axis
        :param angle: angle rotation
        :return: a new rotated Plane3D
        """
        new_frame = self.frame.rotation(center=center, axis=axis, angle=angle)
        return Plane3D(new_frame)

    def translation(self, offset: volmdlr.Vector3D):
        """
        Plane3D translation.

        :param offset: translation vector
        :return: A new translated Plane3D
        """
        new_frame = self.frame.translation(offset)
        return Plane3D(new_frame)

    def frame_mapping(self, frame: volmdlr.Frame3D, side: str):
        """
        Changes frame_mapping and return a new Frame3D.

        :param frame: Frame of reference
        :type frame: `volmdlr.Frame3D`
        :param side: 'old' or 'new'
        """
        new_frame = self.frame.frame_mapping(frame, side)
        return Plane3D(new_frame, self.name)

    def copy(self, deep=True, memo=None):
        """Creates a copy of the plane."""
        new_frame = self.frame.copy(deep, memo)
        return Plane3D(new_frame, self.name)

    def plane_grid(self, grid_size: int, length: float = 1.):
        """
        Plane's grid.

        """
        plane_grid = []
        for i in range(grid_size):
            for v1, v2 in [(self.frame.u, self.frame.v), (self.frame.v, self.frame.u)]:
                start = self.frame.origin - 0.5 * length * v1 + (-0.5 + i / (grid_size - 1)) * length * v2
                end = self.frame.origin + 0.5 * length * v1 + (-0.5 + i / (grid_size - 1)) * length * v2
                plane_grid.append(edges.LineSegment3D(start, end))
        return plane_grid

    def plot(self, ax=None, edge_style: EdgeStyle = EdgeStyle(color='grey'), length: float = 1., **kwargs):
        """
        Plot the cylindrical surface in the local frame normal direction.

        :param ax: Matplotlib Axes3D object to plot on. If None, create a new figure.
        :type ax: Axes3D or None
        :param edge_style: edge styles.
        :type edge_style: EdgeStyle.
        :param length: plotted length
        :type length: float
        :return: Matplotlib Axes3D object containing the plotted wire-frame.
        :rtype: Axes3D
        """
        grid_size = 10

        if ax is None:
            fig = plt.figure()
            ax = fig.add_subplot(111, projection='3d')
            ax.set_aspect('auto')

        self.frame.plot(ax=ax, ratio=length)
        for edge in self.plane_grid(grid_size, length):
            edge.plot(ax, edge_style=edge_style)
        return ax

    def point2d_to_3d(self, point2d):
        """
        Converts a 2D parametric point into a 3D point on the surface.
        """
        return point2d.to_3d(self.frame.origin, self.frame.u, self.frame.v)

    def point3d_to_2d(self, point3d):
        """
        Converts a 3D point into a 2D parametric point.
        """
        return point3d.to_2d(self.frame.origin, self.frame.u, self.frame.v)

    def contour2d_to_3d(self, contour2d):
        """
        Converts a contour 2D on parametric surface into a 3D contour.
        """
        return contour2d.to_3d(self.frame.origin, self.frame.u, self.frame.v)

    def contour3d_to_2d(self, contour3d):
        """
        Converts a contour 3D into a 2D parametric contour.
        """
        primitives2d = []
        for primitive3d in contour3d.primitives:
            method_name = f'{primitive3d.__class__.__name__.lower()}_to_2d'
            if hasattr(self, method_name):
                primitives = getattr(self, method_name)(primitive3d)
                if primitives is None:
                    continue
                primitives2d.extend(primitives)
            else:
                primitive = primitive3d.to_2d(self.frame.origin, self.frame.u, self.frame.v)
                if primitive is None:
                    continue
                primitives2d.append(primitive)
        return wires.Contour2D(primitives2d)

    def arc3d_to_2d(self, arc3d):
        """Converts primitive from 3D cartesian space to surface parametric space."""
        if arc3d.circle.frame.w.is_colinear_to(self.frame.w, 1e-5):
            arc = [arc3d.to_2d(self.frame.origin, self.frame.u, self.frame.v)]
            arc[0].angle
        else:
            start = self.point3d_to_2d(arc3d.start)
            end = self.point3d_to_2d(arc3d.end)
            arc = [edges.LineSegment2D(start, end)]
        return arc

    def bsplinecurve3d_to_2d(self, bspline_curve3d):
        """
        Converts a 3D B-Spline in spatial domain into a 2D B-Spline in parametric domain.

        :param bspline_curve3d: The B-Spline curve to perform the transformation.
        :type bspline_curve3d: edges.BSplineCurve3D
        :return: A 2D B-Spline.
        :rtype: edges.BSplineCurve2D
        """
        control_points = [self.point3d_to_2d(p)
                          for p in bspline_curve3d.control_points]
        return [edges.BSplineCurve2D(
            bspline_curve3d.degree,
            control_points=control_points,
            knot_multiplicities=bspline_curve3d.knot_multiplicities,
            knots=bspline_curve3d.knots,
            weights=bspline_curve3d.weights)]

    def bsplinecurve2d_to_3d(self, bspline_curve2d):
        """
        Converts a 2D B-Spline in parametric domain into a 3D B-Spline in spatial domain.

        :param bspline_curve2d: The B-Spline curve to perform the transformation.
        :type bspline_curve2d: edges.BSplineCurve2D
        :return: A 3D B-Spline.
        :rtype: edges.BSplineCurve3D
        """
        control_points = [self.point2d_to_3d(point)
                          for point in bspline_curve2d.control_points]
        return [edges.BSplineCurve3D(
            bspline_curve2d.degree,
            control_points=control_points,
            knot_multiplicities=bspline_curve2d.knot_multiplicities,
            knots=bspline_curve2d.knots,
            weights=bspline_curve2d.weights)]

    def rectangular_cut(self, x1: float, x2: float,
                        y1: float, y2: float, name: str = ''):
        """Deprecated method, Use PlaneFace3D from_surface_rectangular_cut method."""

        raise AttributeError('Use PlaneFace3D from_surface_rectangular_cut method')


PLANE3D_OXY = Plane3D(volmdlr.OXYZ)
PLANE3D_OYZ = Plane3D(volmdlr.OYZX)
PLANE3D_OZX = Plane3D(volmdlr.OZXY)
PLANE3D_OXZ = Plane3D(volmdlr.Frame3D(volmdlr.O3D, volmdlr.X3D, volmdlr.Z3D, volmdlr.Y3D))


class PeriodicalSurface(Surface3D):
    """
    Abstract class for surfaces with two-pi periodicity that creates some problems.
    """

    def point2d_to_3d(self, point2d):
        """
        Abstract method.
        """
        raise NotImplementedError(f'point2d_to_3d is abstract and should be implemented in {self.__class__.__name__}')

    def point3d_to_2d(self, point3d):
        """
        Abstract method. Convert a 3D point to a 2D parametric point.

        :param point3d: The 3D point to convert, represented by 3 coordinates (x, y, z).
        :type point3d: `volmdlr.Point3D`
        :return: NotImplementedError: If the method is not implemented in the subclass.
        """
        raise NotImplementedError(f'point3d_to_2d is abstract and should be implemented in {self.__class__.__name__}')

    def _align_contours(self, inner_contour, theta_contours, z_outer_contour, z_inner_contour):
        """
        Helper function to align contours' BREP on periodical surfaces that need to be connected.
        """
        outer_contour_theta, inner_contour_theta = theta_contours
        overlapping_theta, outer_contour_side, inner_contour_side, side = self._get_overlapping_theta(
            outer_contour_theta,
            inner_contour_theta)
        line = curves.Line2D(volmdlr.Point2D(overlapping_theta, z_outer_contour),
                             volmdlr.Point2D(overlapping_theta, z_inner_contour))
        cutted_contours = inner_contour.split_by_line(line)
        number_contours = len(cutted_contours)
        if number_contours == 2:
            contour1, contour2 = cutted_contours
            increasing_theta = inner_contour_theta[0] < inner_contour_theta[1]
            # side = 0 --> left  side = 1 --> right
            if (not side and increasing_theta) or (
                    side and not increasing_theta):
                theta_offset = outer_contour_theta[outer_contour_side] - contour2.primitives[0].start.x
                translation_vector = volmdlr.Vector2D(theta_offset, 0)
                contour2_positionned = contour2.translation(offset=translation_vector)
                theta_offset = contour2_positionned.primitives[-1].end.x - contour1.primitives[0].start.x
                translation_vector = volmdlr.Vector2D(theta_offset, 0)
                contour1_positionned = contour1.translation(offset=translation_vector)
                primitives2d = contour2_positionned.primitives
                primitives2d.extend(contour1_positionned.primitives)
                old_innner_contour_positioned = wires.Wire2D(primitives2d)
            else:
                theta_offset = outer_contour_theta[outer_contour_side] - contour1.primitives[-1].end.x
                translation_vector = volmdlr.Vector2D(theta_offset, 0)
                contour1_positionned = contour1.translation(offset=translation_vector)
                theta_offset = contour1_positionned.primitives[0].start.x - contour2.primitives[-1].end.x
                translation_vector = volmdlr.Vector2D(theta_offset, 0)
                contour2_positionned = contour2.translation(offset=translation_vector)
                primitives2d = contour1_positionned.primitives
                primitives2d.extend(contour2_positionned.primitives)
                old_innner_contour_positioned = wires.Wire2D(primitives2d)
            old_innner_contour_positioned = old_innner_contour_positioned.order_wire(tol=1e-2)
        elif number_contours == 1:
            contour = cutted_contours[0]
            theta_offset = outer_contour_theta[outer_contour_side] - inner_contour_theta[inner_contour_side]
            translation_vector = volmdlr.Vector2D(theta_offset, 0)
            old_innner_contour_positioned = contour.translation(offset=translation_vector)

        else:
            raise NotImplementedError

        return old_innner_contour_positioned

    @staticmethod
    def _get_closing_points(old_outer_contour_positioned, old_innner_contour_positioned):
        """
        Helper function to get points to connect contours with line segments.
        """
        point1 = old_outer_contour_positioned.primitives[0].start
        point2 = old_outer_contour_positioned.primitives[-1].end
        point3 = old_innner_contour_positioned.primitives[0].start
        point4 = old_innner_contour_positioned.primitives[-1].end

        outer_contour_direction = point1.x < point2.x
        inner_contour_direction = point3.x < point4.x
        if outer_contour_direction == inner_contour_direction:
            old_innner_contour_positioned = old_innner_contour_positioned.invert()
            point3 = old_innner_contour_positioned.primitives[0].start
            point4 = old_innner_contour_positioned.primitives[-1].end
        if not math.isclose(point2.x, point3.x, abs_tol=1e-4) or \
                not math.isclose(point4.x, point1.x, abs_tol=1e-4):
            ideal_x = []
            delta = math.inf
            found = False
            for x1 in [point2.x, point3.x]:
                for x2 in [point4.x, point1.x]:
                    delta_x = abs(abs(x1 - x2) - volmdlr.TWO_PI)
                    if delta_x == 0.0:
                        ideal_x = [x1, x2]
                        found = True
                        break
                    if delta_x < delta:
                        delta = delta_x
                        ideal_x = [x1, x2]
                if found:
                    break
            x1, x2 = ideal_x
            point2.x = x1
            point3.x = x1
            point4.x = x2
            point1.x = x2

        return point1, point2, point3, point4

    def connect_contours(self, outer_contour, inner_contours):
        """
        Repair contours on parametric domain.

        :param outer_contour: Outer contour 2D.
        :type inner_contours: wires.Contour2D
        :param inner_contours: List of 2D contours.
        :type inner_contours: list
        """
        new_inner_contours = []
        point1 = outer_contour.primitives[0].start
        point2 = outer_contour.primitives[-1].end

        theta1, z1 = point1
        theta2, _ = point2

        new_outer_contour = outer_contour
        for inner_contour in inner_contours:
            theta3, z3 = inner_contour.primitives[0].start
            theta4, _ = inner_contour.primitives[-1].end

            if not inner_contour.is_ordered():
                # Contours are aligned
                if (math.isclose(theta1, theta3, abs_tol=1e-3) and math.isclose(theta2, theta4, abs_tol=1e-3)) \
                        or (math.isclose(theta1, theta4, abs_tol=1e-3) and math.isclose(theta2, theta3, abs_tol=1e-3)):
                    old_innner_contour_positioned = inner_contour

                else:
                    old_innner_contour_positioned = self._align_contours(inner_contour, [[theta1, theta2],
                                                                                         [theta3, theta4]], z1, z3)
                point1, point2, point3, point4 = self._get_closing_points(outer_contour,
                                                                          old_innner_contour_positioned)
                closing_linesegment1 = edges.LineSegment2D(point2, point3)
                closing_linesegment2 = edges.LineSegment2D(point4, point1)
                new_outer_contour_primitives = outer_contour.primitives + [closing_linesegment1] + \
                    old_innner_contour_positioned.primitives + [closing_linesegment2]
                new_outer_contour = wires.Contour2D(primitives=new_outer_contour_primitives)
                if not new_outer_contour.is_ordered():
                    new_outer_contour = new_outer_contour.order_contour(tol=min(1e-2,
                                                                                0.1 * closing_linesegment1.length(),
                                                                                0.1 * closing_linesegment2.length()))
            else:
                new_inner_contours.append(inner_contour)
        return new_outer_contour, new_inner_contours

    @staticmethod
    def _get_overlapping_theta(outer_contour_startend_theta, inner_contour_startend_theta):
        """
        Find overlapping theta domain between two contours on periodical Surfaces.
        """
        oc_xmin_index, outer_contour_xmin = min(enumerate(outer_contour_startend_theta), key=lambda x: x[1])
        oc_xmax_index, outer_contour_xman = max(enumerate(outer_contour_startend_theta), key=lambda x: x[1])
        ic_xmin_index, inner_contour_xmin = min(enumerate(inner_contour_startend_theta), key=lambda x: x[1])
        ic_xmax_index, inner_contour_xmax = max(enumerate(inner_contour_startend_theta), key=lambda x: x[1])

        # check if tetha3 or theta4 is in [theta1, theta2] interval
        overlap = outer_contour_xmin <= inner_contour_xmax and outer_contour_xman >= inner_contour_xmin

        if overlap:
            if inner_contour_xmin < outer_contour_xmin:
                overlapping_theta = outer_contour_startend_theta[oc_xmin_index]
                side = 0
                return overlapping_theta, oc_xmin_index, ic_xmin_index, side
            overlapping_theta = outer_contour_startend_theta[oc_xmax_index]
            side = 1
            return overlapping_theta, oc_xmax_index, ic_xmax_index, side

        # if not direct intersection -> find intersection at periodicity
        if inner_contour_xmin < outer_contour_xmin:
            overlapping_theta = outer_contour_startend_theta[oc_xmin_index] - 2 * math.pi
            side = 0
            return overlapping_theta, oc_xmin_index, ic_xmin_index, side
        overlapping_theta = outer_contour_startend_theta[oc_xmax_index] + 2 * math.pi
        side = 1
        return overlapping_theta, oc_xmax_index, ic_xmax_index, side

    def _reference_points(self, edge):
        """
        Helper function to return points of reference on the edge to fix some parametric periodical discontinuities.
        """
        length = edge.length()
        point_after_start = self.point3d_to_2d(edge.point_at_abscissa(0.01 * length))
        point_before_end = self.point3d_to_2d(edge.point_at_abscissa(0.98 * length))
        theta3, _ = point_after_start
        theta4, _ = point_before_end
        if abs(theta3) == math.pi or abs(theta3) == 0.5 * math.pi:
            point_after_start = self.point3d_to_2d(edge.point_at_abscissa(0.02 * length))
        if abs(theta4) == math.pi or abs(theta4) == 0.5 * math.pi:
            point_before_end = self.point3d_to_2d(edge.point_at_abscissa(0.97 * length))
        return point_after_start, point_before_end

    def _verify_start_end_angles(self, edge, theta1, theta2):
        """
        Verify if there is some incoherence with start and end angles. If so, return fixed angles.
        """
        length = edge.length()
        theta3, _ = self.point3d_to_2d(edge.point_at_abscissa(0.001 * length))
        # make sure that the reference angle is not undefined
        if abs(theta3) == math.pi or abs(theta3) == 0.5 * math.pi:
            theta3, _ = self.point3d_to_2d(edge.point_at_abscissa(0.002 * length))

        # Verify if theta1 or theta2 point should be -pi because atan2() -> ]-pi, pi]
        # And also atan2 discontinuity in 0.5 * math.pi
        if math.isclose(abs(theta1), math.pi, abs_tol=1e-4) or abs(theta1) == 0.5 * math.pi:
            theta1 = repair_start_end_angle_periodicity(theta1, theta3)
        if abs(theta2) == math.pi or abs(theta2) == 0.5 * math.pi:
            theta4, _ = self.point3d_to_2d(edge.point_at_abscissa(0.98 * length))
            # make sure that the reference angle is not undefined
            if math.isclose(abs(theta2), math.pi, abs_tol=1e-4) or abs(theta4) == 0.5 * math.pi:
                theta4, _ = self.point3d_to_2d(edge.point_at_abscissa(0.97 * length))
            theta2 = repair_start_end_angle_periodicity(theta2, theta4)

        return theta1, theta2

    def _helper_fix_angle_discontinuity(self, points, index_angle_discontinuity, i):
        sign = round(points[index_angle_discontinuity - 1][i] / abs(points[index_angle_discontinuity - 1][i]), 2)
        if i == 0:
            points = [p + volmdlr.Point2D(sign * volmdlr.TWO_PI, 0) if i >= index_angle_discontinuity else p
                      for i, p in enumerate(points)]
        else:
            points = [p + volmdlr.Point2D(0, sign * volmdlr.TWO_PI) if i >= index_angle_discontinuity else p
                      for i, p in enumerate(points)]
        return points

    def _fix_angle_discontinuity_on_discretization_points(self, points, indexes_angle_discontinuity, direction):
        i = 0 if direction == "x" else 1
        if len(indexes_angle_discontinuity) == 1:
            index_angle_discontinuity = indexes_angle_discontinuity[0]
            points = self._helper_fix_angle_discontinuity(points, index_angle_discontinuity, i)
        else:
            stack = deque(indexes_angle_discontinuity)
            while stack:
                index_angle_discontinuity = stack.popleft()
                if stack:
                    next_angle_discontinuity_index = stack[0]
                    temp_points = points[:next_angle_discontinuity_index]
                    temp_points = self._helper_fix_angle_discontinuity(temp_points, index_angle_discontinuity, i)
                    points = temp_points + points[next_angle_discontinuity_index:]
                else:
                    temp_points = points
                    points = self._helper_fix_angle_discontinuity(temp_points, index_angle_discontinuity, i)
                _, indexes_angle_discontinuity = angle_discontinuity([point.x for point in points])
                stack = deque(indexes_angle_discontinuity)
        return points

    def _helper_arc3d_to_2d_periodicity_verifications(self, arc3d, start):
        """
        Verifies if arc 3D contains discontinuity and undefined start/end points on parametric domain.
        """
        point_theta_discontinuity = self.point2d_to_3d(volmdlr.Point2D(math.pi, start.y))
        discontinuity = arc3d.point_belongs(point_theta_discontinuity) and not \
            arc3d.is_point_edge_extremity(point_theta_discontinuity)

        undefined_start_theta = arc3d.start.is_close(point_theta_discontinuity)
        undefined_end_theta = arc3d.end.is_close(point_theta_discontinuity)
        return discontinuity, undefined_start_theta, undefined_end_theta

    def linesegment3d_to_2d(self, linesegment3d):
        """
        Converts the primitive from 3D spatial coordinates to its equivalent 2D primitive in the parametric space.

        For cylindrical or conical surfaces, a line segment in 3D space is typically projected onto
        the 2D parametric space as a vertical line segment. This is because a 3D line that lies on a
        cylindrical or conical surface corresponds to a generatrix of the surface, and it extends along
        the height of the surface without bending or deviating in the other directions.
        Therefore, the BREP of a line segment on cylindrical or conical surface is a vertical line segment.
        """
        start = self.point3d_to_2d(linesegment3d.start)
        end = self.point3d_to_2d(linesegment3d.end)
        _, _, z1 = self.frame.global_to_local_coordinates(linesegment3d.start)
        _, _, z2 = self.frame.global_to_local_coordinates(linesegment3d.end)
        if math.isclose(z1, z2, rel_tol=0.005):
            # special case when there is a small line segment that should be a small arc of circle instead
            return [edges.LineSegment2D(start, end)]
        if start.x != end.x:
            end = volmdlr.Point2D(start.x, end.y)
        return [edges.LineSegment2D(start, end, name="parametric.linesegment")]

    def arc3d_to_2d(self, arc3d):
        """
        Converts the primitive from 3D spatial coordinates to its equivalent 2D primitive in the parametric space.

        The BREP of an arc of circle on a cylindrical or a conical surface is a horizontal line segment.
        """
        start = self.point3d_to_2d(arc3d.start)
        end = self.point3d_to_2d(arc3d.end)
        point_after_start, point_before_end = self._reference_points(arc3d)
        discontinuity, undefined_start_theta, undefined_end_theta = self._helper_arc3d_to_2d_periodicity_verifications(
            arc3d, start)
        start, end = vm_parametric.arc3d_to_cylindrical_coordinates_verification(
            [start, end], [undefined_start_theta, undefined_end_theta],
            [point_after_start.x, point_before_end.x], discontinuity)
        return [edges.LineSegment2D(start, end, name="parametric.arc")]

    def fullarc3d_to_2d(self, fullarc3d):
        """
        Converts the primitive from 3D spatial coordinates to its equivalent 2D primitive in the parametric space.

        The BREP of a circle on a cylindrical or a conical surface is a horizontal line segment with length of two pi.
        """
        start = self.point3d_to_2d(fullarc3d.start)
        end = self.point3d_to_2d(fullarc3d.end)

        if self.frame.w.is_colinear_to(fullarc3d.circle.normal):
            normal_dot_product = self.frame.w.dot(fullarc3d.circle.normal)
            start, end = vm_parametric.fullarc_to_cylindrical_coordinates_verification(start, end, normal_dot_product)
            return [edges.LineSegment2D(start, end, name="parametric.fullarc")]
        raise NotImplementedError("This case must be treated in child class.")

    def bsplinecurve3d_to_2d(self, bspline_curve3d):
        """
        Converts the primitive from 3D spatial coordinates to its equivalent 2D primitive in the parametric space.
        """
        n = len(bspline_curve3d.control_points)
        points3d = bspline_curve3d.discretization_points(number_points=n)
        points = [self.point3d_to_2d(point) for point in points3d]
        if self.is_singularity_point(bspline_curve3d.start) or self.is_singularity_point(bspline_curve3d.end):
            points = self.fix_start_end_singularity_point_at_parametric_domain(bspline_curve3d, points, points3d)
        theta1, z1 = points[0]
        theta2, z2 = points[-1]
        theta1, theta2 = self._verify_start_end_angles(bspline_curve3d, theta1, theta2)
        points[0] = volmdlr.Point2D(theta1, z1)
        points[-1] = volmdlr.Point2D(theta2, z2)

        theta_list = [point.x for point in points]
        theta_discontinuity, indexes_theta_discontinuity = angle_discontinuity(theta_list)
        if theta_discontinuity:
            points = self._fix_angle_discontinuity_on_discretization_points(points,
                                                                            indexes_theta_discontinuity, "x")

        return [edges.BSplineCurve2D.from_points_interpolation(points, degree=bspline_curve3d.degree)]

    def arcellipse3d_to_2d(self, arcellipse3d):
        """
        Transformation of a 3D arc of ellipse to a 2D primitive in a cylindrical surface.

        """
        points = [self.point3d_to_2d(p)
                  for p in arcellipse3d.discretization_points(number_points=50)]

        theta1, z1 = points[0]
        theta2, z2 = points[-1]

        # theta3, _ = self.point3d_to_2d(arcellipse3d.point_at_abscissa(0.001 * length))
        theta3, _ = points[1]
        # make sure that the reference angle is not undefined
        if abs(theta3) == math.pi:
            theta3, _ = points[1]

        # Verify if theta1 or theta2 point should be -pi because atan2() -> ]-pi, pi]
        if abs(theta1) == math.pi:
            theta1 = vm_parametric.repair_start_end_angle_periodicity(theta1, theta3)
        if abs(theta2) == math.pi:
            theta4, _ = points[-2]
            # make sure that the reference angle is not undefined
            if abs(theta4) == math.pi:
                theta4, _ = points[-3]
            theta2 = vm_parametric.repair_start_end_angle_periodicity(theta2, theta4)

        points[0] = volmdlr.Point2D(theta1, z1)
        points[-1] = volmdlr.Point2D(theta2, z2)

        theta_list = [point.x for point in points]
        theta_discontinuity, indexes_theta_discontinuity = angle_discontinuity(theta_list)
        if theta_discontinuity:
            points = self._fix_angle_discontinuity_on_discretization_points(points,
                                                                            indexes_theta_discontinuity, "x")

        return [edges.BSplineCurve2D.from_points_interpolation(points, degree=2, name="parametric.arcellipse")]

    def fullarcellipse3d_to_2d(self, fullarcellipse3d):
        """
        Transformation of a 3D arc ellipse to 2D, in a cylindrical surface.

        """
        points = [self.point3d_to_2d(p)
                  for p in fullarcellipse3d.discretization_points(number_points=100)]
        start, end = points[0], points[-1]
        normal_dot_product = self.frame.w.dot(fullarcellipse3d.ellipse.normal)
        start, end = vm_parametric.fullarc_to_cylindrical_coordinates_verification(start, end, normal_dot_product)
        theta1, z1 = start
        theta2, z2 = end
        theta1, theta2 = self._verify_start_end_angles(fullarcellipse3d, theta1, theta2)
        points[0] = volmdlr.Point2D(theta1, z1)
        points[-1] = volmdlr.Point2D(theta2, z2)

        theta_list = [point.x for point in points]
        theta_discontinuity, indexes_theta_discontinuity = angle_discontinuity(theta_list)
        if theta_discontinuity:
            points = self._fix_angle_discontinuity_on_discretization_points(points,
                                                                            indexes_theta_discontinuity, "x")

        return [edges.BSplineCurve2D.from_points_interpolation(points, degree=2,
                                                               name="parametric.fullarcellipse")]

    def bsplinecurve2d_to_3d(self, bspline_curve2d):
        """
        Is this right?.
        """
        n = len(bspline_curve2d.control_points)
        points = [self.point2d_to_3d(p)
                  for p in bspline_curve2d.discretization_points(number_points=n)]
        return [edges.BSplineCurve3D.from_points_interpolation(points, bspline_curve2d.degree)]

    def linesegment2d_to_3d(self, linesegment2d):
        """
        Converts a BREP line segment 2D onto a 3D primitive on the surface.
        """
        theta1, param_z1 = linesegment2d.start
        theta2, param_z2 = linesegment2d.end
        start3d = self.point2d_to_3d(linesegment2d.start)
        end3d = self.point2d_to_3d(linesegment2d.end)
        center = self.frame.origin + param_z1 * self.frame.w
        if theta1 > theta2:
            circle3d = curves.Circle3D(volmdlr.Frame3D(
                center, self.frame.u, -self.frame.v, self.frame.u.cross(-self.frame.v)),
                start3d.point_distance(center))
        else:
            circle3d = curves.Circle3D(
                volmdlr.Frame3D(center, self.frame.u, self.frame.v, self.frame.w),
                start3d.point_distance(center))
        if math.isclose(theta1, theta2, abs_tol=1e-4) or linesegment2d.name == "parametric.linesegment":
            return [edges.LineSegment3D(start3d, end3d)]

        if math.isclose(param_z1, param_z2, abs_tol=1e-4) or linesegment2d.name == "parametric.arc" or \
                linesegment2d.name == "parametric.fullarc":
            if math.isclose(abs(theta1 - theta2), volmdlr.TWO_PI, abs_tol=1e-4):
                return [edges.FullArc3D(circle=circle3d, start_end=self.point2d_to_3d(linesegment2d.start))]
            # interior_point = self.point2d_to_3d(volmdlr.Point2D(0.5 * (theta1 + theta2), param_z1))
            return [edges.Arc3D(circle3d, self.point2d_to_3d(linesegment2d.start),
                                self.point2d_to_3d(linesegment2d.end))]
        if start3d.is_close(end3d):
            return None
        n = 10
        points = [self.point2d_to_3d(p)
                  for p in linesegment2d.discretization_points(number_points=n)]
        return [edges.BSplineCurve3D.from_points_interpolation(points, 3)]

    @staticmethod
    def is_undefined_brep(edge):
        """Returns True if the edge is contained within the periodicity boundary."""
        if isinstance(edge.simplify, edges.LineSegment2D) and \
                edge.simplify.line.unit_direction_vector().is_colinear_to(volmdlr.Y2D) \
                and math.isclose(abs(edge.start.x), math.pi, abs_tol=1e-6):
            return True
        return False

    def fix_undefined_brep_with_neighbors(self, edge, previous_edge, next_edge):
        """Uses neighbors edges to fix edge contained within the periodicity boundary."""
        delta_previous = previous_edge.end - edge.start
        delta_next = next_edge.start - edge.end
        if not self.is_undefined_brep(previous_edge) and \
                math.isclose(delta_previous.norm(), self.x_periodicity, abs_tol=1e-3):
            edge = edge.translation(delta_previous)
        elif not self.is_undefined_brep(next_edge) and \
                math.isclose(delta_next.norm(), self.x_periodicity, abs_tol=1e-3):
            edge = edge.translation(delta_next)
        return edge

    def fix_start_end_singularity_point_at_parametric_domain(self, edge3d, points, points3d):
        """
        Helper function.

        Uses local discretization and line intersection with the tangent line at the point just before the undefined
        point on the BREP of the 3D edge to find the real values on parametric domain.
        """

        def get_local_discretization_points(start_point, end_points):
            distance = start_point.point_distance(end_points)
            maximum_linear_distance_reference_point = 1e-4
            if distance < maximum_linear_distance_reference_point:
                return []
            number_points = max(int(distance / maximum_linear_distance_reference_point), 2)

            local_discretization = [self.point3d_to_2d(point)
                                    for point in edge3d.local_discretization(
                    start_point, end_points, number_points)]
            return local_discretization

        def get_temp_edge2d(_points):
            theta_list = [point.x for point in _points]
            theta_discontinuity, indexes_theta_discontinuity = angle_discontinuity(theta_list)
            if theta_discontinuity:
                _points = self._fix_angle_discontinuity_on_discretization_points(_points,
                                                                                 indexes_theta_discontinuity, "x")
            if len(_points) == 2:
                edge2d = edges.LineSegment2D(_points[0], _points[1])
            else:
                edge2d = edges.BSplineCurve2D.from_points_interpolation(_points, 2)
            return edge2d

        if self.is_singularity_point(points3d[0]):
            local_discretization_points = get_local_discretization_points(start_point=points3d[0],
                                                                          end_points=points3d[1])
            if local_discretization_points:
                temp_points = local_discretization_points[1:] + points[2:]
            else:
                temp_points = points
            temp_edge2d = get_temp_edge2d(temp_points)
            singularity_lines = self.get_singularity_lines()
            if len(singularity_lines) > 1:
                singularity_line = min(singularity_lines, key=lambda x: x.point_distance(temp_points[0]))
            else:
                singularity_line = singularity_lines[0]
            points[0] = find_parametric_point_at_singularity(temp_edge2d, abscissa=0,
                                                             singularity_line=singularity_line, domain=self.domain)
        if self.is_singularity_point(points3d[-1]):
            local_discretization_points = get_local_discretization_points(start_point=points3d[-2],
                                                                          end_points=points3d[-1])
            if local_discretization_points:
                temp_points = points[:-2] + local_discretization_points[:-1]
            else:
                temp_points = points[:-1]
            temp_edge2d = get_temp_edge2d(temp_points)
            singularity_lines = self.get_singularity_lines()
            if len(singularity_lines) > 1:
                singularity_line = min(singularity_lines, key=lambda x: x.point_distance(temp_points[-1]))
            else:
                singularity_line = singularity_lines[0]
            points[-1] = find_parametric_point_at_singularity(temp_edge2d, abscissa=temp_edge2d.length(),
                                                             singularity_line=singularity_line, domain=self.domain)
        return points


class CylindricalSurface3D(PeriodicalSurface):
    """
    The local plane is defined by (theta, z).

    :param frame: frame.w is axis, frame.u is theta=0 frame.v theta=pi/2
    :param frame:
    :param radius: Cylinder's radius
    :type radius: float
    """
    face_class = 'CylindricalFace3D'
    x_periodicity = volmdlr.TWO_PI
    y_periodicity = None

    def __init__(self, frame, radius: float, name: str = ''):
        self.frame = frame
        self.radius = radius
        PeriodicalSurface.__init__(self, frame=frame, name=name)

    def get_generatrices(self, length: float = 1, number_lines: int = 30):
        list_generatrices = []
        for i in range(number_lines):
            theta = i / (number_lines - 1) * volmdlr.TWO_PI
            start = self.point2d_to_3d(volmdlr.Point2D(theta, -0.5 * length))
            end = self.point2d_to_3d(volmdlr.Point2D(theta, 0.5 * length))
            generatrix = edges.LineSegment3D(start, end)
            list_generatrices.append(generatrix)
        return list_generatrices

    def get_circle_generatrices(self, number_circles: int = 10, length: float = 1.0):
        circles = []
        for j in range(number_circles):
            circle_frame = self.frame.copy()
            circle_frame.origin += (-0.5 + j / (number_circles - 1)) * length * circle_frame.w
            circle = curves.Circle3D(circle_frame, self.radius)
            circles.append(circle)
        return circles

    def plot(self, ax=None, edge_style: EdgeStyle = EdgeStyle(color='grey', alpha=0.5),
             length=None, **kwargs):
        """
        Plot the cylindrical surface in the local frame normal direction.

        :param ax: Matplotlib Axes3D object to plot on. If None, create a new figure.
        :type ax: Axes3D or None
        :param edge_style: edge styles.
        :type edge_style: EdgeStyle.
        :param length: plotted length
        :type length: float
        :return: Matplotlib Axes3D object containing the plotted wire-frame.
        :rtype: Axes3D
        """
        ncircles = 50
        nlines = 50

        if ax is None:
            fig = plt.figure()
            ax = fig.add_subplot(111, projection='3d')
        if length is None:
            length = self.radius

        self.frame.plot(ax=ax, color=edge_style.color, ratio=self.radius)
        for edge in self.get_generatrices(length, nlines):
            edge.plot(ax=ax, edge_style=edge_style)

        circles = self.get_circle_generatrices(ncircles, length)
        for circle in circles:
            circle.plot(ax=ax, edge_style=edge_style)
        return ax

    def point2d_to_3d(self, point2d: volmdlr.Point2D):
        """
        Coverts a parametric coordinate on the surface into a 3D spatial point (x, y, z).

        :param point2d: Point at the ToroidalSuface3D
        :type point2d: `volmdlr.`Point2D`
        """

        point = volmdlr.Point3D(self.radius * math.cos(point2d.x),
                                self.radius * math.sin(point2d.x),
                                point2d.y)
        return self.frame.local_to_global_coordinates(point)

    def point3d_to_2d(self, point3d):
        """
        Returns the cylindrical coordinates volmdlr.Point2D(theta, z) of a Cartesian coordinates point (x, y, z).

        :param point3d: Point at the CylindricalSuface3D
        :type point3d: `volmdlr.`Point3D`
        """
        x, y, z = self.frame.global_to_local_coordinates(point3d)
        # Do not delete this, mathematical problem when x and y close to zero but not 0
        if abs(x) < 1e-12:
            x = 0
        if abs(y) < 1e-12:
            y = 0

        theta = math.atan2(y, x)
        if abs(theta) < 1e-9:
            theta = 0.0

        return volmdlr.Point2D(theta, z)

    @classmethod
    def from_step(cls, arguments, object_dict, **kwargs):
        """
        Converts a step primitive to a CylindricalSurface3D.

        :param arguments: The arguments of the step primitive.
        :type arguments: list
        :param object_dict: The dictionary containing all the step primitives
            that have already been instantiated
        :type object_dict: dict
        :return: The corresponding CylindricalSurface3D object.
        :rtype: :class:`volmdlr.faces.CylindricalSurface3D`
        """

        length_conversion_factor = kwargs.get("length_conversion_factor", 1)
        frame = object_dict[arguments[1]]
        radius = float(arguments[2]) * length_conversion_factor
        return cls(frame, radius, arguments[0][1:-1])

    def to_step(self, current_id):
        """
        Converts the object to a STEP representation.

        :param current_id: The ID of the last written primitive.
        :type current_id: int
        :return: The STEP representation of the object and the last ID.
        :rtype: tuple[str, list[int]]
        """
        content, frame_id = self.frame.to_step(current_id)
        current_id = frame_id + 1
        content += f"#{current_id} = CYLINDRICAL_SURFACE('{self.name}',#{frame_id},{round(1000 * self.radius, 4)});\n"
        return content, [current_id]

    def frame_mapping(self, frame: volmdlr.Frame3D, side: str):
        """
        Changes frame_mapping and return a new CylindricalSurface3D.

        :param side: 'old' or 'new'
        """
        new_frame = self.frame.frame_mapping(frame, side)
        return CylindricalSurface3D(new_frame, self.radius,
                                    name=self.name)

    def rectangular_cut(self, theta1: float, theta2: float,
                        param_z1: float, param_z2: float, name: str = ''):
        """Deprecated method, Use CylindricalFace3D from_surface_rectangular_cut method."""
        raise AttributeError('Use CylindricalFace3D from_surface_rectangular_cut method')

    def rotation(self, center: volmdlr.Point3D, axis: volmdlr.Vector3D, angle: float):
        """
        CylindricalFace3D rotation.

        :param center: rotation center.
        :param axis: rotation axis.
        :param angle: angle rotation.
        :return: a new rotated Plane3D.
        """
        new_frame = self.frame.rotation(center=center, axis=axis,
                                        angle=angle)
        return CylindricalSurface3D(new_frame, self.radius)

    def translation(self, offset: volmdlr.Vector3D):
        """
        CylindricalFace3D translation.

        :param offset: translation vector.
        :return: A new translated CylindricalFace3D.
        """
        return CylindricalSurface3D(self.frame.translation(offset), self.radius)

    def grid3d(self, grid2d: grid.Grid2D):
        """
        Generate 3d grid points of a Cylindrical surface, based on a Grid2D.

        """

        points_2d = grid2d.points
        points_3d = [self.point2d_to_3d(point2d) for point2d in points_2d]

        return points_3d

    def line_intersections(self, line: curves.Line3D):
        """Gets intersections between a line and a Cylindrical Surface 3D."""
        line_2d = line.to_2d(self.frame.origin, self.frame.u, self.frame.v)
        if line_2d is None:
            return []
        origin2d = self.frame.origin.to_2d(self.frame.origin, self.frame.u, self.frame.v)
        distance_line2d_to_origin = line_2d.point_distance(origin2d)
        if distance_line2d_to_origin > self.radius:
            return []
        a_prime = line_2d.point1
        b_prime = line_2d.point2
        a_prime_minus_b_prime = a_prime - b_prime
        t_param = a_prime.dot(a_prime_minus_b_prime) / a_prime_minus_b_prime.dot(a_prime_minus_b_prime)
        k_param = math.sqrt(
            (self.radius ** 2 - distance_line2d_to_origin ** 2) / a_prime_minus_b_prime.dot(a_prime_minus_b_prime))
        intersection1 = line.point1 + (t_param + k_param) * (line.direction_vector())
        intersection2 = line.point1 + (t_param - k_param) * (line.direction_vector())
        if intersection1 == intersection2:
            return [intersection1]

        return [intersection1, intersection2]

    def parallel_plane_intersection(self, plane3d):
        """
        Cylinder plane intersections when plane's normal is perpendicular with the cylinder axis.

        :param plane3d: intersecting plane
        :return: list of intersecting curves
        """
        distance_plane_cylinder_axis = plane3d.point_distance(self.frame.origin)
        if distance_plane_cylinder_axis > self.radius:
            return []
        if math.isclose(self.frame.w.dot(plane3d.frame.u), 0, abs_tol=1e-6):
            line = curves.Line3D(plane3d.frame.origin, plane3d.frame.origin + plane3d.frame.u)
        else:
            line = curves.Line3D(plane3d.frame.origin, plane3d.frame.origin + plane3d.frame.v)
        line_intersections = self.line_intersections(line)
        lines = []
        for intersection in line_intersections:
            lines.append(curves.Line3D(intersection, intersection + self.frame.w))
        return lines

    def perpendicular_plane_intersection(self, plane3d):
        """
        Cylinder plane intersections when plane's normal is parallel with the cylinder axis.

        :param plane3d: intersecting plane
        :return: list of intersecting curves
        """
        line = curves.Line3D(self.frame.origin, self.frame.origin + self.frame.w)
        center3d_plane = plane3d.line_intersections(line)[0]
        circle3d = curves.Circle3D(volmdlr.Frame3D(center3d_plane, plane3d.frame.u,
                                                   plane3d.frame.v, plane3d.frame.w), self.radius)
        return [circle3d]

    def concurrent_plane_intersection(self, plane3d: Plane3D):
        """
        Cylindrical plane intersections when plane's normal is concurrent with the cone's axis, but not orthogonal.

        :param plane3d: intersecting plane.
        :return: list of intersecting curves.
        """
        plane_normal = self.frame.w.cross(plane3d.frame.w)
        plane2 = Plane3D.from_normal(self.frame.origin, plane_normal)
        plane2_plane3d_intersections = plane3d.plane_intersections(plane2)
        line_intersections = self.line_intersections(plane2_plane3d_intersections[0])
        if not line_intersections:
            return []
        ellipse_center = (line_intersections[0] + line_intersections[1]) / 2
        line2 = curves.Line3D.from_point_and_vector(ellipse_center, plane_normal)
        line_intersections2 = self.line_intersections(line2)
        major_dir = (line_intersections[0] - ellipse_center).unit_vector()
        major_axis = ellipse_center.point_distance(line_intersections[0])
        minor_dir = (line_intersections2[0] - ellipse_center).unit_vector()
        minor_axis = ellipse_center.point_distance(line_intersections2[0])
        if minor_axis > major_axis:
            major_axis, minor_axis = minor_axis, major_axis
            major_dir, minor_dir = minor_dir, major_dir
        ellipse = curves.Ellipse3D(major_axis, minor_axis,
                                   volmdlr.Frame3D(ellipse_center, major_dir,
                                                   minor_dir, plane3d.frame.w))
        return [ellipse]

    def plane_intersections(self, plane3d):
        """
        Cylinder intersections with a plane.

        :param plane3d: intersecting plane.
        :return: list of intersecting curves.
        """
        if math.isclose(abs(plane3d.frame.w.dot(self.frame.w)), 0, abs_tol=1e-6):
            return self.parallel_plane_intersection(plane3d)
        if math.isclose(abs(plane3d.frame.w.dot(self.frame.w)), 1, abs_tol=1e-6):
            return self.perpendicular_plane_intersection(plane3d)
        return self.concurrent_plane_intersection(plane3d)

    def conicalsurface_intersections(self, conical_surface: 'ConicalSurface3D'):
        """
        Cylinder Surface intersections with a Conical surface.

        :param conical_surface: intersecting plane.
        :return: list of intersecting curves.
        """
        def _list_generatrices_intersections(surface, other_surface):
            linesegments = other_surface.get_generatrices(2, 50)
            all_generatrices_intersecting = True
            lists_intersections = [[], []]
            for generatrix in linesegments:
                linseg_intersections = surface.line_intersections(generatrix.line)
                if not linseg_intersections:
                    all_generatrices_intersecting = False
                for index, point in enumerate(linseg_intersections):
                    if other_surface.point_distance(point) < 1e-6 and \
                            not volmdlr.core.point_in_list(point, lists_intersections[index]):
                        lists_intersections[index].append(point)
            return lists_intersections, all_generatrices_intersecting

        cone_generatrices_point_intersections, all_cone_generatrices_intersecting_cylinder = \
            _list_generatrices_intersections(self, conical_surface)
        cylinder_generatrices_point_intersections, all_cylinder_generatrices_intersecting_cone = \
            _list_generatrices_intersections(conical_surface, self)
        if all_cylinder_generatrices_intersecting_cone:
            intersections_points = cylinder_generatrices_point_intersections
        elif all_cone_generatrices_intersecting_cylinder:
            intersections_points = cone_generatrices_point_intersections
            if not cone_generatrices_point_intersections[1]:
                intersections_points = [[]]
                for point in (
                        cylinder_generatrices_point_intersections[0] + cylinder_generatrices_point_intersections[1] +
                        cone_generatrices_point_intersections[0] + cone_generatrices_point_intersections[1]):
                    if not volmdlr.core.point_in_list(point, intersections_points[0]):
                        intersections_points[0].append(point)
        elif not all_cone_generatrices_intersecting_cylinder:
            intersections_points = [[]]
            for point in (cylinder_generatrices_point_intersections[0] + cylinder_generatrices_point_intersections[1] +
                          cone_generatrices_point_intersections[0] + cone_generatrices_point_intersections[1]):
                if not volmdlr.core.point_in_list(point, intersections_points[0]):
                    intersections_points[0].append(point)
        list_curves = []
        for list_points in intersections_points:
            order_ed_points = vm_common_operations.order_points_list_for_nearest_neighbor(list_points)
            bspline = edges.BSplineCurve3D.from_points_interpolation(order_ed_points + [order_ed_points[0]], 4,
                                                                     centripetal=False)
            list_curves.append(bspline)
        return list_curves

    def is_coincident(self, surface3d):
        """
        Verifies if two CylindricalSurfaces are coincident.

        :param surface3d: surface to verify.
        :return: True if they are coincident, False otherwise.
        """
        if not isinstance(self, surface3d.__class__):
            return False
        line = curves.Line3D.from_point_and_vector(surface3d.frame.origin, surface3d.frame.w)
        distance_to_self_origin = line.point_distance(self.frame.origin)

        if math.isclose(abs(self.frame.w.dot(surface3d.frame.w)), 1.0, abs_tol=1e-6) and \
                 math.isclose(distance_to_self_origin, 0.0, abs_tol=1e-6) and self.radius == surface3d.radius:
            return True
        return False

    def point_on_surface(self, point3d, abs_tol: float = 1e-5):
        """
        Verifies if a given point is on the CylindricalSurface3D.

        :param point3d: Point to verify.
        :param abs_tol: Tolerance.
        :return: True if point on surface, False otherwise.
        """
        new_point = self.frame.global_to_local_coordinates(point3d)
        if math.isclose(new_point.x ** 2 + new_point.y ** 2, self.radius ** 2, abs_tol=abs_tol):
            return True
        return False


class ToroidalSurface3D(PeriodicalSurface):
    """
    The local plane is defined by (theta, phi).

    Theta is the angle around the big (R) circle and phi around the small (r).

    :param frame: Tore's frame: origin is the center, u is pointing at theta=0.
    :param major_radius: Tore's radius.
    :param r: Circle to revolute radius.

    See Also Definitions of R and r according to https://en.wikipedia.org/wiki/Torus.

    """
    face_class = 'ToroidalFace3D'
    x_periodicity = volmdlr.TWO_PI
    y_periodicity = volmdlr.TWO_PI


    def __init__(self, frame: volmdlr.Frame3D, major_radius: float, minor_radius: float, name: str = ''):
        self.frame = frame
        self.major_radius = major_radius
        self.minor_radius = minor_radius
        PeriodicalSurface.__init__(self, frame=frame, name=name)

        self._bbox = None

    @cached_property
    def outer_radius(self):
        """Get torus outer radius."""
        return self.major_radius + self.minor_radius

    @cached_property
    def inner_radius(self):
        """Get torus inner radius."""
        return self.major_radius - self.minor_radius

    def _torus_arcs(self, number_arcs: int = 50):
        arcs = []
        center = self.frame.origin + self.frame.u * self.major_radius
        for i in range(number_arcs):
            theta = i / number_arcs * volmdlr.TWO_PI
            i_center = center.rotation(self.frame.origin, self.frame.w, theta)
            u_vector = (i_center - self.frame.origin).unit_vector()
            i_frame = volmdlr.Frame3D(i_center, u_vector, self.frame.w, u_vector.cross(self.frame.w))
            circle = curves.Circle3D(i_frame, self.minor_radius)
            arcs.append(circle)
        return arcs

<<<<<<< HEAD
    @cached_property
    def outer_radius(self):
        """Get torus outer radius"""
        return self.major_radius + self.minor_radius

    @cached_property
    def inner_radius(self):
        """Get torus inner radius"""
        return self.major_radius - self.minor_radius
=======
    def _torus_circle_generatrices_xy(self, number_arcs: int = 50):
        center = self.frame.origin + self.frame.u * self.major_radius
        u_vector = (center - self.frame.origin).unit_vector()
        i_frame = volmdlr.Frame3D(center, u_vector, self.frame.w, u_vector.cross(self.frame.w))
        circle = curves.Circle3D(i_frame, self.minor_radius)
        initial_point = self.frame.origin.translation(-self.frame.w * self.minor_radius)
        circles = []
        for i in npy.linspace(0, 2 * self.minor_radius, number_arcs):
            i_center = initial_point.translation(self.frame.w * i)
            line = curves.Line3D.from_point_and_vector(i_center, u_vector)
            line_circle_intersections = circle.line_intersections(line)
            for intersection in line_circle_intersections:
                radius = intersection.point_distance(i_center)
                frame = volmdlr.Frame3D(i_center, self.frame.u, self.frame.v, self.frame.w)
                i_circle = curves.Circle3D(frame, radius)
                circles.append(i_circle)
        return circles
>>>>>>> 7c126ca8

    @classmethod
    def dict_to_object(cls, dict_: JsonSerializable, force_generic: bool = False, global_dict=None,
                       pointers_memo: Dict[str, Any] = None, path: str = '#') -> 'SerializableObject':
        """Creates a ToroidalSurface3D from a dictionary."""
        frame = volmdlr.Frame3D.dict_to_object(dict_['frame'])
        name = dict_['name']
        if 'tore_radius' in dict_:
            # fix done 26/10/2023
            major_radius = dict_['tore_radius']
            minor_radius = dict_['small_radius']
        else:
            major_radius = dict_['major_radius']
            minor_radius = dict_['minor_radius']
        return cls(frame, major_radius, minor_radius, name)

    @property
    def bounding_box(self):
        """
        Returns the surface bounding box.
        """
        if not self._bbox:
            self._bbox = self._bounding_box()
        return self._bbox

    def _bounding_box(self):
        """
        Calculates the BoundingBox for the complete Toroidal Surface 3D.

        :return: surface bounding box.
        """
        distance = self.major_radius + self.minor_radius
        point1 = self.frame.origin + \
            self.frame.u * distance + self.frame.v * distance + self.frame.w * self.minor_radius
        point2 = self.frame.origin + \
            self.frame.u * distance + self.frame.v * distance - self.frame.w * self.minor_radius
        point3 = self.frame.origin + \
            self.frame.u * distance - self.frame.v * distance + self.frame.w * self.minor_radius
        point4 = self.frame.origin + \
            self.frame.u * distance - self.frame.v * distance - self.frame.w * self.minor_radius
        point5 = self.frame.origin - \
            self.frame.u * distance + self.frame.v * distance + self.frame.w * self.minor_radius
        point6 = self.frame.origin - \
            self.frame.u * distance + self.frame.v * distance - self.frame.w * self.minor_radius
        point7 = self.frame.origin - \
            self.frame.u * distance - self.frame.v * distance + self.frame.w * self.minor_radius
        point8 = self.frame.origin - \
            self.frame.u * distance - self.frame.v * distance - self.frame.w * self.minor_radius

        return volmdlr.core.BoundingBox.from_points(
            [point1, point2, point3, point4, point5, point6, point7, point8])

    def point2d_to_3d(self, point2d: volmdlr.Point2D):
        """
        Coverts a parametric coordinate on the surface into a 3D spatial point (x, y, z).

        :param point2d: Point at the ToroidalSuface3D
        :type point2d: `volmdlr.`Point2D`
        """
        theta, phi = point2d
        # return self.frame.origin + (self.major_radius + self.minor_radius * math.cos(phi)) * ((math.cos(theta) * self.frame.u) + (math.sin(theta) * self.frame.v)) + self.minor_radius * math.sin(phi) * self.frame.w

        x = (self.major_radius + self.minor_radius * math.cos(phi)) * math.cos(theta)
        y = (self.major_radius + self.minor_radius * math.cos(phi)) * math.sin(theta)
        z = self.minor_radius * math.sin(phi)
        return self.frame.local_to_global_coordinates(volmdlr.Point3D(x, y, z))

    def point3d_to_2d(self, point3d):
        """
        Transform a 3D spatial point (x, y, z) into a 2D spherical parametric point (theta, phi).
        """
        x, y, z = self.frame.global_to_local_coordinates(point3d)
        z = min(self.minor_radius, max(-self.minor_radius, z))

        # Do not delete this, mathematical problem when x and y close to zero (should be zero) but not 0
        # Generally this is related to uncertainty of step files.

        if abs(x) < 1e-6:
            x = 0.0
        if abs(y) < 1e-6:
            y = 0.0
        if abs(z) < 1e-6:
            z = 0.0

        z_r = z / self.minor_radius
        phi = math.asin(z_r)
        if abs(phi) < 1e-9:
            phi = 0

        u = self.major_radius + math.sqrt((self.minor_radius ** 2) - (z ** 2))
        u1, u2 = round(x / u, 5), round(y / u, 5)
        theta = math.atan2(u2, u1)

        vector_to_tube_center = volmdlr.Vector3D(abs(self.major_radius) * math.cos(theta),
                                                 abs(self.major_radius) * math.sin(theta), 0)
        vector_from_tube_center_to_point = volmdlr.Vector3D(x, y, z) - vector_to_tube_center
        phi2 = volmdlr.geometry.vectors3d_angle(vector_to_tube_center, vector_from_tube_center_to_point)

        if phi >= 0 and phi2 > 0.5 * math.pi:
            phi = math.pi - phi
        elif phi < 0 and phi2 > 0.5 * math.pi:
            phi = -math.pi - phi
        if abs(theta) < 1e-9:
            theta = 0.0
        if abs(phi) < 1e-9:
            phi = 0.0
        if self.major_radius < self.minor_radius:
            phi_self_intersection = math.acos(-self.major_radius / self.minor_radius)
            if abs(phi) > phi_self_intersection:
                if theta >= 0.0:
                    theta -= math.pi
                else:
                    theta += math.pi
        return volmdlr.Point2D(theta, phi)

    @classmethod
    def from_step(cls, arguments, object_dict, **kwargs):
        """
        Converts a step primitive to a ToroidalSurface3D.

        :param arguments: The arguments of the step primitive.
        :type arguments: list
        :param object_dict: The dictionary containing all the step primitives
            that have already been instantiated.
        :type object_dict: dict
        :return: The corresponding ToroidalSurface3D object.
        :rtype: :class:`volmdlr.faces.ToroidalSurface3D`
        """

        length_conversion_factor = kwargs.get("length_conversion_factor", 1)

        frame = object_dict[arguments[1]]
        rcenter = abs(float(arguments[2])) * length_conversion_factor
<<<<<<< HEAD
        # if rcenter < 0:
        #     rcenter = abs(rcenter)
            # frame.u = -frame.u
            # frame.v = frame.w.cross(frame.u)
=======
>>>>>>> 7c126ca8
        rcircle = abs(float(arguments[3])) * length_conversion_factor
        return cls(frame, rcenter, rcircle, arguments[0][1:-1])

    def to_step(self, current_id):
        """
        Converts the object to a STEP representation.

        :param current_id: The ID of the last written primitive.
        :type current_id: int
        :return: The STEP representation of the object and the last ID.
        :rtype: tuple[str, list[int]]
        """
        content, frame_id = self.frame.to_step(current_id)
        current_id = frame_id + 1
        content += f"#{current_id} = TOROIDAL_SURFACE('{self.name}',#{frame_id}," \
                   f"{round(1000 * self.major_radius, 4)},{round(1000 * self.minor_radius, 4)});\n"
        return content, [current_id]

    def frame_mapping(self, frame: volmdlr.Frame3D, side: str):
        """
        Changes frame_mapping and return a new ToroidalSurface3D.

        :param frame: The new frame to map to.
        :type frame: `volmdlr.Frame3D
        :param side: Indicates whether the frame should be mapped to the 'old' or 'new' frame.
            Acceptable values are 'old' or 'new'.
        :type side: str
        """
        new_frame = self.frame.frame_mapping(frame, side)
        return ToroidalSurface3D(new_frame, self.major_radius, self.minor_radius, name=self.name)

    def rectangular_cut(self, theta1: float, theta2: float, phi1: float, phi2: float, name: str = ""):
        """Deprecated method, Use ToroidalFace3D from_surface_rectangular_cut method."""
        raise AttributeError('Use ToroidalFace3D from_surface_rectangular_cut method')

    def linesegment2d_to_3d(self, linesegment2d):
        """
        Converts the parametric boundary representation into a 3D primitive.
        """
        theta1, phi1 = linesegment2d.start
        theta2, phi2 = linesegment2d.end

        if math.isclose(theta1, theta2, abs_tol=1e-4):
            center = self.frame.origin + self.major_radius * self.frame.u
            center = center.rotation(self.frame.origin, self.frame.w, angle=theta1)  # todo Is this Correct?
            u_vector = center - self.frame.origin
            u_vector = u_vector.unit_vector()
            if phi1 < phi2:
                w_vector = u_vector.cross(self.frame.w)
            else:
                w_vector = self.frame.w.cross(u_vector)
            v_vector = w_vector.cross(u_vector)
            start3d = self.point2d_to_3d(linesegment2d.start)
            frame = volmdlr.Frame3D(center, u_vector, v_vector, w_vector)
            circle = curves.Circle3D(frame, start3d.point_distance(center))
            if math.isclose(abs(phi1 - phi2), volmdlr.TWO_PI, abs_tol=1e-4):
                return [edges.FullArc3D(circle, start_end=center + self.minor_radius * u_vector)]
            # interior_point = self.point2d_to_3d(volmdlr.Point2D(theta1, 0.5 * (phi1 + phi2)))
            return [edges.Arc3D(circle, start3d, self.point2d_to_3d(linesegment2d.end))]
        if math.isclose(phi1, phi2, abs_tol=1e-4):
            center = self.frame.origin + self.minor_radius * math.sin(phi1) * self.frame.w
            if theta1 > theta2:
                frame = volmdlr.Frame3D(center, self.frame.u, -self.frame.v, self.frame.u.cross(-self.frame.v))
            else:
                frame = volmdlr.Frame3D(center, self.frame.u, self.frame.v, self.frame.w)
            start3d = self.point2d_to_3d(linesegment2d.start)
            circle = curves.Circle3D(frame, start3d.point_distance(center))
            if math.isclose(abs(theta1 - theta2), volmdlr.TWO_PI, abs_tol=1e-4):
                start_end = center + self.frame.u * (self.minor_radius + self.major_radius)
                return [edges.FullArc3D(circle=circle, start_end=start_end)]
            return [edges.Arc3D(circle, start3d, self.point2d_to_3d(linesegment2d.end))]
        points = [self.point2d_to_3d(point2d) for point2d in linesegment2d.discretization_points(number_points=10)]
        return [edges.BSplineCurve3D.from_points_interpolation(points, degree=3).simplify]

    def bsplinecurve2d_to_3d(self, bspline_curve2d):
        """
        Converts the parametric boundary representation into a 3D primitive.
        """
        n = len(bspline_curve2d.control_points)
        points = [self.point2d_to_3d(p)
                  for p in bspline_curve2d.discretization_points(number_points=n)]
        return [edges.BSplineCurve3D.from_points_interpolation(points, bspline_curve2d.degree)]

    def _helper_arc3d_to_2d_periodicity_verifications(self, arc3d, start, end):
        """
        Verifies if arc 3D contains discontinuity and undefined start/end points on parametric domain.
        """

        point_theta_discontinuity = self.point2d_to_3d(volmdlr.Point2D(math.pi, start.y))
        theta_discontinuity = (arc3d.point_belongs(point_theta_discontinuity) and
                               not arc3d.is_point_edge_extremity(point_theta_discontinuity) and
                               not self.frame.w.is_perpendicular_to(arc3d.frame.w))
        point_phi_discontinuity = self.point2d_to_3d(volmdlr.Point2D(start.x, math.pi))
        phi_discontinuity = (arc3d.point_belongs(point_phi_discontinuity) and
                             not arc3d.is_point_edge_extremity(point_phi_discontinuity) and
                             not self.frame.w.is_colinear_to(arc3d.frame.w))
        undefined_start_theta = arc3d.start.is_close(point_theta_discontinuity) or abs(start.x) == math.pi
        undefined_end_theta = arc3d.end.is_close(point_theta_discontinuity) or abs(end.x) == math.pi
        undefined_start_phi = arc3d.start.is_close(point_phi_discontinuity) or start.y == math.pi
        undefined_end_phi = arc3d.end.is_close(point_phi_discontinuity) or end.y == math.pi

        return theta_discontinuity, phi_discontinuity, undefined_start_theta, undefined_end_theta, \
            undefined_start_phi, undefined_end_phi

    def fullarc3d_to_2d(self, fullarc3d):
        """
        Converts the primitive from 3D spatial coordinates to its equivalent 2D primitive in the parametric space.
        """
        start = self.point3d_to_2d(fullarc3d.start)
        end = self.point3d_to_2d(fullarc3d.end)
        point_after_start, point_before_end = self._reference_points(fullarc3d)
        theta_discontinuity, phi_discontinuity, undefined_start_theta, undefined_end_theta, \
            undefined_start_phi, undefined_end_phi = self._helper_arc3d_to_2d_periodicity_verifications(
                fullarc3d, start, end)
        start, end = vm_parametric.arc3d_to_toroidal_coordinates_verification(
            [start, end],
            [undefined_start_theta, undefined_end_theta, undefined_start_phi, undefined_end_phi],
            [point_after_start, point_before_end],
            [theta_discontinuity, phi_discontinuity])

        theta1, phi1 = start
        # theta2, phi2 = end
        theta3, phi3 = point_after_start
        # theta4, phi4 = point_before_end
        if self.frame.w.is_colinear_to(fullarc3d.circle.normal, abs_tol=1e-4):
            point1 = start
            if theta1 > theta3:
                point2 = volmdlr.Point2D(theta1 - volmdlr.TWO_PI, phi1)
            elif theta1 < theta3:
                point2 = volmdlr.Point2D(theta1 + volmdlr.TWO_PI, phi1)
            return [edges.LineSegment2D(point1, point2)]
        point1 = start
        if phi1 > phi3:
            point2 = volmdlr.Point2D(theta1, phi1 - volmdlr.TWO_PI)
        elif phi1 < phi3:
            point2 = volmdlr.Point2D(theta1, phi1 + volmdlr.TWO_PI)
        return [edges.LineSegment2D(point1, point2)]

    def arc3d_to_2d(self, arc3d):
        """
        Converts the arc from 3D spatial coordinates to its equivalent 2D primitive in the parametric space.
        """
        start = self.point3d_to_2d(arc3d.start)
        end = self.point3d_to_2d(arc3d.end)

        point_after_start, point_before_end = self._reference_points(arc3d)
        theta_discontinuity, phi_discontinuity, undefined_start_theta, undefined_end_theta, \
            undefined_start_phi, undefined_end_phi = self._helper_arc3d_to_2d_periodicity_verifications(arc3d,
                                                                                                        start, end)
        start, end = vm_parametric.arc3d_to_toroidal_coordinates_verification(
            [start, end],
            [undefined_start_theta, undefined_end_theta, undefined_start_phi, undefined_end_phi],
            [point_after_start, point_before_end],
            [theta_discontinuity, phi_discontinuity])
        return [edges.LineSegment2D(start, end)]

    def bsplinecurve3d_to_2d(self, bspline_curve3d):
        """
        Converts the primitive from 3D spatial coordinates to its equivalent 2D primitive in the parametric space.
        """
        point_after_start, point_before_end = self._reference_points(bspline_curve3d)
        theta3, phi3 = point_after_start
        theta4, phi4 = point_before_end
        n = len(bspline_curve3d.control_points)
        points3d = bspline_curve3d.discretization_points(number_points=n)
        points = [self.point3d_to_2d(p) for p in points3d]
        theta1, phi1 = points[0]
        theta2, phi2 = points[-1]

        # Verify if theta1 or theta2 point should be -pi because atan2() -> ]-pi, pi]
        if abs(theta1) == math.pi:
            theta1 = repair_start_end_angle_periodicity(theta1, theta3)
        if abs(theta2) == math.pi:
            theta2 = repair_start_end_angle_periodicity(theta2, theta4)

        # Verify if phi1 or phi2 point should be -pi because phi -> ]-pi, pi]
        if abs(phi1) == math.pi:
            phi1 = repair_start_end_angle_periodicity(phi1, phi3)
        if abs(phi2) == math.pi:
            phi2 = repair_start_end_angle_periodicity(phi2, phi4)

        points[0] = volmdlr.Point2D(theta1, phi1)
        points[-1] = volmdlr.Point2D(theta2, phi2)

        theta_list = [point.x for point in points]
        phi_list = [point.y for point in points]
        theta_discontinuity, indexes_theta_discontinuity = angle_discontinuity(theta_list)
        phi_discontinuity, indexes_phi_discontinuity = angle_discontinuity(phi_list)

        if theta_discontinuity:
            points = self._fix_angle_discontinuity_on_discretization_points(points,
                                                                            indexes_theta_discontinuity, "x")
        if phi_discontinuity:
            points = self._fix_angle_discontinuity_on_discretization_points(points,
                                                                            indexes_phi_discontinuity, "y")
        points = verify_repeated_parametric_points(points)
        return [edges.BSplineCurve2D.from_points_interpolation(points, bspline_curve3d.degree)]

    def triangulation(self):
        """
        Triangulation.

        :rtype: display.DisplayMesh3D
        """
        face = self.rectangular_cut(0, volmdlr.TWO_PI, 0, volmdlr.TWO_PI)
        return face.triangulation()

    def translation(self, offset: volmdlr.Vector3D):
        """
        ToroidalSurface3D translation.

        :param offset: translation vector
        :return: A new translated ToroidalSurface3D
        """
        return ToroidalSurface3D(self.frame.translation(
            offset), self.major_radius, self.minor_radius)

    def rotation(self, center: volmdlr.Point3D, axis: volmdlr.Vector3D, angle: float):
        """
        ToroidalSurface3D rotation.

        :param center: rotation center.
        :param axis: rotation axis.
        :param angle: angle rotation.
        :return: a new rotated ToroidalSurface3D.
        """
        new_frame = self.frame.rotation(center=center, axis=axis,
                                        angle=angle)
        return self.__class__(new_frame, self.major_radius, self.minor_radius)

    def plot(self, ax=None, edge_style: EdgeStyle = EdgeStyle(color='grey', alpha=0.5), **kwargs):
        """Plot torus arcs."""
        if ax is None:
            fig = plt.figure()
            ax = fig.add_subplot(111, projection='3d')

        self.frame.plot(ax=ax, ratio=self.major_radius)
        circles = self._torus_arcs(100)
        for circle in circles:
            circle.plot(ax=ax, edge_style=edge_style)

        return ax

    def point_projection(self, point3d):
        """
        Returns the projection of the point on the toroidal surface.

        :param point3d: Point to project.
        :type point3d: volmdlr.Point3D
        :return: A point on the surface
        :rtype: volmdlr.Point3D
        """
        x, y, z = self.frame.global_to_local_coordinates(point3d)

        if abs(x) < 1e-12:
            x = 0
        if abs(y) < 1e-12:
            y = 0

        theta = math.atan2(y, x)

        vector_to_tube_center = volmdlr.Vector3D(self.major_radius * math.cos(theta),
                                                 self.major_radius * math.sin(theta), 0)
        vector_from_tube_center_to_point = volmdlr.Vector3D(x, y, z) - vector_to_tube_center
        phi = volmdlr.geometry.vectors3d_angle(vector_to_tube_center, vector_from_tube_center_to_point)
        if z < 0:
            phi = 2 * math.pi - phi
        if abs(theta) < 1e-9:
            theta = 0.0
        if abs(phi) < 1e-9:
            phi = 0.0
        return self.point2d_to_3d(volmdlr.Point2D(theta, phi))

    def _reference_points(self, edge):
        """
        Helper function to return points of reference on the edge to fix some parametric periodical discontinuities.
        """
        length = edge.length()
        point_after_start = self.point3d_to_2d(edge.point_at_abscissa(0.01 * length))
        point_before_end = self.point3d_to_2d(edge.point_at_abscissa(0.98 * length))
        theta3, phi3 = point_after_start
        theta4, phi4 = point_before_end
        if abs(theta3) == math.pi or abs(theta3) == 0.5 * math.pi or \
                abs(phi3) == math.pi or abs(phi3) == 0.5 * math.pi:
            point_after_start = self.point3d_to_2d(edge.point_at_abscissa(0.02 * length))
        if abs(theta4) == math.pi or abs(theta4) == 0.5 * math.pi or \
                abs(phi4) == math.pi or abs(phi4) == 0.5 * math.pi:
            point_before_end = self.point3d_to_2d(edge.point_at_abscissa(0.97 * length))
        return point_after_start, point_before_end

    def line_intersections(self, line: curves.Line3D):
        """
        Calculates the intersections between the toroidal surface and an infinite line.

        :param line: other line.
        :return: intersections.
        """
        if line.point_distance(self.frame.origin) > self.inner_radius:
            torus_origin_plane = Plane3D(self.frame)
            projected_point_plane3d, _ = line.point_projection(self.frame.origin)
            torus_plane_projection = torus_origin_plane.point_projection(projected_point_plane3d)
            point = self.frame.origin + (torus_plane_projection - self.frame.origin).unit_vector() * self.major_radius
            if math.sqrt(torus_plane_projection.point_distance(self.frame.origin)**2 +
                         projected_point_plane3d.point_distance(torus_plane_projection)**2) >\
                math.sqrt(self.major_radius**2 + self.minor_radius**2) and\
                    line.point_distance(point) > self.minor_radius:
                return []
        if not self.frame.origin.is_close(volmdlr.O3D) or not self.frame.w.is_close(volmdlr.Z3D):
            frame_mapped_surface = self.frame_mapping(self.frame, 'new')
            frame_mapped_line = line.frame_mapping(self.frame, 'new')
            local_intersections = frame_mapped_surface.line_intersections(frame_mapped_line)
            global_intersections = [self.frame.local_to_global_coordinates(point) for point in local_intersections]
            return global_intersections
        vector = line.unit_direction_vector()
        coeff_a = vector.x**2 + vector.y**2 + vector.z**2
        coeff_b = 2 * (line.point1.x * vector.x + line.point1.y * vector.y + line.point1.z * vector.z)
        coeff_c = line.point1.x**2 + line.point1.y**2 + line.point1.z**2 + self.major_radius**2 - self.minor_radius**2
        coeff_d = vector.x**2 + vector.y**2
        coeff_e = 2 * (line.point1.x * vector.x + line.point1.y * vector.y)
        coeff_f = line.point1.x**2 + line.point1.y**2
        solutions = npy.roots([(coeff_a**2), 2*coeff_a*coeff_b,
                               (2*coeff_a*coeff_c + coeff_b**2 - 4*coeff_d*self.major_radius**2),
                               (2*coeff_b*coeff_c - 4*self.major_radius**2*coeff_e),
                               coeff_c**2 - 4*self.major_radius**2*coeff_f])
        intersections = []
        for sol_param in sorted(solutions):
            if isinstance(sol_param, npy.complex128):
                if sol_param.imag == 0.0:
                    intersections.append(line.point1 + sol_param.real*vector)
            else:
                intersections.append(line.point1 + sol_param*vector)
        return intersections

    def parallel_plane_intersection(self, plane3d: Plane3D):
        """
        Toroidal plane intersections when plane's normal is perpendicular with the cylinder axis.

        :param plane3d: intersecting plane.
        :return: list of intersecting curves.
        """
        distance_plane_cylinder_axis = plane3d.point_distance(self.frame.origin)
        if distance_plane_cylinder_axis >= self.outer_radius:
            return []
        plane1 = Plane3D(self.frame)
        plane_intersections = plane1.plane_intersections(plane3d)
        if plane3d.point_on_surface(self.frame.origin):
            center1 = self.frame.origin + plane_intersections[0].unit_direction_vector() * self.major_radius
            center2 = self.frame.origin - plane_intersections[0].unit_direction_vector() * self.major_radius
            circle1 = curves.Circle3D(
                volmdlr.Frame3D(center1, plane3d.frame.u, plane3d.frame.v, plane3d.frame.w),
                self.major_radius - self.minor_radius)
            circle2 = curves.Circle3D(
                volmdlr.Frame3D(center2, plane3d.frame.u, plane3d.frame.v, plane3d.frame.w),
                self.major_radius - self.minor_radius)
            return [circle1, circle2]
        if math.isclose(distance_plane_cylinder_axis, self.inner_radius, abs_tol=1e-6):
            point_projection = plane3d.point_projection(self.frame.origin)
            vector = (point_projection - self.frame.origin).unit_vector()
            points = self._plane_intersection_points(plane3d)
            frame = volmdlr.Frame3D(point_projection, vector, self.frame.w, vector.cross(self.frame.w))
            local_points = [frame.global_to_local_coordinates(point) for point in points]
            lists_points = [[], []]
            for i, local_point in enumerate(local_points):
                if local_point.z > 0:
                    lists_points[0].append(points[i])
                elif local_point.z < 0:
                    lists_points[1].append(points[i])
            curves_ = []
            for points in lists_points:
                points_ = vm_common_operations.order_points_list_for_nearest_neighbor(points+[point_projection])
                points_ = points_[points_.index(point_projection):] + points_[:points_.index(point_projection)]
                edge = edges.BSplineCurve3D.from_points_interpolation(points_ + [points_[0]], 5)
                curves_.append(edge)
            return curves_
        return self.concurrent_plane_intersection(plane3d)

    def perpendicular_plane_intersection(self, plane3d):
        """
        Toroidal plane intersections when plane's normal is parallel with the cylinder axis.

        :param plane3d: intersecting plane.
        :return: list of intersecting curves.
        """
        distance_plane_cylinder_axis = plane3d.point_distance(self.frame.origin)
        if distance_plane_cylinder_axis > self.minor_radius:
            return []
        if plane3d.point_on_surface(self.frame.origin):
            circle1 = curves.Circle3D(self.frame, self.outer_radius)
            circle2 = curves.Circle3D(self.frame, self.inner_radius)
            return [circle1, circle2]
        plane1 = plane3d.rotation(plane3d.frame.origin, plane3d.frame.u, math.pi/4)
        plane_intersections = plane3d.plane_intersections(plane1)
        torus_line_intersections = self.line_intersections(plane_intersections[0])
        torus_line_intersections = plane_intersections[0].sort_points_along_curve(torus_line_intersections)
        center = plane3d.point_projection(self.frame.origin)
        if not torus_line_intersections and math.isclose(distance_plane_cylinder_axis,
                                                         self.minor_radius, abs_tol=1e-6):
            circle = curves.Circle3D(
                volmdlr.Frame3D(center, plane3d.frame.u, plane3d.frame.v, plane3d.frame.w), self.major_radius)
            return [circle]
        radius1 = center.point_distance(torus_line_intersections[0])
        circle1 = curves.Circle3D(
            volmdlr.Frame3D(center, plane3d.frame.u, plane3d.frame.v, plane3d.frame.w), radius1)
        if len(torus_line_intersections) == 4:
            radius2 = center.point_distance(torus_line_intersections[1])
            circle2 = curves.Circle3D(
                volmdlr.Frame3D(center,
                                plane3d.frame.u, plane3d.frame.v, plane3d.frame.w), radius2)
            return [circle1, circle2]
        return [circle1]

    def _plane_intersection_points(self, plane3d):
        """
        Gets the points of intersections between the plane and the toroidal surface.

        :param plane3d: other plane 3d.
        :return: points of intersections.
        """
        arcs = self._torus_arcs(100)
        points_intersections = []
        for arc in arcs:
            if plane3d.frame.w.dot(arc.frame.w) == 1.0:
                continue
            intersections = plane3d.circle_intersections(arc)
            points_intersections.extend(intersections)
        for edge in plane3d.plane_grid(200, self.major_radius * 4):
            intersections = self.line_intersections(edge.line)
            points_intersections.extend(intersections)
        return points_intersections

    def concurrent_plane_intersection(self, plane3d):
        """
        Toroidal plane intersections when plane's normal is concurrent with the cone's axis, but not orthogonal.

        :param plane3d: intersecting plane.
        :return: list of intersecting curves.
        """
        if plane3d.point_distance(self.frame.origin) > self.inner_radius:
            torus_origin_plane = Plane3D(self.frame)
            projected_point_plane3d = plane3d.point_projection(self.frame.origin)
            torus_plane_projection = torus_origin_plane.point_projection(projected_point_plane3d)
            point = self.frame.origin + (torus_plane_projection - self.frame.origin).unit_vector() * self.major_radius
            if plane3d.point_distance(point) > self.minor_radius:
                return []
        points_intersections = self._plane_intersection_points(plane3d)
        inters_points = vm_common_operations.separate_points_by_closeness(points_intersections)
        if len(inters_points) == 1 and plane3d.point_on_surface(self.frame.origin):
            plane1 = Plane3D(self.frame)
            plane_intersections1 = plane1.plane_intersections(plane3d)
            torus_line_interections1 = self.line_intersections(plane_intersections1[0])
            points = torus_line_interections1
            radius1 = points[0].point_distance(points[2]) / 2
            circle1 = curves.Circle3D(volmdlr.Frame3D((points[0] + points[2]) / 2, plane3d.frame.u,
                                                      plane3d.frame.v, plane3d.frame.w), radius1)
            radius2 = points[1].point_distance(points[3]) / 2
            circle2 = curves.Circle3D(volmdlr.Frame3D((points[1] + points[3]) / 2, plane3d.frame.u,
                                                      plane3d.frame.v, plane3d.frame.w), radius2)
            return [circle1, circle2]
        curves_ = []
        for list_points in inters_points:
            curves_.append(edges.BSplineCurve3D.from_points_interpolation(list_points, 4, centripetal=False))
        return curves_

    def plane_intersections(self, plane3d):
        """
        Toroidal intersections with a plane.

        :param plane3d: intersecting plane.
        :return: list of intersecting curves.
        """
        if math.isclose(abs(plane3d.frame.w.dot(self.frame.w)), 0, abs_tol=1e-6):
            return self.parallel_plane_intersection(plane3d)
        if math.isclose(abs(plane3d.frame.w.dot(self.frame.w)), 1, abs_tol=1e-6):
            return self.perpendicular_plane_intersection(plane3d)
        return self.concurrent_plane_intersection(plane3d)

    def _cylinder_intersection_points(self, cylindrical_surface: CylindricalSurface3D):
        """
        Gets the points of intersections between the cylindrical surface and the toroidal surface.

        :param cylindrical_surface: other Cylindrical 3d.
        :return: points of intersections.
        """
        arcs = self._torus_arcs(100) + self._torus_circle_generatrices_xy(100)
        points_intersections = []
        for arc in arcs:
            intersections = cylindrical_surface.circle_intersections(arc)
            for intersection in intersections:
                if not volmdlr.core.point_in_list(intersection, points_intersections):
                    points_intersections.append(intersection)
        for edge in cylindrical_surface.get_generatrices(self.outer_radius * 3, 300):
            # \
            #     cylindrical_surface.get_circle_generatrices(72, self.outer_radius * 3):
            intersections = self.edge_intersections(edge)
            for point in intersections:
                if not volmdlr.core.point_in_list(point, points_intersections):
                    points_intersections.append(point)
        return points_intersections

    def cylindricalsurface_intersections(self, cylindrical_surface: CylindricalSurface3D):
        """
        Gets the intersections between a toroidal surface and cylindrical surface.

        :param cylindrical_surface: other cylindrical surface.
        :return: List os curves intersecting Torus.
        """
        line = curves.Line3D.from_point_and_vector(cylindrical_surface.frame.origin, cylindrical_surface.frame.w)
        distance_to_self_origin = line.point_distance(self.frame.origin)

        if math.isclose(abs(self.frame.w.dot(cylindrical_surface.frame.w)), 1.0, abs_tol=1e-6) and \
                math.isclose(distance_to_self_origin, 0.0, abs_tol=1e-6):
            if cylindrical_surface.radius < self.minor_radius:
                return []
            if math.isclose(cylindrical_surface.radius, self.minor_radius, abs_tol=1e-6):
                return [curves.Circle3D(self.frame, self.minor_radius)]
        intersection_points = self._cylinder_intersection_points(cylindrical_surface)
        inters_points = vm_common_operations.separate_points_by_closeness(intersection_points)
        curves_ = []
        for list_points in inters_points:
            bspline = edges.BSplineCurve3D.from_points_interpolation(list_points, 7, centripetal=False)
            if isinstance(bspline.simplify, edges.FullArc3D):
                curves_.append(bspline.simplify)
                continue
            curves_.append(bspline)

        return curves_

    def is_coincident(self, surface3d):
        """
        Verifies if two ToroidalSurfaces are coincident.

        :param surface3d: surface to verify.
        :return: True if they are coincident, False otherwise.
        """
        if not isinstance(self, surface3d.__class__):
            return False
        if math.isclose(abs(self.frame.w.dot(surface3d.frame.w)), 1.0, abs_tol=1e-6) and \
                math.isclose(self.major_radius, surface3d.major_radius, abs_tol=1e-6) and \
                math.isclose(self.minor_radius, surface3d.minor_radius, abs_tol=1e-6):
            return True
        return False

    def point_on_surface(self, point3d, abs_tol: float = 1e-6):
        """
        Verifies if point is on Toroidal Surface 3D.

        :param point3d: other point.
        :param abs_tol: tolerance.
        :return: True or False.
        """
        if self.point_distance(point3d) < abs_tol:
            return True
        return False


class ConicalSurface3D(PeriodicalSurface):
    """
    The local plane is defined by (theta, z).

    :param frame: Cone's frame to position it: frame.w is axis of cone frame. Origin is at the angle of the cone.
    :param semi_angle: cone's semi-angle.
    """
    face_class = 'ConicalFace3D'
    x_periodicity = volmdlr.TWO_PI
    y_periodicity = None

    def __init__(self, frame: volmdlr.Frame3D, semi_angle: float,
                 name: str = ''):
        self.frame = frame
        self.semi_angle = semi_angle
        PeriodicalSurface.__init__(self, frame=frame, name=name)

    @property
    def domain(self):
        """Returns u and v bounds."""
        return -math.pi, math.pi, -math.inf, math.inf

    def get_generatrices(self, z: float = 1, number_lines: int = 36):
        """
        Gets Conical Surface 3D generatrix lines.

        :param z: cone's z height.
        :param number_lines: number of generatrix lines.
        :return:
        """
        x = z * math.tan(self.semi_angle)
        point1 = self.frame.origin
        point2 = self.frame.local_to_global_coordinates(volmdlr.Point3D(x, 0, z))
        generatrix = edges.LineSegment3D(point1, point2)
        list_generatrices = [generatrix]
        for i in range(number_lines+1):
            theta = i / number_lines * volmdlr.TWO_PI
            wire = generatrix.rotation(self.frame.origin, self.frame.w, theta)
            list_generatrices.append(wire)
        return list_generatrices

    def plot(self, ax=None, edge_style: EdgeStyle = EdgeStyle(color='grey', alpha=0.5), **kwargs):
        """
        Plots the ConicalSurface3D.
        """
        z = kwargs.get("z", 1)
        if ax is None:
            fig = plt.figure()
            ax = fig.add_subplot(111, projection='3d')

        self.frame.plot(ax=ax, ratio=z)
        x = z * math.tan(self.semi_angle)
        # point1 = self.frame.local_to_global_coordinates(volmdlr.Point3D(-x, 0, -z))
        point1 = self.frame.origin
        point2 = self.frame.local_to_global_coordinates(volmdlr.Point3D(x, 0, z))
        generatrix = edges.LineSegment3D(point1, point2)
        for i in range(37):
            theta = i / 36. * volmdlr.TWO_PI
            wire = generatrix.rotation(self.frame.origin, self.frame.w, theta)
            wire.plot(ax=ax, edge_style=edge_style)
        return ax

    @classmethod
    def from_step(cls, arguments, object_dict, **kwargs):
        """
        Converts a step primitive to a ConicalSurface3D.

        :param arguments: The arguments of the step primitive.
        :type arguments: list
        :param object_dict: The dictionary containing all the step primitives
            that have already been instantiated.
        :type object_dict: dict
        :return: The corresponding ConicalSurface3D object.
        :rtype: :class:`volmdlr.faces.ConicalSurface3D`
        """

        length_conversion_factor = kwargs.get("length_conversion_factor", 1)
        angle_conversion_factor = kwargs.get("angle_conversion_factor", 1)

        frame = object_dict[arguments[1]]
        radius = float(arguments[2]) * length_conversion_factor
        semi_angle = float(arguments[3]) * angle_conversion_factor
        frame.origin = frame.origin - radius / math.tan(semi_angle) * frame.w
        return cls(frame, semi_angle, arguments[0][1:-1])

    def is_coincident(self, surface3d):
        """
        Verifies if two conical surfaces are coincident.

        :param surface3d: other surface 3d.
        :return: True if they are coincident, False otherwise.
        """
        if not isinstance(surface3d, ConicalSurface3D):
            return False
        if math.isclose(self.frame.w.dot(surface3d.frame.w), 1.0, abs_tol=1e-6) and \
            self.frame.origin.is_close(surface3d.frame.origin) and \
                math.isclose(self.semi_angle, surface3d.semi_angle, abs_tol=1e-6):
            return True
        return False

    def to_step(self, current_id):
        """
        Converts the object to a STEP representation.

        :param current_id: The ID of the last written primitive.
        :type current_id: int
        :return: The STEP representation of the object and the last ID.
        :rtype: tuple[str, list[int]]
        """
        content, frame_id = self.frame.to_step(current_id)
        current_id = frame_id + 1
        content += f"#{current_id} = CONICAL_SURFACE('{self.name}',#{frame_id},{0.},{self.semi_angle});\n"
        return content, [current_id]

    def frame_mapping(self, frame: volmdlr.Frame3D, side: str):
        """
        Changes frame_mapping and return a new ConicalSurface3D.

        :param side: 'old' or 'new'
        """
        new_frame = self.frame.frame_mapping(frame, side)
        return ConicalSurface3D(new_frame, self.semi_angle, name=self.name)

    def point2d_to_3d(self, point2d: volmdlr.Point2D):
        """
        Coverts a parametric coordinate on the surface into a 3D spatial point (x, y, z).

        :param point2d: Point at the ConicalSuface3D
        :type point2d: `volmdlr.`Point2D`
        """
        theta, z = point2d
        radius = math.tan(self.semi_angle) * z
        new_point = volmdlr.Point3D(radius * math.cos(theta),
                                    radius * math.sin(theta),
                                    z)
        return self.frame.local_to_global_coordinates(new_point)

    def point3d_to_2d(self, point3d: volmdlr.Point3D):
        """
        Returns the cylindrical coordinates volmdlr.Point2D(theta, z) of a Cartesian coordinates point (x, y, z).

        :param point3d: Point at the CylindricalSuface3D.
        :type point3d: :class:`volmdlr.`Point3D`
        """
        x, y, z = self.frame.global_to_local_coordinates(point3d)
        # Do not delete this, mathematical problem when x and y close to zero (should be zero) but not 0
        # Generally this is related to uncertainty of step files.
        if abs(x) < 1e-12:
            x = 0
        if abs(y) < 1e-12:
            y = 0
        theta = math.atan2(y, x)
        if abs(theta) < 1e-9:
            theta = 0.0
        return volmdlr.Point2D(theta, z)

    def rectangular_cut(self, theta1: float, theta2: float,
                        param_z1: float, param_z2: float, name: str = ''):
        """Deprecated method, Use ConicalFace3D from_surface_rectangular_cut method."""
        raise AttributeError("ConicalSurface3D.rectangular_cut is deprecated."
                             "Use the class_method from_surface_rectangular_cut in ConicalFace3D instead")

    def linesegment3d_to_2d(self, linesegment3d):
        """
        Converts the primitive from 3D spatial coordinates to its equivalent 2D primitive in the parametric space.
        """
        start = self.point3d_to_2d(linesegment3d.start)
        end = self.point3d_to_2d(linesegment3d.end)
        if math.isclose(start.y, end.y, rel_tol=0.005):
            # special case when there is a small line segment that should be a small arc of circle instead
            return [edges.LineSegment2D(start, end)]
        if self.is_singularity_point(linesegment3d.start):
            start = volmdlr.Point2D(end.x, 0)
        elif self.is_singularity_point(linesegment3d.end):
            end = volmdlr.Point2D(start.x, 0)
        elif start.x != end.x:
            end = volmdlr.Point2D(start.x, end.y)
        return [edges.LineSegment2D(start, end)]


    def linesegment2d_to_3d(self, linesegment2d):
        """
        Converts the primitive from parametric space to 3D spatial coordinates.
        """
        theta1, param_z1 = linesegment2d.start
        theta2, param_z2 = linesegment2d.end

        if math.isclose(theta1, theta2, abs_tol=1e-4):
            return [edges.LineSegment3D(self.point2d_to_3d(linesegment2d.start),
                                        self.point2d_to_3d(linesegment2d.end))]
        if linesegment2d.name == "construction" or  (math.isclose(param_z1, param_z2, abs_tol=1e-4) and
                                                     math.isclose(param_z1, 0., abs_tol=1e-6)):
            return None
        start3d = self.point2d_to_3d(linesegment2d.start)
        center = self.frame.origin + param_z1 * self.frame.w
        if linesegment2d.unit_direction_vector().dot(volmdlr.X2D) > 0:
            circle = curves.Circle3D(volmdlr.Frame3D(
                center, self.frame.u, self.frame.v, self.frame.w), center.point_distance(start3d))
        else:
            circle = curves.Circle3D(volmdlr.Frame3D(
                center, self.frame.u, -self.frame.v, -self.frame.w), center.point_distance(start3d))
        if math.isclose(param_z1, param_z2, abs_tol=1e-4):
            if abs(theta1 - theta2) == volmdlr.TWO_PI:
                return [edges.FullArc3D(circle, start3d)]
            interior = self.point2d_to_3d(volmdlr.Point2D(0.5 * (theta1 + theta2), param_z1))
            end3d = self.point2d_to_3d(linesegment2d.end)
            arc = edges.Arc3D(circle, start3d, end3d)
            if not arc.point_belongs(interior):
                circle = circle.reverse()
                arc = edges.Arc3D(circle, start3d, end3d)
            return [arc]
        points = [self.point2d_to_3d(p) for p in linesegment2d.discretization_points(number_points=3)]
        intersections = self.plane_intersections(Plane3D.from_3_points(*points))
        if intersections:
            curve = intersections[0]
            if curve.point_belongs(points[0]) and curve.point_belongs(points[2]):
                edge = curve.trim(points[0], points[2])
                if not edge.point_belongs(points[1]):
                    curve = curve.reverse()
                    edge = curve.trim(points[0], points[2])
                return [edge]
        points = [self.point2d_to_3d(p)
                  for p in linesegment2d.discretization_points(number_points=10)]
        return [edges.BSplineCurve3D.from_points_interpolation(points, 3)]

    def contour3d_to_2d(self, contour3d):
        """
        Transforms a Contour3D into a Contour2D in the parametric domain of the surface.

        :param contour3d: The contour to be transformed.
        :type contour3d: :class:`wires.Contour3D`
        :return: A 2D contour object.
        :rtype: :class:`wires.Contour2D`
        """
        contour3d = self.check_primitives_order(contour3d)
        primitives2d = self.primitives3d_to_2d(contour3d.primitives)

        wire2d = wires.Wire2D(primitives2d)
        delta_x = abs(wire2d.primitives[0].start.x - wire2d.primitives[-1].end.x)
        if math.isclose(delta_x, volmdlr.TWO_PI, abs_tol=1e-3) and wire2d.is_ordered():
            if len(primitives2d) > 1:
                # very specific conical case due to the singularity in the point z = 0 on parametric domain.
                if primitives2d[-2].start.y == 0.0:
                    primitives2d = self.repair_primitives_periodicity(primitives2d)
            return wires.Contour2D(primitives2d)
        # Fix contour
        primitives2d = self.repair_primitives_periodicity(primitives2d)
        return wires.Contour2D(primitives2d)

    def translation(self, offset: volmdlr.Vector3D):
        """
        ConicalSurface3D translation.

        :param offset: translation vector.
        :return: A new translated ConicalSurface3D.
        """
        return self.__class__(self.frame.translation(offset),
                              self.semi_angle)

    def rotation(self, center: volmdlr.Point3D,
                 axis: volmdlr.Vector3D, angle: float):
        """
        ConicalSurface3D rotation.

        :param center: rotation center.
        :param axis: rotation axis.
        :param angle: angle rotation.
        :return: a new rotated ConicalSurface3D.
        """
        new_frame = self.frame.rotation(center=center, axis=axis, angle=angle)
        return self.__class__(new_frame, self.semi_angle)

    def line_intersections(self, line: curves.Line3D):
        """
        Calculates the intersections between a conical surface and a Line 3D.

        :param line: other line to verify intersections.
        :return: a list of intersection points, if there exists any.
        """
        if line.point_belongs(self.frame.origin):
            return [self.frame.origin]
        line_direction_vector = line.unit_direction_vector()
        plane_normal = line_direction_vector.cross((self.frame.origin - line.point1).to_vector()).unit_vector()
        if self.frame.w.dot(plane_normal) > 0:
            plane_normal = - plane_normal
        plane = Plane3D.from_normal(self.frame.origin, plane_normal)
        cos_theta = math.sqrt(1 - (plane_normal.dot(self.frame.w) ** 2))
        if cos_theta >= math.cos(self.semi_angle):
            plane_h = Plane3D.from_normal(self.frame.origin + self.frame.w, self.frame.w)
            circle = self.perpendicular_plane_intersection(plane_h)[0]
            line_p = plane_h.plane_intersections(plane)[0]
            circle_line_p_intersections = circle.line_intersections(line_p)
            intersections = []
            for intersection in circle_line_p_intersections:
                line_v_x = curves.Line3D(self.frame.origin, intersection)
                line_inter = line_v_x.intersection(line)
                if not line_inter:
                    continue
                local_point = self.frame.global_to_local_coordinates(line_inter)
                if local_point.z < 0:
                    continue
                intersections.append(line_inter)
            return line.sort_points_along_curve(intersections)
        return []

    def parallel_plane_intersection(self, plane3d: Plane3D):
        """
        Cylinder plane intersections when plane's normal is perpendicular with the cylinder axis.

        :param plane3d: intersecting plane
        :return: list of intersecting curves
        """
        line_plane_intersections_points = vm_utils_intersections.get_two_planes_intersections(
            self.frame, plane3d.frame)
        line_plane_intersections = curves.Line3D(line_plane_intersections_points[0],
                                                 line_plane_intersections_points[1])
        if plane3d.point_on_surface(self.frame.origin):
            point1 = self.frame.origin + line_plane_intersections.direction_vector()
            point2 = self.frame.origin - line_plane_intersections.direction_vector()
            point1 = self.frame.local_to_global_coordinates(
                volmdlr.Point3D(point1.x, point1.y,
                                math.sqrt(point1.x ** 2 + point1.y ** 2) / math.tan(self.semi_angle)))
            point2 = self.frame.local_to_global_coordinates(
                volmdlr.Point3D(point2.x, point2.y,
                                math.sqrt(point2.x ** 2 + point2.y ** 2) / math.tan(self.semi_angle)))
            return [curves.Line3D(self.frame.origin, point1), curves.Line3D(self.frame.origin, point2)]
        if not self.frame.w.is_close(volmdlr.Z3D):
            local_surface = self.frame_mapping(self.frame, 'new')
            local_plane = plane3d.frame_mapping(self.frame, 'new')
            local_intersections = local_surface.parallel_plane_intersection(local_plane)
            global_intersections = [intersection.frame_mapping(self.frame, 'old')
                                    for intersection in local_intersections]
            return global_intersections
        hyperbola_center = line_plane_intersections.closest_point_on_line(self.frame.origin)
        hyperbola_positive_vertex = self.frame.local_to_global_coordinates(
            volmdlr.Point3D(hyperbola_center.x, hyperbola_center.y,
                            math.sqrt(hyperbola_center.x ** 2 + hyperbola_center.y ** 2) / math.tan(self.semi_angle)))
        semi_major_axis = hyperbola_center.point_distance(hyperbola_positive_vertex)
        circle = self.perpendicular_plane_intersection(
            Plane3D(volmdlr.Frame3D(self.frame.origin + semi_major_axis * 2 * self.frame.w,
                                    self.frame.u, self.frame.v, self.frame.w)))[0]
        line_circle_intersecting_plane = vm_utils_intersections.get_two_planes_intersections(
            plane3d.frame, circle.frame)
        line_circle_intersecting_plane = curves.Line3D(line_circle_intersecting_plane[0],
                                                       line_circle_intersecting_plane[1])
        hyperbola_points = circle.line_intersections(line_circle_intersecting_plane)
        semi_major_dir = (hyperbola_positive_vertex - hyperbola_center).unit_vector()
        frame = volmdlr.Frame3D(hyperbola_center, semi_major_dir,
                                plane3d.frame.w.cross(semi_major_dir), plane3d.frame.w)
        local_point = frame.global_to_local_coordinates(hyperbola_points[0])
        return [curves.Hyperbola3D(frame, semi_major_axis,
                                   math.sqrt((local_point.y ** 2)/(local_point.x**2/semi_major_axis**2 - 1)))]

    def perpendicular_plane_intersection(self, plane3d):
        """
        Cone plane intersections when plane's normal is parallel with the cylinder axis.

        :param plane3d: Intersecting plane.
        :return: List of intersecting curves.
        """
        line = curves.Line3D(self.frame.origin, self.frame.origin + self.frame.w)
        center3d_plane = plane3d.line_intersections(line)[0]
        x = math.tan(self.semi_angle)
        point1 = self.frame.origin
        point2 = self.frame.local_to_global_coordinates(volmdlr.Point3D(x, 0, 1))
        generatrix = curves.Line3D(point1, point2)
        generatrix_intersection = plane3d.line_intersections(generatrix)[0]
        radius = center3d_plane.point_distance(generatrix_intersection)
        circle3d = curves.Circle3D(volmdlr.Frame3D(center3d_plane, plane3d.frame.u,
                                                   plane3d.frame.v, plane3d.frame.w), radius)
        return [circle3d]

    def concurrent_plane_intersection(self, plane3d: Plane3D):
        """
        Cone plane intersections when plane's normal is concurrent with the cone's axis, but not orthogonal.

        :param plane3d: intersecting plane.
        :return: list of intersecting curves.
        """
        plane_normal = self.frame.w.cross(plane3d.frame.w)
        plane2 = Plane3D.from_normal(plane3d.frame.origin, plane_normal)
        plane2_plane3d_intersections = plane3d.plane_intersections(plane2)
        line_intersections = self.line_intersections(plane2_plane3d_intersections[0])
        if 1 > len(line_intersections) or len(line_intersections) > 2:
            return []
        angle_plane_cones_direction = volmdlr.geometry.vectors3d_angle(self.frame.w, plane3d.frame.w) - math.pi / 2
        if math.isclose(angle_plane_cones_direction, self.semi_angle, abs_tol=1e-8):
            parabola_vertex = line_intersections[0]
            distance_plane_vertex = parabola_vertex.point_distance(self.frame.origin)
            circle = self.perpendicular_plane_intersection(
                Plane3D(volmdlr.Frame3D(self.frame.origin + distance_plane_vertex * 5 * self.frame.w,
                                        self.frame.u, self.frame.v, self.frame.w)))[0]
            line_circle_intersecting_plane = vm_utils_intersections.get_two_planes_intersections(
                plane3d.frame, circle.frame)
            line_circle_intersecting_plane = curves.Line3D(line_circle_intersecting_plane[0],
                                                           line_circle_intersecting_plane[1])
            parabola_points = circle.line_intersections(line_circle_intersecting_plane)
            v_vector = ((parabola_points[0] + parabola_points[1]) / 2 - parabola_vertex).unit_vector()
            frame = volmdlr.Frame3D(parabola_vertex, v_vector.cross(plane3d.frame.w), v_vector, plane3d.frame.w)
            local_point = frame.global_to_local_coordinates(parabola_points[0])
            vrtx_equation_a = local_point.y / local_point.x**2
            parabola = curves.Parabola3D(frame, 1 / (4 * vrtx_equation_a))
            return [parabola]

        if len(line_intersections) != 2:
            return []
        ellipse_center = (line_intersections[0] + line_intersections[1]) / 2
        line2 = curves.Line3D.from_point_and_vector(ellipse_center, plane_normal)
        line_intersections2 = self.line_intersections(line2)
        major_dir = (line_intersections[0] - ellipse_center).unit_vector()
        major_axis = ellipse_center.point_distance(line_intersections[0])
        minor_dir = (line_intersections2[0] - ellipse_center).unit_vector()
        minor_axis = ellipse_center.point_distance(line_intersections2[0])

        if minor_axis > major_axis:
            major_axis, minor_axis = minor_axis, major_axis
            major_dir, minor_dir = minor_dir, major_dir
        ellipse = curves.Ellipse3D(major_axis, minor_axis,
                                   volmdlr.Frame3D(ellipse_center, major_dir,
                                                   minor_dir, plane3d.frame.w))
        return [ellipse]

    def plane_intersections(self, plane3d):
        """
        Gets the intersections between a plane 3d and a conical surface 3d.

        :param plane3d: other plane, to verify intersections.
        :return:
        """
        if math.isclose(abs(plane3d.frame.w.dot(self.frame.w)), 0, abs_tol=1e-6):
            return self.parallel_plane_intersection(plane3d)
        if math.isclose(abs(plane3d.frame.w.dot(self.frame.w)), 1, abs_tol=1e-6):
            return self.perpendicular_plane_intersection(plane3d)
        return self.concurrent_plane_intersection(plane3d)

    def is_singularity_point(self, point, *args):
        """Verifies if point is on the surface singularity."""
        return self.frame.origin.is_close(point)

    def check_primitives_order(self, contour):
        """
        If contours passes at the cone singularity this makes sure that the contour is not in an undefined order.
        """
        pos = 0
        for i, primitive in enumerate(contour.primitives):
            if self.is_singularity_point(primitive.start):
                pos = i
                break
        if pos:
            contour.primitives = contour.primitives[pos:] + contour.primitives[:pos]
        return contour

    @staticmethod
    def get_singularity_lines():
        """
        Return lines that are parallel and coincident with surface singularity at parametric domain.
        """
        return [curves.Line2D(volmdlr.Point2D(-math.pi, 0), volmdlr.Point2D(math.pi, 0))]


class SphericalSurface3D(PeriodicalSurface):
    """
    Defines a spherical surface.

    :param frame: Sphere's frame to position it
    :type frame: volmdlr.Frame3D
    :param radius: Sphere's radius
    :type radius: float
    """
    face_class = 'SphericalFace3D'
    x_periodicity = volmdlr.TWO_PI
    y_periodicity = math.pi

    def __init__(self, frame, radius, name=''):
        self.frame = frame
        self.radius = radius
        PeriodicalSurface.__init__(self, frame=frame, name=name)

        # Hidden Attributes
        self._bbox = None

    def _circle_generatrices(self, number_circles: int):
        """
        Gets the sphere circle generatrices.

        :param number_circles: number of circles to be created.
        :return: List of Circle 3D.
        """
        circles = []
        i_frame = volmdlr.Frame3D(self.frame.origin, self.frame.v, self.frame.w, self.frame.u)
        for theta in npy.linspace(0, volmdlr.TWO_PI / 2, number_circles):
            i_frame_ = i_frame.rotation(self.frame.origin, self.frame.w, theta)
            circle = curves.Circle3D(i_frame_, self.radius)
            circles.append(circle)
        return circles

    @property
    def domain(self):
        """Returns u and v bounds."""
        return -math.pi, math.pi, -0.5 * math.pi, 0.5 * math.pi

    @property
    def bounding_box(self):
        """Bounding Box for Spherical Surface 3D."""

        if not self._bbox:
            self._bbox = self._bounding_box()
        return self._bbox

    def _bounding_box(self):
        points = [self.frame.origin + volmdlr.Point3D(-self.radius,
                                                      -self.radius,
                                                      -self.radius),
                  self.frame.origin + volmdlr.Point3D(self.radius,
                                                      self.radius,
                                                      self.radius),

                  ]
        return volmdlr.core.BoundingBox.from_points(points)

    def contour2d_to_3d(self, contour2d):
        """
        Converts the primitive from parametric 2D space to 3D spatial coordinates.
        """
        primitives3d = []
        for primitive2d in contour2d.primitives:
            if primitive2d.name == "construction":
                continue
            method_name = f'{primitive2d.__class__.__name__.lower()}_to_3d'
            if hasattr(self, method_name):
                try:
                    primitives_list = getattr(self, method_name)(primitive2d)
                    if primitives_list:
                        primitives3d.extend(primitives_list)
                    else:
                        continue
                except AttributeError:
                    print(f'Class {self.__class__.__name__} does not implement {method_name}'
                          f'with {primitive2d.__class__.__name__}')
            else:
                raise AttributeError(f'Class {self.__class__.__name__} does not implement {method_name}')

        return wires.Contour3D(primitives3d)

    @classmethod
    def from_step(cls, arguments, object_dict, **kwargs):
        """
        Converts a step primitive to a SphericalSurface3D.

        :param arguments: The arguments of the step primitive.
        :type arguments: list
        :param object_dict: The dictionary containing all the step primitives
            that have already been instantiated.
        :type object_dict: dict
        :return: The corresponding SphericalSurface3D object.
        :rtype: :class:`volmdlr.faces.SphericalSurface3D`
        """
        length_conversion_factor = kwargs.get("length_conversion_factor", 1)

        frame = object_dict[arguments[1]]
        radius = float(arguments[2]) * length_conversion_factor
        return cls(frame, radius, arguments[0][1:-1])

    def to_step(self, current_id):
        """
        Converts the object to a STEP representation.

        :param current_id: The ID of the last written primitive.
        :type current_id: int
        :return: The STEP representation of the object and the last ID.
        :rtype: tuple[str, list[int]]
        """
        content, frame_id = self.frame.to_step(current_id)
        current_id = frame_id + 1
        content += f"#{current_id} = SPHERICAL_SURFACE('{self.name}',#{frame_id},{round(1000 * self.radius, 4)});\n"
        return content, [current_id]

    def point2d_to_3d(self, point2d):
        """
        Coverts a parametric coordinate on the surface into a 3D spatial point (x, y, z).

        source: https://mathcurve.com/surfaces/sphere
        # -pi<theta<pi, -pi/2<phi<pi/2

        :param point2d: Point at the CylindricalSuface3D.
        :type point2d: `volmdlr.`Point2D`
        """
        theta, phi = point2d
        x = self.radius * math.cos(phi) * math.cos(theta)
        y = self.radius * math.cos(phi) * math.sin(theta)
        z = self.radius * math.sin(phi)
        return self.frame.local_to_global_coordinates(volmdlr.Point3D(x, y, z))

    def point3d_to_2d(self, point3d):
        """
        Transform a 3D spatial point (x, y, z) into a 2D spherical parametric point (theta, phi).
        """
        x, y, z = self.frame.global_to_local_coordinates(point3d)
        z = min(self.radius, max(-self.radius, z))

        if z == -0.0:
            z = 0.0

        # Do not delete this, mathematical problem when x and y close to zero (should be zero) but not 0
        # Generally this is related to uncertainty of step files.
        if abs(x) < 1e-7:
            x = 0
        if abs(y) < 1e-7:
            y = 0

        theta = math.atan2(y, x)
        if abs(theta) < 1e-10:
            theta = 0

        z_over_r = z / self.radius
        phi = math.asin(z_over_r)
        if abs(phi) < 1e-10:
            phi = 0

        return volmdlr.Point2D(theta, phi)

    def linesegment2d_to_3d(self, linesegment2d):
        """
        Converts a BREP line segment 2D onto a 3D primitive on the surface.
        """
        if linesegment2d.name == "construction":
            return []
        start = self.point2d_to_3d(linesegment2d.start)
        interior = self.point2d_to_3d(0.5 * (linesegment2d.start + linesegment2d.end))
        end = self.point2d_to_3d(linesegment2d.end)
        if start.is_close(interior) and interior.is_close(end) and end.is_close(start):
            return []
        u_vector = start - self.frame.origin
        u_vector = u_vector.unit_vector()
        v_vector = interior - self.frame.origin
        v_vector = v_vector.unit_vector()
        normal = u_vector.cross(v_vector)
        circle = curves.Circle3D(volmdlr.Frame3D(self.frame.origin, u_vector, v_vector, normal),
                                 start.point_distance(self.frame.origin))
        if start.is_close(end) or linesegment2d.length() == 2 * math.pi:
            return [edges.FullArc3D(circle, start)]
        arc = edges.Arc3D(circle, start, end)
        if not arc.point_belongs(interior):
            arc = edges.Arc3D(circle.reverse(), start, end)
        return [arc]

    def contour3d_to_2d(self, contour3d):
        """
        Transforms a Contour3D into a Contour2D in the parametric domain of the surface.

        :param contour3d: The contour to be transformed.
        :type contour3d: :class:`wires.Contour3D`
        :return: A 2D contour object.
        :rtype: :class:`wires.Contour2D`
        """
        primitives2d = []

        # Transform the contour's primitives to parametric domain
        for primitive3d in contour3d.primitives:
            primitive3d = primitive3d.simplify if primitive3d.simplify.__class__.__name__ != "LineSegment3D" else \
                primitive3d
            method_name = f'{primitive3d.__class__.__name__.lower()}_to_2d'
            if hasattr(self, method_name):
                primitives = getattr(self, method_name)(primitive3d)

                if primitives is None:
                    continue
                primitives2d.extend(primitives)
            else:
                raise NotImplementedError(
                    f'Class {self.__class__.__name__} does not implement {method_name}')
        contour2d = wires.Contour2D(primitives2d)
        if contour2d.is_ordered(1e-2):
            return contour2d
        primitives2d = self.repair_primitives_periodicity(primitives2d)
        return wires.Contour2D(primitives2d)

    def is_lat_long_curve(self, arc):
        """
        Checks if a curve defined on the sphere is a latitude/longitude curve.

        Returns True if it is, False otherwise.
        """
        # Check if curve is a longitude curve (phi is constant)
        if self.frame.w.is_colinear_to(arc.circle.normal, abs_tol=1e-4):
            return True
        # Check if curve is a latitude curve (theta is constant)
        if self.frame.w.is_perpendicular_to(arc.circle.normal, abs_tol=1e-4) and \
                arc.circle.center.is_close(self.frame.origin, 1e-4):
            return True
        return False

    def _arc_start_end_3d_to_2d(self, arc3d):
        """
        Helper function to fix periodicity issues while performing transformations into parametric domain.
        """
        start = self.point3d_to_2d(arc3d.start)
        end = self.point3d_to_2d(arc3d.end)
        theta_i, _ = self.point3d_to_2d(arc3d.middle_point())
        theta1, phi1 = start
        theta2, phi2 = end
        point_after_start, point_before_end = self._reference_points(arc3d)
        theta3, _ = point_after_start
        theta4, _ = point_before_end

        # Fix sphere singularity point
        if math.isclose(abs(phi1), 0.5 * math.pi, abs_tol=1e-2) and theta1 == 0.0 \
                and math.isclose(theta3, theta_i, abs_tol=1e-2) and math.isclose(theta4, theta_i, abs_tol=1e-2):
            theta1 = theta_i
            start = volmdlr.Point2D(theta1, phi1)
        if math.isclose(abs(phi2), 0.5 * math.pi, abs_tol=1e-2) and theta2 == 0.0 \
                and math.isclose(theta3, theta_i, abs_tol=1e-2) and math.isclose(theta4, theta_i, abs_tol=1e-2):
            theta2 = theta_i
            end = volmdlr.Point2D(theta2, phi2)
        discontinuity, _, _ = self._helper_arc3d_to_2d_periodicity_verifications(arc3d, start)

        start, end = vm_parametric.arc3d_to_spherical_coordinates_verification(
            [start, end], [point_after_start, point_before_end], discontinuity)
        return start, end

    def edge_passes_on_singularity_point(self, edge):
        """Helper function to verify id edge passes on the sphere singularity point."""
        half_pi = 0.5 * math.pi
        point_positive_singularity = self.point2d_to_3d(volmdlr.Point2D(0, half_pi))
        point_negative_singularity = self.point2d_to_3d(volmdlr.Point2D(0, -half_pi))
        positive_singularity = edge.point_belongs(point_positive_singularity, 1e-6)
        negative_singularity = edge.point_belongs(point_negative_singularity, 1e-6)
        if positive_singularity and negative_singularity:
            return [point_positive_singularity, point_negative_singularity]
        if positive_singularity:
            return [point_positive_singularity, None]
        if negative_singularity:
            return [None, point_negative_singularity]
        return [None, None]

    def arc3d_to_2d(self, arc3d):
        """
        Converts the primitive from 3D spatial coordinates to its equivalent 2D primitive in the parametric space.
        """
        is_lat_long_curve = self.is_lat_long_curve(arc3d)
        if is_lat_long_curve:
            start, end = self._arc_start_end_3d_to_2d(arc3d)
            singularity_points = self.edge_passes_on_singularity_point(arc3d)
            if any(singularity_points):
                return self.arc3d_to_2d_with_singularity(arc3d, start, end, singularity_points)
            return [edges.LineSegment2D(start, end)]
        return self.arc3d_to_2d_any_direction(arc3d)

    def helper_arc3d_to_2d_with_singularity(self, arc3d, start, end, point_singularity, half_pi):
        """Helper function to arc3d_to_2d_with_singularity."""
        theta1, phi1 = start
        theta2, phi2 = end
        if arc3d.is_point_edge_extremity(point_singularity):
            return [edges.LineSegment2D(start, end)]
        if math.isclose(abs(theta2 - theta1), math.pi, abs_tol=1e-2):
            if theta1 == math.pi and theta2 != math.pi:
                theta1 = -math.pi
            if theta2 == math.pi and theta1 != math.pi:
                theta2 = -math.pi

            primitives = [edges.LineSegment2D(volmdlr.Point2D(theta1, phi1),
                                              volmdlr.Point2D(theta1, half_pi)),
                          edges.LineSegment2D(volmdlr.Point2D(theta1, half_pi),
                                              volmdlr.Point2D(theta2, half_pi),
                                              name="construction"),
                          edges.LineSegment2D(
                              volmdlr.Point2D(
                                  theta2, half_pi), volmdlr.Point2D(
                                  theta2, phi2))
                          ]
            return primitives
        n = 20
        degree = 2
        points = [self.point3d_to_2d(point3d) for point3d in arc3d.discretization_points(number_points=n)]
        return [edges.BSplineCurve2D.from_points_interpolation(points, degree)]

    def arc3d_to_2d_with_singularity(self, arc3d, start, end, singularity_points):
        """
        Converts the primitive from 3D spatial coordinates to its equivalent 2D primitive in the parametric space.
        """
        # trying to treat when the arc starts at theta1 passes at the singularity at |phi| = 0.5*math.pi
        # and ends at theta2 = theta1 + math.pi
        theta1, phi1 = start
        theta2, phi2 = end

        half_pi = 0.5 * math.pi
        point_positive_singularity, point_negative_singularity = singularity_points

        if point_positive_singularity and point_negative_singularity:
            if arc3d.is_point_edge_extremity(point_positive_singularity) and \
                    arc3d.is_point_edge_extremity(point_negative_singularity):
                return [edges.LineSegment2D(start, end)]
            direction_vector = arc3d.direction_vector(0)
            dot = self.frame.w.dot(direction_vector)
            if dot == 0:
                direction_vector = arc3d.direction_vector(0.01 * arc3d.length())
                dot = self.frame.w.dot(direction_vector)
            if dot > 0:
                half_pi = 0.5 * math.pi
                thetai = theta1 - math.pi
            else:
                half_pi = -0.5 * math.pi
                thetai = theta1 + math.pi
            if arc3d.is_point_edge_extremity(point_positive_singularity):
                return [
                    edges.LineSegment2D(start, volmdlr.Point2D(start.x, -0.5 * math.pi)),
                    edges.LineSegment2D(volmdlr.Point2D(start.x, -0.5 * math.pi),
                                        volmdlr.Point2D(theta2, -0.5 * math.pi),
                                        name="construction"),
                    edges.LineSegment2D(volmdlr.Point2D(theta2, -0.5 * math.pi),
                                        volmdlr.Point2D(theta2, phi2))
                ]
            if arc3d.is_point_edge_extremity(point_negative_singularity):
                return [
                    edges.LineSegment2D(start, volmdlr.Point2D(start.x, 0.5 * math.pi)),
                    edges.LineSegment2D(volmdlr.Point2D(start.x, 0.5 * math.pi),
                                        volmdlr.Point2D(theta2, 0.5 * math.pi),
                                        name="construction"),
                    edges.LineSegment2D(volmdlr.Point2D(theta2, 0.5 * math.pi),
                                        volmdlr.Point2D(theta2, phi2))
                ]
            return [edges.LineSegment2D(volmdlr.Point2D(theta1, phi1), volmdlr.Point2D(theta1, half_pi)),
                    edges.LineSegment2D(volmdlr.Point2D(theta1, half_pi), volmdlr.Point2D(thetai, half_pi),
                                        name="construction"),
                    edges.LineSegment2D(volmdlr.Point2D(thetai, half_pi),
                                        volmdlr.Point2D(thetai, -half_pi)),
                    edges.LineSegment2D(volmdlr.Point2D(thetai, -half_pi),
                                        volmdlr.Point2D(theta2, -half_pi),
                                        name="construction"),
                    edges.LineSegment2D(volmdlr.Point2D(theta2, -half_pi), volmdlr.Point2D(theta2, phi2))
                    ]
        if point_positive_singularity:
            return self.helper_arc3d_to_2d_with_singularity(arc3d, start, end, point_positive_singularity, half_pi)
        if point_negative_singularity:
            return self.helper_arc3d_to_2d_with_singularity(arc3d, start, end, point_negative_singularity, -half_pi)

        raise NotImplementedError

    @staticmethod
    def fix_start_end_singularity_point_at_parametric_domain(edge, reference_point, point_at_singularity):
        """Uses tangent line to find real theta angle of the singularity point on parametric domain."""
        _, phi = point_at_singularity
        abscissa_before_singularity = edge.abscissa(reference_point)
        direction_vector = edge.direction_vector(abscissa_before_singularity)
        direction_line = curves.Line2D(reference_point, reference_point + direction_vector)
        if phi > 0:
            line_positive_singularity = curves.Line2D(volmdlr.Point2D(-math.pi, 0.5 * math.pi),
                                                      volmdlr.Point2D(math.pi, 0.5 * math.pi))
            return direction_line.line_intersections(line_positive_singularity)[0]

        line_negative_singularity = curves.Line2D(volmdlr.Point2D(-math.pi, -0.5 * math.pi),
                                                  volmdlr.Point2D(math.pi, -0.5 * math.pi))

        return direction_line.line_intersections(line_negative_singularity)[0]

    def is_point2d_on_sphere_singularity(self, point2d, tol=1e-5):
        """Verifies if point is on the spherical singularity point on parametric domain."""
        half_pi = 0.5 * math.pi
        point = self.point2d_to_3d(point2d)
        point_positive_singularity = self.point2d_to_3d(volmdlr.Point2D(0, half_pi))
        point_negative_singularity = self.point2d_to_3d(volmdlr.Point2D(0, -half_pi))
        if point.is_close(point_positive_singularity, tol) or point.is_close(point_negative_singularity, tol):
            return True
        return False

    def is_point3d_on_sphere_singularity(self, point3d):
        """Verifies if point is on the spherical singularity point on parametric domain."""
        half_pi = 0.5 * math.pi
        point_positive_singularity = self.point2d_to_3d(volmdlr.Point2D(0, half_pi))
        point_negative_singularity = self.point2d_to_3d(volmdlr.Point2D(0, -half_pi))
        if point3d.is_close(point_positive_singularity) or point3d.is_close(point_negative_singularity):
            return True
        return False

    def find_edge_start_end_undefined_parametric_points(self, edge3d, points, points3d):
        """
        Helper function.

        Uses local discretization and line intersection with the tangent line at the point just before the undefined
        point on the BREP of the 3D edge to find the real value of theta on the sphere parametric domain.
        """
        def get_temp_edge2d(_points):
            if len(_points) == 2:
                edge2d = edges.LineSegment2D(_points[0], _points[1])
            else:
                edge2d = edges.BSplineCurve2D.from_points_interpolation(_points, 2)
            return edge2d

        if self.is_point3d_on_sphere_singularity(points3d[0]):
            distance = points3d[0].point_distance(points3d[1])
            maximum_linear_distance_reference_point = 1e-5
            if distance < maximum_linear_distance_reference_point:
                temp_points = points[1:]
            else:
                number_points = int(distance / maximum_linear_distance_reference_point)

                local_discretization = [self.point3d_to_2d(point)
                                        for point in edge3d.local_discretization(
                        points3d[0], points3d[1], number_points)]
                temp_points = local_discretization[1:] + points[2:]

            theta_list = [point.x for point in temp_points]
            theta_discontinuity, indexes_theta_discontinuity = angle_discontinuity(theta_list)

            if theta_discontinuity:
                temp_points = self._fix_angle_discontinuity_on_discretization_points(temp_points,
                                                                                     indexes_theta_discontinuity, "x")

            edge = get_temp_edge2d(temp_points)
            points[0] = self.fix_start_end_singularity_point_at_parametric_domain(edge,
                                                                                  reference_point=temp_points[1],
                                                                                  point_at_singularity=points[0])
        if self.is_point3d_on_sphere_singularity(points3d[-1]):
            distance = points3d[-2].point_distance(points3d[-1])
            maximum_linear_distance_reference_point = 1e-5
            if distance < maximum_linear_distance_reference_point:
                temp_points = points[:-1]
            else:
                number_points = int(distance / maximum_linear_distance_reference_point)

                local_discretization = [self.point3d_to_2d(point)
                                        for point in edge3d.local_discretization(
                        points3d[-2], points3d[-1], number_points)]
                temp_points = points[:-2] + local_discretization[:-1]

            theta_list = [point.x for point in temp_points]
            theta_discontinuity, indexes_theta_discontinuity = angle_discontinuity(theta_list)

            if theta_discontinuity:
                temp_points = self._fix_angle_discontinuity_on_discretization_points(temp_points,
                                                                                     indexes_theta_discontinuity, "x")

            edge = get_temp_edge2d(temp_points)
            points[-1] = self.fix_start_end_singularity_point_at_parametric_domain(edge,
                                                                                   reference_point=temp_points[-2],
                                                                                   point_at_singularity=points[-1])
        return points

    def arc3d_to_2d_any_direction(self, arc3d):
        """
        Converts the primitive from 3D spatial coordinates to its equivalent 2D primitive in the parametric space.
        """
        singularity_points = self.edge_passes_on_singularity_point(arc3d)
        half_pi = 0.5 * math.pi  # this variable avoid doing this multiplication several times (performance)
        point_positive_singularity, point_negative_singularity = singularity_points

        if point_positive_singularity and point_negative_singularity:
            raise ValueError("Impossible. This case should be treated by arc3d_to_2d_with_singularity method."
                             "See arc3d_to_2d method for detail.")
        if point_positive_singularity and not arc3d.is_point_edge_extremity(point_positive_singularity):
            split = arc3d.split(point_positive_singularity)
            primitive0 = self.arc3d_to_2d_any_direction(split[0])[0]
            primitive2 = self.arc3d_to_2d_any_direction(split[1])[0]
            primitive1 = edges.LineSegment2D(volmdlr.Point2D(primitive0.end.x, half_pi),
                                             volmdlr.Point2D(primitive2.start.x, half_pi))
            return [primitive0, primitive1, primitive2]
        if point_negative_singularity and not arc3d.is_point_edge_extremity(point_negative_singularity):
            split = arc3d.split(point_negative_singularity)
            primitive0 = self.arc3d_to_2d_any_direction(split[0])[0]
            primitive2 = self.arc3d_to_2d_any_direction(split[1])[0]
            primitive1 = edges.LineSegment2D(volmdlr.Point2D(primitive0.end.x, -half_pi),
                                             volmdlr.Point2D(primitive2.start.x, -half_pi))
            return [primitive0, primitive1, primitive2]

        angle3d = arc3d.angle
        number_points = math.ceil(angle3d * 50) + 1  # 50 points per radian
        number_points = max(number_points, 5)
        points3d = arc3d.discretization_points(number_points=number_points)
        points = [self.point3d_to_2d(p) for p in points3d]
        point_after_start, point_before_end = self._reference_points(arc3d)
        start, end = vm_parametric.spherical_repair_start_end_angle_periodicity(
            points[0], points[-1], point_after_start, point_before_end)
        points[0] = start
        points[-1] = end

        points = self.find_edge_start_end_undefined_parametric_points(arc3d, points, points3d)

        theta_list = [point.x for point in points]
        theta_discontinuity, indexes_theta_discontinuity = angle_discontinuity(theta_list)

        if theta_discontinuity:
            points = self._fix_angle_discontinuity_on_discretization_points(points,
                                                                            indexes_theta_discontinuity, "x")

        return [edges.BSplineCurve2D.from_points_interpolation(points, 2)]

    def bsplinecurve3d_to_2d(self, bspline_curve3d):
        """
        Converts the primitive from 3D spatial coordinates to its equivalent 2D primitive in the parametric space.
        """
        n = len(bspline_curve3d.control_points)
        points3d = bspline_curve3d.discretization_points(number_points=n)
        points = [self.point3d_to_2d(point) for point in points3d]

        point_after_start, point_before_end = self._reference_points(bspline_curve3d)
        start, end = vm_parametric.spherical_repair_start_end_angle_periodicity(
            points[0], points[-1], point_after_start, point_before_end)
        points[0] = start
        points[-1] = end

        points = self.find_edge_start_end_undefined_parametric_points(bspline_curve3d, points, points3d)
        theta_list = [point.x for point in points]
        theta_discontinuity, indexes_theta_discontinuity = angle_discontinuity(theta_list)
        if theta_discontinuity:
            points = self._fix_angle_discontinuity_on_discretization_points(points,
                                                                            indexes_theta_discontinuity, "x")

        return [edges.BSplineCurve2D.from_points_interpolation(points, degree=bspline_curve3d.degree).simplify]

    def bsplinecurve2d_to_3d(self, bspline_curve2d):
        """
        Converts a BREP BSpline curve 2D onto a 3D primitive on the surface.
        """
        # TODO: this is incomplete, a bspline_curve2d can be also a bspline_curve3d
        i = round(0.5 * len(bspline_curve2d.points))
        start = self.point2d_to_3d(bspline_curve2d.points[0])
        interior = self.point2d_to_3d(bspline_curve2d.points[i])
        end = self.point2d_to_3d(bspline_curve2d.points[-1])
        vector_u1 = interior - start
        vector_u2 = interior - end
        points3d = [self.point2d_to_3d(p) for p in bspline_curve2d.points]
        if vector_u1.cross(vector_u2).norm():
            arc3d = edges.Arc3D.from_3_points(start, interior, end)
            flag = True
            for point in points3d:
                if not arc3d.point_belongs(point, 1e-4):
                    flag = False
                    break
            if flag:
                return [arc3d]

        return [edges.BSplineCurve3D.from_points_interpolation(points3d, degree=bspline_curve2d.degree)]

    def arc2d_to_3d(self, arc2d):
        """
        Converts a BREP arc 2D onto a 3D primitive on the surface.
        """
        n = 10
        degree = 2
        points = [self.point2d_to_3d(point2d) for point2d in arc2d.discretization_points(number_points=n)]
        return [edges.BSplineCurve3D.from_points_interpolation(points, degree).simplify]

    def fullarc3d_to_2d(self, fullarc3d):
        """
        Converts the primitive from 3D spatial coordinates to its equivalent 2D primitive in the parametric space.
        """
        # TODO: On a spherical surface we can have fullarc3d in any plane
        start, end = self._arc_start_end_3d_to_2d(fullarc3d)
        theta1, phi1 = start
        theta2, phi2 = end

        point_after_start, point_before_end = self._reference_points(fullarc3d)
        theta3, phi3 = point_after_start
        theta4, _ = point_before_end

        if self.frame.w.is_colinear_to(fullarc3d.circle.normal, abs_tol=1e-4):
            point1 = volmdlr.Point2D(theta1, phi1)
            if theta1 > theta3:
                point2 = volmdlr.Point2D(theta1 - volmdlr.TWO_PI, phi2)
            elif theta1 < theta3:
                point2 = volmdlr.Point2D(theta1 + volmdlr.TWO_PI, phi2)
            return [edges.LineSegment2D(point1, point2)]

        if self.frame.w.is_perpendicular_to(fullarc3d.circle.normal, abs_tol=1e-4) and \
                self.frame.origin.is_close(fullarc3d.center):
            if theta1 > theta3:
                theta_plus_pi = theta1 - math.pi
            else:
                theta_plus_pi = theta1 + math.pi
            if phi1 > phi3:
                half_pi = 0.5 * math.pi
            else:
                half_pi = -0.5 * math.pi
            if abs(phi1) == 0.5 * math.pi:
                return [edges.LineSegment2D(volmdlr.Point2D(theta3, phi1),
                                            volmdlr.Point2D(theta3, -half_pi)),
                        edges.LineSegment2D(volmdlr.Point2D(theta4, -half_pi),
                                            volmdlr.Point2D(theta4, phi2))]

            return [edges.LineSegment2D(volmdlr.Point2D(theta1, phi1), volmdlr.Point2D(theta1, -half_pi)),
                    edges.LineSegment2D(volmdlr.Point2D(theta_plus_pi, -half_pi),
                                        volmdlr.Point2D(theta_plus_pi, half_pi)),
                    edges.LineSegment2D(volmdlr.Point2D(theta1, half_pi), volmdlr.Point2D(theta1, phi2))]

        points = [self.point3d_to_2d(p) for p in fullarc3d.discretization_points(angle_resolution=25)]

        # Verify if theta1 or theta2 point should be -pi because atan2() -> ]-pi, pi]
        theta1 = vm_parametric.repair_start_end_angle_periodicity(theta1, theta3)
        theta2 = vm_parametric.repair_start_end_angle_periodicity(theta2, theta4)

        points[0] = volmdlr.Point2D(theta1, phi1)
        points[-1] = volmdlr.Point2D(theta2, phi2)

        theta_list = [point.x for point in points]
        theta_discontinuity, indexes_theta_discontinuity = angle_discontinuity(theta_list)
        if theta_discontinuity:
            points = self._fix_angle_discontinuity_on_discretization_points(points, indexes_theta_discontinuity, "x")

        return [edges.BSplineCurve2D.from_points_interpolation(points, 2)]

    def plot(self, ax=None, edge_style: EdgeStyle = EdgeStyle(color='grey', alpha=0.5), **kwargs):
        """Plot sphere arcs."""
        if ax is None:
            fig = plt.figure()
            ax = fig.add_subplot(111, projection='3d')

        self.frame.plot(ax=ax, ratio=self.radius)
        for circle in self._circle_generatrices(50):
            circle.plot(ax, edge_style)
        return ax

    def rectangular_cut(self, theta1, theta2, phi1, phi2, name=''):
        """Deprecated method, Use ShericalFace3D from_surface_rectangular_cut method."""
        raise AttributeError('Use ShericalFace3D from_surface_rectangular_cut method')

    def triangulation(self):
        face = self.rectangular_cut(0, volmdlr.TWO_PI, -0.5 * math.pi, 0.5 * math.pi)
        return face.triangulation()

    def repair_primitives_periodicity(self, primitives2d):
        """
        Repairs the continuity of the 2D contour while using contour3d_to_2d on periodic surfaces.

        :param primitives2d: The primitives in parametric surface domain.
        :type primitives2d: list
        :return: A list of primitives.
        :rtype: list
        """
        if self.is_undefined_brep(primitives2d[0]):
            primitives2d[0] = self.fix_undefined_brep_with_neighbors(primitives2d[0], primitives2d[-1],
                                                                     primitives2d[1])
        i = 1
        while i < len(primitives2d):
            previous_primitive = primitives2d[i - 1]
            delta = previous_primitive.end - primitives2d[i].start
            if not math.isclose(delta.norm(), 0, abs_tol=1e-3):
                if primitives2d[i].end.is_close(previous_primitive.end, 1e-3) and \
                        primitives2d[i].length() == volmdlr.TWO_PI:
                    primitives2d[i] = primitives2d[i].reverse()
                elif self.is_undefined_brep(primitives2d[i]):
                    primitives2d[i] = self.fix_undefined_brep_with_neighbors(primitives2d[i], previous_primitive,
                                                                             primitives2d[(i + 1) % len(primitives2d)])
                    delta = previous_primitive.end - primitives2d[i].start
                    if not math.isclose(delta.norm(), 0, abs_tol=1e-3):
                        primitives2d.insert(i, edges.LineSegment2D(previous_primitive.end, primitives2d[i].start,
                                                                   name="construction"))
                        if i < len(primitives2d):
                            i += 1
                elif self.is_point2d_on_sphere_singularity(previous_primitive.end, 1e-5):
                    primitives2d.insert(i, edges.LineSegment2D(previous_primitive.end, primitives2d[i].start,
                                                               name="construction"))
                    if i < len(primitives2d):
                        i += 1
                else:
                    primitives2d[i] = primitives2d[i].translation(delta)
            i += 1
        #     return primitives2d
        # primitives2d = repair(primitives2d)
        last_end = primitives2d[-1].end
        first_start = primitives2d[0].start
        if not last_end.is_close(first_start, tol=1e-2):
            last_end_3d = self.point2d_to_3d(last_end)
            first_start_3d = self.point2d_to_3d(first_start)
            if last_end_3d.is_close(first_start_3d, 1e-6) and \
                    not self.is_point2d_on_sphere_singularity(last_end):
                if first_start.x > last_end.x:
                    half_pi = -0.5 * math.pi
                else:
                    half_pi = 0.5 * math.pi
                if not first_start.is_close(volmdlr.Point2D(first_start.x, half_pi)):
                    lines = [edges.LineSegment2D(
                        last_end, volmdlr.Point2D(last_end.x, half_pi), name="construction"),
                        edges.LineSegment2D(volmdlr.Point2D(last_end.x, half_pi),
                                            volmdlr.Point2D(first_start.x, half_pi), name="construction"),
                        edges.LineSegment2D(volmdlr.Point2D(first_start.x, half_pi),
                                            first_start, name="construction")]
                    primitives2d.extend(lines)
            else:
                primitives2d.append(edges.LineSegment2D(last_end, first_start, name="construction"))
        return primitives2d

    def rotation(self, center: volmdlr.Point3D, axis: volmdlr.Vector3D, angle: float):
        """
        Spherical Surface 3D rotation.

        :param center: rotation center
        :param axis: rotation axis
        :param angle: angle rotation
        :return: a new rotated Spherical Surface 3D
        """
        new_frame = self.frame.rotation(center=center, axis=axis, angle=angle)
        return SphericalSurface3D(new_frame, self.radius)

    def translation(self, offset: volmdlr.Vector3D):
        """
        Spherical Surface 3D translation.

        :param offset: translation vector
        :return: A new translated Spherical Surface 3D
        """
        new_frame = self.frame.translation(offset)
        return SphericalSurface3D(new_frame, self.radius)

    def frame_mapping(self, frame: volmdlr.Frame3D, side: str):
        """
        Changes Spherical Surface 3D's frame and return a new Spherical Surface 3D.

        :param frame: Frame of reference
        :type frame: `volmdlr.Frame3D`
        :param side: 'old' or 'new'
        """
        new_frame = self.frame.frame_mapping(frame, side)
        return SphericalSurface3D(new_frame, self.radius)

    def plane_intersections(self, plane3d):
        """
        Sphere intersections with a plane.

        :param plane3d: intersecting plane.
        :return: list of intersecting curves.
        """
        dist = plane3d.point_distance(self.frame.origin)
        if dist > self.radius:
            return []
        if dist == self.radius:
            line = curves.Line3D(self.frame.origin, self.frame.origin + plane3d.frame.w)
            return plane3d.line_intersections(line)
        line = curves.Line3D(self.frame.origin, self.frame.origin + plane3d.frame.w)
        circle_radius = math.sqrt(self.radius ** 2 - dist ** 2)
        circle_center = plane3d.line_intersections(line)[0]
        start_end = circle_center + plane3d.frame.u * circle_radius
        circle = curves.Circle3D(volmdlr.Frame3D(circle_center, plane3d.frame.u,
                                                 plane3d.frame.v, plane3d.frame.w),
                                 circle_radius)
        return [edges.FullArc3D(circle, start_end)]

    def line_intersections(self, line3d: curves.Line3D):
        """
        Calculates the intersection points between a 3D line and a spherical surface.

        The method calculates the intersection points between a 3D line and a sphere using
        the equation of the line and the equation of the sphere. It returns a list of intersection
        points, which can be empty if there are no intersections. The intersection points are
        represented as 3D points using the `volmdlr.Point3D` class.

        :param line3d: The 3D line object to intersect with the sphere.
        :type line3d:curves.Line3D
        :return: A list of intersection points between the line and the sphere. The list may be empty if there
        are no intersections.
        :rtype: List[volmdlr.Point3D]

        :Example:
        >>> from volmdlr import Point3D, edges, surfaces, OXYZ
        >>> spherical_surface3d = SphericalSurface3D(OXYZ, 1)
        >>> line2 = curves.Line3D(Point3D(0, 1, -0.5), Point3D(0, 1, 0.5))
        >>> line_intersections2 = spherical_surface3d.line_intersections(line2) #returns [Point3D(0.0, 1.0, 0.0)]
        """
        line_direction_vector = line3d.direction_vector()
        vector_linept1_center = self.frame.origin - line3d.point1
        vector_linept1_center = vector_linept1_center.to_vector()
        a_param = line_direction_vector[0] ** 2 + line_direction_vector[1] ** 2 + line_direction_vector[2] ** 2
        b_param = -2 * (line_direction_vector[0] * vector_linept1_center[0] +
                        line_direction_vector[1] * vector_linept1_center[1] +
                        line_direction_vector[2] * vector_linept1_center[2])
        c_param = (vector_linept1_center[0] ** 2 + vector_linept1_center[1] ** 2 +
                   vector_linept1_center[2] ** 2 - self.radius ** 2)
        b2_minus4ac = b_param ** 2 - 4 * a_param * c_param
        if math.isclose(b2_minus4ac, 0, abs_tol=1e-8):
            t_param = -b_param / (2 * a_param)
            return [line3d.point1 + line_direction_vector * t_param]
        if b2_minus4ac < 0:
            return []
        t_param1 = (-b_param + math.sqrt(b2_minus4ac)) / (2 * a_param)
        t_param2 = (-b_param - math.sqrt(b2_minus4ac)) / (2 * a_param)
        return line3d.point1 + line_direction_vector * t_param1, line3d.point1 + line_direction_vector * t_param2

    def circle_intersections(self, circle: curves.Circle3D):
        """
        Gets intersections between a circle 3D and a SphericalSurface3D.

        :param circle: other circle to search intersections with.
        :return: list containing the intersection points.
        """
        circle_plane = Plane3D(circle.frame)
        if circle_plane.point_distance(self.frame.origin) > self.radius:
            return []
        circle_plane_intersections = self.plane_intersections(circle_plane)
        intersections = circle_plane_intersections[0].circle.circle_intersections(circle)
        return intersections

    def arc_intersections(self, arc: edges.Arc3D):
        """
        Gets intersections between an arc 3D and a SphericalSurface3D.

        :param arc: other arc to search intersections with.
        :return: list containing the intersection points.
        """
        circle_intersections = self.circle_intersections(arc.circle)
        intersections = [intersection for intersection in circle_intersections if arc.point_belongs(intersection)]
        return intersections

    def fullarc_intersections(self, fullarc: edges.Arc3D):
        """
        Gets intersections between a fullarc 3D and a SphericalSurface3D.

        :param fullarc: other fullarc to search intersections with.
        :return: list containing the intersection points.
        """
        return self.circle_intersections(fullarc.circle)

    def ellipse_intersections(self, ellipse: curves.Ellipse3D):
        """
        Gets intersections between an ellipse 3D and a SphericalSurface3D.

        :param ellipse: other ellipse to search intersections with.
        :return: list containing the intersection points.
        """
        ellipse_plane = Plane3D(ellipse.frame)
        if ellipse_plane.point_distance(self.frame.origin) > self.radius:
            return []
        ellipse_plane_intersections = self.plane_intersections(ellipse_plane)
        intersections = ellipse_plane_intersections[0].circle.ellipse_intersections(ellipse)
        return intersections

    def arcellipse_intersections(self, arcellipse: edges.ArcEllipse3D):
        """
        Gets intersections between an arcellipse 3D and a SphericalSurface3D.

        :param arcellipse: other arcellipse to search intersections with.
        :return: list containing the intersection points.
        """
        circle_intersections = self.ellipse_intersections(arcellipse.ellipse)
        intersections = [intersection for intersection in circle_intersections
                         if arcellipse.point_belongs(intersection)]
        return intersections

    def fullarcellipse_intersections(self, fullarcellipse: edges.FullArcEllipse3D):
        """
        Gets intersections between a full arcellipse 3D and a SphericalSurface3D.

        :param fullarcellipse: other full arcellipse to search intersections with.
        :return: list containing the intersection points.
        """
        return self.ellipse_intersections(fullarcellipse.ellipse)


class RuledSurface3D(Surface3D):
    """
    Defines a ruled surface between two wires.

    :param wire1: Wire
    :type wire1: :class:`vmw.Wire3D`
    :param wire2: Wire
    :type wire2: :class:`wires.Wire3D`
    """
    face_class = 'RuledFace3D'

    def __init__(self, wire1: wires.Wire3D, wire2: wires.Wire3D, name: str = ''):
        self.wire1 = wire1
        self.wire2 = wire2
        self.length1 = wire1.length()
        self.length2 = wire2.length()
        Surface3D.__init__(self, name=name)

    def point2d_to_3d(self, point2d: volmdlr.Point2D):
        """
        Coverts a parametric coordinate on the surface into a 3D spatial point (x, y, z).

        :param point2d: Point at the ToroidalSuface3D
        :type point2d: `volmdlr.`Point2D`
        """
        x, y = point2d
        point1 = self.wire1.point_at_abscissa(x * self.length1)
        point2 = self.wire2.point_at_abscissa(x * self.length2)
        joining_line = edges.LineSegment3D(point1, point2)
        point = joining_line.point_at_abscissa(y * joining_line.length())
        return point

    def point3d_to_2d(self, point3d):
        """
        Returns the parametric coordinates volmdlr.Point2D(u, v) of a cartesian coordinates point (x, y, z).

        :param point3d: Point at the CylindricalSuface3D
        :type point3d: `volmdlr.`Point3D`
        """
        raise NotImplementedError

    def rectangular_cut(self, x1: float, x2: float,
                        y1: float, y2: float, name: str = ''):
        """Deprecated method, Use RuledFace3D from_surface_rectangular_cut method."""
        raise NotImplementedError('Use RuledFace3D from_surface_rectangular_cut method')


class ExtrusionSurface3D(Surface3D):
    """
    Defines a surface of extrusion.

    An extrusion surface is a surface that is a generic cylindrical surface generated by the linear
    extrusion of a curve, generally an Ellipse or a B-Spline curve.

    :param edge: edge.
    :type edge: Union[:class:`vmw.Wire3D`, :class:`vmw.Contour3D`]
    :param axis_point: Axis placement
    :type axis_point: :class:`volmdlr.Point3D`
    :param axis: Axis of extrusion
    :type axis: :class:`volmdlr.Vector3D`
    """
    face_class = 'ExtrusionFace3D'
    y_periodicity = None

    def __init__(self, edge: Union[edges.FullArcEllipse3D, edges.BSplineCurve3D],
                 direction: volmdlr.Vector3D, name: str = ''):
        self.edge = edge
        direction = direction.unit_vector()
        self.direction = direction
        if hasattr(edge, "center"):
            self.frame = volmdlr.Frame3D.from_point_and_vector(edge.center, direction, volmdlr.Z3D)
        else:
            self.frame = volmdlr.Frame3D.from_point_and_vector(edge.start, direction, volmdlr.Z3D)
        self._x_periodicity = False

        Surface3D.__init__(self, frame=self.frame, name=name)

    @property
    def x_periodicity(self):
        """Returns the periodicity in x direction."""
        if self._x_periodicity:
            return self._x_periodicity
        start = self.edge.start
        end = self.edge.end
        if start.is_close(end, 1e-6):
            self._x_periodicity = self.edge.length()
            return self._x_periodicity
        return None

    @x_periodicity.setter
    def x_periodicity(self, value):
        """X periodicity setter."""
        self._x_periodicity = value

    def point2d_to_3d(self, point2d: volmdlr.Point2D):
        """
        Transform a parametric (u, v) point into a 3D Cartesian point (x, y, z).

        # u = [0, 1] and v = z
        """
        u, v = point2d
        if abs(u) < 1e-7:
            u = 0.0
        if abs(v) < 1e-7:
            v = 0.0
        if self.x_periodicity:
            if u > self.x_periodicity:
                u -= self.x_periodicity
            elif u < 0:
                u += self.x_periodicity
        point_at_curve = self.edge.point_at_abscissa(u)
        point = point_at_curve.translation(self.frame.w * v)
        return point

    def point3d_to_2d(self, point3d):
        """
        Transform a 3D Cartesian point (x, y, z) into a parametric (u, v) point.
        """
        x, y, z = self.frame.global_to_local_coordinates(point3d)
        if abs(x) < 1e-7:
            x = 0.0
        if abs(y) < 1e-7:
            y = 0.0
        if abs(z) < 1e-7:
            z = 0.0
        point_at_curve = []
        if hasattr(self.edge, "line_intersections"):
            line = curves.Line3D(point3d, point3d.translation(self.frame.w))
            point_at_curve = self.edge.line_intersections(line)
        if point_at_curve:
            point_at_curve = point_at_curve[0]
            point_at_curve_local = self.frame.global_to_local_coordinates(point_at_curve)
        else:
            if hasattr(self.edge, "point_projection"):
                point_at_curve = self.edge.point_projection(point3d)[0]
                point_at_curve_local = self.frame.global_to_local_coordinates(point_at_curve)
            else:
                point_at_curve_local = volmdlr.Point3D(x, y, 0)
                point_at_curve = self.frame.local_to_global_coordinates(point_at_curve_local)
        u = self.edge.abscissa(point_at_curve)
        v = z - point_at_curve_local.z

        return volmdlr.Point2D(u, v)

    def rectangular_cut(self, x1: float = 0.0, x2: float = 1.0,
                        y1: float = 0.0, y2: float = 1.0, name: str = ''):
        """Deprecated method, Use ExtrusionFace3D from_surface_rectangular_cut method."""
        raise AttributeError('Use ExtrusionFace3D from_surface_rectangular_cut method')

    def plot(self, ax=None, edge_style: EdgeStyle = EdgeStyle(color='grey', alpha=0.5), z: float = 0.5, **kwargs):
        """Plot for extrusion surface using matplotlib."""
        if ax is None:
            fig = plt.figure()
            ax = fig.add_subplot(111, projection='3d')
        self.frame.plot(ax=ax, ratio=self.edge.length())
        for i in range(21):
            step = i / 20. * z
            wire = self.edge.translation(step * self.frame.w)
            wire.plot(ax=ax, edge_style=edge_style)
        for i in range(21):
            step = -i / 20. * z
            wire = self.edge.translation(step * self.frame.w)
            wire.plot(ax=ax, edge_style=edge_style)

        return ax

    @classmethod
    def from_step(cls, arguments, object_dict, **kwargs):
        """Creates an extrusion surface from step data."""
        name = arguments[0][1:-1]
        edge = object_dict[arguments[1]]
        if edge.__class__ is curves.Ellipse3D:
            start_end = edge.center + edge.major_axis * edge.major_dir
            fullarcellipse = edges.FullArcEllipse3D(edge, start_end, edge.name)
            direction = -object_dict[arguments[2]]
            surface = cls(edge=fullarcellipse, direction=direction, name=name)
            surface.x_periodicity = fullarcellipse.length()
        elif edge.__class__ is curves.Circle3D:
            start_end = edge.center + edge.frame.u * edge.radius
            fullarc = edges.FullArc3D(edge, start_end)
            direction = object_dict[arguments[2]]
            surface = cls(edge=fullarc, direction=direction, name=name)
            surface.x_periodicity = fullarc.length()

        else:
            direction = object_dict[arguments[2]]
            surface = cls(edge=edge, direction=direction, name=name)
        return surface

    def to_step(self, current_id):
        """
        Translate volmdlr primitive to step syntax.
        """
        content_edge, edge_id = self.edge.to_step(current_id)
        current_id = edge_id + 1
        content_vector, vector_id = self.direction.to_step(current_id)
        current_id = vector_id + 1
        content = content_edge + content_vector
        content += f"#{current_id} = SURFACE_OF_LINEAR_EXTRUSION('{self.name}',#{edge_id},#{vector_id});\n"
        return content, [current_id]

    def arc3d_to_2d(self, arc3d):
        """
        Converts the primitive from 3D spatial coordinates to its equivalent 2D primitive in the parametric space.
        """
        start = self.point3d_to_2d(arc3d.start)
        end = self.point3d_to_2d(arc3d.end)
        if self.x_periodicity:
            start, end = self._verify_start_end_parametric_points(start, end, arc3d)
            point_after_start = self.point3d_to_2d(arc3d.point_at_abscissa(0.02 * arc3d.length()))
            point_before_end = self.point3d_to_2d(arc3d.point_at_abscissa(0.98 * arc3d.length()))
            start, _, _, end = self._repair_points_order([start, point_after_start, point_before_end, end], arc3d)
        return [edges.LineSegment2D(start, end, name="arc")]

    def arcellipse3d_to_2d(self, arcellipse3d):
        """
        Transformation of an arc-ellipse 3d to 2d, in a cylindrical surface.

        """
        start2d = self.point3d_to_2d(arcellipse3d.start)
        end2d = self.point3d_to_2d(arcellipse3d.end)
        if isinstance(self.edge, edges.ArcEllipse3D):
            return [edges.LineSegment2D(start2d, end2d)]
        points = [self.point3d_to_2d(p)
                  for p in arcellipse3d.discretization_points(number_points=15)]
        return self._edge3d_to_2d(points, arcellipse3d)

    def fullarcellipse3d_to_2d(self, fullarcellipse3d):
        """
        Converts a 3D full elliptical arc to a 2D line segment in the current plane.

        This method converts a 3D full elliptical arc to a 2D line segment in the current plane.
        It first calculates the length of the arc using the `length` method of the `fullarcellipse3d`
        object. Then, it converts the start and end points of the arc to 2D points using the `point3d_to_2d`
        method. Additionally, it calculates a point on the arc at a small abscissa value (0.01 * length)
        and converts it to a 2D point. Based on the relative position of this point, the method determines
        the start and end points of the line segment in 2D. If the abscissa point is closer to the start
        point, the line segment starts from (0, start.y) and ends at (1, end.y). If the abscissa point is
        closer to the end point, the line segment starts from (1, start.y) and ends at (0, end.y). If the
        abscissa point lies exactly at the midpoint of the arc, a NotImplementedError is raised. The resulting
        line segment is returned as a list.

        :param fullarcellipse3d: The 3D full elliptical arc object to convert.
        :return: A list containing a 2D line segment representing the converted arc.
        :raises: NotImplementedError: If the abscissa point lies exactly at the midpoint of the arc.
        """

        length = fullarcellipse3d.length()
        start = self.point3d_to_2d(fullarcellipse3d.start)
        end = self.point3d_to_2d(fullarcellipse3d.end)

        u3, _ = self.point3d_to_2d(fullarcellipse3d.point_at_abscissa(0.01 * length))
        if u3 > 0.5:
            p1 = volmdlr.Point2D(1, start.y)
            p2 = volmdlr.Point2D(0, end.y)
        elif u3 < 0.5:
            p1 = volmdlr.Point2D(0, start.y)
            p2 = volmdlr.Point2D(1, end.y)
        else:
            raise NotImplementedError
        return [edges.LineSegment2D(p1, p2)]

    def linesegment2d_to_3d(self, linesegment2d):
        """
        Converts a BREP line segment 2D onto a 3D primitive on the surface.
        """
        start3d = self.point2d_to_3d(linesegment2d.start)
        end3d = self.point2d_to_3d(linesegment2d.end)
        u1, param_z1 = linesegment2d.start
        u2, param_z2 = linesegment2d.end
        if math.isclose(u1, u2, abs_tol=1e-6):
            return [edges.LineSegment3D(start3d, end3d)]
        if math.isclose(param_z1, param_z2, abs_tol=1e-6):
            primitive = self.edge.translation(self.direction * (param_z1 + param_z2) * 0.5)
            if primitive.point_belongs(start3d) and primitive.point_belongs(end3d):
                if math.isclose(abs(u1 - u2), 1.0, abs_tol=1e-6):
                    if primitive.start.is_close(start3d) and primitive.end.is_close(end3d):
                        return [primitive]
                    if primitive.start.is_close(end3d) and primitive.end.is_close(start3d):
                        return [primitive.reverse()]
                primitive = primitive.split_between_two_points(start3d, end3d)
                return [primitive]
        n = 10
        degree = 3
        points = [self.point2d_to_3d(point2d) for point2d in linesegment2d.discretization_points(number_points=n)]
        return [edges.BSplineCurve3D.from_points_interpolation(points, degree)]

    def bsplinecurve3d_to_2d(self, bspline_curve3d):
        """
        Converts the primitive from 3D spatial coordinates to its equivalent 2D primitive in the parametric space.
        """
        n = len(bspline_curve3d.control_points)

        points = [self.point3d_to_2d(point)
                  for point in bspline_curve3d.discretization_points(number_points=n)]
        return self._edge3d_to_2d(points, bspline_curve3d)

    def frame_mapping(self, frame: volmdlr.Frame3D, side: str):
        """
        Returns a new Extrusion Surface positioned in the specified frame.

        :param frame: Frame of reference
        :type frame: `volmdlr.Frame3D`
        :param side: 'old' or 'new'
        """
        new_frame = self.frame.frame_mapping(frame, side)
        direction = new_frame.w
        new_edge = self.edge.frame_mapping(frame, side)
        return ExtrusionSurface3D(new_edge, direction, name=self.name)

    def _verify_start_end_parametric_points(self, start, end, edge3d):
        """
        When the generatrix of the surface is periodic we need to verify if the u parameter should be 0 or 1.
        """
        start_ref1 = self.point3d_to_2d(edge3d.point_at_abscissa(0.01 * edge3d.length()))
        start_ref2 = self.point3d_to_2d(edge3d.point_at_abscissa(0.02 * edge3d.length()))
        end_ref1 = self.point3d_to_2d(edge3d.point_at_abscissa(0.99 * edge3d.length()))
        end_ref2 = self.point3d_to_2d(edge3d.point_at_abscissa(0.98 * edge3d.length()))
        if math.isclose(start.x, self.x_periodicity, abs_tol=1e-4):
            vec1 = start_ref1 - start
            vec2 = start_ref2 - start_ref1
            if vec2.dot(vec1) < 0:
                start.x = 0
        if math.isclose(end.x, self.x_periodicity, abs_tol=1e-4):
            vec1 = end - end_ref1
            vec2 = end_ref1 - end_ref2
            if vec2.dot(vec1) < 0:
                end.x = 0
        if math.isclose(start.x, 0, abs_tol=1e-4):
            vec1 = start_ref1 - start
            vec2 = start_ref2 - start_ref1
            if vec2.dot(vec1) < 0:
                start.x = self.x_periodicity
        if math.isclose(end.x, 0, abs_tol=1e-4):
            vec1 = end - end_ref1
            vec2 = end_ref1 - end_ref2
            if vec2.dot(vec1) < 0:
                end.x = self.x_periodicity
        return start, end

    def _repair_points_order(self, points, edge3d):
        """Helper function to reorder edge discretization points on parametric domain."""
        #Todo: enhance this method when intersections beteween edges is finished.
        point_after_start = self.point3d_to_2d(edge3d.point_at_abscissa(0.01 * edge3d.length()))
        if point_after_start.x == points[0].x:
            point_after_start = self.point3d_to_2d(edge3d.point_at_abscissa(0.05 * edge3d.length()))
        diff = point_after_start.x - points[0].x
        if diff:
            sign = diff / abs(diff)
            index_periodicity = 0
            for i, (point, next_point) in enumerate(zip(points[:-1], points[1:])):
                if sign * (next_point.x - point.x) < 0:
                    index_periodicity = i + 1
                    break
            if index_periodicity:
                for point in points[index_periodicity:]:
                    point.x = point.x + sign * self.x_periodicity
        return points

    def _edge3d_to_2d(self, points, edge3d):
        """Helper to get parametric representation of edges on the surface."""
        if self.x_periodicity:
            start, end = self._verify_start_end_parametric_points(points[0], points[-1], edge3d)
            points[0] = start
            points[-1] = end
            points = self._repair_points_order(points, edge3d)
        start = points[0]
        end = points[-1]
        if is_isocurve(points, 1e-5):
            return [edges.LineSegment2D(start, end)]
        if hasattr(edge3d, "degree"):
            degree = edge3d.degree
        else:
            degree = 2
        return [edges.BSplineCurve2D.from_points_interpolation(points, degree)]

class RevolutionSurface3D(PeriodicalSurface):
    """
    Defines a surface of revolution.

    :param edge: Edge.
    :type edge: edges.Edge
    :param axis_point: Axis placement
    :type axis_point: :class:`volmdlr.Point3D`
    :param axis: Axis of revolution
    :type axis: :class:`volmdlr.Vector3D`
    """
    face_class = 'RevolutionFace3D'
    x_periodicity = volmdlr.TWO_PI


    def __init__(self, edge,
                 axis_point: volmdlr.Point3D, axis: volmdlr.Vector3D, name: str = ''):
        self.edge = edge
        self.axis_point = axis_point
        self.axis = axis.unit_vector()

        point1 = edge.point_at_abscissa(0)
        vector1 = point1 - axis_point
        w_vector = self.axis
        if point1.is_close(axis_point) or w_vector.is_colinear_to(vector1):
            if edge.__class__.__name__ != "Line3D":
                point1 = edge.point_at_abscissa(0.5 * edge.length())
            else:
                point1 = edge.point_at_abscissa(0.05)
            vector1 = point1 - axis_point
        u_vector = vector1 - vector1.vector_projection(w_vector)
        u_vector = u_vector.unit_vector()
        v_vector = w_vector.cross(u_vector)
        self.frame = volmdlr.Frame3D(origin=axis_point, u=u_vector, v=v_vector, w=w_vector)

        PeriodicalSurface.__init__(self, frame=self.frame, name=name)

    @property
    def y_periodicity(self):
        """
        Evaluates the periodicity of the surface in v direction.
        """
        a, b, c, d = self.domain
        point_at_c = self.point2d_to_3d(volmdlr.Point2D(0.5 * (b - a), c))
        point_at_d = self.point2d_to_3d(volmdlr.Point2D(0.5 * (b - a), d))
        if point_at_d.is_close(point_at_c):
            return d
        return None

    @property
    def domain(self):
        """Returns u and v bounds."""
        if self.edge.__class__.__name__ != "Line3D":
            return -math.pi, math.pi, 0.0, self.edge.length()
        return -math.pi, math.pi, 0.0, 1.0

    def point2d_to_3d(self, point2d: volmdlr.Point2D):
        """
        Transform a parametric (u, v) point into a 3D Cartesian point (x, y, z).

        u = [0, 2pi] and v = [0, 1] into a
        """
        u, v = point2d
        point_at_curve = self.edge.point_at_abscissa(v)
        point_vector = point_at_curve - self.axis_point
        point3d = (self.axis_point + point_vector * math.cos(u) +
                   point_vector.dot(self.axis) * self.axis * (1 - math.cos(u)) +
                   self.axis.cross(point_vector) * math.sin(u))
        return point3d

    def point3d_to_2d(self, point3d):
        """
        Transform a 3D Cartesian point (x, y, z) into a parametric (u, v) point.
        """
        x, y, _ = self.frame.global_to_local_coordinates(point3d)
        if abs(x) < 1e-12:
            x = 0
        if abs(y) < 1e-12:
            y = 0
        u = math.atan2(y, x)

        point_at_curve = point3d.rotation(self.axis_point, self.axis, -u)
        v = self.edge.abscissa(point_at_curve)
        return volmdlr.Point2D(u, v)

    def rectangular_cut(self, x1: float, x2: float,
                        y1: float, y2: float, name: str = ''):
        """Deprecated method, Use RevolutionFace3D from_surface_rectangular_cut method."""
        raise AttributeError('Use RevolutionFace3D from_surface_rectangular_cut method')

    def plot(self, ax=None, edge_style: EdgeStyle = EdgeStyle(color='grey', alpha=0.5),
             number_curves: int = 20, **kwargs):
        """
        Plot rotated Revolution surface generatrix.

        :param number_curves: Number of curves to display.
        :param ax: matplotlib axis.
        :param edge_style: plot edge style.
        :type number_curves: int
        """
        if ax is None:
            fig = plt.figure()
            ax = fig.add_subplot(111, projection='3d')
        for i in range(number_curves + 1):
            theta = i / number_curves * volmdlr.TWO_PI
            wire = self.edge.rotation(self.axis_point, self.axis, theta)
            wire.plot(ax=ax, edge_style=edge_style)

        return ax

    @classmethod
    def from_step(cls, arguments, object_dict, **kwargs):
        """
        Converts a step primitive to a RevolutionSurface3D.

        :param arguments: The arguments of the step primitive.
        :type arguments: list
        :param object_dict: The dictionary containing all the step primitives
            that have already been instantiated.
        :type object_dict: dict
        :return: The corresponding RevolutionSurface3D object.
        :rtype: :class:`volmdlr.faces.RevolutionSurface3D`
        """
        name = arguments[0][1:-1]
        edge = object_dict[arguments[1]]
        if edge.__class__ is curves.Circle3D:
            start_end = edge.center + edge.frame.u * edge.radius
            edge = edges.FullArc3D(edge, start_end, edge.name)

        axis_point, axis = object_dict[arguments[2]]
        surface = cls(edge=edge, axis_point=axis_point, axis=axis, name=name)
        return surface.simplify()

    def to_step(self, current_id):
        """
        Translate volmdlr primitive to step syntax.
        """
        content_wire, wire_id = self.edge.to_step(current_id)
        current_id = wire_id + 1
        content_axis_point, axis_point_id = self.axis_point.to_step(current_id)
        current_id = axis_point_id + 1
        content_axis, axis_id = self.axis.to_step(current_id)
        current_id = axis_id + 1
        content = content_wire + content_axis_point + content_axis
        content += f"#{current_id} = AXIS1_PLACEMENT('',#{axis_point_id},#{axis_id});\n"
        current_id += 1
        content += f"#{current_id} = SURFACE_OF_REVOLUTION('{self.name}',#{wire_id},#{current_id - 1});\n"
        return content, [current_id]

    def arc3d_to_2d(self, arc3d):
        """
        Converts the primitive from 3D spatial coordinates to its equivalent 2D primitive in the parametric space.
        """
        start = self.point3d_to_2d(arc3d.start)
        end = self.point3d_to_2d(arc3d.end)
        if self.edge.__class__.__name__ != "Line3D" and hasattr(self.edge.simplify, "circle") and \
                math.isclose(self.edge.simplify.circle.radius, arc3d.circle.radius, rel_tol=0.01):
            if self.edge.is_point_edge_extremity(arc3d.start):
                middle_point = self.point3d_to_2d(arc3d.middle_point())
                if middle_point.x == math.pi:
                    middle_point.x = -math.pi
                    if end.x == math.pi:
                        end.x = middle_point.x
                start.x = middle_point.x
            if self.edge.is_point_edge_extremity(arc3d.end):
                middle_point = self.point3d_to_2d(arc3d.middle_point())
                if middle_point.x == math.pi:
                    middle_point.x = -math.pi
                    if start.x == math.pi:
                        start.x = middle_point.x
                end.x = middle_point.x
        if math.isclose(start.y, end.y, rel_tol=0.01):
            point_after_start, point_before_end = self._reference_points(arc3d)
            point_theta_discontinuity = self.point2d_to_3d(volmdlr.Point2D(math.pi, start.y))
            discontinuity = arc3d.point_belongs(point_theta_discontinuity) and not \
                arc3d.is_point_edge_extremity(point_theta_discontinuity)

            undefined_start_theta = arc3d.start.is_close(point_theta_discontinuity)
            undefined_end_theta = arc3d.end.is_close(point_theta_discontinuity)
            start, end = vm_parametric.arc3d_to_cylindrical_coordinates_verification(
                [start, end], [undefined_start_theta, undefined_end_theta],
                [point_after_start.x, point_before_end.x], discontinuity)
        if math.isclose(start.y, end.y, rel_tol=0.01) or math.isclose(start.x, end.x, rel_tol=0.01):
            return [edges.LineSegment2D(start, end, name="arc")]
        n = 10
        degree = 3
        bsplinecurve3d = edges.BSplineCurve3D.from_points_interpolation(arc3d.discretization_points(number_points=n),
                                                                        degree)
        return self.bsplinecurve3d_to_2d(bsplinecurve3d)

    def fullarc3d_to_2d(self, fullarc3d):
        """
        Converts the primitive from 3D spatial coordinates to its equivalent 2D primitive in the parametric space.
        """
        start = self.point3d_to_2d(fullarc3d.start)
        end = self.point3d_to_2d(fullarc3d.end)
        point_after_start, point_before_end = self._reference_points(fullarc3d)
        point_theta_discontinuity = self.point2d_to_3d(volmdlr.Point2D(math.pi, start.y))
        discontinuity = fullarc3d.point_belongs(point_theta_discontinuity) and not \
            fullarc3d.is_point_edge_extremity(point_theta_discontinuity)

        undefined_start_theta = fullarc3d.start.is_close(point_theta_discontinuity)
        undefined_end_theta = fullarc3d.end.is_close(point_theta_discontinuity)
        start, end = vm_parametric.arc3d_to_cylindrical_coordinates_verification(
            [start, end], [undefined_start_theta, undefined_end_theta],
            [point_after_start.x, point_before_end.x], discontinuity)
        theta1, z1 = start
        theta2, _ = end
        _, z3 = point_after_start

        if self.frame.w.is_colinear_to(fullarc3d.circle.normal):
            normal_dot_product = self.frame.w.dot(fullarc3d.circle.normal)
            start, end = vm_parametric.fullarc_to_cylindrical_coordinates_verification(start, end, normal_dot_product)
            return [edges.LineSegment2D(start, end, name="parametric.fullarc")]
        if math.isclose(theta1, theta2, abs_tol=1e-3):
            # Treating one case from Revolution Surface
            if z1 > z3:
                point1 = volmdlr.Point2D(theta1, 1)
                point2 = volmdlr.Point2D(theta1, 0)
            else:
                point1 = volmdlr.Point2D(theta1, 0)
                point2 = volmdlr.Point2D(theta1, 1)
            return [edges.LineSegment2D(point1, point2, name="parametric.fullarc")]
        if math.isclose(abs(theta1 - theta2), math.pi, abs_tol=1e-3):
            if z1 > z3:
                point1 = volmdlr.Point2D(theta1, 1)
                point2 = volmdlr.Point2D(theta1, 0)
                point3 = volmdlr.Point2D(theta2, 0)
                point4 = volmdlr.Point2D(theta2, 1)
            else:
                point1 = volmdlr.Point2D(theta1, 0)
                point2 = volmdlr.Point2D(theta1, 1)
                point3 = volmdlr.Point2D(theta2, 1)
                point4 = volmdlr.Point2D(theta2, 0)
            return [edges.LineSegment2D(point1, point2, name="parametric.arc"),
                    edges.LineSegment2D(point2, point3, name="parametric.singularity"),
                    edges.LineSegment2D(point3, point4, name="parametric.arc")
                    ]

        raise NotImplementedError

    def linesegment2d_to_3d(self, linesegment2d):
        """
        Converts a BREP line segment 2D onto a 3D primitive on the surface.
        """
        start3d = self.point2d_to_3d(linesegment2d.start)
        end3d = self.point2d_to_3d(linesegment2d.end)
        theta1, abscissa1 = linesegment2d.start
        theta2, abscissa2 = linesegment2d.end

        if self.edge.point_at_abscissa(abscissa1).is_close(self.edge.point_at_abscissa(abscissa2)):
            theta_i = 0.5 * (theta1 + theta2)
            interior = self.point2d_to_3d(volmdlr.Point2D(theta_i, abscissa1))
            if start3d.is_close(end3d):
                theta_e = 0.25 * (theta1 + theta2)
                extra_point = self.point2d_to_3d(volmdlr.Point2D(theta_e, abscissa1))
                temp_arc = edges.Arc3D.from_3_points(start3d, extra_point, interior)
                circle = temp_arc.circle
                if theta1 > theta2:
                    circle = temp_arc.circle.reverse()
                return [edges.FullArc3D.from_curve(circle, start3d)]
            return [edges.Arc3D.from_3_points(start3d, interior, end3d)]

        if math.isclose(theta1, theta2, abs_tol=1e-3):
            primitive = self.edge.rotation(self.axis_point, self.axis, 0.5 * (theta1 + theta2))
            if primitive.point_belongs(start3d) and primitive.point_belongs(end3d):
                if isinstance(self.edge, (curves.Line3D, edges.LineSegment3D)):
                    return [edges.LineSegment3D(start3d, end3d)]
                if self.edge.is_point_edge_extremity(start3d) and self.edge.is_point_edge_extremity(end3d):
                    primitive = primitive.simplify
                    if primitive.start.is_close(end3d) and primitive.end.is_close(start3d):
                        primitive = primitive.reverse()
                    return [primitive]
                primitive = primitive.split_between_two_points(start3d, end3d)
                if abscissa1 > abscissa2:
                    primitive = primitive.reverse()
                return [primitive]
        n = 10
        degree = 3
        points = [self.point2d_to_3d(point2d) for point2d in linesegment2d.discretization_points(number_points=n)]
        return [edges.BSplineCurve3D.from_points_interpolation(points, degree).simplify]

    def bsplinecurve2d_to_3d(self, bspline_curve2d):
        """
        Is this right?.
        """
        n = len(bspline_curve2d.control_points)
        points = [self.point2d_to_3d(p)
                  for p in bspline_curve2d.discretization_points(number_points=n)]
        return [edges.BSplineCurve3D.from_points_interpolation(points, bspline_curve2d.degree)]

    def frame_mapping(self, frame: volmdlr.Frame3D, side: str):
        """
        Returns a new Revolution Surface positioned in the specified frame.

        :param frame: Frame of reference
        :type frame: `volmdlr.Frame3D`
        :param side: 'old' or 'new'
        """
        new_frame = self.frame.frame_mapping(frame, side)
        axis = new_frame.w
        axis_point = new_frame.origin
        new_edge = self.edge.frame_mapping(frame, side)
        return RevolutionSurface3D(new_edge, axis_point, axis, name=self.name)

    def translation(self, offset):
        """
        Returns a new translated Revolution Surface.

        :param offset: translation vector.
        """
        new_edge = self.edge.translation(offset)
        new_axis_point = self.axis_point.translation(offset)
        return RevolutionSurface3D(new_edge, new_axis_point, self.axis)

    def rotation(self, center: volmdlr.Point3D, axis: volmdlr.Vector3D, angle: float):
        """
        Revolution Surface 3D rotation.

        :param center: rotation center
        :param axis: rotation axis
        :param angle: angle rotation
        :return: a new rotated Revolution Surface 3D
        """
        new_edge = self.edge.rotation(center, axis, angle)
        new_axis_point = self.axis_point.rotation(center, axis, angle)
        new_axis = self.axis.rotation(center, axis, angle)
        return RevolutionSurface3D(new_edge, new_axis_point, new_axis)

    def simplify(self):
        line3d = curves.Line3D(self.axis_point, self.axis_point + self.axis)
        if isinstance(self.edge, edges.Arc3D):
            tore_center, _ = line3d.point_projection(self.edge.center)
            # Sphere
            if math.isclose(tore_center.point_distance(self.edge.center), 0., abs_tol=1e-6):
                return SphericalSurface3D(self.frame, self.edge.circle.radius, self.name)
        if isinstance(self.edge, (edges.LineSegment3D, curves.Line3D)):
            if isinstance(self.edge, edges.LineSegment3D):
                generatrix_line = self.edge.line
            else:
                generatrix_line = self.edge
            intersections = line3d.intersection(generatrix_line)
            if intersections:
                generatrix_line_direction = generatrix_line.unit_direction_vector()
                if self.axis.dot(generatrix_line_direction) > 0:
                    semi_angle = volmdlr.geometry.vectors3d_angle(self.axis, generatrix_line_direction)
                else:
                    semi_angle = volmdlr.geometry.vectors3d_angle(self.axis, -generatrix_line_direction)
                if not self.axis_point.is_close(intersections):
                    new_w = self.axis_point - intersections
                    new_w = new_w.unit_vector()
                    new_frame = volmdlr.Frame3D(intersections, self.frame.u, new_w.cross(self.frame.u), new_w)
                else:
                    new_frame = volmdlr.Frame3D(intersections, self.frame.u, self.frame.v, self.frame.w)
                return ConicalSurface3D(new_frame, semi_angle, self.name)
            generatrix_line_direction = generatrix_line.unit_direction_vector()
            if self.axis.is_colinear_to(generatrix_line_direction):
                radius = self.edge.point_distance(self.axis_point)
                return CylindricalSurface3D(self.frame, radius, self.name)
        return self

    def u_closed_lower(self):
        """
        Returns True if the surface is close in any of the u boundaries.
        """
        a, b, c, _ = self.domain
        point_at_a_lower = self.point2d_to_3d(volmdlr.Point2D(a, c))
        point_at_b_lower = self.point2d_to_3d(volmdlr.Point2D(0.5 * (a + b), c))
        if point_at_b_lower.is_close(point_at_a_lower):
            return True
        return False

    def u_closed_upper(self):
        """
        Returns True if the surface is close in any of the u boundaries.
        """
        a, b, _, d = self.domain
        point_at_a_upper = self.point2d_to_3d(volmdlr.Point2D(a, d))
        point_at_b_upper = self.point2d_to_3d(volmdlr.Point2D(0.5 * (a + b), d))
        if point_at_b_upper.is_close(point_at_a_upper):
            return True
        return False

    def u_closed(self):
        """
        Returns True if the surface is close in any of the u boundaries.
        """
        return bool(self.u_closed_lower() or self.u_closed_upper())

    def v_closed(self):
        """
        Returns True if the surface is close in any of the u boundaries.
        """
        return False

    def is_singularity_point(self, point, *args):
        """Returns True if the point belongs to the surface singularity and False otherwise."""

        if self.u_closed_lower() and self.edge.start.is_close(point):
            return True
        if self.u_closed_upper() and self.edge.end.is_close(point):
            return True
        return False

    def get_singularity_lines(self):
        """
        Return lines that are parallel and coincident with surface singularity at parametric domain.
        """
        a, b, c, d = self.domain
        lines = []
        if self.u_closed_lower():
            lines.append(curves.Line2D(volmdlr.Point2D(a, c), volmdlr.Point2D(b, c)))
        if self.u_closed_upper():
            lines.append(curves.Line2D(volmdlr.Point2D(a, d), volmdlr.Point2D(b, d)))
        return lines


class BSplineSurface3D(Surface3D):
    """
    A class representing a 3D B-spline surface.

    A B-spline surface is a smooth surface defined by a set of control points and
    a set of basis functions called B-spline basis functions. The shape of the
    surface is determined by the position of the control points and can be
    modified by moving the control points.

    :param degree_u: The degree of the B-spline curve in the u direction.
    :type degree_u: int
    :param degree_v: The degree of the B-spline curve in the v direction.
    :type degree_v: int
    :param control_points: A list of 3D control points that define the shape of
        the surface.
    :type control_points: List[`volmdlr.Point3D`]
    :param nb_u: The number of control points in the u direction.
    :type nb_u: int
    :param nb_v: The number of control points in the v direction.
    :type nb_v: int
    :param u_multiplicities: A list of multiplicities for the knots in the u direction.
        The multiplicity of a knot is the number of times it appears in the knot vector.
    :type u_multiplicities: List[int]
    :param v_multiplicities: A list of multiplicities for the knots in the v direction.
        The multiplicity of a knot is the number of times it appears in the knot vector.
    :type v_multiplicities: List[int]
    :param u_knots: A list of knots in the u direction. The knots are real numbers that
        define the position of the control points along the u direction.
    :type u_knots: List[float]
    :param v_knots: A list of knots in the v direction. The knots are real numbers that
        define the position of the control points along the v direction.
    :type v_knots: List[float]
    :param weights: (optional) A list of weights for the control points. The weights
        can be used to adjust the influence of each control point on the shape of the
        surface. Default is None.
    :type weights: List[float]
    :param name: (optional) A name for the surface. Default is an empty string.
    :type name: str
    """
    face_class = "BSplineFace3D"
    _eq_is_data_eq = False

    def __init__(self, degree_u: int, degree_v: int, control_points: List[volmdlr.Point3D], nb_u: int, nb_v: int,
                 u_multiplicities: List[int], v_multiplicities: List[int], u_knots: List[float], v_knots: List[float],
                 weights: List[float] = None, name: str = ''):
        self.ctrlpts = npy.asarray([npy.asarray([*point], dtype=npy.float64) for point in control_points],
                                   dtype=npy.float64)
        self.degree_u = int(degree_u)
        self.degree_v = int(degree_v)
        self.nb_u = int(nb_u)
        self.nb_v = int(nb_v)

        u_knots = nurbs_helpers.standardize_knot_vector(u_knots)
        v_knots = nurbs_helpers.standardize_knot_vector(v_knots)
        self.u_knots = u_knots
        self.v_knots = v_knots
        self.u_multiplicities = u_multiplicities
        self.v_multiplicities = v_multiplicities
        self._weights = weights
        self.rational = False
        if weights is not None:
            self.rational = True
            self._weights = npy.asarray(weights, dtype=npy.float64)

        self._surface = None
        Surface3D.__init__(self, name=name)

        # Hidden Attributes
        self._displacements = None
        self._grids2d = None
        self._grids2d_deformed = None
        self._bbox = None
        self._surface_curves = None
        self._knotvector = None
        self.ctrlptsw = None
        if self._weights is not None:
            ctrlptsw = []
            for point, w in zip(self.ctrlpts, self._weights):
                temp = [float(c * w) for c in point]
                temp.append(float(w))
                ctrlptsw.append(temp)
            self.ctrlptsw = npy.asarray(ctrlptsw, dtype=npy.float64)

        self._delta = [0.05, 0.05]
        self._eval_points = None
        self._vertices = None
        self._domain = None

        self._x_periodicity = False  # Use False instead of None because None is a possible value of x_periodicity
        self._y_periodicity = False

    def __hash__(self):
        """
        Creates custom hash to the surface.
        """
        control_points = self.control_points
        weights = self.weights
        if weights is None:
            weights = tuple(1.0 for _ in range(len(control_points)))
        else:
            weights = tuple(weights)
        return hash((tuple(control_points),
                     self.degree_u, tuple(self.u_multiplicities), tuple(self.u_knots), self.nb_u,
                     self.degree_v, tuple(self.v_multiplicities), tuple(self.v_knots), self.nb_v, weights))

    def __eq__(self, other):
        """
        Defines the BSpline surface equality operation.
        """
        if not isinstance(other, self.__class__):
            return False

        if (self.rational != other.rational or self.degree_u != other.degree_u or self.degree_v != other.degree_v or
                self.nb_u != other.nb_u or self.nb_v != other.nb_v):
            return False

        for s_k, o_k in zip(self.knotvector, other.knotvector):
            if len(s_k) != len(o_k) or any(not math.isclose(s, o, abs_tol=1e-8) for s, o in zip(s_k, o_k)):
                return False
        self_control_points = self.control_points
        other_control_points = other.control_points
        if len(self_control_points) != len(other_control_points) or \
                any(not s_point.is_close(o_point) for s_point, o_point in
                    zip(self_control_points, other_control_points)):
            return False
        if self.rational and other.rational:
            if len(self.weights) != len(other.weights) or \
                    any(not math.isclose(s_w, o_w, abs_tol=1e-8) for s_w, o_w in zip(self.weights, other.weights)):
                return False
        return True

    def _data_eq(self, other_object):
        """
        Defines dessia common object equality.
        """
        return self == other_object

    @property
    def data(self):
        """
        Returns a dictionary of the BSpline data.
        """
        datadict = {
            "degree": (self.degree_u, self.degree_v),
            "knotvector": self.knotvector,
            "size": (self.nb_u, self.nb_v),
            "sample_size": self.sample_size,
            "rational": not (self._weights is None),
            "precision": 18
        }
        if self._weights is not None:
            datadict["control_points"] = self.ctrlptsw
        else:
            datadict["control_points"] = self.ctrlpts
        return datadict

    @property
    def control_points(self):
        """Gets control points."""
        return [volmdlr.Point3D(*point) for point in self.ctrlpts]

    @property
    def control_points_table(self):
        """Creates control points table."""
        control_points_table = []
        points_row = []
        i = 1
        for point in self.control_points:
            points_row.append(point)
            if i == self.nb_v:
                control_points_table.append(points_row)
                points_row = []
                i = 1
            else:
                i += 1
        return control_points_table

    @property
    def knots_vector_u(self):
        """
        Compute the global knot vector (u direction) based on knot elements and multiplicities.

        """

        knots = self.u_knots
        multiplicities = self.u_multiplicities

        knots_vec = []
        for i, knot in enumerate(knots):
            for _ in range(0, multiplicities[i]):
                knots_vec.append(knot)
        return knots_vec

    @property
    def knots_vector_v(self):
        """
        Compute the global knot vector (v direction) based on knot elements and multiplicities.

        """

        knots = self.v_knots
        multiplicities = self.v_multiplicities

        knots_vec = []
        for i, knot in enumerate(knots):
            for _ in range(0, multiplicities[i]):
                knots_vec.append(knot)
        return knots_vec

    @property
    def knotvector(self):
        """
        Knot vector in u and v direction respectively.
        """
        if not self._knotvector:
            self._knotvector = [self.knots_vector_u, self.knots_vector_v]
        return self._knotvector

    @property
    def sample_size_u(self):
        """
        Sample size for the u-direction.

        :getter: Gets sample size for the u-direction
        :setter: Sets sample size for the u-direction
        :type: int
        """
        s_size = math.floor((1.0 / self.delta_u) + 0.5)
        return int(s_size)

    @sample_size_u.setter
    def sample_size_u(self, value):
        if not isinstance(value, int):
            raise ValueError("Sample size must be an integer value")
        knotvector_u = self.knots_vector_u

        # To make it operate like linspace, we have to know the starting and ending points.
        start_u = knotvector_u[self.degree_u]
        stop_u = knotvector_u[-(self.degree_u + 1)]

        # Set delta values
        self.delta_u = (stop_u - start_u) / float(value)

    @property
    def sample_size_v(self):
        """
        Sample size for the v-direction.

        :getter: Gets sample size for the v-direction
        :setter: Sets sample size for the v-direction
        :type: int
        """
        s_size = math.floor((1.0 / self.delta_v) + 0.5)
        return int(s_size)

    @sample_size_v.setter
    def sample_size_v(self, value):
        if not isinstance(value, int):
            raise ValueError("Sample size must be an integer value")
        knotvector_v = self.knots_vector_v

        # To make it operate like linspace, we have to know the starting and ending points.
        start_v = knotvector_v[self.degree_v]
        stop_v = knotvector_v[-(self.degree_v + 1)]

        # Set delta values
        self.delta_v = (stop_v - start_v) / float(value)

    @property
    def sample_size(self):
        """
        Sample size for both u- and v-directions.

        :getter: Gets sample size as a tuple of values corresponding to u- and v-directions
        :setter: Sets sample size for both u- and v-directions
        :type: int
        """
        sample_size_u = math.floor((1.0 / self.delta_u) + 0.5)
        sample_size_v = math.floor((1.0 / self.delta_v) + 0.5)
        return int(sample_size_u), int(sample_size_v)

    @sample_size.setter
    def sample_size(self, value):
        knotvector_u = self.knots_vector_u
        knotvector_v = self.knots_vector_v

        # To make it operate like linspace, we have to know the starting and ending points.
        start_u = knotvector_u[self.degree_u]
        stop_u = knotvector_u[-(self.degree_u + 1)]
        start_v = knotvector_v[self.degree_v]
        stop_v = knotvector_v[-(self.degree_v + 1)]

        # Set delta values
        self.delta_u = (stop_u - start_u) / float(value)
        self.delta_v = (stop_v - start_v) / float(value)

    @property
    def delta_u(self):
        """
        Evaluation delta for the u-direction.

        :getter: Gets evaluation delta for the u-direction
        :setter: Sets evaluation delta for the u-direction
        :type: float
        """
        return self._delta[0]

    @delta_u.setter
    def delta_u(self, value):
        # Delta value for surface evaluation should be between 0 and 1
        if float(value) <= 0 or float(value) >= 1:
            raise ValueError("Surface evaluation delta (u-direction) must be between 0.0 and 1.0")

        # Set new delta value
        self._delta[0] = float(value)

    @property
    def delta_v(self):
        """
        Evaluation delta for the v-direction.

        :getter: Gets evaluation delta for the v-direction
        :setter: Sets evaluation delta for the v-direction
        :type: float
        """
        return self._delta[1]

    @delta_v.setter
    def delta_v(self, value):
        # Delta value for surface evaluation should be between 0 and 1
        if float(value) <= 0 or float(value) >= 1:
            raise ValueError("Surface evaluation delta (v-direction) should be between 0.0 and 1.0")

        # Set new delta value
        self._delta[1] = float(value)

    @property
    def delta(self):
        """
        Evaluation delta for both u- and v-directions.

        :getter: Gets evaluation delta as a tuple of values corresponding to u- and v-directions
        :setter: Sets evaluation delta for both u- and v-directions
        :type: float
        """
        return self.delta_u, self.delta_v

    @delta.setter
    def delta(self, value):
        if isinstance(value, (int, float)):
            self.delta_u = value
            self.delta_v = value
        elif isinstance(value, (list, tuple)):
            if len(value) == 2:
                self.delta_u = value[0]
                self.delta_v = value[1]
            else:
                raise ValueError("Surface requires 2 delta values")
        else:
            raise ValueError("Cannot set delta. Please input a numeric value or a list or tuple with 2 numeric values")

    @property
    def weights(self):
        if self._weights is None:
            return self._weights
        return self._weights.tolist()

    @property
    def x_periodicity(self):
        """
        Evaluates the periodicity of the surface in u direction.
        """
        if self._x_periodicity is False:
            a, b, c, d = self.domain
            point_at_a = self.point2d_to_3d(volmdlr.Point2D(a, 0.5 * (d - c)))
            point_at_b = self.point2d_to_3d(volmdlr.Point2D(b, 0.5 * (d - c)))
            if point_at_b.is_close(point_at_a) or self.u_closed:
                self._x_periodicity = b - a
            else:
                self._x_periodicity = None
        return self._x_periodicity

    @property
    def y_periodicity(self):
        """
        Evaluates the periodicity of the surface in v direction.
        """
        if self._y_periodicity is False:
            a, b, c, d = self.domain
            point_at_c = self.point2d_to_3d(volmdlr.Point2D(0.5 * (b - a), c))
            point_at_d = self.point2d_to_3d(volmdlr.Point2D(0.5 * (b - a), d))
            if point_at_d.is_close(point_at_c) or self.v_closed:
                self._y_periodicity = d - c
            else:
                self._y_periodicity = None
        return self._y_periodicity

    @property
    def bounding_box(self):
        if not self._bbox:
            self._bbox = self._bounding_box()
        return self._bbox

    def _bounding_box(self):
        """
        Computes the bounding box of the surface.

        """
        points = self.evalpts
        xmin = npy.min(points[:, 0])
        ymin = npy.min(points[:, 1])
        zmin = npy.min(points[:, 2])

        xmax = npy.max(points[:, 0])
        ymax = npy.max(points[:, 1])
        zmax = npy.max(points[:, 2])
        return volmdlr.core.BoundingBox(xmin, xmax, ymin, ymax, zmin, zmax)

    @property
    def surface_curves(self):
        """
        Extracts curves from a surface.
        """
        if not self._surface_curves:
            self._surface_curves = self.get_surface_curves()
        return self._surface_curves

    def get_surface_curves(self, **kwargs):
        """
        Extracts curves from a surface.
        """
        # Get keyword arguments
        extract_u = kwargs.get('extract_u', True)
        extract_v = kwargs.get('extract_v', True)

        # Get data from the surface object
        kv_u = self.knots_vector_u
        u_knots = list(sorted(set(kv_u)))
        u_multiplicities = [find_multiplicity(knot, kv_u) for knot in u_knots]
        kv_v = self.knots_vector_v
        v_knots = list(sorted(set(kv_v)))
        v_multiplicities = [find_multiplicity(knot, kv_v) for knot in v_knots]
        cpts = self.control_points

        # v-direction
        crvlist_v = []
        weights = []
        if extract_v:
            for u in range(self.nb_u):
                control_points = [cpts[v + (self.nb_v * u)] for v in range(self.nb_v)]
                if self.rational:
                    weights = [self._weights[v + (self.nb_v * u)] for v in range(self.nb_v)]
                curve = edges.BSplineCurve3D(self.degree_v, control_points, v_multiplicities, v_knots, weights)
                crvlist_v.append(curve)

        # u-direction
        crvlist_u = []
        if extract_u:
            for v in range(self.nb_v):
                control_points = [cpts[v + (self.nb_v * u)] for u in range(self.nb_u)]
                if self.rational:
                    weights = [self._weights[v + (self.nb_v * u)] for u in range(self.nb_u)]
                curve = edges.BSplineCurve3D(self.degree_u, control_points, u_multiplicities, u_knots, weights)
                crvlist_u.append(curve)

        # Return shapes as a dict object
        return {"u": crvlist_u, "v": crvlist_v}

    def evaluate(self, **kwargs):
        """
        Evaluates the surface.

        The evaluated points are stored in :py:attr:`evalpts` property.

        Keyword Arguments:
            * ``start_u``: start parameter on the u-direction
            * ``stop_u``: stop parameter on the u-direction
            * ``start_v``: start parameter on the v-direction
            * ``stop_v``: stop parameter on the v-direction

        The ``start_u``, ``start_v`` and ``stop_u`` and ``stop_v`` parameters allow evaluation of a surface segment
        in the range  *[start_u, stop_u][start_v, stop_v]* i.e. the surface will also be evaluated at the ``stop_u``
        and ``stop_v`` parameter values.

        """
        knotvector_u = self.knots_vector_u
        knotvector_v = self.knots_vector_v
        # Find evaluation start and stop parameter values
        start_u = kwargs.get('start_u', knotvector_u[self.degree_u])
        stop_u = kwargs.get('stop_u', knotvector_u[-(self.degree_u + 1)])
        start_v = kwargs.get('start_v', knotvector_v[self.degree_v])
        stop_v = kwargs.get('stop_v', knotvector_v[-(self.degree_v + 1)])

        # Evaluate and cache
        self._eval_points = npy.asarray(evaluate_surface(self.data,
                                                         start=(start_u, start_v),
                                                         stop=(stop_u, stop_v)), dtype=npy.float64)

    @property
    def evalpts(self):
        """
        Evaluated points.

        :getter: Gets the coordinates of the evaluated points
        :type: list
        """
        if self._eval_points is None or len(self._eval_points) == 0:
            self.evaluate()
        return self._eval_points

    @property
    def domain(self):
        """
        Domain.

        Domain is determined using the knot vector(s).

        :getter: Gets the domain
        """
        if not self._domain:
            knotvector_u = self.knots_vector_u
            knotvector_v = self.knots_vector_v
            # Find evaluation start and stop parameter values
            start_u = knotvector_u[self.degree_u]
            stop_u = knotvector_u[-(self.degree_u + 1)]
            start_v = knotvector_v[self.degree_v]
            stop_v = knotvector_v[-(self.degree_v + 1)]
            self._domain = start_u, stop_u, start_v, stop_v
        return self._domain

    def to_geomdl(self):
        """Translate into a geomdl object."""
        if not self._surface:
            if self._weights is None:
                surface = BSpline.Surface()
                points = self.ctrlpts.tolist()

            else:
                surface = NURBS.Surface()
                points = [(control_point[0] * self._weights[i], control_point[1] * self._weights[i],
                           control_point[2] * self._weights[i], self._weights[i])
                          for i, control_point in enumerate(self.control_points)]
            surface.degree_u = self.degree_u
            surface.degree_v = self.degree_v
            surface.set_ctrlpts(points, self.nb_u, self.nb_v)
            knot_vector = self.knotvector
            surface.knotvector_u = knot_vector[0]
            surface.knotvector_v = knot_vector[1]
            surface.delta = 0.05
            self._surface = surface
        return self._surface

    def to_dict(self, *args, **kwargs):
        """Avoids storing points in memo that makes serialization slow."""
        dict_ = self.base_dict()
        dict_['degree_u'] = self.degree_u
        dict_['degree_v'] = self.degree_v
        dict_['control_points'] = [point.to_dict() for point in self.control_points]
        dict_['nb_u'] = self.nb_u
        dict_['nb_v'] = self.nb_v
        dict_['u_multiplicities'] = self.u_multiplicities
        dict_['v_multiplicities'] = self.v_multiplicities
        dict_['u_knots'] = self.u_knots
        dict_['v_knots'] = self.v_knots
        dict_['weights'] = self.weights
        return dict_

    def ctrlpts2d(self):
        """
        Each row represents the control points in u direction and each column the points in v direction.
        """
        ctrlpts = self.ctrlptsw if self.rational else self.ctrlpts
        control_points_table = []
        points_row = []
        i = 1
        for point in ctrlpts:
            points_row.append(point)
            if i == self.nb_v:
                control_points_table.append(points_row)
                points_row = []
                i = 1
            else:
                i += 1
        return control_points_table

    def vertices(self):
        """
        Evaluated points.

        :getter: Gets the coordinates of the evaluated points
        :type: list
        """
        u_min, u_max, v_min, v_max = self.domain
        if self._vertices is None or len(self._vertices) == 0:
            vertices = []
            u_vector = npy.linspace(u_min, u_max, self.sample_size_u, dtype=npy.float64)
            v_vector = npy.linspace(v_min, v_max, self.sample_size_v, dtype=npy.float64)
            for u in u_vector:
                for v in v_vector:
                    vertices.append((u, v))
            self._vertices = vertices
        return self._vertices

    def points(self):
        """
        Returns surface points.
        """
        return [volmdlr.Point3D(*point) for point in self.evalpts]

    def control_points_matrix(self, coordinates):
        """
        Define control points like a matrix, for each coordinate: x:0, y:1, z:2.
        """

        points = npy.empty((self.nb_u, self.nb_v))
        for i in range(0, self.nb_u):
            for j in range(0, self.nb_v):
                points[i][j] = self.control_points_table[i][j][coordinates]
        return points

    def basis_functions_u(self, u, k, i):
        """
        Compute basis functions Bi in u direction for u=u and degree=k.

        """

        # k = self.degree_u
        knots_vector_u = self.knots_vector_u

        if k == 0:
            return 1.0 if knots_vector_u[i] <= u < knots_vector_u[i + 1] else 0.0
        if knots_vector_u[i + k] == knots_vector_u[i]:
            param_c1 = 0.0
        else:
            param_c1 = (u - knots_vector_u[i]) / (knots_vector_u[i + k] - knots_vector_u[i]) \
                       * self.basis_functions_u(u, k - 1, i)
        if knots_vector_u[i + k + 1] == knots_vector_u[i + 1]:
            param_c2 = 0.0
        else:
            param_c2 = (knots_vector_u[i + k + 1] - u) / (knots_vector_u[i + k + 1] - knots_vector_u[i + 1]) * \
                       self.basis_functions_u(u, k - 1, i + 1)
        return param_c1 + param_c2

    def basis_functions_v(self, v, k, i):
        """
        Compute basis functions Bi in v direction for v=v and degree=k.

        """

        # k = self.degree_u
        knots = self.knots_vector_v

        if k == 0:
            return 1.0 if knots[i] <= v < knots[i + 1] else 0.0
        if knots[i + k] == knots[i]:
            param_c1 = 0.0
        else:
            param_c1 = (v - knots[i]) / (knots[i + k] - knots[i]) * self.basis_functions_v(v, k - 1, i)
        if knots[i + k + 1] == knots[i + 1]:
            param_c2 = 0.0
        else:
            param_c2 = (knots[i + k + 1] - v) / (knots[i + k + 1] - knots[i + 1]) * self.basis_functions_v(v, k - 1,
                                                                                                           i + 1)
        return param_c1 + param_c2

    def derivatives(self, u, v, order):
        """
        Evaluates n-th order surface derivatives at the given (u, v) parameter pair.

        :param u: Point's u coordinate.
        :type u: float
        :param v: Point's v coordinate.
        :type v: float
        :param order: Order of the derivatives.
        :type order: int
        :return: A list SKL, where SKL[k][l] is the derivative of the surface S(u,v) with respect
        to u k times and v l times
        :rtype: List[`volmdlr.Vector3D`]
        """
        if self.weights is not None:
            control_points = self.ctrlptsw
        else:
            control_points = self.ctrlpts
        derivatives = derivatives_surface([self.degree_u, self.degree_v], self.knotvector, control_points,
                                          [self.nb_u, self.nb_v], self.rational, [u, v], order)
        for i in range(order + 1):
            for j in range(order + 1):
                derivatives[i][j] = volmdlr.Vector3D(*derivatives[i][j])
        return derivatives

    def blending_vector_u(self, u):
        """
        Compute a vector of basis_functions in u direction for u=u.
        """

        blending_vect = npy.empty((1, self.nb_u))
        for j in range(0, self.nb_u):
            blending_vect[0][j] = self.basis_functions_u(u, self.degree_u, j)

        return blending_vect

    def blending_vector_v(self, v):
        """
        Compute a vector of basis_functions in v direction for v=v.

        """

        blending_vect = npy.empty((1, self.nb_v))
        for j in range(0, self.nb_v):
            blending_vect[0][j] = self.basis_functions_v(v, self.degree_v, j)

        return blending_vect

    def blending_matrix_u(self, u):
        """
        Compute a matrix of basis_functions in u direction for a vector u like [0,1].

        """

        blending_mat = npy.empty((len(u), self.nb_u))
        for i, u_i in enumerate(u):
            for j in range(self.nb_u):
                blending_mat[i][j] = self.basis_functions_u(u_i, self.degree_u, j)
        return blending_mat

    def blending_matrix_v(self, v):
        """
        Compute a matrix of basis_functions in v direction for a vector v like [0,1].

        """

        blending_mat = npy.empty((len(v), self.nb_v))
        for i, v_i in enumerate(v):
            for j in range(self.nb_v):
                blending_mat[i][j] = self.basis_functions_v(v_i, self.degree_v, j)
        return blending_mat

    def point2d_to_3d(self, point2d: volmdlr.Point2D):
        """
        Evaluate the surface at a given parameter coordinate.
        """
        u, v = point2d
        u = float(min(max(u, 0.0), 1.0))
        v = float(min(max(v, 0.0), 1.0))
        point_array = evaluate_surface(self.data, start=(u, v), stop=(u, v))[0]
        return volmdlr.Point3D(*point_array)

    def _get_grid_bounds(self, params, delta_u, delta_v, sample_size_u, sample_size_v):
        """
        Update bounds and grid_size at each iteration of point inversion grid search.
        """
        u, v = params
        if u == self.domain[0]:
            u_start = self.domain[0]
            u_stop = self.domain[0]
            sample_size_u = 1

        elif u == self.domain[1]:
            u_start = self.domain[1]
            u_stop = self.domain[1]
            sample_size_u = 1
        else:
            u_start = max(u - delta_u, self.domain[0])
            u_stop = min(u + delta_u, self.domain[1])

        if v == self.domain[2]:
            v_start = self.domain[2]
            v_stop = self.domain[2]
            sample_size_v = 1
        elif v == self.domain[3]:
            v_start = self.domain[3]
            v_stop = self.domain[3]
            sample_size_v = 1
        else:
            v_start = max(v - delta_v, self.domain[2])
            v_stop = min(v + delta_v, self.domain[3])
        return u_start, u_stop, v_start, v_stop, sample_size_u, sample_size_v

    @staticmethod
    def _update_parameters(bounds, sample_size_u, sample_size_v, index):
        """
        Helper function to update parameters of point inversion grid search at each iteration.
        """
        u_start, u_stop, v_start, v_stop = bounds
        if sample_size_u == 1:
            delta_u = 0.0
            u = u_start
            delta_v = (v_stop - v_start) / (sample_size_v - 1)
            v = v_start + index * delta_v
        elif sample_size_v == 1:
            delta_u = (u_stop - u_start) / (sample_size_u - 1)
            u = u_start + index * delta_u
            delta_v = 0.0
            v = v_start
        else:
            if index == 0:
                u_idx, v_idx = 0, 0
            else:
                u_idx = int(index / sample_size_v)
                v_idx = index % sample_size_v
            delta_u = (u_stop - u_start) / (sample_size_u - 1)
            delta_v = (v_stop - v_start) / (sample_size_v - 1)
            u = u_start + u_idx * delta_u
            v = v_start + v_idx * delta_v
        return u, v, delta_u, delta_v

    @staticmethod
    def _find_index_min(matrix_points, point):
        # Calculate distances
        distances = npy.linalg.norm(matrix_points - point, axis=1)

        return npy.argmin(distances), distances.min()

    def _point_inversion_initialization(self, point3d_array):
        """
        Helper function to initialize parameters.
        """
        sample_size_u = 10
        sample_size_v = 10
        initial_index, minimal_distance = self._find_index_min(self.evalpts, point3d_array)

        if initial_index == 0:
            u_idx, v_idx = 0, 0
        else:
            u_idx = int(initial_index / self.sample_size_v)
            v_idx = initial_index % self.sample_size_v

        u_start, u_stop, v_start, v_stop = self.domain
        delta_u = (u_stop - u_start) / (self.sample_size_u - 1)
        delta_v = (v_stop - v_start) / (self.sample_size_v - 1)
        u = u_start + u_idx * delta_u
        v = v_start + v_idx * delta_v

        if u == u_start:
            u_stop = u + delta_u
            sample_size_u = 2
        elif u == u_stop:
            u_start = u - delta_u
            sample_size_u = 2
        else:
            u_start = max(u - delta_u, self.domain[0])
            u_stop = min(u + delta_u, self.domain[1])

        if v == v_start:
            v_stop = v + delta_v
            sample_size_v = 2
        elif v == v_stop:
            v_start = v - delta_v
            sample_size_v = 2
        else:
            v_start = max(v - delta_v, self.domain[2])
            v_stop = min(v + delta_v, self.domain[3])
        return u, v, u_start, u_stop, v_start, v_stop, delta_u, delta_v, sample_size_u, sample_size_v, minimal_distance

    def point_inversion_grid_search(self, point3d, acceptable_distance):
        """
        Find the parameters (u, v) of a 3D point on the BSpline surface using a grid search algorithm.
        """
        point3d_array = npy.array([point3d[0], point3d[1], point3d[2]], dtype=npy.float64)
        u, v, u_start, u_stop, v_start, v_stop, delta_u, delta_v, sample_size_u, sample_size_v, minimal_distance = \
            self._point_inversion_initialization(point3d_array)
        if minimal_distance <= acceptable_distance:
            return (u, v), minimal_distance
        datadict = {
            "degree": (self.degree_u, self.degree_v),
            "knotvector": self.knotvector,
            "size": (self.nb_u, self.nb_v),
            "sample_size": [sample_size_u, sample_size_v],
            "rational": not (self._weights is None),
            "precision": 18
        }
        if self._weights is not None:
            datadict["control_points"] = self.ctrlptsw
        else:
            datadict["control_points"] = self.ctrlpts
        last_distance = 0.0
        count = 0
        while minimal_distance > acceptable_distance and count < 15:
            if count > 0:
                u_start, u_stop, v_start, v_stop, sample_size_u, sample_size_v = self._get_grid_bounds(
                    (u, v), delta_u, delta_v, sample_size_u, sample_size_v)

            if sample_size_u == 1 and sample_size_v == 1:
                return (u, v), minimal_distance
            datadict["sample_size"] = [sample_size_u, sample_size_v]
            matrix = npy.asarray(evaluate_surface(datadict,
                                                  start=(u_start, v_start),
                                                  stop=(u_stop, v_stop)), dtype=npy.float64)
            index, distance = self._find_index_min(matrix, point3d_array)
            if distance < minimal_distance:
                minimal_distance = distance
            if abs(distance - last_distance) < acceptable_distance * 0.01:
                return (u, v), minimal_distance
            u, v, delta_u, delta_v = self._update_parameters([u_start, u_stop, v_start, v_stop], sample_size_u,
                                                             sample_size_v, index)
            last_distance = distance
            count += 1

        return (u, v), minimal_distance

    def point3d_to_2d(self, point3d: volmdlr.Point3D, tol=1e-6):
        """
        Evaluates the parametric coordinates (u, v) of a 3D point (x, y, z).

        :param point3d: A 3D point to be evaluated.
        :type point3d: :class:`volmdlr.Point3D`
        :param tol: Tolerance to accept the results.
        :type tol: float
        :return: The parametric coordinates (u, v) of the point.
        :rtype: :class:`volmdlr.Point2D`
        """
        umin, umax, vmin, vmax = self.domain
        point = None
        if self.is_singularity_point(point3d):
            if self.u_closed_upper() and point3d.is_close(self.point2d_to_3d(volmdlr.Point2D(umin, vmax))):
                point = volmdlr.Point2D(umin, vmax)
            if self.u_closed_lower() and point3d.is_close(self.point2d_to_3d(volmdlr.Point2D(umin, vmin))):
                point = volmdlr.Point2D(umin, vmin)
            if self.v_closed_upper() and point3d.is_close(self.point2d_to_3d(volmdlr.Point2D(umax, vmin))):
                return volmdlr.Point2D(umax, vmin)
            if self.v_closed_lower() and point3d.is_close(self.point2d_to_3d(volmdlr.Point2D(umin, vmin))):
                point = volmdlr.Point2D(umin, vmin)
            return point

        x0, distance = self.point_inversion_grid_search(point3d, 5e-5)
        if distance < tol:
            return volmdlr.Point2D(*x0)
        x1, check, distance = self.point_inversion(x0, point3d, tol)
        if check:
            return volmdlr.Point2D(*x1)
        return self.point3d_to_2d_minimize(point3d, x0, tol)

    def point3d_to_2d_minimize(self, point3d, x0, tol: float = 1e-6):
        """Auxiliary function for point3d_to_2d in case the point inversion does not converge."""
        def sort_func(x):
            return point3d.point_distance(self.point2d_to_3d(volmdlr.Point2D(x[0], x[1])))

        def fun(x):
            derivatives = self.derivatives(x[0], x[1], 1)
            vector = derivatives[0][0] - point3d
            f_value = vector.norm()
            if f_value == 0.0:
                jacobian = npy.array([0.0, 0.0])
            else:
                jacobian = npy.array([vector.dot(derivatives[1][0]) / f_value,
                                      vector.dot(derivatives[0][1]) / f_value])
            return f_value, jacobian

        min_bound_x, max_bound_x, min_bound_y, max_bound_y = self.domain
        res = minimize(fun, x0=npy.array(x0), jac=True,
                       bounds=[(min_bound_x, max_bound_x),
                               (min_bound_y, max_bound_y)])
        if res.fun < 1e-6:
            return volmdlr.Point2D(*res.x)

        point3d_array = npy.array([point3d[0], point3d[1], point3d[2]], dtype=npy.float64)
        delta_bound_x = max_bound_x - min_bound_x
        delta_bound_y = max_bound_y - min_bound_y
        x0s = [((min_bound_x + max_bound_x) / 2, (min_bound_y + max_bound_y) / 2),
               ((min_bound_x + max_bound_x) / 2, min_bound_y + delta_bound_y / 10),
               ((min_bound_x + max_bound_x) / 2, max_bound_y - delta_bound_y / 10),
               ((min_bound_x + max_bound_x) / 4, min_bound_y + delta_bound_y / 10),
               (max_bound_x - delta_bound_x / 4, min_bound_y + delta_bound_y / 10),
               ((min_bound_x + max_bound_x) / 4, max_bound_y - delta_bound_y / 10),
               (max_bound_x - delta_bound_x / 4, max_bound_y - delta_bound_y / 10),
               (min_bound_x + delta_bound_x / 10, min_bound_y + delta_bound_y / 10),
               (min_bound_x + delta_bound_x / 10, max_bound_y - delta_bound_y / 10),
               (max_bound_x - delta_bound_x / 10, min_bound_y + delta_bound_y / 10),
               (max_bound_x - delta_bound_x / 10, max_bound_y - delta_bound_y / 10),
               (0.33333333, 0.009), (0.5555555, 0.0099)]
        # Sort the initial conditions
        x0s.sort(key=sort_func)
        x0s = [x0] + x0s
        if self.weights is not None:
            control_points = self.ctrlptsw
        else:
            control_points = self.ctrlpts
        bounds = [(min_bound_x, max_bound_x), (min_bound_y, max_bound_y)]
        results = []
        for x in x0s[:2]:
            res = point_inversion(point3d_array, x, bounds, [self.degree_u, self.degree_v],
                                  self.knotvector, control_points, [self.nb_u, self.nb_v], self.rational)
            if res.fun <= tol:
                return volmdlr.Point2D(*res.x)

            results.append((res.x, res.fun))

        return volmdlr.Point2D(*min(results, key=lambda r: r[1])[0])

    def point_inversion(self, x, point3d, tol, maxiter: int = 50):
        """
        Performs point inversion.

        Given a point P = (x, y, z) assumed to lie on the NURBS surface S(u, v), point inversion is
        the problem of finding the corresponding parameters u, v that S(u, v) = P.
        """
        dist = None
        if maxiter == 1:
            return x, False, dist
        jacobian, k, surface_derivatives, distance_vector = self.point_inversion_funcs(x, point3d)
        dist, check = self.check_convergence(surface_derivatives, distance_vector, tol1=tol)
        if check:
            return x, True, dist
        if jacobian[1][1]:
            lu, piv = lu_factor(jacobian)
            delta = lu_solve((lu, piv), k)
            new_x = [delta[0][0] + x[0], delta[1][0] + x[1]]
            new_x = self.check_bounds(new_x)
        else:
            new_x = x
        residual = (new_x[0] - x[0]) * surface_derivatives[1][0] + (new_x[1] - x[1]) * surface_derivatives[0][1]
        if residual.norm() <= 1e-12:
            return x, False, dist
        x = new_x
        return self.point_inversion(x, point3d, tol, maxiter=maxiter - 1)

    def point_inversion_funcs(self, x, point3d):
        """Returns functions evaluated at x."""
        surface_derivatives = self.derivatives(x[0], x[1], 2)
        distance_vector = surface_derivatives[0][0] - point3d
        common_term = (surface_derivatives[1][0].dot(surface_derivatives[0][1]) +
                       distance_vector.dot(surface_derivatives[1][1]))
        jacobian = npy.array(
            [[surface_derivatives[1][0].norm() ** 2 + distance_vector.dot(surface_derivatives[2][0]),
              common_term],
             [common_term,
              surface_derivatives[0][1].norm() ** 2 + distance_vector.dot(surface_derivatives[0][2])]])
        k = npy.array(
            [[-(distance_vector.dot(surface_derivatives[1][0]))], [-(distance_vector.dot(surface_derivatives[0][1]))]])

        return jacobian, k, surface_derivatives, distance_vector

    @staticmethod
    def check_convergence(surf_derivatives, distance_vector, tol1: float = 1e-6, tol2: float = 1e-8):
        """Check convergence of point inversion method."""
        dist = distance_vector.norm()
        if dist <= tol1:
            return dist, True
        zero_cos_u = abs(surf_derivatives[1][0].dot(distance_vector)) / (
                    (surf_derivatives[1][0].norm() + 1e-12) * dist)
        zero_cos_v = abs(surf_derivatives[0][1].dot(distance_vector)) / (
                    (surf_derivatives[0][1].norm() + 1e-12) * dist)

        if zero_cos_u <= tol2 and zero_cos_v <= tol2:
            return dist, True
        return dist, False

    def check_bounds(self, x):
        """Check surface bounds."""
        u, v = x
        a, b, c, d = self.domain

        if self.u_closed:
            if u < a:
                u = b - (a - u)
            elif u > b:
                u = a + (u - b)

        if u < a:
            u = a

        elif u > b:
            u = b

        if self.v_closed:
            if v < c:
                v = d - (c - v)

            elif v > d:
                v = c + (v - d)

        if v < c:
            v = c

        elif v > d:
            v = d

        x[0] = u
        x[1] = v
        return x

    def linesegment2d_to_3d(self, linesegment2d):
        """Evaluates the Euclidean form for the parametric line segment."""
        points = []
        for point in linesegment2d.discretization_points(number_points=20):
            point3d = self.point2d_to_3d(point)
            if not volmdlr.core.point_in_list(point3d, points):
                points.append(point3d)
        if len(points) < 2:
            return None
        if len(points) == 2:
            return [volmdlr.edges.LineSegment3D(points[0], points[-1])]
        if len(points) < min(self.degree_u, self.degree_v) + 1:
            bspline = edges.BSplineCurve3D.from_points_interpolation(points, 2)
            return [bspline]

        bspline = edges.BSplineCurve3D.from_points_interpolation(points, min(self.degree_u, self.degree_v))
        return [bspline.simplify]

    def linesegment3d_to_2d(self, linesegment3d):
        """
        A line segment on a BSplineSurface3D will be in any case a line in 2D?.

        """
        tol = 1e-6 if linesegment3d.length() > 1e-5 else 1e-7
        if self.u_closed or self.v_closed:
            discretization_points = linesegment3d.discretization_points(number_points=3)
            parametric_points = [self.point3d_to_2d(point, tol) for point in discretization_points]
            start, _, end = self.fix_start_end_singularity_point_at_parametric_domain(linesegment3d,
                                                                                      parametric_points,
                                                                                      discretization_points)
        else:
            start = self.point3d_to_2d(linesegment3d.start, tol)
            end = self.point3d_to_2d(linesegment3d.end, tol)
<<<<<<< HEAD
=======
        if start.is_close(end):
            return None
>>>>>>> 7c126ca8
        return [edges.LineSegment2D(start, end)]

    def _repair_periodic_boundary_points(self, edge3d, points, direction_periodicity):
        """
        Verifies points at boundary on a periodic BSplineSurface3D.

        :param points: List of `volmdlr.Point2D` after transformation from 3D Cartesian coordinates
        :type points: List[volmdlr.Point2D]
        :param direction_periodicity: should be 'x' if x_periodicity or 'y' if y periodicity
        :type direction_periodicity: str
        """
        lth = edge3d.length()
        pt_after_start = self.point3d_to_2d(edge3d.point_at_abscissa(0.15 * lth))
        pt_before_end = self.point3d_to_2d(edge3d.point_at_abscissa(0.85 * lth))
        min_bound_x, max_bound_x, min_bound_y, max_bound_y = self.domain
        if direction_periodicity == 'x':
            i = 0
            min_bound, max_bound = min_bound_x, max_bound_x
        else:
            i = 1
            min_bound, max_bound = min_bound_y, max_bound_y
        if ((direction_periodicity == 'x' and not self.u_closed) or
                (direction_periodicity == 'y' and not self.v_closed)):
            points = self._repair_points_order(points, edge3d, [min_bound_x, max_bound_x, min_bound_y, max_bound_y],
                                           direction_periodicity)
        start = points[0]
        end = points[-1]
        delta = max_bound + min_bound

        if math.isclose(start[i], min_bound, abs_tol=1e-4) and pt_after_start[i] > 0.5 * delta:
            start[i] = max_bound
        elif math.isclose(start[i], max_bound, abs_tol=1e-4) and pt_after_start[i] < 0.5 * delta:
            start[i] = min_bound

        if math.isclose(end[i], min_bound, abs_tol=1e-4) and pt_before_end[i] > 0.5 * delta:
            end[i] = max_bound
        elif math.isclose(end[i], max_bound, abs_tol=1e-4) and pt_before_end[i] < 0.5 * delta:
            end[i] = min_bound

        points[0] = start
        points[-1] = end

        if all((math.isclose(p[i], max_bound, abs_tol=1e-4) or math.isclose(p[i], min_bound, abs_tol=1e-4)) for
               p in points):
            # if the line is at the boundary of the surface domain, we take the first point as reference
            t_param = max_bound if math.isclose(points[0][i], max_bound, abs_tol=1e-4) else min_bound
            if direction_periodicity == 'x':
                points = [volmdlr.Point2D(t_param, p[1]) for p in points]
            else:
                points = [volmdlr.Point2D(p[0], t_param) for p in points]

        return points

    def _repair_points_order(self, points, edge3d, surface_domain, direction_periodicity):
        """Helper function to reorder edge discretization points on parametric domain."""
        min_bound_x, max_bound_x, min_bound_y, max_bound_y = surface_domain
        line_at_periodicity = edges.LineSegment3D(
            self.point2d_to_3d(volmdlr.Point2D(min_bound_x, min_bound_y)),
            self.point2d_to_3d(volmdlr.Point2D(
                min_bound_x if direction_periodicity == 'x' else max_bound_x,
                min_bound_y if direction_periodicity == 'y' else max_bound_y
            ))
        )
        if line_at_periodicity.point_belongs(edge3d.start) or line_at_periodicity.point_belongs(edge3d.end):
            return points

        intersections = edge3d.intersections(line_at_periodicity)
        if not intersections:
            return points
        point_at_periodicity = self.point3d_to_2d(intersections[0])
        index_periodicity = volmdlr.core.get_point_index_in_list(point_at_periodicity, points)

        if index_periodicity is not None:
            if edge3d.periodic:
                points = [point_at_periodicity] + points[index_periodicity + 1:-1] + points[:index_periodicity + 1]
            else:
                points = [point_at_periodicity] + points[index_periodicity + 1:] + points[:index_periodicity + 1]
        else:
            sign = points[1].x - points[0].x if direction_periodicity == 'x' else points[1].y - points[0].y
            for i, (point, next_point) in enumerate(zip(points[:-1], points[1:])):
                if sign * (next_point.x - point.x if direction_periodicity == 'x' else next_point.y - point.y) < 0:
                    index_periodicity = i
                    break
            if edge3d.periodic:
                points = ([point_at_periodicity] + points[index_periodicity + 1: -1] +
                          points[:index_periodicity + 1] + [point_at_periodicity])
            else:
                points = ([point_at_periodicity] + points[index_periodicity + 1:] +
                          points[:index_periodicity + 1] + [point_at_periodicity])

        return points

    def _edge3d_to_2d(self, edge3d, discretization_points, interpolation_degree,  parametric_points):
        if self.u_closed or self.v_closed:
            parametric_points = self.fix_start_end_singularity_point_at_parametric_domain(edge3d,
                                                                                          parametric_points,
                                                                                          discretization_points)

        if self.x_periodicity:
            parametric_points = self._repair_periodic_boundary_points(edge3d, parametric_points, 'x')

        if self.y_periodicity:
            parametric_points = self._repair_periodic_boundary_points(edge3d, parametric_points, 'y')

        if self._is_line_segment(parametric_points):
            return [edges.LineSegment2D(parametric_points[0], parametric_points[-1])]
        if interpolation_degree >= len(parametric_points):
            interpolation_degree = len(parametric_points) - 1
        parametric_points = verify_repeated_parametric_points(parametric_points)
        brep = edges.BSplineCurve2D.from_points_interpolation(points=parametric_points, degree=interpolation_degree)
        if brep:
            return [brep]
        return None

    def bsplinecurve3d_to_2d(self, bspline_curve3d):
        """
        Converts the primitive from 3D spatial coordinates to its equivalent 2D primitive in the parametric space.
        """
        lth = bspline_curve3d.length()

        if lth <= 1e-6:
            print('BSplineCurve3D skipped because it is too small')
            return []
        n = min(len(bspline_curve3d.control_points), 20)
        points3d = bspline_curve3d.discretization_points(number_points=n)
        tol = 1e-6 if lth > 5e-4 else 1e-7
        # todo: how to ensure convergence of point3d_to_2d ?
        points = [self.point3d_to_2d(point3d, tol) for point3d in points3d]
        if len(points) < 2:
            return None
        return self._edge3d_to_2d(bspline_curve3d, points3d, bspline_curve3d.degree, points)

    def fullarcellipse3d_to_2d(self, fullarcellipse3d):
        """
        Converts the primitive from 3D spatial coordinates to its equivalent 2D primitive in the parametric space.
        """
        number_points = max(self.nb_u, self.nb_v)
        degree = max(self.degree_u, self.degree_v)
        tol = 1e-6 if fullarcellipse3d.length() > 1e-5 else 1e-7
        points3d = fullarcellipse3d.discretization_points(number_points=number_points)
        # todo: how to ensure convergence of point3d_to_2d ?
        points = [self.point3d_to_2d(point3d, tol) for point3d in points3d]
        return self._edge3d_to_2d(fullarcellipse3d, points3d, degree, points)

    @staticmethod
    def _is_line_segment(points):
        """Helper function to check if the BREP can be a line segment."""
        if points[0].is_close(points[-1]):
            return False
        linesegment = edges.LineSegment2D(points[0], points[-1])
        for point in points:
            if not linesegment.point_belongs(point, abs_tol=1e-4):
                return False
        return True

    def bsplinecurve2d_to_3d(self, bspline_curve2d):
        """
        Converts the parametric boundary representation into a 3D primitive.
        """
        if bspline_curve2d.name == "parametric.arc":
            start = self.point2d_to_3d(bspline_curve2d.start)
            interior = self.point2d_to_3d(bspline_curve2d.evaluate_single(0.5))
            end = self.point2d_to_3d(bspline_curve2d.end)
            vector_u1 = interior - start
            vector_u2 = interior - end
            dot_product = vector_u2.dot(vector_u1)
            if dot_product and abs(dot_product) != 1.0:
                return [edges.Arc3D.from_3_points(start, interior, end)]

        number_points = len(bspline_curve2d.control_points)
        points = []
        for point in bspline_curve2d.discretization_points(number_points=number_points):
            point3d = self.point2d_to_3d(point)
            if not volmdlr.core.point_in_list(point3d, points):
                points.append(point3d)
        if len(points) < bspline_curve2d.degree + 1:
            return None
        return [edges.BSplineCurve3D.from_points_interpolation(points, bspline_curve2d.degree)]

    def arc3d_to_2d(self, arc3d):
        """
        Converts the primitive from 3D spatial coordinates to its equivalent 2D primitive in the parametric space.
        """
        number_points = max(self.nb_u, self.nb_v)
        degree = min(self.degree_u, self.degree_v)
        points = []
        tol = 1e-6 if arc3d.length() > 1e-5 else 1e-8
        for point3d in arc3d.discretization_points(number_points=number_points):
            point2d = self.point3d_to_2d(point3d, tol)
            if not volmdlr.core.point_in_list(point2d, points):
                points.append(point2d)
        start = points[0]
        end = points[-1]
        min_bound_x, max_bound_x, min_bound_y, max_bound_y = self.domain
        if self.x_periodicity:
            points = self._repair_periodic_boundary_points(arc3d, points, 'x')
            start = points[0]
            end = points[-1]
            if start.is_close(end):
                if math.isclose(start.x, min_bound_x, abs_tol=1e-4):
                    end.x = max_bound_x
                else:
                    end.x = min_bound_x
        if self.y_periodicity:
            points = self._repair_periodic_boundary_points(arc3d, points, 'y')
            start = points[0]
            end = points[-1]
            if start.is_close(end):
                if math.isclose(start.y, min_bound_y, abs_tol=1e-4):
                    end.y = max_bound_y
                else:
                    end.y = min_bound_y
        if start.is_close(end):
            return []
        linesegment = edges.LineSegment2D(start, end, name="parametric.arc")
        flag = True
        for point in points:
            if not linesegment.point_belongs(point):
                flag = False
                break
        if flag:
            return [linesegment]
        if degree > len(points) - 1:
            degree = len(points) - 1
        return [edges.BSplineCurve2D.from_points_interpolation(points, degree, name="parametric.arc")]

    def arcellipse3d_to_2d(self, arcellipse3d):
        """
        Converts the primitive from 3D spatial coordinates to its equivalent 2D primitive in the parametric space.
        """
        # todo: Is this right? Needs detailed investigation
        number_points = max(self.nb_u, self.nb_v)
        degree = max(self.degree_u, self.degree_v)
        points3d = arcellipse3d.discretization_points(number_points=number_points)
        tol = 1e-6 if arcellipse3d.length() > 1e-5 else 1e-7
        points = [self.point3d_to_2d(point3d, tol) for point3d in points3d]
        return self._edge3d_to_2d(arcellipse3d, points3d, degree, points)

    def arc2d_to_3d(self, arc2d):
        """Evaluates the Euclidean form for the parametric arc."""
        number_points = math.ceil(arc2d.angle * 7) + 1  # 7 points per radian
        length = arc2d.length()
        points = [self.point2d_to_3d(arc2d.point_at_abscissa(i * length / (number_points - 1)))
                  for i in range(number_points)]
        return [edges.BSplineCurve3D.from_points_interpolation(
            points, max(self.degree_u, self.degree_v))]

    def rectangular_cut(self, u1: float, u2: float,
                        v1: float, v2: float, name: str = ''):
        """Deprecated method, Use BSplineFace3D from_surface_rectangular_cut method."""
        raise AttributeError("BSplineSurface3D.rectangular_cut is deprecated."
                             " Use the class_method from_surface_rectangular_cut in BSplineFace3D instead")

    def rotation(self, center: volmdlr.Vector3D,
                 axis: volmdlr.Vector3D, angle: float):
        """
        BSplineSurface3D rotation.

        :param center: rotation center
        :param axis: rotation axis
        :param angle: angle rotation
        :return: a new rotated BSplineSurface3D
        """
        new_control_points = [p.rotation(center, axis, angle)
                              for p in self.control_points]
        new_bsplinesurface3d = BSplineSurface3D(self.degree_u, self.degree_v,
                                                new_control_points, self.nb_u,
                                                self.nb_v,
                                                self.u_multiplicities,
                                                self.v_multiplicities,
                                                self.u_knots, self.v_knots,
                                                self.weights, self.name)
        return new_bsplinesurface3d

    def translation(self, offset: volmdlr.Vector3D):
        """
        BSplineSurface3D translation.

        :param offset: translation vector
        :return: A new translated BSplineSurface3D
        """
        new_control_points = [p.translation(offset) for p in
                              self.control_points]
        new_bsplinesurface3d = BSplineSurface3D(self.degree_u, self.degree_v,
                                                new_control_points, self.nb_u,
                                                self.nb_v,
                                                self.u_multiplicities,
                                                self.v_multiplicities,
                                                self.u_knots, self.v_knots,
                                                self.weights, self.name)

        return new_bsplinesurface3d

    def frame_mapping(self, frame: volmdlr.Frame3D, side: str):
        """
        Changes frame_mapping and return a new BSplineSurface3D.

        side = 'old' or 'new'
        """
        new_control_points = [p.frame_mapping(frame, side) for p in
                              self.control_points]
        new_bsplinesurface3d = BSplineSurface3D(self.degree_u, self.degree_v,
                                                new_control_points, self.nb_u,
                                                self.nb_v,
                                                self.u_multiplicities,
                                                self.v_multiplicities,
                                                self.u_knots, self.v_knots,
                                                self.weights, self.name)
        return new_bsplinesurface3d

    def plot(self, ax=None, edge_style: EdgeStyle = EdgeStyle(color='grey', alpha=0.5), **kwargs):
        """Plot representation of the surface."""
        u_curves = self.surface_curves['u']
        v_curves = self.surface_curves['v']
        if ax is None:
            ax = plt.figure().add_subplot(111, projection='3d')
        for u in u_curves:
            u.plot(ax=ax, edge_style=edge_style)
        for v in v_curves:
            v.plot(ax=ax, edge_style=edge_style)
        for point in self.control_points:
            point.plot(ax, color=edge_style.color, alpha=edge_style.alpha)
        return ax

    def simplify_surface(self):
        """
        Verifies if BSplineSurface3D could be a Plane3D.

        :return: A planar surface if possible, otherwise, returns self.
        """
        points = [self.control_points[0]]
        vector_list = []
        for point in self.control_points[1:]:
            vector = point - points[0]
            is_colinear = any(vector.is_colinear_to(other_vector) for other_vector in vector_list)
            if not point_in_list(point, points) and not is_colinear:
                points.append(point)
                vector_list.append(vector)
                if len(points) == 3:
                    plane3d = Plane3D.from_3_points(*points)
                    if all(plane3d.point_on_surface(point) for point in self.control_points):
                        return plane3d
                    break
        return self

    @classmethod
    def from_step(cls, arguments, object_dict, **kwargs):
        """
        Converts a step primitive to a BSplineSurface3D.

        :param arguments: The arguments of the step primitive.
        :type arguments: list
        :param object_dict: The dictionary containing all the step primitives
            that have already been instantiated.
        :type object_dict: dict
        :return: The corresponding BSplineSurface3D object.
        :rtype: :class:`volmdlr.faces.BSplineSurface3D`
        """
        name = arguments[0][1:-1]
        degree_u = int(arguments[1])
        degree_v = int(arguments[2])
        points_sets = arguments[3][1:-1].split("),")
        points_sets = [elem + ")" for elem in points_sets[:-1]] + [
            points_sets[-1]]
        control_points = []
        for points_set in points_sets:
            points = [object_dict[int(i[1:])] for i in
                      points_set[1:-1].split(",")]
            nb_v = len(points)
            control_points.extend(points)
        nb_u = int(len(control_points) / nb_v)

        u_multiplicities = [int(i) for i in arguments[8][1:-1].split(",")]
        v_multiplicities = [int(i) for i in arguments[9][1:-1].split(",")]
        u_knots = [float(i) for i in arguments[10][1:-1].split(",")]
        v_knots = [float(i) for i in arguments[11][1:-1].split(",")]
        # knot_spec = arguments[12]

        if 13 in range(len(arguments)):
            weight_data = [
                float(i) for i in
                arguments[13][1:-1].replace("(", "").replace(")", "").split(",")
            ]
        else:
            weight_data = None

        bsplinesurface = cls(degree_u, degree_v, control_points, nb_u, nb_v,
                             u_multiplicities, v_multiplicities, u_knots,
                             v_knots, weight_data, name)
        if not bsplinesurface.x_periodicity and not bsplinesurface.y_periodicity:
            bsplinesurface = bsplinesurface.simplify_surface()

        return bsplinesurface

    def to_step(self, current_id):
        """Converts object into a step entity."""
        content = ''
        point_matrix_ids = '('
        for points in self.control_points_table:
            point_ids = '('
            for point in points:
                point_content, point_id = point.to_step(current_id)
                content += point_content
                point_ids += f'#{point_id},'
                current_id = point_id + 1
            point_ids = point_ids[:-1]
            point_ids += '),'
            point_matrix_ids += point_ids
        point_matrix_ids = point_matrix_ids[:-1]
        point_matrix_ids += ')'

        u_close = '.T.' if self.x_periodicity else '.F.'
        v_close = '.T.' if self.y_periodicity else '.F.'

        content += f"#{current_id} = B_SPLINE_SURFACE_WITH_KNOTS('{self.name}',{self.degree_u},{self.degree_v}," \
                   f"{point_matrix_ids},.UNSPECIFIED.,{u_close},{v_close},.F.,{tuple(self.u_multiplicities)}," \
                   f"{tuple(self.v_multiplicities)},{tuple(self.u_knots)},{tuple(self.v_knots)},.UNSPECIFIED.);\n"
        return content, [current_id]

    def grid3d(self, grid2d: grid.Grid2D):
        """
        Generate 3d grid points of a Bspline surface, based on a Grid2D.

        """

        if not self._grids2d:
            self._grids2d = grid2d

        points_2d = grid2d.points
        points_3d = [self.point2d_to_3d(point2d) for point2d in points_2d]

        return points_3d

    def grid2d_deformed(self, grid2d: grid.Grid2D):
        """
        Dimension and deform a Grid2D points based on a Bspline surface.

        """

        points_2d = grid2d.points
        points_3d = self.grid3d(grid2d)

        points_x, points_y = grid2d.points_xy

        # Parameters
        index_x = {}  # grid point position(i,j), x coordinates position in X(unknown variable)
        index_y = {}  # grid point position(i,j), y coordinates position in X(unknown variable)
        index_points = {}  # grid point position(j,i), point position in points_2d (or points_3d)
        k_index, p_index = 0, 0
        for i in range(0, points_x):
            for j in range(0, points_y):
                index_x.update({(j, i): k_index})
                index_y.update({(j, i): k_index + 1})
                index_points.update({(j, i): p_index})
                k_index = k_index + 2
                p_index = p_index + 1

        equation_points = []  # points combination to compute distances between 2D and 3D grid points
        for i in range(0, points_y):  # row from (0,i)
            for j in range(1, points_x):
                equation_points.append(((0, i), (j, i)))
        for i in range(0, points_x):  # column from (i,0)
            for j in range(1, points_y):
                equation_points.append(((i, 0), (i, j)))
        for i in range(0, points_y):  # row
            for j in range(0, points_x - 1):
                equation_points.append(((j, i), (j + 1, i)))
        for i in range(0, points_x):  # column
            for j in range(0, points_x - 1):
                equation_points.append(((i, j), (i, j + 1)))
        for i in range(0, points_y - 1):  # diagonal
            for j in range(0, points_x - 1):
                equation_points.append(((j, i), (j + 1, i + 1)))

        for i in range(0, points_y):  # row 2segments (before.point.after)
            for j in range(1, points_x - 1):
                equation_points.append(((j - 1, i), (j + 1, i)))

        for i in range(0, points_x):  # column 2segments (before.point.after)
            for j in range(1, points_y - 1):
                equation_points.append(((i, j - 1), (i, j + 1)))

        # geodesic distances between 3D grid points (based on points combination [equation_points])
        geodesic_distances = []
        for point in equation_points:
            geodesic_distances.append((self.geodesic_distance(
                points_3d[index_points[point[0]]], points_3d[index_points[point[1]]])) ** 2)

        # System of nonlinear equations
        def non_linear_equations(xparam):
            vector_f = npy.empty(len(equation_points) + 2)
            idx = 0
            for idx, point_ in enumerate(equation_points):
                vector_f[idx] = abs((xparam[index_x[point_[0]]] ** 2 +
                                     xparam[index_x[point_[1]]] ** 2 +
                                     xparam[index_y[point_[0]]] ** 2 +
                                     xparam[index_y[point_[1]]] ** 2 -
                                     2 *
                                     xparam[index_x[point_[0]]] *
                                     xparam[index_x[point_[1]]] -
                                     2 *
                                     xparam[index_y[point_[0]]] *
                                     xparam[index_y[point_[1]]] -
                                     geodesic_distances[idx]) /
                                    geodesic_distances[idx])

            vector_f[idx + 1] = xparam[0] * 1000
            vector_f[idx + 2] = xparam[1] * 1000

            return vector_f

        # Solution with "least_squares"
        x_init = []  # initial guess (2D grid points)
        for point in points_2d:
            x_init.append(point[0])
            x_init.append(point[1])
        z = least_squares(non_linear_equations, x_init)

        points_2d_deformed = [volmdlr.Point2D(z.x[i], z.x[i + 1])
                              for i in range(0, len(z.x), 2)]  # deformed 2d grid points

        grid2d_deformed = grid.Grid2D.from_points(points=points_2d_deformed,
                                                  points_dim_1=points_x,
                                                  direction=grid2d.direction)

        self._grids2d_deformed = grid2d_deformed

        return points_2d_deformed

    def grid2d_deformation(self, grid2d: grid.Grid2D):
        """
        Compute the deformation/displacement (dx/dy) of a Grid2D based on a Bspline surface.

        """

        if not self._grids2d_deformed:
            self.grid2d_deformed(grid2d)

        displacement = self._grids2d_deformed.displacement_compared_to(grid2d)
        self._displacements = displacement

        return displacement

    def point2d_parametric_to_dimension(self, point2d: volmdlr.Point3D, grid2d: grid.Grid2D):
        """
        Convert a point 2d from the parametric to the dimensioned frame.

        """

        # Check if the 0<point2d.x<1 and 0<point2d.y<1
        if point2d.x < 0:
            point2d.x = 0
        elif point2d.x > 1:
            point2d.x = 1
        if point2d.y < 0:
            point2d.y = 0
        elif point2d.y > 1:
            point2d.y = 1

        if self._grids2d == grid2d:
            points_2d = self._grids2d.points
        else:
            points_2d = grid2d.points
            self._grids2d = grid2d

        if self._displacements is not None:
            displacement = self._displacements
        else:
            displacement = self.grid2d_deformation(grid2d)

        points_x, points_y = grid2d.points_xy

        # Parameters
        index_points = {}  # grid point position(j,i), point position in points_2d (or points_3d)
        p_index = 0
        for i in range(0, points_x):
            for j in range(0, points_y):
                index_points.update({(j, i): p_index})
                p_index = p_index + 1

        # Form function "Finite Elements"
        def form_function(s_param, t_param):
            empty_n = npy.empty(4)
            empty_n[0] = (1 - s_param) * (1 - t_param) / 4
            empty_n[1] = (1 + s_param) * (1 - t_param) / 4
            empty_n[2] = (1 + s_param) * (1 + t_param) / 4
            empty_n[3] = (1 - s_param) * (1 + t_param) / 4
            return empty_n

        finite_elements_points = []  # 2D grid points index that define one element
        for j in range(0, points_y - 1):
            for i in range(0, points_x - 1):
                finite_elements_points.append(((i, j), (i + 1, j), (i + 1, j + 1), (i, j + 1)))
        finite_elements = []  # finite elements defined with closed polygon
        for point in finite_elements_points:
            finite_elements.append(
                wires.ClosedPolygon2D((points_2d[index_points[point[0]]],
                                       points_2d[index_points[point[1]]],
                                       points_2d[index_points[point[2]]],
                                       points_2d[index_points[point[3]]])))
        k = 0
        for k, point in enumerate(finite_elements_points):
            if (wires.Contour2D(finite_elements[k].primitives).point_belongs(point2d)
                    or wires.Contour2D(finite_elements[k].primitives).point_over_contour(point2d)
                    or ((points_2d[index_points[point[0]]][0] < point2d.x <
                         points_2d[index_points[point[1]]][0])
                        and point2d.y == points_2d[index_points[point[0]]][1])
                    or ((points_2d[index_points[point[1]]][1] < point2d.y <
                         points_2d[index_points[point[2]]][1])
                        and point2d.x == points_2d[index_points[point[1]]][0])
                    or ((points_2d[index_points[point[3]]][0] < point2d.x <
                         points_2d[index_points[point[2]]][0])
                        and point2d.y == points_2d[index_points[point[1]]][1])
                    or ((points_2d[index_points[point[0]]][1] < point2d.y <
                         points_2d[index_points[point[3]]][1])
                        and point2d.x == points_2d[index_points[point[0]]][0])):
                break

        x0 = points_2d[index_points[finite_elements_points[k][0]]][0]
        y0 = points_2d[index_points[finite_elements_points[k][0]]][1]
        x1 = points_2d[index_points[finite_elements_points[k][1]]][0]
        y2 = points_2d[index_points[finite_elements_points[k][2]]][1]
        x = point2d.x
        y = point2d.y
        s_param = 2 * ((x - x0) / (x1 - x0)) - 1
        t_param = 2 * ((y - y0) / (y2 - y0)) - 1

        n = form_function(s_param, t_param)
        dx = npy.array([displacement[index_points[finite_elements_points[k][0]]][0],
                        displacement[index_points[finite_elements_points[k][1]]][0],
                        displacement[index_points[finite_elements_points[k][2]]][0],
                        displacement[index_points[finite_elements_points[k][3]]][0]])
        dy = npy.array([displacement[index_points[finite_elements_points[k][0]]][1],
                        displacement[index_points[finite_elements_points[k][1]]][1],
                        displacement[index_points[finite_elements_points[k][2]]][1],
                        displacement[index_points[finite_elements_points[k][3]]][1]])

        return volmdlr.Point2D(point2d.x + npy.transpose(n).dot(dx), point2d.y + npy.transpose(n).dot(dy))

    def point3d_to_2d_with_dimension(self, point3d: volmdlr.Point3D, grid2d: grid.Grid2D):
        """
        Compute the point2d of a point3d, on a Bspline surface, in the dimensioned frame.
        """

        point2d = self.point3d_to_2d(point3d)

        point2d_with_dimension = self.point2d_parametric_to_dimension(point2d, grid2d)

        return point2d_with_dimension

    def point2d_with_dimension_to_parametric_frame(self, point2d, grid2d: grid.Grid2D):
        """
        Convert a point 2d from the dimensioned to the parametric frame.

        """

        if self._grids2d != grid2d:
            self._grids2d = grid2d
        if not self._grids2d_deformed:
            self.grid2d_deformed(grid2d)

        points_2d = grid2d.points
        points_2d_deformed = self._grids2d_deformed.points
        points_x, points_y = grid2d.points_xy

        # Parameters
        index_points = {}  # grid point position(j,i), point position in points_2d (or points_3d)
        p_index = 0
        for i in range(0, points_x):
            for j in range(0, points_y):
                index_points.update({(j, i): p_index})
                p_index = p_index + 1

        finite_elements_points = []  # 2D grid points index that define one element
        for j in range(0, points_y - 1):
            for i in range(0, points_x - 1):
                finite_elements_points.append(((i, j), (i + 1, j), (i + 1, j + 1), (i, j + 1)))
        finite_elements = []  # finite elements defined with closed polygon  DEFORMED
        for point in finite_elements_points:
            finite_elements.append(
                wires.ClosedPolygon2D((points_2d_deformed[index_points[point[0]]],
                                       points_2d_deformed[index_points[point[1]]],
                                       points_2d_deformed[index_points[point[2]]],
                                       points_2d_deformed[index_points[point[3]]])))

        finite_elements_initial = []  # finite elements defined with closed polygon  INITIAL
        for point in finite_elements_points:
            finite_elements_initial.append(
                wires.ClosedPolygon2D((points_2d[index_points[point[0]]],
                                       points_2d[index_points[point[1]]],
                                       points_2d[index_points[point[2]]],
                                       points_2d[index_points[point[3]]])))
        k = 0
        for k, point in enumerate(finite_elements_points):
            if (finite_elements[k].point_belongs(point2d)
                    or ((points_2d_deformed[index_points[point[0]]][0] < point2d.x <
                         points_2d_deformed[index_points[point[1]]][0])
                        and point2d.y == points_2d_deformed[index_points[point[0]]][1])
                    or ((points_2d_deformed[index_points[finite_elements_points[k][1]]][1] < point2d.y <
                         points_2d_deformed[index_points[finite_elements_points[k][2]]][1])
                        and point2d.x == points_2d_deformed[index_points[point[1]]][0])
                    or ((points_2d_deformed[index_points[point[3]]][0] < point2d.x <
                         points_2d_deformed[index_points[point[2]]][0])
                        and point2d.y == points_2d_deformed[index_points[point[1]]][1])
                    or ((points_2d_deformed[index_points[point[0]]][1] < point2d.y <
                         points_2d_deformed[index_points[point[3]]][1])
                        and point2d.x == points_2d_deformed[index_points[point[0]]][0])
                    or finite_elements[k].primitives[0].point_belongs(point2d) or finite_elements[k].primitives[
                        1].point_belongs(point2d)
                    or finite_elements[k].primitives[2].point_belongs(point2d) or finite_elements[k].primitives[
                        3].point_belongs(point2d)):
                break

        frame_deformed = volmdlr.Frame2D(
            finite_elements[k].center_of_mass(),
            volmdlr.Vector2D(finite_elements[k].primitives[1].middle_point()[0] -
                             finite_elements[k].center_of_mass()[0],
                             finite_elements[k].primitives[1].middle_point()[1] -
                             finite_elements[k].center_of_mass()[1]),
            volmdlr.Vector2D(finite_elements[k].primitives[0].middle_point()[0] -
                             finite_elements[k].center_of_mass()[0],
                             finite_elements[k].primitives[0].middle_point()[1] -
                             finite_elements[k].center_of_mass()[1]))

        point2d_frame_deformed = volmdlr.Point2D(point2d.frame_mapping(frame_deformed, 'new')[0],
                                                 point2d.frame_mapping(frame_deformed, 'new')[1])

        frame_inital = volmdlr.Frame2D(
            finite_elements_initial[k].center_of_mass(),
            volmdlr.Vector2D(finite_elements_initial[k].primitives[1].middle_point()[0] -
                             finite_elements_initial[k].center_of_mass()[0],
                             finite_elements_initial[k].primitives[1].middle_point()[1] -
                             finite_elements_initial[k].center_of_mass()[1]),
            volmdlr.Vector2D(finite_elements_initial[k].primitives[0].middle_point()[0] -
                             finite_elements_initial[k].center_of_mass()[0],
                             finite_elements_initial[k].primitives[0].middle_point()[1] -
                             finite_elements_initial[k].center_of_mass()[1]))

        point2d = point2d_frame_deformed.frame_mapping(frame_inital, 'old')
        if point2d.x < 0:
            point2d.x = 0
        elif point2d.x > 1:
            point2d.x = 1
        if point2d.y < 0:
            point2d.y = 0
        elif point2d.y > 1:
            point2d.y = 1

        return point2d

    def point2d_with_dimension_to_3d(self, point2d, grid2d: grid.Grid2D):
        """
        Compute the point 3d, on a Bspline surface, of a point 2d define in the dimensioned frame.

        """

        point2d_01 = self.point2d_with_dimension_to_parametric_frame(point2d, grid2d)

        return self.point2d_to_3d(point2d_01)

    def linesegment2d_parametric_to_dimension(self, linesegment2d, grid2d: grid.Grid2D):
        """
        Convert a linesegment2d from the parametric to the dimensioned frame.

        """

        points = linesegment2d.discretization_points(number_points=20)
        points_dim = [
            self.point2d_parametric_to_dimension(
                point, grid2d) for point in points]

        return edges.BSplineCurve2D.from_points_interpolation(
            points_dim, max(self.degree_u, self.degree_v))

    def linesegment3d_to_2d_with_dimension(self, linesegment3d, grid2d: grid.Grid2D):
        """
        Compute the linesegment2d of a linesegment3d, on a Bspline surface, in the dimensioned frame.

        """

        linesegment2d = self.linesegment3d_to_2d(linesegment3d)
        bsplinecurve2d_with_dimension = self.linesegment2d_parametric_to_dimension(linesegment2d, grid2d)

        return bsplinecurve2d_with_dimension

    def linesegment2d_with_dimension_to_parametric_frame(self, linesegment2d):
        """
        Convert a linesegment2d from the dimensioned to the parametric frame.

        """

        try:
            linesegment2d = edges.LineSegment2D(
                self.point2d_with_dimension_to_parametric_frame(linesegment2d.start, self._grids2d),
                self.point2d_with_dimension_to_parametric_frame(linesegment2d.end, self._grids2d))
        except NotImplementedError:
            return None

        return linesegment2d

    def linesegment2d_with_dimension_to_3d(self, linesegment2d):
        """
        Compute the linesegment3d, on a Bspline surface, of a linesegment2d defined in the dimensioned frame.

        """

        linesegment2d_01 = self.linesegment2d_with_dimension_to_parametric_frame(linesegment2d)
        linesegment3d = self.linesegment2d_to_3d(linesegment2d_01)

        return linesegment3d

    def bsplinecurve2d_parametric_to_dimension(self, bsplinecurve2d, grid2d: grid.Grid2D):
        """
        Convert a bsplinecurve2d from the parametric to the dimensioned frame.

        """

        # check if bsplinecurve2d is in a list
        if isinstance(bsplinecurve2d, list):
            bsplinecurve2d = bsplinecurve2d[0]
        points = bsplinecurve2d.control_points
        points_dim = []

        for point in points:
            points_dim.append(self.point2d_parametric_to_dimension(point, grid2d))

        bsplinecurve2d_with_dimension = edges.BSplineCurve2D(bsplinecurve2d.degree, points_dim,
                                                             bsplinecurve2d.knot_multiplicities,
                                                             bsplinecurve2d.knots,
                                                             bsplinecurve2d.weights,
                                                             bsplinecurve2d.periodic)

        return bsplinecurve2d_with_dimension

    def bsplinecurve3d_to_2d_with_dimension(self, bsplinecurve3d, grid2d: grid.Grid2D):
        """
        Compute the bsplinecurve2d of a bsplinecurve3d, on a Bspline surface, in the dimensioned frame.

        """

        bsplinecurve2d_01 = self.bsplinecurve3d_to_2d(bsplinecurve3d)
        bsplinecurve2d_with_dimension = self.bsplinecurve2d_parametric_to_dimension(
            bsplinecurve2d_01, grid2d)

        return bsplinecurve2d_with_dimension

    def bsplinecurve2d_with_dimension_to_parametric_frame(self, bsplinecurve2d):
        """
        Convert a bsplinecurve2d from the dimensioned to the parametric frame.

        """

        points_dim = bsplinecurve2d.control_points
        points = []
        for point in points_dim:
            points.append(
                self.point2d_with_dimension_to_parametric_frame(point, self._grids2d))

        bsplinecurve2d = edges.BSplineCurve2D(bsplinecurve2d.degree, points,
                                              bsplinecurve2d.knot_multiplicities,
                                              bsplinecurve2d.knots,
                                              bsplinecurve2d.weights,
                                              bsplinecurve2d.periodic)
        return bsplinecurve2d

    def bsplinecurve2d_with_dimension_to_3d(self, bsplinecurve2d):
        """
        Compute the bsplinecurve3d, on a Bspline surface, of a bsplinecurve2d defined in the dimensioned frame.

        """

        bsplinecurve2d_01 = self.bsplinecurve2d_with_dimension_to_parametric_frame(bsplinecurve2d)
        bsplinecurve3d = self.bsplinecurve2d_to_3d(bsplinecurve2d_01)

        return bsplinecurve3d

    def arc2d_parametric_to_dimension(self, arc2d, grid2d: grid.Grid2D):
        """
        Convert an arc 2d from the parametric to the dimensioned frame.

        """

        number_points = math.ceil(arc2d.angle * 7) + 1
        length = arc2d.length()
        points = [self.point2d_parametric_to_dimension(arc2d.point_at_abscissa(
            i * length / (number_points - 1)), grid2d) for i in range(number_points)]

        return edges.BSplineCurve2D.from_points_interpolation(
            points, max(self.degree_u, self.degree_v))

    def arc3d_to_2d_with_dimension(self, arc3d, grid2d: grid.Grid2D):
        """
        Compute the arc 2d of an arc 3d, on a Bspline surface, in the dimensioned frame.

        """

        bsplinecurve2d = self.arc3d_to_2d(arc3d)[0]  # it's a bsplinecurve2d
        arc2d_with_dimension = self.bsplinecurve2d_parametric_to_dimension(bsplinecurve2d, grid2d)

        return arc2d_with_dimension  # it's a bsplinecurve2d-dimension

    def arc2d_with_dimension_to_parametric_frame(self, arc2d):
        """
        Convert an arc 2d from the dimensioned to the parametric frame.

        """

        number_points = math.ceil(arc2d.angle * 7) + 1
        length = arc2d.length()

        points = [self.point2d_with_dimension_to_parametric_frame(arc2d.point_at_abscissa(
            i * length / (number_points - 1)), self._grids2d) for i in range(number_points)]

        return edges.BSplineCurve2D.from_points_interpolation(points, max(self.degree_u, self.degree_v))

    def arc2d_with_dimension_to_3d(self, arc2d):
        """
        Compute the arc 3d, on a Bspline surface, of an arc 2d in the dimensioned frame.

        """

        arc2d_01 = self.arc2d_with_dimension_to_parametric_frame(arc2d)
        arc3d = self.arc2d_to_3d(arc2d_01)

        return arc3d  # it's a bsplinecurve3d

    def contour2d_parametric_to_dimension(self, contour2d: wires.Contour2D,
                                          grid2d: grid.Grid2D):
        """
        Convert a contour 2d from the parametric to the dimensioned frame.

        """

        primitives2d_dim = []

        for primitive2d in contour2d.primitives:
            method_name = f'{primitive2d.__class__.__name__.lower()}_parametric_to_dimension'

            if hasattr(self, method_name):
                primitives = getattr(self, method_name)(primitive2d, grid2d)
                if primitives:
                    primitives2d_dim.append(primitives)

            else:
                raise NotImplementedError(
                    f'Class {self.__class__.__name__} does not implement {method_name}')

        return wires.Contour2D(primitives2d_dim)

    def contour3d_to_2d_with_dimension(self, contour3d: wires.Contour3D,
                                       grid2d: grid.Grid2D):
        """
        Compute the Contour 2d of a Contour 3d, on a Bspline surface, in the dimensioned frame.

        """

        contour2d_01 = self.contour3d_to_2d(contour3d)

        return self.contour2d_parametric_to_dimension(contour2d_01, grid2d)

    def contour2d_with_dimension_to_parametric_frame(self, contour2d):
        """
        Convert a contour 2d from the dimensioned to the parametric frame.

        """

        # TODO: check and avoid primitives with start=end
        primitives2d = []

        for primitive2d in contour2d.primitives:
            method_name = f'{primitive2d.__class__.__name__.lower()}_with_dimension_to_parametric_frame'

            if hasattr(self, method_name):
                primitives = getattr(self, method_name)(primitive2d)
                if primitives:
                    primitives2d.append(primitives)

            else:
                raise NotImplementedError(
                    f'Class {self.__class__.__name__} does not implement {method_name}')

        # #Avoid to have primitives with start=end
        # start_points = []
        # for i in range(0, len(new_start_points)-1):
        #     if new_start_points[i] != new_start_points[i+1]:
        #         start_points.append(new_start_points[i])
        # if new_start_points[-1] != new_start_points[0]:
        #     start_points.append(new_start_points[-1])

        return wires.Contour2D(primitives2d)

    def contour2d_with_dimension_to_3d(self, contour2d):
        """
        Compute the contour3d, on a Bspline surface, of a contour2d define in the dimensioned frame.

        """

        contour01 = self.contour2d_with_dimension_to_parametric_frame(contour2d)

        return self.contour2d_to_3d(contour01)

    @classmethod
    def from_geomdl_surface(cls, surface, name: str = ""):
        """
        Create a volmdlr BSpline_Surface3D from a geomdl's one.

        """

        control_points = []
        for point in surface.ctrlpts:
            control_points.append(volmdlr.Point3D(point[0], point[1], point[2]))

        (u_knots, u_multiplicities) = knots_vector_inv(surface.knotvector_u)
        (v_knots, v_multiplicities) = knots_vector_inv(surface.knotvector_v)

        bspline_surface = cls(degree_u=surface.degree_u,
                              degree_v=surface.degree_v,
                              control_points=control_points,
                              nb_u=surface.ctrlpts_size_u,
                              nb_v=surface.ctrlpts_size_v,
                              u_multiplicities=u_multiplicities,
                              v_multiplicities=v_multiplicities,
                              u_knots=u_knots,
                              v_knots=v_knots, weights=surface.weights, name=name)
        return bspline_surface

    @classmethod
    def points_fitting_into_bspline_surface(cls, points_3d, size_u, size_v, degree_u, degree_v, name: str = ""):
        """
        Bspline Surface interpolation through 3d points.
        """
        warnings.warn("points_fitting_into_bspline_surface is deprecated. Use from_points_interpolation instead")
        return cls.from_points_interpolation(points_3d, size_u, size_v, degree_u, degree_v, name)

    @classmethod
    def from_points_interpolation(cls, points_3d: List[volmdlr.Point3D], size_u: int, size_v: int,
                                  degree_u: int, degree_v: int, name: str = ""):
        """
        Bspline Surface interpolation through 3d points.

        :param points_3d: data points.
        :type points_3d: List[volmdlr.Point3D]
        :param size_u: number of data points on the u-direction.
        :type size_u: int
        :param size_v: number of data points on the v-direction.
        :type size_v: int
        :param degree_u: degree of the output surface for the u-direction.
        :type degree_u: int
        :param degree_v: degree of the output surface for the v-direction.
        :type degree_v: int
        :param name: (Optional) instance name.
        :type name: str
        :return: B-spline surface.
        :rtype: BSplineSurface3D
        """
        points = npy.asarray([npy.asarray([*point], dtype=npy.float64) for point in points_3d], dtype=npy.float64)

        ctrlpts, knots_u, knot_multiplicities_u, knots_v, knot_multiplicities_v = \
            interpolate_surface(points, size_u, size_v, degree_u, degree_v)
        ctrlpts = [volmdlr.Point3D(*point) for point in ctrlpts]
        return cls(degree_u, degree_v, ctrlpts, size_u, size_v, knot_multiplicities_u, knot_multiplicities_v, knots_u,
                   knots_v, name=name)

    @classmethod
    def points_approximate_into_bspline_surface(cls, points_3d, size_u, size_v, degree_u, degree_v,
                                                name: str = "", **kwargs):
        """
        Bspline Surface approximate through 3d points.
        """
        warnings.warn("points_approximate_into_bspline_surface is deprecated. Use from_points_approximation instead")
        return cls.from_points_approximation(points_3d, size_u, size_v, degree_u, degree_v, name, **kwargs)

    @classmethod
    def from_points_approximation(cls, points_3d: List[volmdlr.Point3D], size_u: int, size_v: int, degree_u: int,
                                  degree_v: int, name: str = "", **kwargs):
        """
        Bspline Surface approximate through 3d points.

        :param points_3d: data points.
        :type points_3d: List[volmdlr.Point3D]
        :param size_u: number of data points on the u-direction.
        :type size_u: int
        :param size_v: number of data points on the v-direction.
        :type size_v: int
        :param degree_u: degree of the output surface for the u-direction.
        :type degree_u: int
        :param degree_v: degree of the output surface for the v-direction.
        :type degree_v: int
        :param name: (Optional) instance name.
        :type name: str

        Keyword Arguments:
            * ``ctrlpts_size_u``: number of control points on the u-direction. *Default: size_u - 1*
            * ``ctrlpts_size_v``: number of control points on the v-direction. *Default: size_v - 1*

        :return: B-spline surface.
        :rtype: BSplineSurface3D

        """

        # Keyword arguments
        # number of data points, r + 1 > number of control points, n + 1
        num_cpts_u = kwargs.get('ctrlpts_size_u', size_u - 1)
        # number of data points, s + 1 > number of control points, m + 1
        num_cpts_v = kwargs.get('ctrlpts_size_v', size_v - 1)

        points = npy.asarray([npy.asarray([*point], dtype=npy.float64) for point in points_3d], dtype=npy.float64)

        ctrlpts, knots_u, knot_multiplicities_u, knots_v, knot_multiplicities_v = \
            approximate_surface(points, size_u, size_v, degree_u, degree_v,
                                ctrlpts_size_u=num_cpts_u, ctrlpts_size_v=num_cpts_v)

        ctrlpts = [volmdlr.Point3D(*point) for point in ctrlpts]
        return cls(degree_u, degree_v, ctrlpts, size_u, size_v, knot_multiplicities_u, knot_multiplicities_v, knots_u,
                   knots_v, name=name)

    @classmethod
    def from_cylindrical_faces(cls, cylindrical_faces, degree_u, degree_v,
                               points_x: int = 10, points_y: int = 10, name: str = ''):
        """
        Define a bspline surface from a list of cylindrical faces.

        Parameters
        ----------
        cylindrical_faces : List[volmdlr.faces.CylindricalFace3D]
            faces 3d
        degree_u : int
            degree of the output surface for the u-direction
        degree_v : int
            degree of the output surface for the v-direction
        points_x : int
            number of points in x-direction
        points_y : int
            number of points in y-direction
        name: str
            object's name.

        Returns
        -------
        B-spline surface

        """
        if len(cylindrical_faces) < 1:
            raise NotImplementedError
        if len(cylindrical_faces) == 1:
            return cls.from_cylindrical_face(cylindrical_faces[0], degree_u, degree_v, points_x=50, points_y=50)
        bspline_surfaces = []
        direction = cylindrical_faces[0].adjacent_direction(cylindrical_faces[1])

        if direction == 'x':
            bounding_rectangle_0 = cylindrical_faces[0].surface2d.outer_contour.bounding_rectangle
            ymin = bounding_rectangle_0[2]
            ymax = bounding_rectangle_0[3]
            for face in cylindrical_faces:
                bounding_rectangle = face.surface2d.outer_contour.bounding_rectangle
                ymin = min(ymin, bounding_rectangle[2])
                ymax = max(ymax, bounding_rectangle[3])
            for face in cylindrical_faces:
                bounding_rectangle = face.surface2d.outer_contour.bounding_rectangle

                points_3d = face.surface3d.grid3d(
                    grid.Grid2D.from_properties(
                        x_limits=(bounding_rectangle[0], bounding_rectangle[1]),
                        y_limits=(ymin, ymax),
                        points_nbr=(points_x, points_y)))

                bspline_surfaces.append(
                    cls.points_fitting_into_bspline_surface(
                        points_3d, points_x, points_y, degree_u, degree_v))

        elif direction == 'y':
            bounding_rectangle_0 = cylindrical_faces[0].surface2d.outer_contour.bounding_rectangle
            xmin = bounding_rectangle_0[0]
            xmax = bounding_rectangle_0[1]
            for face in cylindrical_faces:
                bounding_rectangle = face.surface2d.outer_contour.bounding_rectangle
                xmin = min(xmin, bounding_rectangle[0])
                xmax = max(xmax, bounding_rectangle[1])
            for face in cylindrical_faces:
                bounding_rectangle = face.surface2d.outer_contour.bounding_rectangle

                points_3d = face.surface3d.grid3d(
                    grid.Grid2D.from_properties(
                        x_limits=(xmin, xmax),
                        y_limits=(bounding_rectangle[2], bounding_rectangle[3]),
                        points_nbr=(points_x, points_y)))

                bspline_surfaces.append(
                    cls.points_fitting_into_bspline_surface(
                        points_3d, points_x, points_y, degree_u, degree_v))

        to_be_merged = bspline_surfaces[0]
        for i in range(0, len(bspline_surfaces) - 1):
            merged = to_be_merged.merge_with(bspline_surfaces[i + 1])
            to_be_merged = merged

        bspline_surface = to_be_merged
        bspline_surface.name = name
        return bspline_surface

    @classmethod
    def from_cylindrical_face(cls, cylindrical_face, degree_u, degree_v, name: str = '',
                              **kwargs):  # points_x: int = 50, points_y: int = 50
        """
        Define a bspline surface from a cylindrical face.

        Parameters
        ----------
        cylindrical_face : volmdlr.faces.CylindricalFace3D
            face 3d
        degree_u : int
            degree of the output surface for the u-direction.
        degree_v : int
            degree of the output surface for the v-direction.
        points_x : int
            number of points in x-direction
        points_y : int
            number of points in y-direction
        name: str
            object's name.

        Returns
        -------
        B-spline surface

        """

        points_x = kwargs['points_x']
        points_y = kwargs['points_y']
        bounding_rectangle = cylindrical_face.surface2d.outer_contour.bounding_rectangle
        points_3d = cylindrical_face.surface3d.grid3d(
            grid.Grid2D.from_properties(x_limits=(bounding_rectangle[0],
                                                  bounding_rectangle[1]),
                                        y_limits=(bounding_rectangle[2],
                                                  bounding_rectangle[3]),
                                        points_nbr=(points_x, points_y)))

        return cls.points_fitting_into_bspline_surface(points_3d, points_x, points_x, degree_u, degree_v, name=name)

    def intersection_with(self, other_bspline_surface3d):
        """
        Compute intersection points between two Bspline surfaces.

        return u,v parameters for intersection points for both surfaces
        """

        def fun(param):
            return (self.point2d_to_3d(volmdlr.Point2D(param[0], param[1])) -
                    other_bspline_surface3d.point2d_to_3d(volmdlr.Point2D(param[2], param[3]))).norm()

        x = npy.linspace(0, 1, 10)
        x_init = []
        for xi in x:
            for yi in x:
                x_init.append((xi, yi, xi, yi))

        u1, v1, u2, v2 = [], [], [], []
        solutions = []
        for x0 in x_init:
            z = least_squares(fun, x0=x0, bounds=([0, 1]))
            if z.fun < 1e-5:
                solution = z.x
                if solution not in solutions:
                    solutions.append(solution)
                    u1.append(solution[0])
                    v1.append(solution[1])
                    u2.append(solution[2])
                    v2.append(solution[3])

        # uv1 = [[min(u1),max(u1)],[min(v1),max(v1)]]
        # uv2 = [[min(u2),max(u2)],[min(v2),max(v2)]]

        return (u1, v1), (u2, v2)  # (uv1, uv2)

    def plane_intersections(self, plane3d):
        """
        Compute intersection points between a Bspline surface and a plane 3d.
        """
        a, b, c, d = plane3d.equation_coefficients()

        def fun(param):
            point3d = self.point2d_to_3d(volmdlr.Point2D(*param))
            return point3d[0] * a + point3d[1] * b + point3d[2] * c + d

        x = npy.linspace(0, 1, 20)
        x_init = []
        for xi in x:
            for yi in x:
                x_init.append((xi, yi))

        intersection_points = []

        for x0 in x_init:
            z = least_squares(fun, x0=npy.array(x0), bounds=([0, 1]))
            if abs(z.fun) < 1e-8:
                solution = z.x
                intersection_points.append(self.point2d_to_3d(volmdlr.Point2D(*solution)))
        return intersection_points

    def error_with_point3d(self, point3d):
        """
        Compute the error/distance between the Bspline surface and a point 3d.

        """

        def fun(x):
            return (point3d - self.point2d_to_3d(volmdlr.Point2D(x[0], x[1]))).norm()

        cost = []

        for x0 in [(0, 0), (0, 1), (1, 0), (1, 1), (0.5, 0.5)]:
            z = least_squares(fun, x0=x0, bounds=([0, 1]))
            cost.append(z.fun)

        return min(cost)

    def error_with_edge3d(self, edge3d):
        """
        Compute the error/distance between the Bspline surface and an edge 3d.

        it's the mean of the start and end points errors'
        """

        return (self.error_with_point3d(edge3d.start) + self.error_with_point3d(edge3d.end)) / 2

    def nearest_edges3d(self, contour3d, threshold: float):
        """
        Compute the nearest edges of a contour 3d to a Bspline_surface3d based on a threshold.

        """

        nearest = []
        for primitive in contour3d.primitives:
            if self.error_with_edge3d(primitive) <= threshold:
                nearest.append(primitive)
        nearest_primitives = wires.Wire3D(nearest)

        return nearest_primitives

    def edge3d_to_2d_with_dimension(self, edge3d, grid2d: grid.Grid2D):
        """
        Compute the edge 2d of an edge 3d, on a Bspline surface, in the dimensioned frame.

        """
        method_name = f'{edge3d.__class__.__name__.lower()}_to_2d_with_dimension'

        if hasattr(self, method_name):
            edge2d_dim = getattr(self, method_name)(edge3d, grid2d)
            if edge2d_dim:
                return edge2d_dim
            raise NotImplementedError
        raise NotImplementedError(
            f'Class {self.__class__.__name__} does not implement {method_name}')

    def wire3d_to_2d(self, wire3d):
        """
        Compute the 2d of a wire 3d, on a Bspline surface.

        """

        contour = self.contour3d_to_2d(wire3d)

        return wires.Wire2D(contour.primitives)

    def wire3d_to_2d_with_dimension(self, wire3d):
        """
        Compute the 2d of a wire 3d, on a Bspline surface, in the dimensioned frame.

        """

        contour = self.contour3d_to_2d_with_dimension(wire3d, self._grids2d)

        return wires.Wire2D(contour.primitives)

    def split_surface_u(self, u: float):
        """
        Splits the surface at the input parametric coordinate on the u-direction.

        :param u: Parametric coordinate u chosen between 0 and 1
        :type u: float
        :return: Two split surfaces
        :rtype: List[:class:`volmdlr.faces.BSplineSurface3D`]
        """
        return split_surface_u(self, u)

    def split_surface_v(self, v: float):
        """
        Splits the surface at the input parametric coordinate on the v-direction.

        :param v: Parametric coordinate v chosen between 0 and 1
        :type v: float
        :return: Two split surfaces
        :rtype: List[:class:`volmdlr.faces.BSplineSurface3D`]
        """
        return split_surface_v(self, v)

    def split_surface_with_bspline_curve(self, bspline_curve3d: edges.BSplineCurve3D):
        """
        Cuts the surface into two pieces with a bspline curve.

        :param bspline_curve3d: A BSplineCurve3d used for cutting
        :type bspline_curve3d: :class:`edges.BSplineCurve3D`
        :return: Two split surfaces
        :rtype: List[:class:`volmdlr.faces.BSplineSurface3D`]
        """

        surfaces = []
        bspline_curve2d = self.bsplinecurve3d_to_2d(bspline_curve3d)[0]
        # if type(bspline_curve2d) == list:
        #     points = [bspline_curve2d[0].start]
        #     for edge in bspline_curve2d:
        #         points.append(edge.end)
        #     bspline_curve2d = edges.BSplineCurve2D.from_points_approximation(points, 2, ctrlpts_size = 5)
        contour = volmdlr.faces.BSplineFace3D.from_surface_rectangular_cut(self, 0, 1, 0, 1).surface2d.outer_contour
        contours = contour.cut_by_bspline_curve(bspline_curve2d)

        du, dv = bspline_curve2d.end - bspline_curve2d.start
        resolution = 8

        for contour in contours:
            u_min, u_max, v_min, v_max = contour.bounding_rectangle.bounds()
            if du > dv:
                delta_u = u_max - u_min
                nlines_x = int(delta_u * resolution)
                lines_x = [curves.Line2D(volmdlr.Point2D(u_min, v_min),
                                         volmdlr.Point2D(u_min, v_max))]
                for i in range(nlines_x):
                    u = u_min + (i + 1) / (nlines_x + 1) * delta_u
                    lines_x.append(curves.Line2D(volmdlr.Point2D(u, v_min),
                                                 volmdlr.Point2D(u, v_max)))
                lines_x.append(curves.Line2D(volmdlr.Point2D(u_max, v_min),
                                             volmdlr.Point2D(u_max, v_max)))
                lines = lines_x

            else:
                delta_v = v_max - v_min
                nlines_y = int(delta_v * resolution)
                lines_y = [curves.Line2D(volmdlr.Point2D(v_min, v_min),
                                         volmdlr.Point2D(v_max, v_min))]
                for i in range(nlines_y):
                    v = v_min + (i + 1) / (nlines_y + 1) * delta_v
                    lines_y.append(curves.Line2D(volmdlr.Point2D(v_min, v),
                                                 volmdlr.Point2D(v_max, v)))
                lines_y.append(curves.Line2D(volmdlr.Point2D(v_min, v_max),
                                             volmdlr.Point2D(v_max, v_max)))
                lines = lines_y

            pt0 = volmdlr.O2D
            points = []

            for line in lines:
                inter = contour.line_intersections(line)
                if inter:
                    pt_ = set()
                    for point_intersection in inter:
                        pt_.add(point_intersection[0])
                else:
                    raise NotImplementedError

                pt_ = sorted(pt_, key=pt0.point_distance)
                pt0 = pt_[0]
                edge = edges.LineSegment2D(pt_[0], pt_[1])

                points.extend(edge.discretization_points(number_points=10))

            points3d = []
            for point in points:
                points3d.append(self.point2d_to_3d(point))

            size_u, size_v, degree_u, degree_v = 10, 10, self.degree_u, self.degree_v
            surfaces.append(
                BSplineSurface3D.points_fitting_into_bspline_surface(points3d, size_u, size_v, degree_u, degree_v))

        return surfaces

    def point_belongs(self, point3d):
        """
        Check if a point 3d belongs to the bspline_surface or not.

        """

        def fun(param):
            p3d = self.point2d_to_3d(volmdlr.Point2D(param[0], param[1]))
            return point3d.point_distance(p3d)

        x = npy.linspace(0, 1, 5)
        x_init = []
        for xi in x:
            for yi in x:
                x_init.append((xi, yi))

        for x0 in x_init:
            z = least_squares(fun, x0=x0, bounds=([0, 1]))
            if z.fun < 1e-10:
                return True
        return False

    def is_intersected_with(self, other_bspline_surface3d):
        """
        Check if the two surfaces are intersected or not.

        return True, when there are more 50points on the intersection zone.

        """

        # intersection_results = self.intersection_with(other_bspline_surface3d)
        # if len(intersection_results[0][0]) >= 50:
        #     return True
        # else:
        #     return False

        def fun(param):
            return (self.point2d_to_3d(volmdlr.Point2D(param[0], param[1])) -
                    other_bspline_surface3d.point2d_to_3d(volmdlr.Point2D(param[2], param[3]))).norm()

        x = npy.linspace(0, 1, 10)
        x_init = []
        for xi in x:
            for yi in x:
                x_init.append((xi, yi, xi, yi))

        i = 0
        for x0 in x_init:
            z = least_squares(fun, x0=x0, bounds=([0, 1]))
            if z.fun < 1e-5:
                i += 1
                if i >= 50:
                    return True
        return False

    def merge_with(self, other_bspline_surface3d, abs_tol: float = 1e-6):
        """
        Merges two adjacent surfaces based on their faces.

        :param other_bspline_surface3d: Other adjacent surface
        :type other_bspline_surface3d: :class:`volmdlr.faces.BSplineSurface3D`
        :param abs_tol: tolerance.
        :type abs_tol: float.

        :return: Merged surface
        :rtype: :class:`volmdlr.faces.BSplineSurface3D`
        """

        bspline_face3d = volmdlr.faces.BSplineFace3D.from_surface_rectangular_cut(self, 0, 1, 0, 1)
        other_bspline_face3d = volmdlr.faces.BSplineFace3D.from_surface_rectangular_cut(
            other_bspline_surface3d, 0, 1, 0, 1)

        bsplines = [self, other_bspline_surface3d]
        bsplines_new = bsplines

        center = [bspline_face3d.surface2d.outer_contour.center_of_mass(),
                  other_bspline_face3d.surface2d.outer_contour.center_of_mass()]
        grid2d_direction = (bspline_face3d.pair_with(other_bspline_face3d))[1]

        if (not bspline_face3d.outer_contour3d.is_sharing_primitives_with(
                other_bspline_face3d.outer_contour3d, abs_tol)
                and self.is_intersected_with(other_bspline_surface3d)):
            # find primitives to split with
            contour1 = bspline_face3d.outer_contour3d
            contour2 = other_bspline_face3d.outer_contour3d

            distances = []
            for prim1 in contour1.primitives:
                dis = []
                for prim2 in contour2.primitives:
                    point1 = (prim1.start + prim1.end) / 2
                    point2 = (prim2.start + prim2.end) / 2
                    dis.append(point1.point_distance(point2))
                distances.append(dis)

            i = distances.index((min(distances)))
            j = distances[i].index(min(distances[i]))

            curves_ = [contour2.primitives[j], contour1.primitives[i]]

            # split surface
            for i, bspline in enumerate(bsplines):
                surfaces = bspline.split_surface_with_bspline_curve(curves_[i])

                errors = []
                for surface in surfaces:
                    errors.append(surface.error_with_point3d(bsplines[i].point2d_to_3d(center[i])))

                bsplines_new[i] = surfaces[errors.index(min(errors))]

            grid2d_direction = (
                bsplines_new[0].rectangular_cut(
                    0, 1, 0, 1).pair_with(
                    bsplines_new[1].rectangular_cut(
                        0, 1, 0, 1)))[1]

        # grid3d
        number_points = 10
        points3d = []
        is_true = (bspline_face3d.outer_contour3d.is_sharing_primitives_with(
            other_bspline_face3d.outer_contour3d, abs_tol) or self.is_intersected_with(other_bspline_surface3d))

        for i, bspline in enumerate(bsplines_new):
            grid3d = bspline.grid3d(grid.Grid2D.from_properties(x_limits=(0, 1),
                                                                y_limits=(0, 1),
                                                                points_nbr=(number_points, number_points),
                                                                direction=grid2d_direction[i]))

            if is_true and i == 1:
                points3d.extend(grid3d[number_points:number_points * number_points])
            else:
                points3d.extend(grid3d)

        # fitting
        size_u, size_v, degree_u, degree_v = (number_points * 2) - 1, number_points, 3, 3

        merged_surface = BSplineSurface3D.points_fitting_into_bspline_surface(
            points3d, size_u, size_v, degree_u, degree_v)

        return merged_surface

    def xy_limits(self, other_bspline_surface3d):
        """
        Compute x, y limits to define grid2d.

        """

        grid2d_direction = (
            self.rectangular_cut(
                0, 1, 0, 1).pair_with(
                other_bspline_surface3d.rectangular_cut(
                    0, 1, 0, 1)))[1]

        xmin, xmax, ymin, ymax = [], [], [], []
        if grid2d_direction[0][1] == '+y':
            xmin.append(0)
            xmax.append(1)
            ymin.append(0)
            ymax.append(0.99)
        elif grid2d_direction[0][1] == '+x':
            xmin.append(0)
            xmax.append(0.99)
            ymin.append(0)
            ymax.append(1)
        elif grid2d_direction[0][1] == '-x':
            xmin.append(0.01)
            xmax.append(1)
            ymin.append(0)
            ymax.append(1)
        elif grid2d_direction[0][1] == '-y':
            xmin.append(0)
            xmax.append(1)
            ymin.append(0.01)
            ymax.append(1)

        xmin.append(0)
        xmax.append(1)
        ymin.append(0)
        ymax.append(1)

        return xmin, xmax, ymin, ymax

    def _determine_contour_params(self, outer_contour_start, outer_contour_end, inner_contour_start,
                                  inner_contour_end):
        """
        Helper function.
        """
        u1, v1 = outer_contour_start
        u2, v2 = outer_contour_end
        u3, v3 = inner_contour_start
        u4, v4 = inner_contour_end
        if self.x_periodicity and self.y_periodicity:
            raise NotImplementedError
        if self.x_periodicity:
            outer_contour_param = [u1, u2]
            inner_contour_param = [u3, u4]
        elif self.y_periodicity:
            outer_contour_param = [v1, v2]
            inner_contour_param = [v3, v4]
        else:
            raise NotImplementedError
        return outer_contour_param, inner_contour_param

    def connect_contours(self, outer_contour, inner_contours):
        """
        Create connections between contours on parametric domain.

        :param outer_contour: Outer contour 2D.
        :type inner_contours: wires.Contour2D
        :param inner_contours: List of 2D contours.
        :type inner_contours: list
        """
        new_inner_contours = []
        new_outer_contour = outer_contour
        point1 = outer_contour.primitives[0].start
        point2 = outer_contour.primitives[-1].end

        for inner_contour in inner_contours:
            if not inner_contour.is_ordered():
                outer_contour_param, inner_contour_param = self._determine_contour_params(
                    point1, point2, inner_contour.primitives[0].start, inner_contour.primitives[-1].end)

                outer_contour_direction = outer_contour_param[0] < outer_contour_param[1]
                inner_contour_direction = inner_contour_param[0] < inner_contour_param[1]
                if outer_contour_direction == inner_contour_direction:
                    inner_contour = inner_contour.invert()

                closing_linesegment1 = edges.LineSegment2D(outer_contour.primitives[-1].end,
                                                           inner_contour.primitives[0].start)
                closing_linesegment2 = edges.LineSegment2D(inner_contour.primitives[-1].end,
                                                           outer_contour.primitives[0].start)
                new_outer_contour_primitives = outer_contour.primitives + [closing_linesegment1] + \
                    inner_contour.primitives + [closing_linesegment2]
                new_outer_contour = wires.Contour2D(primitives=new_outer_contour_primitives)
                new_outer_contour.order_contour(tol=1e-3)
            else:
                new_inner_contours.append(inner_contour)
        return new_outer_contour, new_inner_contours

    @staticmethod
    def _get_overlapping_theta(outer_contour_startend_theta, inner_contour_startend_theta):
        """
        Find overlapping theta domain between two contours on periodical Surfaces.
        """
        oc_xmin_index, outer_contour_xmin = min(enumerate(outer_contour_startend_theta), key=lambda x: x[1])
        oc_xmax_index, outer_contour_xman = max(enumerate(outer_contour_startend_theta), key=lambda x: x[1])
        inner_contour_xmin = min(inner_contour_startend_theta)
        inner_contour_xmax = max(inner_contour_startend_theta)

        # check if tetha3 or theta4 is in [theta1, theta2] interval
        overlap = outer_contour_xmin <= inner_contour_xmax and outer_contour_xman >= inner_contour_xmin

        if overlap:
            if inner_contour_xmin < outer_contour_xmin:
                overlapping_theta = outer_contour_startend_theta[oc_xmin_index]
                outer_contour_side = oc_xmin_index
                side = 0
                return overlapping_theta, outer_contour_side, side
            overlapping_theta = outer_contour_startend_theta[oc_xmax_index]
            outer_contour_side = oc_xmax_index
            side = 1
            return overlapping_theta, outer_contour_side, side

        # if not direct intersection -> find intersection at periodicity
        if inner_contour_xmin < outer_contour_xmin:
            overlapping_theta = outer_contour_startend_theta[oc_xmin_index] - 2 * math.pi
            outer_contour_side = oc_xmin_index
            side = 0
            return overlapping_theta, outer_contour_side, side
        overlapping_theta = outer_contour_startend_theta[oc_xmax_index] + 2 * math.pi
        outer_contour_side = oc_xmax_index
        side = 1
        return overlapping_theta, outer_contour_side, side

    def to_plane3d(self):
        """
        Converts a Bspline surface3d to a Plane3d.

        :return: A Plane
        :rtype: Plane3D
        """

        points_2d = [volmdlr.Point2D(0.1, 0.1),
                     volmdlr.Point2D(0.1, 0.8),
                     volmdlr.Point2D(0.8, 0.5)]
        points = [self.point2d_to_3d(pt) for pt in points_2d]

        surface3d = Plane3D.from_3_points(points[0],
                                          points[1],
                                          points[2])
        return surface3d

    def u_closed_lower(self):
        """
        Returns True if the surface is close in any of the u boundaries.
        """
        a, b, c, _ = self.domain
        point_at_a_lower = self.point2d_to_3d(volmdlr.Point2D(a, c))
        point_at_b_lower = self.point2d_to_3d(volmdlr.Point2D(b, c))
        if point_at_b_lower.is_close(point_at_a_lower):
            return True
        return False

    def u_closed_upper(self):
        """
        Returns True if the surface is close in any of the u boundaries.
        """
        a, b, _, d = self.domain
        point_at_a_upper = self.point2d_to_3d(volmdlr.Point2D(a, d))
        point_at_b_upper = self.point2d_to_3d(volmdlr.Point2D(b, d))
        if point_at_b_upper.is_close(point_at_a_upper):
            return True
        return False

    def v_closed_lower(self):
        """
        Returns True if the surface is close in any of the u boundaries.
        """
        a, _, c, d = self.domain
        point_at_c_lower = self.point2d_to_3d(volmdlr.Point2D(a, c))
        point_at_d_lower = self.point2d_to_3d(volmdlr.Point2D(a, d))
        if point_at_d_lower.is_close(point_at_c_lower):
            return True
        return False

    def v_closed_upper(self):
        """
        Returns True if the surface is close in any of the u boundaries.
        """
        _, b, c, d = self.domain
        point_at_c_upper = self.point2d_to_3d(volmdlr.Point2D(b, c))
        point_at_d_upper = self.point2d_to_3d(volmdlr.Point2D(b, d))
        if point_at_d_upper.is_close(point_at_c_upper):
            return True
        return False

    @cached_property
    def u_closed(self):
        """
        Returns True if the surface is close in any of the u boundaries.
        """
        return bool(self.u_closed_lower() or self.u_closed_upper())

    @cached_property
    def v_closed(self):
        """
        Returns True if the surface is close in any of the u boundaries.
        """
        return bool(self.v_closed_lower() or self.v_closed_upper())

    def is_singularity_point(self, point, *args):
        """Returns True if the point belongs to the surface singularity and False otherwise."""
        if not self.u_closed and not self.v_closed:
            return False
        u_min, u_max, v_min, v_max = self.domain
        delta_u = u_max - u_min
        delta_v = v_max - v_min

        test_u_lower = [self.point2d_to_3d(volmdlr.Point2D(u_min, v_min)),
                        self.point2d_to_3d(volmdlr.Point2D(0.5 * delta_u, v_min))]
        test_u_upper = [self.point2d_to_3d(volmdlr.Point2D(u_min, v_max)),
                        self.point2d_to_3d(volmdlr.Point2D(0.5 * delta_u, v_max))]
        test_v_lower = [self.point2d_to_3d(volmdlr.Point2D(u_min, v_min)),
                        self.point2d_to_3d(volmdlr.Point2D(u_min, 0.5 * delta_v))]
        test_v_upper = [self.point2d_to_3d(volmdlr.Point2D(u_max, v_min)),
                        self.point2d_to_3d(volmdlr.Point2D(u_max, 0.5 * delta_v))]
        if all(test_point.is_close(point) for test_point in test_u_lower) and self.u_closed_lower():
            return True
        if all(test_point.is_close(point) for test_point in test_u_upper) and self.u_closed_upper():
            return True
        if all(test_point.is_close(point) for test_point in test_v_lower) and self.v_closed_lower():
            return True
        if all(test_point.is_close(point) for test_point in test_v_upper) and self.v_closed_upper():
            return True
        return False

    def fix_start_end_singularity_point_at_parametric_domain(self, edge3d, points, points3d):
        """
        Helper function.

        Uses local discretization and line intersection with the tangent line at the point just before the undefined
        point on the BREP of the 3D edge to find the real values on parametric domain.
        """

<<<<<<< HEAD
        def get_local_discretization_points(start_point, end_points):
            distance = start_point.point_distance(end_points)
            maximum_linear_distance_reference_point = 1e-4
            if distance < maximum_linear_distance_reference_point:
                return []
            number_points = max(int(distance / maximum_linear_distance_reference_point), 2)
            points3d = edge3d.local_discretization(start_point, end_points, number_points)
            points_set = set()
            local_discretization = []
            for point in points3d:
                point2d = self.point3d_to_2d(point, 1e-6)
                if point2d not in points_set:
                    local_discretization.append(point2d)
                    points_set.add(point2d)
            return local_discretization

=======
>>>>>>> 7c126ca8
        def get_singularity_line(a, b, c, d, test_point):
            line = None
            if self.u_closed:
                if (self.u_closed_lower() and
                        test_point.is_close(self.point2d_to_3d(volmdlr.Point2D(0.5 * (a + b), c)))):
                    line = curves.Line2D(volmdlr.Point2D(a, c), volmdlr.Point2D(b, c))
                if (self.u_closed_upper() and
                        test_point.is_close(self.point2d_to_3d(volmdlr.Point2D(0.5 * (a + b), d)))):
                    line = curves.Line2D(volmdlr.Point2D(a, d), volmdlr.Point2D(b, d))
            else:
                if (self.v_closed_lower() and
                        test_point.is_close(self.point2d_to_3d(volmdlr.Point2D(a, 0.5 * (c + d))))):
                    line = curves.Line2D(volmdlr.Point2D(a, c), volmdlr.Point2D(a, d))
                if (self.v_closed_upper() and
                        test_point.is_close(self.point2d_to_3d(volmdlr.Point2D(b, 0.5 * (c + d))))):
                    line = curves.Line2D(volmdlr.Point2D(b, c), volmdlr.Point2D(b, d))
            return line

        def get_temp_edge2d(_points):
            _points = verify_repeated_parametric_points(_points)
            if len(_points) == 2:
                edge2d = edges.LineSegment2D(_points[0], _points[1])
            else:
                edge2d = edges.BSplineCurve2D.from_points_interpolation(_points, 2)
            return edge2d

        umin, umax, vmin, vmax = self.domain
        if self.is_singularity_point(points3d[0]):
<<<<<<< HEAD
            # local_discretization_points = get_local_discretization_points(start_point=points3d[0],
            #                                                               end_points=points3d[1])
            # if local_discretization_points:
            #     temp_points = local_discretization_points[1:] + points[2:]
            # else:
            #     temp_points = points
=======
>>>>>>> 7c126ca8
            temp_edge2d = get_temp_edge2d(points[1:])
            singularity_line = get_singularity_line(umin, umax, vmin, vmax, points3d[0])
            point = find_parametric_point_at_singularity(temp_edge2d, abscissa=0,
                                                         singularity_line=singularity_line,
                                                         domain=[umin, umax, vmin, vmax])
            if not point.is_close(points[0], 1e-3):
                points[0] = point
        if self.is_singularity_point(points3d[-1]):
<<<<<<< HEAD
            # local_discretization_points = get_local_discretization_points(start_point=points3d[-2],
            #                                                               end_points=points3d[-1])
            # if local_discretization_points:
            #     temp_points = points[:-2] + local_discretization_points[:-1]
            # else:
            #     temp_points = points[:-1]
=======
>>>>>>> 7c126ca8
            temp_edge2d = get_temp_edge2d(points[:-1])
            singularity_line = get_singularity_line(umin, umax, vmin, vmax, points3d[-1])
            point = find_parametric_point_at_singularity(temp_edge2d, abscissa=temp_edge2d.length(),
                                                         singularity_line=singularity_line,
                                                         domain=[umin, umax, vmin, vmax])
            if not point.is_close(points[-1], 1e-3):
                points[-1] = point
        return points


class BezierSurface3D(BSplineSurface3D):
    """
    A 3D Bezier surface.

    :param degree_u: The degree of the Bezier surface in the u-direction.
    :type degree_u: int
    :param degree_v: The degree of the Bezier surface in the v-direction.
    :type degree_v: int
    :param control_points: A list of lists of control points defining the Bezier surface.
    :type control_points: List[List[`volmdlr.Point3D`]]
    :param nb_u: The number of control points in the u-direction.
    :type nb_u: int
    :param nb_v: The number of control points in the v-direction.
    :type nb_v: int
    :param name: (Optional) name for the Bezier surface.
    :type name: str
    """

    def __init__(self, degree_u: int, degree_v: int,
                 control_points: List[List[volmdlr.Point3D]],
                 nb_u: int, nb_v: int, name=''):
        u_knots = generate_knot_vector(degree_u, nb_u)
        v_knots = generate_knot_vector(degree_v, nb_v)

        u_multiplicities = [1] * len(u_knots)
        v_multiplicities = [1] * len(v_knots)

        BSplineSurface3D.__init__(self, degree_u, degree_v,
                                  control_points, nb_u, nb_v,
                                  u_multiplicities, v_multiplicities,
                                  u_knots, v_knots, None, name)<|MERGE_RESOLUTION|>--- conflicted
+++ resolved
@@ -1640,13 +1640,14 @@
 
     def arc3d_to_2d(self, arc3d):
         """Converts primitive from 3D cartesian space to surface parametric space."""
+        arc = None
         if arc3d.circle.frame.w.is_colinear_to(self.frame.w, 1e-5):
             arc = [arc3d.to_2d(self.frame.origin, self.frame.u, self.frame.v)]
-            arc[0].angle
         else:
             start = self.point3d_to_2d(arc3d.start)
             end = self.point3d_to_2d(arc3d.end)
-            arc = [edges.LineSegment2D(start, end)]
+            if not start.is_close(end):
+                arc = [edges.LineSegment2D(start, end)]
         return arc
 
     def bsplinecurve3d_to_2d(self, bspline_curve3d):
@@ -1985,7 +1986,9 @@
             return [edges.LineSegment2D(start, end)]
         if start.x != end.x:
             end = volmdlr.Point2D(start.x, end.y)
-        return [edges.LineSegment2D(start, end, name="parametric.linesegment")]
+        if not start.is_close(end):
+            return [edges.LineSegment2D(start, end, name="parametric.linesegment")]
+        return None
 
     def arc3d_to_2d(self, arc3d):
         """
@@ -2131,6 +2134,8 @@
                 volmdlr.Frame3D(center, self.frame.u, self.frame.v, self.frame.w),
                 start3d.point_distance(center))
         if math.isclose(theta1, theta2, abs_tol=1e-4) or linesegment2d.name == "parametric.linesegment":
+            if start3d.is_close(end3d):
+                return None
             return [edges.LineSegment3D(start3d, end3d)]
 
         if math.isclose(param_z1, param_z2, abs_tol=1e-4) or linesegment2d.name == "parametric.arc" or \
@@ -2641,7 +2646,6 @@
             arcs.append(circle)
         return arcs
 
-<<<<<<< HEAD
     @cached_property
     def outer_radius(self):
         """Get torus outer radius"""
@@ -2651,7 +2655,7 @@
     def inner_radius(self):
         """Get torus inner radius"""
         return self.major_radius - self.minor_radius
-=======
+
     def _torus_circle_generatrices_xy(self, number_arcs: int = 50):
         center = self.frame.origin + self.frame.u * self.major_radius
         u_vector = (center - self.frame.origin).unit_vector()
@@ -2669,7 +2673,6 @@
                 i_circle = curves.Circle3D(frame, radius)
                 circles.append(i_circle)
         return circles
->>>>>>> 7c126ca8
 
     @classmethod
     def dict_to_object(cls, dict_: JsonSerializable, force_generic: bool = False, global_dict=None,
@@ -2803,13 +2806,6 @@
 
         frame = object_dict[arguments[1]]
         rcenter = abs(float(arguments[2])) * length_conversion_factor
-<<<<<<< HEAD
-        # if rcenter < 0:
-        #     rcenter = abs(rcenter)
-            # frame.u = -frame.u
-            # frame.v = frame.w.cross(frame.u)
-=======
->>>>>>> 7c126ca8
         rcircle = abs(float(arguments[3])) * length_conversion_factor
         return cls(frame, rcenter, rcircle, arguments[0][1:-1])
 
@@ -3542,8 +3538,9 @@
             end = volmdlr.Point2D(start.x, 0)
         elif start.x != end.x:
             end = volmdlr.Point2D(start.x, end.y)
-        return [edges.LineSegment2D(start, end)]
-
+        if not start.is_close(end):
+            return [edges.LineSegment2D(start, end)]
+        return None
 
     def linesegment2d_to_3d(self, linesegment2d):
         """
@@ -6618,11 +6615,8 @@
         else:
             start = self.point3d_to_2d(linesegment3d.start, tol)
             end = self.point3d_to_2d(linesegment3d.end, tol)
-<<<<<<< HEAD
-=======
         if start.is_close(end):
             return None
->>>>>>> 7c126ca8
         return [edges.LineSegment2D(start, end)]
 
     def _repair_periodic_boundary_points(self, edge3d, points, direction_periodicity):
@@ -8482,25 +8476,6 @@
         point on the BREP of the 3D edge to find the real values on parametric domain.
         """
 
-<<<<<<< HEAD
-        def get_local_discretization_points(start_point, end_points):
-            distance = start_point.point_distance(end_points)
-            maximum_linear_distance_reference_point = 1e-4
-            if distance < maximum_linear_distance_reference_point:
-                return []
-            number_points = max(int(distance / maximum_linear_distance_reference_point), 2)
-            points3d = edge3d.local_discretization(start_point, end_points, number_points)
-            points_set = set()
-            local_discretization = []
-            for point in points3d:
-                point2d = self.point3d_to_2d(point, 1e-6)
-                if point2d not in points_set:
-                    local_discretization.append(point2d)
-                    points_set.add(point2d)
-            return local_discretization
-
-=======
->>>>>>> 7c126ca8
         def get_singularity_line(a, b, c, d, test_point):
             line = None
             if self.u_closed:
@@ -8529,15 +8504,6 @@
 
         umin, umax, vmin, vmax = self.domain
         if self.is_singularity_point(points3d[0]):
-<<<<<<< HEAD
-            # local_discretization_points = get_local_discretization_points(start_point=points3d[0],
-            #                                                               end_points=points3d[1])
-            # if local_discretization_points:
-            #     temp_points = local_discretization_points[1:] + points[2:]
-            # else:
-            #     temp_points = points
-=======
->>>>>>> 7c126ca8
             temp_edge2d = get_temp_edge2d(points[1:])
             singularity_line = get_singularity_line(umin, umax, vmin, vmax, points3d[0])
             point = find_parametric_point_at_singularity(temp_edge2d, abscissa=0,
@@ -8546,15 +8512,6 @@
             if not point.is_close(points[0], 1e-3):
                 points[0] = point
         if self.is_singularity_point(points3d[-1]):
-<<<<<<< HEAD
-            # local_discretization_points = get_local_discretization_points(start_point=points3d[-2],
-            #                                                               end_points=points3d[-1])
-            # if local_discretization_points:
-            #     temp_points = points[:-2] + local_discretization_points[:-1]
-            # else:
-            #     temp_points = points[:-1]
-=======
->>>>>>> 7c126ca8
             temp_edge2d = get_temp_edge2d(points[:-1])
             singularity_line = get_singularity_line(umin, umax, vmin, vmax, points3d[-1])
             point = find_parametric_point_at_singularity(temp_edge2d, abscissa=temp_edge2d.length(),
