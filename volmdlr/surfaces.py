--- conflicted
+++ resolved
@@ -6200,48 +6200,10 @@
         # todo: Is this right? Needs detailed investigation
         number_points = max(self.nb_u, self.nb_v)
         degree = max(self.degree_u, self.degree_v)
-<<<<<<< HEAD
         points3d = arcellipse3d.discretization_points(number_points=number_points)
         tol = 1e-7 if arcellipse3d.length() > 1e-5 else 1e-8
         points = [self.point3d_to_2d(point3d, tol) for point3d in points3d]
         return  self._edge3d_to_2d(arcellipse3d, points3d, degree, points)
-=======
-        tol = 1e-6 if arcellipse3d.length() > 1e-5 else 1e-8
-        points = [self.point3d_to_2d(point3d, tol) for point3d in
-                  arcellipse3d.discretization_points(number_points=number_points)]
-        start = points[0]
-        end = points[-1]
-        min_bound_x, max_bound_x, min_bound_y, max_bound_y = self.domain
-        if self.x_periodicity:
-            points = self._repair_periodic_boundary_points(arcellipse3d, points, 'x')
-            start = points[0]
-            end = points[-1]
-            if start.is_close(end):
-                if math.isclose(start.x, min_bound_x, abs_tol=1e-4):
-                    end.x = max_bound_x
-                else:
-                    end.x = min_bound_x
-        if self.y_periodicity:
-            points = self._repair_periodic_boundary_points(arcellipse3d, points, 'y')
-            start = points[0]
-            end = points[-1]
-            if start.is_close(end):
-                if math.isclose(start.y, min_bound_y, abs_tol=1e-4):
-                    end.y = max_bound_y
-                else:
-                    end.y = min_bound_y
-        if start.is_close(end):
-            return []
-        linesegment = edges.LineSegment2D(start, end, name="parametric.arc")
-        flag = True
-        for point in points:
-            if not linesegment.point_belongs(point, 1e-3):
-                flag = False
-                break
-        if flag:
-            return [linesegment]
-        return [edges.BSplineCurve2D.from_points_interpolation(points, degree, name="parametric.arc")]
->>>>>>> 69df6042
 
     def arc2d_to_3d(self, arc2d):
         number_points = math.ceil(arc2d.angle * 7) + 1  # 7 points per radian
