--- conflicted
+++ resolved
@@ -1167,13 +1167,10 @@
                                      if linesegment3d.point_belongs(inters, abs_tol)]
         return linesegment_intersections
 
-<<<<<<< HEAD
-=======
     def plane_intersections(self, plane3d: 'Plane3D'):
         """Gets intersections between a line and a Surface 3D."""
         raise NotImplementedError(f'line_intersections method not implemented by {self.__class__.__name__}')
-
->>>>>>> f4a655b9
+ 
     def curve_intersections(self, curve):
         """
         Calculates the intersections between a conical surface and a curve 3D.
@@ -2703,11 +2700,7 @@
         circle = curves.Circle3D(i_frame, self.minor_radius)
         initial_point = self.frame.origin.translation(-self.frame.w * self.minor_radius)
         circles = []
-<<<<<<< HEAD
-        for i in npy.linspace(0, 2*self.minor_radius, number_arcs):
-=======
         for i in npy.linspace(0, 2 * self.minor_radius, number_arcs):
->>>>>>> f4a655b9
             i_center = initial_point.translation(self.frame.w * i)
             line = curves.Line3D.from_point_and_vector(i_center, u_vector)
             line_circle_intersections = circle.line_intersections(line)
@@ -3145,16 +3138,6 @@
         :param line: other line.
         :return: intersections.
         """
-<<<<<<< HEAD
-        if line.point_distance(self.frame.origin) > self.outer_radius:
-            # torus_origin_plane = Plane3D(self.frame)
-            # projected_point_plane3d, _ = line.point_projection(self.frame.origin)
-            # torus_plane_projection = torus_origin_plane.point_projection(projected_point_plane3d)
-            # point = self.frame.origin + (torus_plane_projection - self.frame.origin).unit_vector() * self.major_radius
-            # if line.point_distance(point) > self.minor_radius:
-            #     return []
-            return []
-=======
         if line.point_distance(self.frame.origin) > self.inner_radius:
             torus_origin_plane = Plane3D(self.frame)
             projected_point_plane3d, _ = line.point_projection(self.frame.origin)
@@ -3165,7 +3148,6 @@
                 math.sqrt(self.major_radius**2 + self.minor_radius**2) and\
                     line.point_distance(point) > self.minor_radius:
                 return []
->>>>>>> f4a655b9
         if not self.frame.origin.is_close(volmdlr.O3D) or not self.frame.w.is_close(volmdlr.Z3D):
             frame_mapped_surface = self.frame_mapping(self.frame, 'new')
             frame_mapped_line = line.frame_mapping(self.frame, 'new')
@@ -3346,18 +3328,12 @@
         points_intersections = []
         for arc in arcs:
             intersections = cylindrical_surface.circle_intersections(arc)
-<<<<<<< HEAD
-            points_intersections.extend(intersections)
-        for edge in cylindrical_surface.get_generatrices(self.outer_radius * 3, 200) +\
-                cylindrical_surface.get_circle_generatrices(72, self.outer_radius * 3):
-=======
             for intersection in intersections:
                 if not volmdlr.core.point_in_list(intersection, points_intersections):
                     points_intersections.append(intersection)
         for edge in cylindrical_surface.get_generatrices(self.outer_radius * 3, 300):
             # \
             #    cylindrical_surface.get_circle_generatrices(72, self.outer_radius * 3):
->>>>>>> f4a655b9
             intersections = self.edge_intersections(edge)
             for point in intersections:
                 if not volmdlr.core.point_in_list(point, points_intersections):
@@ -3459,7 +3435,6 @@
 
         return curves_
 
-<<<<<<< HEAD
     def _spherical_intersection_points(self, spherical_surface: 'SphericalSurface3D'):
         """
         Gets the points of intersections between the spherical surface and the toroidal surface.
@@ -3494,8 +3469,6 @@
             curves_.append(bspline)
         return curves_
 
-=======
->>>>>>> f4a655b9
 
 class ConicalSurface3D(PeriodicalSurface):
     """
@@ -3845,12 +3818,8 @@
             local_surface = self.frame_mapping(self.frame, 'new')
             local_plane = plane3d.frame_mapping(self.frame, 'new')
             local_intersections = local_surface.parallel_plane_intersection(local_plane)
-<<<<<<< HEAD
-            global_intersections = [intersection.frame_mapping(self.frame, 'old') for intersection in local_intersections]
-=======
             global_intersections = [intersection.frame_mapping(self.frame, 'old')
                                     for intersection in local_intersections]
->>>>>>> f4a655b9
             return global_intersections
         hyperbola_center = line_plane_intersections.closest_point_on_line(self.frame.origin)
         hyperbola_positive_vertex = self.frame.local_to_global_coordinates(
