"""volmdlr module for 3D Surfaces."""
import math
import warnings
from itertools import chain
from typing import List, Union
import traceback

import matplotlib.pyplot as plt
import numpy as npy
import triangle as triangle_lib
from geomdl import NURBS, BSpline, utilities
from geomdl.construct import extract_curves
<<<<<<< HEAD
=======
# from geomdl.fitting import approximate_surface, interpolate_surface
from geomdl.operations import split_surface_u, split_surface_v
>>>>>>> ecff432d
from scipy.optimize import least_squares, minimize

from dessia_common.core import DessiaObject, PhysicalObject
from volmdlr.nurbs.core import evaluate_surface, derivatives_surface, point_inversion
from volmdlr.nurbs.fitting import approximate_surface, interpolate_surface
<<<<<<< HEAD
from volmdlr.nurbs.operations import split_surface_u, split_surface_v
=======
>>>>>>> ecff432d
import volmdlr.core
from volmdlr import display, edges, grid, wires, curves
import volmdlr.geometry
import volmdlr.utils.parametric as vm_parametric
from volmdlr.core import EdgeStyle
from volmdlr.core import point_in_list
import volmdlr.nurbs.helpers as nurbs_helpers
from volmdlr.utils.parametric import array_range_search, repair_start_end_angle_periodicity, angle_discontinuity
import volmdlr.utils.intersections as vm_utils_intersections
import volmdlr.utils.common_operations as vm_common_operations


def knots_vector_inv(knots_vector):
    """
    Compute knot-elements and multiplicities based on the global knot vector.

    """

    knots = sorted(set(knots_vector))
    multiplicities = [knots_vector.count(knot) for knot in knots]

    return knots, multiplicities


class Surface2D(PhysicalObject):
    """
    A surface bounded by an outer contour.

    """

    def __init__(self, outer_contour: wires.Contour2D,
                 inner_contours: List[wires.Contour2D],
                 name: str = 'name'):
        self.outer_contour = outer_contour
        self.inner_contours = inner_contours
        self._area = None

        PhysicalObject.__init__(self, name=name)

    def __hash__(self):
        return hash((self.outer_contour, tuple(self.inner_contours)))

    def _data_hash(self):
        return hash(self)

    def copy(self, deep=True, memo=None):
        """
        Copies the surface2d.

        """
        return self.__class__(outer_contour=self.outer_contour.copy(deep, memo),
                              inner_contours=[c.copy(deep, memo) for c in self.inner_contours],
                              name='copy_' + self.name)

    def area(self):
        """
        Computes the area of the surface.

        """
        if not self._area:
            self._area = self.outer_contour.area() - sum(contour.area() for contour in self.inner_contours)
        return self._area

    def second_moment_area(self, point: volmdlr.Point2D):
        """
        Computes the second moment area of the surface.

        """
        i_x, i_y, i_xy = self.outer_contour.second_moment_area(point)
        for contour in self.inner_contours:
            i_xc, i_yc, i_xyc = contour.second_moment_area(point)
            i_x -= i_xc
            i_y -= i_yc
            i_xy -= i_xyc
        return i_x, i_y, i_xy

    def center_of_mass(self):
        """
        Compute the center of mass of the 2D surface.

        :return: The center of mass of the surface.
        :rtype: :class:`volmdlr.Point2D`
        """
        center = self.outer_contour.area() * self.outer_contour.center_of_mass()
        for contour in self.inner_contours:
            center -= contour.area() * contour.center_of_mass()
        return center / self.area()

    def point_belongs(self, point2d: volmdlr.Point2D, include_edge_points: bool = True):
        """
        Check whether a point belongs to the 2D surface.

        :param point2d: The point to check.
        :type point2d: :class:`volmdlr.Point2D`
        :return: True if the point belongs to the surface, False otherwise.
        :rtype: bool
        """
        if not self.outer_contour.point_belongs(point2d, include_edge_points=include_edge_points):
            return False

        for inner_contour in self.inner_contours:
            if inner_contour.point_belongs(point2d, include_edge_points=False):
                return False
        return True

    def random_point_inside(self):
        """
        Generate a random point inside the 2D surface.

        Taking into account any inner contours (holes) it may have.

        :return: A random point inside the surface.
        :rtype: :class:`volmdlr.Point2D`
        """
        point_inside_outer_contour = None
        center_of_mass = self.center_of_mass()
        if self.point_belongs(center_of_mass, False):
            point_inside_outer_contour = center_of_mass
        if not point_inside_outer_contour:
            point_inside_outer_contour = self.outer_contour.random_point_inside()
        while True:
            inside_inner_contour = False
            for inner_contour in self.inner_contours:
                if inner_contour.point_belongs(point_inside_outer_contour):
                    inside_inner_contour = True
            if not inside_inner_contour and \
                    point_inside_outer_contour is not None:
                break
            point_inside_outer_contour = self.outer_contour.random_point_inside()

        return point_inside_outer_contour

    @staticmethod
    def triangulation_without_holes(vertices, segments, points_grid, tri_opt):
        """
        Triangulates a surface without holes.

        :param vertices: vertices of the surface.
        :param segments: segments defined as tuples of vertices.
        :param points_grid: to do.
        :param tri_opt: triangulation option: "p"
        :return:
        """
        vertices_grid = [(p.x, p.y) for p in points_grid]
        vertices.extend(vertices_grid)
        tri = {'vertices': npy.array(vertices).reshape((-1, 2)),
               'segments': npy.array(segments).reshape((-1, 2)),
               }
        triagulation = triangle_lib.triangulate(tri, tri_opt)
        triangles = triagulation['triangles'].tolist()
        number_points = triagulation['vertices'].shape[0]
        points = [display.Node2D(*triagulation['vertices'][i, :]) for i in range(number_points)]
        return display.DisplayMesh2D(points, triangles=triangles)

    def triangulation(self, number_points_x: int = 15, number_points_y: int = 15):
        """
        Triangulates the Surface2D using the Triangle library.

        :param number_points_x: Number of discretization points in x direction.
        :type number_points_x: int
        :param number_points_y: Number of discretization points in y direction.
        :type number_points_y: int
        :return: The triangulated surface as a display mesh.
        :rtype: :class:`volmdlr.display.DisplayMesh2D`
        """
        area = self.bounding_rectangle().area()
        tri_opt = "p"
        if math.isclose(area, 0., abs_tol=1e-8):
            return display.DisplayMesh2D([], triangles=[])

        triangulates_with_grid = number_points_x > 0 and number_points_y > 0
        discretize_line = number_points_x > 0 or number_points_y > 0
        if not triangulates_with_grid:
            tri_opt = "pq"

        discretize_line_direction = "xy"
        if number_points_y == 0 or number_points_x > 25 * number_points_y:
            discretize_line_direction = "x"
        elif number_points_y > 20 * number_points_x:
            discretize_line_direction = "y"
        outer_polygon = self.outer_contour.to_polygon(angle_resolution=15, discretize_line=discretize_line,
                                                      discretize_line_direction=discretize_line_direction)

        if not self.inner_contours and not triangulates_with_grid:
            return outer_polygon.triangulation()

        points_grid, x, y, grid_point_index = outer_polygon.grid_triangulation_points(number_points_x=number_points_x,
                                                                                      number_points_y=number_points_y)
        points = [display.Node2D(*point) for point in outer_polygon.points]
        vertices = [(point.x, point.y) for point in points]
        n = len(points)
        segments = [(i, i + 1) for i in range(n - 1)]
        segments.append((n - 1, 0))

        if not self.inner_contours:  # No holes
            return self.triangulation_without_holes(vertices, segments, points_grid, tri_opt)

        point_index = {p: i for i, p in enumerate(points)}
        holes = []
        for inner_contour in self.inner_contours:
            inner_polygon = inner_contour.to_polygon(angle_resolution=5, discretize_line=discretize_line,
                                                     discretize_line_direction=discretize_line_direction)
            inner_polygon_nodes = [display.Node2D.from_point(p) for p in inner_polygon.points]
            for point in inner_polygon_nodes:
                if point not in point_index:
                    points.append(point)
                    vertices.append((point.x, point.y))
                    point_index[point] = n
                    n += 1

            for point1, point2 in zip(inner_polygon_nodes[:-1],
                                      inner_polygon_nodes[1:]):
                segments.append((point_index[point1], point_index[point2]))
            segments.append((point_index[inner_polygon_nodes[-1]], point_index[inner_polygon_nodes[0]]))
            rpi = inner_polygon.barycenter()
            if not inner_polygon.point_belongs(rpi, include_edge_points=False):
                rpi = inner_polygon.random_point_inside(include_edge_points=False)
            holes.append([rpi.x, rpi.y])

            if triangulates_with_grid:
                # removes with a region search the grid points that are in the inner contour
                xmin, xmax, ymin, ymax = inner_polygon.bounding_rectangle.bounds()
                x_grid_range = array_range_search(x, xmin, xmax)
                y_grid_range = array_range_search(y, ymin, ymax)
                for i in x_grid_range:
                    for j in y_grid_range:
                        point = grid_point_index.get((i, j))
                        if not point:
                            continue
                        if inner_polygon.point_belongs(point):
                            points_grid.remove(point)
                            grid_point_index.pop((i, j))

        if triangulates_with_grid:
            vertices_grid = [(p.x, p.y) for p in points_grid]
            vertices.extend(vertices_grid)

        tri = {'vertices': npy.array(vertices).reshape((-1, 2)),
               'segments': npy.array(segments).reshape((-1, 2)),
               'holes': npy.array(holes).reshape((-1, 2))
               }
        triangulation = triangle_lib.triangulate(tri, tri_opt)
        triangles = triangulation['triangles'].tolist()
        number_points = triangulation['vertices'].shape[0]
        points = [display.Node2D(*triangulation['vertices'][i, :]) for i in range(number_points)]
        return display.DisplayMesh2D(points, triangles=triangles)

    def split_by_lines(self, lines):
        """
        Returns a list of cut surfaces given by the lines provided as argument.
        """
        cutted_surfaces = []
        iteration_surfaces = self.cut_by_line(lines[0])

        for line in lines[1:]:
            iteration_surfaces2 = []
            for surface in iteration_surfaces:
                line_cutted_surfaces = surface.cut_by_line(line)

                llcs = len(line_cutted_surfaces)

                if llcs == 1:
                    cutted_surfaces.append(line_cutted_surfaces[0])
                else:
                    iteration_surfaces2.extend(line_cutted_surfaces)

            iteration_surfaces = iteration_surfaces2[:]

        cutted_surfaces.extend(iteration_surfaces)
        return cutted_surfaces

    def split_regularly(self, n):
        """
        Split in n slices.
        """
        bounding_rectangle = self.outer_contour.bounding_rectangle
        lines = []
        for i in range(n - 1):
            xi = bounding_rectangle[0] + (i + 1) * (bounding_rectangle[1] - bounding_rectangle[0]) / n
            lines.append(curves.Line2D(volmdlr.Point2D(xi, 0),
                                       volmdlr.Point2D(xi, 1)))
        return self.split_by_lines(lines)

    def cut_by_line(self, line: curves.Line2D):
        """
        Returns a list of cut Surface2D by the given line.

        :param line: The line to cut the Surface2D with.
        :type line: :class:`curves.Line2D`
        :return: A list of 2D surfaces resulting from the cut.
        :rtype: List[:class:`volmdlr.faces.Surface2D`]
        """
        surfaces = []
        splitted_outer_contours = self.outer_contour.cut_by_line(line)
        splitted_inner_contours_table = []
        for inner_contour in self.inner_contours:
            splitted_inner_contours = inner_contour.cut_by_line(line)
            splitted_inner_contours_table.append(splitted_inner_contours)

        # First part of the external contour
        for outer_split in splitted_outer_contours:
            inner_contours = []
            for splitted_inner_contours in splitted_inner_contours_table:
                for inner_split in splitted_inner_contours:
                    inner_split.order_contour()
                    point = inner_split.random_point_inside()
                    if outer_split.point_belongs(point):
                        inner_contours.append(inner_split)

            if inner_contours:
                surface2d = self.from_contours(outer_split, inner_contours)
                surfaces.append(surface2d)
            else:
                surfaces.append(Surface2D(outer_split, []))
        return surfaces

    def line_crossings(self, line: curves.Line2D):
        """
        Find intersection points between a line and the 2D surface.

        :param line: The line to intersect with the shape.
        :type line: :class:`curves.Line2D`
        :return: A list of intersection points sorted by increasing abscissa
            along the line. Each intersection point is a tuple
            (point, primitive) where point is the intersection point and
            primitive is the intersected primitive.
        :rtype: List[Tuple[:class:`volmdlr.Point2D`,
            :class:`volmdlr.core.Primitive2D`]]

        """
        intersection_points = []
        for primitive in self.outer_contour.primitives:
            for point in primitive.line_crossings(line):
                if (point, primitive) not in intersection_points:
                    intersection_points.append((point, primitive))
        for inner_contour in self.inner_contours:
            for primitive in inner_contour.primitives:
                for point in primitive.line_crossings(line):
                    if (point, primitive) not in intersection_points:
                        intersection_points.append((point, primitive))
        return sorted(intersection_points, key=lambda ip: line.abscissa(ip[0]))

    def split_at_centers(self):
        """
        Split in n slices.

        # TODO: is this used ?
        """

        cutted_contours = []
        center_of_mass1 = self.inner_contours[0].center_of_mass()
        center_of_mass2 = self.inner_contours[1].center_of_mass()
        cut_line = curves.Line2D(center_of_mass1, center_of_mass2)

        iteration_contours2 = []

        surface_cut = self.cut_by_line(cut_line)

        iteration_contours2.extend(surface_cut)

        iteration_contours = iteration_contours2[:]
        cutted_contours.extend(iteration_contours)

        return cutted_contours

    def cut_by_line2(self, line):
        """
        Cuts a Surface2D with line (2).

        :param line: DESCRIPTION
        :type line: TYPE
        :raises NotImplementedError: DESCRIPTION
        :return: DESCRIPTION
        :rtype: TYPE

        """

        all_contours = []
        inner_1 = self.inner_contours[0]
        inner_2 = self.inner_contours[1]

        inner_intersections_1 = inner_1.line_intersections(line)
        inner_intersections_2 = inner_2.line_intersections(line)

        arc1, arc2 = inner_1.split(inner_intersections_1[1],
                                   inner_intersections_1[0])
        arc3, arc4 = inner_2.split(inner_intersections_2[1],
                                   inner_intersections_2[0])
        new_inner_1 = wires.Contour2D([arc1, arc2])
        new_inner_2 = wires.Contour2D([arc3, arc4])

        intersections = [(inner_intersections_1[0], arc1), (inner_intersections_1[1], arc2)]
        intersections += self.outer_contour.line_intersections(line)
        intersections.append((inner_intersections_2[0], arc3))
        intersections.append((inner_intersections_2[1], arc4))
        intersections += self.outer_contour.line_intersections(line)

        if not intersections:
            all_contours.extend([self])
        if len(intersections) < 4:
            return [self]
        if len(intersections) >= 4:
            if isinstance(intersections[0][0], volmdlr.Point2D) and \
                    isinstance(intersections[1][0], volmdlr.Point2D):
                ip1, ip2 = sorted(
                    [new_inner_1.primitives.index(intersections[0][1]),
                     new_inner_1.primitives.index(intersections[1][1])])
                ip5, ip6 = sorted(
                    [new_inner_2.primitives.index(intersections[4][1]),
                     new_inner_2.primitives.index(intersections[5][1])])
                ip3, ip4 = sorted(
                    [self.outer_contour.primitives.index(intersections[2][1]),
                     self.outer_contour.primitives.index(intersections[3][1])])

                # sp11, sp12 = intersections[2][1].split(intersections[2][0])
                # sp21, sp22 = intersections[3][1].split(intersections[3][0])
                sp33, sp34 = intersections[6][1].split(intersections[6][0])
                sp44, sp43 = intersections[7][1].split(intersections[7][0])

                primitives1 = [edges.LineSegment2D(intersections[6][0], intersections[1][0]),
                               new_inner_1.primitives[ip1],
                               edges.LineSegment2D(intersections[0][0], intersections[5][0]),
                               new_inner_2.primitives[ip5],
                               edges.LineSegment2D(intersections[4][0], intersections[7][0]),
                               sp44
                               ]
                primitives1.extend(self.outer_contour.primitives[ip3 + 1:ip4])
                primitives1.append(sp34)

                primitives2 = [edges.LineSegment2D(intersections[7][0], intersections[4][0]),
                               new_inner_2.primitives[ip6],
                               edges.LineSegment2D(intersections[5][0], intersections[0][0]),
                               new_inner_1.primitives[ip2],
                               edges.LineSegment2D(intersections[1][0], intersections[6][0]),
                               sp33
                               ]

                primitives2.extend(self.outer_contour.primitives[:ip3].reverse())
                primitives2.append(sp43)

                all_contours.extend([wires.Contour2D(primitives1),
                                     wires.Contour2D(primitives2)])

            else:
                raise NotImplementedError(
                    'Non convex contour not supported yet')

        return all_contours

    def bounding_rectangle(self):
        """
        Returns bounding rectangle.

        :return: Returns a python object with useful methods
        :rtype: :class:`volmdlr.core.BoundingRectangle
        """

        return self.outer_contour.bounding_rectangle

    @classmethod
    def from_contours(cls, outer_contour, inner_contours):
        """
        Create a Surface2D object from an outer contour and a list of inner contours.

        :param outer_contour: The outer contour that bounds the surface.
        :type outer_contour: wires.Contour2D
        :param inner_contours: The list of inner contours that define the holes of the surface.
        :type inner_contours : List[wires.Contour2D]
        :return: Surface2D defined by the given contours.
        """
        surface2d_inner_contours = []
        surface2d_outer_contour = outer_contour
        for inner_contour in inner_contours:
            if surface2d_outer_contour.shared_primitives_extremities(
                    inner_contour):
                # inner_contour will be merged with outer_contour
                merged_contours = surface2d_outer_contour.merge_with(
                    inner_contour)
                if len(merged_contours) >= 2:
                    raise NotImplementedError
                surface2d_outer_contour = merged_contours[0]
            else:
                # inner_contour will be added to the inner contours of the
                # Surface2D
                surface2d_inner_contours.append(inner_contour)
        return cls(surface2d_outer_contour, surface2d_inner_contours)

    def plot(self, ax=None, color='k', alpha=1, equal_aspect=False, **kwargs):
        """Plot surface 2d using Matplotlib."""

        if ax is None:
            _, ax = plt.subplots()
        self.outer_contour.plot(ax=ax, edge_style=EdgeStyle(color=color, alpha=alpha,
                                                            equal_aspect=equal_aspect))
        for inner_contour in self.inner_contours:
            inner_contour.plot(ax=ax, edge_style=EdgeStyle(color=color, alpha=alpha,
                                                           equal_aspect=equal_aspect))

        if equal_aspect:
            ax.set_aspect('equal')

        ax.margins(0.1)
        return ax

    def axial_symmetry(self, line):
        """
        Finds out the symmetric 2D surface according to a line.

        """

        outer_contour = self.outer_contour.axial_symmetry(line)
        inner_contours = []
        if self.inner_contours:
            inner_contours = [contour.axial_symmetry(line) for contour in self.inner_contours]

        return self.__class__(outer_contour=outer_contour,
                              inner_contours=inner_contours)

    def rotation(self, center, angle):
        """
        Surface2D rotation.

        :param center: rotation center.
        :param angle: angle rotation.
        :return: a new rotated Surface2D.
        """

        outer_contour = self.outer_contour.rotation(center, angle)
        if self.inner_contours:
            inner_contours = [contour.rotation(center, angle) for contour in self.inner_contours]
        else:
            inner_contours = []

        return self.__class__(outer_contour, inner_contours)

    def translation(self, offset: volmdlr.Vector2D):
        """
        Surface2D translation.

        :param offset: translation vector.
        :return: A new translated Surface2D.
        """
        outer_contour = self.outer_contour.translation(offset)
        inner_contours = [contour.translation(offset) for contour in self.inner_contours]
        return self.__class__(outer_contour, inner_contours)

    def frame_mapping(self, frame: volmdlr.Frame2D, side: str):
        """Frame mapping of a surface 2d."""
        outer_contour = self.outer_contour.frame_mapping(frame, side)
        inner_contours = [contour.frame_mapping(frame, side) for contour in self.inner_contours]
        return self.__class__(outer_contour, inner_contours)

    def geo_lines(self):  # , mesh_size_list=None):
        """
        Gets the lines that define a Surface2D in a .geo file.
        """

        i, i_p = None, None
        lines, line_surface, lines_tags = [], [], []
        point_account, line_account, line_loop_account = 0, 0, 1
        for outer_contour, contour in enumerate(list(chain(*[[self.outer_contour], self.inner_contours]))):
            if isinstance(contour, curves.Circle2D):
                points = [volmdlr.Point2D(contour.center.x - contour.radius, contour.center.y),
                          contour.center,
                          volmdlr.Point2D(contour.center.x + contour.radius, contour.center.y)]
                index = []
                for i, point in enumerate(points):
                    lines.append(point.get_geo_lines(tag=point_account + i + 1,
                                                     point_mesh_size=None))
                    index.append(point_account + i + 1)

                lines.append('Circle(' + str(line_account + 1) +
                             ') = {' + str(index[0]) + ', ' + str(index[1]) + ', ' + str(index[2]) + '};')
                lines.append('Circle(' + str(line_account + 2) +
                             ') = {' + str(index[2]) + ', ' + str(index[1]) + ', ' + str(index[0]) + '};')

                lines_tags.append(line_account + 1)
                lines_tags.append(line_account + 2)

                lines.append('Line Loop(' + str(outer_contour + 1) + ') = {' + str(lines_tags)[1:-1] + '};')
                line_surface.append(line_loop_account)

                point_account = point_account + 2 + 1
                line_account, line_loop_account = line_account + 1 + 1, line_loop_account + 1
                lines_tags = []

            elif isinstance(contour, (wires.Contour2D, wires.ClosedPolygon2D)):
                if not isinstance(contour, wires.ClosedPolygon2D):
                    contour = contour.to_polygon(1)
                for i, point in enumerate(contour.points):
                    lines.append(point.get_geo_lines(tag=point_account + i + 1,
                                                     point_mesh_size=None))

                for i_p, primitive in enumerate(contour.primitives):
                    if i_p != len(contour.primitives) - 1:
                        lines.append(primitive.get_geo_lines(tag=line_account + i_p + 1,
                                                             start_point_tag=point_account + i_p + 1,
                                                             end_point_tag=point_account + i_p + 2))
                    else:
                        lines.append(primitive.get_geo_lines(tag=line_account + i_p + 1,
                                                             start_point_tag=point_account + i_p + 1,
                                                             end_point_tag=point_account + 1))
                    lines_tags.append(line_account + i_p + 1)

                lines.append('Line Loop(' + str(outer_contour + 1) + ') = {' + str(lines_tags)[1:-1] + '};')
                line_surface.append(line_loop_account)
                point_account = point_account + i + 1
                line_account, line_loop_account = line_account + i_p + 1, line_loop_account + 1
                lines_tags = []

        lines.append('Plane Surface(' + str(1) + ') = {' + str(line_surface)[1:-1] + '};')

        return lines

    def mesh_lines(self,
                   factor: float,
                   curvature_mesh_size: int = None,
                   min_points: int = None,
                   initial_mesh_size: float = 5):
        """
        Gets the lines that define mesh parameters for a Surface2D, to be added to a .geo file.

        :param factor: A float, between 0 and 1, that describes the mesh quality
        (1 for coarse mesh - 0 for fine mesh)
        :type factor: float
        :param curvature_mesh_size: Activate the calculation of mesh element sizes based on curvature
        (with curvature_mesh_size elements per 2*Pi radians), defaults to 0
        :type curvature_mesh_size: int, optional
        :param min_points: Check if there are enough points on small edges (if it is not, we force to have min_points
        on that edge), defaults to None
        :type min_points: int, optional
        :param initial_mesh_size: If factor=1, it will be initial_mesh_size elements per dimension, defaults to 5
        :type initial_mesh_size: float, optional

        :return: A list of lines that describe mesh parameters
        :rtype: List[str]
        """

        lines = []
        if factor == 0:
            factor = 1e-3

        size = (math.sqrt(self.area()) / initial_mesh_size) * factor

        if min_points:
            lines.extend(self.get_mesh_lines_with_transfinite_curves(
                [[self.outer_contour], self.inner_contours], min_points, size))

        lines.append('Field[1] = MathEval;')
        lines.append('Field[1].F = "' + str(size) + '";')
        lines.append('Background Field = 1;')
        if curvature_mesh_size:
            lines.append('Mesh.MeshSizeFromCurvature = ' + str(curvature_mesh_size) + ';')

        return lines

    @staticmethod
    def get_mesh_lines_with_transfinite_curves(lists_contours, min_points, size):
        """Gets Surface 2d mesh lines with transfinite curves."""
        lines, primitives, primitives_length = [], [], []
        circle_class_ = getattr(wires, 'Circle' + lists_contours[0][0].__class__.__name__[-2:])
        for contour in list(chain(*lists_contours)):
            if isinstance(contour, circle_class_):
                primitives.append(contour)
                primitives.append(contour)
                primitives_length.append(contour.length() / 2)
                primitives_length.append(contour.length() / 2)
            else:
                for primitive in contour.primitives:
                    if (primitive not in primitives) and (primitive.reverse() not in primitives):
                        primitives.append(primitive)
                        primitives_length.append(primitive.length())

        for i, length in enumerate(primitives_length):
            if length < min_points * size:
                lines.append('Transfinite Curve {' + str(i) + '} = ' +
                             str(min_points) + ' Using Progression 1;')
        return lines

    def to_geo(self, file_name: str,
               factor: float, **kwargs):
        # curvature_mesh_size: int = None,
        # min_points: int = None,
        # initial_mesh_size: float = 5):
        """
        Gets the .geo file for the Surface2D.
        """

        for element in [('curvature_mesh_size', 0), ('min_points', None), ('initial_mesh_size', 5)]:
            if element[0] not in kwargs:
                kwargs[element[0]] = element[1]

        lines = self.geo_lines()
        lines.extend(self.mesh_lines(factor, kwargs['curvature_mesh_size'],
                                     kwargs['min_points'], kwargs['initial_mesh_size']))

        with open(file_name + '.geo', 'w', encoding="utf-8") as file:
            for line in lines:
                file.write(line)
                file.write('\n')
        file.close()

    def to_msh(self, file_name: str, mesh_dimension: int, mesh_order: int,
               factor: float, **kwargs):
        # curvature_mesh_size: int = 0,
        # min_points: int = None,
        # initial_mesh_size: float = 5):
        """
        Gets .msh file for the Surface2D generated by gmsh.

        :param file_name: The msh. file name
        :type file_name: str
        :param mesh_dimension: The mesh dimension (1: 1D-Edge, 2: 2D-Triangle, 3D-Tetrahedra)
        :type mesh_dimension: int
        :param factor: A float, between 0 and 1, that describes the mesh quality
        (1 for coarse mesh - 0 for fine mesh)
        :type factor: float
        :param curvature_mesh_size: Activate the calculation of mesh element sizes based on curvature
        (with curvature_mesh_size elements per 2*Pi radians), defaults to 0
        :type curvature_mesh_size: int, optional
        :param min_points: Check if there are enough points on small edges (if it is not, we force to have min_points
        on that edge), defaults to None
        :type min_points: int, optional
        :param initial_mesh_size: If factor=1, it will be initial_mesh_size elements per dimension, defaults to 5
        :type initial_mesh_size: float, optional

        :return: A txt file
        :rtype: .txt
        """

        for element in [('curvature_mesh_size', 0), ('min_points', None), ('initial_mesh_size', 5)]:
            if element[0] not in kwargs:
                kwargs[element[0]] = element[1]

        self.to_geo(file_name=file_name, mesh_dimension=mesh_dimension,
                    factor=factor, curvature_mesh_size=kwargs['curvature_mesh_size'],
                    min_points=kwargs['min_points'], initial_mesh_size=kwargs['initial_mesh_size'])

        volmdlr.core.VolumeModel.generate_msh_file(file_name, mesh_dimension, mesh_order)

        # gmsh.initialize()
        # gmsh.open(file_name + ".geo")

        # gmsh.model.geo.synchronize()
        # gmsh.model.mesh.generate(mesh_dimension)

        # gmsh.write(file_name + ".msh")

        # gmsh.finalize()


class Surface3D(DessiaObject):
    """
    Abstract class.

    """
    x_periodicity = None
    y_periodicity = None
    face_class = None

    def __init__(self, frame: volmdlr.Frame3D = None, name: str = ''):
        self.frame = frame
        DessiaObject.__init__(self, name=name)

    def plot(self, ax=None, edge_style: EdgeStyle = EdgeStyle(color='grey', alpha=0.5), **kwargs):
        """
        Abstract method.
        """
        raise NotImplementedError(f"plot method is not implemented for {self.__class__.__name__}")

    def point2d_to_3d(self, point2d):
        raise NotImplementedError(f'point2d_to_3d is abstract and should be implemented in {self.__class__.__name__}')

    def point3d_to_2d(self, point3d):
        """
        Abstract method. Convert a 3D point to a 2D parametric point.

        :param point3d: The 3D point to convert, represented by 3 coordinates (x, y, z).
        :type point3d: `volmdlr.Point3D`
        :return: NotImplementedError: If the method is not implemented in the subclass.
        """
        raise NotImplementedError(f'point3d_to_2d is abstract and should be implemented in {self.__class__.__name__}')

    def face_from_contours3d(self, contours3d: List[wires.Contour3D], name: str = ''):
        """Deprecated method, 'Use Face3D from_contours3d method'."""
        raise AttributeError('Use Face3D from_contours3d method')

    def repair_primitives_periodicity(self, primitives2d):
        """
        Repairs the continuity of the 2D contour while using contour3d_to_2d on periodic surfaces.

        :param primitives2d: The primitives in parametric surface domain.
        :type primitives2d: list
        :return: A list of primitives.
        :rtype: list
        """
        x_periodicity = self.x_periodicity
        y_periodicity = self.y_periodicity

        if x_periodicity or y_periodicity:
            if self.is_undefined_brep(primitives2d[0]):
                primitives2d[0] = self.fix_undefined_brep_with_neighbors(primitives2d[0], primitives2d[-1],
                                                                         primitives2d[1])
        if x_periodicity is None:
            x_periodicity = -1
        if y_periodicity is None:
            y_periodicity = -1
        i = 1
        while i < len(primitives2d):
            previous_primitive = primitives2d[i - 1]
            current_primitive = primitives2d[i]
            delta = previous_primitive.end - current_primitive.start
            distance = delta.norm()
            is_connected = math.isclose(distance, 0, abs_tol=1e-2)

            if not is_connected:
                if math.isclose(current_primitive.length(), x_periodicity, abs_tol=1e-2) or \
                        math.isclose(current_primitive.length(), y_periodicity, abs_tol=1e-2):
                    delta_end = previous_primitive.end - current_primitive.end
                    delta_min_index, _ = min(enumerate([distance, delta_end.norm()]), key=lambda x: x[1])
                    if self.is_undefined_brep(primitives2d[i]):
                        primitives2d[i] = self.fix_undefined_brep_with_neighbors(primitives2d[i], previous_primitive,
                                                                                 primitives2d[
                                                                                     (i + 1) % len(primitives2d)])
                        delta = previous_primitive.end - primitives2d[i].start
                        if not math.isclose(delta.norm(), 0, abs_tol=1e-3):
                            primitives2d.insert(i, edges.LineSegment2D(previous_primitive.end, primitives2d[i].start,
                                                                       name="construction"))
                            i += 1
                    elif self.is_singularity_point(self.point2d_to_3d(previous_primitive.end)) and \
                            self.is_singularity_point(self.point2d_to_3d(current_primitive.start)):
                        primitives2d.insert(i, edges.LineSegment2D(previous_primitive.end, current_primitive.start,
                                                                   name="construction"))
                        if i < len(primitives2d):
                            i += 1
                    elif current_primitive.end.is_close(previous_primitive.end, tol=1e-2):
                        primitives2d[i] = current_primitive.reverse()
                    elif delta_min_index == 0:
                        primitives2d[i] = current_primitive.translation(delta)
                    else:
                        new_primitive = current_primitive.reverse()
                        primitives2d[i] = new_primitive.translation(delta_end)

                elif current_primitive.end.is_close(previous_primitive.end, tol=1e-2):
                    primitives2d[i] = current_primitive.reverse()
                elif self.is_singularity_point(self.point2d_to_3d(previous_primitive.end)) and \
                        self.is_singularity_point(self.point2d_to_3d(current_primitive.start)):
                    primitives2d.insert(i, edges.LineSegment2D(previous_primitive.end, current_primitive.start,
                                                               name="construction"))
                    i += 1
                else:
                    primitives2d[i] = current_primitive.translation(delta)
            i += 1
        previous_primitive = primitives2d[-1]
        delta = previous_primitive.end - primitives2d[0].start
        distance = delta.norm()
        is_connected = math.isclose(distance, 0, abs_tol=1e-2)
        if not is_connected and self.is_singularity_point(self.point2d_to_3d(previous_primitive.end)) and \
                self.is_singularity_point(self.point2d_to_3d(primitives2d[0].start)):
            primitives2d.append(edges.LineSegment2D(previous_primitive.end, primitives2d[0].start,
                                                    name="construction"))

        return primitives2d

    def connect_contours(self, outer_contour, inner_contours):
        """
        Abstract method. Repair 2D contours of a face on the parametric domain.

        :param outer_contour: Outer contour 2D.
        :type inner_contours: wires.Contour2D
        :param inner_contours: List of 2D contours.
        :type inner_contours: list
        :return: NotImplementedError: If the method is not implemented in the subclass.
        """
        raise NotImplementedError(f'connect_contours is abstract and should be implemented in '
                                  f'{self.__class__.__name__}')

    def primitives3d_to_2d(self, primitives3d):
        """
        Helper function to perform conversion of 3D primitives into B-Rep primitives.

        :param primitives3d: List of 3D primitives from a 3D contour.
        :type primitives3d: List[edges.Edge]
        :return: A list of 2D primitives on parametric domain.
        :rtype: List[edges.Edge]
        """
        primitives2d = []
        for primitive3d in primitives3d:
            method_name = f'{primitive3d.__class__.__name__.lower()}_to_2d'
            if hasattr(self, method_name):
                primitives = getattr(self, method_name)(primitive3d)

                if primitives is None:
                    continue
                primitives2d.extend(primitives)
            else:
                raise AttributeError(f'Class {self.__class__.__name__} does not implement {method_name}')
        return primitives2d

    def contour3d_to_2d(self, contour3d):
        """
        Transforms a Contour3D into a Contour2D in the parametric domain of the surface.

        :param contour3d: The contour to be transformed.
        :type contour3d: :class:`wires.Contour3D`
        :return: A 2D contour object.
        :rtype: :class:`wires.Contour2D`
        """
        primitives2d = self.primitives3d_to_2d(contour3d.primitives)

        wire2d = wires.Wire2D(primitives2d)
        if self.x_periodicity and not self.is_singularity_point(self.point2d_to_3d(wire2d.primitives[0].start)) and \
                not self.is_singularity_point(self.point2d_to_3d(wire2d.primitives[-1].end)):
            delta_x = abs(wire2d.primitives[0].start.x - wire2d.primitives[-1].end.x)
            if math.isclose(delta_x, self.x_periodicity, rel_tol=0.01) and wire2d.is_ordered(1e-3):
                return wires.Contour2D(primitives2d)
        if self.y_periodicity and not self.is_singularity_point(self.point2d_to_3d(wire2d.primitives[0].start)) and \
                not self.is_singularity_point(self.point2d_to_3d(wire2d.primitives[-1].end)):
            delta_y = abs(wire2d.primitives[0].start.y - wire2d.primitives[-1].end.y)
            if math.isclose(delta_y, self.y_periodicity, rel_tol=0.01) and wire2d.is_ordered(1e-3):
                return wires.Contour2D(primitives2d)
        # Fix contour
        if self.x_periodicity or self.y_periodicity:
            primitives2d = self.repair_primitives_periodicity(primitives2d)
        return wires.Contour2D(primitives2d)

    def contour2d_to_3d(self, contour2d):
        """
        Transforms a Contour2D in the parametric domain of the surface into a Contour3D in Cartesian coordinate.

        :param contour2d: The contour to be transformed.
        :type contour2d: :class:`wires.Contour2D`
        :return: A 3D contour object.
        :rtype: :class:`wires.Contour3D`
        """
        primitives3d = []
        for primitive2d in contour2d.primitives:
            if primitive2d.name == "construction":
                continue
            method_name = f'{primitive2d.__class__.__name__.lower()}_to_3d'
            if hasattr(self, method_name):
                try:
                    primitives = getattr(self, method_name)(primitive2d)
                    if primitives is None:
                        continue
                    primitives3d.extend(primitives)
                except AttributeError:
                    print(traceback.format_exc())
                    print(f'Class {self.__class__.__name__} does not implement {method_name}'
                          f'with {primitive2d.__class__.__name__}')
            else:
                raise AttributeError(
                    f'Class {self.__class__.__name__} does not implement {method_name}')
        if not primitives3d:
            raise ValueError("no primitives to create contour")
        return wires.Contour3D(primitives3d)

    def linesegment3d_to_2d(self, linesegment3d):
        """
        A line segment on a surface will be in any case a line in 2D?.

        """
        return [edges.LineSegment2D(self.point3d_to_2d(linesegment3d.start),
                                    self.point3d_to_2d(linesegment3d.end))]

    def bsplinecurve3d_to_2d(self, bspline_curve3d):
        """
        Is this right?.
        """
        n = len(bspline_curve3d.control_points)
        points = [self.point3d_to_2d(p)
                  for p in bspline_curve3d.discretization_points(number_points=n)]
        return [edges.BSplineCurve2D.from_points_interpolation(points, bspline_curve3d.degree)]

    def bsplinecurve2d_to_3d(self, bspline_curve2d):
        """
        Is this right?.

        """
        n = len(bspline_curve2d.control_points)
        points = [self.point2d_to_3d(p)
                  for p in bspline_curve2d.discretization_points(number_points=n)]
        return [edges.BSplineCurve3D.from_points_interpolation(points, bspline_curve2d.degree)]

    def normal_from_point2d(self, point2d):

        raise NotImplementedError('NotImplemented')

    def normal_from_point3d(self, point3d):
        """
        Evaluates the normal vector of the bspline surface at this 3D point.
        """

        return (self.normal_from_point2d(self.point3d_to_2d(point3d)))[1]

    def geodesic_distance_from_points2d(self, point1_2d: volmdlr.Point2D,
                                        point2_2d: volmdlr.Point2D, number_points: int = 50):
        """
        Approximation of geodesic distance via line segments length sum in 3D.
        """
        # points = [point1_2d]
        current_point3d = self.point2d_to_3d(point1_2d)
        distance = 0.
        for i in range(number_points):
            next_point3d = self.point2d_to_3d(point1_2d + (i + 1) / number_points * (point2_2d - point1_2d))
            distance += next_point3d.point_distance(current_point3d)
            current_point3d = next_point3d
        return distance

    def geodesic_distance(self, point1_3d: volmdlr.Point3D, point2_3d: volmdlr.Point3D):
        """
        Approximation of geodesic distance between 2 3D points supposed to be on the surface.
        """
        point1_2d = self.point3d_to_2d(point1_3d)
        point2_2d = self.point3d_to_2d(point2_3d)
        return self.geodesic_distance_from_points2d(point1_2d, point2_2d)

    def point_projection(self, point3d):
        """
        Returns the projection of the point on the surface.

        :param point3d: Point to project.
        :type point3d: volmdlr.Point3D
        :return: A point on the surface
        :rtype: volmdlr.Point3D
        """
        return self.point2d_to_3d(self.point3d_to_2d(point3d))

    def point_distance(self, point3d: volmdlr.Point3D):
        """
        Calculates the minimal distance from a given point and the surface.

        :param point3d: point to verify distance.
        :type point3d: volmdlr.Point3D
        :return: point distance to the surface.
        :rtype: float
        """
        proj_point = self.point_projection(point3d)
        return proj_point.point_distance(point3d)

    def edge_intersections(self, edge):
        """
        Gets intersections between a Surface 3D, and an edge 3D.

        :param edge: any 3D edge.
        :return: list of points.
        """
        intersections = []
        method_name = f'{edge.__class__.__name__.lower()[:-2]}_intersections'
        if hasattr(self, method_name):
            intersections = getattr(self, method_name)(edge)
        return intersections

    def contour_intersections(self, contour3d: wires.Contour3D):
        outer_contour_intersections_with_plane = []
        for primitive in contour3d.primitives:
            primitive_plane_intersections = self.edge_intersections(primitive)
            for primitive_plane_intersection in primitive_plane_intersections:
                if not volmdlr.core.point_in_list(primitive_plane_intersection,
                                                  outer_contour_intersections_with_plane):
                    outer_contour_intersections_with_plane.append(primitive_plane_intersection)
        return outer_contour_intersections_with_plane

    def is_singularity_point(self, *args):
        """Verifies if point is on the surface singularity."""
        return False

    @staticmethod
    def is_undefined_brep(*args):
        """Verifies if the edge is contained within the periodicity boundary."""
        return False


class Plane3D(Surface3D):
    """
    Defines a plane 3d.

    :param frame: u and v of frame describe the plane, w is the normal
    """
    face_class = 'PlaneFace3D'

    def __init__(self, frame: volmdlr.Frame3D, name: str = ''):

        self.frame = frame
        self.name = name
        Surface3D.__init__(self, frame=frame, name=name)

    def __hash__(self):
        return hash(('plane 3d', self.frame))

    def __eq__(self, other_plane):
        if other_plane.__class__.__name__ != self.__class__.__name__:
            return False
        return self.frame == other_plane.frame

    @classmethod
    def from_step(cls, arguments, object_dict, **kwargs):
        """
        Converts a step primitive to a Plane3D.

        :param arguments: The arguments of the step primitive.
        :type arguments: list
        :param object_dict: The dictionary containing all the step primitives
            that have already been instantiated
        :type object_dict: dict
        :return: The corresponding Plane3D object.
        :rtype: :class:`volmdlr.faces.Plane3D`
        """
        frame = object_dict[arguments[1]]
        frame = frame.normalize()
        return cls(frame, arguments[0][1:-1])

    def to_step(self, current_id):
        """
        Converts the object to a STEP representation.

        :param current_id: The ID of the last written primitive.
        :type current_id: int
        :return: The STEP representation of the object and the last ID.
        :rtype: tuple[str, list[int]]
        """
        content, frame_id = self.frame.to_step(current_id)
        plane_id = frame_id + 1
        content += f"#{plane_id} = PLANE('{self.name}',#{frame_id});\n"
        return content, [plane_id]

    @classmethod
    def from_3_points(cls, *args, name: str = ''):
        """
        Point 1 is used as origin of the plane.
        """
        point1, point2, point3 = args
        vector1 = point2 - point1
        vector1 = vector1.to_vector()
        vector2 = point3 - point1
        vector2 = vector2.to_vector()
        vector1 = vector1.unit_vector()
        vector2 = vector2.unit_vector()
        normal = vector1.cross(vector2)
        normal = normal.unit_vector()
        frame = volmdlr.Frame3D(point1, vector1, normal.cross(vector1), normal)
        return cls(frame, name=name)

    @classmethod
    def from_normal(cls, point, normal, name: str = ''):
        """Creates a Plane 3D form a point and a normal vector."""
        v1 = normal.deterministic_unit_normal_vector()
        v2 = v1.cross(normal)
        return cls(volmdlr.Frame3D(point, v1, v2, normal), name=name)

    @classmethod
    def from_plane_vectors(cls, plane_origin: volmdlr.Point3D,
                           plane_x: volmdlr.Vector3D, plane_y: volmdlr.Vector3D, name: str = ''):
        """
        Initializes a 3D plane object with a given plane origin and plane x and y vectors.

        :param plane_origin: A volmdlr.Point3D representing the origin of the plane.
        :param plane_x: A volmdlr.Vector3D representing the x-axis of the plane.
        :param plane_y: A volmdlr.Vector3D representing the y-axis of the plane.
        :param name: object's name.
        :return: A Plane3D object initialized from the provided plane origin and plane x and y vectors.
        """
        normal = plane_x.cross(plane_y)
        return cls(volmdlr.Frame3D(plane_origin, plane_x, plane_y, normal), name=name)

    @classmethod
    def from_points(cls, points, name: str = ''):
        """
        Returns a 3D plane that goes through the 3 first points on the list.

        Why for more than 3 points we only do some check and never raise error?
        """
        if len(points) < 3:
            raise ValueError
        if len(points) == 3:
            return cls.from_3_points(points[0],
                                     points[1],
                                     points[2], name=name)
        points = [p.copy() for p in points]
        indexes_to_del = []
        for i, point in enumerate(points[1:]):
            if point.is_close(points[0]):
                indexes_to_del.append(i)
        for index in indexes_to_del[::-1]:
            del points[index + 1]

        origin = points[0]
        vector1 = points[1] - origin
        vector1 = vector1.unit_vector()
        vector2_min = points[2] - origin
        vector2_min = vector2_min.unit_vector()
        dot_min = abs(vector1.dot(vector2_min))
        for point in points[3:]:
            vector2 = point - origin
            vector2 = vector2.unit_vector()
            dot = abs(vector1.dot(vector2))
            if dot < dot_min:
                vector2_min = vector2
                dot_min = dot
        return cls.from_3_points(origin, vector1 + origin, vector2_min + origin, name=name)

    def angle_between_planes(self, plane2):
        """
        Get angle between 2 planes.

        :param plane2: the second plane.
        :return: the angle between the two planes.
        """
        angle = math.acos(self.frame.w.dot(plane2.frame.w))
        return angle

    def point_on_surface(self, point):
        """
        Return if the point belongs to the plane at a tolerance of 1e-6.

        """
        if math.isclose(self.frame.w.dot(point - self.frame.origin), 0,
                        abs_tol=1e-6):
            return True
        return False

    def point_distance(self, point3d):
        """
        Calculates the distance of a point to plane.

        :param point3d: point to verify distance.
        :return: a float, point distance to plane.
        """
        coefficient_a, coefficient_b, coefficient_c, coefficient_d = self.equation_coefficients()
        return abs(self.frame.w.dot(point3d) + coefficient_d) / math.sqrt(coefficient_a ** 2 +
                                                                          coefficient_b ** 2 + coefficient_c ** 2)

    def line_intersections(self, line):
        """
        Find the intersection with a line.

        :param line: Line to evaluate the intersection
        :type line: :class:`edges.Line`
        :return: ADD DESCRIPTION
        :rtype: List[volmdlr.Point3D]
        """
        return vm_utils_intersections.get_plane_line_intersections(self.frame, line)

    def linesegment_intersections(self, linesegment: edges.LineSegment3D, abs_tol: float = 1e-6) \
            -> List[volmdlr.Point3D]:
        """
        Gets the intersections of a plane a line segment 3d.

        :param linesegment: other line segment.
        :param abs_tol: tolerance allowed.
        :return: a list with the intersecting point.
        """
        return vm_utils_intersections.get_plane_linesegment_intersections(self.frame, linesegment, abs_tol)

    def fullarc_intersections(self, fullarc: edges.FullArc3D):
        """
        Calculates the intersections between a Plane 3D and a FullArc 3D.

        :param fullarc: full arc to verify intersections.
        :return: list of intersections: List[volmdlr.Point3D].
        """
        fullarc_plane = Plane3D(fullarc.circle.frame)
        plane_intersections = self.plane_intersection(fullarc_plane)
        if not plane_intersections:
            return []
        fullarc2d = fullarc.to_2d(fullarc.circle.center, fullarc_plane.frame.u, fullarc_plane.frame.v)
        line2d = plane_intersections[0].to_2d(fullarc.circle.center, fullarc_plane.frame.u, fullarc_plane.frame.v)
        fullarc2d_inters_line2d = fullarc2d.line_intersections(line2d)
        intersections = []
        for inter in fullarc2d_inters_line2d:
            intersections.append(inter.to_3d(fullarc.circle.center, fullarc_plane.frame.u, fullarc_plane.frame.v))
        return intersections

    def arc_intersections(self, arc):
        """
        Calculates the intersections between a Plane 3D and an Arc 3D.

        :param arc: arc to verify intersections.
        :return: list of intersections: List[volmdlr.Point3D].
        """
        return self.fullarc_intersections(arc)

    def bsplinecurve_intersections(self, bspline_curve):
        """
        Calculates the intersections between a Plane 3D and a Bspline Curve 3D.

        :param bspline_curve: bspline_curve to verify intersections.
        :return: list of intersections: List[volmdlr.Point3D].
        """
        return vm_utils_intersections.get_bsplinecurve_intersections(self, bspline_curve)

    def equation_coefficients(self):
        """
        Returns the a,b,c,d coefficient from equation ax+by+cz+d = 0.

        """
        return vm_common_operations.get_plane_equation_coefficients(self.frame)

    def plane_intersection(self, other_plane):
        """
        Computes intersection points between two Planes 3D.

        """
        plane_intersections = vm_utils_intersections.get_two_planes_intersections(self.frame, other_plane.frame)
        if plane_intersections:
            return [curves.Line3D(plane_intersections[0], plane_intersections[1])]
        return []

    def is_coincident(self, plane2):
        """
        Verifies if two planes are parallel and coincident.

        """
        if not isinstance(self, plane2.__class__):
            return False
        if self.is_parallel(plane2):
            if plane2.point_on_surface(self.frame.origin):
                return True
        return False

    def is_parallel(self, plane2):
        """
        Verifies if two planes are parallel.

        """
        if self.frame.w.is_colinear_to(plane2.frame.w):
            return True
        return False

    @classmethod
    def plane_betweeen_two_planes(cls, plane1, plane2, name: str = ''):
        """
        Calculates a plane between two other planes.

        :param plane1: plane1.
        :param plane2: plane2.
        :param name: object's name.
        :return: resulting plane.
        """
        plane1_plane2_intersection = plane1.plane_intersection(plane2)[0]
        u = plane1_plane2_intersection.unit_direction_vector()
        v = plane1.frame.w + plane2.frame.w
        v = v.unit_vector()
        w = u.cross(v)
        point = (plane1.frame.origin + plane2.frame.origin) / 2
        return cls(volmdlr.Frame3D(point, u, w, v), name=name)

    def rotation(self, center: volmdlr.Point3D, axis: volmdlr.Vector3D, angle: float):
        """
        Plane3D rotation.

        :param center: rotation center
        :param axis: rotation axis
        :param angle: angle rotation
        :return: a new rotated Plane3D
        """
        new_frame = self.frame.rotation(center=center, axis=axis, angle=angle)
        return Plane3D(new_frame)

    def translation(self, offset: volmdlr.Vector3D):
        """
        Plane3D translation.

        :param offset: translation vector
        :return: A new translated Plane3D
        """
        new_frame = self.frame.translation(offset)
        return Plane3D(new_frame)

    def frame_mapping(self, frame: volmdlr.Frame3D, side: str):
        """
        Changes frame_mapping and return a new Frame3D.

        :param frame: Frame of reference
        :type frame: `volmdlr.Frame3D`
        :param side: 'old' or 'new'
        """
        new_frame = self.frame.frame_mapping(frame, side)
        return Plane3D(new_frame, self.name)

    def copy(self, deep=True, memo=None):
        """Creates a copy of the plane."""
        new_frame = self.frame.copy(deep, memo)
        return Plane3D(new_frame, self.name)

    def plot(self, ax=None, edge_style: EdgeStyle = EdgeStyle(color='grey'), length: float = 1., **kwargs):
        """
        Plot the cylindrical surface in the local frame normal direction.

        :param ax: Matplotlib Axes3D object to plot on. If None, create a new figure.
        :type ax: Axes3D or None
        :param edge_style: edge styles.
        :type edge_style: EdgeStyle.
        :param length: plotted length
        :type length: float
        :return: Matplotlib Axes3D object containing the plotted wire-frame.
        :rtype: Axes3D
        """
        grid_size = 10

        if ax is None:
            fig = plt.figure()
            ax = fig.add_subplot(111, projection='3d')
            ax.set_aspect('auto')

        self.frame.plot(ax=ax, color=edge_style.color, ratio=length)
        for i in range(grid_size):
            for v1, v2 in [(self.frame.u, self.frame.v), (self.frame.v, self.frame.u)]:
                start = self.frame.origin - 0.5 * length * v1 + (-0.5 + i / (grid_size - 1)) * length * v2
                end = self.frame.origin + 0.5 * length * v1 + (-0.5 + i / (grid_size - 1)) * length * v2
                edges.LineSegment3D(start, end).plot(ax=ax, edge_style=edge_style)
        return ax

    def point2d_to_3d(self, point2d):
        """
        Converts a 2D parametric point into a 3D point on the surface.
        """
        return point2d.to_3d(self.frame.origin, self.frame.u, self.frame.v)

    def point3d_to_2d(self, point3d):
        """
        Converts a 3D point into a 2D parametric point.
        """
        return point3d.to_2d(self.frame.origin, self.frame.u, self.frame.v)

    def contour2d_to_3d(self, contour2d):
        """
        Converts a contour 2D on parametric surface into a 3D contour.
        """
        return contour2d.to_3d(self.frame.origin, self.frame.u, self.frame.v)

    def contour3d_to_2d(self, contour3d):
        """
        Converts a contour 3D into a 2D parametric contour.
        """
        return contour3d.to_2d(self.frame.origin, self.frame.u, self.frame.v)

    def bsplinecurve3d_to_2d(self, bspline_curve3d):
        """
        Converts a 3D B-Spline in spatial domain into a 2D B-Spline in parametric domain.

        :param bspline_curve3d: The B-Spline curve to perform the transformation.
        :type bspline_curve3d: edges.BSplineCurve3D
        :return: A 2D B-Spline.
        :rtype: edges.BSplineCurve2D
        """
        control_points = [self.point3d_to_2d(p)
                          for p in bspline_curve3d.control_points]
        return [edges.BSplineCurve2D(
            bspline_curve3d.degree,
            control_points=control_points,
            knot_multiplicities=bspline_curve3d.knot_multiplicities,
            knots=bspline_curve3d.knots,
            weights=bspline_curve3d.weights)]

    def bsplinecurve2d_to_3d(self, bspline_curve2d):
        """
        Converts a 2D B-Spline in parametric domain into a 3D B-Spline in spatial domain.

        :param bspline_curve2d: The B-Spline curve to perform the transformation.
        :type bspline_curve2d: edges.BSplineCurve2D
        :return: A 3D B-Spline.
        :rtype: edges.BSplineCurve3D
        """
        control_points = [self.point2d_to_3d(point)
                          for point in bspline_curve2d.control_points]
        return [edges.BSplineCurve3D(
            bspline_curve2d.degree,
            control_points=control_points,
            knot_multiplicities=bspline_curve2d.knot_multiplicities,
            knots=bspline_curve2d.knots,
            weights=bspline_curve2d.weights)]

    def rectangular_cut(self, x1: float, x2: float,
                        y1: float, y2: float, name: str = ''):
        """Deprecated method, Use PlaneFace3D from_surface_rectangular_cut method."""

        raise AttributeError('Use PlaneFace3D from_surface_rectangular_cut method')


PLANE3D_OXY = Plane3D(volmdlr.OXYZ)
PLANE3D_OYZ = Plane3D(volmdlr.OYZX)
PLANE3D_OZX = Plane3D(volmdlr.OZXY)
PLANE3D_OXZ = Plane3D(volmdlr.Frame3D(volmdlr.O3D, volmdlr.X3D, volmdlr.Z3D, volmdlr.Y3D))


class PeriodicalSurface(Surface3D):
    """
    Abstract class for surfaces with two-pi periodicity that creates some problems.
    """

    def point2d_to_3d(self, point2d):
        """
        Abstract method.
        """
        raise NotImplementedError(f'point2d_to_3d is abstract and should be implemented in {self.__class__.__name__}')

    def point3d_to_2d(self, point3d):
        """
        Abstract method. Convert a 3D point to a 2D parametric point.

        :param point3d: The 3D point to convert, represented by 3 coordinates (x, y, z).
        :type point3d: `volmdlr.Point3D`
        :return: NotImplementedError: If the method is not implemented in the subclass.
        """
        raise NotImplementedError(f'point3d_to_2d is abstract and should be implemented in {self.__class__.__name__}')

    def _align_contours(self, inner_contour, theta_contours, z_outer_contour, z_inner_contour):
        """
        Helper function to align contours' BREP on periodical surfaces that need to be connected.
        """
        outer_contour_theta, inner_contour_theta = theta_contours
        overlapping_theta, outer_contour_side, inner_contour_side, side = self._get_overlapping_theta(
            outer_contour_theta,
            inner_contour_theta)
        line = curves.Line2D(volmdlr.Point2D(overlapping_theta, z_outer_contour),
                             volmdlr.Point2D(overlapping_theta, z_inner_contour))
        cutted_contours = inner_contour.split_by_line(line)
        number_contours = len(cutted_contours)
        if number_contours == 2:
            contour1, contour2 = cutted_contours
            increasing_theta = inner_contour_theta[0] < inner_contour_theta[1]
            # side = 0 --> left  side = 1 --> right
            if (not side and increasing_theta) or (
                    side and not increasing_theta):
                theta_offset = outer_contour_theta[outer_contour_side] - contour2.primitives[0].start.x
                translation_vector = volmdlr.Vector2D(theta_offset, 0)
                contour2_positionned = contour2.translation(offset=translation_vector)
                theta_offset = contour2_positionned.primitives[-1].end.x - contour1.primitives[0].start.x
                translation_vector = volmdlr.Vector2D(theta_offset, 0)
                contour1_positionned = contour1.translation(offset=translation_vector)
                primitives2d = contour2_positionned.primitives
                primitives2d.extend(contour1_positionned.primitives)
                old_innner_contour_positioned = wires.Wire2D(primitives2d)
            else:
                theta_offset = outer_contour_theta[outer_contour_side] - contour1.primitives[-1].end.x
                translation_vector = volmdlr.Vector2D(theta_offset, 0)
                contour1_positionned = contour1.translation(offset=translation_vector)
                theta_offset = contour1_positionned.primitives[0].start.x - contour2.primitives[-1].end.x
                translation_vector = volmdlr.Vector2D(theta_offset, 0)
                contour2_positionned = contour2.translation(offset=translation_vector)
                primitives2d = contour1_positionned.primitives
                primitives2d.extend(contour2_positionned.primitives)
                old_innner_contour_positioned = wires.Wire2D(primitives2d)
            old_innner_contour_positioned = old_innner_contour_positioned.order_wire(tol=1e-4)
        elif number_contours == 1:
            contour = cutted_contours[0]
            theta_offset = outer_contour_theta[outer_contour_side] - inner_contour_theta[inner_contour_side]
            translation_vector = volmdlr.Vector2D(theta_offset, 0)
            old_innner_contour_positioned = contour.translation(offset=translation_vector)

        else:
            raise NotImplementedError

        return old_innner_contour_positioned

    @staticmethod
    def _get_closing_points(old_outer_contour_positioned, old_innner_contour_positioned):
        """
        Helper function to get points to connect contours with line segments.
        """
        point1 = old_outer_contour_positioned.primitives[0].start
        point2 = old_outer_contour_positioned.primitives[-1].end
        point3 = old_innner_contour_positioned.primitives[0].start
        point4 = old_innner_contour_positioned.primitives[-1].end

        outer_contour_direction = point1.x < point2.x
        inner_contour_direction = point3.x < point4.x
        if outer_contour_direction == inner_contour_direction:
            old_innner_contour_positioned = old_innner_contour_positioned.invert()
            point3 = old_innner_contour_positioned.primitives[0].start
            point4 = old_innner_contour_positioned.primitives[-1].end
        if not math.isclose(point2.x, point3.x, abs_tol=1e-4) or \
                not math.isclose(point4.x, point1.x, abs_tol=1e-4):
            ideal_x = []
            delta = math.inf
            found = False
            for x1 in [point2.x, point3.x]:
                for x2 in [point4.x, point1.x]:
                    delta_x = abs(abs(x1 - x2) - volmdlr.TWO_PI)
                    if delta_x == 0.0:
                        ideal_x = [x1, x2]
                        found = True
                        break
                    if delta_x < delta:
                        delta = delta_x
                        ideal_x = [x1, x2]
                if found:
                    break
            x1, x2 = ideal_x
            point2.x = x1
            point3.x = x1
            point4.x = x2
            point1.x = x2

        return point1, point2, point3, point4

    def connect_contours(self, outer_contour, inner_contours):
        """
        Repair contours on parametric domain.

        :param outer_contour: Outer contour 2D.
        :type inner_contours: wires.Contour2D
        :param inner_contours: List of 2D contours.
        :type inner_contours: list
        """
        new_inner_contours = []
        point1 = outer_contour.primitives[0].start
        point2 = outer_contour.primitives[-1].end

        theta1, z1 = point1
        theta2, _ = point2

        new_outer_contour = outer_contour
        for inner_contour in inner_contours:
            theta3, z3 = inner_contour.primitives[0].start
            theta4, _ = inner_contour.primitives[-1].end

            if not inner_contour.is_ordered():
                # Contours are aligned
                if (math.isclose(theta1, theta3, abs_tol=1e-3) and math.isclose(theta2, theta4, abs_tol=1e-3)) \
                        or (math.isclose(theta1, theta4, abs_tol=1e-3) and math.isclose(theta2, theta3, abs_tol=1e-3)):
                    old_innner_contour_positioned = inner_contour

                else:
                    old_innner_contour_positioned = self._align_contours(inner_contour, [[theta1, theta2],
                                                                                         [theta3, theta4]], z1, z3)
                point1, point2, point3, point4 = self._get_closing_points(outer_contour,
                                                                          old_innner_contour_positioned)
                closing_linesegment1 = edges.LineSegment2D(point2, point3)
                closing_linesegment2 = edges.LineSegment2D(point4, point1)
                new_outer_contour_primitives = outer_contour.primitives + [closing_linesegment1] + \
                    old_innner_contour_positioned.primitives + [closing_linesegment2]
                new_outer_contour = wires.Contour2D(primitives=new_outer_contour_primitives)
                new_outer_contour.order_contour(tol=1e-4)
            else:
                new_inner_contours.append(inner_contour)
        return new_outer_contour, new_inner_contours

    @staticmethod
    def _get_overlapping_theta(outer_contour_startend_theta, inner_contour_startend_theta):
        """
        Find overlapping theta domain between two contours on periodical Surfaces.
        """
        oc_xmin_index, outer_contour_xmin = min(enumerate(outer_contour_startend_theta), key=lambda x: x[1])
        oc_xmax_index, outer_contour_xman = max(enumerate(outer_contour_startend_theta), key=lambda x: x[1])
        ic_xmin_index, inner_contour_xmin = min(enumerate(inner_contour_startend_theta), key=lambda x: x[1])
        ic_xmax_index, inner_contour_xmax = max(enumerate(inner_contour_startend_theta), key=lambda x: x[1])

        # check if tetha3 or theta4 is in [theta1, theta2] interval
        overlap = outer_contour_xmin <= inner_contour_xmax and outer_contour_xman >= inner_contour_xmin

        if overlap:
            if inner_contour_xmin < outer_contour_xmin:
                overlapping_theta = outer_contour_startend_theta[oc_xmin_index]
                side = 0
                return overlapping_theta, oc_xmin_index, ic_xmin_index, side
            overlapping_theta = outer_contour_startend_theta[oc_xmax_index]
            side = 1
            return overlapping_theta, oc_xmax_index, ic_xmax_index, side

        # if not direct intersection -> find intersection at periodicity
        if inner_contour_xmin < outer_contour_xmin:
            overlapping_theta = outer_contour_startend_theta[oc_xmin_index] - 2 * math.pi
            side = 0
            return overlapping_theta, oc_xmin_index, ic_xmin_index, side
        overlapping_theta = outer_contour_startend_theta[oc_xmax_index] + 2 * math.pi
        side = 1
        return overlapping_theta, oc_xmax_index, ic_xmax_index, side

    def _reference_points(self, edge):
        """
        Helper function to return points of reference on the edge to fix some parametric periodical discontinuities.
        """
        length = edge.length()
        point_after_start = self.point3d_to_2d(edge.point_at_abscissa(0.01 * length))
        point_before_end = self.point3d_to_2d(edge.point_at_abscissa(0.98 * length))
        theta3, _ = point_after_start
        theta4, _ = point_before_end
        if abs(theta3) == math.pi or abs(theta3) == 0.5 * math.pi:
            point_after_start = self.point3d_to_2d(edge.point_at_abscissa(0.02 * length))
        if abs(theta4) == math.pi or abs(theta4) == 0.5 * math.pi:
            point_before_end = self.point3d_to_2d(edge.point_at_abscissa(0.97 * length))
        return point_after_start, point_before_end

    def _verify_start_end_angles(self, edge, theta1, theta2):
        """
        Verify if there is some incoherence with start and end angles. If so, return fixed angles.
        """
        length = edge.length()
        theta3, _ = self.point3d_to_2d(edge.point_at_abscissa(0.001 * length))
        # make sure that the reference angle is not undefined
        if abs(theta3) == math.pi or abs(theta3) == 0.5 * math.pi:
            theta3, _ = self.point3d_to_2d(edge.point_at_abscissa(0.002 * length))

        # Verify if theta1 or theta2 point should be -pi because atan2() -> ]-pi, pi]
        # And also atan2 discontinuity in 0.5 * math.pi
        if math.isclose(abs(theta1), math.pi, abs_tol=1e-4) or abs(theta1) == 0.5 * math.pi:
            theta1 = repair_start_end_angle_periodicity(theta1, theta3)
        if abs(theta2) == math.pi or abs(theta2) == 0.5 * math.pi:
            theta4, _ = self.point3d_to_2d(edge.point_at_abscissa(0.98 * length))
            # make sure that the reference angle is not undefined
            if math.isclose(abs(theta2), math.pi, abs_tol=1e-4) or abs(theta4) == 0.5 * math.pi:
                theta4, _ = self.point3d_to_2d(edge.point_at_abscissa(0.97 * length))
            theta2 = repair_start_end_angle_periodicity(theta2, theta4)

        return theta1, theta2

    def _helper_fix_angle_discontinuity(self, points, index_angle_discontinuity, i):
        sign = round(points[index_angle_discontinuity - 1][i] / abs(points[index_angle_discontinuity - 1][i]), 2)
        if i == 0:
            points = [p + volmdlr.Point2D(sign * volmdlr.TWO_PI, 0) if i >= index_angle_discontinuity else p
                      for i, p in enumerate(points)]
        else:
            points = [p + volmdlr.Point2D(0, sign * volmdlr.TWO_PI) if i >= index_angle_discontinuity else p
                      for i, p in enumerate(points)]
        return points

    def _fix_angle_discontinuity_on_discretization_points(self, points, indexes_angle_discontinuity, direction):
        i = 0 if direction == "x" else 1
        if len(indexes_angle_discontinuity) == 1:
            index_angle_discontinuity = indexes_angle_discontinuity[0]
            points = self._helper_fix_angle_discontinuity(points, index_angle_discontinuity, i)
        else:
            for j, index_angle_discontinuity in enumerate(indexes_angle_discontinuity[:-1]):
                next_angle_discontinuity_index = indexes_angle_discontinuity[j + 1]
                temp_points = points[:next_angle_discontinuity_index]
                temp_points = self._helper_fix_angle_discontinuity(temp_points, index_angle_discontinuity, i)
                points = temp_points + points[next_angle_discontinuity_index:]
        return points

    def _helper_arc3d_to_2d_periodicity_verifications(self, arc3d, start):
        """
        Verifies if arc 3D contains discontinuity and undefined start/end points on parametric domain.
        """
        point_theta_discontinuity = self.point2d_to_3d(volmdlr.Point2D(math.pi, start.y))
        discontinuity = arc3d.point_belongs(point_theta_discontinuity) and not \
            arc3d.is_point_edge_extremity(point_theta_discontinuity)

        undefined_start_theta = arc3d.start.is_close(point_theta_discontinuity)
        undefined_end_theta = arc3d.end.is_close(point_theta_discontinuity)
        return discontinuity, undefined_start_theta, undefined_end_theta

    def linesegment3d_to_2d(self, linesegment3d):
        """
        Converts the primitive from 3D spatial coordinates to its equivalent 2D primitive in the parametric space.

        For cylindrical or conical surfaces, a line segment in 3D space is typically projected onto
        the 2D parametric space as a vertical line segment. This is because a 3D line that lies on a
        cylindrical or conical surface corresponds to a generatrix of the surface, and it extends along
        the height of the surface without bending or deviating in the other directions.
        Therefore, the BREP of a line segment on cylindrical or conical surface is a vertical line segment.
        """
        start = self.point3d_to_2d(linesegment3d.start)
        end = self.point3d_to_2d(linesegment3d.end)
        _, _, z1 = self.frame.global_to_local_coordinates(linesegment3d.start)
        _, _, z2 = self.frame.global_to_local_coordinates(linesegment3d.end)
        if math.isclose(z1, z2, rel_tol=0.005):
            # special case when there is a small line segment that should be a small arc of circle instead
            return [edges.LineSegment2D(start, end)]
        if start.x != end.x:
            end = volmdlr.Point2D(start.x, end.y)
        if not start.is_close(end):
            return [edges.LineSegment2D(start, end, name="parametric.linesegment")]
        return None

    def arc3d_to_2d(self, arc3d):
        """
        Converts the primitive from 3D spatial coordinates to its equivalent 2D primitive in the parametric space.

        The BREP of an arc of circle on a cylindrical or a conical surface is a horizontal line segment.
        """
        start = self.point3d_to_2d(arc3d.start)
        end = self.point3d_to_2d(arc3d.end)
        point_after_start, point_before_end = self._reference_points(arc3d)
        discontinuity, undefined_start_theta, undefined_end_theta = self._helper_arc3d_to_2d_periodicity_verifications(
            arc3d, start)
        start, end = vm_parametric.arc3d_to_cylindrical_coordinates_verification(
            [start, end], [undefined_start_theta, undefined_end_theta],
            [point_after_start.x, point_before_end.x], discontinuity)
        return [edges.LineSegment2D(start, end, name="parametric.arc")]

    def fullarc3d_to_2d(self, fullarc3d):
        """
        Converts the primitive from 3D spatial coordinates to its equivalent 2D primitive in the parametric space.

        The BREP of a circle on a cylindrical or a conical surface is a horizontal line segment with length of two pi.
        """
        start = self.point3d_to_2d(fullarc3d.start)
        end = self.point3d_to_2d(fullarc3d.end)

        if self.frame.w.is_colinear_to(fullarc3d.circle.normal):
            normal_dot_product = self.frame.w.dot(fullarc3d.circle.normal)
            start, end = vm_parametric.fullarc_to_cylindrical_coordinates_verification(start, end, normal_dot_product)
            return [edges.LineSegment2D(start, end, name="parametric.fullarc")]
        raise NotImplementedError("This case must be treated in child class.")

    def bsplinecurve3d_to_2d(self, bspline_curve3d):
        """
        Converts the primitive from 3D spatial coordinates to its equivalent 2D primitive in the parametric space.
        """
        n = len(bspline_curve3d.control_points)
        points3d = bspline_curve3d.discretization_points(number_points=n)
        points = [self.point3d_to_2d(point) for point in points3d]
        theta1, z1 = points[0]
        theta2, z2 = points[-1]
        theta1, theta2 = self._verify_start_end_angles(bspline_curve3d, theta1, theta2)
        points[0] = volmdlr.Point2D(theta1, z1)
        points[-1] = volmdlr.Point2D(theta2, z2)

        theta_list = [point.x for point in points]
        theta_discontinuity, indexes_theta_discontinuity = angle_discontinuity(theta_list)
        if theta_discontinuity:
            points = self._fix_angle_discontinuity_on_discretization_points(points,
                                                                            indexes_theta_discontinuity, "x")

        return [edges.BSplineCurve2D.from_points_interpolation(points, degree=bspline_curve3d.degree)]

    def arcellipse3d_to_2d(self, arcellipse3d):
        """
        Transformation of a 3D arc of ellipse to a 2D primitive in a cylindrical surface.

        """
        points = [self.point3d_to_2d(p)
                  for p in arcellipse3d.discretization_points(number_points=50)]

        theta1, z1 = points[0]
        theta2, z2 = points[-1]

        # theta3, _ = self.point3d_to_2d(arcellipse3d.point_at_abscissa(0.001 * length))
        theta3, _ = points[1]
        # make sure that the reference angle is not undefined
        if abs(theta3) == math.pi:
            theta3, _ = points[1]

        # Verify if theta1 or theta2 point should be -pi because atan2() -> ]-pi, pi]
        if abs(theta1) == math.pi:
            theta1 = vm_parametric.repair_start_end_angle_periodicity(theta1, theta3)
        if abs(theta2) == math.pi:
            theta4, _ = points[-2]
            # make sure that the reference angle is not undefined
            if abs(theta4) == math.pi:
                theta4, _ = points[-3]
            theta2 = vm_parametric.repair_start_end_angle_periodicity(theta2, theta4)

        points[0] = volmdlr.Point2D(theta1, z1)
        points[-1] = volmdlr.Point2D(theta2, z2)

        theta_list = [point.x for point in points]
        theta_discontinuity, indexes_theta_discontinuity = angle_discontinuity(theta_list)
        if theta_discontinuity:
            points = self._fix_angle_discontinuity_on_discretization_points(points,
                                                                            indexes_theta_discontinuity, "x")

        return [edges.BSplineCurve2D.from_points_interpolation(points, degree=2, name="parametric.arcellipse")]

    def fullarcellipse3d_to_2d(self, fullarcellipse3d):
        """
        Transformation of a 3D arc ellipse to 2D, in a cylindrical surface.

        """
        points = [self.point3d_to_2d(p)
                  for p in fullarcellipse3d.discretization_points(number_points=100)]
        start, end = points[0], points[-1]
        normal_dot_product = self.frame.w.dot(fullarcellipse3d.ellipse.normal)
        start, end = vm_parametric.fullarc_to_cylindrical_coordinates_verification(start, end, normal_dot_product)
        theta1, z1 = start
        theta2, z2 = end
        theta1, theta2 = self._verify_start_end_angles(fullarcellipse3d, theta1, theta2)
        points[0] = volmdlr.Point2D(theta1, z1)
        points[-1] = volmdlr.Point2D(theta2, z2)

        theta_list = [point.x for point in points]
        theta_discontinuity, indexes_theta_discontinuity = angle_discontinuity(theta_list)
        if theta_discontinuity:
            points = self._fix_angle_discontinuity_on_discretization_points(points,
                                                                            indexes_theta_discontinuity, "x")

        return [edges.BSplineCurve2D.from_points_interpolation(points, degree=2,
                                                               name="parametric.fullarcellipse")]

    def bsplinecurve2d_to_3d(self, bspline_curve2d):
        """
        Is this right?.
        """
        n = len(bspline_curve2d.control_points)
        points = [self.point2d_to_3d(p)
                  for p in bspline_curve2d.discretization_points(number_points=n)]
        return [edges.BSplineCurve3D.from_points_interpolation(points, bspline_curve2d.degree)]

    def linesegment2d_to_3d(self, linesegment2d):
        """
        Converts a BREP line segment 2D onto a 3D primitive on the surface.
        """
        theta1, param_z1 = linesegment2d.start
        theta2, param_z2 = linesegment2d.end
        start3d = self.point2d_to_3d(linesegment2d.start)
        end3d = self.point2d_to_3d(linesegment2d.end)
        center = self.frame.origin + param_z1 * self.frame.w
        if theta1 > theta2:
            circle3d = curves.Circle3D(volmdlr.Frame3D(
                center, self.frame.u, -self.frame.v, self.frame.u.cross(-self.frame.v)),
                start3d.point_distance(center))
        else:
            circle3d = curves.Circle3D(
                volmdlr.Frame3D(center, self.frame.u, self.frame.v, self.frame.w),
                start3d.point_distance(center))
        if math.isclose(theta1, theta2, abs_tol=1e-4) or linesegment2d.name == "parametic.linesegment":
            if start3d.is_close(end3d):
                return None
            return [edges.LineSegment3D(start3d, end3d)]

        if math.isclose(param_z1, param_z2, abs_tol=1e-4) or linesegment2d.name == "parametric.arc" or \
                linesegment2d.name == "parametric.fullarc":
            if math.isclose(abs(theta1 - theta2), volmdlr.TWO_PI, abs_tol=1e-4):
                return [edges.FullArc3D(circle=circle3d, start_end=self.point2d_to_3d(linesegment2d.start))]
            # interior_point = self.point2d_to_3d(volmdlr.Point2D(0.5 * (theta1 + theta2), param_z1))
            return [edges.Arc3D(circle3d, self.point2d_to_3d(linesegment2d.start),
                                self.point2d_to_3d(linesegment2d.end))]
        if start3d.is_close(end3d):
            return None
        n = 10
        points = [self.point2d_to_3d(p)
                  for p in linesegment2d.discretization_points(number_points=n)]
        return [edges.BSplineCurve3D.from_points_interpolation(points, 3)]

    @staticmethod
    def is_undefined_brep(edge):
        """Returns True if the edge is contained within the periodicity boundary."""
        if isinstance(edge.simplify, edges.LineSegment2D) and \
                edge.simplify.line.unit_direction_vector().is_colinear_to(volmdlr.Y2D) \
                and math.isclose(abs(edge.start.x), math.pi, abs_tol=1e-6):
            return True
        return False

    def fix_undefined_brep_with_neighbors(self, edge, previous_edge, next_edge):
        """Uses neighbors edges to fix edge contained within the periodicity boundary."""
        delta_previous = previous_edge.end - edge.start
        delta_next = next_edge.start - edge.end
        if not self.is_undefined_brep(previous_edge) and \
                math.isclose(delta_previous.norm(), self.x_periodicity, abs_tol=1e-3):
            edge = edge.translation(delta_previous)
        elif not self.is_undefined_brep(next_edge) and \
                math.isclose(delta_next.norm(), self.x_periodicity, abs_tol=1e-3):
            edge = edge.translation(delta_next)
        return edge


class CylindricalSurface3D(PeriodicalSurface):
    """
    The local plane is defined by (theta, z).

    :param frame: frame.w is axis, frame.u is theta=0 frame.v theta=pi/2
    :param frame:
    :param radius: Cylinder's radius
    :type radius: float
    """
    face_class = 'CylindricalFace3D'
    x_periodicity = volmdlr.TWO_PI
    y_periodicity = None

    def __init__(self, frame, radius: float, name: str = ''):
        self.frame = frame
        self.radius = radius
        PeriodicalSurface.__init__(self, frame=frame, name=name)

    def plot(self, ax=None, edge_style: EdgeStyle = EdgeStyle(color='grey', alpha=0.5),
             length: float = 1, **kwargs):
        """
        Plot the cylindrical surface in the local frame normal direction.

        :param ax: Matplotlib Axes3D object to plot on. If None, create a new figure.
        :type ax: Axes3D or None
        :param edge_style: edge styles.
        :type edge_style: EdgeStyle.
        :param length: plotted length
        :type length: float
        :return: Matplotlib Axes3D object containing the plotted wire-frame.
        :rtype: Axes3D
        """
        ncircles = 10
        nlines = 30

        if ax is None:
            fig = plt.figure()
            ax = fig.add_subplot(111, projection='3d')

        self.frame.plot(ax=ax, color=edge_style.color, ratio=self.radius)
        for i in range(nlines):
            theta = i / (nlines - 1) * volmdlr.TWO_PI
            start = self.point2d_to_3d(volmdlr.Point2D(theta, -0.5 * length))
            end = self.point2d_to_3d(volmdlr.Point2D(theta, 0.5 * length))
            edges.LineSegment3D(start, end).plot(ax=ax, edge_style=edge_style)

        for j in range(ncircles):
            circle_frame = self.frame.copy()
            circle_frame.origin += (-0.5 + j / (ncircles - 1)) * length * circle_frame.w
            circle = curves.Circle3D(circle_frame, self.radius)
            circle.plot(ax=ax, edge_style=edge_style)
        return ax

    def point2d_to_3d(self, point2d: volmdlr.Point2D):
        """
        Coverts a parametric coordinate on the surface into a 3D spatial point (x, y, z).

        :param point2d: Point at the ToroidalSuface3D
        :type point2d: `volmdlr.`Point2D`
        """

        point = volmdlr.Point3D(self.radius * math.cos(point2d.x),
                                self.radius * math.sin(point2d.x),
                                point2d.y)
        return self.frame.local_to_global_coordinates(point)

    def point3d_to_2d(self, point3d):
        """
        Returns the cylindrical coordinates volmdlr.Point2D(theta, z) of a Cartesian coordinates point (x, y, z).

        :param point3d: Point at the CylindricalSuface3D
        :type point3d: `volmdlr.`Point3D`
        """
        x, y, z = self.frame.global_to_local_coordinates(point3d)
        # Do not delete this, mathematical problem when x and y close to zero but not 0
        if abs(x) < 1e-12:
            x = 0
        if abs(y) < 1e-12:
            y = 0

        theta = math.atan2(y, x)
        if abs(theta) < 1e-9:
            theta = 0.0

        return volmdlr.Point2D(theta, z)

    @classmethod
    def from_step(cls, arguments, object_dict, **kwargs):
        """
        Converts a step primitive to a CylindricalSurface3D.

        :param arguments: The arguments of the step primitive.
        :type arguments: list
        :param object_dict: The dictionary containing all the step primitives
            that have already been instantiated
        :type object_dict: dict
        :return: The corresponding CylindricalSurface3D object.
        :rtype: :class:`volmdlr.faces.CylindricalSurface3D`
        """

        length_conversion_factor = kwargs.get("length_conversion_factor", 1)
        frame = object_dict[arguments[1]]
        radius = float(arguments[2]) * length_conversion_factor
        return cls(frame, radius, arguments[0][1:-1])

    def to_step(self, current_id):
        """
        Converts the object to a STEP representation.

        :param current_id: The ID of the last written primitive.
        :type current_id: int
        :return: The STEP representation of the object and the last ID.
        :rtype: tuple[str, list[int]]
        """
        content, frame_id = self.frame.to_step(current_id)
        current_id = frame_id + 1
        content += f"#{current_id} = CYLINDRICAL_SURFACE('{self.name}',#{frame_id},{round(1000 * self.radius, 4)});\n"
        return content, [current_id]

    def frame_mapping(self, frame: volmdlr.Frame3D, side: str):
        """
        Changes frame_mapping and return a new CylindricalSurface3D.

        :param side: 'old' or 'new'
        """
        new_frame = self.frame.frame_mapping(frame, side)
        return CylindricalSurface3D(new_frame, self.radius,
                                    name=self.name)

    def rectangular_cut(self, theta1: float, theta2: float,
                        param_z1: float, param_z2: float, name: str = ''):
        """Deprecated method, Use CylindricalFace3D from_surface_rectangular_cut method."""
        raise AttributeError('Use CylindricalFace3D from_surface_rectangular_cut method')

    def rotation(self, center: volmdlr.Point3D, axis: volmdlr.Vector3D, angle: float):
        """
        CylindricalFace3D rotation.

        :param center: rotation center.
        :param axis: rotation axis.
        :param angle: angle rotation.
        :return: a new rotated Plane3D.
        """
        new_frame = self.frame.rotation(center=center, axis=axis,
                                        angle=angle)
        return CylindricalSurface3D(new_frame, self.radius)

    def translation(self, offset: volmdlr.Vector3D):
        """
        CylindricalFace3D translation.

        :param offset: translation vector.
        :return: A new translated CylindricalFace3D.
        """
        return CylindricalSurface3D(self.frame.translation(offset), self.radius)

    def grid3d(self, grid2d: grid.Grid2D):
        """
        Generate 3d grid points of a Cylindrical surface, based on a Grid2D.

        """

        points_2d = grid2d.points
        points_3d = [self.point2d_to_3d(point2d) for point2d in points_2d]

        return points_3d

    def line_intersections(self, line: curves.Line3D):
        """Gets intersections between a line and a Cylindrical Surface 3D."""
        line_2d = line.to_2d(self.frame.origin, self.frame.u, self.frame.v)
        if line_2d is None:
            return []
        origin2d = self.frame.origin.to_2d(self.frame.origin, self.frame.u, self.frame.v)
        distance_line2d_to_origin = line_2d.point_distance(origin2d)
        if distance_line2d_to_origin > self.radius:
            return []
        a_prime = line_2d.point1
        b_prime = line_2d.point2
        a_prime_minus_b_prime = a_prime - b_prime
        t_param = a_prime.dot(a_prime_minus_b_prime) / a_prime_minus_b_prime.dot(a_prime_minus_b_prime)
        k_param = math.sqrt(
            (self.radius ** 2 - distance_line2d_to_origin ** 2) / a_prime_minus_b_prime.dot(a_prime_minus_b_prime))
        intersection1 = line.point1 + (t_param + k_param) * (line.direction_vector())
        intersection2 = line.point1 + (t_param - k_param) * (line.direction_vector())
        if intersection1 == intersection2:
            return [intersection1]

        return [intersection1, intersection2]

    def linesegment_intersections(self, linesegment: edges.LineSegment3D):
        """Gets intersections between a line segment and a Cylindrical Surface 3D."""
        line = linesegment.line
        line_intersections = self.line_intersections(line)
        linesegment_intersections = [inters for inters in line_intersections if linesegment.point_belongs(inters)]
        return linesegment_intersections

    def parallel_plane_intersection(self, plane3d):
        """
        Cylinder plane intersections when plane's normal is perpendicular with the cylinder axis.

        :param plane3d: intersecting plane
        :return: list of intersecting curves
        """
        distance_plane_cylinder_axis = plane3d.point_distance(self.frame.origin)
        if distance_plane_cylinder_axis > self.radius:
            return []
        if math.isclose(self.frame.w.dot(plane3d.frame.u), 0, abs_tol=1e-6):
            line = curves.Line3D(plane3d.frame.origin, plane3d.frame.origin + plane3d.frame.u)
        else:
            line = curves.Line3D(plane3d.frame.origin, plane3d.frame.origin + plane3d.frame.v)
        line_intersections = self.line_intersections(line)
        lines = []
        for intersection in line_intersections:
            lines.append(curves.Line3D(intersection, intersection + self.frame.w))
        return lines

    def perpendicular_plane_intersection(self, plane3d):
        """
        Cylinder plane intersections when plane's normal is parallel with the cylinder axis.

        :param plane3d: intersecting plane
        :return: list of intersecting curves
        """
        line = curves.Line3D(self.frame.origin, self.frame.origin + self.frame.w)
        center3d_plane = plane3d.line_intersections(line)[0]
        circle3d = curves.Circle3D(volmdlr.Frame3D(center3d_plane, plane3d.frame.u,
                                                   plane3d.frame.v, plane3d.frame.w), self.radius)
        return [circle3d]

    def concurrent_plane_intersection(self, plane3d):
        """
        Cylinder plane intersections when plane's normal is concurrent with the cylinder axis, but not orthogonal.

        Heavily based on the implementation available in this link:
        https://www.geometrictools.com/Documentation/IntersectionCylinderPlane.pdf

        :param plane3d: intersecting plane.
        :return: list of intersecting curves.
        """
        a_plane_vector = npy.array([[plane3d.frame.u.x],
                                    [plane3d.frame.u.y],
                                    [plane3d.frame.u.z]])
        b_plane_vector = npy.array([[plane3d.frame.v.x],
                                    [plane3d.frame.v.y],
                                    [plane3d.frame.v.z]])
        c_point = npy.array([[self.frame.origin.x],
                             [self.frame.origin.y],
                             [self.frame.origin.z]])
        i_matrix = npy.identity(3)
        w_vector = npy.array([[self.frame.w.x],
                              [self.frame.w.y],
                              [self.frame.w.z]])
        point_on_plane = npy.array([[plane3d.frame.origin.x],
                                    [plane3d.frame.origin.y],
                                    [plane3d.frame.origin.z]])
        delta = point_on_plane - c_point
        m_matrix = i_matrix - npy.dot(w_vector, w_vector.T)
        q_2 = npy.array([[npy.dot(npy.dot(a_plane_vector.T, m_matrix), a_plane_vector)[0][0],
                          npy.dot(npy.dot(a_plane_vector.T, m_matrix), b_plane_vector)[0][0]],
                         [npy.dot(npy.dot(a_plane_vector.T, m_matrix), b_plane_vector)[0][0],
                          npy.dot(npy.dot(b_plane_vector.T, m_matrix), b_plane_vector)[0][0]]])
        q_1 = 2 * npy.array([[npy.dot(npy.dot(a_plane_vector.T, m_matrix), delta)[0][0]],
                             [npy.dot(npy.dot(b_plane_vector.T, m_matrix), delta)[0][0]]])
        k_vector = - npy.dot(npy.linalg.inv(q_2), q_1)
        q_0 = npy.dot(npy.dot(delta.T, m_matrix), delta) - self.radius ** 2
        s_matrix = q_2 / (npy.dot(npy.dot(k_vector.T, q_2), k_vector) - q_0)
        eigenvalues, eigenvectors = npy.linalg.eig(s_matrix)
        k_0, k_1 = k_vector[0][0], k_vector[1][0]
        ellipse_center = point_on_plane + k_0 * a_plane_vector + k_1 * b_plane_vector
        ellipse_center = volmdlr.Point3D(ellipse_center[0][0], ellipse_center[1][0], ellipse_center[2][0])
        major_dir = eigenvectors[0][0] * a_plane_vector + eigenvectors[1][0] * b_plane_vector
        major_dir = volmdlr.Point3D(major_dir[0][0], major_dir[1][0], major_dir[2][0]).unit_vector()
        minor_dir = eigenvectors[0][1] * a_plane_vector + eigenvectors[1][1] * b_plane_vector
        minor_dir = volmdlr.Point3D(minor_dir[0][0], minor_dir[1][0], minor_dir[2][0]).unit_vector()
        lineseg1 = edges.LineSegment3D(ellipse_center, ellipse_center + major_dir * 10 * self.radius)
        lineseg2 = edges.LineSegment3D(ellipse_center, ellipse_center + minor_dir * 10 * self.radius)
        inters_lineseg1 = self.linesegment_intersections(lineseg1)
        inters_lineseg2 = self.linesegment_intersections(lineseg2)
        major_axis = ellipse_center.point_distance(inters_lineseg1[0])
        minor_axis = ellipse_center.point_distance(inters_lineseg2[0])
        if minor_axis > major_axis:
            major_axis, minor_axis = minor_axis, major_axis
            major_dir, minor_dir = minor_dir, major_dir
        ellipse = curves.Ellipse3D(major_axis, minor_axis,
                                   volmdlr.Frame3D(ellipse_center, major_dir,
                                                   minor_dir, plane3d.frame.w))
        return [ellipse]

    def plane_intersection(self, plane3d):
        """
        Cylinder intersections with a plane.

        :param plane3d: intersecting plane.
        :return: list of intersecting curves.
        """
        if math.isclose(abs(plane3d.frame.w.dot(self.frame.w)), 0, abs_tol=1e-6):
            return self.parallel_plane_intersection(plane3d)
        if math.isclose(abs(plane3d.frame.w.dot(self.frame.w)), 1, abs_tol=1e-6):
            return self.perpendicular_plane_intersection(plane3d)
        return self.concurrent_plane_intersection(plane3d)

    def is_coincident(self, surface3d):
        """
        Verifies if two CylindricalSurfaces are coincident.

        :param surface3d: surface to verify.
        :return: True if they are coincident, False otherwise.
        """
        if not isinstance(self, surface3d.__class__):
            return False
        if math.isclose(abs(self.frame.w.dot(surface3d.frame.w)), 1.0, abs_tol=1e-6) and \
                self.radius == surface3d.radius:
            return True
        return False

    def point_on_surface(self, point3d):
        """
        Verifies if a given point is on the CylindricalSurface3D.

        :param point3d: point to verify.
        :return: True if point on surface, False otherwise.
        """
        new_point = self.frame.global_to_local_coordinates(point3d)
        if math.isclose(new_point.x ** 2 + new_point.y ** 2, self.radius ** 2, abs_tol=1e-6):
            return True
        return False


class ToroidalSurface3D(PeriodicalSurface):
    """
    The local plane is defined by (theta, phi).

    Theta is the angle around the big (R) circle and phi around the small (r).

    :param frame: Tore's frame: origin is the center, u is pointing at theta=0.
    :param tore_radius: Tore's radius.
    :param r: Circle to revolute radius.

    See Also Definitions of R and r according to https://en.wikipedia.org/wiki/Torus.

    """
    face_class = 'ToroidalFace3D'
    x_periodicity = volmdlr.TWO_PI
    y_periodicity = volmdlr.TWO_PI

    def __init__(self, frame: volmdlr.Frame3D, tore_radius: float, small_radius: float, name: str = ''):
        self.frame = frame
        self.tore_radius = tore_radius
        self.small_radius = small_radius
        PeriodicalSurface.__init__(self, frame=frame, name=name)

        self._bbox = None

    @property
    def bounding_box(self):
        """
        Returns the surface bounding box.
        """
        if not self._bbox:
            self._bbox = self._bounding_box()
        return self._bbox

    def _bounding_box(self):
        distance = self.tore_radius + self.small_radius
        point1 = self.frame.origin + \
            self.frame.u * distance + self.frame.v * distance + self.frame.w * self.small_radius
        point2 = self.frame.origin + \
            self.frame.u * distance + self.frame.v * distance - self.frame.w * self.small_radius
        point3 = self.frame.origin + \
            self.frame.u * distance - self.frame.v * distance + self.frame.w * self.small_radius
        point4 = self.frame.origin + \
            self.frame.u * distance - self.frame.v * distance - self.frame.w * self.small_radius
        point5 = self.frame.origin - \
            self.frame.u * distance + self.frame.v * distance + self.frame.w * self.small_radius
        point6 = self.frame.origin - \
            self.frame.u * distance + self.frame.v * distance - self.frame.w * self.small_radius
        point7 = self.frame.origin - \
            self.frame.u * distance - self.frame.v * distance + self.frame.w * self.small_radius
        point8 = self.frame.origin - \
            self.frame.u * distance - self.frame.v * distance - self.frame.w * self.small_radius

        return volmdlr.core.BoundingBox.from_points(
            [point1, point2, point3, point4, point5, point6, point7, point8])

    def point2d_to_3d(self, point2d: volmdlr.Point2D):
        """
        Coverts a parametric coordinate on the surface into a 3D spatial point (x, y, z).

        :param point2d: Point at the ToroidalSuface3D
        :type point2d: `volmdlr.`Point2D`
        """
        theta, phi = point2d
        x = (self.tore_radius + self.small_radius * math.cos(phi)) * math.cos(theta)
        y = (self.tore_radius + self.small_radius * math.cos(phi)) * math.sin(theta)
        z = self.small_radius * math.sin(phi)
        return self.frame.local_to_global_coordinates(volmdlr.Point3D(x, y, z))

    def point3d_to_2d(self, point3d):
        """
        Transform a 3D spatial point (x, y, z) into a 2D spherical parametric point (theta, phi).
        """
        x, y, z = self.frame.global_to_local_coordinates(point3d)
        z = min(self.small_radius, max(-self.small_radius, z))

        # Do not delete this, mathematical problem when x and y close to zero (should be zero) but not 0
        # Generally this is related to uncertainty of step files.

        if abs(x) < 1e-6:
            x = 0
        if abs(y) < 1e-6:
            y = 0
        if abs(z) < 1e-6:
            z = 0

        z_r = z / self.small_radius
        phi = math.asin(z_r)
        if abs(phi) < 1e-9:
            phi = 0

        u = self.tore_radius + math.sqrt((self.small_radius ** 2) - (z ** 2))
        u1, u2 = round(x / u, 5), round(y / u, 5)
        theta = math.atan2(u2, u1)

        vector_to_tube_center = volmdlr.Vector3D(self.tore_radius * math.cos(theta),
                                                 self.tore_radius * math.sin(theta), 0)
        vector_from_tube_center_to_point = volmdlr.Vector3D(x, y, z) - vector_to_tube_center
        phi2 = volmdlr.geometry.vectors3d_angle(vector_to_tube_center, vector_from_tube_center_to_point)

        if phi >= 0 and phi2 > 0.5 * math.pi:
            phi = math.pi - phi
        elif phi < 0 and phi2 > 0.5 * math.pi:
            phi = -math.pi - phi
        if abs(theta) < 1e-9:
            theta = 0.0
        if abs(phi) < 1e-9:
            phi = 0.0
        return volmdlr.Point2D(theta, phi)

    @classmethod
    def from_step(cls, arguments, object_dict, **kwargs):
        """
        Converts a step primitive to a ToroidalSurface3D.

        :param arguments: The arguments of the step primitive.
        :type arguments: list
        :param object_dict: The dictionary containing all the step primitives
            that have already been instantiated.
        :type object_dict: dict
        :return: The corresponding ToroidalSurface3D object.
        :rtype: :class:`volmdlr.faces.ToroidalSurface3D`
        """

        length_conversion_factor = kwargs.get("length_conversion_factor", 1)

        frame = object_dict[arguments[1]]
        rcenter = float(arguments[2]) * length_conversion_factor
        rcircle = float(arguments[3]) * length_conversion_factor
        return cls(frame, rcenter, rcircle, arguments[0][1:-1])

    def to_step(self, current_id):
        """
        Converts the object to a STEP representation.

        :param current_id: The ID of the last written primitive.
        :type current_id: int
        :return: The STEP representation of the object and the last ID.
        :rtype: tuple[str, list[int]]
        """
        content, frame_id = self.frame.to_step(current_id)
        current_id = frame_id + 1
        content += f"#{current_id} = TOROIDAL_SURFACE('{self.name}',#{frame_id}," \
                   f"{round(1000 * self.tore_radius, 4)},{round(1000 * self.small_radius, 4)});\n"
        return content, [current_id]

    def frame_mapping(self, frame: volmdlr.Frame3D, side: str):
        """
        Changes frame_mapping and return a new ToroidalSurface3D.

        :param frame: The new frame to map to.
        :type frame: `volmdlr.Frame3D
        :param side: Indicates whether the frame should be mapped to the 'old' or 'new' frame.
            Acceptable values are 'old' or 'new'.
        :type side: str
        """
        new_frame = self.frame.frame_mapping(frame, side)
        return ToroidalSurface3D(new_frame, self.tore_radius, self.small_radius, name=self.name)

    def rectangular_cut(self, theta1: float, theta2: float, phi1: float, phi2: float, name: str = ""):
        """Deprecated method, Use ToroidalFace3D from_surface_rectangular_cut method."""
        raise AttributeError('Use ToroidalFace3D from_surface_rectangular_cut method')

    def linesegment2d_to_3d(self, linesegment2d):
        """
        Converts the parametric boundary representation into a 3D primitive.
        """
        theta1, phi1 = linesegment2d.start
        theta2, phi2 = linesegment2d.end

        if math.isclose(theta1, theta2, abs_tol=1e-4):
            center = self.frame.origin + self.tore_radius * self.frame.u
            center = center.rotation(self.frame.origin, self.frame.w, angle=theta1)  # todo Is this Correct?
            u_vector = center - self.frame.origin
            u_vector = u_vector.unit_vector()
            if phi1 < phi2:
                w_vector = u_vector.cross(self.frame.w)
            else:
                w_vector = self.frame.w.cross(u_vector)
            v_vector = w_vector.cross(u_vector)
            start3d = self.point2d_to_3d(linesegment2d.start)
            frame = volmdlr.Frame3D(center, u_vector, v_vector, w_vector)
            circle = curves.Circle3D(frame, start3d.point_distance(center))
            if math.isclose(abs(phi1 - phi2), volmdlr.TWO_PI, abs_tol=1e-4):
                return [edges.FullArc3D(circle, start_end=center + self.small_radius * u_vector)]
            # interior_point = self.point2d_to_3d(volmdlr.Point2D(theta1, 0.5 * (phi1 + phi2)))
            return [edges.Arc3D(circle, start3d, self.point2d_to_3d(linesegment2d.end))]
        if math.isclose(phi1, phi2, abs_tol=1e-4):
            center = self.frame.origin + self.small_radius * math.sin(phi1) * self.frame.w
            if theta1 > theta2:
                frame = volmdlr.Frame3D(center, self.frame.u, -self.frame.v, self.frame.u.cross(-self.frame.v))
            else:
                frame = volmdlr.Frame3D(center, self.frame.u, self.frame.v, self.frame.w)
            start3d = self.point2d_to_3d(linesegment2d.start)
            circle = curves.Circle3D(frame, start3d.point_distance(center))
            if math.isclose(abs(theta1 - theta2), volmdlr.TWO_PI, abs_tol=1e-4):
                start_end = center + self.frame.u * (self.small_radius + self.tore_radius)
                return [edges.FullArc3D(circle=circle, start_end=start_end)]
            return [edges.Arc3D(circle, start3d, self.point2d_to_3d(linesegment2d.end))]
        points = [self.point2d_to_3d(point2d) for point2d in linesegment2d.discretization_points(number_points=10)]
        return [edges.BSplineCurve3D.from_points_interpolation(points, degree=3).simplify]

    def bsplinecurve2d_to_3d(self, bspline_curve2d):
        """
        Converts the parametric boundary representation into a 3D primitive.
        """
        n = len(bspline_curve2d.control_points)
        points = [self.point2d_to_3d(p)
                  for p in bspline_curve2d.discretization_points(number_points=n)]
        return [edges.BSplineCurve3D.from_points_interpolation(points, bspline_curve2d.degree)]

    def _helper_arc3d_to_2d_periodicity_verifications(self, arc3d, start):
        """
        Verifies if arc 3D contains discontinuity and undefined start/end points on parametric domain.
        """

        point_theta_discontinuity = self.point2d_to_3d(volmdlr.Point2D(math.pi, start.y))
        theta_discontinuity = arc3d.point_belongs(point_theta_discontinuity) and \
            not arc3d.is_point_edge_extremity(point_theta_discontinuity)
        point_phi_discontinuity = self.point2d_to_3d(volmdlr.Point2D(start.x, math.pi))
        phi_discontinuity = arc3d.point_belongs(point_phi_discontinuity) and \
            not arc3d.is_point_edge_extremity(point_phi_discontinuity)
        undefined_start_theta = arc3d.start.is_close(point_theta_discontinuity)
        undefined_end_theta = arc3d.end.is_close(point_theta_discontinuity)
        undefined_start_phi = arc3d.start.is_close(point_phi_discontinuity)
        undefined_end_phi = arc3d.end.is_close(point_phi_discontinuity)

        return theta_discontinuity, phi_discontinuity, undefined_start_theta, undefined_end_theta, \
            undefined_start_phi, undefined_end_phi

    def fullarc3d_to_2d(self, fullarc3d):
        """
        Converts the primitive from 3D spatial coordinates to its equivalent 2D primitive in the parametric space.
        """
        start = self.point3d_to_2d(fullarc3d.start)
        end = self.point3d_to_2d(fullarc3d.end)
        point_after_start, point_before_end = self._reference_points(fullarc3d)
        theta_discontinuity, phi_discontinuity, undefined_start_theta, undefined_end_theta, \
            undefined_start_phi, undefined_end_phi = self._helper_arc3d_to_2d_periodicity_verifications(
                fullarc3d, start)
        start, end = vm_parametric.arc3d_to_toroidal_coordinates_verification(
            [start, end],
            [undefined_start_theta, undefined_end_theta, undefined_start_phi, undefined_end_phi],
            [point_after_start, point_before_end],
            [theta_discontinuity, phi_discontinuity])

        theta1, phi1 = start
        # theta2, phi2 = end
        theta3, phi3 = point_after_start
        # theta4, phi4 = point_before_end
        if self.frame.w.is_colinear_to(fullarc3d.circle.normal, abs_tol=1e-4):
            point1 = start
            if theta1 > theta3:
                point2 = volmdlr.Point2D(theta1 - volmdlr.TWO_PI, phi1)
            elif theta1 < theta3:
                point2 = volmdlr.Point2D(theta1 + volmdlr.TWO_PI, phi1)
            return [edges.LineSegment2D(point1, point2)]
        point1 = start
        if phi1 > phi3:
            point2 = volmdlr.Point2D(theta1, phi1 - volmdlr.TWO_PI)
        elif phi1 < phi3:
            point2 = volmdlr.Point2D(theta1, phi1 + volmdlr.TWO_PI)
        return [edges.LineSegment2D(point1, point2)]

    def arc3d_to_2d(self, arc3d):
        """
        Converts the arc from 3D spatial coordinates to its equivalent 2D primitive in the parametric space.
        """
        start = self.point3d_to_2d(arc3d.start)
        end = self.point3d_to_2d(arc3d.end)

        point_after_start, point_before_end = self._reference_points(arc3d)
        theta_discontinuity, phi_discontinuity, undefined_start_theta, undefined_end_theta, \
            undefined_start_phi, undefined_end_phi = self._helper_arc3d_to_2d_periodicity_verifications(arc3d, start)
        start, end = vm_parametric.arc3d_to_toroidal_coordinates_verification(
            [start, end],
            [undefined_start_theta, undefined_end_theta, undefined_start_phi, undefined_end_phi],
            [point_after_start, point_before_end],
            [theta_discontinuity, phi_discontinuity])
        return [edges.LineSegment2D(start, end)]

    def bsplinecurve3d_to_2d(self, bspline_curve3d):
        """
        Converts the primitive from 3D spatial coordinates to its equivalent 2D primitive in the parametric space.
        """
        point_after_start, point_before_end = self._reference_points(bspline_curve3d)
        theta3, phi3 = point_after_start
        theta4, phi4 = point_before_end
        n = len(bspline_curve3d.control_points)
        points3d = bspline_curve3d.discretization_points(number_points=n)
        points = [self.point3d_to_2d(p) for p in points3d]
        theta1, phi1 = points[0]
        theta2, phi2 = points[-1]

        # Verify if theta1 or theta2 point should be -pi because atan2() -> ]-pi, pi]
        if abs(theta1) == math.pi:
            theta1 = repair_start_end_angle_periodicity(theta1, theta3)
        if abs(theta2) == math.pi:
            theta2 = repair_start_end_angle_periodicity(theta2, theta4)

        # Verify if phi1 or phi2 point should be -pi because phi -> ]-pi, pi]
        if abs(phi1) == math.pi:
            phi1 = repair_start_end_angle_periodicity(phi1, phi3)
        if abs(phi2) == math.pi:
            phi2 = repair_start_end_angle_periodicity(phi2, phi4)

        points[0] = volmdlr.Point2D(theta1, phi1)
        points[-1] = volmdlr.Point2D(theta2, phi2)

        theta_list = [point.x for point in points]
        phi_list = [point.y for point in points]
        theta_discontinuity, indexes_theta_discontinuity = angle_discontinuity(theta_list)
        phi_discontinuity, indexes_phi_discontinuity = angle_discontinuity(phi_list)

        if theta_discontinuity:
            points = self._fix_angle_discontinuity_on_discretization_points(points,
                                                                            indexes_theta_discontinuity, "x")
        if phi_discontinuity:
            points = self._fix_angle_discontinuity_on_discretization_points(points,
                                                                            indexes_phi_discontinuity, "y")

        return [edges.BSplineCurve2D.from_points_interpolation(points, bspline_curve3d.degree)]

    def triangulation(self):
        """
        Triangulation.

        :rtype: display.DisplayMesh3D
        """
        face = self.rectangular_cut(0, volmdlr.TWO_PI, 0, volmdlr.TWO_PI)
        return face.triangulation()

    def translation(self, offset: volmdlr.Vector3D):
        """
        ToroidalSurface3D translation.

        :param offset: translation vector
        :return: A new translated ToroidalSurface3D
        """
        return ToroidalSurface3D(self.frame.translation(
            offset), self.tore_radius, self.small_radius)

    def rotation(self, center: volmdlr.Point3D, axis: volmdlr.Vector3D, angle: float):
        """
        ToroidalSurface3D rotation.

        :param center: rotation center.
        :param axis: rotation axis.
        :param angle: angle rotation.
        :return: a new rotated ToroidalSurface3D.
        """
        new_frame = self.frame.rotation(center=center, axis=axis,
                                        angle=angle)
        return self.__class__(new_frame, self.tore_radius, self.small_radius)

    def plot(self, ax=None, edge_style: EdgeStyle = EdgeStyle(color='grey', alpha=0.5), **kwargs):
        """Plot torus arcs."""
        if ax is None:
            fig = plt.figure()
            ax = fig.add_subplot(111, projection='3d')

        self.frame.plot(ax=ax, ratio=self.tore_radius)
        number_arcs = 50
        for i in range(number_arcs):
            theta = i / number_arcs * volmdlr.TWO_PI
            t_points = []
            for j in range(number_arcs):
                phi = j / number_arcs * volmdlr.TWO_PI
                t_points.append(self.point2d_to_3d(volmdlr.Point2D(theta, phi)))
            ax = wires.ClosedPolygon3D(t_points).plot(ax=ax, edge_style=edge_style)

        return ax

    def point_projection(self, point3d):
        """
        Returns the projection of the point on the toroidal surface.

        :param point3d: Point to project.
        :type point3d: volmdlr.Point3D
        :return: A point on the surface
        :rtype: volmdlr.Point3D
        """
        x, y, z = self.frame.global_to_local_coordinates(point3d)

        if abs(x) < 1e-12:
            x = 0
        if abs(y) < 1e-12:
            y = 0

        theta = math.atan2(y, x)

        vector_to_tube_center = volmdlr.Vector3D(self.tore_radius * math.cos(theta),
                                                 self.tore_radius * math.sin(theta), 0)
        vector_from_tube_center_to_point = volmdlr.Vector3D(x, y, z) - vector_to_tube_center
        phi = volmdlr.geometry.vectors3d_angle(vector_to_tube_center, vector_from_tube_center_to_point)
        if z < 0:
            phi = 2 * math.pi - phi
        if abs(theta) < 1e-9:
            theta = 0.0
        if abs(phi) < 1e-9:
            phi = 0.0
        return self.point2d_to_3d(volmdlr.Point2D(theta, phi))

    def _reference_points(self, edge):
        """
        Helper function to return points of reference on the edge to fix some parametric periodical discontinuities.
        """
        length = edge.length()
        point_after_start = self.point3d_to_2d(edge.point_at_abscissa(0.01 * length))
        point_before_end = self.point3d_to_2d(edge.point_at_abscissa(0.98 * length))
        theta3, phi3 = point_after_start
        theta4, phi4 = point_before_end
        if abs(theta3) == math.pi or abs(theta3) == 0.5 * math.pi or \
                abs(phi3) == math.pi or abs(phi3) == 0.5 * math.pi:
            point_after_start = self.point3d_to_2d(edge.point_at_abscissa(0.02 * length))
        if abs(theta4) == math.pi or abs(theta4) == 0.5 * math.pi or \
                abs(phi4) == math.pi or abs(phi4) == 0.5 * math.pi:
            point_before_end = self.point3d_to_2d(edge.point_at_abscissa(0.97 * length))
        return point_after_start, point_before_end


class ConicalSurface3D(PeriodicalSurface):
    """
    The local plane is defined by (theta, z).

    :param frame: Cone's frame to position it: frame.w is axis of cone frame. Origin is at the angle of the cone.
    :param semi_angle: cone's semi-angle.
    """
    face_class = 'ConicalFace3D'
    x_periodicity = volmdlr.TWO_PI
    y_periodicity = None

    def __init__(self, frame: volmdlr.Frame3D, semi_angle: float,
                 name: str = ''):
        self.frame = frame
        self.semi_angle = semi_angle
        PeriodicalSurface.__init__(self, frame=frame, name=name)

    def plot(self, ax=None, color='grey', alpha=0.5, **kwargs):
        """
        Plots the ConicalSurface3D.
        """
        z = kwargs.get("z", 0.5)
        if ax is None:
            fig = plt.figure()
            ax = fig.add_subplot(111, projection='3d')

        self.frame.plot(ax=ax, ratio=z)
        x = z * math.tan(self.semi_angle)
        # point1 = self.frame.local_to_global_coordinates(volmdlr.Point3D(-x, 0, -z))
        point1 = self.frame.origin
        point2 = self.frame.local_to_global_coordinates(volmdlr.Point3D(x, 0, z))
        generatrix = edges.LineSegment3D(point1, point2)
        for i in range(37):
            theta = i / 36. * volmdlr.TWO_PI
            wire = generatrix.rotation(self.frame.origin, self.frame.w, theta)
            wire.plot(ax=ax, edge_style=EdgeStyle(color=color, alpha=alpha))
        return ax

    @classmethod
    def from_step(cls, arguments, object_dict, **kwargs):
        """
        Converts a step primitive to a ConicalSurface3D.

        :param arguments: The arguments of the step primitive.
        :type arguments: list
        :param object_dict: The dictionary containing all the step primitives
            that have already been instantiated.
        :type object_dict: dict
        :return: The corresponding ConicalSurface3D object.
        :rtype: :class:`volmdlr.faces.ConicalSurface3D`
        """

        length_conversion_factor = kwargs.get("length_conversion_factor", 1)
        angle_conversion_factor = kwargs.get("angle_conversion_factor", 1)

        frame = object_dict[arguments[1]]
        radius = float(arguments[2]) * length_conversion_factor
        semi_angle = float(arguments[3]) * angle_conversion_factor
        frame.origin = frame.origin - radius / math.tan(semi_angle) * frame.w
        return cls(frame, semi_angle, arguments[0][1:-1])

    def to_step(self, current_id):
        """
        Converts the object to a STEP representation.

        :param current_id: The ID of the last written primitive.
        :type current_id: int
        :return: The STEP representation of the object and the last ID.
        :rtype: tuple[str, list[int]]
        """
        content, frame_id = self.frame.to_step(current_id)
        current_id = frame_id + 1
        content += f"#{current_id} = CONICAL_SURFACE('{self.name}',#{frame_id},{0.},{self.semi_angle});\n"
        return content, [current_id]

    def frame_mapping(self, frame: volmdlr.Frame3D, side: str):
        """
        Changes frame_mapping and return a new ConicalSurface3D.

        :param side: 'old' or 'new'
        """
        new_frame = self.frame.frame_mapping(frame, side)
        return ConicalSurface3D(new_frame, self.semi_angle, name=self.name)

    def point2d_to_3d(self, point2d: volmdlr.Point2D):
        """
        Coverts a parametric coordinate on the surface into a 3D spatial point (x, y, z).

        :param point2d: Point at the ConicalSuface3D
        :type point2d: `volmdlr.`Point2D`
        """
        theta, z = point2d
        radius = math.tan(self.semi_angle) * z
        new_point = volmdlr.Point3D(radius * math.cos(theta),
                                    radius * math.sin(theta),
                                    z)
        return self.frame.local_to_global_coordinates(new_point)

    def point3d_to_2d(self, point3d: volmdlr.Point3D):
        """
        Returns the cylindrical coordinates volmdlr.Point2D(theta, z) of a Cartesian coordinates point (x, y, z).

        :param point3d: Point at the CylindricalSuface3D.
        :type point3d: :class:`volmdlr.`Point3D`
        """
        x, y, z = self.frame.global_to_local_coordinates(point3d)
        # Do not delete this, mathematical problem when x and y close to zero (should be zero) but not 0
        # Generally this is related to uncertainty of step files.
        if abs(x) < 1e-12:
            x = 0
        if abs(y) < 1e-12:
            y = 0
        theta = math.atan2(y, x)
        if abs(theta) < 1e-9:
            theta = 0.0
        return volmdlr.Point2D(theta, z)

    def rectangular_cut(self, theta1: float, theta2: float,
                        param_z1: float, param_z2: float, name: str = ''):
        """Deprecated method, Use ConicalFace3D from_surface_rectangular_cut method."""
        raise AttributeError("ConicalSurface3D.rectangular_cut is deprecated."
                             "Use the class_method from_surface_rectangular_cut in ConicalFace3D instead")

    def linesegment3d_to_2d(self, linesegment3d):
        """
        Converts the primitive from 3D spatial coordinates to its equivalent 2D primitive in the parametric space.
        """
        start = self.point3d_to_2d(linesegment3d.start)
        end = self.point3d_to_2d(linesegment3d.end)
        if start.x != end.x and start.is_close(volmdlr.Point2D(0, 0)):
            start = volmdlr.Point2D(end.x, 0)
        elif start.x != end.x and end == volmdlr.Point2D(0, 0):
            end = volmdlr.Point2D(start.x, 0)
        elif start.x != end.x:
            end = volmdlr.Point2D(start.x, end.y)
        if not start.is_close(end):
            return [edges.LineSegment2D(start, end)]
        self.save_to_file("conicalsurface_linesegment3d_to_2d.json")
        linesegment3d.save_to_file("conicalsurface_linesegment3d_to_2d_linesegment3d.json")
        return None

    def linesegment2d_to_3d(self, linesegment2d):
        """
        Converts the primitive from parametric space to 3D spatial coordinates.
        """
        if linesegment2d.name == "construction":
            return None
        theta1, param_z1 = linesegment2d.start
        theta2, param_z2 = linesegment2d.end

        if math.isclose(theta1, theta2, abs_tol=1e-4):
            return [edges.LineSegment3D(self.point2d_to_3d(linesegment2d.start),
                                        self.point2d_to_3d(linesegment2d.end))]
        if math.isclose(param_z1, param_z2, abs_tol=1e-4) and math.isclose(param_z1, 0., abs_tol=1e-6):
            return []
        start3d = self.point2d_to_3d(linesegment2d.start)
        center = self.frame.origin + param_z1 * self.frame.w
        if linesegment2d.unit_direction_vector().dot(volmdlr.X2D) > 0:
            circle = curves.Circle3D(volmdlr.Frame3D(
                center, self.frame.u, self.frame.v, self.frame.w), center.point_distance(start3d))
        else:
            circle = curves.Circle3D(volmdlr.Frame3D(
                center, self.frame.u, -self.frame.v, -self.frame.w), center.point_distance(start3d))
        if math.isclose(param_z1, param_z2, abs_tol=1e-4):
            if abs(theta1 - theta2) == volmdlr.TWO_PI:
                return [edges.FullArc3D(circle, start3d)]
            interior = self.point2d_to_3d(volmdlr.Point2D(0.5 * (theta1 + theta2), param_z1))
            end3d = self.point2d_to_3d(linesegment2d.end)
            arc = edges.Arc3D(circle, start3d, end3d)
            if not arc.point_belongs(interior):
                circle = circle.reverse()
                arc = edges.Arc3D(circle, start3d, end3d)
            return [arc]
        raise NotImplementedError('Ellipse?')

    def contour3d_to_2d(self, contour3d):
        """
        Transforms a Contour3D into a Contour2D in the parametric domain of the surface.

        :param contour3d: The contour to be transformed.
        :type contour3d: :class:`wires.Contour3D`
        :return: A 2D contour object.
        :rtype: :class:`wires.Contour2D`
        """
        primitives2d = self.primitives3d_to_2d(contour3d.primitives)

        wire2d = wires.Wire2D(primitives2d)
        delta_x = abs(wire2d.primitives[0].start.x - wire2d.primitives[-1].end.x)
        if math.isclose(delta_x, volmdlr.TWO_PI, abs_tol=1e-3) and wire2d.is_ordered():
            if len(primitives2d) > 1:
                # very specific conical case due to the singularity in the point z = 0 on parametric domain.
                if primitives2d[-2].start.y == 0.0:
                    primitives2d = self.repair_primitives_periodicity(primitives2d)
            return wires.Contour2D(primitives2d)
        # Fix contour
        primitives2d = self.repair_primitives_periodicity(primitives2d)
        return wires.Contour2D(primitives2d)

    def translation(self, offset: volmdlr.Vector3D):
        """
        ConicalSurface3D translation.

        :param offset: translation vector.
        :return: A new translated ConicalSurface3D.
        """
        return self.__class__(self.frame.translation(offset),
                              self.semi_angle)

    def rotation(self, center: volmdlr.Point3D,
                 axis: volmdlr.Vector3D, angle: float):
        """
        ConicalSurface3D rotation.

        :param center: rotation center.
        :param axis: rotation axis.
        :param angle: angle rotation.
        :return: a new rotated ConicalSurface3D.
        """
        new_frame = self.frame.rotation(center=center, axis=axis, angle=angle)
        return self.__class__(new_frame, self.semi_angle)

    def repair_primitives_periodicity(self, primitives2d):
        """
        Repairs the continuity of the 2D contour while using contour3d_to_2d on periodic surfaces.

        :param primitives2d: The primitives in parametric surface domain.
        :type primitives2d: list
        :return: A list of primitives.
        :rtype: list
        """
        # Search for a primitive that can be used as reference for repairing periodicity
        pos = vm_parametric.find_index_defined_brep_primitive_on_periodical_surface(primitives2d,
                                                                                    [self.x_periodicity,
                                                                                     self.y_periodicity])
        if pos != 0:
            primitives2d = primitives2d[pos:] + primitives2d[:pos]

        i = 1
        while i < len(primitives2d):
            previous_primitive = primitives2d[i - 1]
            delta = previous_primitive.end - primitives2d[i].start
            if not math.isclose(delta.norm(), 0, abs_tol=1e-5):
                if primitives2d[i].end.is_close(primitives2d[i - 1].end, tol=1e-4) and \
                        math.isclose(primitives2d[i].length(), volmdlr.TWO_PI, abs_tol=1e-4):
                    primitives2d[i] = primitives2d[i].reverse()
                elif delta.norm() and math.isclose(abs(previous_primitive.end.y), 0, abs_tol=1e-6):
                    primitives2d.insert(i, edges.LineSegment2D(previous_primitive.end, primitives2d[i].start,
                                                               name="construction"))
                    i += 1
                else:
                    primitives2d[i] = primitives2d[i].translation(delta)
            # treat very specific case of conical surfaces when the previous primitive and the primitive are a
            # linesegment3d with singularity
            elif math.isclose(primitives2d[i].start.y, 0.0, abs_tol=1e-6) and \
                    math.isclose(primitives2d[i].start.x, primitives2d[i].end.x, abs_tol=1e-6) and \
                    math.isclose(primitives2d[i].start.x, previous_primitive.end.x, abs_tol=1e-6):

                if primitives2d[i + 1].end.x < primitives2d[i].end.x:
                    theta_offset = volmdlr.TWO_PI
                elif primitives2d[i + 1].end.x > primitives2d[i].end.x:
                    theta_offset = -volmdlr.TWO_PI
                primitive1 = edges.LineSegment2D(previous_primitive.end,
                                                 previous_primitive.end + volmdlr.Point2D(theta_offset, 0),
                                                 name="construction")
                primitive2 = primitives2d[i].translation(volmdlr.Vector2D(theta_offset, 0))
                primitive3 = primitives2d[i + 1].translation(volmdlr.Vector2D(theta_offset, 0))
                primitives2d[i] = primitive1
                primitives2d.insert(i + 1, primitive2)
                primitives2d[i + 2] = primitive3
                i += 1
            i += 1
        if not primitives2d[0].start.is_close(primitives2d[-1].end) \
                and primitives2d[0].start.y == 0.0 and primitives2d[-1].end.y == 0.0:
            primitives2d.append(edges.LineSegment2D(primitives2d[-1].end, primitives2d[0].start))

        return primitives2d

    def face_from_base_and_vertex(self, contour: wires.Contour3D, vertex: volmdlr.Point3D, name: str = ''):

        raise AttributeError(f'Use method from ConicalFace3D{volmdlr.faces.ConicalFace3D.from_base_and_vertex}')


class SphericalSurface3D(PeriodicalSurface):
    """
    Defines a spherical surface.

    :param frame: Sphere's frame to position it
    :type frame: volmdlr.Frame3D
    :param radius: Sphere's radius
    :type radius: float
    """
    face_class = 'SphericalFace3D'
    x_periodicity = volmdlr.TWO_PI
    y_periodicity = math.pi

    def __init__(self, frame, radius, name=''):
        self.frame = frame
        self.radius = radius
        PeriodicalSurface.__init__(self, frame=frame, name=name)

        # Hidden Attributes
        self._bbox = None

    @property
    def bounding_box(self):
        """Bounding Box for Spherical Surface 3D."""

        if not self._bbox:
            self._bbox = self._bounding_box()
        return self._bbox

    def _bounding_box(self):
        points = [self.frame.origin + volmdlr.Point3D(-self.radius,
                                                      -self.radius,
                                                      -self.radius),
                  self.frame.origin + volmdlr.Point3D(self.radius,
                                                      self.radius,
                                                      self.radius),

                  ]
        return volmdlr.core.BoundingBox.from_points(points)

    def contour2d_to_3d(self, contour2d):
        """
        Converts the primitive from parametric 2D space to 3D spatial coordinates.
        """
        primitives3d = []
        for primitive2d in contour2d.primitives:
            if primitive2d.name == "construction":
                continue
            method_name = f'{primitive2d.__class__.__name__.lower()}_to_3d'
            if hasattr(self, method_name):
                try:
                    primitives_list = getattr(self, method_name)(primitive2d)
                    if primitives_list:
                        primitives3d.extend(primitives_list)
                    else:
                        continue
                except AttributeError:
                    print(f'Class {self.__class__.__name__} does not implement {method_name}'
                          f'with {primitive2d.__class__.__name__}')
            else:
                raise AttributeError(f'Class {self.__class__.__name__} does not implement {method_name}')

        return wires.Contour3D(primitives3d)

    @classmethod
    def from_step(cls, arguments, object_dict, **kwargs):
        """
        Converts a step primitive to a SphericalSurface3D.

        :param arguments: The arguments of the step primitive.
        :type arguments: list
        :param object_dict: The dictionary containing all the step primitives
            that have already been instantiated.
        :type object_dict: dict
        :return: The corresponding SphericalSurface3D object.
        :rtype: :class:`volmdlr.faces.SphericalSurface3D`
        """
        length_conversion_factor = kwargs.get("length_conversion_factor", 1)

        frame = object_dict[arguments[1]]
        radius = float(arguments[2]) * length_conversion_factor
        return cls(frame, radius, arguments[0][1:-1])

    def to_step(self, current_id):
        """
        Converts the object to a STEP representation.

        :param current_id: The ID of the last written primitive.
        :type current_id: int
        :return: The STEP representation of the object and the last ID.
        :rtype: tuple[str, list[int]]
        """
        content, frame_id = self.frame.to_step(current_id)
        current_id = frame_id + 1
        content += f"#{current_id} = SPHERICAL_SURFACE('{self.name}',#{frame_id},{round(1000 * self.radius, 4)});\n"
        return content, [current_id]

    def point2d_to_3d(self, point2d):
        """
        Coverts a parametric coordinate on the surface into a 3D spatial point (x, y, z).

        source: https://mathcurve.com/surfaces/sphere
        # -pi<theta<pi, -pi/2<phi<pi/2

        :param point2d: Point at the CylindricalSuface3D.
        :type point2d: `volmdlr.`Point2D`
        """
        theta, phi = point2d
        x = self.radius * math.cos(phi) * math.cos(theta)
        y = self.radius * math.cos(phi) * math.sin(theta)
        z = self.radius * math.sin(phi)
        return self.frame.local_to_global_coordinates(volmdlr.Point3D(x, y, z))

    def point3d_to_2d(self, point3d):
        """
        Transform a 3D spatial point (x, y, z) into a 2D spherical parametric point (theta, phi).
        """
        x, y, z = self.frame.global_to_local_coordinates(point3d)
        z = min(self.radius, max(-self.radius, z))

        if z == -0.0:
            z = 0.0

        # Do not delete this, mathematical problem when x and y close to zero (should be zero) but not 0
        # Generally this is related to uncertainty of step files.
        if abs(x) < 1e-7:
            x = 0
        if abs(y) < 1e-7:
            y = 0

        theta = math.atan2(y, x)
        if abs(theta) < 1e-10:
            theta = 0

        z_over_r = z / self.radius
        phi = math.asin(z_over_r)
        if abs(phi) < 1e-10:
            phi = 0

        return volmdlr.Point2D(theta, phi)

    def linesegment2d_to_3d(self, linesegment2d):
        """
        Converts a BREP line segment 2D onto a 3D primitive on the surface.
        """
        if linesegment2d.name == "construction":
            return []
        start = self.point2d_to_3d(linesegment2d.start)
        interior = self.point2d_to_3d(0.5 * (linesegment2d.start + linesegment2d.end))
        end = self.point2d_to_3d(linesegment2d.end)
        if start.is_close(interior) and interior.is_close(end) and end.is_close(start):
            return []
        u_vector = start - self.frame.origin
        u_vector = u_vector.unit_vector()
        v_vector = interior - self.frame.origin
        v_vector = v_vector.unit_vector()
        normal = u_vector.cross(v_vector)
        circle = curves.Circle3D(volmdlr.Frame3D(self.frame.origin, u_vector, v_vector, normal),
                                 start.point_distance(self.frame.origin))
        if start.is_close(end) or linesegment2d.length() == 2 * math.pi:
            return [edges.FullArc3D(circle, start)]
        arc = edges.Arc3D(circle, start, end)
        if not arc.point_belongs(interior):
            arc = edges.Arc3D(circle.reverse(), start, end)
        return [arc]

    def contour3d_to_2d(self, contour3d):
        """
        Transforms a Contour3D into a Contour2D in the parametric domain of the surface.

        :param contour3d: The contour to be transformed.
        :type contour3d: :class:`wires.Contour3D`
        :return: A 2D contour object.
        :rtype: :class:`wires.Contour2D`
        """
        primitives2d = []

        # Transform the contour's primitives to parametric domain
        for primitive3d in contour3d.primitives:
            primitive3d = primitive3d.simplify if primitive3d.simplify.__class__.__name__ != "LineSegment3D" else \
                primitive3d
            method_name = f'{primitive3d.__class__.__name__.lower()}_to_2d'
            if hasattr(self, method_name):
                primitives = getattr(self, method_name)(primitive3d)

                if primitives is None:
                    continue
                primitives2d.extend(primitives)
            else:
                raise NotImplementedError(
                    f'Class {self.__class__.__name__} does not implement {method_name}')
        contour2d = wires.Contour2D(primitives2d)
        if contour2d.is_ordered(1e-2):
            return contour2d
        primitives2d = self.repair_primitives_periodicity(primitives2d)
        return wires.Contour2D(primitives2d)

    def is_lat_long_curve(self, arc):
        """
        Checks if a curve defined on the sphere is a latitude/longitude curve.

        Returns True if it is, False otherwise.
        """
        # Check if curve is a longitude curve (phi is constant)
        if self.frame.w.is_colinear_to(arc.circle.normal, abs_tol=1e-4):
            return True
        # Check if curve is a latitude curve (theta is constant)
        if self.frame.w.is_perpendicular_to(arc.circle.normal, abs_tol=1e-4) and \
                arc.circle.center.is_close(self.frame.origin, 1e-4):
            return True
        return False

    def _arc_start_end_3d_to_2d(self, arc3d):
        """
        Helper function to fix periodicity issues while performing transformations into parametric domain.
        """
        start = self.point3d_to_2d(arc3d.start)
        end = self.point3d_to_2d(arc3d.end)
        theta_i, _ = self.point3d_to_2d(arc3d.middle_point())
        theta1, phi1 = start
        theta2, phi2 = end
        point_after_start, point_before_end = self._reference_points(arc3d)
        theta3, _ = point_after_start
        theta4, _ = point_before_end

        # Fix sphere singularity point
        if math.isclose(abs(phi1), 0.5 * math.pi, abs_tol=1e-2) and theta1 == 0.0 \
                and math.isclose(theta3, theta_i, abs_tol=1e-2) and math.isclose(theta4, theta_i, abs_tol=1e-2):
            theta1 = theta_i
            start = volmdlr.Point2D(theta1, phi1)
        if math.isclose(abs(phi2), 0.5 * math.pi, abs_tol=1e-2) and theta2 == 0.0 \
                and math.isclose(theta3, theta_i, abs_tol=1e-2) and math.isclose(theta4, theta_i, abs_tol=1e-2):
            theta2 = theta_i
            end = volmdlr.Point2D(theta2, phi2)
        discontinuity, _, _ = self._helper_arc3d_to_2d_periodicity_verifications(arc3d, start)

        start, end = vm_parametric.arc3d_to_spherical_coordinates_verification(
            [start, end], [point_after_start, point_before_end], discontinuity)
        return start, end

    def edge_passes_on_singularity_point(self, edge):
        """Helper function to verify id edge passes on the sphere singularity point."""
        half_pi = 0.5 * math.pi
        point_positive_singularity = self.point2d_to_3d(volmdlr.Point2D(0, half_pi))
        point_negative_singularity = self.point2d_to_3d(volmdlr.Point2D(0, -half_pi))
        positive_singularity = edge.point_belongs(point_positive_singularity, 1e-6)
        negative_singularity = edge.point_belongs(point_negative_singularity, 1e-6)
        if positive_singularity and negative_singularity:
            return [point_positive_singularity, point_negative_singularity]
        if positive_singularity:
            return [point_positive_singularity, None]
        if negative_singularity:
            return [None, point_negative_singularity]
        return [None, None]

    def arc3d_to_2d(self, arc3d):
        """
        Converts the primitive from 3D spatial coordinates to its equivalent 2D primitive in the parametric space.
        """
        is_lat_long_curve = self.is_lat_long_curve(arc3d)
        if is_lat_long_curve:
            start, end = self._arc_start_end_3d_to_2d(arc3d)
            singularity_points = self.edge_passes_on_singularity_point(arc3d)
            if any(singularity_points):
                return self.arc3d_to_2d_with_singularity(arc3d, start, end, singularity_points)
            return [edges.LineSegment2D(start, end)]
        return self.arc3d_to_2d_any_direction(arc3d)

    def helper_arc3d_to_2d_with_singularity(self, arc3d, start, end, point_singularity, half_pi):
        """Helper function to arc3d_to_2d_with_singularity."""
        theta1, phi1 = start
        theta2, phi2 = end
        if arc3d.is_point_edge_extremity(point_singularity):
            return [edges.LineSegment2D(start, end)]
        primitives = []
        if math.isclose(abs(theta2 - theta1), math.pi, abs_tol=1e-2):
            if theta1 == math.pi and theta2 != math.pi:
                theta1 = -math.pi
            if theta2 == math.pi and theta1 != math.pi:
                theta2 = -math.pi

            primitives = [edges.LineSegment2D(volmdlr.Point2D(theta1, phi1),
                                              volmdlr.Point2D(theta1, half_pi)),
                          edges.LineSegment2D(volmdlr.Point2D(theta1, half_pi),
                                              volmdlr.Point2D(theta2, half_pi),
                                              name="construction"),
                          edges.LineSegment2D(
                              volmdlr.Point2D(
                                  theta2, half_pi), volmdlr.Point2D(
                                  theta2, phi2))
                          ]
            return primitives
        n = 20
        degree = 2
        points = [self.point3d_to_2d(point3d) for point3d in arc3d.discretization_points(number_points=n)]
        return [edges.BSplineCurve2D.from_points_interpolation(points, degree)]

    def arc3d_to_2d_with_singularity(self, arc3d, start, end, singularity_points):
        """
        Converts the primitive from 3D spatial coordinates to its equivalent 2D primitive in the parametric space.
        """
        # trying to treat when the arc starts at theta1 passes at the singularity at |phi| = 0.5*math.pi
        # and ends at theta2 = theta1 + math.pi
        theta1, phi1 = start
        theta2, phi2 = end

        half_pi = 0.5 * math.pi
        point_positive_singularity, point_negative_singularity = singularity_points

        if point_positive_singularity and point_negative_singularity:
            if arc3d.is_point_edge_extremity(point_positive_singularity) and \
                    arc3d.is_point_edge_extremity(point_negative_singularity):
                return [edges.LineSegment2D(start, end)]
            direction_vector = arc3d.direction_vector(0)
            dot = self.frame.w.dot(direction_vector)
            if dot == 0:
                direction_vector = arc3d.direction_vector(0.01 * arc3d.length())
                dot = self.frame.w.dot(direction_vector)
            if dot > 0:
                half_pi = 0.5 * math.pi
                thetai = theta1 - math.pi
            else:
                half_pi = -0.5 * math.pi
                thetai = theta1 + math.pi
            if arc3d.is_point_edge_extremity(point_positive_singularity):
                return [
                    edges.LineSegment2D(start, volmdlr.Point2D(start.x, -0.5 * math.pi)),
                    edges.LineSegment2D(volmdlr.Point2D(start.x, -0.5 * math.pi),
                                        volmdlr.Point2D(theta2, -0.5 * math.pi),
                                        name="construction"),
                    edges.LineSegment2D(volmdlr.Point2D(theta2, -0.5 * math.pi),
                                        volmdlr.Point2D(theta2, phi2))
                ]
            if arc3d.is_point_edge_extremity(point_negative_singularity):
                return [
                    edges.LineSegment2D(start, volmdlr.Point2D(start.x, 0.5 * math.pi)),
                    edges.LineSegment2D(volmdlr.Point2D(start.x, 0.5 * math.pi),
                                        volmdlr.Point2D(theta2, 0.5 * math.pi),
                                        name="construction"),
                    edges.LineSegment2D(volmdlr.Point2D(theta2, 0.5 * math.pi),
                                        volmdlr.Point2D(theta2, phi2))
                ]
            return [edges.LineSegment2D(volmdlr.Point2D(theta1, phi1), volmdlr.Point2D(theta1, half_pi)),
                    edges.LineSegment2D(volmdlr.Point2D(theta1, half_pi), volmdlr.Point2D(thetai, half_pi),
                                        name="construction"),
                    edges.LineSegment2D(volmdlr.Point2D(thetai, half_pi),
                                        volmdlr.Point2D(thetai, -half_pi)),
                    edges.LineSegment2D(volmdlr.Point2D(thetai, -half_pi),
                                        volmdlr.Point2D(theta2, -half_pi),
                                        name="construction"),
                    edges.LineSegment2D(volmdlr.Point2D(theta2, -half_pi), volmdlr.Point2D(theta2, phi2))
                    ]
        if point_positive_singularity:
            return self.helper_arc3d_to_2d_with_singularity(arc3d, start, end, point_positive_singularity, half_pi)
        if point_negative_singularity:
            return self.helper_arc3d_to_2d_with_singularity(arc3d, start, end, point_negative_singularity, -half_pi)

        raise NotImplementedError

    @staticmethod
    def fix_start_end_singularity_point_at_parametric_domain(edge, reference_point, point_at_singularity):
        """Uses tangent line to find real theta angle of the singularity point on parametric domain."""
        _, phi = point_at_singularity
        abscissa_before_singularity = edge.abscissa(reference_point)
        direction_vector = edge.direction_vector(abscissa_before_singularity)
        direction_line = curves.Line2D(reference_point, reference_point + direction_vector)
        if phi > 0:
            line_positive_singularity = curves.Line2D(volmdlr.Point2D(-math.pi, 0.5 * math.pi),
                                                      volmdlr.Point2D(math.pi, 0.5 * math.pi))
            return direction_line.line_intersections(line_positive_singularity)[0]

        line_negative_singularity = curves.Line2D(volmdlr.Point2D(-math.pi, -0.5 * math.pi),
                                                  volmdlr.Point2D(math.pi, -0.5 * math.pi))

        return direction_line.line_intersections(line_negative_singularity)[0]

    def is_point2d_on_sphere_singularity(self, point2d, tol=1e-5):
        """Verifies if point is on the spherical singularity point on parametric domain."""
        half_pi = 0.5 * math.pi
        point = self.point2d_to_3d(point2d)
        point_positive_singularity = self.point2d_to_3d(volmdlr.Point2D(0, half_pi))
        point_negative_singularity = self.point2d_to_3d(volmdlr.Point2D(0, -half_pi))
        if point.is_close(point_positive_singularity, tol) or point.is_close(point_negative_singularity, tol):
            return True
        return False

    def is_point3d_on_sphere_singularity(self, point3d):
        """Verifies if point is on the spherical singularity point on parametric domain."""
        half_pi = 0.5 * math.pi
        point_positive_singularity = self.point2d_to_3d(volmdlr.Point2D(0, half_pi))
        point_negative_singularity = self.point2d_to_3d(volmdlr.Point2D(0, -half_pi))
        if point3d.is_close(point_positive_singularity) or point3d.is_close(point_negative_singularity):
            return True
        return False

    def find_edge_start_end_undefined_parametric_points(self, edge3d, points, points3d):
        """
        Helper function.

        Uses local discretization and line intersection with the tangent line at the point just before the undefined
        point on the BREP of the 3D edge to find the real value of theta on the sphere parametric domain.
        """
        if self.is_point3d_on_sphere_singularity(points3d[0]):
            distance = points3d[0].point_distance(points3d[1])
            maximum_linear_distance_reference_point = 1e-5
            if distance < maximum_linear_distance_reference_point:
                temp_points = points[1:]
            else:
                number_points = int(distance / maximum_linear_distance_reference_point)

                local_discretization = [self.point3d_to_2d(point)
                                        for point in edge3d.local_discretization(
                        points3d[0], points3d[1], number_points)]
                temp_points = local_discretization[1:] + points[2:]

            theta_list = [point.x for point in temp_points]
            theta_discontinuity, indexes_theta_discontinuity = angle_discontinuity(theta_list)

            if theta_discontinuity:
                temp_points = self._fix_angle_discontinuity_on_discretization_points(temp_points,
                                                                                     indexes_theta_discontinuity, "x")

            edge = edges.BSplineCurve2D.from_points_interpolation(temp_points, 2)
            points[0] = self.fix_start_end_singularity_point_at_parametric_domain(edge,
                                                                                  reference_point=temp_points[1],
                                                                                  point_at_singularity=points[0])
        if self.is_point3d_on_sphere_singularity(points3d[-1]):
            distance = points3d[-2].point_distance(points3d[-1])
            maximum_linear_distance_reference_point = 1e-5
            if distance < maximum_linear_distance_reference_point:
                temp_points = points[:-1]
            else:
                number_points = int(distance / maximum_linear_distance_reference_point)

                local_discretization = [self.point3d_to_2d(point)
                                        for point in edge3d.local_discretization(
                        points3d[-2], points3d[-1], number_points)]
                temp_points = points[:-2] + local_discretization[:-1]

            theta_list = [point.x for point in temp_points]
            theta_discontinuity, indexes_theta_discontinuity = angle_discontinuity(theta_list)

            if theta_discontinuity:
                temp_points = self._fix_angle_discontinuity_on_discretization_points(temp_points,
                                                                                     indexes_theta_discontinuity, "x")

            edge = edges.BSplineCurve2D.from_points_interpolation(temp_points, 2)
            points[-1] = self.fix_start_end_singularity_point_at_parametric_domain(edge,
                                                                                   reference_point=temp_points[-2],
                                                                                   point_at_singularity=points[-1])
        return points

    def arc3d_to_2d_any_direction(self, arc3d):
        """
        Converts the primitive from 3D spatial coordinates to its equivalent 2D primitive in the parametric space.
        """
        singularity_points = self.edge_passes_on_singularity_point(arc3d)
        half_pi = 0.5 * math.pi  # this variable avoid doing this multiplication several times (performance)
        point_positive_singularity, point_negative_singularity = singularity_points

        if point_positive_singularity and point_negative_singularity:
            raise ValueError("Impossible. This case should be treated by arc3d_to_2d_with_singularity method."
                             "See arc3d_to_2d method for detail.")
        if point_positive_singularity and not arc3d.is_point_edge_extremity(point_positive_singularity):
            split = arc3d.split(point_positive_singularity)
            primitive0 = self.arc3d_to_2d_any_direction(split[0])[0]
            primitive2 = self.arc3d_to_2d_any_direction(split[1])[0]
            primitive1 = edges.LineSegment2D(volmdlr.Point2D(primitive0.end.x, half_pi),
                                             volmdlr.Point2D(primitive2.start.x, half_pi))
            return [primitive0, primitive1, primitive2]
        if point_negative_singularity and not arc3d.is_point_edge_extremity(point_negative_singularity):
            split = arc3d.split(point_negative_singularity)
            primitive0 = self.arc3d_to_2d_any_direction(split[0])[0]
            primitive2 = self.arc3d_to_2d_any_direction(split[1])[0]
            primitive1 = edges.LineSegment2D(volmdlr.Point2D(primitive0.end.x, -half_pi),
                                             volmdlr.Point2D(primitive2.start.x, -half_pi))
            return [primitive0, primitive1, primitive2]

        angle3d = arc3d.angle
        number_points = math.ceil(angle3d * 50) + 1  # 50 points per radian
        number_points = max(number_points, 5)
        points3d = arc3d.discretization_points(number_points=number_points)
        points = [self.point3d_to_2d(p) for p in points3d]
        point_after_start, point_before_end = self._reference_points(arc3d)
        start, end = vm_parametric.spherical_repair_start_end_angle_periodicity(
            points[0], points[-1], point_after_start, point_before_end)
        points[0] = start
        points[-1] = end

        points = self.find_edge_start_end_undefined_parametric_points(arc3d, points, points3d)

        theta_list = [point.x for point in points]
        theta_discontinuity, indexes_theta_discontinuity = angle_discontinuity(theta_list)

        if theta_discontinuity:
            points = self._fix_angle_discontinuity_on_discretization_points(points,
                                                                            indexes_theta_discontinuity, "x")

        return [edges.BSplineCurve2D.from_points_interpolation(points, 2)]

    def bsplinecurve3d_to_2d(self, bspline_curve3d):
        """
        Converts the primitive from 3D spatial coordinates to its equivalent 2D primitive in the parametric space.
        """
        n = len(bspline_curve3d.control_points)
        points3d = bspline_curve3d.discretization_points(number_points=n)
        points = [self.point3d_to_2d(point) for point in points3d]

        point_after_start, point_before_end = self._reference_points(bspline_curve3d)
        start, end = vm_parametric.spherical_repair_start_end_angle_periodicity(
            points[0], points[-1], point_after_start, point_before_end)
        points[0] = start
        points[-1] = end

        points = self.find_edge_start_end_undefined_parametric_points(bspline_curve3d, points, points3d)
        theta_list = [point.x for point in points]
        theta_discontinuity, indexes_theta_discontinuity = angle_discontinuity(theta_list)
        if theta_discontinuity:
            points = self._fix_angle_discontinuity_on_discretization_points(points,
                                                                            indexes_theta_discontinuity, "x")

        return [edges.BSplineCurve2D.from_points_interpolation(points, degree=bspline_curve3d.degree).simplify]

    def bsplinecurve2d_to_3d(self, bspline_curve2d):
        """
        Converts a BREP BSpline curve 2D onto a 3D primitive on the surface.
        """
        # TODO: this is incomplete, a bspline_curve2d can be also a bspline_curve3d
        i = round(0.5 * len(bspline_curve2d.points))
        start = self.point2d_to_3d(bspline_curve2d.points[0])
        interior = self.point2d_to_3d(bspline_curve2d.points[i])
        end = self.point2d_to_3d(bspline_curve2d.points[-1])
        arc3d = edges.Arc3D.from_3_points(start, interior, end)
        flag = True
        points3d = [self.point2d_to_3d(p) for p in bspline_curve2d.points]
        for point in points3d:
            if not arc3d.point_belongs(point, 1e-4):
                flag = False
                break
        if flag:
            return [arc3d]

        return [edges.BSplineCurve3D.from_points_interpolation(points3d, degree=bspline_curve2d.degree)]

    def arc2d_to_3d(self, arc2d):
        """
        Converts a BREP arc 2D onto a 3D primitive on the surface.
        """
        n = 10
        degree = 2
        points = [self.point2d_to_3d(point2d) for point2d in arc2d.discretization_points(number_points=n)]
        return [edges.BSplineCurve3D.from_points_interpolation(points, degree).simplify]

    def fullarc3d_to_2d(self, fullarc3d):
        """
        Converts the primitive from 3D spatial coordinates to its equivalent 2D primitive in the parametric space.
        """
        # TODO: On a spherical surface we can have fullarc3d in any plane
        start, end = self._arc_start_end_3d_to_2d(fullarc3d)
        theta1, phi1 = start
        theta2, phi2 = end

        point_after_start, point_before_end = self._reference_points(fullarc3d)
        theta3, phi3 = point_after_start
        theta4, _ = point_before_end

        if self.frame.w.is_colinear_to(fullarc3d.circle.normal, abs_tol=1e-4):
            point1 = volmdlr.Point2D(theta1, phi1)
            if theta1 > theta3:
                point2 = volmdlr.Point2D(theta1 - volmdlr.TWO_PI, phi2)
            elif theta1 < theta3:
                point2 = volmdlr.Point2D(theta1 + volmdlr.TWO_PI, phi2)
            return [edges.LineSegment2D(point1, point2)]

        if self.frame.w.is_perpendicular_to(fullarc3d.circle.normal, abs_tol=1e-4) and \
                self.frame.origin.is_close(fullarc3d.center):
            if theta1 > theta3:
                theta_plus_pi = theta1 - math.pi
            else:
                theta_plus_pi = theta1 + math.pi
            if phi1 > phi3:
                half_pi = 0.5 * math.pi
            else:
                half_pi = -0.5 * math.pi
            if abs(phi1) == 0.5 * math.pi:
                return [edges.LineSegment2D(volmdlr.Point2D(theta3, phi1),
                                            volmdlr.Point2D(theta3, -half_pi)),
                        edges.LineSegment2D(volmdlr.Point2D(theta4, -half_pi),
                                            volmdlr.Point2D(theta4, phi2))]

            return [edges.LineSegment2D(volmdlr.Point2D(theta1, phi1), volmdlr.Point2D(theta1, -half_pi)),
                    edges.LineSegment2D(volmdlr.Point2D(theta_plus_pi, -half_pi),
                                        volmdlr.Point2D(theta_plus_pi, half_pi)),
                    edges.LineSegment2D(volmdlr.Point2D(theta1, half_pi), volmdlr.Point2D(theta1, phi2))]

        points = [self.point3d_to_2d(p) for p in fullarc3d.discretization_points(angle_resolution=25)]

        # Verify if theta1 or theta2 point should be -pi because atan2() -> ]-pi, pi]
        theta1 = vm_parametric.repair_start_end_angle_periodicity(theta1, theta3)
        theta2 = vm_parametric.repair_start_end_angle_periodicity(theta2, theta4)

        points[0] = volmdlr.Point2D(theta1, phi1)
        points[-1] = volmdlr.Point2D(theta2, phi2)

        theta_list = [point.x for point in points]
        theta_discontinuity, indexes_theta_discontinuity = angle_discontinuity(theta_list)
        if theta_discontinuity:
            points = self._fix_angle_discontinuity_on_discretization_points(points, indexes_theta_discontinuity, "x")

        return [edges.BSplineCurve2D.from_points_interpolation(points, 2)]

    def plot(self, ax=None, color='grey', alpha=0.5, **kwargs):
        """Plot sphere arcs."""
        if ax is None:
            fig = plt.figure()
            ax = fig.add_subplot(111, projection='3d')

        self.frame.plot(ax=ax, ratio=self.radius)
        for i in range(20):
            theta = i / 20. * volmdlr.TWO_PI
            t_points = []
            for j in range(20):
                phi = j / 20. * volmdlr.TWO_PI
                t_points.append(self.point2d_to_3d(volmdlr.Point2D(theta, phi)))
            ax = wires.ClosedPolygon3D(t_points).plot(ax=ax, edge_style=EdgeStyle(color=color, alpha=alpha))

        return ax

    def rectangular_cut(self, theta1, theta2, phi1, phi2, name=''):
        """Deprecated method, Use ShericalFace3D from_surface_rectangular_cut method."""
        raise AttributeError('Use ShericalFace3D from_surface_rectangular_cut method')

    def triangulation(self):
        face = self.rectangular_cut(0, volmdlr.TWO_PI, -0.5 * math.pi, 0.5 * math.pi)
        return face.triangulation()

    def repair_primitives_periodicity(self, primitives2d):
        """
        Repairs the continuity of the 2D contour while using contour3d_to_2d on periodic surfaces.

        :param primitives2d: The primitives in parametric surface domain.
        :type primitives2d: list
        :return: A list of primitives.
        :rtype: list
        """
        if self.is_undefined_brep(primitives2d[0]):
            primitives2d[0] = self.fix_undefined_brep_with_neighbors(primitives2d[0], primitives2d[-1],
                                                                     primitives2d[1])
        i = 1
        while i < len(primitives2d):
            previous_primitive = primitives2d[i - 1]
            delta = previous_primitive.end - primitives2d[i].start
            if not math.isclose(delta.norm(), 0, abs_tol=1e-3):
                if primitives2d[i].end.is_close(previous_primitive.end, 1e-3) and \
                        primitives2d[i].length() == volmdlr.TWO_PI:
                    primitives2d[i] = primitives2d[i].reverse()
                elif self.is_undefined_brep(primitives2d[i]):
                    primitives2d[i] = self.fix_undefined_brep_with_neighbors(primitives2d[i], previous_primitive,
                                                                             primitives2d[(i + 1) % len(primitives2d)])
                    delta = previous_primitive.end - primitives2d[i].start
                    if not math.isclose(delta.norm(), 0, abs_tol=1e-3):
                        primitives2d.insert(i, edges.LineSegment2D(previous_primitive.end, primitives2d[i].start,
                                                                   name="construction"))
                        if i < len(primitives2d):
                            i += 1
                elif self.is_point2d_on_sphere_singularity(previous_primitive.end, 1e-5):
                    primitives2d.insert(i, edges.LineSegment2D(previous_primitive.end, primitives2d[i].start,
                                                               name="construction"))
                    if i < len(primitives2d):
                        i += 1
                else:
                    primitives2d[i] = primitives2d[i].translation(delta)
            i += 1
        #     return primitives2d
        # primitives2d = repair(primitives2d)
        last_end = primitives2d[-1].end
        first_start = primitives2d[0].start
        if not last_end.is_close(first_start, tol=1e-2):
            last_end_3d = self.point2d_to_3d(last_end)
            first_start_3d = self.point2d_to_3d(first_start)
            if last_end_3d.is_close(first_start_3d, 1e-6) and \
                    not self.is_point2d_on_sphere_singularity(last_end):
                if first_start.x > last_end.x:
                    half_pi = -0.5 * math.pi
                else:
                    half_pi = 0.5 * math.pi
                if not first_start.is_close(volmdlr.Point2D(first_start.x, half_pi)):
                    lines = [edges.LineSegment2D(
                        last_end, volmdlr.Point2D(last_end.x, half_pi), name="construction"),
                        edges.LineSegment2D(volmdlr.Point2D(last_end.x, half_pi),
                                            volmdlr.Point2D(first_start.x, half_pi), name="construction"),
                        edges.LineSegment2D(volmdlr.Point2D(first_start.x, half_pi),
                                            first_start, name="construction")]
                    primitives2d.extend(lines)
            else:
                primitives2d.append(edges.LineSegment2D(last_end, first_start, name="construction"))
        return primitives2d

    def rotation(self, center: volmdlr.Point3D, axis: volmdlr.Vector3D, angle: float):
        """
        Spherical Surface 3D rotation.

        :param center: rotation center
        :param axis: rotation axis
        :param angle: angle rotation
        :return: a new rotated Spherical Surface 3D
        """
        new_frame = self.frame.rotation(center=center, axis=axis, angle=angle)
        return SphericalSurface3D(new_frame, self.radius)

    def translation(self, offset: volmdlr.Vector3D):
        """
        Spherical Surface 3D translation.

        :param offset: translation vector
        :return: A new translated Spherical Surface 3D
        """
        new_frame = self.frame.translation(offset)
        return SphericalSurface3D(new_frame, self.radius)

    def frame_mapping(self, frame: volmdlr.Frame3D, side: str):
        """
        Changes Spherical Surface 3D's frame and return a new Spherical Surface 3D.

        :param frame: Frame of reference
        :type frame: `volmdlr.Frame3D`
        :param side: 'old' or 'new'
        """
        new_frame = self.frame.frame_mapping(frame, side)
        return SphericalSurface3D(new_frame, self.radius)

    def plane_intersection(self, plane3d):
        """
        Sphere intersections with a plane.

        :param plane3d: intersecting plane.
        :return: list of intersecting curves.
        """
        dist = plane3d.point_distance(self.frame.origin)
        if dist > self.radius:
            return []
        if dist == self.radius:
            line = curves.Line3D(self.frame.origin, self.frame.origin + plane3d.frame.w)
            return plane3d.line_intersections(line)
        line = curves.Line3D(self.frame.origin, self.frame.origin + plane3d.frame.w)
        circle_radius = math.sqrt(self.radius ** 2 - dist ** 2)
        circle_center = plane3d.line_intersections(line)[0]
        start_end = circle_center + plane3d.frame.u * circle_radius
        circle = curves.Circle3D(volmdlr.Frame3D(circle_center, plane3d.frame.u,
                                                 plane3d.frame.v, plane3d.frame.w),
                                 circle_radius)
        return [edges.FullArc3D(circle, start_end)]

    def line_intersections(self, line3d: curves.Line3D):
        """
        Calculates the intersection points between a 3D line and a spherical surface.

        The method calculates the intersection points between a 3D line and a sphere using
        the equation of the line and the equation of the sphere. It returns a list of intersection
        points, which can be empty if there are no intersections. The intersection points are
        represented as 3D points using the `volmdlr.Point3D` class.

        :param line3d: The 3D line object to intersect with the sphere.
        :type line3d:curves.Line3D
        :return: A list of intersection points between the line and the sphere. The list may be empty if there
        are no intersections.
        :rtype: List[volmdlr.Point3D]

        :Example:
        >>> from volmdlr import Point3D, edges, surfaces, OXYZ
        >>> spherical_surface3d = SphericalSurface3D(OXYZ, 1)
        >>> line2 = curves.Line3D(Point3D(0, 1, -0.5), Point3D(0, 1, 0.5))
        >>> line_intersections2 = spherical_surface3d.line_intersections(line2) #returns [Point3D(0.0, 1.0, 0.0)]
        """
        line_direction_vector = line3d.direction_vector()
        vector_linept1_center = self.frame.origin - line3d.point1
        vector_linept1_center = vector_linept1_center.to_vector()
        a_param = line_direction_vector[0] ** 2 + line_direction_vector[1] ** 2 + line_direction_vector[2] ** 2
        b_param = -2 * (line_direction_vector[0] * vector_linept1_center[0] +
                        line_direction_vector[1] * vector_linept1_center[1] +
                        line_direction_vector[2] * vector_linept1_center[2])
        c_param = (vector_linept1_center[0] ** 2 + vector_linept1_center[1] ** 2 +
                   vector_linept1_center[2] ** 2 - self.radius ** 2)
        b2_minus4ac = b_param ** 2 - 4 * a_param * c_param
        if math.isclose(b2_minus4ac, 0, abs_tol=1e-8):
            t_param = -b_param / (2 * a_param)
            return [line3d.point1 + line_direction_vector * t_param]
        if b2_minus4ac < 0:
            return []
        t_param1 = (-b_param + math.sqrt(b2_minus4ac)) / (2 * a_param)
        t_param2 = (-b_param - math.sqrt(b2_minus4ac)) / (2 * a_param)
        return line3d.point1 + line_direction_vector * t_param1, line3d.point1 + line_direction_vector * t_param2

    def linesegment_intersections(self, linesegment3d: edges.LineSegment3D):
        """
        Calculates the intersection points between a 3D line segment and a spherical surface.

        The method calculates the intersection points between a 3D line segment and a sphere by first
        finding the intersection points between the infinite line containing the line segment and the sphere,
        and then filtering out the points that are not within the line segment. It returns a list of intersection
        points, which can be empty if there are no intersections. The intersection points are represented as
        3D points using the `volmdlr.Point3D` class.
        Note: The method assumes that the line segment and the sphere are in the same coordinate system.

        :param linesegment3d: The 3D line segment object to intersect with the sphere.
        :type linesegment3d: edges.LineSegment3D.
        :return: A list of intersection points between the line segment and the sphere.
        The list may be empty if there are no intersections.
        :rtype: List[volmdlr.Point3D]:

        :Example:
        >>> from volmdlr import Point3D, edges, surfaces, OXYZ
        >>> spherical_surface3d = SphericalSurface3D(OXYZ, 1)
        >>> linesegment2 = edges.LineSegment3D(Point3D(-0.8, -0.8, -0.8), Point3D(0.8, 0.8, 0.8))
        >>> linesegment2_intersections = spherical_surface3d.linesegment_intersections(linesegment2)
            '[Point3D: [0.5773502691896257, 0.5773502691896257, 0.5773502691896257],
              Point3D: [-0.5773502691896257, -0.5773502691896257, -0.5773502691896257]]'
        """
        line_intersections = self.line_intersections(linesegment3d.line)
        intersections = []
        for intersection in line_intersections:
            if linesegment3d.point_belongs(intersection):
                intersections.append(intersection)
        return intersections


class RuledSurface3D(Surface3D):
    """
    Defines a ruled surface between two wires.

    :param wire1: Wire
    :type wire1: :class:`vmw.Wire3D`
    :param wire2: Wire
    :type wire2: :class:`wires.Wire3D`
    """
    face_class = 'RuledFace3D'

    def __init__(self, wire1: wires.Wire3D, wire2: wires.Wire3D, name: str = ''):
        self.wire1 = wire1
        self.wire2 = wire2
        self.length1 = wire1.length()
        self.length2 = wire2.length()
        Surface3D.__init__(self, name=name)

    def point2d_to_3d(self, point2d: volmdlr.Point2D):
        """
        Coverts a parametric coordinate on the surface into a 3D spatial point (x, y, z).

        :param point2d: Point at the ToroidalSuface3D
        :type point2d: `volmdlr.`Point2D`
        """
        x, y = point2d
        point1 = self.wire1.point_at_abscissa(x * self.length1)
        point2 = self.wire2.point_at_abscissa(x * self.length2)
        joining_line = edges.LineSegment3D(point1, point2)
        point = joining_line.point_at_abscissa(y * joining_line.length())
        return point

    def point3d_to_2d(self, point3d):
        """
        Returns the parametric coordinates volmdlr.Point2D(u, v) of a cartesian coordinates point (x, y, z).

        :param point3d: Point at the CylindricalSuface3D
        :type point3d: `volmdlr.`Point3D`
        """
        raise NotImplementedError

    def rectangular_cut(self, x1: float, x2: float,
                        y1: float, y2: float, name: str = ''):
        """Deprecated method, Use RuledFace3D from_surface_rectangular_cut method."""
        raise NotImplementedError('Use RuledFace3D from_surface_rectangular_cut method')


class ExtrusionSurface3D(Surface3D):
    """
    Defines a surface of extrusion.

    An extrusion surface is a surface that is a generic cylindrical surface generated by the linear
    extrusion of a curve, generally an Ellipse or a B-Spline curve.

    :param edge: edge.
    :type edge: Union[:class:`vmw.Wire3D`, :class:`vmw.Contour3D`]
    :param axis_point: Axis placement
    :type axis_point: :class:`volmdlr.Point3D`
    :param axis: Axis of extrusion
    :type axis: :class:`volmdlr.Vector3D`
    """
    face_class = 'ExtrusionFace3D'
    y_periodicity = None

    def __init__(self, edge: Union[edges.FullArcEllipse3D, edges.BSplineCurve3D],
                 direction: volmdlr.Vector3D, name: str = ''):
        self.edge = edge
        direction = direction.unit_vector()
        self.direction = direction
        if hasattr(edge, "center"):
            self.frame = volmdlr.Frame3D.from_point_and_vector(edge.center, direction, volmdlr.Z3D)
        else:
            self.frame = volmdlr.Frame3D.from_point_and_vector(edge.start, direction, volmdlr.Z3D)
        self._x_periodicity = False

        Surface3D.__init__(self, frame=self.frame, name=name)

    @property
    def x_periodicity(self):
        """Returns the periodicity in x direction."""
        if self._x_periodicity:
            return self._x_periodicity
        start = self.edge.start
        end = self.edge.end
        if start.is_close(end, 1e-4):
            return 1
        return None

    @x_periodicity.setter
    def x_periodicity(self, value):
        """X periodicity setter."""
        self._x_periodicity = value

    def point2d_to_3d(self, point2d: volmdlr.Point2D):
        """
        Transform a parametric (u, v) point into a 3D Cartesian point (x, y, z).

        # u = [0, 1] and v = z
        """
        u, v = point2d
        if abs(u) < 1e-7:
            u = 0.0
        if abs(v) < 1e-7:
            v = 0.0

        point_at_curve_global = self.edge.point_at_abscissa(u * self.edge.length())
        point_at_curve_local = self.frame.global_to_local_coordinates(point_at_curve_global)
        # x, y, z = point_at_curve_local
        point_local = point_at_curve_local.translation(volmdlr.Vector3D(0, 0, v))
        return self.frame.local_to_global_coordinates(point_local)

    def point3d_to_2d(self, point3d):
        """
        Transform a 3D Cartesian point (x, y, z) into a parametric (u, v) point.
        """
        x, y, z = self.frame.global_to_local_coordinates(point3d)
        if abs(x) < 1e-7:
            x = 0.0
        if abs(y) < 1e-7:
            y = 0.0
        if abs(z) < 1e-7:
            z = 0.0
        v = z
        point_at_curve_local = volmdlr.Point3D(x, y, 0)
        point_at_curve_global = self.frame.local_to_global_coordinates(point_at_curve_local)

        u = self.edge.abscissa(point_at_curve_global, tol=1e-6) / self.edge.length()
        u = min(u, 1.0)
        return volmdlr.Point2D(u, v)

    def rectangular_cut(self, x1: float = 0.0, x2: float = 1.0,
                        y1: float = 0.0, y2: float = 1.0, name: str = ''):
        """Deprecated method, Use ExtrusionFace3D from_surface_rectangular_cut method."""
        raise AttributeError('Use ExtrusionFace3D from_surface_rectangular_cut method')

    def plot(self, ax=None, color='grey', alpha=0.5, z: float = 0.5, **kwargs):
        if ax is None:
            fig = plt.figure()
            ax = fig.add_subplot(111, projection='3d')
        self.frame.plot(ax=ax, ratio=self.edge.length())
        for i in range(21):
            step = i / 20. * z
            wire = self.edge.translation(step * self.frame.w)
            wire.plot(ax=ax, edge_style=EdgeStyle(color=color, alpha=alpha))

        return ax

    @classmethod
    def from_step(cls, arguments, object_dict, **kwargs):
        """Creates an extrusion surface from step data."""
        name = arguments[0][1:-1]
        edge = object_dict[arguments[1]]
        if edge.__class__ is curves.Ellipse3D:
            start_end = edge.center + edge.major_axis * edge.major_dir
            fullarcellipse = edges.FullArcEllipse3D(edge, start_end, edge.name)
            direction = -object_dict[arguments[2]]
            surface = cls(edge=fullarcellipse, direction=direction, name=name)
            surface.x_periodicity = 1
        elif edge.__class__ is curves.Circle3D:
            start_end = edge.center + edge.frame.u * edge.radius
            fullarc = edges.FullArc3D(edge, start_end)
            direction = object_dict[arguments[2]]
            surface = cls(edge=fullarc, direction=direction, name=name)
            surface.x_periodicity = 1

        else:
            direction = object_dict[arguments[2]]
            surface = cls(edge=edge, direction=direction, name=name)
        return surface

    def to_step(self, current_id):
        """
        Translate volmdlr primitive to step syntax.
        """
        content_edge, edge_id = self.edge.to_step(current_id)
        current_id = edge_id + 1
        content_vector, vector_id = self.direction.to_step(current_id)
        current_id = vector_id + 1
        content = content_edge + content_vector
        content += f"#{current_id} = SURFACE_OF_LINEAR_EXTRUSION('{self.name}',#{edge_id},#{vector_id});\n"
        return content, [current_id]

    def arc3d_to_2d(self, arc3d):
        """
        Converts the primitive from 3D spatial coordinates to its equivalent 2D primitive in the parametric space.
        """
        # todo: needs detailed investigation
        start = self.point3d_to_2d(arc3d.start)
        end = self.point3d_to_2d(arc3d.end)
        if start.is_close(end):
            print("surfaces.py")
        if self.x_periodicity:
            start, end = self._verify_start_end_parametric_points(start, end, arc3d)
        return [edges.LineSegment2D(start, end, name="arc")]

    def arcellipse3d_to_2d(self, arcellipse3d):
        """
        Transformation of an arc-ellipse 3d to 2d, in a cylindrical surface.

        """
        if isinstance(self.edge, edges.FullArcEllipse3D):
            start2d = self.point3d_to_2d(arcellipse3d.start)
            end2d = self.point3d_to_2d(arcellipse3d.end)
            return [edges.LineSegment2D(start2d, end2d)]
        points = [self.point3d_to_2d(p)
                  for p in arcellipse3d.discretization_points(number_points=15)]
        if self.x_periodicity:
            start, end = self._verify_start_end_parametric_points(points[0], points[-1], arcellipse3d)
            points[0] = start
            points[-1] = end
        bsplinecurve2d = edges.BSplineCurve2D.from_points_interpolation(points, degree=2)
        return [bsplinecurve2d]

    def fullarcellipse3d_to_2d(self, fullarcellipse3d):
        """
        Converts a 3D full elliptical arc to a 2D line segment in the current plane.

        This method converts a 3D full elliptical arc to a 2D line segment in the current plane.
        It first calculates the length of the arc using the `length` method of the `fullarcellipse3d`
        object. Then, it converts the start and end points of the arc to 2D points using the `point3d_to_2d`
        method. Additionally, it calculates a point on the arc at a small abscissa value (0.01 * length)
        and converts it to a 2D point. Based on the relative position of this point, the method determines
        the start and end points of the line segment in 2D. If the abscissa point is closer to the start
        point, the line segment starts from (0, start.y) and ends at (1, end.y). If the abscissa point is
        closer to the end point, the line segment starts from (1, start.y) and ends at (0, end.y). If the
        abscissa point lies exactly at the midpoint of the arc, a NotImplementedError is raised. The resulting
        line segment is returned as a list.

        :param fullarcellipse3d: The 3D full elliptical arc object to convert.
        :return: A list containing a 2D line segment representing the converted arc.
        :raises: NotImplementedError: If the abscissa point lies exactly at the midpoint of the arc.
        """

        length = fullarcellipse3d.length()
        start = self.point3d_to_2d(fullarcellipse3d.start)
        end = self.point3d_to_2d(fullarcellipse3d.end)

        u3, _ = self.point3d_to_2d(fullarcellipse3d.point_at_abscissa(0.01 * length))
        if u3 > 0.5:
            p1 = volmdlr.Point2D(1, start.y)
            p2 = volmdlr.Point2D(0, end.y)
        elif u3 < 0.5:
            p1 = volmdlr.Point2D(0, start.y)
            p2 = volmdlr.Point2D(1, end.y)
        else:
            raise NotImplementedError
        return [edges.LineSegment2D(p1, p2)]

    def linesegment2d_to_3d(self, linesegment2d):
        """
        Converts a BREP line segment 2D onto a 3D primitive on the surface.
        """
        start3d = self.point2d_to_3d(linesegment2d.start)
        end3d = self.point2d_to_3d(linesegment2d.end)
        u1, param_z1 = linesegment2d.start
        u2, param_z2 = linesegment2d.end
        if math.isclose(u1, u2, abs_tol=1e-4):
            return [edges.LineSegment3D(start3d, end3d)]
        if math.isclose(param_z1, param_z2, abs_tol=1e-6):
            primitive = self.edge.translation(self.direction * (param_z1 + param_z2) * 0.5)
            if primitive.point_belongs(start3d) and primitive.point_belongs(end3d):
                if math.isclose(abs(u1 - u2), 1.0, abs_tol=1e-4):
                    if primitive.start.is_close(start3d) and primitive.end.is_close(end3d):
                        return [primitive]
                    if primitive.start.is_close(end3d) and primitive.end.is_close(start3d):
                        return [primitive.reverse()]
                primitive = primitive.split_between_two_points(start3d, end3d)
                return [primitive]
        n = 10
        degree = 3
        points = [self.point2d_to_3d(point2d) for point2d in linesegment2d.discretization_points(number_points=n)]
        return [edges.BSplineCurve3D.from_points_interpolation(points, degree)]

    def bsplinecurve3d_to_2d(self, bspline_curve3d):
        n = len(bspline_curve3d.control_points)
        points = [self.point3d_to_2d(point)
                  for point in bspline_curve3d.discretization_points(number_points=n)]
        if self.x_periodicity:
            start, end = self._verify_start_end_parametric_points(points[0], points[-1], bspline_curve3d)
            points[0] = start
            points[-1] = end
        return [edges.BSplineCurve2D.from_points_interpolation(points, bspline_curve3d.degree)]

    def frame_mapping(self, frame: volmdlr.Frame3D, side: str):
        """
        Returns a new Extrusion Surface positioned in the specified frame.

        :param frame: Frame of reference
        :type frame: `volmdlr.Frame3D`
        :param side: 'old' or 'new'
        """
        new_frame = self.frame.frame_mapping(frame, side)
        direction = new_frame.w
        new_edge = self.edge.frame_mapping(frame, side)
        return ExtrusionSurface3D(new_edge, direction, name=self.name)

    def _verify_start_end_parametric_points(self, start, end, edge3d):
        """
        When the generatrix of the surface is periodic we need to verify if the u parameter should be 0 or 1.
        """
        start_ref1 = self.point3d_to_2d(edge3d.point_at_abscissa(0.01 * edge3d.length()))
        start_ref2 = self.point3d_to_2d(edge3d.point_at_abscissa(0.02 * edge3d.length()))
        end_ref1 = self.point3d_to_2d(edge3d.point_at_abscissa(0.99 * edge3d.length()))
        end_ref2 = self.point3d_to_2d(edge3d.point_at_abscissa(0.98 * edge3d.length()))
        if math.isclose(start.x, self.x_periodicity, abs_tol=1e-4):
            vec1 = start_ref1 - start
            vec2 = start_ref2 - start_ref1
            if vec2.dot(vec1) < 0:
                start.x = 0
        if math.isclose(end.x, self.x_periodicity, abs_tol=1e-4):
            vec1 = end - end_ref1
            vec2 = end_ref1 - end_ref2
            if vec2.dot(vec1) < 0:
                end.x = 0
        if math.isclose(start.x, 0, abs_tol=1e-4):
            vec1 = start_ref1 - start
            vec2 = start_ref2 - start_ref1
            if vec2.dot(vec1) < 0:
                start.x = self.x_periodicity
        if math.isclose(end.x, 0, abs_tol=1e-4):
            vec1 = end - end_ref1
            vec2 = end_ref1 - end_ref2
            if vec2.dot(vec1) < 0:
                end.x = self.x_periodicity
        return start, end


class RevolutionSurface3D(PeriodicalSurface):
    """
    Defines a surface of revolution.

    :param edge: Edge.
    :type edge: edges.Edge
    :param axis_point: Axis placement
    :type axis_point: :class:`volmdlr.Point3D`
    :param axis: Axis of revolution
    :type axis: :class:`volmdlr.Vector3D`
    """
    face_class = 'RevolutionFace3D'
    x_periodicity = volmdlr.TWO_PI
    y_periodicity = None

    def __init__(self, edge,
                 axis_point: volmdlr.Point3D, axis: volmdlr.Vector3D, name: str = ''):
        self.edge = edge
        self.axis_point = axis_point
        self.axis = axis

        point1 = edge.point_at_abscissa(0)
        vector1 = point1 - axis_point
        w_vector = axis
        w_vector = w_vector.unit_vector()
        if point1.is_close(axis_point) or w_vector.is_colinear_to(vector1):
            if edge.__class__.__name__ != "Line3D":
                point1 = edge.point_at_abscissa(0.5 * edge.length())
            else:
                point1 = edge.point_at_abscissa(0.05)
            vector1 = point1 - axis_point
        u_vector = vector1 - vector1.vector_projection(w_vector)
        u_vector = u_vector.unit_vector()
        v_vector = w_vector.cross(u_vector)
        self.frame = volmdlr.Frame3D(origin=axis_point, u=u_vector, v=v_vector, w=w_vector)

        PeriodicalSurface.__init__(self, frame=self.frame, name=name)

    def point2d_to_3d(self, point2d: volmdlr.Point2D):
        """
        Transform a parametric (u, v) point into a 3D Cartesian point (x, y, z).

        u = [0, 2pi] and v = [0, 1] into a
        """
        u, v = point2d
        point_at_curve = self.edge.point_at_abscissa(v)
        point = point_at_curve.rotation(self.axis_point, self.axis, u)
        return point

    def point3d_to_2d(self, point3d):
        """
        Transform a 3D Cartesian point (x, y, z) into a parametric (u, v) point.
        """
        x, y, _ = self.frame.global_to_local_coordinates(point3d)
        if abs(x) < 1e-12:
            x = 0
        if abs(y) < 1e-12:
            y = 0
        u = math.atan2(y, x)

        point_at_curve = point3d.rotation(self.axis_point, self.axis, -u)
        v = self.edge.abscissa(point_at_curve)
        return volmdlr.Point2D(u, v)

    def rectangular_cut(self, x1: float, x2: float,
                        y1: float, y2: float, name: str = ''):
        """Deprecated method, Use RevolutionFace3D from_surface_rectangular_cut method."""
        raise AttributeError('Use RevolutionFace3D from_surface_rectangular_cut method')

    def plot(self, ax=None, edge_style: EdgeStyle = EdgeStyle(color='grey', alpha=0.5),
             number_curves: int = 20, **kwargs):
        """
        Plot rotated Revolution surface generatrix.

        :param number_curves: Number of curves to display.
        :type number_curves: int
        """
        if ax is None:
            fig = plt.figure()
            ax = fig.add_subplot(111, projection='3d')
        for i in range(number_curves + 1):
            theta = i / number_curves * volmdlr.TWO_PI
            wire = self.edge.rotation(self.axis_point, self.axis, theta)
            wire.plot(ax=ax, edge_style=edge_style)

        return ax

    @classmethod
    def from_step(cls, arguments, object_dict, **kwargs):
        """
        Converts a step primitive to a RevolutionSurface3D.

        :param arguments: The arguments of the step primitive.
        :type arguments: list
        :param object_dict: The dictionary containing all the step primitives
            that have already been instantiated.
        :type object_dict: dict
        :return: The corresponding RevolutionSurface3D object.
        :rtype: :class:`volmdlr.faces.RevolutionSurface3D`
        """
        y_periodicity = None
        name = arguments[0][1:-1]
        edge = object_dict[arguments[1]]
        if edge.__class__ is curves.Circle3D:
            start_end = edge.center + edge.frame.u * edge.radius
            edge = edges.FullArc3D(edge, start_end, edge.name)
            y_periodicity = edge.length()

        axis_point, axis = object_dict[arguments[2]]
        surface = cls(edge=edge, axis_point=axis_point, axis=axis, name=name)
        surface.y_periodicity = y_periodicity
        return surface.simplify()

    def to_step(self, current_id):
        """
        Translate volmdlr primitive to step syntax.
        """
        content_wire, wire_id = self.edge.to_step(current_id)
        current_id = wire_id + 1
        content_axis_point, axis_point_id = self.axis_point.to_step(current_id)
        current_id = axis_point_id + 1
        content_axis, axis_id = self.axis.to_step(current_id)
        current_id = axis_id + 1
        content = content_wire + content_axis_point + content_axis
        content += f"#{current_id} = AXIS1_PLACEMENT('',#{axis_point_id},#{axis_id});\n"
        current_id += 1
        content += f"#{current_id} = SURFACE_OF_REVOLUTION('{self.name}',#{wire_id},#{current_id - 1});\n"
        return content, [current_id]

    def arc3d_to_2d(self, arc3d):
        """
        Converts the primitive from 3D spatial coordinates to its equivalent 2D primitive in the parametric space.
        """
        start = self.point3d_to_2d(arc3d.start)
        end = self.point3d_to_2d(arc3d.end)
        if self.edge.__class__.__name__ != "Line3D" and hasattr(self.edge.simplify, "circle") and \
                math.isclose(self.edge.simplify.circle.radius, arc3d.circle.radius, rel_tol=0.01):
            if self.edge.is_point_edge_extremity(arc3d.start):
                middle_point = self.point3d_to_2d(arc3d.middle_point())
                if middle_point.x == math.pi:
                    middle_point.x = -math.pi
                    if end.x == math.pi:
                        end.x = middle_point.x
                start.x = middle_point.x
            if self.edge.is_point_edge_extremity(arc3d.end):
                middle_point = self.point3d_to_2d(arc3d.middle_point())
                if middle_point.x == math.pi:
                    middle_point.x = -math.pi
                    if start.x == math.pi:
                        start.x = middle_point.x
                end.x = middle_point.x
        if math.isclose(start.y, end.y, rel_tol=0.01):
            point_after_start, point_before_end = self._reference_points(arc3d)
            point_theta_discontinuity = self.point2d_to_3d(volmdlr.Point2D(math.pi, start.y))
            discontinuity = arc3d.point_belongs(point_theta_discontinuity) and not \
                arc3d.is_point_edge_extremity(point_theta_discontinuity)

            undefined_start_theta = arc3d.start.is_close(point_theta_discontinuity)
            undefined_end_theta = arc3d.end.is_close(point_theta_discontinuity)
            start, end = vm_parametric.arc3d_to_cylindrical_coordinates_verification(
                [start, end], [undefined_start_theta, undefined_end_theta],
                [point_after_start.x, point_before_end.x], discontinuity)
        if math.isclose(start.y, end.y, rel_tol=0.01) or math.isclose(start.x, end.x, rel_tol=0.01):
            return [edges.LineSegment2D(start, end, name="arc")]
        n = 10
        degree = 3
        points = [self.point3d_to_2d(point3d) for point3d in arc3d.discretization_points(number_points=n)]
        return [edges.BSplineCurve2D.from_points_interpolation(points, degree)]

    def fullarc3d_to_2d(self, fullarc3d):
        """
        Converts the primitive from 3D spatial coordinates to its equivalent 2D primitive in the parametric space.
        """
        start = self.point3d_to_2d(fullarc3d.start)
        end = self.point3d_to_2d(fullarc3d.end)
        point_after_start, point_before_end = self._reference_points(fullarc3d)
        point_theta_discontinuity = self.point2d_to_3d(volmdlr.Point2D(math.pi, start.y))
        discontinuity = fullarc3d.point_belongs(point_theta_discontinuity) and not \
            fullarc3d.is_point_edge_extremity(point_theta_discontinuity)

        undefined_start_theta = fullarc3d.start.is_close(point_theta_discontinuity)
        undefined_end_theta = fullarc3d.end.is_close(point_theta_discontinuity)
        start, end = vm_parametric.arc3d_to_cylindrical_coordinates_verification(
            [start, end], [undefined_start_theta, undefined_end_theta],
            [point_after_start.x, point_before_end.x], discontinuity)
        theta1, z1 = start
        theta2, _ = end
        _, z3 = point_after_start

        if self.frame.w.is_colinear_to(fullarc3d.circle.normal):
            normal_dot_product = self.frame.w.dot(fullarc3d.circle.normal)
            start, end = vm_parametric.fullarc_to_cylindrical_coordinates_verification(start, end, normal_dot_product)
            return [edges.LineSegment2D(start, end, name="parametric.fullarc")]
        if math.isclose(theta1, theta2, abs_tol=1e-3):
            # Treating one case from Revolution Surface
            if z1 > z3:
                point1 = volmdlr.Point2D(theta1, 1)
                point2 = volmdlr.Point2D(theta1, 0)
            else:
                point1 = volmdlr.Point2D(theta1, 0)
                point2 = volmdlr.Point2D(theta1, 1)
            return [edges.LineSegment2D(point1, point2, name="parametric.fullarc")]
        if math.isclose(abs(theta1 - theta2), math.pi, abs_tol=1e-3):
            if z1 > z3:
                point1 = volmdlr.Point2D(theta1, 1)
                point2 = volmdlr.Point2D(theta1, 0)
                point3 = volmdlr.Point2D(theta2, 0)
                point4 = volmdlr.Point2D(theta2, 1)
            else:
                point1 = volmdlr.Point2D(theta1, 0)
                point2 = volmdlr.Point2D(theta1, 1)
                point3 = volmdlr.Point2D(theta2, 1)
                point4 = volmdlr.Point2D(theta2, 0)
            return [edges.LineSegment2D(point1, point2, name="parametric.arc"),
                    edges.LineSegment2D(point2, point3, name="parametric.singularity"),
                    edges.LineSegment2D(point3, point4, name="parametric.arc")
                    ]

        raise NotImplementedError

    def linesegment2d_to_3d(self, linesegment2d):
        """
        Converts a BREP line segment 2D onto a 3D primitive on the surface.
        """
        start3d = self.point2d_to_3d(linesegment2d.start)
        end3d = self.point2d_to_3d(linesegment2d.end)
        theta1, abscissa1 = linesegment2d.start
        theta2, abscissa2 = linesegment2d.end

        if self.edge.point_at_abscissa(abscissa1).is_close(self.edge.point_at_abscissa(abscissa2)):
            theta_i = 0.5 * (theta1 + theta2)
            interior = self.point2d_to_3d(volmdlr.Point2D(theta_i, abscissa1))
            if start3d.is_close(end3d):
                theta_e = 0.25 * (theta1 + theta2)
                extra_point = self.point2d_to_3d(volmdlr.Point2D(theta_e, abscissa1))
                temp_arc = edges.Arc3D.from_3_points(start3d, extra_point, interior)
                circle = temp_arc.circle
                if theta1 > theta2:
                    circle = temp_arc.circle.reverse()
                return [edges.FullArc3D.from_curve(circle, start3d)]
            return [edges.Arc3D.from_3_points(start3d, interior, end3d)]

        if math.isclose(theta1, theta2, abs_tol=1e-3):
            primitive = self.edge.rotation(self.axis_point, self.axis, 0.5 * (theta1 + theta2))
            if primitive.point_belongs(start3d) and primitive.point_belongs(end3d):
                if isinstance(self.edge, (curves.Line3D, edges.LineSegment3D)):
                    return [edges.LineSegment3D(start3d, end3d)]
                if self.edge.is_point_edge_extremity(start3d) and self.edge.is_point_edge_extremity(end3d):
                    primitive = primitive.simplify
                    if primitive.start.is_close(end3d) and primitive.end.is_close(start3d):
                        primitive = primitive.reverse()
                    return [primitive]
                primitive = primitive.split_between_two_points(start3d, end3d)
                if abscissa1 > abscissa2:
                    primitive = primitive.reverse()
                return [primitive]
        n = 10
        degree = 3
        points = [self.point2d_to_3d(point2d) for point2d in linesegment2d.discretization_points(number_points=n)]
        return [edges.BSplineCurve3D.from_points_interpolation(points, degree).simplify]

    def bsplinecurve2d_to_3d(self, bspline_curve2d):
        """
        Is this right?.
        """
        n = len(bspline_curve2d.control_points)
        points = [self.point2d_to_3d(p)
                  for p in bspline_curve2d.discretization_points(number_points=n)]
        return [edges.BSplineCurve3D.from_points_interpolation(points, bspline_curve2d.degree)]

    def frame_mapping(self, frame: volmdlr.Frame3D, side: str):
        """
        Returns a new Revolution Surface positioned in the specified frame.

        :param frame: Frame of reference
        :type frame: `volmdlr.Frame3D`
        :param side: 'old' or 'new'
        """
        new_frame = self.frame.frame_mapping(frame, side)
        axis = new_frame.w
        axis_point = new_frame.origin
        new_edge = self.edge.frame_mapping(frame, side)
        return RevolutionSurface3D(new_edge, axis_point, axis, name=self.name)

    def translation(self, offset):
        """
        Returns a new translated Revolution Surface.

        :param offset: translation vector.
        """
        new_edge = self.edge.translation(offset)
        new_axis_point = self.axis_point.translation(offset)
        return RevolutionSurface3D(new_edge, new_axis_point, self.axis)

    def rotation(self, center: volmdlr.Point3D, axis: volmdlr.Vector3D, angle: float):
        """
        Revolution Surface 3D rotation.

        :param center: rotation center
        :param axis: rotation axis
        :param angle: angle rotation
        :return: a new rotated Revolution Surface 3D
        """
        new_edge = self.edge.rotation(center, axis, angle)
        new_axis_point = self.axis_point.rotation(center, axis, angle)
        new_axis = self.axis.rotation(center, axis, angle)
        return RevolutionSurface3D(new_edge, new_axis_point, new_axis)

    def simplify(self):
        line3d = curves.Line3D(self.axis_point, self.axis_point + self.axis)
        if isinstance(self.edge, edges.Arc3D):
            tore_center, _ = line3d.point_projection(self.edge.center)
            # Sphere
            if math.isclose(tore_center.point_distance(self.edge.center), 0., abs_tol=1e-6):
                return SphericalSurface3D(self.frame, self.edge.circle.radius, self.name)
        if isinstance(self.edge, (edges.LineSegment3D, curves.Line3D)):
            if isinstance(self.edge, edges.LineSegment3D):
                generatrix_line = self.edge.line
            else:
                generatrix_line = self.edge
            intersections = line3d.intersection(generatrix_line)
            if intersections:
                generatrix_line_direction = generatrix_line.unit_direction_vector()
                if self.axis.dot(generatrix_line_direction) > 0:
                    semi_angle = volmdlr.geometry.vectors3d_angle(self.axis, generatrix_line_direction)
                else:
                    semi_angle = volmdlr.geometry.vectors3d_angle(self.axis, -generatrix_line_direction)
                if not self.axis_point.is_close(intersections):
                    new_w = self.axis_point - intersections
                    new_w = new_w.unit_vector()
                    new_frame = volmdlr.Frame3D(intersections, self.frame.u, new_w.cross(self.frame.u), new_w)
                else:
                    new_frame = volmdlr.Frame3D(intersections, self.frame.u, self.frame.v, self.frame.w)
                return ConicalSurface3D(new_frame, semi_angle, self.name)
            generatrix_line_direction = generatrix_line.unit_direction_vector()
            if self.axis.is_colinear_to(generatrix_line_direction):
                radius = self.edge.point_distance(self.axis_point)
                return CylindricalSurface3D(self.frame, radius, self.name)
        return self

    def is_singularity_point(self, point):
        """Verifies if point is on the surface singularity."""
        if self.edge.__class__.__name__ == "Line3D":
            return False
        return self.edge.is_point_edge_extremity(point)


class BSplineSurface3D(Surface3D):
    """
    A class representing a 3D B-spline surface.

    A B-spline surface is a smooth surface defined by a set of control points and
    a set of basis functions called B-spline basis functions. The shape of the
    surface is determined by the position of the control points and can be
    modified by moving the control points.

    :param degree_u: The degree of the B-spline curve in the u direction.
    :type degree_u: int
    :param degree_v: The degree of the B-spline curve in the v direction.
    :type degree_v: int
    :param control_points: A list of 3D control points that define the shape of
        the surface.
    :type control_points: List[`volmdlr.Point3D`]
    :param nb_u: The number of control points in the u direction.
    :type nb_u: int
    :param nb_v: The number of control points in the v direction.
    :type nb_v: int
    :param u_multiplicities: A list of multiplicities for the knots in the u direction.
        The multiplicity of a knot is the number of times it appears in the knot vector.
    :type u_multiplicities: List[int]
    :param v_multiplicities: A list of multiplicities for the knots in the v direction.
        The multiplicity of a knot is the number of times it appears in the knot vector.
    :type v_multiplicities: List[int]
    :param u_knots: A list of knots in the u direction. The knots are real numbers that
        define the position of the control points along the u direction.
    :type u_knots: List[float]
    :param v_knots: A list of knots in the v direction. The knots are real numbers that
        define the position of the control points along the v direction.
    :type v_knots: List[float]
    :param weights: (optional) A list of weights for the control points. The weights
        can be used to adjust the influence of each control point on the shape of the
        surface. Default is None.
    :type weights: List[float]
    :param name: (optional) A name for the surface. Default is an empty string.
    :type name: str
    """
    face_class = "BSplineFace3D"
    _eq_is_data_eq = False

    def __init__(self, degree_u: int, degree_v: int, control_points: List[volmdlr.Point3D], nb_u: int, nb_v: int,
                 u_multiplicities: List[int], v_multiplicities: List[int], u_knots: List[float], v_knots: List[float],
                 weights: List[float] = None, name: str = ''):
        self.ctrlpts = npy.asarray([npy.asarray([*point], dtype=npy.float64) for point in control_points],
                                   dtype=npy.float64)
        self.degree_u = int(degree_u)
        self.degree_v = int(degree_v)
        self.nb_u = int(nb_u)
        self.nb_v = int(nb_v)

        u_knots = nurbs_helpers.standardize_knot_vector(u_knots)
        v_knots = nurbs_helpers.standardize_knot_vector(v_knots)
        self.u_knots = u_knots
        self.v_knots = v_knots
        self.u_multiplicities = u_multiplicities
        self.v_multiplicities = v_multiplicities
        self._weights = weights
        self.rational = False
        if weights is not None:
            self.rational = True
            self._weights = npy.asarray(weights, dtype=npy.float64)

        self._surface = None
        Surface3D.__init__(self, name=name)

        # Hidden Attributes
        self._displacements = None
        self._grids2d = None
        self._grids2d_deformed = None
        self._bbox = None
        self._surface_curves = None
        self._knotvector = None
        self.ctrlptsw = None
        if self._weights is not None:
            ctrlptsw = []
            for point, w in zip(self.ctrlpts, self._weights):
                temp = [float(c * w) for c in point]
                temp.append(float(w))
                ctrlptsw.append(temp)
            self.ctrlptsw = npy.asarray(ctrlptsw, dtype=npy.float64)

        self._delta = [0.05, 0.05]
        self._eval_points = None
        self._vertices = None
        self._domain = None

        self._x_periodicity = False  # Use False instead of None because None is a possible value of x_periodicity
        self._y_periodicity = False

    def __hash__(self):
        """
        Creates custom hash to the surface.
        """
        control_points = self.control_points
        weights = self.weights
        if weights is None:
            weights = tuple(1.0 for _ in range(len(control_points)))
        else:
            weights = tuple(weights)
        return hash((tuple(control_points),
                     self.degree_u, tuple(self.u_multiplicities), tuple(self.u_knots), self.nb_u,
                     self.degree_v, tuple(self.v_multiplicities), tuple(self.v_knots), self.nb_v, weights))

    def __eq__(self, other):
        """
        Defines the BSpline surface equality operation.
        """
        if not isinstance(other, self.__class__):
            return False

        if (self.rational != other.rational or self.degree_u != other.degree_u or self.degree_v != other.degree_v or
                self.nb_u != other.nb_u or self.nb_v != other.nb_v):
            return False

        for s_k, o_k in zip(self.knotvector, other.knotvector):
            if len(s_k) != len(o_k) or any(not math.isclose(s, o, abs_tol=1e-8) for s, o in zip(s_k, o_k)):
                return False
        self_control_points = self.control_points
        other_control_points = other.control_points
        if len(self_control_points) != len(other_control_points) or \
                any(not s_point.is_close(o_point) for s_point, o_point in
                    zip(self_control_points, other_control_points)):
            return False
        if self.rational and other.rational:
            if len(self.weights) != len(other.weights) or \
                    any(not math.isclose(s_w, o_w, abs_tol=1e-8) for s_w, o_w in zip(self.weights, other.weights)):
                return False
        return True

    def _data_eq(self, other_object):
        """
        Defines dessia common object equality.
        """
        return self == other_object

    @property
    def data(self):
        """
        Returns a dictionary of the BSpline data.
        """
        datadict = {
            "degree": (self.degree_u, self.degree_v),
            "knotvector": self.knotvector,
            "size": (self.nb_u, self.nb_v),
            "sample_size": self.sample_size,
            "rational": not (self._weights is None),
            "precision": 18
        }
        if self._weights is not None:
            datadict["control_points"] = self.ctrlptsw
        else:
            datadict["control_points"] = self.ctrlpts
        return datadict

    @property
    def control_points(self):
        return [volmdlr.Point3D(*point) for point in self.ctrlpts]

    @property
    def control_points_table(self):
        """Creates control points table."""
        control_points_table = []
        points_row = []
        i = 1
        for point in self.control_points:
            points_row.append(point)
            if i == self.nb_v:
                control_points_table.append(points_row)
                points_row = []
                i = 1
            else:
                i += 1
        return control_points_table

    @property
    def knots_vector_u(self):
        """
        Compute the global knot vector (u direction) based on knot elements and multiplicities.

        """

        knots = self.u_knots
        multiplicities = self.u_multiplicities

        knots_vec = []
        for i, knot in enumerate(knots):
            for _ in range(0, multiplicities[i]):
                knots_vec.append(knot)
        return knots_vec

    @property
    def knots_vector_v(self):
        """
        Compute the global knot vector (v direction) based on knot elements and multiplicities.

        """

        knots = self.v_knots
        multiplicities = self.v_multiplicities

        knots_vec = []
        for i, knot in enumerate(knots):
            for _ in range(0, multiplicities[i]):
                knots_vec.append(knot)
        return knots_vec

    @property
    def knotvector(self):
        """
        Knot vector in u and v direction respectively.
        """
        if not self._knotvector:
            self._knotvector = [self.knots_vector_u, self.knots_vector_v]
        return self._knotvector

    @property
    def sample_size_u(self):
        """
        Sample size for the u-direction.

        :getter: Gets sample size for the u-direction
        :setter: Sets sample size for the u-direction
        :type: int
        """
        s_size = math.floor((1.0 / self.delta_u) + 0.5)
        return int(s_size)

    @sample_size_u.setter
    def sample_size_u(self, value):
        if not isinstance(value, int):
            raise ValueError("Sample size must be an integer value")
        knotvector_u = self.knots_vector_u

        # To make it operate like linspace, we have to know the starting and ending points.
        start_u = knotvector_u[self.degree_u]
        stop_u = knotvector_u[-(self.degree_u + 1)]

        # Set delta values
        self.delta_u = (stop_u - start_u) / float(value)

    @property
    def sample_size_v(self):
        """
        Sample size for the v-direction.

        :getter: Gets sample size for the v-direction
        :setter: Sets sample size for the v-direction
        :type: int
        """
        s_size = math.floor((1.0 / self.delta_v) + 0.5)
        return int(s_size)

    @sample_size_v.setter
    def sample_size_v(self, value):
        if not isinstance(value, int):
            raise ValueError("Sample size must be an integer value")
        knotvector_v = self.knots_vector_v

        # To make it operate like linspace, we have to know the starting and ending points.
        start_v = knotvector_v[self.degree_v]
        stop_v = knotvector_v[-(self.degree_v + 1)]

        # Set delta values
        self.delta_v = (stop_v - start_v) / float(value)

    @property
    def sample_size(self):
        """
        Sample size for both u- and v-directions.

        :getter: Gets sample size as a tuple of values corresponding to u- and v-directions
        :setter: Sets sample size for both u- and v-directions
        :type: int
        """
        sample_size_u = math.floor((1.0 / self.delta_u) + 0.5)
        sample_size_v = math.floor((1.0 / self.delta_v) + 0.5)
        return int(sample_size_u), int(sample_size_v)

    @sample_size.setter
    def sample_size(self, value):
        knotvector_u = self.knots_vector_u
        knotvector_v = self.knots_vector_v

        # To make it operate like linspace, we have to know the starting and ending points.
        start_u = knotvector_u[self.degree_u]
        stop_u = knotvector_u[-(self.degree_u + 1)]
        start_v = knotvector_v[self.degree_v]
        stop_v = knotvector_v[-(self.degree_v + 1)]

        # Set delta values
        self.delta_u = (stop_u - start_u) / float(value)
        self.delta_v = (stop_v - start_v) / float(value)

    @property
    def delta_u(self):
        """
        Evaluation delta for the u-direction.

        :getter: Gets evaluation delta for the u-direction
        :setter: Sets evaluation delta for the u-direction
        :type: float
        """
        return self._delta[0]

    @delta_u.setter
    def delta_u(self, value):
        # Delta value for surface evaluation should be between 0 and 1
        if float(value) <= 0 or float(value) >= 1:
            raise ValueError("Surface evaluation delta (u-direction) must be between 0.0 and 1.0")

        # Set new delta value
        self._delta[0] = float(value)

    @property
    def delta_v(self):
        """
        Evaluation delta for the v-direction.

        :getter: Gets evaluation delta for the v-direction
        :setter: Sets evaluation delta for the v-direction
        :type: float
        """
        return self._delta[1]

    @delta_v.setter
    def delta_v(self, value):
        # Delta value for surface evaluation should be between 0 and 1
        if float(value) <= 0 or float(value) >= 1:
            raise ValueError("Surface evaluation delta (v-direction) should be between 0.0 and 1.0")

        # Set new delta value
        self._delta[1] = float(value)

    @property
    def delta(self):
        """
        Evaluation delta for both u- and v-directions.

        :getter: Gets evaluation delta as a tuple of values corresponding to u- and v-directions
        :setter: Sets evaluation delta for both u- and v-directions
        :type: float
        """
        return self.delta_u, self.delta_v

    @delta.setter
    def delta(self, value):
        if isinstance(value, (int, float)):
            self.delta_u = value
            self.delta_v = value
        elif isinstance(value, (list, tuple)):
            if len(value) == 2:
                self.delta_u = value[0]
                self.delta_v = value[1]
            else:
                raise ValueError("Surface requires 2 delta values")
        else:
            raise ValueError("Cannot set delta. Please input a numeric value or a list or tuple with 2 numeric values")

    @property
    def surface(self):
        """Create nurbs surface for special evaluations."""
        if not self._surface:
            if self._weights is None:
                surface = BSpline.Surface()
                points = self.ctrlpts.tolist()

            else:
                surface = NURBS.Surface()
                points = [(control_point[0] * self._weights[i], control_point[1] * self._weights[i],
                           control_point[2] * self._weights[i], self._weights[i])
                          for i, control_point in enumerate(self.control_points)]
            surface.degree_u = self.degree_u
            surface.degree_v = self.degree_v
            surface.set_ctrlpts(points, self.nb_u, self.nb_v)
            knot_vector = self.knotvector
            surface.knotvector_u = knot_vector[0]
            surface.knotvector_v = knot_vector[1]
            surface.delta = 0.05
            self._surface = surface
        return self._surface

    @property
    def curves(self):
        """Extract curves from surface."""
        return extract_curves(self.surface, extract_u=True, extract_v=True)

    def to_dict(self, *args, **kwargs):
        """Avoids storing points in memo that makes serialization slow."""
        dict_ = self.base_dict()
        dict_['degree_u'] = self.degree_u
        dict_['degree_v'] = self.degree_v
        dict_['control_points'] = [point.to_dict() for point in self.control_points]
        dict_['nb_u'] = self.nb_u
        dict_['nb_v'] = self.nb_v
        dict_['u_multiplicities'] = self.u_multiplicities
        dict_['v_multiplicities'] = self.v_multiplicities
        dict_['u_knots'] = self.u_knots
        dict_['v_knots'] = self.v_knots
        dict_['weights'] = self.weights
        return dict_

    @property
    def weights(self):
        if self._weights is None:
            return self._weights
        return self._weights.tolist()

    @property
    def x_periodicity(self):
        """
        Evaluates the periodicity of the surface in u direction.
        """
        if self._x_periodicity is False:
            a, b = self.surface.domain[0]
            c, d = self.surface.domain[1]
            point_at_a = self.point2d_to_3d(volmdlr.Point2D(a, 0.5 * (d - c)))
            point_at_b = self.point2d_to_3d(volmdlr.Point2D(b, 0.5 * (d - c)))
            if point_at_b.is_close(point_at_a) or self.u_closed():
                self._x_periodicity = b - a
            else:
                self._x_periodicity = None
        return self._x_periodicity

    @property
    def y_periodicity(self):
        """
        Evaluates the periodicity of the surface in v direction.
        """
        if self._y_periodicity is False:
            a, b = self.surface.domain[0]
            c, d = self.surface.domain[1]
            point_at_c = self.point2d_to_3d(volmdlr.Point2D(0.5 * (b - a), c))
            point_at_d = self.point2d_to_3d(volmdlr.Point2D(0.5 * (b - a), d))
            if point_at_d.is_close(point_at_c) or self.v_closed():
                self._y_periodicity = d - c
            else:
                self._y_periodicity = None
        return self._y_periodicity

    @property
    def bounding_box(self):
        if not self._bbox:
            self._bbox = self._bounding_box()
        return self._bbox

    def _bounding_box(self):
        """
        Computes the bounding box of the surface.

        """
        min_bounds, max_bounds = self.surface.bbox
        xmin, ymin, zmin = min_bounds
        xmax, ymax, zmax = max_bounds
        return volmdlr.core.BoundingBox(xmin, xmax, ymin, ymax, zmin, zmax)

    @property
    def surface_curves(self):
        """
        Extracts curves from a surface.
        """
        if not self._surface_curves:
            self._surface_curves = self.get_surface_curves()
        return self._surface_curves

    def get_surface_curves(self):
        """
        Converts the surface curves from geomdl curve to volmdlr.
        """
        # v-direction
        crvlist_v = []
        surf_curves = self.curves
        v_curves = surf_curves["v"]
        for curve in v_curves:
            crvlist_v.append(edges.BSplineCurve3D.from_geomdl_curve(curve))
        # u-direction
        crvlist_u = []
        u_curves = surf_curves["u"]
        for curve in u_curves:
            crvlist_u.append(edges.BSplineCurve3D.from_geomdl_curve(curve))

        # Return shapes as a dict object
        return {"u": crvlist_u, "v": crvlist_v}

    def evaluate(self, **kwargs):
        """
        Evaluates the surface.

        The evaluated points are stored in :py:attr:`evalpts` property.

        Keyword Arguments:
            * ``start_u``: start parameter on the u-direction
            * ``stop_u``: stop parameter on the u-direction
            * ``start_v``: start parameter on the v-direction
            * ``stop_v``: stop parameter on the v-direction

        The ``start_u``, ``start_v`` and ``stop_u`` and ``stop_v`` parameters allow evaluation of a surface segment
        in the range  *[start_u, stop_u][start_v, stop_v]* i.e. the surface will also be evaluated at the ``stop_u``
        and ``stop_v`` parameter values.

        """
        knotvector_u = self.knots_vector_u
        knotvector_v = self.knots_vector_v
        # Find evaluation start and stop parameter values
        start_u = kwargs.get('start_u', knotvector_u[self.degree_u])
        stop_u = kwargs.get('stop_u', knotvector_u[-(self.degree_u + 1)])
        start_v = kwargs.get('start_v', knotvector_v[self.degree_v])
        stop_v = kwargs.get('stop_v', knotvector_v[-(self.degree_v + 1)])

        # Evaluate and cache
        self._eval_points = npy.asarray(evaluate_surface(self.data,
                                                         start=(start_u, start_v),
                                                         stop=(stop_u, stop_v)), dtype=npy.float64)

    @property
    def evalpts(self):
        """
        Evaluated points.

        :getter: Gets the coordinates of the evaluated points
        :type: list
        """
        if self._eval_points is None or len(self._eval_points) == 0:
            self.evaluate()
        return self._eval_points

    @property
    def domain(self):
        """
        Domain.

        Domain is determined using the knot vector(s).

        :getter: Gets the domain
        """
        if not self._domain:
            knotvector_u = self.knots_vector_u
            knotvector_v = self.knots_vector_v
            # Find evaluation start and stop parameter values
            start_u = knotvector_u[self.degree_u]
            stop_u = knotvector_u[-(self.degree_u + 1)]
            start_v = knotvector_v[self.degree_v]
            stop_v = knotvector_v[-(self.degree_v + 1)]
            self._domain = start_u, stop_u, start_v, stop_v
        return self._domain

<<<<<<< HEAD
    def ctrlpts2d(self):
        """
        Each row represents the control points in u direction and each column the points in v direction.
        """
        ctrlpts = self.ctrlptsw if self.rational else self.ctrlpts
        control_points_table = []
        points_row = []
        i = 1
        for point in ctrlpts:
            points_row.append(point)
            if i == self.nb_v:
                control_points_table.append(points_row)
                points_row = []
                i = 1
            else:
                i += 1
        return control_points_table


=======
>>>>>>> ecff432d
    def vertices(self):
        """
        Evaluated points.

        :getter: Gets the coordinates of the evaluated points
        :type: list
        """
        u_min, u_max, v_min, v_max = self.domain
        if self._vertices is None or len(self._vertices) == 0:
            vertices = []
            u_vector = npy.linspace(u_min, u_max, self.sample_size_u, dtype=npy.float64)
            v_vector = npy.linspace(v_min, v_max, self.sample_size_v, dtype=npy.float64)
            for u in u_vector:
                for v in v_vector:
                    vertices.append((u, v))
            self._vertices = vertices
        return self._vertices

    def points(self):
        """
        Returns surface points.
        """
        return [volmdlr.Point3D(*point) for point in self.evalpts]

    def control_points_matrix(self, coordinates):
        """
        Define control points like a matrix, for each coordinate: x:0, y:1, z:2.
        """

        points = npy.empty((self.nb_u, self.nb_v))
        for i in range(0, self.nb_u):
            for j in range(0, self.nb_v):
                points[i][j] = self.control_points_table[i][j][coordinates]
        return points

    def basis_functions_u(self, u, k, i):
        """
        Compute basis functions Bi in u direction for u=u and degree=k.

        """

        # k = self.degree_u
        knots_vector_u = self.knots_vector_u

        if k == 0:
            return 1.0 if knots_vector_u[i] <= u < knots_vector_u[i + 1] else 0.0
        if knots_vector_u[i + k] == knots_vector_u[i]:
            param_c1 = 0.0
        else:
            param_c1 = (u - knots_vector_u[i]) / (knots_vector_u[i + k] - knots_vector_u[i]) \
                       * self.basis_functions_u(u, k - 1, i)
        if knots_vector_u[i + k + 1] == knots_vector_u[i + 1]:
            param_c2 = 0.0
        else:
            param_c2 = (knots_vector_u[i + k + 1] - u) / (knots_vector_u[i + k + 1] - knots_vector_u[i + 1]) * \
                       self.basis_functions_u(u, k - 1, i + 1)
        return param_c1 + param_c2

    def basis_functions_v(self, v, k, i):
        """
        Compute basis functions Bi in v direction for v=v and degree=k.

        """

        # k = self.degree_u
        knots = self.knots_vector_v

        if k == 0:
            return 1.0 if knots[i] <= v < knots[i + 1] else 0.0
        if knots[i + k] == knots[i]:
            param_c1 = 0.0
        else:
            param_c1 = (v - knots[i]) / (knots[i + k] - knots[i]) * self.basis_functions_v(v, k - 1, i)
        if knots[i + k + 1] == knots[i + 1]:
            param_c2 = 0.0
        else:
            param_c2 = (knots[i + k + 1] - v) / (knots[i + k + 1] - knots[i + 1]) * self.basis_functions_v(v, k - 1,
                                                                                                           i + 1)
        return param_c1 + param_c2

    def derivatives(self, u, v, order):
        """
        Evaluates n-th order surface derivatives at the given (u, v) parameter pair.

        :param u: Point's u coordinate.
        :type u: float
        :param v: Point's v coordinate.
        :type v: float
        :param order: Order of the derivatives.
        :type order: int
        :return: A list SKL, where SKL[k][l] is the derivative of the surface S(u,v) with respect
        to u k times and v l times
        :rtype: List[`volmdlr.Vector3D`]
        """
        if self.weights is not None:
            control_points = self.ctrlptsw
        else:
            control_points = self.ctrlpts
        derivatives = derivatives_surface([self.degree_u, self.degree_v], self.knotvector, control_points,
                                          [self.nb_u, self.nb_v], self.rational, [u, v], order)
        for i in range(order + 1):
            for j in range(order + 1):
                derivatives[i][j] = volmdlr.Vector3D(*derivatives[i][j])
        return derivatives

    def blending_vector_u(self, u):
        """
        Compute a vector of basis_functions in u direction for u=u.
        """

        blending_vect = npy.empty((1, self.nb_u))
        for j in range(0, self.nb_u):
            blending_vect[0][j] = self.basis_functions_u(u, self.degree_u, j)

        return blending_vect

    def blending_vector_v(self, v):
        """
        Compute a vector of basis_functions in v direction for v=v.

        """

        blending_vect = npy.empty((1, self.nb_v))
        for j in range(0, self.nb_v):
            blending_vect[0][j] = self.basis_functions_v(v, self.degree_v, j)

        return blending_vect

    def blending_matrix_u(self, u):
        """
        Compute a matrix of basis_functions in u direction for a vector u like [0,1].

        """

        blending_mat = npy.empty((len(u), self.nb_u))
        for i, u_i in enumerate(u):
            for j in range(self.nb_u):
                blending_mat[i][j] = self.basis_functions_u(u_i, self.degree_u, j)
        return blending_mat

    def blending_matrix_v(self, v):
        """
        Compute a matrix of basis_functions in v direction for a vector v like [0,1].

        """

        blending_mat = npy.empty((len(v), self.nb_v))
        for i, v_i in enumerate(v):
            for j in range(self.nb_v):
                blending_mat[i][j] = self.basis_functions_v(v_i, self.degree_v, j)
        return blending_mat

    def point2d_to_3d(self, point2d: volmdlr.Point2D):
        """
        Evaluate the surface at a given parameter coordinate.
        """
        u, v = point2d
        u = float(min(max(u, 0.0), 1.0))
        v = float(min(max(v, 0.0), 1.0))
        point_array = evaluate_surface(self.data, start=(u, v), stop=(u, v))[0]
        return volmdlr.Point3D(*point_array)

    def _get_grid_bounds(self, params, delta_u, delta_v, sample_size_u, sample_size_v):
        """
        Update bounds and grid_size at each iteration of point inversion grid search.
        """
        u, v = params
        if u == self.domain[0]:
            u_start = self.domain[0]
            u_stop = self.domain[0]
            sample_size_u = 1

        elif u == self.domain[1]:
            u_start = self.domain[1]
            u_stop = self.domain[1]
            sample_size_u = 1
        else:
            u_start = max(u - delta_u, self.domain[0])
            u_stop = min(u + delta_u, self.domain[1])

        if v == self.domain[2]:
            v_start = self.domain[2]
            v_stop = self.domain[2]
            sample_size_v = 1
        elif v == self.domain[3]:
            v_start = self.domain[3]
            v_stop = self.domain[3]
            sample_size_v = 1
        else:
            v_start = max(v - delta_v, self.domain[2])
            v_stop = min(v + delta_v, self.domain[3])
        return u_start, u_stop, v_start, v_stop, sample_size_u, sample_size_v

    @staticmethod
    def _update_parameters(bounds, sample_size_u, sample_size_v, index):
        """
        Helper function to update parameters of point inversion grid search at each iteration.
        """
        u_start, u_stop, v_start, v_stop = bounds
        if sample_size_u == 1:
            delta_u = 0.0
            u = u_start
            delta_v = (v_stop - v_start) / (sample_size_v - 1)
            v = v_start + index * delta_v
        elif sample_size_v == 1:
            delta_u = (u_stop - u_start) / (sample_size_u - 1)
            u = u_start + index * delta_u
            delta_v = 0.0
            v = v_start
        else:
            if index == 0:
                u_idx, v_idx = 0, 0
            else:
                u_idx = int(index / sample_size_v)
                v_idx = index % sample_size_v
            delta_u = (u_stop - u_start) / (sample_size_u - 1)
            delta_v = (v_stop - v_start) / (sample_size_v - 1)
            u = u_start + u_idx * delta_u
            v = v_start + v_idx * delta_v
        return u, v, delta_u, delta_v

    @staticmethod
    def _find_index_min(matrix_points, point):
        # Calculate distances
        distances = npy.linalg.norm(matrix_points - point, axis=1)

        return npy.argmin(distances), distances.min()

    def _point_inversion_initialization(self, point3d_array):
        """
        Helper function to initialize parameters.
        """
        sample_size_u = 10
        sample_size_v = 10
        initial_index, minimal_distance = self._find_index_min(self.evalpts, point3d_array)

        if initial_index == 0:
            u_idx, v_idx = 0, 0
        else:
            u_idx = int(initial_index / self.sample_size_v)
            v_idx = initial_index % self.sample_size_v

        u_start, u_stop, v_start, v_stop = self.domain
        delta_u = (u_stop - u_start) / (self.sample_size_u - 1)
        delta_v = (v_stop - v_start) / (self.sample_size_v - 1)
        u = u_start + u_idx * delta_u
        v = v_start + v_idx * delta_v

        if u == u_start:
            u_stop = u + delta_u
            sample_size_u = 2
        elif u == u_stop:
            u_start = u - delta_u
            sample_size_u = 2
        else:
            u_start = max(u - delta_u, self.domain[0])
            u_stop = min(u + delta_u, self.domain[1])

        if v == v_start:
            v_stop = v + delta_v
            sample_size_v = 2
        elif v == v_stop:
            v_start = v - delta_v
            sample_size_v = 2
        else:
            v_start = max(v - delta_v, self.domain[2])
            v_stop = min(v + delta_v, self.domain[3])
        return u, v, u_start, u_stop, v_start, v_stop, delta_u, delta_v, sample_size_u, sample_size_v, minimal_distance

    def point_inversion_grid_search(self, point3d, acceptable_distance):
        """
        Find the parameters (u, v) of a 3D point on the BSpline surface using a grid search algorithm.
        """
        point3d_array = npy.array([point3d[0], point3d[1], point3d[2]], dtype=npy.float64)
        u, v, u_start, u_stop, v_start, v_stop, delta_u, delta_v, sample_size_u, sample_size_v, minimal_distance = \
            self._point_inversion_initialization(point3d_array)
        datadict = {
            "degree": (self.degree_u, self.degree_v),
            "knotvector": self.knotvector,
            "size": (self.nb_u, self.nb_v),
            "sample_size": [sample_size_u, sample_size_v],
            "rational": not (self._weights is None),
            "precision": 18
        }
        if self._weights is not None:
            datadict["control_points"] = self.ctrlptsw
        else:
            datadict["control_points"] = self.ctrlpts
        last_distance = 0.0
        count = 0
        while minimal_distance > acceptable_distance and count < 15:
            if count > 0:
                u_start, u_stop, v_start, v_stop, sample_size_u, sample_size_v = self._get_grid_bounds(
                    (u, v), delta_u, delta_v, sample_size_u, sample_size_v)

            if sample_size_u == 1 and sample_size_v == 1:
                return (u, v), minimal_distance
            datadict["sample_size"] = [sample_size_u, sample_size_v]
            matrix = npy.asarray(evaluate_surface(datadict,
                                                  start=(u_start, v_start),
                                                  stop=(u_stop, v_stop)), dtype=npy.float64)
            index, distance = self._find_index_min(matrix, point3d_array)
            if distance < minimal_distance:
                minimal_distance = distance
            if abs(distance - last_distance) < acceptable_distance * 0.01:
                return (u, v), minimal_distance
            u, v, delta_u, delta_v = self._update_parameters([u_start, u_stop, v_start, v_stop], sample_size_u,
                                                             sample_size_v, index)
            last_distance = distance
            count += 1

        return (u, v), minimal_distance

    def point3d_to_2d(self, point3d: volmdlr.Point3D, tol=1e-6):
        """
        Evaluates the parametric coordinates (u, v) of a 3D point (x, y, z).

        :param point3d: A 3D point to be evaluated.
        :type point3d: :class:`volmdlr.Point3D`
        :param tol: Tolerance to accept the results.
        :type tol: float
        :return: The parametric coordinates (u, v) of the point.
        :rtype: :class:`volmdlr.Point2D`
        """
        def sort_func(x):
            return point3d.point_distance(self.point2d_to_3d(volmdlr.Point2D(x[0], x[1])))

        def fun(x):
            derivatives = self.derivatives(x[0], x[1], 1)
            vector = derivatives[0][0] - point3d
            f_value = vector.norm()
            if f_value == 0.0:
                jacobian = npy.array([0.0, 0.0])
            else:
                jacobian = npy.array([vector.dot(derivatives[1][0]) / f_value,
                                      vector.dot(derivatives[0][1]) / f_value])
            return f_value, jacobian

        x0, distance = self.point_inversion_grid_search(point3d, tol)
        if distance < tol:
            return volmdlr.Point2D(*x0)
        min_bound_x, max_bound_x, min_bound_y, max_bound_y = self.domain
        res = minimize(fun, x0=npy.array(x0), jac=True,
                       bounds=[(min_bound_x, max_bound_x),
                               (min_bound_y, max_bound_y)])
        if res.fun <= tol:
            return volmdlr.Point2D(*res.x)

        point3d_array = npy.array([point3d[0], point3d[1], point3d[2]], dtype=npy.float64)
        delta_bound_x = max_bound_x - min_bound_x
        delta_bound_y = max_bound_y - min_bound_y
        x0s = [((min_bound_x + max_bound_x) / 2, (min_bound_y + max_bound_y) / 2),
               ((min_bound_x + max_bound_x) / 2, min_bound_y + delta_bound_y / 10),
               ((min_bound_x + max_bound_x) / 2, max_bound_y - delta_bound_y / 10),
               ((min_bound_x + max_bound_x) / 4, min_bound_y + delta_bound_y / 10),
               (max_bound_x - delta_bound_x / 4, min_bound_y + delta_bound_y / 10),
               ((min_bound_x + max_bound_x) / 4, max_bound_y - delta_bound_y / 10),
               (max_bound_x - delta_bound_x / 4, max_bound_y - delta_bound_y / 10),
               (min_bound_x + delta_bound_x / 10, min_bound_y + delta_bound_y / 10),
               (min_bound_x + delta_bound_x / 10, max_bound_y - delta_bound_y / 10),
               (max_bound_x - delta_bound_x / 10, min_bound_y + delta_bound_y / 10),
               (max_bound_x - delta_bound_x / 10, max_bound_y - delta_bound_y / 10),
               (0.33333333, 0.009), (0.5555555, 0.0099)]
        # Sort the initial conditions
        x0s.sort(key=sort_func)
        x0s = [x0] + x0s
        if self.weights is not None:
            control_points = self.ctrlptsw
        else:
            control_points = self.ctrlpts
        bounds = [(min_bound_x, max_bound_x), (min_bound_y, max_bound_y)]
        results = []
        for x0 in x0s:
            res = point_inversion(point3d_array, x0, bounds, [self.degree_u, self.degree_v],
                                  self.knotvector, control_points, [self.nb_u, self.nb_v], self.rational)
            if res.fun <= tol:
                return volmdlr.Point2D(*res.x)

            results.append((res.x, res.fun))

        return volmdlr.Point2D(*min(results, key=lambda r: r[1])[0])

    def linesegment2d_to_3d(self, linesegment2d):
        """Evaluates the Euclidean form for the parametric line segment."""
        points = []
        for point in linesegment2d.discretization_points(number_points=20):
            point3d = self.point2d_to_3d(point)
            if not volmdlr.core.point_in_list(point3d, points):
                points.append(point3d)
        if len(points) < 2:
            return None
        if len(points) == 2:
            return [volmdlr.edges.LineSegment3D(points[0], points[-1])]
        if len(points) < min(self.degree_u, self.degree_v) + 1:
            bspline = edges.BSplineCurve3D.from_points_interpolation(points, 2)
            return [bspline]

        bspline = edges.BSplineCurve3D.from_points_interpolation(points, min(self.degree_u, self.degree_v))
        return [bspline.simplify]

    def linesegment3d_to_2d(self, linesegment3d):
        """
        A line segment on a BSplineSurface3D will be in any case a line in 2D?.

        """
        tol = 1e-6 if linesegment3d.length() > 1e-5 else 1e-8
        start = self.point3d_to_2d(linesegment3d.start, tol)
        end = self.point3d_to_2d(linesegment3d.end, tol)
        if self.x_periodicity:
            if start.x != end.x:
                end = volmdlr.Point2D(start.x, end.y)
            if not start.is_close(end):
                return [edges.LineSegment2D(start, end)]
            return None
        if self.y_periodicity:
            if start.y != end.y:
                end = volmdlr.Point2D(end.x, start.y)
            if not start.is_close(end):
                return [edges.LineSegment2D(start, end)]
            return None
        if start.is_close(end):
            return None
        return [edges.LineSegment2D(start, end)]

    def _repair_periodic_boundary_points(self, curve3d, points_2d, direction_periodicity):
        """
        Verifies points at boundary on a periodic BSplineSurface3D.

        :param points_2d: List of `volmdlr.Point2D` after transformation from 3D Cartesian coordinates
        :type points_2d: List[volmdlr.Point2D]
        :param direction_periodicity: should be 'x' if x_periodicity or 'y' if y periodicity
        :type direction_periodicity: str
        """
        lth = curve3d.length()
        start = points_2d[0]
        end = points_2d[-1]
        points = points_2d
        pt_after_start = self.point3d_to_2d(curve3d.point_at_abscissa(0.15 * lth))
        pt_before_end = self.point3d_to_2d(curve3d.point_at_abscissa(0.85 * lth))
        # pt_after_start = points[1]
        # pt_before_end = points[-2]

        if direction_periodicity == 'x':
            i = 0
        else:
            i = 1
        min_bound, max_bound = self.surface.domain[i]
        delta = max_bound + min_bound

        if math.isclose(start[i], min_bound, abs_tol=1e-4) and pt_after_start[i] > 0.5 * delta:
            start[i] = max_bound
        elif math.isclose(start[i], max_bound, abs_tol=1e-4) and pt_after_start[i] < 0.5 * delta:
            start[i] = min_bound

        if math.isclose(end[i], min_bound, abs_tol=1e-4) and pt_before_end[i] > 0.5 * delta:
            end[i] = max_bound
        elif math.isclose(end[i], max_bound, abs_tol=1e-4) and pt_before_end[i] < 0.5 * delta:
            end[i] = min_bound

        points[0] = start
        points[-1] = end

        if all((math.isclose(p[i], max_bound, abs_tol=1e-4) or math.isclose(p[i], min_bound, abs_tol=1e-4)) for
               p in points):
            # if the line is at the boundary of the surface domain, we take the first point as reference
            t_param = max_bound if math.isclose(points[0][i], max_bound, abs_tol=1e-4) else min_bound
            if direction_periodicity == 'x':
                points = [volmdlr.Point2D(t_param, p[1]) for p in points]
            else:
                points = [volmdlr.Point2D(p[0], t_param) for p in points]

        return points

    def bsplinecurve3d_to_2d(self, bspline_curve3d):
        """
        Converts the primitive from 3D spatial coordinates to its equivalent 2D primitive in the parametric space.
        """
        lth = bspline_curve3d.length()

        if lth <= 1e-6:
            print('BSplineCurve3D skipped because it is too small')
            return []

        n = min(len(bspline_curve3d.control_points), 20)  # Limit points to avoid non-convergence
        points3d = bspline_curve3d.discretization_points(number_points=n)
        tol = 1e-6 if lth > 1e-5 else 1e-8
        points = [self.point3d_to_2d(p, tol) for p in points3d]

        if self.u_closed() or self.v_closed():
            points = self.check_start_end_parametric_points(bspline_curve3d, points, points3d)

        if self.x_periodicity:
            points = self._repair_periodic_boundary_points(bspline_curve3d, points, 'x')
            if bspline_curve3d.periodic:
                points = self._handle_periodic_curve(bspline_curve3d.domain, points, 'x')

        if self.y_periodicity:
            points = self._repair_periodic_boundary_points(bspline_curve3d, points, 'y')
            if bspline_curve3d.periodic:
                points = self._handle_periodic_curve(bspline_curve3d.domain, points, 'y')

        if self._is_line_segment(points):
            return [edges.LineSegment2D(points[0], points[-1])]
        brep = edges.BSplineCurve2D.from_points_interpolation(points=points, degree=bspline_curve3d.degree)
        if brep:
            return [brep]
        return None

    @staticmethod
    def _handle_periodic_curve(curve_domain, points, axis):
        """Helper function to check the consistency of 2D parameters of the 3D discretization points of an edge."""
        u_min, u_max = curve_domain
        start_param = points[0].x if axis == 'x' else points[0].y
        param_after_start = points[1].x if axis == 'x' else points[1].y
        should_be_umax = (u_max - param_after_start) < (param_after_start - u_min)
        if math.isclose(start_param, u_min, abs_tol=1e-6):
            if axis == 'x':
                if should_be_umax:
                    points[0] = volmdlr.Point2D(u_max, points[0].y)
                else:
                    points[-1] = volmdlr.Point2D(u_max, points[-1].y)
            else:
                if should_be_umax:
                    points[0] = volmdlr.Point2D(points[0].x, u_max)
                else:
                    points[-1] = volmdlr.Point2D(points[-1].x, u_max)
        elif math.isclose(start_param, u_max, abs_tol=1e-6):
            should_be_umin = (u_max - param_after_start) > (param_after_start - u_min)
            if axis == 'x':
                if should_be_umin:
                    points[0] = volmdlr.Point2D(u_min, points[0].y)
                else:
                    points[-1] = volmdlr.Point2D(u_min, points[-1].y)
            else:
                if should_be_umin:
                    points[0] = volmdlr.Point2D(points[0].x, u_min)
                else:
                    points[-1] = volmdlr.Point2D(points[-1].x, u_min)
        return points

    @staticmethod
    def _is_line_segment(points):
        """Helper function to check if the BREP can be a line segment."""
        if points[0].is_close(points[-1]):
            return False
        linesegment = edges.LineSegment2D(points[0], points[-1])
        for point in points:
            if not linesegment.point_belongs(point, abs_tol=1e-4):
                return False
        return True

    def bsplinecurve2d_to_3d(self, bspline_curve2d):
        """
        Converts the parametric boundary representation into a 3D primitive.
        """
        if bspline_curve2d.name == "parametric.arc":
            start = self.point2d_to_3d(bspline_curve2d.start)
            interior = self.point2d_to_3d(bspline_curve2d.evaluate_single(0.5))
            end = self.point2d_to_3d(bspline_curve2d.end)
            vector_u1 = interior - start
            vector_u2 = interior - end
            dot_product = vector_u2.dot(vector_u1)
            if dot_product and abs(dot_product) != 1.0:
                return [edges.Arc3D.from_3_points(start, interior, end)]

        number_points = len(bspline_curve2d.control_points)
        points = []
        for point in bspline_curve2d.discretization_points(number_points=number_points):
            point3d = self.point2d_to_3d(point)
            if not volmdlr.core.point_in_list(point3d, points):
                points.append(point3d)
        if len(points) < bspline_curve2d.degree + 1:
            return None
        return [edges.BSplineCurve3D.from_points_interpolation(points, bspline_curve2d.degree)]

    def arc3d_to_2d(self, arc3d):
        """
        Converts the primitive from 3D spatial coordinates to its equivalent 2D primitive in the parametric space.
        """
        number_points = max(self.nb_u, self.nb_v)
        degree = min(self.degree_u, self.degree_v)
        points = []
        tol = 1e-6 if arc3d.length() > 1e-5 else 1e-8
        for point3d in arc3d.discretization_points(number_points=number_points):
            point2d = self.point3d_to_2d(point3d, tol)
            if not volmdlr.core.point_in_list(point2d, points):
                points.append(point2d)
        start = points[0]
        end = points[-1]
        min_bound_x, max_bound_x, min_bound_y, max_bound_y = self.domain
        if self.x_periodicity:
            points = self._repair_periodic_boundary_points(arc3d, points, 'x')
            start = points[0]
            end = points[-1]
            if start.is_close(end):
                if math.isclose(start.x, min_bound_x, abs_tol=1e-4):
                    end.x = max_bound_x
                else:
                    end.x = min_bound_x
        if self.y_periodicity:
            points = self._repair_periodic_boundary_points(arc3d, points, 'y')
            start = points[0]
            end = points[-1]
            if start.is_close(end):
                if math.isclose(start.y, min_bound_y, abs_tol=1e-4):
                    end.y = max_bound_y
                else:
                    end.y = min_bound_y
        if start.is_close(end):
            return []
        linesegment = edges.LineSegment2D(start, end, name="parametric.arc")
        flag = True
        for point in points:
            if not linesegment.point_belongs(point):
                flag = False
                break
        if flag:
            return [linesegment]
        if degree > len(points) - 1:
            degree = len(points) - 1
        return [edges.BSplineCurve2D.from_points_interpolation(points, degree, name="parametric.arc")]

    def arcellipse3d_to_2d(self, arcellipse3d):
        """
        Converts the primitive from 3D spatial coordinates to its equivalent 2D primitive in the parametric space.
        """
        # todo: Is this right? Needs detailed investigation
        number_points = max(self.nb_u, self.nb_v)
        degree = max(self.degree_u, self.degree_v)
        tol = 1e-6 if arcellipse3d.length() > 1e-5 else 1e-8
        points = [self.point3d_to_2d(point3d, tol) for point3d in
                  arcellipse3d.discretization_points(number_points=number_points)]
        start = points[0]
        end = points[-1]
        min_bound_x, max_bound_x = self.surface.domain[0]
        min_bound_y, max_bound_y = self.surface.domain[1]
        if self.x_periodicity:
            points = self._repair_periodic_boundary_points(arcellipse3d, points, 'x')
            start = points[0]
            end = points[-1]
            if start.is_close(end):
                if math.isclose(start.x, min_bound_x, abs_tol=1e-4):
                    end.x = max_bound_x
                else:
                    end.x = min_bound_x
        if self.y_periodicity:
            points = self._repair_periodic_boundary_points(arcellipse3d, points, 'y')
            start = points[0]
            end = points[-1]
            if start.is_close(end):
                if math.isclose(start.y, min_bound_y, abs_tol=1e-4):
                    end.y = max_bound_y
                else:
                    end.y = min_bound_y
        if start.is_close(end):
            return []
        linesegment = edges.LineSegment2D(start, end, name="parametric.arc")
        flag = True
        for point in points:
            if not linesegment.point_belongs(point, 1e-3):
                flag = False
                break
        if flag:
            return [linesegment]
        return [edges.BSplineCurve2D.from_points_interpolation(points, degree, name="parametric.arc")]

    def arc2d_to_3d(self, arc2d):
        number_points = math.ceil(arc2d.angle * 7) + 1  # 7 points per radian
        length = arc2d.length()
        points = [self.point2d_to_3d(arc2d.point_at_abscissa(i * length / (number_points - 1)))
                  for i in range(number_points)]
        return [edges.BSplineCurve3D.from_points_interpolation(
            points, max(self.degree_u, self.degree_v))]

    def rectangular_cut(self, u1: float, u2: float,
                        v1: float, v2: float, name: str = ''):
        """Deprecated method, Use BSplineFace3D from_surface_rectangular_cut method."""
        raise AttributeError("BSplineSurface3D.rectangular_cut is deprecated."
                             " Use the class_method from_surface_rectangular_cut in BSplineFace3D instead")

    def rotation(self, center: volmdlr.Vector3D,
                 axis: volmdlr.Vector3D, angle: float):
        """
        BSplineSurface3D rotation.

        :param center: rotation center
        :param axis: rotation axis
        :param angle: angle rotation
        :return: a new rotated BSplineSurface3D
        """
        new_control_points = [p.rotation(center, axis, angle)
                              for p in self.control_points]
        new_bsplinesurface3d = BSplineSurface3D(self.degree_u, self.degree_v,
                                                new_control_points, self.nb_u,
                                                self.nb_v,
                                                self.u_multiplicities,
                                                self.v_multiplicities,
                                                self.u_knots, self.v_knots,
                                                self.weights, self.name)
        return new_bsplinesurface3d

    def translation(self, offset: volmdlr.Vector3D):
        """
        BSplineSurface3D translation.

        :param offset: translation vector
        :return: A new translated BSplineSurface3D
        """
        new_control_points = [p.translation(offset) for p in
                              self.control_points]
        new_bsplinesurface3d = BSplineSurface3D(self.degree_u, self.degree_v,
                                                new_control_points, self.nb_u,
                                                self.nb_v,
                                                self.u_multiplicities,
                                                self.v_multiplicities,
                                                self.u_knots, self.v_knots,
                                                self.weights, self.name)

        return new_bsplinesurface3d

    def frame_mapping(self, frame: volmdlr.Frame3D, side: str):
        """
        Changes frame_mapping and return a new BSplineSurface3D.

        side = 'old' or 'new'
        """
        new_control_points = [p.frame_mapping(frame, side) for p in
                              self.control_points]
        new_bsplinesurface3d = BSplineSurface3D(self.degree_u, self.degree_v,
                                                new_control_points, self.nb_u,
                                                self.nb_v,
                                                self.u_multiplicities,
                                                self.v_multiplicities,
                                                self.u_knots, self.v_knots,
                                                self.weights, self.name)
        return new_bsplinesurface3d

    def plot(self, ax=None, color='grey', alpha=0.5, **kwargs):
        u_curves = [edges.BSplineCurve3D.from_geomdl_curve(u) for u in self.curves['u']]
        v_curves = [edges.BSplineCurve3D.from_geomdl_curve(v) for v in self.curves['v']]
        if ax is None:
            ax = plt.figure().add_subplot(111, projection='3d')
        for u in u_curves:
            u.plot(ax=ax, edge_style=EdgeStyle(color=color, alpha=alpha))
        for v in v_curves:
            v.plot(ax=ax, edge_style=EdgeStyle(color=color, alpha=alpha))
        for point in self.control_points:
            point.plot(ax, color=color, alpha=alpha)
        return ax

    def simplify_surface(self):
        """
        Verifies if BSplineSurface3D could be a Plane3D.

        :return: A planar surface if possible, otherwise, returns self.
        """
        points = [self.control_points[0]]
        vector_list = []
        for point in self.control_points[1:]:
            vector = point - points[0]
            is_colinear = any(vector.is_colinear_to(other_vector) for other_vector in vector_list)
            if not point_in_list(point, points) and not is_colinear:
                points.append(point)
                vector_list.append(vector)
                if len(points) == 3:
                    plane3d = Plane3D.from_3_points(*points)
                    if all(plane3d.point_on_surface(point) for point in self.control_points):
                        return plane3d
                    break
        return self

    @classmethod
    def from_step(cls, arguments, object_dict, **kwargs):
        """
        Converts a step primitive to a BSplineSurface3D.

        :param arguments: The arguments of the step primitive.
        :type arguments: list
        :param object_dict: The dictionary containing all the step primitives
            that have already been instantiated.
        :type object_dict: dict
        :return: The corresponding BSplineSurface3D object.
        :rtype: :class:`volmdlr.faces.BSplineSurface3D`
        """
        name = arguments[0][1:-1]
        degree_u = int(arguments[1])
        degree_v = int(arguments[2])
        points_sets = arguments[3][1:-1].split("),")
        points_sets = [elem + ")" for elem in points_sets[:-1]] + [
            points_sets[-1]]
        control_points = []
        for points_set in points_sets:
            points = [object_dict[int(i[1:])] for i in
                      points_set[1:-1].split(",")]
            nb_v = len(points)
            control_points.extend(points)
        nb_u = int(len(control_points) / nb_v)

        u_multiplicities = [int(i) for i in arguments[8][1:-1].split(",")]
        v_multiplicities = [int(i) for i in arguments[9][1:-1].split(",")]
        u_knots = [float(i) for i in arguments[10][1:-1].split(",")]
        v_knots = [float(i) for i in arguments[11][1:-1].split(",")]
        # knot_spec = arguments[12]

        if 13 in range(len(arguments)):
            weight_data = [
                float(i) for i in
                arguments[13][1:-1].replace("(", "").replace(")", "").split(",")
            ]
        else:
            weight_data = None

        bsplinesurface = cls(degree_u, degree_v, control_points, nb_u, nb_v,
                             u_multiplicities, v_multiplicities, u_knots,
                             v_knots, weight_data, name)
        if not bsplinesurface.x_periodicity and not bsplinesurface.y_periodicity:
            bsplinesurface = bsplinesurface.simplify_surface()

        return bsplinesurface

    def to_step(self, current_id):
        content = ''
        point_matrix_ids = '('
        for points in self.control_points_table:
            point_ids = '('
            for point in points:
                point_content, point_id = point.to_step(current_id)
                content += point_content
                point_ids += f'#{point_id},'
                current_id = point_id + 1
            point_ids = point_ids[:-1]
            point_ids += '),'
            point_matrix_ids += point_ids
        point_matrix_ids = point_matrix_ids[:-1]
        point_matrix_ids += ')'

        u_close = '.T.' if self.x_periodicity else '.F.'
        v_close = '.T.' if self.y_periodicity else '.F.'

        content += f"#{current_id} = B_SPLINE_SURFACE_WITH_KNOTS('{self.name}',{self.degree_u},{self.degree_v}," \
                   f"{point_matrix_ids},.UNSPECIFIED.,{u_close},{v_close},.F.,{tuple(self.u_multiplicities)}," \
                   f"{tuple(self.v_multiplicities)},{tuple(self.u_knots)},{tuple(self.v_knots)},.UNSPECIFIED.);\n"
        return content, [current_id]

    def grid3d(self, grid2d: grid.Grid2D):
        """
        Generate 3d grid points of a Bspline surface, based on a Grid2D.

        """

        if not self._grids2d:
            self._grids2d = grid2d

        points_2d = grid2d.points
        points_3d = [self.point2d_to_3d(point2d) for point2d in points_2d]

        return points_3d

    def grid2d_deformed(self, grid2d: grid.Grid2D):
        """
        Dimension and deform a Grid2D points based on a Bspline surface.

        """

        points_2d = grid2d.points
        points_3d = self.grid3d(grid2d)

        points_x, points_y = grid2d.points_xy

        # Parameters
        index_x = {}  # grid point position(i,j), x coordinates position in X(unknown variable)
        index_y = {}  # grid point position(i,j), y coordinates position in X(unknown variable)
        index_points = {}  # grid point position(j,i), point position in points_2d (or points_3d)
        k_index, p_index = 0, 0
        for i in range(0, points_x):
            for j in range(0, points_y):
                index_x.update({(j, i): k_index})
                index_y.update({(j, i): k_index + 1})
                index_points.update({(j, i): p_index})
                k_index = k_index + 2
                p_index = p_index + 1

        equation_points = []  # points combination to compute distances between 2D and 3D grid points
        for i in range(0, points_y):  # row from (0,i)
            for j in range(1, points_x):
                equation_points.append(((0, i), (j, i)))
        for i in range(0, points_x):  # column from (i,0)
            for j in range(1, points_y):
                equation_points.append(((i, 0), (i, j)))
        for i in range(0, points_y):  # row
            for j in range(0, points_x - 1):
                equation_points.append(((j, i), (j + 1, i)))
        for i in range(0, points_x):  # column
            for j in range(0, points_x - 1):
                equation_points.append(((i, j), (i, j + 1)))
        for i in range(0, points_y - 1):  # diagonal
            for j in range(0, points_x - 1):
                equation_points.append(((j, i), (j + 1, i + 1)))

        for i in range(0, points_y):  # row 2segments (before.point.after)
            for j in range(1, points_x - 1):
                equation_points.append(((j - 1, i), (j + 1, i)))

        for i in range(0, points_x):  # column 2segments (before.point.after)
            for j in range(1, points_y - 1):
                equation_points.append(((i, j - 1), (i, j + 1)))

        # geodesic distances between 3D grid points (based on points combination [equation_points])
        geodesic_distances = []
        for point in equation_points:
            geodesic_distances.append((self.geodesic_distance(
                points_3d[index_points[point[0]]], points_3d[index_points[point[1]]])) ** 2)

        # System of nonlinear equations
        def non_linear_equations(xparam):
            vector_f = npy.empty(len(equation_points) + 2)
            idx = 0
            for idx, point_ in enumerate(equation_points):
                vector_f[idx] = abs((xparam[index_x[point_[0]]] ** 2 +
                                     xparam[index_x[point_[1]]] ** 2 +
                                     xparam[index_y[point_[0]]] ** 2 +
                                     xparam[index_y[point_[1]]] ** 2 -
                                     2 *
                                     xparam[index_x[point_[0]]] *
                                     xparam[index_x[point_[1]]] -
                                     2 *
                                     xparam[index_y[point_[0]]] *
                                     xparam[index_y[point_[1]]] -
                                     geodesic_distances[idx]) /
                                    geodesic_distances[idx])

            vector_f[idx + 1] = xparam[0] * 1000
            vector_f[idx + 2] = xparam[1] * 1000

            return vector_f

        # Solution with "least_squares"
        x_init = []  # initial guess (2D grid points)
        for point in points_2d:
            x_init.append(point[0])
            x_init.append(point[1])
        z = least_squares(non_linear_equations, x_init)

        points_2d_deformed = [volmdlr.Point2D(z.x[i], z.x[i + 1])
                              for i in range(0, len(z.x), 2)]  # deformed 2d grid points

        grid2d_deformed = grid.Grid2D.from_points(points=points_2d_deformed,
                                                  points_dim_1=points_x,
                                                  direction=grid2d.direction)

        self._grids2d_deformed = grid2d_deformed

        return points_2d_deformed

    def grid2d_deformation(self, grid2d: grid.Grid2D):
        """
        Compute the deformation/displacement (dx/dy) of a Grid2D based on a Bspline surface.

        """

        if not self._grids2d_deformed:
            self.grid2d_deformed(grid2d)

        displacement = self._grids2d_deformed.displacement_compared_to(grid2d)
        self._displacements = displacement

        return displacement

    def point2d_parametric_to_dimension(self, point2d: volmdlr.Point3D, grid2d: grid.Grid2D):
        """
        Convert a point 2d from the parametric to the dimensioned frame.

        """

        # Check if the 0<point2d.x<1 and 0<point2d.y<1
        if point2d.x < 0:
            point2d.x = 0
        elif point2d.x > 1:
            point2d.x = 1
        if point2d.y < 0:
            point2d.y = 0
        elif point2d.y > 1:
            point2d.y = 1

        if self._grids2d == grid2d:
            points_2d = self._grids2d.points
        else:
            points_2d = grid2d.points
            self._grids2d = grid2d

        if self._displacements is not None:
            displacement = self._displacements
        else:
            displacement = self.grid2d_deformation(grid2d)

        points_x, points_y = grid2d.points_xy

        # Parameters
        index_points = {}  # grid point position(j,i), point position in points_2d (or points_3d)
        p_index = 0
        for i in range(0, points_x):
            for j in range(0, points_y):
                index_points.update({(j, i): p_index})
                p_index = p_index + 1

        # Form function "Finite Elements"
        def form_function(s_param, t_param):
            empty_n = npy.empty(4)
            empty_n[0] = (1 - s_param) * (1 - t_param) / 4
            empty_n[1] = (1 + s_param) * (1 - t_param) / 4
            empty_n[2] = (1 + s_param) * (1 + t_param) / 4
            empty_n[3] = (1 - s_param) * (1 + t_param) / 4
            return empty_n

        finite_elements_points = []  # 2D grid points index that define one element
        for j in range(0, points_y - 1):
            for i in range(0, points_x - 1):
                finite_elements_points.append(((i, j), (i + 1, j), (i + 1, j + 1), (i, j + 1)))
        finite_elements = []  # finite elements defined with closed polygon
        for point in finite_elements_points:
            finite_elements.append(
                wires.ClosedPolygon2D((points_2d[index_points[point[0]]],
                                       points_2d[index_points[point[1]]],
                                       points_2d[index_points[point[2]]],
                                       points_2d[index_points[point[3]]])))
        k = 0
        for k, point in enumerate(finite_elements_points):
            if (wires.Contour2D(finite_elements[k].primitives).point_belongs(point2d)
                    or wires.Contour2D(finite_elements[k].primitives).point_over_contour(point2d)
                    or ((points_2d[index_points[point[0]]][0] < point2d.x <
                         points_2d[index_points[point[1]]][0])
                        and point2d.y == points_2d[index_points[point[0]]][1])
                    or ((points_2d[index_points[point[1]]][1] < point2d.y <
                         points_2d[index_points[point[2]]][1])
                        and point2d.x == points_2d[index_points[point[1]]][0])
                    or ((points_2d[index_points[point[3]]][0] < point2d.x <
                         points_2d[index_points[point[2]]][0])
                        and point2d.y == points_2d[index_points[point[1]]][1])
                    or ((points_2d[index_points[point[0]]][1] < point2d.y <
                         points_2d[index_points[point[3]]][1])
                        and point2d.x == points_2d[index_points[point[0]]][0])):
                break

        x0 = points_2d[index_points[finite_elements_points[k][0]]][0]
        y0 = points_2d[index_points[finite_elements_points[k][0]]][1]
        x1 = points_2d[index_points[finite_elements_points[k][1]]][0]
        y2 = points_2d[index_points[finite_elements_points[k][2]]][1]
        x = point2d.x
        y = point2d.y
        s_param = 2 * ((x - x0) / (x1 - x0)) - 1
        t_param = 2 * ((y - y0) / (y2 - y0)) - 1

        n = form_function(s_param, t_param)
        dx = npy.array([displacement[index_points[finite_elements_points[k][0]]][0],
                        displacement[index_points[finite_elements_points[k][1]]][0],
                        displacement[index_points[finite_elements_points[k][2]]][0],
                        displacement[index_points[finite_elements_points[k][3]]][0]])
        dy = npy.array([displacement[index_points[finite_elements_points[k][0]]][1],
                        displacement[index_points[finite_elements_points[k][1]]][1],
                        displacement[index_points[finite_elements_points[k][2]]][1],
                        displacement[index_points[finite_elements_points[k][3]]][1]])

        return volmdlr.Point2D(point2d.x + npy.transpose(n).dot(dx), point2d.y + npy.transpose(n).dot(dy))

    def point3d_to_2d_with_dimension(self, point3d: volmdlr.Point3D, grid2d: grid.Grid2D):
        """
        Compute the point2d of a point3d, on a Bspline surface, in the dimensioned frame.
        """

        point2d = self.point3d_to_2d(point3d)

        point2d_with_dimension = self.point2d_parametric_to_dimension(point2d, grid2d)

        return point2d_with_dimension

    def point2d_with_dimension_to_parametric_frame(self, point2d, grid2d: grid.Grid2D):
        """
        Convert a point 2d from the dimensioned to the parametric frame.

        """

        if self._grids2d != grid2d:
            self._grids2d = grid2d
        if not self._grids2d_deformed:
            self.grid2d_deformed(grid2d)

        points_2d = grid2d.points
        points_2d_deformed = self._grids2d_deformed.points
        points_x, points_y = grid2d.points_xy

        # Parameters
        index_points = {}  # grid point position(j,i), point position in points_2d (or points_3d)
        p_index = 0
        for i in range(0, points_x):
            for j in range(0, points_y):
                index_points.update({(j, i): p_index})
                p_index = p_index + 1

        finite_elements_points = []  # 2D grid points index that define one element
        for j in range(0, points_y - 1):
            for i in range(0, points_x - 1):
                finite_elements_points.append(((i, j), (i + 1, j), (i + 1, j + 1), (i, j + 1)))
        finite_elements = []  # finite elements defined with closed polygon  DEFORMED
        for point in finite_elements_points:
            finite_elements.append(
                wires.ClosedPolygon2D((points_2d_deformed[index_points[point[0]]],
                                       points_2d_deformed[index_points[point[1]]],
                                       points_2d_deformed[index_points[point[2]]],
                                       points_2d_deformed[index_points[point[3]]])))

        finite_elements_initial = []  # finite elements defined with closed polygon  INITIAL
        for point in finite_elements_points:
            finite_elements_initial.append(
                wires.ClosedPolygon2D((points_2d[index_points[point[0]]],
                                       points_2d[index_points[point[1]]],
                                       points_2d[index_points[point[2]]],
                                       points_2d[index_points[point[3]]])))
        k = 0
        for k, point in enumerate(finite_elements_points):
            if (finite_elements[k].point_belongs(point2d)
                    or ((points_2d_deformed[index_points[point[0]]][0] < point2d.x <
                         points_2d_deformed[index_points[point[1]]][0])
                        and point2d.y == points_2d_deformed[index_points[point[0]]][1])
                    or ((points_2d_deformed[index_points[finite_elements_points[k][1]]][1] < point2d.y <
                         points_2d_deformed[index_points[finite_elements_points[k][2]]][1])
                        and point2d.x == points_2d_deformed[index_points[point[1]]][0])
                    or ((points_2d_deformed[index_points[point[3]]][0] < point2d.x <
                         points_2d_deformed[index_points[point[2]]][0])
                        and point2d.y == points_2d_deformed[index_points[point[1]]][1])
                    or ((points_2d_deformed[index_points[point[0]]][1] < point2d.y <
                         points_2d_deformed[index_points[point[3]]][1])
                        and point2d.x == points_2d_deformed[index_points[point[0]]][0])
                    or finite_elements[k].primitives[0].point_belongs(point2d) or finite_elements[k].primitives[
                        1].point_belongs(point2d)
                    or finite_elements[k].primitives[2].point_belongs(point2d) or finite_elements[k].primitives[
                        3].point_belongs(point2d)):
                break

        frame_deformed = volmdlr.Frame2D(
            finite_elements[k].center_of_mass(),
            volmdlr.Vector2D(finite_elements[k].primitives[1].middle_point()[0] -
                             finite_elements[k].center_of_mass()[0],
                             finite_elements[k].primitives[1].middle_point()[1] -
                             finite_elements[k].center_of_mass()[1]),
            volmdlr.Vector2D(finite_elements[k].primitives[0].middle_point()[0] -
                             finite_elements[k].center_of_mass()[0],
                             finite_elements[k].primitives[0].middle_point()[1] -
                             finite_elements[k].center_of_mass()[1]))

        point2d_frame_deformed = volmdlr.Point2D(point2d.frame_mapping(frame_deformed, 'new')[0],
                                                 point2d.frame_mapping(frame_deformed, 'new')[1])

        frame_inital = volmdlr.Frame2D(
            finite_elements_initial[k].center_of_mass(),
            volmdlr.Vector2D(finite_elements_initial[k].primitives[1].middle_point()[0] -
                             finite_elements_initial[k].center_of_mass()[0],
                             finite_elements_initial[k].primitives[1].middle_point()[1] -
                             finite_elements_initial[k].center_of_mass()[1]),
            volmdlr.Vector2D(finite_elements_initial[k].primitives[0].middle_point()[0] -
                             finite_elements_initial[k].center_of_mass()[0],
                             finite_elements_initial[k].primitives[0].middle_point()[1] -
                             finite_elements_initial[k].center_of_mass()[1]))

        point2d = point2d_frame_deformed.frame_mapping(frame_inital, 'old')
        if point2d.x < 0:
            point2d.x = 0
        elif point2d.x > 1:
            point2d.x = 1
        if point2d.y < 0:
            point2d.y = 0
        elif point2d.y > 1:
            point2d.y = 1

        return point2d

    def point2d_with_dimension_to_3d(self, point2d, grid2d: grid.Grid2D):
        """
        Compute the point 3d, on a Bspline surface, of a point 2d define in the dimensioned frame.

        """

        point2d_01 = self.point2d_with_dimension_to_parametric_frame(point2d, grid2d)

        return self.point2d_to_3d(point2d_01)

    def linesegment2d_parametric_to_dimension(self, linesegment2d, grid2d: grid.Grid2D):
        """
        Convert a linesegment2d from the parametric to the dimensioned frame.

        """

        points = linesegment2d.discretization_points(number_points=20)
        points_dim = [
            self.point2d_parametric_to_dimension(
                point, grid2d) for point in points]

        return edges.BSplineCurve2D.from_points_interpolation(
            points_dim, max(self.degree_u, self.degree_v))

    def linesegment3d_to_2d_with_dimension(self, linesegment3d, grid2d: grid.Grid2D):
        """
        Compute the linesegment2d of a linesegment3d, on a Bspline surface, in the dimensioned frame.

        """

        linesegment2d = self.linesegment3d_to_2d(linesegment3d)
        bsplinecurve2d_with_dimension = self.linesegment2d_parametric_to_dimension(linesegment2d, grid2d)

        return bsplinecurve2d_with_dimension

    def linesegment2d_with_dimension_to_parametric_frame(self, linesegment2d):
        """
        Convert a linesegment2d from the dimensioned to the parametric frame.

        """

        try:
            linesegment2d = edges.LineSegment2D(
                self.point2d_with_dimension_to_parametric_frame(linesegment2d.start, self._grids2d),
                self.point2d_with_dimension_to_parametric_frame(linesegment2d.end, self._grids2d))
        except NotImplementedError:
            return None

        return linesegment2d

    def linesegment2d_with_dimension_to_3d(self, linesegment2d):
        """
        Compute the linesegment3d, on a Bspline surface, of a linesegment2d defined in the dimensioned frame.

        """

        linesegment2d_01 = self.linesegment2d_with_dimension_to_parametric_frame(linesegment2d)
        linesegment3d = self.linesegment2d_to_3d(linesegment2d_01)

        return linesegment3d

    def bsplinecurve2d_parametric_to_dimension(self, bsplinecurve2d, grid2d: grid.Grid2D):
        """
        Convert a bsplinecurve2d from the parametric to the dimensioned frame.

        """

        # check if bsplinecurve2d is in a list
        if isinstance(bsplinecurve2d, list):
            bsplinecurve2d = bsplinecurve2d[0]
        points = bsplinecurve2d.control_points
        points_dim = []

        for point in points:
            points_dim.append(self.point2d_parametric_to_dimension(point, grid2d))

        bsplinecurve2d_with_dimension = edges.BSplineCurve2D(bsplinecurve2d.degree, points_dim,
                                                             bsplinecurve2d.knot_multiplicities,
                                                             bsplinecurve2d.knots,
                                                             bsplinecurve2d.weights,
                                                             bsplinecurve2d.periodic)

        return bsplinecurve2d_with_dimension

    def bsplinecurve3d_to_2d_with_dimension(self, bsplinecurve3d, grid2d: grid.Grid2D):
        """
        Compute the bsplinecurve2d of a bsplinecurve3d, on a Bspline surface, in the dimensioned frame.

        """

        bsplinecurve2d_01 = self.bsplinecurve3d_to_2d(bsplinecurve3d)
        bsplinecurve2d_with_dimension = self.bsplinecurve2d_parametric_to_dimension(
            bsplinecurve2d_01, grid2d)

        return bsplinecurve2d_with_dimension

    def bsplinecurve2d_with_dimension_to_parametric_frame(self, bsplinecurve2d):
        """
        Convert a bsplinecurve2d from the dimensioned to the parametric frame.

        """

        points_dim = bsplinecurve2d.control_points
        points = []
        for point in points_dim:
            points.append(
                self.point2d_with_dimension_to_parametric_frame(point, self._grids2d))

        bsplinecurve2d = edges.BSplineCurve2D(bsplinecurve2d.degree, points,
                                              bsplinecurve2d.knot_multiplicities,
                                              bsplinecurve2d.knots,
                                              bsplinecurve2d.weights,
                                              bsplinecurve2d.periodic)
        return bsplinecurve2d

    def bsplinecurve2d_with_dimension_to_3d(self, bsplinecurve2d):
        """
        Compute the bsplinecurve3d, on a Bspline surface, of a bsplinecurve2d defined in the dimensioned frame.

        """

        bsplinecurve2d_01 = self.bsplinecurve2d_with_dimension_to_parametric_frame(bsplinecurve2d)
        bsplinecurve3d = self.bsplinecurve2d_to_3d(bsplinecurve2d_01)

        return bsplinecurve3d

    def arc2d_parametric_to_dimension(self, arc2d, grid2d: grid.Grid2D):
        """
        Convert an arc 2d from the parametric to the dimensioned frame.

        """

        number_points = math.ceil(arc2d.angle * 7) + 1
        length = arc2d.length()
        points = [self.point2d_parametric_to_dimension(arc2d.point_at_abscissa(
            i * length / (number_points - 1)), grid2d) for i in range(number_points)]

        return edges.BSplineCurve2D.from_points_interpolation(
            points, max(self.degree_u, self.degree_v))

    def arc3d_to_2d_with_dimension(self, arc3d, grid2d: grid.Grid2D):
        """
        Compute the arc 2d of an arc 3d, on a Bspline surface, in the dimensioned frame.

        """

        bsplinecurve2d = self.arc3d_to_2d(arc3d)[0]  # it's a bsplinecurve2d
        arc2d_with_dimension = self.bsplinecurve2d_parametric_to_dimension(bsplinecurve2d, grid2d)

        return arc2d_with_dimension  # it's a bsplinecurve2d-dimension

    def arc2d_with_dimension_to_parametric_frame(self, arc2d):
        """
        Convert an arc 2d from the dimensioned to the parametric frame.

        """

        number_points = math.ceil(arc2d.angle * 7) + 1
        length = arc2d.length()

        points = [self.point2d_with_dimension_to_parametric_frame(arc2d.point_at_abscissa(
            i * length / (number_points - 1)), self._grids2d) for i in range(number_points)]

        return edges.BSplineCurve2D.from_points_interpolation(points, max(self.degree_u, self.degree_v))

    def arc2d_with_dimension_to_3d(self, arc2d):
        """
        Compute the arc 3d, on a Bspline surface, of an arc 2d in the dimensioned frame.

        """

        arc2d_01 = self.arc2d_with_dimension_to_parametric_frame(arc2d)
        arc3d = self.arc2d_to_3d(arc2d_01)

        return arc3d  # it's a bsplinecurve3d

    def contour2d_parametric_to_dimension(self, contour2d: wires.Contour2D,
                                          grid2d: grid.Grid2D):
        """
        Convert a contour 2d from the parametric to the dimensioned frame.

        """

        primitives2d_dim = []

        for primitive2d in contour2d.primitives:
            method_name = f'{primitive2d.__class__.__name__.lower()}_parametric_to_dimension'

            if hasattr(self, method_name):
                primitives = getattr(self, method_name)(primitive2d, grid2d)
                if primitives:
                    primitives2d_dim.append(primitives)

            else:
                raise NotImplementedError(
                    f'Class {self.__class__.__name__} does not implement {method_name}')

        return wires.Contour2D(primitives2d_dim)

    def contour3d_to_2d_with_dimension(self, contour3d: wires.Contour3D,
                                       grid2d: grid.Grid2D):
        """
        Compute the Contour 2d of a Contour 3d, on a Bspline surface, in the dimensioned frame.

        """

        contour2d_01 = self.contour3d_to_2d(contour3d)

        return self.contour2d_parametric_to_dimension(contour2d_01, grid2d)

    def contour2d_with_dimension_to_parametric_frame(self, contour2d):
        """
        Convert a contour 2d from the dimensioned to the parametric frame.

        """

        # TODO: check and avoid primitives with start=end
        primitives2d = []

        for primitive2d in contour2d.primitives:
            method_name = f'{primitive2d.__class__.__name__.lower()}_with_dimension_to_parametric_frame'

            if hasattr(self, method_name):
                primitives = getattr(self, method_name)(primitive2d)
                if primitives:
                    primitives2d.append(primitives)

            else:
                raise NotImplementedError(
                    f'Class {self.__class__.__name__} does not implement {method_name}')

        # #Avoid to have primitives with start=end
        # start_points = []
        # for i in range(0, len(new_start_points)-1):
        #     if new_start_points[i] != new_start_points[i+1]:
        #         start_points.append(new_start_points[i])
        # if new_start_points[-1] != new_start_points[0]:
        #     start_points.append(new_start_points[-1])

        return wires.Contour2D(primitives2d)

    def contour2d_with_dimension_to_3d(self, contour2d):
        """
        Compute the contour3d, on a Bspline surface, of a contour2d define in the dimensioned frame.

        """

        contour01 = self.contour2d_with_dimension_to_parametric_frame(contour2d)

        return self.contour2d_to_3d(contour01)

    @classmethod
    def from_geomdl_surface(cls, surface, name: str = ""):
        """
        Create a volmdlr BSpline_Surface3D from a geomdl's one.

        """

        control_points = []
        for point in surface.ctrlpts:
            control_points.append(volmdlr.Point3D(point[0], point[1], point[2]))

        (u_knots, u_multiplicities) = knots_vector_inv(surface.knotvector_u)
        (v_knots, v_multiplicities) = knots_vector_inv(surface.knotvector_v)

        bspline_surface = cls(degree_u=surface.degree_u,
                              degree_v=surface.degree_v,
                              control_points=control_points,
                              nb_u=surface.ctrlpts_size_u,
                              nb_v=surface.ctrlpts_size_v,
                              u_multiplicities=u_multiplicities,
                              v_multiplicities=v_multiplicities,
                              u_knots=u_knots,
                              v_knots=v_knots, weights=surface.weights, name=name)

        return bspline_surface

    @classmethod
<<<<<<< HEAD
    def points_fitting_into_bspline_surface(cls, points_3d, size_u, size_v, degree_u, degree_v, name: str = ''):
        """
        Bspline Surface interpolation through 3d points.
        """
        warnings.warn("points_fitting_into_bspline_surface is deprecated. Use from_points_interpolation instead")
        return cls.from_points_interpolation(points_3d, size_u, size_v, degree_u, degree_v, name)

    @classmethod
    def from_points_interpolation(cls, points_3d: List[volmdlr.Point3D], size_u: int, size_v: int,
                                  degree_u: int, degree_v: int, name: str = ""):
        """
        Bspline Surface interpolation through 3d points.

=======
    def points_fitting_into_bspline_surface(cls, points_3d, size_u, size_v, degree_u, degree_v, name: str = ""):
        warnings.warn("points_fitting_into_bspline_surface is deprecated. Use from_points_interpolation instead")
        return cls.from_points_interpolation(points_3d, size_u, size_v, degree_u, degree_v, name)

    @classmethod
    def from_points_interpolation(cls, points_3d: List[volmdlr.Point3D], size_u: int, size_v: int,
                                  degree_u: int, degree_v: int, name: str = ""):
        """
        Bspline Surface interpolation through 3d points.

>>>>>>> ecff432d
        :param points_3d: data points.
        :type points_3d: List[volmdlr.Point3D]
        :param size_u: number of data points on the u-direction.
        :type size_u: int
        :param size_v: number of data points on the v-direction.
        :type size_v: int
        :param degree_u: degree of the output surface for the u-direction.
        :type degree_u: int
        :param degree_v: degree of the output surface for the v-direction.
        :type degree_v: int
        :param name: (Optional) instance name.
        :type name: str
        :return: B-spline surface.
        :rtype: BSplineSurface3D
        """
<<<<<<< HEAD
=======

>>>>>>> ecff432d
        points = npy.asarray([npy.asarray([*point], dtype=npy.float64) for point in points_3d], dtype=npy.float64)

        ctrlpts, knots_u, knot_multiplicities_u, knots_v, knot_multiplicities_v = \
            interpolate_surface(points, size_u, size_v, degree_u, degree_v)
        ctrlpts = [volmdlr.Point3D(*point) for point in ctrlpts]
        return cls(degree_u, degree_v, ctrlpts, size_u, size_v, knot_multiplicities_u, knot_multiplicities_v, knots_u,
                   knots_v, name=name)

    @classmethod
    def points_approximate_into_bspline_surface(cls, points_3d, size_u, size_v, degree_u, degree_v,
                                                name: str = "", **kwargs):
<<<<<<< HEAD
        """
        Bspline Surface approximate through 3d points.
        """
=======
>>>>>>> ecff432d
        warnings.warn("points_approximate_into_bspline_surface is deprecated. Use from_points_approximation instead")
        return cls.from_points_approximation(points_3d, size_u, size_v, degree_u, degree_v, name, **kwargs)

    @classmethod
    def from_points_approximation(cls, points_3d: List[volmdlr.Point3D], size_u: int, size_v: int, degree_u: int,
                                  degree_v: int, name: str = "", **kwargs):
<<<<<<< HEAD

=======
>>>>>>> ecff432d
        """
        Bspline Surface approximate through 3d points.

        :param points_3d: data points.
        :type points_3d: List[volmdlr.Point3D]
        :param size_u: number of data points on the u-direction.
        :type size_u: int
        :param size_v: number of data points on the v-direction.
        :type size_v: int
        :param degree_u: degree of the output surface for the u-direction.
        :type degree_u: int
        :param degree_v: degree of the output surface for the v-direction.
        :type degree_v: int
        :param name: (Optional) instance name.
        :type name: str

        Keyword Arguments:
            * ``ctrlpts_size_u``: number of control points on the u-direction. *Default: size_u - 1*
            * ``ctrlpts_size_v``: number of control points on the v-direction. *Default: size_v - 1*

        :return: B-spline surface.
        :rtype: BSplineSurface3D

        """

        # Keyword arguments
        # number of data points, r + 1 > number of control points, n + 1
        num_cpts_u = kwargs.get('ctrlpts_size_u', size_u - 1)
        # number of data points, s + 1 > number of control points, m + 1
        num_cpts_v = kwargs.get('ctrlpts_size_v', size_v - 1)

        points = npy.asarray([npy.asarray([*point], dtype=npy.float64) for point in points_3d], dtype=npy.float64)

        ctrlpts, knots_u, knot_multiplicities_u, knots_v, knot_multiplicities_v = \
            approximate_surface(points, size_u, size_v, degree_u, degree_v,
                                ctrlpts_size_u=num_cpts_u, ctrlpts_size_v=num_cpts_v)

        ctrlpts = [volmdlr.Point3D(*point) for point in ctrlpts]
        return cls(degree_u, degree_v, ctrlpts, size_u, size_v, knot_multiplicities_u, knot_multiplicities_v, knots_u,
                   knots_v, name=name)

    @classmethod
    def from_cylindrical_faces(cls, cylindrical_faces, degree_u, degree_v,
                               points_x: int = 10, points_y: int = 10, name: str = ''):
        """
        Define a bspline surface from a list of cylindrical faces.

        Parameters
        ----------
        cylindrical_faces : List[volmdlr.faces.CylindricalFace3D]
            faces 3d
        degree_u : int
            degree of the output surface for the u-direction
        degree_v : int
            degree of the output surface for the v-direction
        points_x : int
            number of points in x-direction
        points_y : int
            number of points in y-direction
        name: str
            object's name.

        Returns
        -------
        B-spline surface

        """
        if len(cylindrical_faces) < 1:
            raise NotImplementedError
        if len(cylindrical_faces) == 1:
            return cls.from_cylindrical_face(cylindrical_faces[0], degree_u, degree_v, points_x=50, points_y=50)
        bspline_surfaces = []
        direction = cylindrical_faces[0].adjacent_direction(cylindrical_faces[1])

        if direction == 'x':
            bounding_rectangle_0 = cylindrical_faces[0].surface2d.outer_contour.bounding_rectangle
            ymin = bounding_rectangle_0[2]
            ymax = bounding_rectangle_0[3]
            for face in cylindrical_faces:
                bounding_rectangle = face.surface2d.outer_contour.bounding_rectangle
                ymin = min(ymin, bounding_rectangle[2])
                ymax = max(ymax, bounding_rectangle[3])
            for face in cylindrical_faces:
                bounding_rectangle = face.surface2d.outer_contour.bounding_rectangle

                points_3d = face.surface3d.grid3d(
                    grid.Grid2D.from_properties(
                        x_limits=(bounding_rectangle[0], bounding_rectangle[1]),
                        y_limits=(ymin, ymax),
                        points_nbr=(points_x, points_y)))

                bspline_surfaces.append(
                    cls.points_fitting_into_bspline_surface(
                        points_3d, points_x, points_y, degree_u, degree_v))

        elif direction == 'y':
            bounding_rectangle_0 = cylindrical_faces[0].surface2d.outer_contour.bounding_rectangle
            xmin = bounding_rectangle_0[0]
            xmax = bounding_rectangle_0[1]
            for face in cylindrical_faces:
                bounding_rectangle = face.surface2d.outer_contour.bounding_rectangle
                xmin = min(xmin, bounding_rectangle[0])
                xmax = max(xmax, bounding_rectangle[1])
            for face in cylindrical_faces:
                bounding_rectangle = face.surface2d.outer_contour.bounding_rectangle

                points_3d = face.surface3d.grid3d(
                    grid.Grid2D.from_properties(
                        x_limits=(xmin, xmax),
                        y_limits=(bounding_rectangle[2], bounding_rectangle[3]),
                        points_nbr=(points_x, points_y)))

                bspline_surfaces.append(
                    cls.points_fitting_into_bspline_surface(
                        points_3d, points_x, points_y, degree_u, degree_v))

        to_be_merged = bspline_surfaces[0]
        for i in range(0, len(bspline_surfaces) - 1):
            merged = to_be_merged.merge_with(bspline_surfaces[i + 1])
            to_be_merged = merged

        bspline_surface = to_be_merged
        bspline_surface.name = name
        return bspline_surface

    @classmethod
    def from_cylindrical_face(cls, cylindrical_face, degree_u, degree_v, name: str = '',
                              **kwargs):  # points_x: int = 50, points_y: int = 50
        """
        Define a bspline surface from a cylindrical face.

        Parameters
        ----------
        cylindrical_face : volmdlr.faces.CylindricalFace3D
            face 3d
        degree_u : int
            degree of the output surface for the u-direction.
        degree_v : int
            degree of the output surface for the v-direction.
        points_x : int
            number of points in x-direction
        points_y : int
            number of points in y-direction
        name: str
            object's name.

        Returns
        -------
        B-spline surface

        """

        points_x = kwargs['points_x']
        points_y = kwargs['points_y']
        bounding_rectangle = cylindrical_face.surface2d.outer_contour.bounding_rectangle
        points_3d = cylindrical_face.surface3d.grid3d(
            grid.Grid2D.from_properties(x_limits=(bounding_rectangle[0],
                                                  bounding_rectangle[1]),
                                        y_limits=(bounding_rectangle[2],
                                                  bounding_rectangle[3]),
                                        points_nbr=(points_x, points_y)))

        return cls.points_fitting_into_bspline_surface(points_3d, points_x, points_x, degree_u, degree_v, name=name)

    def intersection_with(self, other_bspline_surface3d):
        """
        Compute intersection points between two Bspline surfaces.

        return u,v parameters for intersection points for both surfaces
        """

        def fun(param):
            return (self.point2d_to_3d(volmdlr.Point2D(param[0], param[1])) -
                    other_bspline_surface3d.point2d_to_3d(volmdlr.Point2D(param[2], param[3]))).norm()

        x = npy.linspace(0, 1, 10)
        x_init = []
        for xi in x:
            for yi in x:
                x_init.append((xi, yi, xi, yi))

        u1, v1, u2, v2 = [], [], [], []
        solutions = []
        for x0 in x_init:
            z = least_squares(fun, x0=x0, bounds=([0, 1]))
            # print(z.cost)
            if z.fun < 1e-5:
                solution = z.x
                if solution not in solutions:
                    solutions.append(solution)
                    u1.append(solution[0])
                    v1.append(solution[1])
                    u2.append(solution[2])
                    v2.append(solution[3])

        # uv1 = [[min(u1),max(u1)],[min(v1),max(v1)]]
        # uv2 = [[min(u2),max(u2)],[min(v2),max(v2)]]

        return (u1, v1), (u2, v2)  # (uv1, uv2)

    def plane_intersection(self, plane3d):
        """
        Compute intersection points between a Bspline surface and a plane 3d.

        """

        def fun(param):
            return ((self.surface.evaluate_single((param[0], param[1]))[0]) * plane3d.equation_coefficients()[0] +
                    (self.surface.evaluate_single((param[0], param[1]))[1]) * plane3d.equation_coefficients()[1] +
                    (self.surface.evaluate_single((param[0], param[1]))[2]) * plane3d.equation_coefficients()[2] +
                    plane3d.equation_coefficients()[3])

        x = npy.linspace(0, 1, 20)
        x_init = []
        for xi in x:
            for yi in x:
                x_init.append((xi, yi))

        intersection_points = []

        for x0 in x_init:
            z = least_squares(fun, x0=x0, bounds=([0, 1]))
            if z.fun < 1e-20:
                solution = z.x
                intersection_points.append(volmdlr.Point3D(
                    self.surface.evaluate_single((solution[0], solution[1]))[0],
                    self.surface.evaluate_single((solution[0], solution[1]))[1],
                    self.surface.evaluate_single((solution[0], solution[1]))[2]))
        return intersection_points

    def error_with_point3d(self, point3d):
        """
        Compute the error/distance between the Bspline surface and a point 3d.

        """

        def fun(x):
            return (point3d - self.point2d_to_3d(volmdlr.Point2D(x[0], x[1]))).norm()

        cost = []

        for x0 in [(0, 0), (0, 1), (1, 0), (1, 1), (0.5, 0.5)]:
            z = least_squares(fun, x0=x0, bounds=([0, 1]))
            cost.append(z.fun)

        return min(cost)

    def error_with_edge3d(self, edge3d):
        """
        Compute the error/distance between the Bspline surface and an edge 3d.

        it's the mean of the start and end points errors'
        """

        return (self.error_with_point3d(edge3d.start) + self.error_with_point3d(edge3d.end)) / 2

    def nearest_edges3d(self, contour3d, threshold: float):
        """
        Compute the nearest edges of a contour 3d to a Bspline_surface3d based on a threshold.

        """

        nearest = []
        for primitive in contour3d.primitives:
            if self.error_with_edge3d(primitive) <= threshold:
                nearest.append(primitive)
        nearest_primitives = wires.Wire3D(nearest)

        return nearest_primitives

    def edge3d_to_2d_with_dimension(self, edge3d, grid2d: grid.Grid2D):
        """
        Compute the edge 2d of an edge 3d, on a Bspline surface, in the dimensioned frame.

        """
        method_name = f'{edge3d.__class__.__name__.lower()}_to_2d_with_dimension'

        if hasattr(self, method_name):
            edge2d_dim = getattr(self, method_name)(edge3d, grid2d)
            if edge2d_dim:
                return edge2d_dim
            raise NotImplementedError
        raise NotImplementedError(
            f'Class {self.__class__.__name__} does not implement {method_name}')

    def wire3d_to_2d(self, wire3d):
        """
        Compute the 2d of a wire 3d, on a Bspline surface.

        """

        contour = self.contour3d_to_2d(wire3d)

        return wires.Wire2D(contour.primitives)

    def wire3d_to_2d_with_dimension(self, wire3d):
        """
        Compute the 2d of a wire 3d, on a Bspline surface, in the dimensioned frame.

        """

        contour = self.contour3d_to_2d_with_dimension(wire3d, self._grids2d)

        return wires.Wire2D(contour.primitives)

    def split_surface_u(self, u: float):
        """
        Splits the surface at the input parametric coordinate on the u-direction.

        :param u: Parametric coordinate u chosen between 0 and 1
        :type u: float
        :return: Two split surfaces
        :rtype: List[:class:`volmdlr.faces.BSplineSurface3D`]
        """
        return split_surface_u(self, u)

    def split_surface_v(self, v: float):
        """
        Splits the surface at the input parametric coordinate on the v-direction.

        :param v: Parametric coordinate v chosen between 0 and 1
        :type v: float
        :return: Two split surfaces
        :rtype: List[:class:`volmdlr.faces.BSplineSurface3D`]
        """
        return split_surface_v(self, v)

    def split_surface_with_bspline_curve(self, bspline_curve3d: edges.BSplineCurve3D):
        """
        Cuts the surface into two pieces with a bspline curve.

        :param bspline_curve3d: A BSplineCurve3d used for cutting
        :type bspline_curve3d: :class:`edges.BSplineCurve3D`
        :return: Two split surfaces
        :rtype: List[:class:`volmdlr.faces.BSplineSurface3D`]
        """

        surfaces = []
        bspline_curve2d = self.bsplinecurve3d_to_2d(bspline_curve3d)[0]
        # if type(bspline_curve2d) == list:
        #     points = [bspline_curve2d[0].start]
        #     for edge in bspline_curve2d:
        #         points.append(edge.end)
        #     bspline_curve2d = edges.BSplineCurve2D.from_points_approximation(points, 2, ctrlpts_size = 5)
        contour = volmdlr.faces.BSplineFace3D.from_surface_rectangular_cut(self, 0, 1, 0, 1).surface2d.outer_contour
        contours = contour.cut_by_bspline_curve(bspline_curve2d)

        du, dv = bspline_curve2d.end - bspline_curve2d.start
        resolution = 8

        for contour in contours:
            u_min, u_max, v_min, v_max = contour.bounding_rectangle.bounds()
            if du > dv:
                delta_u = u_max - u_min
                nlines_x = int(delta_u * resolution)
                lines_x = [curves.Line2D(volmdlr.Point2D(u_min, v_min),
                                         volmdlr.Point2D(u_min, v_max))]
                for i in range(nlines_x):
                    u = u_min + (i + 1) / (nlines_x + 1) * delta_u
                    lines_x.append(curves.Line2D(volmdlr.Point2D(u, v_min),
                                                 volmdlr.Point2D(u, v_max)))
                lines_x.append(curves.Line2D(volmdlr.Point2D(u_max, v_min),
                                             volmdlr.Point2D(u_max, v_max)))
                lines = lines_x

            else:
                delta_v = v_max - v_min
                nlines_y = int(delta_v * resolution)
                lines_y = [curves.Line2D(volmdlr.Point2D(v_min, v_min),
                                         volmdlr.Point2D(v_max, v_min))]
                for i in range(nlines_y):
                    v = v_min + (i + 1) / (nlines_y + 1) * delta_v
                    lines_y.append(curves.Line2D(volmdlr.Point2D(v_min, v),
                                                 volmdlr.Point2D(v_max, v)))
                lines_y.append(curves.Line2D(volmdlr.Point2D(v_min, v_max),
                                             volmdlr.Point2D(v_max, v_max)))
                lines = lines_y

            pt0 = volmdlr.O2D
            points = []

            for line in lines:
                inter = contour.line_intersections(line)
                if inter:
                    pt_ = set()
                    for point_intersection in inter:
                        pt_.add(point_intersection[0])
                else:
                    raise NotImplementedError

                pt_ = sorted(pt_, key=pt0.point_distance)
                pt0 = pt_[0]
                edge = edges.LineSegment2D(pt_[0], pt_[1])

                points.extend(edge.discretization_points(number_points=10))

            points3d = []
            for point in points:
                points3d.append(self.point2d_to_3d(point))

            size_u, size_v, degree_u, degree_v = 10, 10, self.degree_u, self.degree_v
            surfaces.append(
                BSplineSurface3D.points_fitting_into_bspline_surface(points3d, size_u, size_v, degree_u, degree_v))

        return surfaces

    def point_belongs(self, point3d):
        """
        Check if a point 3d belongs to the bspline_surface or not.

        """

        def fun(param):
            p3d = self.point2d_to_3d(volmdlr.Point2D(param[0], param[1]))
            return point3d.point_distance(p3d)

        x = npy.linspace(0, 1, 5)
        x_init = []
        for xi in x:
            for yi in x:
                x_init.append((xi, yi))

        for x0 in x_init:
            z = least_squares(fun, x0=x0, bounds=([0, 1]))
            if z.fun < 1e-10:
                return True
        return False

    def is_intersected_with(self, other_bspline_surface3d):
        """
        Check if the two surfaces are intersected or not.

        return True, when there are more 50points on the intersection zone.

        """

        # intersection_results = self.intersection_with(other_bspline_surface3d)
        # if len(intersection_results[0][0]) >= 50:
        #     return True
        # else:
        #     return False

        def fun(param):
            return (self.point2d_to_3d(volmdlr.Point2D(param[0], param[1])) -
                    other_bspline_surface3d.point2d_to_3d(volmdlr.Point2D(param[2], param[3]))).norm()

        x = npy.linspace(0, 1, 10)
        x_init = []
        for xi in x:
            for yi in x:
                x_init.append((xi, yi, xi, yi))

        i = 0
        for x0 in x_init:
            z = least_squares(fun, x0=x0, bounds=([0, 1]))
            if z.fun < 1e-5:
                i += 1
                if i >= 50:
                    return True
        return False

    def merge_with(self, other_bspline_surface3d, abs_tol: float = 1e-6):
        """
        Merges two adjacent surfaces based on their faces.

        :param other_bspline_surface3d: Other adjacent surface
        :type other_bspline_surface3d: :class:`volmdlr.faces.BSplineSurface3D`
        :param abs_tol: tolerance.
        :type abs_tol: float.

        :return: Merged surface
        :rtype: :class:`volmdlr.faces.BSplineSurface3D`
        """

        bspline_face3d = volmdlr.faces.BSplineFace3D.from_surface_rectangular_cut(self, 0, 1, 0, 1)
        other_bspline_face3d = volmdlr.faces.BSplineFace3D.from_surface_rectangular_cut(
            other_bspline_surface3d, 0, 1, 0, 1)

        bsplines = [self, other_bspline_surface3d]
        bsplines_new = bsplines

        center = [bspline_face3d.surface2d.outer_contour.center_of_mass(),
                  other_bspline_face3d.surface2d.outer_contour.center_of_mass()]
        grid2d_direction = (bspline_face3d.pair_with(other_bspline_face3d))[1]

        if (not bspline_face3d.outer_contour3d.is_sharing_primitives_with(
                other_bspline_face3d.outer_contour3d, abs_tol)
                and self.is_intersected_with(other_bspline_surface3d)):
            # find primitives to split with
            contour1 = bspline_face3d.outer_contour3d
            contour2 = other_bspline_face3d.outer_contour3d

            distances = []
            for prim1 in contour1.primitives:
                dis = []
                for prim2 in contour2.primitives:
                    point1 = (prim1.start + prim1.end) / 2
                    point2 = (prim2.start + prim2.end) / 2
                    dis.append(point1.point_distance(point2))
                distances.append(dis)

            i = distances.index((min(distances)))
            j = distances[i].index(min(distances[i]))

            curves_ = [contour2.primitives[j], contour1.primitives[i]]

            # split surface
            for i, bspline in enumerate(bsplines):
                surfaces = bspline.split_surface_with_bspline_curve(curves_[i])

                errors = []
                for surface in surfaces:
                    errors.append(surface.error_with_point3d(bsplines[i].point2d_to_3d(center[i])))

                bsplines_new[i] = surfaces[errors.index(min(errors))]

            grid2d_direction = (
                bsplines_new[0].rectangular_cut(
                    0, 1, 0, 1).pair_with(
                    bsplines_new[1].rectangular_cut(
                        0, 1, 0, 1)))[1]

        # grid3d
        number_points = 10
        points3d = []
        is_true = (bspline_face3d.outer_contour3d.is_sharing_primitives_with(
            other_bspline_face3d.outer_contour3d, abs_tol) or self.is_intersected_with(other_bspline_surface3d))

        for i, bspline in enumerate(bsplines_new):
            grid3d = bspline.grid3d(grid.Grid2D.from_properties(x_limits=(0, 1),
                                                                y_limits=(0, 1),
                                                                points_nbr=(number_points, number_points),
                                                                direction=grid2d_direction[i]))

            if is_true and i == 1:
                points3d.extend(grid3d[number_points:number_points * number_points])
            else:
                points3d.extend(grid3d)

        # fitting
        size_u, size_v, degree_u, degree_v = (number_points * 2) - 1, number_points, 3, 3

        merged_surface = BSplineSurface3D.points_fitting_into_bspline_surface(
            points3d, size_u, size_v, degree_u, degree_v)

        return merged_surface

    def xy_limits(self, other_bspline_surface3d):
        """
        Compute x, y limits to define grid2d.

        """

        grid2d_direction = (
            self.rectangular_cut(
                0, 1, 0, 1).pair_with(
                other_bspline_surface3d.rectangular_cut(
                    0, 1, 0, 1)))[1]

        xmin, xmax, ymin, ymax = [], [], [], []
        if grid2d_direction[0][1] == '+y':
            xmin.append(0)
            xmax.append(1)
            ymin.append(0)
            ymax.append(0.99)
        elif grid2d_direction[0][1] == '+x':
            xmin.append(0)
            xmax.append(0.99)
            ymin.append(0)
            ymax.append(1)
        elif grid2d_direction[0][1] == '-x':
            xmin.append(0.01)
            xmax.append(1)
            ymin.append(0)
            ymax.append(1)
        elif grid2d_direction[0][1] == '-y':
            xmin.append(0)
            xmax.append(1)
            ymin.append(0.01)
            ymax.append(1)

        xmin.append(0)
        xmax.append(1)
        ymin.append(0)
        ymax.append(1)

        return xmin, xmax, ymin, ymax

    def _determine_contour_params(self, outer_contour_start, outer_contour_end, inner_contour_start,
                                  inner_contour_end):
        """
        Helper function.
        """
        u1, v1 = outer_contour_start
        u2, v2 = outer_contour_end
        u3, v3 = inner_contour_start
        u4, v4 = inner_contour_end
        if self.x_periodicity and self.y_periodicity:
            raise NotImplementedError
        if self.x_periodicity:
            outer_contour_param = [u1, u2]
            inner_contour_param = [u3, u4]
        elif self.y_periodicity:
            outer_contour_param = [v1, v2]
            inner_contour_param = [v3, v4]
        else:
            raise NotImplementedError
        return outer_contour_param, inner_contour_param

    def connect_contours(self, outer_contour, inner_contours):
        """
        Create connections between contours on parametric domain.

        :param outer_contour: Outer contour 2D.
        :type inner_contours: wires.Contour2D
        :param inner_contours: List of 2D contours.
        :type inner_contours: list
        """
        new_inner_contours = []
        new_outer_contour = outer_contour
        point1 = outer_contour.primitives[0].start
        point2 = outer_contour.primitives[-1].end

        for inner_contour in inner_contours:
            if not inner_contour.is_ordered():
                outer_contour_param, inner_contour_param = self._determine_contour_params(
                    point1, point2, inner_contour.primitives[0].start, inner_contour.primitives[-1].end)

                outer_contour_direction = outer_contour_param[0] < outer_contour_param[1]
                inner_contour_direction = inner_contour_param[0] < inner_contour_param[1]
                if outer_contour_direction == inner_contour_direction:
                    inner_contour = inner_contour.invert()

                closing_linesegment1 = edges.LineSegment2D(outer_contour.primitives[-1].end,
                                                           inner_contour.primitives[0].start)
                closing_linesegment2 = edges.LineSegment2D(inner_contour.primitives[-1].end,
                                                           outer_contour.primitives[0].start)
                new_outer_contour_primitives = outer_contour.primitives + [closing_linesegment1] + \
                    inner_contour.primitives + [closing_linesegment2]
                new_outer_contour = wires.Contour2D(primitives=new_outer_contour_primitives)
                new_outer_contour.order_contour(tol=1e-3)
            else:
                new_inner_contours.append(inner_contour)
        return new_outer_contour, new_inner_contours

    @staticmethod
    def _get_overlapping_theta(outer_contour_startend_theta, inner_contour_startend_theta):
        """
        Find overlapping theta domain between two contours on periodical Surfaces.
        """
        oc_xmin_index, outer_contour_xmin = min(enumerate(outer_contour_startend_theta), key=lambda x: x[1])
        oc_xmax_index, outer_contour_xman = max(enumerate(outer_contour_startend_theta), key=lambda x: x[1])
        inner_contour_xmin = min(inner_contour_startend_theta)
        inner_contour_xmax = max(inner_contour_startend_theta)

        # check if tetha3 or theta4 is in [theta1, theta2] interval
        overlap = outer_contour_xmin <= inner_contour_xmax and outer_contour_xman >= inner_contour_xmin

        if overlap:
            if inner_contour_xmin < outer_contour_xmin:
                overlapping_theta = outer_contour_startend_theta[oc_xmin_index]
                outer_contour_side = oc_xmin_index
                side = 0
                return overlapping_theta, outer_contour_side, side
            overlapping_theta = outer_contour_startend_theta[oc_xmax_index]
            outer_contour_side = oc_xmax_index
            side = 1
            return overlapping_theta, outer_contour_side, side

        # if not direct intersection -> find intersection at periodicity
        if inner_contour_xmin < outer_contour_xmin:
            overlapping_theta = outer_contour_startend_theta[oc_xmin_index] - 2 * math.pi
            outer_contour_side = oc_xmin_index
            side = 0
            return overlapping_theta, outer_contour_side, side
        overlapping_theta = outer_contour_startend_theta[oc_xmax_index] + 2 * math.pi
        outer_contour_side = oc_xmax_index
        side = 1
        return overlapping_theta, outer_contour_side, side

    def to_plane3d(self):
        """
        Converts a Bspline surface3d to a Plane3d.

        :return: A Plane
        :rtype: Plane3D
        """

        points_2d = [volmdlr.Point2D(0.1, 0.1),
                     volmdlr.Point2D(0.1, 0.8),
                     volmdlr.Point2D(0.8, 0.5)]
        points = [self.point2d_to_3d(pt) for pt in points_2d]

        surface3d = Plane3D.from_3_points(points[0],
                                          points[1],
                                          points[2])
        return surface3d

    def u_closed_lower(self):
        """
        Returns True if the surface is close in any of the u boundaries.
        """
        a, b = self.surface.domain[0]
        c, _ = self.surface.domain[1]
        point_at_a_lower = self.point2d_to_3d(volmdlr.Point2D(a, c))
        point_at_b_lower = self.point2d_to_3d(volmdlr.Point2D(b, c))
        if point_at_b_lower.is_close(point_at_a_lower):
            return True
        return False

    def u_closed_upper(self):
        """
        Returns True if the surface is close in any of the u boundaries.
        """
        a, b = self.surface.domain[0]
        _, d = self.surface.domain[1]
        point_at_a_upper = self.point2d_to_3d(volmdlr.Point2D(a, d))
        point_at_b_upper = self.point2d_to_3d(volmdlr.Point2D(b, d))
        if point_at_b_upper.is_close(point_at_a_upper):
            return True
        return False

    def v_closed_lower(self):
        """
        Returns True if the surface is close in any of the u boundaries.
        """
        a, _ = self.surface.domain[0]
        c, d = self.surface.domain[1]
        point_at_c_lower = self.point2d_to_3d(volmdlr.Point2D(a, c))
        point_at_d_lower = self.point2d_to_3d(volmdlr.Point2D(a, d))
        if point_at_d_lower.is_close(point_at_c_lower):
            return True
        return False

    def v_closed_upper(self):
        """
        Returns True if the surface is close in any of the u boundaries.
        """
        _, b = self.surface.domain[0]
        c, d = self.surface.domain[1]
        point_at_c_upper = self.point2d_to_3d(volmdlr.Point2D(b, c))
        point_at_d_upper = self.point2d_to_3d(volmdlr.Point2D(b, d))
        if point_at_d_upper.is_close(point_at_c_upper):
            return True
        return False

    def u_closed(self):
        """
        Returns True if the surface is close in any of the u boundaries.
        """
        return bool(self.u_closed_lower() or self.u_closed_upper())

    def v_closed(self):
        """
        Returns True if the surface is close in any of the u boundaries.
        """
        return bool(self.v_closed_lower() or self.v_closed_upper())

    def is_singularity_point(self, point, *args):
        """Returns True if the point belongs to the surface singularity and False otherwise."""
        if not self.u_closed() and not self.v_closed():
            return False
        u_min, u_max = self.surface.domain[0]
        v_min, v_max = self.surface.domain[1]
        delta_u = u_max - u_min
        delta_v = v_max - v_min

        test_u_lower = [self.point2d_to_3d(volmdlr.Point2D(u_min, v_min)),
                        self.point2d_to_3d(volmdlr.Point2D(0.5 * delta_u, v_min))]
        test_u_upper = [self.point2d_to_3d(volmdlr.Point2D(u_min, v_max)),
                        self.point2d_to_3d(volmdlr.Point2D(0.5 * delta_u, v_max))]
        test_v_lower = [self.point2d_to_3d(volmdlr.Point2D(u_min, v_min)),
                        self.point2d_to_3d(volmdlr.Point2D(u_min, 0.5 * delta_v))]
        test_v_upper = [self.point2d_to_3d(volmdlr.Point2D(u_max, v_min)),
                        self.point2d_to_3d(volmdlr.Point2D(u_max, 0.5 * delta_v))]
        if all(test_point.is_close(point) for test_point in test_u_lower) and self.u_closed_lower():
            return True
        if all(test_point.is_close(point) for test_point in test_u_upper) and self.u_closed_upper():
            return True
        if all(test_point.is_close(point) for test_point in test_v_lower) and self.v_closed_lower():
            return True
        if all(test_point.is_close(point) for test_point in test_v_upper) and self.v_closed_upper():
            return True
        return False

    def check_start_end_parametric_points(self, edge3d, points, points3d):
        """
        Helper function.

        Uses local discretization and line intersection with the tangent line at the point just before the undefined
        point on the BREP of the 3D edge to find the real values on parametric domain.
        """

        def get_local_discretization_points(start_point, end_points):
            distance = start_point.point_distance(end_points)
            maximum_linear_distance_reference_point = 1e-4
            if distance < maximum_linear_distance_reference_point:
                return []
            number_points = max(int(distance / maximum_linear_distance_reference_point), 2)

            local_discretization = [self.point3d_to_2d(point, 1e-8)
                                    for point in edge3d.local_discretization(
                    start_point, end_points, number_points)]
            return local_discretization

        def get_singularity_line(a, b, c, d, test_point):
            lines = []
            if self.u_closed():
                if self.u_closed_lower():
                    lines.append(curves.Line2D(volmdlr.Point2D(a, c), volmdlr.Point2D(b, c)))
                if self.u_closed_upper():
                    lines.append(curves.Line2D(volmdlr.Point2D(a, d), volmdlr.Point2D(b, d)))
            else:
                if self.v_closed_lower():
                    lines.append(curves.Line2D(volmdlr.Point2D(a, c), volmdlr.Point2D(a, d)))
                if self.v_closed_upper():
                    lines.append(curves.Line2D(volmdlr.Point2D(b, c), volmdlr.Point2D(b, d)))
            if len(lines) == 1:
                return lines[0]
            return min(lines, key=lambda x: x.point_distance(test_point))

        def get_temp_edge2d(_points):
            if len(_points) == 2:
                edge2d = edges.LineSegment2D(_points[0], _points[1])
            else:
                edge2d = edges.BSplineCurve2D.from_points_interpolation(_points, 2)
            return edge2d

        umin, umax = self.surface.domain[0]
        vmin, vmax = self.surface.domain[1]
        if self.is_singularity_point(points3d[0]):
            local_discretization_points = get_local_discretization_points(start_point=points3d[0],
                                                                          end_points=points3d[1])
            if local_discretization_points:
                temp_points = local_discretization_points[1:] + points[2:]
            else:
                temp_points = points
            temp_edge2d = get_temp_edge2d(temp_points)
            singularity_line = get_singularity_line(umin, umax, vmin, vmax, temp_points[0])
            points[0] = self.fix_start_end_singularity_point_at_parametric_domain(temp_edge2d,
                                                                                  reference_point=temp_points[1],
                                                                                  singularity_line=singularity_line)
        if self.is_singularity_point(points3d[-1]):
            local_discretization_points = get_local_discretization_points(start_point=points3d[-2],
                                                                          end_points=points3d[-1])
            if local_discretization_points:
                temp_points = points[:-2] + local_discretization_points[:-1]
            else:
                temp_points = points[:-1]
            temp_edge2d = get_temp_edge2d(temp_points)
            singularity_line = get_singularity_line(umin, umax, vmin, vmax, temp_points[-1])
            points[-1] = self.fix_start_end_singularity_point_at_parametric_domain(temp_edge2d,
                                                                                   reference_point=temp_points[-2],
                                                                                   singularity_line=singularity_line)
        return points

    @staticmethod
    def fix_start_end_singularity_point_at_parametric_domain(edge, reference_point, singularity_line):
        """Uses tangent line to find real theta angle of the singularity point on parametric domain."""
        abscissa_before_singularity = edge.abscissa(reference_point)
        direction_vector = edge.direction_vector(abscissa_before_singularity)
        direction_line = curves.Line2D(reference_point, reference_point + direction_vector)
        return direction_line.line_intersections(singularity_line)[0]


class BezierSurface3D(BSplineSurface3D):
    """
    A 3D Bezier surface.

    :param degree_u: The degree of the Bezier surface in the u-direction.
    :type degree_u: int
    :param degree_v: The degree of the Bezier surface in the v-direction.
    :type degree_v: int
    :param control_points: A list of lists of control points defining the Bezier surface.
    :type control_points: List[List[`volmdlr.Point3D`]]
    :param nb_u: The number of control points in the u-direction.
    :type nb_u: int
    :param nb_v: The number of control points in the v-direction.
    :type nb_v: int
    :param name: (Optional) name for the Bezier surface.
    :type name: str
    """

    def __init__(self, degree_u: int, degree_v: int,
                 control_points: List[List[volmdlr.Point3D]],
                 nb_u: int, nb_v: int, name=''):
        u_knots = utilities.generate_knot_vector(degree_u, nb_u)
        v_knots = utilities.generate_knot_vector(degree_v, nb_v)

        u_multiplicities = [1] * len(u_knots)
        v_multiplicities = [1] * len(v_knots)

        BSplineSurface3D.__init__(self, degree_u, degree_v,
                                  control_points, nb_u, nb_v,
                                  u_multiplicities, v_multiplicities,
                                  u_knots, v_knots, None, name)<|MERGE_RESOLUTION|>--- conflicted
+++ resolved
@@ -10,20 +10,12 @@
 import triangle as triangle_lib
 from geomdl import NURBS, BSpline, utilities
 from geomdl.construct import extract_curves
-<<<<<<< HEAD
-=======
-# from geomdl.fitting import approximate_surface, interpolate_surface
-from geomdl.operations import split_surface_u, split_surface_v
->>>>>>> ecff432d
 from scipy.optimize import least_squares, minimize
 
 from dessia_common.core import DessiaObject, PhysicalObject
 from volmdlr.nurbs.core import evaluate_surface, derivatives_surface, point_inversion
 from volmdlr.nurbs.fitting import approximate_surface, interpolate_surface
-<<<<<<< HEAD
 from volmdlr.nurbs.operations import split_surface_u, split_surface_v
-=======
->>>>>>> ecff432d
 import volmdlr.core
 from volmdlr import display, edges, grid, wires, curves
 import volmdlr.geometry
@@ -5050,7 +5042,6 @@
             self._domain = start_u, stop_u, start_v, stop_v
         return self._domain
 
-<<<<<<< HEAD
     def ctrlpts2d(self):
         """
         Each row represents the control points in u direction and each column the points in v direction.
@@ -5070,8 +5061,6 @@
         return control_points_table
 
 
-=======
->>>>>>> ecff432d
     def vertices(self):
         """
         Evaluated points.
@@ -6525,7 +6514,6 @@
         return bspline_surface
 
     @classmethod
-<<<<<<< HEAD
     def points_fitting_into_bspline_surface(cls, points_3d, size_u, size_v, degree_u, degree_v, name: str = ''):
         """
         Bspline Surface interpolation through 3d points.
@@ -6539,18 +6527,6 @@
         """
         Bspline Surface interpolation through 3d points.
 
-=======
-    def points_fitting_into_bspline_surface(cls, points_3d, size_u, size_v, degree_u, degree_v, name: str = ""):
-        warnings.warn("points_fitting_into_bspline_surface is deprecated. Use from_points_interpolation instead")
-        return cls.from_points_interpolation(points_3d, size_u, size_v, degree_u, degree_v, name)
-
-    @classmethod
-    def from_points_interpolation(cls, points_3d: List[volmdlr.Point3D], size_u: int, size_v: int,
-                                  degree_u: int, degree_v: int, name: str = ""):
-        """
-        Bspline Surface interpolation through 3d points.
-
->>>>>>> ecff432d
         :param points_3d: data points.
         :type points_3d: List[volmdlr.Point3D]
         :param size_u: number of data points on the u-direction.
@@ -6566,10 +6542,6 @@
         :return: B-spline surface.
         :rtype: BSplineSurface3D
         """
-<<<<<<< HEAD
-=======
-
->>>>>>> ecff432d
         points = npy.asarray([npy.asarray([*point], dtype=npy.float64) for point in points_3d], dtype=npy.float64)
 
         ctrlpts, knots_u, knot_multiplicities_u, knots_v, knot_multiplicities_v = \
@@ -6581,22 +6553,16 @@
     @classmethod
     def points_approximate_into_bspline_surface(cls, points_3d, size_u, size_v, degree_u, degree_v,
                                                 name: str = "", **kwargs):
-<<<<<<< HEAD
         """
         Bspline Surface approximate through 3d points.
         """
-=======
->>>>>>> ecff432d
         warnings.warn("points_approximate_into_bspline_surface is deprecated. Use from_points_approximation instead")
         return cls.from_points_approximation(points_3d, size_u, size_v, degree_u, degree_v, name, **kwargs)
 
     @classmethod
     def from_points_approximation(cls, points_3d: List[volmdlr.Point3D], size_u: int, size_v: int, degree_u: int,
                                   degree_v: int, name: str = "", **kwargs):
-<<<<<<< HEAD
-
-=======
->>>>>>> ecff432d
+
         """
         Bspline Surface approximate through 3d points.
 
