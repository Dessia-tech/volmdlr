"""volmdlr module for 3D Surfaces."""
import math
import warnings
from itertools import chain
from typing import List, Union

import matplotlib.pyplot as plt
import numpy as npy
import triangle as triangle_lib
from geomdl import NURBS, BSpline, utilities
from geomdl.construct import extract_curves
from geomdl.fitting import approximate_surface, interpolate_surface
from geomdl.operations import split_surface_u, split_surface_v
from scipy.optimize import least_squares, minimize

from dessia_common.core import DessiaObject
from volmdlr.bspline_evaluators import evaluate_single
import volmdlr.bspline_compiled
import volmdlr.core_compiled
import volmdlr.core
from volmdlr import display, edges, grid, wires
import volmdlr.geometry
import volmdlr.utils.parametric as vm_parametric
from volmdlr.core import EdgeStyle
from volmdlr.core import point_in_list
from volmdlr.utils.parametric import array_range_search, repair_start_end_angle_periodicity, angle_discontinuity


def knots_vector_inv(knots_vector):
    """
    Compute knot-elements and multiplicities based on the global knot vector.

    """

    knots = sorted(set(knots_vector))
    multiplicities = [knots_vector.count(knot) for knot in knots]

    return knots, multiplicities


class Surface2D(volmdlr.core.Primitive2D):
    """
    A surface bounded by an outer contour.

    """

    def __init__(self, outer_contour: wires.Contour2D,
                 inner_contours: List[wires.Contour2D],
                 name: str = 'name'):
        self.outer_contour = outer_contour
        self.inner_contours = inner_contours
        self._area = None

        volmdlr.core.Primitive2D.__init__(self, name=name)

    def __hash__(self):
        return hash((self.outer_contour, tuple(self.inner_contours)))

    def _data_hash(self):
        return hash(self)

    def copy(self, deep=True, memo=None):
        """
        Copies the surface2d.

        """
        return self.__class__(outer_contour=self.outer_contour.copy(deep, memo),
                              inner_contours=[c.copy(deep, memo) for c in self.inner_contours],
                              name='copy_' + self.name)

    def area(self):
        """
        Computes the area of the surface.

        """
        if not self._area:
            self._area = self.outer_contour.area() - sum(contour.area() for contour in self.inner_contours)
        return self._area

    def second_moment_area(self, point: volmdlr.Point2D):
        """
        Computes the second moment area of the surface.

        """
        i_x, i_y, i_xy = self.outer_contour.second_moment_area(point)
        for contour in self.inner_contours:
            i_xc, i_yc, i_xyc = contour.second_moment_area(point)
            i_x -= i_xc
            i_y -= i_yc
            i_xy -= i_xyc
        return i_x, i_y, i_xy

    def center_of_mass(self):
        """
        Compute the center of mass of the 2D surface.

        :return: The center of mass of the surface.
        :rtype: :class:`volmdlr.Point2D`
        """
        center = self.outer_contour.area() * self.outer_contour.center_of_mass()
        for contour in self.inner_contours:
            center -= contour.area() * contour.center_of_mass()
        return center / self.area()

    def point_belongs(self, point2d: volmdlr.Point2D):
        """
        Check whether a point belongs to the 2D surface.

        :param point2d: The point to check.
        :type point2d: :class:`volmdlr.Point2D`
        :return: True if the point belongs to the surface, False otherwise.
        :rtype: bool
        """
        if not self.outer_contour.point_belongs(point2d):
            if self.outer_contour.point_over_contour(point2d):
                return True
            return False

        for inner_contour in self.inner_contours:
            if inner_contour.point_belongs(point2d) and not inner_contour.point_over_contour(point2d):
                return False
        return True

    def random_point_inside(self):
        """
        Generate a random point inside the 2D surface.

        Taking into account any inner contours (holes) it may have.

        :return: A random point inside the surface.
        :rtype: :class:`volmdlr.Point2D`
        """
        valid_point = False
        point_inside_outer_contour = None
        while not valid_point:
            point_inside_outer_contour = self.outer_contour.random_point_inside()
            inside_inner_contour = False
            for inner_contour in self.inner_contours:
                if inner_contour.point_belongs(point_inside_outer_contour):
                    inside_inner_contour = True
            if not inside_inner_contour and \
                    point_inside_outer_contour is not None:
                valid_point = True

        return point_inside_outer_contour

    @staticmethod
    def triangulation_without_holes(vertices, segments, points_grid, tri_opt):
        """
        Triangulates a surface without holes.

        :param vertices: vertices of the surface.
        :param segments: segments defined as tuples of vertices.
        :param points_grid: to do.
        :param tri_opt: triangulation option: "p"
        :return:
        """
        vertices_grid = [(p.x, p.y) for p in points_grid]
        vertices.extend(vertices_grid)
        tri = {'vertices': npy.array(vertices).reshape((-1, 2)),
               'segments': npy.array(segments).reshape((-1, 2)),
               }
        triagulation = triangle_lib.triangulate(tri, tri_opt)
        triangles = triagulation['triangles'].tolist()
        number_points = triagulation['vertices'].shape[0]
        points = [display.Node2D(*triagulation['vertices'][i, :]) for i in range(number_points)]
        return display.DisplayMesh2D(points, triangles=triangles)

    def triangulation(self, number_points_x: int = 15, number_points_y: int = 15):
        """
        Triangulates the Surface2D using the Triangle library.

        :param number_points_x: Number of discretization points in x direction.
        :type number_points_x: int
        :param number_points_y: Number of discretization points in y direction.
        :type number_points_y: int
        :return: The triangulated surface as a display mesh.
        :rtype: :class:`volmdlr.display.DisplayMesh2D`
        """
        area = self.bounding_rectangle().area()
        tri_opt = "p"
        if math.isclose(area, 0., abs_tol=1e-6):
            return display.DisplayMesh2D([], triangles=[])

        triangulates_with_grid = number_points_x > 0 or number_points_y > 0
<<<<<<< HEAD
        discretize_line_direction = "xy"
        if number_points_y == 0:
            discretize_line_direction = "x"
        outer_polygon = self.outer_contour.to_polygon(angle_resolution=20, discretize_line=triangulates_with_grid,
                                                      discretize_line_direction=discretize_line_direction)
=======
        if not triangulates_with_grid:
            tri_opt = "pq"

        outer_polygon = self.outer_contour.to_polygon(angle_resolution=15, discretize_line=triangulates_with_grid)
>>>>>>> a739a7aa

        if not self.inner_contours and not triangulates_with_grid:
            return outer_polygon.triangulation()

        points_grid, x, y, grid_point_index = outer_polygon.grid_triangulation_points(number_points_x=number_points_x,
                                                                                      number_points_y=number_points_y)
        points = [display.Node2D(*point) for point in outer_polygon.points]
        vertices = [(point.x, point.y) for point in points]
        n = len(points)
        segments = [(i, i + 1) for i in range(n - 1)]
        segments.append((n - 1, 0))

        if not self.inner_contours:  # No holes
            return self.triangulation_without_holes(vertices, segments, points_grid, tri_opt)

        point_index = {p: i for i, p in enumerate(points)}
        holes = []
        for inner_contour in self.inner_contours:
            inner_polygon = inner_contour.to_polygon(angle_resolution=10, discretize_line=triangulates_with_grid)
            inner_polygon_nodes = [display.Node2D.from_point(p) for p in inner_polygon.points]
            for point in inner_polygon_nodes:
                if point not in point_index:
                    points.append(point)
                    vertices.append((point.x, point.y))
                    point_index[point] = n
                    n += 1

            for point1, point2 in zip(inner_polygon_nodes[:-1],
                                      inner_polygon_nodes[1:]):
                segments.append((point_index[point1], point_index[point2]))
            segments.append((point_index[inner_polygon_nodes[-1]], point_index[inner_polygon_nodes[0]]))
            rpi = inner_polygon.barycenter()
            if not inner_polygon.point_belongs(rpi, include_edge_points=False):
                rpi = inner_polygon.random_point_inside(include_edge_points=False)
            holes.append([rpi.x, rpi.y])

            if triangulates_with_grid:
                # removes with a region search the grid points that are in the inner contour
                xmin, xmax, ymin, ymax = inner_polygon.bounding_rectangle.bounds()
                x_grid_range = array_range_search(x, xmin, xmax)
                y_grid_range = array_range_search(y, ymin, ymax)
                for i in x_grid_range:
                    for j in y_grid_range:
                        point = grid_point_index.get((i, j))
                        if not point:
                            continue
                        if inner_polygon.point_belongs(point):
                            points_grid.remove(point)
                            grid_point_index.pop((i, j))

        if triangulates_with_grid:
            vertices_grid = [(p.x, p.y) for p in points_grid]
            vertices.extend(vertices_grid)

        tri = {'vertices': npy.array(vertices).reshape((-1, 2)),
               'segments': npy.array(segments).reshape((-1, 2)),
               'holes': npy.array(holes).reshape((-1, 2))
               }
        triangulation = triangle_lib.triangulate(tri, tri_opt)
        triangles = triangulation['triangles'].tolist()
        number_points = triangulation['vertices'].shape[0]
        points = [display.Node2D(*triangulation['vertices'][i, :]) for i in range(number_points)]
        return display.DisplayMesh2D(points, triangles=triangles)

    def split_by_lines(self, lines):
        """
        Returns a list of cut surfaces given by the lines provided as argument.
        """
        cutted_surfaces = []
        iteration_surfaces = self.cut_by_line(lines[0])

        for line in lines[1:]:
            iteration_surfaces2 = []
            for surface in iteration_surfaces:
                line_cutted_surfaces = surface.cut_by_line(line)

                llcs = len(line_cutted_surfaces)

                if llcs == 1:
                    cutted_surfaces.append(line_cutted_surfaces[0])
                else:
                    iteration_surfaces2.extend(line_cutted_surfaces)

            iteration_surfaces = iteration_surfaces2[:]

        cutted_surfaces.extend(iteration_surfaces)
        return cutted_surfaces

    def split_regularly(self, n):
        """
        Split in n slices.
        """
        bounding_rectangle = self.outer_contour.bounding_rectangle
        lines = []
        for i in range(n - 1):
            xi = bounding_rectangle[0] + (i + 1) * (bounding_rectangle[1] - bounding_rectangle[0]) / n
            lines.append(edges.Line2D(volmdlr.Point2D(xi, 0),
                                      volmdlr.Point2D(xi, 1)))
        return self.split_by_lines(lines)

    def cut_by_line(self, line: edges.Line2D):
        """
        Returns a list of cut Surface2D by the given line.

        :param line: The line to cut the Surface2D with.
        :type line: :class:`edges.Line2D`
        :return: A list of 2D surfaces resulting from the cut.
        :rtype: List[:class:`volmdlr.faces.Surface2D`]
        """
        surfaces = []
        splitted_outer_contours = self.outer_contour.cut_by_line(line)
        splitted_inner_contours_table = []
        for inner_contour in self.inner_contours:
            splitted_inner_contours = inner_contour.cut_by_line(line)
            splitted_inner_contours_table.append(splitted_inner_contours)

        # First part of the external contour
        for outer_split in splitted_outer_contours:
            inner_contours = []
            for splitted_inner_contours in splitted_inner_contours_table:
                for inner_split in splitted_inner_contours:
                    inner_split.order_contour()
                    point = inner_split.random_point_inside()
                    if outer_split.point_belongs(point):
                        inner_contours.append(inner_split)

            if inner_contours:
                surface2d = self.from_contours(outer_split, inner_contours)
                surfaces.append(surface2d)
            else:
                surfaces.append(Surface2D(outer_split, []))
        return surfaces

    def line_crossings(self, line: edges.Line2D):
        """
        Find intersection points between a line and the 2D surface.

        :param line: The line to intersect with the shape.
        :type line: :class:`edges.Line2D`
        :return: A list of intersection points sorted by increasing abscissa
            along the line. Each intersection point is a tuple
            (point, primitive) where point is the intersection point and
            primitive is the intersected primitive.
        :rtype: List[Tuple[:class:`volmdlr.Point2D`,
            :class:`volmdlr.core.Primitive2D`]]

        """
        intersection_points = []
        for primitive in self.outer_contour.primitives:
            for point in primitive.line_crossings(line):
                if (point, primitive) not in intersection_points:
                    intersection_points.append((point, primitive))
        for inner_contour in self.inner_contours:
            for primitive in inner_contour.primitives:
                for point in primitive.line_crossings(line):
                    if (point, primitive) not in intersection_points:
                        intersection_points.append((point, primitive))
        return sorted(intersection_points, key=lambda ip: line.abscissa(ip[0]))

    def split_at_centers(self):
        """
        Split in n slices.

        # TODO: is this used ?
        """

        cutted_contours = []
        center_of_mass1 = self.inner_contours[0].center_of_mass()
        center_of_mass2 = self.inner_contours[1].center_of_mass()
        cut_line = edges.Line2D(center_of_mass1, center_of_mass2)

        iteration_contours2 = []

        surface_cut = self.cut_by_line(cut_line)

        iteration_contours2.extend(surface_cut)

        iteration_contours = iteration_contours2[:]
        cutted_contours.extend(iteration_contours)

        return cutted_contours

    def cut_by_line2(self, line):
        """
        Cuts a Surface2D with line (2).

        :param line: DESCRIPTION
        :type line: TYPE
        :raises NotImplementedError: DESCRIPTION
        :return: DESCRIPTION
        :rtype: TYPE

        """

        all_contours = []
        inner_1 = self.inner_contours[0]
        inner_2 = self.inner_contours[1]

        inner_intersections_1 = inner_1.line_intersections(line)
        inner_intersections_2 = inner_2.line_intersections(line)

        arc1, arc2 = inner_1.split(inner_intersections_1[1],
                                   inner_intersections_1[0])
        arc3, arc4 = inner_2.split(inner_intersections_2[1],
                                   inner_intersections_2[0])
        new_inner_1 = wires.Contour2D([arc1, arc2])
        new_inner_2 = wires.Contour2D([arc3, arc4])

        intersections = [(inner_intersections_1[0], arc1), (inner_intersections_1[1], arc2)]
        intersections += self.outer_contour.line_intersections(line)
        intersections.append((inner_intersections_2[0], arc3))
        intersections.append((inner_intersections_2[1], arc4))
        intersections += self.outer_contour.line_intersections(line)

        if not intersections:
            all_contours.extend([self])
        if len(intersections) < 4:
            return [self]
        if len(intersections) >= 4:
            if isinstance(intersections[0][0], volmdlr.Point2D) and \
                    isinstance(intersections[1][0], volmdlr.Point2D):
                ip1, ip2 = sorted(
                    [new_inner_1.primitives.index(intersections[0][1]),
                     new_inner_1.primitives.index(intersections[1][1])])
                ip5, ip6 = sorted(
                    [new_inner_2.primitives.index(intersections[4][1]),
                     new_inner_2.primitives.index(intersections[5][1])])
                ip3, ip4 = sorted(
                    [self.outer_contour.primitives.index(intersections[2][1]),
                     self.outer_contour.primitives.index(intersections[3][1])])

                # sp11, sp12 = intersections[2][1].split(intersections[2][0])
                # sp21, sp22 = intersections[3][1].split(intersections[3][0])
                sp33, sp34 = intersections[6][1].split(intersections[6][0])
                sp44, sp43 = intersections[7][1].split(intersections[7][0])

                primitives1 = [edges.LineSegment2D(intersections[6][0], intersections[1][0]),
                               new_inner_1.primitives[ip1],
                               edges.LineSegment2D(intersections[0][0], intersections[5][0]),
                               new_inner_2.primitives[ip5],
                               edges.LineSegment2D(intersections[4][0], intersections[7][0]),
                               sp44
                               ]
                primitives1.extend(self.outer_contour.primitives[ip3 + 1:ip4])
                primitives1.append(sp34)

                primitives2 = [edges.LineSegment2D(intersections[7][0], intersections[4][0]),
                               new_inner_2.primitives[ip6],
                               edges.LineSegment2D(intersections[5][0], intersections[0][0]),
                               new_inner_1.primitives[ip2],
                               edges.LineSegment2D(intersections[1][0], intersections[6][0]),
                               sp33
                               ]

                primitives2.extend(self.outer_contour.primitives[:ip3].reverse())
                primitives2.append(sp43)

                all_contours.extend([wires.Contour2D(primitives1),
                                     wires.Contour2D(primitives2)])

            else:
                raise NotImplementedError(
                    'Non convex contour not supported yet')

        return all_contours

    def bounding_rectangle(self):
        """
        Returns bounding rectangle.

        :return: Returns a python object with useful methods
        :rtype: :class:`volmdlr.core.BoundingRectangle
        """

        return self.outer_contour.bounding_rectangle

    @classmethod
    def from_contours(cls, outer_contour, inner_contours):
        """
        Create a Surface2D object from an outer contour and a list of inner contours.

        :param outer_contour: The outer contour that bounds the surface.
        :type outer_contour: wires.Contour2D
        :param inner_contours: The list of inner contours that define the holes of the surface.
        :type inner_contours : List[wires.Contour2D]
        :return: Surface2D defined by the given contours.
        """
        surface2d_inner_contours = []
        surface2d_outer_contour = outer_contour
        for inner_contour in inner_contours:
            if surface2d_outer_contour.shared_primitives_extremities(
                    inner_contour):
                # inner_contour will be merged with outer_contour
                merged_contours = surface2d_outer_contour.merge_with(
                    inner_contour)
                if len(merged_contours) >= 2:
                    raise NotImplementedError
                surface2d_outer_contour = merged_contours[0]
            else:
                # inner_contour will be added to the inner contours of the
                # Surface2D
                surface2d_inner_contours.append(inner_contour)
        return cls(surface2d_outer_contour, surface2d_inner_contours)

    def plot(self, ax=None, color='k', alpha=1, equal_aspect=False):
        """Plot surface 2d using Matplotlib."""

        if ax is None:
            _, ax = plt.subplots()
        self.outer_contour.plot(ax=ax, edge_style=EdgeStyle(color=color, alpha=alpha,
                                                            equal_aspect=equal_aspect))
        for inner_contour in self.inner_contours:
            inner_contour.plot(ax=ax, edge_style=EdgeStyle(color=color, alpha=alpha,
                                                           equal_aspect=equal_aspect))

        if equal_aspect:
            ax.set_aspect('equal')

        ax.margins(0.1)
        return ax

    def axial_symmetry(self, line):
        """
        Finds out the symmetric 2D surface according to a line.

        """

        outer_contour = self.outer_contour.axial_symmetry(line)
        inner_contours = []
        if self.inner_contours:
            inner_contours = [contour.axial_symmetry(line) for contour in self.inner_contours]

        return self.__class__(outer_contour=outer_contour,
                              inner_contours=inner_contours)

    def rotation(self, center, angle):
        """
        Surface2D rotation.

        :param center: rotation center.
        :param angle: angle rotation.
        :return: a new rotated Surface2D.
        """

        outer_contour = self.outer_contour.rotation(center, angle)
        if self.inner_contours:
            inner_contours = [contour.rotation(center, angle) for contour in self.inner_contours]
        else:
            inner_contours = []

        return self.__class__(outer_contour, inner_contours)

    def rotation_inplace(self, center, angle):
        """
        Rotate the surface in-place.
        """
        warnings.warn("'in-place' methods are deprecated. Use a not in-place method instead.", DeprecationWarning)

        new_surface2d = self.rotation(center, angle)
        self.outer_contour = new_surface2d.outer_contour
        self.inner_contours = new_surface2d.inner_contours

    def translation(self, offset: volmdlr.Vector2D):
        """
        Surface2D translation.

        :param offset: translation vector.
        :return: A new translated Surface2D.
        """
        outer_contour = self.outer_contour.translation(offset)
        inner_contours = [contour.translation(offset) for contour in self.inner_contours]
        return self.__class__(outer_contour, inner_contours)

    def translation_inplace(self, offset: volmdlr.Vector2D):
        """
        Translate the surface in-place.
        """
        warnings.warn("'in-place' methods are deprecated. Use a not in-place method instead.", DeprecationWarning)

        new_contour = self.translation(offset)
        self.outer_contour = new_contour.outer_contour
        self.inner_contours = new_contour.inner_contours

    def frame_mapping(self, frame: volmdlr.Frame2D, side: str):
        """Frame mapping of a surface 2d."""
        outer_contour = self.outer_contour.frame_mapping(frame, side)
        inner_contours = [contour.frame_mapping(frame, side) for contour in self.inner_contours]
        return self.__class__(outer_contour, inner_contours)

    def frame_mapping_inplace(self, frame: volmdlr.Frame2D, side: str):
        """'in-place' methods are deprecated. Use a not in-place method instead."""
        warnings.warn("'in-place' methods are deprecated. Use a not in-place method instead.", DeprecationWarning)

        new_contour = self.frame_mapping(frame, side)
        self.outer_contour = new_contour.outer_contour
        self.inner_contours = new_contour.inner_contours

    def geo_lines(self):  # , mesh_size_list=None):
        """
        Gets the lines that define a Surface2D in a .geo file.
        """

        i, i_p = None, None
        lines, line_surface, lines_tags = [], [], []
        point_account, line_account, line_loop_account = 0, 0, 1
        for outer_contour, contour in enumerate(list(chain(*[[self.outer_contour], self.inner_contours]))):
            if isinstance(contour, wires.Circle2D):
                points = [volmdlr.Point2D(contour.center.x - contour.radius, contour.center.y),
                          contour.center,
                          volmdlr.Point2D(contour.center.x + contour.radius, contour.center.y)]
                index = []
                for i, point in enumerate(points):
                    lines.append(point.get_geo_lines(tag=point_account + i + 1,
                                                     point_mesh_size=None))
                    index.append(point_account + i + 1)

                lines.append('Circle(' + str(line_account + 1) +
                             ') = {' + str(index[0]) + ', ' + str(index[1]) + ', ' + str(index[2]) + '};')
                lines.append('Circle(' + str(line_account + 2) +
                             ') = {' + str(index[2]) + ', ' + str(index[1]) + ', ' + str(index[0]) + '};')

                lines_tags.append(line_account + 1)
                lines_tags.append(line_account + 2)

                lines.append('Line Loop(' + str(outer_contour + 1) + ') = {' + str(lines_tags)[1:-1] + '};')
                line_surface.append(line_loop_account)

                point_account = point_account + 2 + 1
                line_account, line_loop_account = line_account + 1 + 1, line_loop_account + 1
                lines_tags = []

            elif isinstance(contour, (wires.Contour2D, wires.ClosedPolygon2D)):
                if not isinstance(contour, wires.ClosedPolygon2D):
                    contour = contour.to_polygon(1)
                for i, point in enumerate(contour.points):
                    lines.append(point.get_geo_lines(tag=point_account + i + 1,
                                                     point_mesh_size=None))

                for i_p, primitive in enumerate(contour.primitives):
                    if i_p != len(contour.primitives) - 1:
                        lines.append(primitive.get_geo_lines(tag=line_account + i_p + 1,
                                                             start_point_tag=point_account + i_p + 1,
                                                             end_point_tag=point_account + i_p + 2))
                    else:
                        lines.append(primitive.get_geo_lines(tag=line_account + i_p + 1,
                                                             start_point_tag=point_account + i_p + 1,
                                                             end_point_tag=point_account + 1))
                    lines_tags.append(line_account + i_p + 1)

                lines.append('Line Loop(' + str(outer_contour + 1) + ') = {' + str(lines_tags)[1:-1] + '};')
                line_surface.append(line_loop_account)
                point_account = point_account + i + 1
                line_account, line_loop_account = line_account + i_p + 1, line_loop_account + 1
                lines_tags = []

        lines.append('Plane Surface(' + str(1) + ') = {' + str(line_surface)[1:-1] + '};')

        return lines

    def mesh_lines(self,
                   factor: float,
                   curvature_mesh_size: int = None,
                   min_points: int = None,
                   initial_mesh_size: float = 5):
        """
        Gets the lines that define mesh parameters for a Surface2D, to be added to a .geo file.

        :param factor: A float, between 0 and 1, that describes the mesh quality
        (1 for coarse mesh - 0 for fine mesh)
        :type factor: float
        :param curvature_mesh_size: Activate the calculation of mesh element sizes based on curvature
        (with curvature_mesh_size elements per 2*Pi radians), defaults to 0
        :type curvature_mesh_size: int, optional
        :param min_points: Check if there are enough points on small edges (if it is not, we force to have min_points
        on that edge), defaults to None
        :type min_points: int, optional
        :param initial_mesh_size: If factor=1, it will be initial_mesh_size elements per dimension, defaults to 5
        :type initial_mesh_size: float, optional

        :return: A list of lines that describe mesh parameters
        :rtype: List[str]
        """

        lines = []
        if factor == 0:
            factor = 1e-3

        size = (math.sqrt(self.area()) / initial_mesh_size) * factor

        if min_points:
            lines.extend(self.get_mesh_lines_with_transfinite_curves(
                [[self.outer_contour], self.inner_contours], min_points, size))

        lines.append('Field[1] = MathEval;')
        lines.append('Field[1].F = "' + str(size) + '";')
        lines.append('Background Field = 1;')
        if curvature_mesh_size:
            lines.append('Mesh.MeshSizeFromCurvature = ' + str(curvature_mesh_size) + ';')

        return lines

    @staticmethod
    def get_mesh_lines_with_transfinite_curves(lists_contours, min_points, size):
        """Gets Surface 2d mesh lines with transfinite curves."""
        lines, primitives, primitives_length = [], [], []
        circle_class_ = getattr(wires, 'Circle' + lists_contours[0][0].__class__.__name__[-2:])
        for contour in list(chain(*lists_contours)):
            if isinstance(contour, circle_class_):
                primitives.append(contour)
                primitives.append(contour)
                primitives_length.append(contour.length() / 2)
                primitives_length.append(contour.length() / 2)
            else:
                for primitive in contour.primitives:
                    if (primitive not in primitives) and (primitive.reverse() not in primitives):
                        primitives.append(primitive)
                        primitives_length.append(primitive.length())

        for i, length in enumerate(primitives_length):
            if length < min_points * size:
                lines.append('Transfinite Curve {' + str(i) + '} = ' +
                             str(min_points) + ' Using Progression 1;')
        return lines

    def to_geo(self, file_name: str,
               factor: float, **kwargs):
        # curvature_mesh_size: int = None,
        # min_points: int = None,
        # initial_mesh_size: float = 5):
        """
        Gets the .geo file for the Surface2D.
        """

        for element in [('curvature_mesh_size', 0), ('min_points', None), ('initial_mesh_size', 5)]:
            if element[0] not in kwargs:
                kwargs[element[0]] = element[1]

        lines = self.geo_lines()
        lines.extend(self.mesh_lines(factor, kwargs['curvature_mesh_size'],
                                     kwargs['min_points'], kwargs['initial_mesh_size']))

        with open(file_name + '.geo', 'w', encoding="utf-8") as file:
            for line in lines:
                file.write(line)
                file.write('\n')
        file.close()

    def to_msh(self, file_name: str, mesh_dimension: int, mesh_order: int,
               factor: float, **kwargs):
        # curvature_mesh_size: int = 0,
        # min_points: int = None,
        # initial_mesh_size: float = 5):
        """
        Gets .msh file for the Surface2D generated by gmsh.

        :param file_name: The msh. file name
        :type file_name: str
        :param mesh_dimension: The mesh dimension (1: 1D-Edge, 2: 2D-Triangle, 3D-Tetrahedra)
        :type mesh_dimension: int
        :param factor: A float, between 0 and 1, that describes the mesh quality
        (1 for coarse mesh - 0 for fine mesh)
        :type factor: float
        :param curvature_mesh_size: Activate the calculation of mesh element sizes based on curvature
        (with curvature_mesh_size elements per 2*Pi radians), defaults to 0
        :type curvature_mesh_size: int, optional
        :param min_points: Check if there are enough points on small edges (if it is not, we force to have min_points
        on that edge), defaults to None
        :type min_points: int, optional
        :param initial_mesh_size: If factor=1, it will be initial_mesh_size elements per dimension, defaults to 5
        :type initial_mesh_size: float, optional

        :return: A txt file
        :rtype: .txt
        """

        for element in [('curvature_mesh_size', 0), ('min_points', None), ('initial_mesh_size', 5)]:
            if element[0] not in kwargs:
                kwargs[element[0]] = element[1]

        self.to_geo(file_name=file_name, mesh_dimension=mesh_dimension,
                    factor=factor, curvature_mesh_size=kwargs['curvature_mesh_size'],
                    min_points=kwargs['min_points'], initial_mesh_size=kwargs['initial_mesh_size'])

        volmdlr.core.VolumeModel.generate_msh_file(file_name, mesh_dimension, mesh_order)

        # gmsh.initialize()
        # gmsh.open(file_name + ".geo")

        # gmsh.model.geo.synchronize()
        # gmsh.model.mesh.generate(mesh_dimension)

        # gmsh.write(file_name + ".msh")

        # gmsh.finalize()


class Surface3D(DessiaObject):
    """
    Abstract class.

    """
    x_periodicity = None
    y_periodicity = None
    face_class = None

    def point2d_to_3d(self, point2d):
        raise NotImplementedError(f'point2d_to_3d is abstract and should be implemented in {self.__class__.__name__}')

    def point3d_to_2d(self, point3d):
        """
        Abstract method. Convert a 3D point to a 2D parametric point.

        :param point3d: The 3D point to convert, represented by 3 coordinates (x, y, z).
        :type point3d: `volmdlr.Point3D`
        :return: NotImplementedError: If the method is not implemented in the subclass.
        """
        raise NotImplementedError(f'point3d_to_2d is abstract and should be implemented in {self.__class__.__name__}')

    def face_from_contours3d(self, contours3d: List[wires.Contour3D], name: str = ''):
        """Deprecated method, 'Use Face3D from_contours3d method'."""
        raise AttributeError('Use Face3D from_contours3d method')

    def repair_primitives_periodicity(self, primitives2d):
        """
        Repairs the continuity of the 2D contour while using contour3d_to_2d on periodic surfaces.

        :param primitives2d: The primitives in parametric surface domain.
        :type primitives2d: list
        :return: A list of primitives.
        :rtype: list
        """
        x_periodicity = self.x_periodicity
        y_periodicity = self.y_periodicity
        # Search for a primitive that can be used as reference for repairing periodicity
        if x_periodicity or y_periodicity:
            pos = vm_parametric.find_index_defined_brep_primitive_on_periodical_surface(primitives2d,
                                                                                        [x_periodicity, y_periodicity])
            if pos != 0:
                primitives2d = primitives2d[pos:] + primitives2d[:pos]

        i = 1
        if x_periodicity is None:
            x_periodicity = -1
        if y_periodicity is None:
            y_periodicity = -1
        while i < len(primitives2d):
            previous_primitive = primitives2d[i - 1]
            delta = previous_primitive.end - primitives2d[i].start
            is_connected = math.isclose(delta.norm(), 0, abs_tol=1e-3)
            if not is_connected and \
                    primitives2d[i].end.is_close(primitives2d[i - 1].end, tol=1e-3) and \
                    math.isclose(primitives2d[i].length(), x_periodicity, abs_tol=1e-5):
                primitives2d[i] = primitives2d[i].reverse()
            elif not is_connected and \
                    primitives2d[i].end.is_close(primitives2d[i - 1].end, tol=1e-3):
                primitives2d[i] = primitives2d[i].reverse()
            elif not is_connected:
                primitives2d[i] = primitives2d[i].translation(delta)
            i += 1

        return primitives2d

    def repair_contours2d(self, outer_contour, inner_contours):
        """
        Abstract method. Repair 2D contours of a face on the parametric domain.

        :param outer_contour: Outer contour 2D.
        :type inner_contours: wires.Contour2D
        :param inner_contours: List of 2D contours.
        :type inner_contours: list
        :return: NotImplementedError: If the method is not implemented in the subclass.
        """
        raise NotImplementedError(f'repair_contours2d is abstract and should be implemented in '
                                  f'{self.__class__.__name__}')

    def primitives3d_to_2d(self, primitives3d):
        """
        Helper function to perform conversion of 3D primitives into B-Rep primitives.

        :param primitives3d: List of 3D primitives from a 3D contour.
        :type primitives3d: List[edges.Edge]
        :return: A list of 2D primitives on parametric domain.
        :rtype: List[edges.Edge]
        """
        primitives2d = []
        for primitive3d in primitives3d:
            method_name = f'{primitive3d.__class__.__name__.lower()}_to_2d'
            if hasattr(self, method_name):
                primitives = getattr(self, method_name)(primitive3d)

                if primitives is None:
                    continue
                primitives2d.extend(primitives)
            else:
                raise AttributeError(f'Class {self.__class__.__name__} does not implement {method_name}')
        return primitives2d

    def contour3d_to_2d(self, contour3d):
        """
        Transforms a Contour3D into a Contour2D in the parametric domain of the surface.

        :param contour3d: The contour to be transformed.
        :type contour3d: :class:`wires.Contour3D`
        :return: A 2D contour object.
        :rtype: :class:`wires.Contour2D`
        """
        primitives2d = self.primitives3d_to_2d(contour3d.primitives)

        wire2d = wires.Wire2D(primitives2d)
        delta_x = abs(wire2d.primitives[0].start.x - wire2d.primitives[-1].end.x)
        if math.isclose(delta_x, volmdlr.TWO_PI, abs_tol=1e-3) and wire2d.is_ordered():
            return wires.Contour2D(primitives2d)
        # Fix contour
        if self.x_periodicity or self.y_periodicity:
            primitives2d = self.repair_primitives_periodicity(primitives2d)
        return wires.Contour2D(primitives2d)

    def contour2d_to_3d(self, contour2d):
        """
        Transforms a Contour2D in the parametric domain of the surface into a Contour3D in Cartesian coordinate.

        :param contour2d: The contour to be transformed.
        :type contour2d: :class:`wires.Contour2D`
        :return: A 3D contour object.
        :rtype: :class:`wires.Contour3D`
        """
        primitives3d = []
        for primitive2d in contour2d.primitives:
            method_name = f'{primitive2d.__class__.__name__.lower()}_to_3d'
            if hasattr(self, method_name):
                try:
                    primitives = getattr(self, method_name)(primitive2d)
                    if primitives is None:
                        continue
                    primitives3d.extend(primitives)
                except AttributeError as error:
                    print(error)
                    print(f'Class {self.__class__.__name__} does not implement {method_name}'
                          f'with {primitive2d.__class__.__name__}')
            else:
                raise AttributeError(
                    f'Class {self.__class__.__name__} does not implement {method_name}')

        return wires.Contour3D(primitives3d)

    def linesegment3d_to_2d(self, linesegment3d):
        """
        A line segment on a surface will be in any case a line in 2D?.

        """
        return [edges.LineSegment2D(self.point3d_to_2d(linesegment3d.start),
                                    self.point3d_to_2d(linesegment3d.end))]

    def bsplinecurve3d_to_2d(self, bspline_curve3d):
        """
        Is this right?.
        """
        n = len(bspline_curve3d.control_points)
        points = [self.point3d_to_2d(p)
                  for p in bspline_curve3d.discretization_points(number_points=n)]
        return [edges.BSplineCurve2D.from_points_interpolation(
            points, bspline_curve3d.degree, bspline_curve3d.periodic)]

    def bsplinecurve2d_to_3d(self, bspline_curve2d):
        """
        Is this right?.

        """
        n = len(bspline_curve2d.control_points)
        points = [self.point2d_to_3d(p)
                  for p in bspline_curve2d.discretization_points(number_points=n)]
        return [edges.BSplineCurve3D.from_points_interpolation(
            points, bspline_curve2d.degree, bspline_curve2d.periodic)]

    def normal_from_point2d(self, point2d):

        raise NotImplementedError('NotImplemented')

    def normal_from_point3d(self, point3d):
        """
        Evaluates the normal vector of the bspline surface at this 3D point.
        """

        return (self.normal_from_point2d(self.point3d_to_2d(point3d)))[1]

    def geodesic_distance_from_points2d(self, point1_2d: volmdlr.Point2D,
                                        point2_2d: volmdlr.Point2D, number_points: int = 50):
        """
        Approximation of geodesic distance via line segments length sum in 3D.
        """
        # points = [point1_2d]
        current_point3d = self.point2d_to_3d(point1_2d)
        distance = 0.
        for i in range(number_points):
            next_point3d = self.point2d_to_3d(point1_2d + (i + 1) / number_points * (point2_2d - point1_2d))
            distance += next_point3d.point_distance(current_point3d)
            current_point3d = next_point3d
        return distance

    def geodesic_distance(self, point1_3d: volmdlr.Point3D, point2_3d: volmdlr.Point3D):
        """
        Approximation of geodesic distance between 2 3D points supposed to be on the surface.
        """
        point1_2d = self.point3d_to_2d(point1_3d)
        point2_2d = self.point3d_to_2d(point2_3d)
        return self.geodesic_distance_from_points2d(point1_2d, point2_2d)

    def point_projection(self, point3d):
        """
        Returns the projection of the point on the surface.

        :param point3d: Point to project.
        :type point3d: volmdlr.Point3D
        :return: A point on the surface
        :rtype: volmdlr.Point3D
        """
        return self.point2d_to_3d(self.point3d_to_2d(point3d))

    def point_distance(self, point3d: volmdlr.Point3D):
        """
        Calculates the minimal distance from a given point and the surface.

        :param point3d: point to verify distance.
        :type point3d: volmdlr.Point3D
        :return: point distance to the surface.
        :rtype: float
        """
        proj_point = self.point_projection(point3d)
        return proj_point.point_distance(point3d)


class Plane3D(Surface3D):
    """
    Defines a plane 3d.

    :param frame: u and v of frame describe the plane, w is the normal
    """
    face_class = 'PlaneFace3D'

    def __init__(self, frame: volmdlr.Frame3D, name: str = ''):

        self.frame = frame
        self.name = name
        Surface3D.__init__(self, name=name)

    def __hash__(self):
        return hash(('plane 3d', self.frame))

    def __eq__(self, other_plane):
        if other_plane.__class__.__name__ != self.__class__.__name__:
            return False
        return self.frame == other_plane.frame

    @classmethod
    def from_step(cls, arguments, object_dict, **kwargs):
        """
        Converts a step primitive to a Plane3D.

        :param arguments: The arguments of the step primitive.
        :type arguments: list
        :param object_dict: The dictionary containing all the step primitives
            that have already been instantiated
        :type object_dict: dict
        :return: The corresponding Plane3D object.
        :rtype: :class:`volmdlr.faces.Plane3D`
        """
        frame3d = object_dict[arguments[1]]
        frame3d.normalize()
        frame = volmdlr.Frame3D(frame3d.origin,
                                frame3d.v, frame3d.w, frame3d.u)
        return cls(frame, arguments[0][1:-1])

    def to_step(self, current_id):
        """
        Transform a Plane 3D to step.

        """
        frame = volmdlr.Frame3D(self.frame.origin, self.frame.w, self.frame.u,
                                self.frame.v)
        content, frame_id = frame.to_step(current_id)
        plane_id = frame_id + 1
        content += f"#{plane_id} = PLANE('{self.name}',#{frame_id});\n"
        return content, [plane_id]

    @classmethod
    def from_3_points(cls, *args):
        """
        Point 1 is used as origin of the plane.
        """
        point1, point2, point3 = args
        vector1 = point2 - point1
        vector2 = point3 - point1
        vector1 = vector1.to_vector()
        vector2 = vector2.to_vector()
        vector1.normalize()
        vector2.normalize()
        normal = vector1.cross(vector2)
        normal.normalize()
        frame = volmdlr.Frame3D(point1, vector1, normal.cross(vector1), normal)
        return cls(frame)

    @classmethod
    def from_normal(cls, point, normal):
        """Creates a Plane 3D form a point and a normal vector."""
        v1 = normal.deterministic_unit_normal_vector()
        v2 = v1.cross(normal)
        return cls(volmdlr.Frame3D(point, v1, v2, normal))

    @classmethod
    def from_plane_vectors(cls, plane_origin: volmdlr.Point3D, plane_x: volmdlr.Vector3D, plane_y: volmdlr.Vector3D):
        """
        Initializes a 3D plane object with a given plane origin and plane x and y vectors.

        :param plane_origin: A volmdlr.Point3D representing the origin of the plane.
        :param plane_x: A volmdlr.Vector3D representing the x-axis of the plane.
        :param plane_y: A volmdlr.Vector3D representing the y-axis of the plane.
        :return: A Plane3D object initialized from the provided plane origin and plane x and y vectors.
        """
        normal = plane_x.cross(plane_y)
        return cls(volmdlr.Frame3D(plane_origin, plane_x, plane_y, normal))

    @classmethod
    def from_points(cls, points):
        """
        Returns a 3D plane that goes through the 3 first points on the list.

        Why for more than 3 points we only do some check and never raise error?
        """
        if len(points) < 3:
            raise ValueError
        if len(points) == 3:
            return cls.from_3_points(points[0],
                                     points[1],
                                     points[2])
        points = [p.copy() for p in points]
        indexes_to_del = []
        for i, point in enumerate(points[1:]):
            if point.is_close(points[0]):
                indexes_to_del.append(i)
        for index in indexes_to_del[::-1]:
            del points[index + 1]

        origin = points[0]
        vector1 = points[1] - origin
        vector1.normalize()
        vector2_min = points[2] - origin
        vector2_min.normalize()
        dot_min = abs(vector1.dot(vector2_min))
        for point in points[3:]:
            vector2 = point - origin
            vector2.normalize()
            dot = abs(vector1.dot(vector2))
            if dot < dot_min:
                vector2_min = vector2
                dot_min = dot
        return cls.from_3_points(origin, vector1 + origin, vector2_min + origin)

    def angle_between_planes(self, plane2):
        """
        Get angle between 2 planes.

        :param plane2: the second plane.
        :return: the angle between the two planes.
        """
        angle = math.acos(self.frame.w.dot(plane2.frame.w))
        return angle

    def point_on_surface(self, point):
        """
        Return if the point belongs to the plane at a tolerance of 1e-6.

        """
        if math.isclose(self.frame.w.dot(point - self.frame.origin), 0,
                        abs_tol=1e-6):
            return True
        return False

    def point_distance(self, point3d):
        """
        Calculates the distance of a point to plane.

        :param point3d: point to verify distance.
        :return: a float, point distance to plane.
        """
        coefficient_a, coefficient_b, coefficient_c, coefficient_d = self.equation_coefficients()
        return abs(self.frame.w.dot(point3d) + coefficient_d) / math.sqrt(coefficient_a ** 2 +
                                                                          coefficient_b ** 2 + coefficient_c ** 2)

    def line_intersections(self, line):
        """
        Find the intersection with a line.

        :param line: Line to evaluate the intersection
        :type line: :class:`edges.Line`
        :return: ADD DESCRIPTION
        :rtype: List[volmdlr.Point3D]
        """
        u_vector = line.point2 - line.point1
        w_vector = line.point1 - self.frame.origin
        if math.isclose(self.frame.w.dot(u_vector), 0, abs_tol=1e-08):
            return []
        intersection_abscissea = - self.frame.w.dot(w_vector) / self.frame.w.dot(u_vector)
        return [line.point1 + intersection_abscissea * u_vector]

    def linesegment_intersections(self, linesegment: edges.LineSegment3D) \
            -> List[volmdlr.Point3D]:
        """
        Gets the intersections of a plane a line segment 3d.

        :param linesegment: other line segment.
        :return: a list with the intersecting point.
        """
        u_vector = linesegment.end - linesegment.start
        w_vector = linesegment.start - self.frame.origin
        normaldotu = self.frame.w.dot(u_vector)
        if math.isclose(normaldotu, 0, abs_tol=1e-08):
            return []
        intersection_abscissea = - self.frame.w.dot(w_vector) / normaldotu
        if intersection_abscissea < 0 or intersection_abscissea > 1:
            return []
        return [linesegment.start + intersection_abscissea * u_vector]

    def fullarc_intersections(self, fullarc: edges.FullArc3D):
        """
        Calculates the intersections between a Plane 3D and a FullArc 3D.

        :param fullarc: full arc to verify intersections.
        :return: list of intersections: List[volmdlr.Point3D].
        """
        fullarc_plane = Plane3D(fullarc.frame)
        plane_intersections = self.plane_intersection(fullarc_plane)
        if not plane_intersections:
            return []
        fullarc2d = fullarc.to_2d(fullarc.center, fullarc_plane.frame.u, fullarc_plane.frame.v)
        line2d = plane_intersections[0].to_2d(fullarc.center, fullarc_plane.frame.u, fullarc_plane.frame.v)
        fullarc2d_inters_line2d = fullarc2d.line_intersections(line2d)
        intersections = []
        for inter in fullarc2d_inters_line2d:
            intersections.append(inter.to_3d(fullarc.center, fullarc_plane.frame.u, fullarc_plane.frame.v))
        return intersections

    def equation_coefficients(self):
        """
        Returns the a,b,c,d coefficient from equation ax+by+cz+d = 0.

        """
        a, b, c = self.frame.w
        d = -self.frame.origin.dot(self.frame.w)
        return round(a, 12), round(b, 12), round(c, 12), round(d, 12)

    def plane_intersection(self, other_plane):
        """
        Computes intersection points between two Planes 3D.

        """
        if self.is_parallel(other_plane):
            return []
        line_direction = self.frame.w.cross(other_plane.frame.w)

        if line_direction.norm() < 1e-6:
            return None

        a1, b1, c1, d1 = self.equation_coefficients()
        a2, b2, c2, d2 = other_plane.equation_coefficients()
        if not math.isclose(a1 * b2 - a2 * b1, 0.0, abs_tol=1e-10):
            x0 = (b1 * d2 - b2 * d1) / (a1 * b2 - a2 * b1)
            y0 = (a2 * d1 - a1 * d2) / (a1 * b2 - a2 * b1)
            point1 = volmdlr.Point3D(x0, y0, 0)
        elif a2 * c1 != a1 * c2:
            x0 = (c2 * d1 - c1 * d2) / (a2 * c1 - a1 * c2)
            z0 = (a1 * d2 - a2 * d1) / (a2 * c1 - a1 * c2)
            point1 = volmdlr.Point3D(x0, 0, z0)
        elif c1 * b2 != b1 * c2:
            y0 = (- c2 * d1 + c1 * d2) / (b1 * c2 - c1 * b2)
            z0 = (- b1 * d2 + b2 * d1) / (b1 * c2 - c1 * b2)
            point1 = volmdlr.Point3D(0, y0, z0)
        else:
            raise NotImplementedError
        return [edges.Line3D(point1, point1 + line_direction)]

    def is_coincident(self, plane2):
        """
        Verifies if two planes are parallel and coincident.

        """
        if not isinstance(self, plane2.__class__):
            return False
        if self.is_parallel(plane2):
            if plane2.point_on_surface(self.frame.origin):
                return True
        return False

    def is_parallel(self, plane2):
        """
        Verifies if two planes are parallel.

        """
        if self.frame.w.is_colinear_to(plane2.frame.w):
            return True
        return False

    @classmethod
    def plane_betweeen_two_planes(cls, plane1, plane2):
        """
        Calculates a plane between two other planes.

        :param plane1: plane1.
        :param plane2: plane2.
        :return: resulting plane.
        """
        plane1_plane2_intersection = plane1.plane_intersection(plane2)[0]
        u = plane1_plane2_intersection.unit_direction_vector()
        v = plane1.frame.w + plane2.frame.w
        v.normalize()
        w = u.cross(v)
        point = (plane1.frame.origin + plane2.frame.origin) / 2
        return cls(volmdlr.Frame3D(point, u, w, v))

    def rotation(self, center: volmdlr.Point3D, axis: volmdlr.Vector3D, angle: float):
        """
        Plane3D rotation.

        :param center: rotation center
        :param axis: rotation axis
        :param angle: angle rotation
        :return: a new rotated Plane3D
        """
        new_frame = self.frame.rotation(center=center, axis=axis, angle=angle)
        return Plane3D(new_frame)

    def rotation_inplace(self, center: volmdlr.Point3D, axis: volmdlr.Vector3D, angle: float):
        """
        Plane3D rotation. Object is updated in-place.

        :param center: rotation center
        :param axis: rotation axis
        :param angle: rotation angle
        """
        warnings.warn("'in-place' methods are deprecated. Use a not in-place method instead.", DeprecationWarning)

        self.frame.rotation_inplace(center=center, axis=axis, angle=angle)

    def translation(self, offset: volmdlr.Vector3D):
        """
        Plane3D translation.

        :param offset: translation vector
        :return: A new translated Plane3D
        """
        new_frame = self.frame.translation(offset)
        return Plane3D(new_frame)

    def translation_inplace(self, offset: volmdlr.Vector3D):
        """
        Plane3D translation. Object is updated in-place.

        :param offset: translation vector
        """
        warnings.warn("'in-place' methods are deprecated. Use a not in-place method instead.", DeprecationWarning)

        self.frame.translation_inplace(offset)

    def frame_mapping(self, frame: volmdlr.Frame3D, side: str):
        """
        Changes frame_mapping and return a new Frame3D.

        :param frame: Frame of reference
        :type frame: `volmdlr.Frame3D`
        :param side: 'old' or 'new'
        """
        new_frame = self.frame.frame_mapping(frame, side)
        return Plane3D(new_frame, self.name)

    def frame_mapping_inplace(self, frame: volmdlr.Frame3D, side: str):
        """
        Changes frame_mapping and the object is updated in-place.

        :param frame: Frame of reference
        :type frame: `volmdlr.Frame3D`
        :param side: 'old' or 'new'
        """
        warnings.warn("'in-place' methods are deprecated. Use a not in-place method instead.", DeprecationWarning)

        new_frame = self.frame.frame_mapping(frame, side)
        self.frame.origin = new_frame.origin
        self.frame.u = new_frame.u
        self.frame.v = new_frame.v
        self.frame.w = new_frame.w

    def copy(self, deep=True, memo=None):
        """Creates a copy of the plane."""
        new_frame = self.frame.copy(deep, memo)
        return Plane3D(new_frame, self.name)

    def plot(self, ax=None, edge_style: EdgeStyle = EdgeStyle(color='grey'), length: float = 1.):
        """
        Plot the cylindrical surface in the local frame normal direction.

        :param ax: Matplotlib Axes3D object to plot on. If None, create a new figure.
        :type ax: Axes3D or None
        :param edge_style: edge styles.
        :type edge_style; EdgeStyle.
        :param length: plotted length
        :type length: float
        :return: Matplotlib Axes3D object containing the plotted wire-frame.
        :rtype: Axes3D
        """
        grid_size = 10

        if ax is None:
            fig = plt.figure()
            ax = fig.add_subplot(111, projection='3d')
            ax.set_aspect('equal')

        self.frame.plot(ax=ax, color=edge_style.color, ratio=length)
        for i in range(grid_size):
            for v1, v2 in [(self.frame.u, self.frame.v), (self.frame.v, self.frame.u)]:
                start = self.frame.origin - 0.5 * length * v1 + (-0.5 + i / (grid_size - 1)) * length * v2
                end = self.frame.origin + 0.5 * length * v1 + (-0.5 + i / (grid_size - 1)) * length * v2
                edges.LineSegment3D(start, end).plot(ax=ax, edge_style=edge_style)
        return ax

    def point2d_to_3d(self, point2d):
        """
        Converts a 2D parametric point into a 3D point on the surface.
        """
        return point2d.to_3d(self.frame.origin, self.frame.u, self.frame.v)

    def point3d_to_2d(self, point3d):
        """
        Converts a 3D point into a 2D parametric point.
        """
        return point3d.to_2d(self.frame.origin, self.frame.u, self.frame.v)

    def contour2d_to_3d(self, contour2d):
        """
        Converts a contour 2D on parametric surface into a 3D contour.
        """
        return contour2d.to_3d(self.frame.origin, self.frame.u, self.frame.v)

    def contour3d_to_2d(self, contour3d):
        """
        Converts a contour 3D into a 2D parametric contour.
        """
        return contour3d.to_2d(self.frame.origin, self.frame.u, self.frame.v)

    def bsplinecurve3d_to_2d(self, bspline_curve3d):
        """
        Converts a 3D B-Spline in spatial domain intoa 2D B-Spline in parametric domain.

        :param bspline_curve3d: The B-Spline curve to perform the transformation.
        :type bspline_curve3d: edges.BSplineCurve3D
        :return: A 2D B-Spline.
        :rtype: edges.BSplineCurve2D
        """
        control_points = [self.point3d_to_2d(p)
                          for p in bspline_curve3d.control_points]
        return [edges.BSplineCurve2D(
            bspline_curve3d.degree,
            control_points=control_points,
            knot_multiplicities=bspline_curve3d.knot_multiplicities,
            knots=bspline_curve3d.knots,
            weights=bspline_curve3d.weights,
            periodic=bspline_curve3d.periodic)]

    def bsplinecurve2d_to_3d(self, bspline_curve2d):
        """
        Converts a 2D B-Spline in parametric domain into a 3D B-Spline in spatial domain.

        :param bspline_curve2d: The B-Spline curve to perform the transformation.
        :type bspline_curve2d: edges.BSplineCurve2D
        :return: A 3D B-Spline.
        :rtype: edges.BSplineCurve3D
        """
        control_points = [self.point2d_to_3d(point)
                          for point in bspline_curve2d.control_points]
        return [edges.BSplineCurve3D(
            bspline_curve2d.degree,
            control_points=control_points,
            knot_multiplicities=bspline_curve2d.knot_multiplicities,
            knots=bspline_curve2d.knots,
            weights=bspline_curve2d.weights,
            periodic=bspline_curve2d.periodic)]

    def rectangular_cut(self, x1: float, x2: float,
                        y1: float, y2: float, name: str = ''):
        """Deprecated method, Use PlaneFace3D from_surface_rectangular_cut method."""

        raise AttributeError('Use PlaneFace3D from_surface_rectangular_cut method')


PLANE3D_OXY = Plane3D(volmdlr.OXYZ)
PLANE3D_OYZ = Plane3D(volmdlr.OYZX)
PLANE3D_OZX = Plane3D(volmdlr.OZXY)


class PeriodicalSurface(Surface3D):
    """
    Abstract class for surfaces with two-pi periodicity that creates some problems.
    """

    def point2d_to_3d(self, point2d):
        raise NotImplementedError(f'point2d_to_3d is abstract and should be implemented in {self.__class__.__name__}')

    def point3d_to_2d(self, point3d):
        """
        Abstract method. Convert a 3D point to a 2D parametric point.

        :param point3d: The 3D point to convert, represented by 3 coordinates (x, y, z).
        :type point3d: `volmdlr.Point3D`
        :return: NotImplementedError: If the method is not implemented in the subclass.
        """
        raise NotImplementedError(f'point3d_to_2d is abstract and should be implemented in {self.__class__.__name__}')

    def repair_contours2d(self, outer_contour, inner_contours):
        """
        Repair contours on parametric domain.

        :param outer_contour: Outer contour 2D.
        :type inner_contours: wires.Contour2D
        :param inner_contours: List of 2D contours.
        :type inner_contours: list
        """
        new_inner_contours = []
        point1 = outer_contour.primitives[0].start
        point2 = outer_contour.primitives[-1].end

        theta1, z1 = point1
        theta2, _ = point2
        old_outer_contour_positioned = outer_contour
        new_outer_contour = old_outer_contour_positioned
        for inner_contour in inner_contours:
            theta3, z3 = inner_contour.primitives[0].start
            theta4, _ = inner_contour.primitives[-1].end

            if not inner_contour.is_ordered():

                outer_contour_theta = [theta1, theta2]
                inner_contour_theta = [theta3, theta4]

                # Contours are aligned
                if (math.isclose(theta1, theta3, abs_tol=1e-3) and math.isclose(theta2, theta4, abs_tol=1e-3)) \
                        or (math.isclose(theta1, theta4, abs_tol=1e-3) and math.isclose(theta2, theta3, abs_tol=1e-3)):
                    old_innner_contour_positioned = inner_contour

                else:
                    overlapping_theta, outer_contour_side, inner_contour_side, side = self._get_overlapping_theta(
                        outer_contour_theta,
                        inner_contour_theta)
                    line = edges.Line2D(volmdlr.Point2D(overlapping_theta, z1),
                                        volmdlr.Point2D(overlapping_theta, z3))
                    cutted_contours = inner_contour.split_by_line(line)
                    number_contours = len(cutted_contours)
                    if number_contours == 2:
                        contour1, contour2 = cutted_contours
                        increasing_theta = theta3 < theta4
                        # side = 0 --> left  side = 1 --> right
                        if (not side and increasing_theta) or (
                                side and not increasing_theta):
                            theta_offset = outer_contour_theta[outer_contour_side] - contour2.primitives[0].start.x
                            translation_vector = volmdlr.Vector2D(theta_offset, 0)
                            contour2_positionned = contour2.translation(offset=translation_vector)
                            theta_offset = contour2_positionned.primitives[-1].end.x - contour1.primitives[0].start.x
                            translation_vector = volmdlr.Vector2D(theta_offset, 0)
                            contour1_positionned = contour1.translation(offset=translation_vector)
                            primitives2d = contour2_positionned.primitives
                            primitives2d.extend(contour1_positionned.primitives)
                            old_innner_contour_positioned = wires.Wire2D(primitives2d)
                        else:
                            theta_offset = outer_contour_theta[outer_contour_side] - contour1.primitives[-1].end.x
                            translation_vector = volmdlr.Vector2D(theta_offset, 0)
                            contour1_positionned = contour1.translation(offset=translation_vector)
                            theta_offset = contour1_positionned.primitives[0].start.x - contour2.primitives[-1].end.x
                            translation_vector = volmdlr.Vector2D(theta_offset, 0)
                            contour2_positionned = contour2.translation(offset=translation_vector)
                            primitives2d = contour1_positionned.primitives
                            primitives2d.extend(contour2_positionned.primitives)
                            old_innner_contour_positioned = wires.Wire2D(primitives2d)
                        old_innner_contour_positioned = old_innner_contour_positioned.order_wire(tol=1e-4)
                    elif number_contours == 1:
                        contour = cutted_contours[0]
                        theta_offset = outer_contour_theta[outer_contour_side] - \
                                       inner_contour_theta[inner_contour_side]
                        translation_vector = volmdlr.Vector2D(theta_offset, 0)
                        old_innner_contour_positioned = contour.translation(offset=translation_vector)

                    else:
                        raise NotImplementedError
                point1 = old_outer_contour_positioned.primitives[0].start
                point2 = old_outer_contour_positioned.primitives[-1].end
                point3 = old_innner_contour_positioned.primitives[0].start
                point4 = old_innner_contour_positioned.primitives[-1].end

                outer_contour_direction = point1.x < point2.x
                inner_contour_direction = point3.x < point4.x
                if outer_contour_direction == inner_contour_direction:
                    old_innner_contour_positioned = old_innner_contour_positioned.invert()
                    point3 = old_innner_contour_positioned.primitives[0].start
                    point4 = old_innner_contour_positioned.primitives[-1].end

                closing_linesegment1 = edges.LineSegment2D(point2, point3)
                closing_linesegment2 = edges.LineSegment2D(point4, point1)
                new_outer_contour_primitives = old_outer_contour_positioned.primitives + [closing_linesegment1] + \
                    old_innner_contour_positioned.primitives + \
                    [closing_linesegment2]
                new_outer_contour = wires.Contour2D(primitives=new_outer_contour_primitives)
                new_outer_contour.order_contour(tol=1e-4)
            else:
                new_inner_contours.append(inner_contour)
        return new_outer_contour, new_inner_contours

    def _get_overlapping_theta(self, outer_contour_startend_theta, inner_contour_startend_theta):
        """
        Find overlapping theta domain between two contours on periodical Surfaces.
        """
        oc_xmin_index, outer_contour_xmin = min(enumerate(outer_contour_startend_theta), key=lambda x: x[1])
        oc_xmax_index, outer_contour_xman = max(enumerate(outer_contour_startend_theta), key=lambda x: x[1])
        ic_xmin_index, inner_contour_xmin = min(enumerate(inner_contour_startend_theta), key=lambda x: x[1])
        ic_xmax_index, inner_contour_xmax = max(enumerate(inner_contour_startend_theta), key=lambda x: x[1])

        # check if tetha3 or theta4 is in [theta1, theta2] interval
        overlap = outer_contour_xmin <= inner_contour_xmax and outer_contour_xman >= inner_contour_xmin

        if overlap:
            if inner_contour_xmin < outer_contour_xmin:
                overlapping_theta = outer_contour_startend_theta[oc_xmin_index]
                side = 0
                return overlapping_theta, oc_xmin_index, ic_xmin_index, side
            overlapping_theta = outer_contour_startend_theta[oc_xmax_index]
            side = 1
            return overlapping_theta, oc_xmax_index, ic_xmax_index, side

        # if not direct intersection -> find intersection at periodicity
        if inner_contour_xmin < outer_contour_xmin:
            overlapping_theta = outer_contour_startend_theta[oc_xmin_index] - 2 * math.pi
            side = 0
            return overlapping_theta, oc_xmin_index, ic_xmin_index, side
        overlapping_theta = outer_contour_startend_theta[oc_xmax_index] + 2 * math.pi
        side = 1
        return overlapping_theta, oc_xmax_index, ic_xmax_index, side

    def _reference_points(self, edge):
        """
        Helper function to return points of reference on the edge to fix some parametric periodical discontinuities.
        """
        length = edge.length()
        point_after_start = self.point3d_to_2d(edge.point_at_abscissa(0.01 * length))
        point_before_end = self.point3d_to_2d(edge.point_at_abscissa(0.98 * length))
        theta3, _ = point_after_start
        theta4, _ = point_before_end
        if abs(theta3) == math.pi or abs(theta3) == 0.5 * math.pi:
            point_after_start = self.point3d_to_2d(edge.point_at_abscissa(0.02 * length))
        if abs(theta4) == math.pi or abs(theta4) == 0.5 * math.pi:
            point_before_end = self.point3d_to_2d(edge.point_at_abscissa(0.97 * length))
        return point_after_start, point_before_end

    def _verify_start_end_angles(self, edge, theta1, theta2):
        """
        Verify if there is some incoherence with start and end angles. If so, return fixed angles.
        """
        length = edge.length()
        theta3, _ = self.point3d_to_2d(edge.point_at_abscissa(0.001 * length))
        # make sure that the reference angle is not undefined
        if abs(theta3) == math.pi or abs(theta3) == 0.5 * math.pi:
            theta3, _ = self.point3d_to_2d(edge.point_at_abscissa(0.002 * length))

        # Verify if theta1 or theta2 point should be -pi because atan2() -> ]-pi, pi]
        # And also atan2 discontinuity in 0.5 * math.pi
        if abs(theta1) == math.pi or abs(theta1) == 0.5 * math.pi:
            theta1 = repair_start_end_angle_periodicity(theta1, theta3)
        if abs(theta2) == math.pi or abs(theta2) == 0.5 * math.pi:
            theta4, _ = self.point3d_to_2d(edge.point_at_abscissa(0.98 * length))
            # make sure that the reference angle is not undefined
            if abs(theta4) == math.pi or abs(theta4) == 0.5 * math.pi:
                theta4, _ = self.point3d_to_2d(edge.point_at_abscissa(0.97 * length))
            theta2 = repair_start_end_angle_periodicity(theta2, theta4)

        return theta1, theta2

    def _helper_fix_angle_discontinuity(self, points, index_angle_discontinuity, i):
        sign = round(points[index_angle_discontinuity - 1][i] / abs(points[index_angle_discontinuity - 1][i]), 2)
        if i == 0:
            points = [p + volmdlr.Point2D(sign * volmdlr.TWO_PI, 0) if i >= index_angle_discontinuity else p
                      for i, p in enumerate(points)]
        else:
            points = [p + volmdlr.Point2D(0, sign * volmdlr.TWO_PI) if i >= index_angle_discontinuity else p
                      for i, p in enumerate(points)]
        return points

    def _fix_angle_discontinuity_on_discretization_points(self, points, indexes_angle_discontinuity, direction):
        i = 0 if direction == "x" else 1
        if len(indexes_angle_discontinuity) == 1:
            index_angle_discontinuity = indexes_angle_discontinuity[0]
            points = self._helper_fix_angle_discontinuity(points, index_angle_discontinuity, i)
        else:
            for j, index_angle_discontinuity in enumerate(indexes_angle_discontinuity[:-1]):
                next_angle_discontinuity_index = indexes_angle_discontinuity[j + 1]
                temp_points = points[:next_angle_discontinuity_index]
                temp_points = self._helper_fix_angle_discontinuity(temp_points, index_angle_discontinuity, i)
                points = temp_points + points[next_angle_discontinuity_index:]
        return points

    def linesegment3d_to_2d(self, linesegment3d):
        """
        Converts the primitive from 3D spatial coordinates to its equivalent 2D primitive in the parametric space.
        """
        start = self.point3d_to_2d(linesegment3d.start)
        end = self.point3d_to_2d(linesegment3d.end)
        if start.x != end.x:
            end = volmdlr.Point2D(start.x, end.y)
        if not start.is_close(end):
            return [edges.LineSegment2D(start, end, name="parametric.linesegment")]
        return None

    def arc3d_to_2d(self, arc3d):
        """
        Converts the primitive from 3D spatial coordinates to its equivalent 2D primitive in the parametric space.
        """
        start = self.point3d_to_2d(arc3d.start)
        end = self.point3d_to_2d(arc3d.end)
        angle3d = arc3d.angle
        point_after_start, point_before_end = self._reference_points(arc3d)

        start, end = vm_parametric.arc3d_to_cylindrical_coordinates_verification(start, end, angle3d,
                                                                                 point_after_start.x,
                                                                                 point_before_end.x)
        return [edges.LineSegment2D(start, end, name="arc")]

    def fullarc3d_to_2d(self, fullarc3d):
        """
        Converts the primitive from 3D spatial coordinates to its equivalent 2D primitive in the parametric space.
        """
        start = self.point3d_to_2d(fullarc3d.start)
        end = self.point3d_to_2d(fullarc3d.end)

        point_after_start, point_before_end = self._reference_points(fullarc3d)

        start, end = vm_parametric.arc3d_to_cylindrical_coordinates_verification(start, end, volmdlr.TWO_PI,
                                                                                 point_after_start.x,
                                                                                 point_before_end.x)
        theta1, z1 = start
        # _, z2 = end
        theta3, z3 = point_after_start

        if self.frame.w.is_colinear_to(fullarc3d.normal):
            if start.is_close(end):
                start, end = vm_parametric.fullarc_to_cylindrical_coordinates_verification(start, end, theta3)
            return [edges.LineSegment2D(start, end, name="parametric.fullarc")]
        # Treating one case from Revolution Surface
        if z1 > z3:
            point1 = volmdlr.Point2D(theta1, 1)
            point2 = volmdlr.Point2D(theta1, 0)
        else:
            point1 = volmdlr.Point2D(theta1, 0)
            point2 = volmdlr.Point2D(theta1, 1)
        return [edges.LineSegment2D(point1, point2, name="parametric.fullarc")]

    def bsplinecurve3d_to_2d(self, bspline_curve3d):
        """
        Converts the primitive from 3D spatial coordinates to its equivalent 2D primitive in the parametric space.
        """
        n = len(bspline_curve3d.control_points)
        points3d = bspline_curve3d.discretization_points(number_points=n)
        points = [self.point3d_to_2d(point) for point in points3d]
        theta1, z1 = points[0]
        theta2, z2 = points[-1]
        theta1, theta2 = self._verify_start_end_angles(bspline_curve3d, theta1, theta2)
        points[0] = volmdlr.Point2D(theta1, z1)
        points[-1] = volmdlr.Point2D(theta2, z2)

        theta_list = [point.x for point in points]
        theta_discontinuity, indexes_theta_discontinuity = angle_discontinuity(theta_list)
        if theta_discontinuity:
            points = self._fix_angle_discontinuity_on_discretization_points(points,
                                                                            indexes_theta_discontinuity, "x")

        return [edges.BSplineCurve2D.from_points_interpolation(points, degree=bspline_curve3d.degree,
                                                               periodic=bspline_curve3d.periodic)]

    def arcellipse3d_to_2d(self, arcellipse3d):
        """
        Transformation of a 3D arc of ellipse to a 2D primitive in a cylindrical surface.

        """
        points = [self.point3d_to_2d(p)
                  for p in arcellipse3d.discretization_points(number_points=50)]

        theta1, z1 = points[0]
        theta2, z2 = points[-1]

        # theta3, _ = self.point3d_to_2d(arcellipse3d.point_at_abscissa(0.001 * length))
        theta3, _ = points[1]
        # make sure that the reference angle is not undefined
        if abs(theta3) == math.pi:
            theta3, _ = points[1]

        # Verify if theta1 or theta2 point should be -pi because atan2() -> ]-pi, pi]
        if abs(theta1) == math.pi:
            theta1 = vm_parametric.repair_start_end_angle_periodicity(theta1, theta3)
        if abs(theta2) == math.pi:
            theta4, _ = points[-2]
            # make sure that the reference angle is not undefined
            if abs(theta4) == math.pi:
                theta4, _ = points[-3]
            theta2 = vm_parametric.repair_start_end_angle_periodicity(theta2, theta4)

        points[0] = volmdlr.Point2D(theta1, z1)
        points[-1] = volmdlr.Point2D(theta2, z2)

        theta_list = [point.x for point in points]
        theta_discontinuity, indexes_theta_discontinuity = angle_discontinuity(theta_list)
        if theta_discontinuity:
            points = self._fix_angle_discontinuity_on_discretization_points(points,
                                                                            indexes_theta_discontinuity, "x")

        return [edges.BSplineCurve2D.from_points_interpolation(points, degree=2, name="parametric.arcellipse")]

    def fullarcellipse3d_to_2d(self, arcellipse3d):
        """
        Transformation of a 3D arc ellipse to 2D, in a cylindrical surface.

        """
        points = [self.point3d_to_2d(p)
                  for p in arcellipse3d.discretization_points(number_points=100)]
        start, end = points[0], points[-1]
        if start.is_close(end, 1e-4):
            start, end = vm_parametric.fullarc_to_cylindrical_coordinates_verification(start, end, points[2])
        theta1, z1 = start
        theta2, z2 = end
        theta1, theta2 = self._verify_start_end_angles(arcellipse3d, theta1, theta2)
        points[0] = volmdlr.Point2D(theta1, z1)
        points[-1] = volmdlr.Point2D(theta2, z2)

        theta_list = [point.x for point in points]
        theta_discontinuity, indexes_theta_discontinuity = angle_discontinuity(theta_list)
        if theta_discontinuity:
            points = self._fix_angle_discontinuity_on_discretization_points(points,
                                                                            indexes_theta_discontinuity, "x")

        return [edges.BSplineCurve2D.from_points_interpolation(points, degree=2, periodic=True,
                                                               name="parametric.fullarcellipse")]

    def bsplinecurve2d_to_3d(self, bspline_curve2d):
        """
        Is this right?.
        """
        if bspline_curve2d.name in ("parametric.arcellipse", "parametric.fullarcellipse"):
            start = self.point2d_to_3d(bspline_curve2d.start)
            middle_point = self.point2d_to_3d(bspline_curve2d.point_at_abscissa(0.5 * bspline_curve2d.length()))
            extra_point = self.point2d_to_3d(bspline_curve2d.point_at_abscissa(0.75 * bspline_curve2d.length()))
            if bspline_curve2d.name == "parametric.arcellipse":
                end = self.point2d_to_3d(bspline_curve2d.end)
                plane3d = Plane3D.from_3_points(start, middle_point, end)
                ellipse = self.concurrent_plane_intersection(plane3d)[0]
                return [edges.ArcEllipse3D(start, middle_point, end, ellipse.center, ellipse.major_dir, ellipse.normal,
                                           extra_point)]
            plane3d = Plane3D.from_3_points(start, middle_point, extra_point)
            ellipse = self.concurrent_plane_intersection(plane3d)[0]
            return [edges.FullArcEllipse3D(start, ellipse.major_axis, ellipse.minor_axis,
                                           ellipse.center, ellipse.normal, ellipse.major_dir)]
        n = len(bspline_curve2d.control_points)
        points = [self.point2d_to_3d(p)
                  for p in bspline_curve2d.discretization_points(number_points=n)]
        return [edges.BSplineCurve3D.from_points_interpolation(points, bspline_curve2d.degree,
                                                               bspline_curve2d.periodic)]

    def linesegment2d_to_3d(self, linesegment2d):
        """
        Converts a BREP line segment 2D onto a 3D primitive on the surface.
        """
        theta1, z1 = linesegment2d.start
        theta2, z2 = linesegment2d.end
        start3d = self.point2d_to_3d(linesegment2d.start)
        end3d = self.point2d_to_3d(linesegment2d.end)
        if math.isclose(theta1, theta2, abs_tol=1e-4) or linesegment2d.name == "parametic.linesegment":
            if start3d.is_close(end3d):
                return None
            return [edges.LineSegment3D(start3d, end3d)]

        if math.isclose(z1, z2, abs_tol=1e-4) or linesegment2d.name == "parametric.arc" or \
                linesegment2d.name == "parametric.fullarc":
            if math.isclose(abs(theta1 - theta2), volmdlr.TWO_PI, abs_tol=1e-4):
                return [edges.FullArc3D(center=self.frame.origin + z1 * self.frame.w,
                                        start_end=self.point2d_to_3d(linesegment2d.start),
                                        normal=self.frame.w)]

            return [edges.Arc3D(
                self.point2d_to_3d(linesegment2d.start),
                self.point2d_to_3d(volmdlr.Point2D(0.5 * (theta1 + theta2), z1)),
                self.point2d_to_3d(linesegment2d.end)
            )]
        if start3d.is_close(end3d):
            return None
        # # Quick implementation for RevolutionSurface
        # # todo: Study this case
        # n = 10
        # points = [self.point2d_to_3d(p)
        #           for p in linesegment2d.discretization_points(number_points=n)]
        # periodic = points[0].is_close(points[-1])
        # return [edges.BSplineCurve3D.from_points_interpolation(points, 3, periodic)]
        raise NotImplementedError("This case is not yet treated")


class CylindricalSurface3D(PeriodicalSurface):
    """
    The local plane is defined by (theta, z).

    :param frame: frame.w is axis, frame.u is theta=0 frame.v theta=pi/2
    :param frame:
    :param radius: Cylinder's radius
    :type radius: float
    """
    face_class = 'CylindricalFace3D'
    x_periodicity = volmdlr.TWO_PI
    y_periodicity = None

    def __init__(self, frame, radius: float, name: str = ''):
        self.frame = frame
        self.radius = radius
        PeriodicalSurface.__init__(self, name=name)

    def plot(self, ax=None, edge_style: EdgeStyle = EdgeStyle(color='grey', alpha=0.5),
             length: float = 1):
        """
        Plot the cylindrical surface in the local frame normal direction.

        :param ax: Matplotlib Axes3D object to plot on. If None, create a new figure.
        :type ax: Axes3D or None
        :param edge_style: edge styles.
        :type edge_style; EdgeStyle.
        :param length: plotted length
        :type length: float
        :return: Matplotlib Axes3D object containing the plotted wire-frame.
        :rtype: Axes3D
        """
        ncircles = 10
        nlines = 30

        if ax is None:
            fig = plt.figure()
            ax = fig.add_subplot(111, projection='3d')

        self.frame.plot(ax=ax, color=edge_style.color, ratio=self.radius)
        for i in range(nlines):
            theta = i / (nlines - 1) * volmdlr.TWO_PI
            start = self.point2d_to_3d(volmdlr.Point2D(theta, -0.5 * length))
            end = self.point2d_to_3d(volmdlr.Point2D(theta, 0.5 * length))
            edges.LineSegment3D(start, end).plot(ax=ax, edge_style=edge_style)

        for j in range(ncircles):
            circle_frame = self.frame.copy()
            circle_frame.origin += (-0.5 + j / (ncircles - 1)) * length * circle_frame.w
            circle = wires.Circle3D(circle_frame, self.radius)
            circle.plot(ax=ax, edge_style=edge_style)
        return ax

    def point2d_to_3d(self, point2d: volmdlr.Point2D):
        """
        Coverts a parametric coordinate on the surface into a 3D spatial point (x, y, z).

        :param point2d: Point at the ToroidalSuface3D
        :type point2d: `volmdlr.`Point2D`
        """

        point = volmdlr.Point3D(self.radius * math.cos(point2d.x),
                                self.radius * math.sin(point2d.x),
                                point2d.y)
        return self.frame.local_to_global_coordinates(point)

    def point3d_to_2d(self, point3d):
        """
        Returns the cylindrical coordinates volmdlr.Point2D(theta, z) of a Cartesian coordinates point (x, y, z).

        :param point3d: Point at the CylindricalSuface3D
        :type point3d: `volmdlr.`Point3D`
        """
        x, y, z = self.frame.global_to_local_coordinates(point3d)
        # Do not delete this, mathematical problem when x and y close to zero but not 0
        if abs(x) < 1e-12:
            x = 0
        if abs(y) < 1e-12:
            y = 0

        theta = math.atan2(y, x)
        if abs(theta) < 1e-9:
            theta = 0.0

        return volmdlr.Point2D(theta, z)

    @classmethod
    def from_step(cls, arguments, object_dict, **kwargs):
        """
        Converts a step primitive to a CylindricalSurface3D.

        :param arguments: The arguments of the step primitive.
        :type arguments: list
        :param object_dict: The dictionary containing all the step primitives
            that have already been instantiated
        :type object_dict: dict
        :return: The corresponding CylindricalSurface3D object.
        :rtype: :class:`volmdlr.faces.CylindricalSurface3D`
        """

        length_conversion_factor = kwargs.get("length_conversion_factor", 1)
        frame3d = object_dict[arguments[1]]
        u_vector, w_vector = frame3d.v, -frame3d.u
        u_vector.normalize()
        w_vector.normalize()
        v_vector = w_vector.cross(u_vector)
        frame_direct = volmdlr.Frame3D(frame3d.origin, u_vector, v_vector, w_vector)
        radius = float(arguments[2]) * length_conversion_factor
        return cls(frame_direct, radius, arguments[0][1:-1])

    def to_step(self, current_id):
        """
        Translate volmdlr primitive to step syntax.
        """
        frame = volmdlr.Frame3D(self.frame.origin, self.frame.w, self.frame.u,
                                self.frame.v)
        content, frame_id = frame.to_step(current_id)
        current_id = frame_id + 1
        content += f"#{current_id} = CYLINDRICAL_SURFACE('{self.name}',#{frame_id},{round(1000 * self.radius, 3)});\n"
        return content, [current_id]

    def frame_mapping(self, frame: volmdlr.Frame3D, side: str):
        """
        Changes frame_mapping and return a new CylindricalSurface3D.

        :param side: 'old' or 'new'
        """
        new_frame = self.frame.frame_mapping(frame, side)
        return CylindricalSurface3D(new_frame, self.radius,
                                    name=self.name)

    def frame_mapping_inplace(self, frame: volmdlr.Frame3D, side: str):
        """
        Changes frame_mapping and the object is updated in-place.

        :param side: 'old' or 'new'
        """
        warnings.warn("'in-place' methods are deprecated. Use a not in-place method instead.", DeprecationWarning)

        new_frame = self.frame.frame_mapping(frame, side)
        self.frame = new_frame

    def rectangular_cut(self, theta1: float, theta2: float,
                        z1: float, z2: float, name: str = ''):
        """Deprecated method, Use CylindricalFace3D from_surface_rectangular_cut method."""
        raise AttributeError('Use CylindricalFace3D from_surface_rectangular_cut method')

    def rotation(self, center: volmdlr.Point3D, axis: volmdlr.Vector3D, angle: float):
        """
        CylindricalFace3D rotation.

        :param center: rotation center.
        :param axis: rotation axis.
        :param angle: angle rotation.
        :return: a new rotated Plane3D.
        """
        new_frame = self.frame.rotation(center=center, axis=axis,
                                        angle=angle)
        return CylindricalSurface3D(new_frame, self.radius)

    def rotation_inplace(self, center: volmdlr.Point3D, axis: volmdlr.Vector3D, angle: float):
        """
        CylindricalFace3D rotation. Object is updated in-place.

        :param center: rotation center.
        :param axis: rotation axis.
        :param angle: rotation angle.
        """
        warnings.warn("'in-place' methods are deprecated. Use a not in-place method instead.", DeprecationWarning)

        self.frame.rotation_inplace(center, axis, angle)

    def translation(self, offset: volmdlr.Vector3D):
        """
        CylindricalFace3D translation.

        :param offset: translation vector.
        :return: A new translated CylindricalFace3D.
        """
        return CylindricalSurface3D(self.frame.translation(offset), self.radius)

    def translation_inplace(self, offset: volmdlr.Vector3D):
        """
        CylindricalFace3D translation. Object is updated in-place.

        :param offset: translation vector
        """
        warnings.warn("'in-place' methods are deprecated. Use a not in-place method instead.", DeprecationWarning)

        self.frame.translation_inplace(offset)

    def grid3d(self, grid2d: grid.Grid2D):
        """
        Generate 3d grid points of a Cylindrical surface, based on a Grid2D.

        """

        points_2d = grid2d.points
        points_3d = [self.point2d_to_3d(point2d) for point2d in points_2d]

        return points_3d

    def line_intersections(self, line: edges.Line3D):
        """Gets intersections between a line and a Cylindrical Surface 3D."""
        line_2d = line.to_2d(self.frame.origin, self.frame.u, self.frame.v)
        if line_2d is None:
            return []
        origin2d = self.frame.origin.to_2d(self.frame.origin, self.frame.u, self.frame.v)
        distance_line2d_to_origin = line_2d.point_distance(origin2d)
        if distance_line2d_to_origin > self.radius:
            return []
        a_prime = line_2d.point1
        b_prime = line_2d.point2
        a_prime_minus_b_prime = a_prime - b_prime
        t_param = a_prime.dot(a_prime_minus_b_prime) / a_prime_minus_b_prime.dot(a_prime_minus_b_prime)
        k_param = math.sqrt(
            (self.radius ** 2 - distance_line2d_to_origin ** 2) / a_prime_minus_b_prime.dot(a_prime_minus_b_prime))
        intersection1 = line.point1 + (t_param + k_param) * (line.direction_vector())
        intersection2 = line.point1 + (t_param - k_param) * (line.direction_vector())
        if intersection1 == intersection2:
            return [intersection1]

        return [intersection1, intersection2]

    def linesegment_intersections(self, linesegment: edges.LineSegment3D):
        """Gets intersections between a line segment and a Cylindrical Surface 3D."""
        line = linesegment.to_line()
        line_intersections = self.line_intersections(line)
        linesegment_intersections = [inters for inters in line_intersections if linesegment.point_belongs(inters)]
        return linesegment_intersections

    def parallel_plane_intersection(self, plane3d):
        """
        Cylinder plane intersections when plane's normal is perpendicular with the cylinder axis.

        :param plane3d: intersecting plane
        :return: list of intersecting curves
        """
        distance_plane_cylinder_axis = plane3d.point_distance(self.frame.origin)
        if distance_plane_cylinder_axis > self.radius:
            return []
        if math.isclose(self.frame.w.dot(plane3d.frame.u), 0, abs_tol=1e-6):
            line = edges.Line3D(plane3d.frame.origin, plane3d.frame.origin + plane3d.frame.u)
        else:
            line = edges.Line3D(plane3d.frame.origin, plane3d.frame.origin + plane3d.frame.v)
        line_intersections = self.line_intersections(line)
        lines = []
        for intersection in line_intersections:
            lines.append(edges.Line3D(intersection, intersection + self.frame.w))
        return lines

    def perpendicular_plane_intersection(self, plane3d):
        """
        Cylinder plane intersections when plane's normal is parallel with the cylinder axis.

        :param plane3d: intersecting plane
        :return: list of intersecting curves
        """
        line = edges.Line3D(self.frame.origin, self.frame.origin + self.frame.w)
        center3d_plane = plane3d.line_intersections(line)[0]
        circle3d = wires.Circle3D(volmdlr.Frame3D(center3d_plane, plane3d.frame.u,
                                                  plane3d.frame.v, plane3d.frame.w), self.radius)
        return [circle3d]

    def concurrent_plane_intersection(self, plane3d):
        """
        Cylinder plane intersections when plane's normal is concurrent with the cylinder axis, but not orthogonal.

        Ellipse vector equation : < r*cos(t), r*sin(t), -(1 / c)*(d + a*r*cos(t) +
        b*r*sin(t)); d = - (ax_0 + by_0 + cz_0).

        :param plane3d: intersecting plane.
        :return: list of intersecting curves.
        """
        line = edges.Line3D(self.frame.origin, self.frame.origin + self.frame.w)
        center3d_plane = plane3d.line_intersections(line)[0]
        plane_coefficient_a, plane_coefficient_b, plane_coefficient_c, plane_coefficient_d = \
            plane3d.equation_coefficients()
        ellipse_0 = volmdlr.Point3D(
            self.radius * math.cos(0),
            self.radius * math.sin(0),
            - (1 / plane_coefficient_c) * (plane_coefficient_d + plane_coefficient_a * self.radius * math.cos(0) +
                                           plane_coefficient_b * self.radius * math.sin(0)))
        ellipse_pi_by_2 = volmdlr.Point3D(
            self.radius * math.cos(math.pi / 2),
            self.radius * math.sin(math.pi / 2),
            - (1 / plane_coefficient_c) * (
                    plane_coefficient_d + plane_coefficient_a * self.radius * math.cos(math.pi / 2)
                    + plane_coefficient_b * self.radius * math.sin(math.pi / 2)))
        axis_1 = center3d_plane.point_distance(ellipse_0)
        axis_2 = center3d_plane.point_distance(ellipse_pi_by_2)
        if axis_1 > axis_2:
            major_axis = axis_1
            minor_axis = axis_2
            major_dir = ellipse_0 - center3d_plane
        else:
            major_axis = axis_2
            minor_axis = axis_1
            major_dir = ellipse_pi_by_2 - center3d_plane
        return [wires.Ellipse3D(major_axis, minor_axis, center3d_plane, plane3d.frame.w, major_dir)]

    def plane_intersection(self, plane3d):
        """
        Cylinder intersections with a plane.

        :param plane3d: intersecting plane.
        :return: list of intersecting curves.
        """
        if math.isclose(abs(plane3d.frame.w.dot(self.frame.w)), 0, abs_tol=1e-6):
            return self.parallel_plane_intersection(plane3d)
        if math.isclose(abs(plane3d.frame.w.dot(self.frame.w)), 1, abs_tol=1e-6):
            return self.perpendicular_plane_intersection(plane3d)
        return self.concurrent_plane_intersection(plane3d)

    def is_coincident(self, surface3d):
        """
        Verifies if two CylindricalSurfaces are coincident.

        :param surface3d: surface to verify.
        :return: True if they are coincident, False otherwise.
        """
        if not isinstance(self, surface3d.__class__):
            return False
        if math.isclose(abs(self.frame.w.dot(surface3d.frame.w)), 1.0, abs_tol=1e-6) and \
                self.radius == surface3d.radius:
            return True
        return False

    def point_on_surface(self, point3d):
        """
        Verifies if a given point is on the CylindricalSurface3D.

        :param point3d: point to verify.
        :return: True if point on surface, False otherwise.
        """
        new_point = self.frame.global_to_local_coordinates(point3d)
        if math.isclose(new_point.x ** 2 + new_point.y ** 2, self.radius ** 2, abs_tol=1e-6):
            return True
        return False


class ToroidalSurface3D(PeriodicalSurface):
    """
    The local plane is defined by (theta, phi).

    Theta is the angle around the big (R) circle and phi around the small (r).

    :param frame: Tore's frame: origin is the center, u is pointing at theta=0.
    :param tore_radius: Tore's radius.
    :param r: Circle to revolute radius.

    See Also Definitions of R and r according to https://en.wikipedia.org/wiki/Torus.

    """
    face_class = 'ToroidalFace3D'
    x_periodicity = volmdlr.TWO_PI
    y_periodicity = volmdlr.TWO_PI

    def __init__(self, frame: volmdlr.Frame3D, tore_radius: float, small_radius: float, name: str = ''):
        self.frame = frame
        self.tore_radius = tore_radius
        self.small_radius = small_radius
        PeriodicalSurface.__init__(self, name=name)

        self._bbox = None

    @property
    def bounding_box(self):
        """
        Returns the surface bounding box.
        """
        if not self._bbox:
            self._bbox = self._bounding_box()
        return self._bbox

    def _bounding_box(self):
        distance = self.tore_radius + self.small_radius
        point1 = self.frame.origin + \
            self.frame.u * distance + self.frame.v * distance + self.frame.w * self.small_radius
        point2 = self.frame.origin + \
            self.frame.u * distance + self.frame.v * distance - self.frame.w * self.small_radius
        point3 = self.frame.origin + \
            self.frame.u * distance - self.frame.v * distance + self.frame.w * self.small_radius
        point4 = self.frame.origin + \
            self.frame.u * distance - self.frame.v * distance - self.frame.w * self.small_radius
        point5 = self.frame.origin - \
            self.frame.u * distance + self.frame.v * distance + self.frame.w * self.small_radius
        point6 = self.frame.origin - \
            self.frame.u * distance + self.frame.v * distance - self.frame.w * self.small_radius
        point7 = self.frame.origin - \
            self.frame.u * distance - self.frame.v * distance + self.frame.w * self.small_radius
        point8 = self.frame.origin - \
            self.frame.u * distance - self.frame.v * distance - self.frame.w * self.small_radius

        return volmdlr.core.BoundingBox.from_points(
            [point1, point2, point3, point4, point5, point6, point7, point8])

    def point2d_to_3d(self, point2d: volmdlr.Point2D):
        """
        Coverts a parametric coordinate on the surface into a 3D spatial point (x, y, z).

        :param point2d: Point at the ToroidalSuface3D
        :type point2d: `volmdlr.`Point2D`
        """
        theta, phi = point2d
        x = (self.tore_radius + self.small_radius * math.cos(phi)) * math.cos(theta)
        y = (self.tore_radius + self.small_radius * math.cos(phi)) * math.sin(theta)
        z = self.small_radius * math.sin(phi)
        return self.frame.local_to_global_coordinates(volmdlr.Point3D(x, y, z))

    def point3d_to_2d(self, point3d):
        """
        Transform a 3D spatial point (x, y, z) into a 2D spherical parametric point (theta, phi).
        """
        x, y, z = self.frame.global_to_local_coordinates(point3d)
        z = min(self.small_radius, max(-self.small_radius, z))

        # Do not delete this, mathematical problem when x and y close to zero (should be zero) but not 0
        # Generally this is related to uncertainty of step files.

        if abs(x) < 1e-12:
            x = 0
        if abs(y) < 1e-12:
            y = 0
        if abs(z) < 1e-6:
            z = 0

        zr = z / self.small_radius
        phi = math.asin(zr)
        if abs(phi) < 1e-9:
            phi = 0

        u = self.tore_radius + math.sqrt((self.small_radius ** 2) - (z ** 2))
        u1, u2 = round(x / u, 5), round(y / u, 5)
        theta = math.atan2(u2, u1)

        vector_to_tube_center = volmdlr.Vector3D(self.tore_radius * math.cos(theta),
                                                 self.tore_radius * math.sin(theta), 0)
        vector_from_tube_center_to_point = volmdlr.Vector3D(x, y, z) - vector_to_tube_center
        phi2 = volmdlr.geometry.vectors3d_angle(vector_to_tube_center, vector_from_tube_center_to_point)

        if phi >= 0 and phi2 > 0.5 * math.pi:
            phi = math.pi - phi
        elif phi < 0 and phi2 > 0.5 * math.pi:
            phi = -math.pi - phi
        if abs(theta) < 1e-9:
            theta = 0.0
        if abs(phi) < 1e-9:
            phi = 0.0
        return volmdlr.Point2D(theta, phi)

    @classmethod
    def from_step(cls, arguments, object_dict, **kwargs):
        """
        Converts a step primitive to a ToroidalSurface3D.

        :param arguments: The arguments of the step primitive.
        :type arguments: list
        :param object_dict: The dictionary containing all the step primitives
            that have already been instantiated.
        :type object_dict: dict
        :return: The corresponding ToroidalSurface3D object.
        :rtype: :class:`volmdlr.faces.ToroidalSurface3D`
        """

        length_conversion_factor = kwargs.get("length_conversion_factor", 1)

        frame3d = object_dict[arguments[1]]
        u_vector, w_vector = frame3d.v, -frame3d.u
        u_vector.normalize()
        w_vector.normalize()
        v_vector = w_vector.cross(u_vector)
        frame_direct = volmdlr.Frame3D(frame3d.origin, u_vector, v_vector, w_vector)
        rcenter = float(arguments[2]) * length_conversion_factor
        rcircle = float(arguments[3]) * length_conversion_factor
        return cls(frame_direct, rcenter, rcircle, arguments[0][1:-1])

    def to_step(self, current_id):
        frame = volmdlr.Frame3D(self.frame.origin, self.frame.w, self.frame.u,
                                self.frame.v)
        content, frame_id = frame.to_step(current_id)
        current_id = frame_id + 1
        content += f"#{current_id} = TOROIDAL_SURFACE('{self.name}',#{frame_id}," \
                   f"{round(1000 * self.tore_radius, 3)},{round(1000 * self.small_radius, 3)});\n"
        return content, [current_id]

    def frame_mapping(self, frame: volmdlr.Frame3D, side: str):
        """
        Changes frame_mapping and return a new ToroidalSurface3D.

        :param frame: The new frame to map to.
        :type frame: `volmdlr.Frame3D
        :param side: Indicates whether the frame should be mapped to the 'old' or 'new' frame.
            Acceptable values are 'old' or 'new'.
        :type side: str
        """
        new_frame = self.frame.frame_mapping(frame, side)
        return ToroidalSurface3D(new_frame, self.tore_radius, self.small_radius, name=self.name)

    def frame_mapping_inplace(self, frame: volmdlr.Frame3D, side: str):
        """
        Changes frame_mapping and the object is updated in-place.

        :param frame: The new frame to map to.
        :type frame: `volmdlr.Frame3D
        :param side: Indicates whether the frame should be mapped to the 'old' or 'new' frame.
            Acceptable values are 'old' or 'new'.
        :type side: str
        """
        warnings.warn("'in-place' methods are deprecated. Use a not in-place method instead.", DeprecationWarning)

        new_frame = self.frame.frame_mapping(frame, side)
        self.frame = new_frame

    def rectangular_cut(self, theta1: float, theta2: float, phi1: float, phi2: float, name: str = ""):
        """Deprecated method, Use ToroidalFace3D from_surface_rectangular_cut method."""
        raise AttributeError('Use ToroidalFace3D from_surface_rectangular_cut method')

    def linesegment2d_to_3d(self, linesegment2d):
        """
        Converts the parametric boundary representation into a 3D primitive.
        """
        theta1, phi1 = linesegment2d.start
        theta2, phi2 = linesegment2d.end
        if math.isclose(theta1, theta2, abs_tol=1e-4):
            if math.isclose(abs(phi1 - phi2), volmdlr.TWO_PI, abs_tol=1e-4):
                u_vector = self.frame.u.rotation(self.frame.origin, self.frame.w, angle=theta1)
                v_vector = self.frame.u.rotation(self.frame.origin, self.frame.w, angle=theta1)
                center = self.frame.origin + self.tore_radius * u_vector
                return [edges.FullArc3D(center=center,
                                        start_end=center + self.small_radius * u_vector,
                                        normal=v_vector)]
            return [edges.Arc3D(
                self.point2d_to_3d(linesegment2d.start),
                self.point2d_to_3d(volmdlr.Point2D(theta1, 0.5 * (phi1 + phi2))),
                self.point2d_to_3d(linesegment2d.end),
            )]
        if math.isclose(phi1, phi2, abs_tol=1e-4):
            if math.isclose(abs(theta1 - theta2), volmdlr.TWO_PI, abs_tol=1e-4):
                center = self.frame.origin + self.small_radius * math.sin(phi1) * self.frame.w
                start_end = center + self.frame.u * (self.small_radius + self.tore_radius)
                return [edges.FullArc3D(center=center,
                                        start_end=start_end,
                                        normal=self.frame.w)]
            return [edges.Arc3D(
                self.point2d_to_3d(linesegment2d.start),
                self.point2d_to_3d(volmdlr.Point2D(0.5 * (theta1 + theta2), phi1)),
                self.point2d_to_3d(linesegment2d.end),
            )]
        # raise NotImplementedError('Ellipse?')
        n = 10
        degree = 3
        points = [self.point2d_to_3d(point2d) for point2d in linesegment2d.discretization_points(number_points=n)]
        periodic = points[0].is_close(points[-1])
        return [edges.BSplineCurve3D.from_points_interpolation(points, degree, periodic).simplify]

    def bsplinecurve2d_to_3d(self, bspline_curve2d):
        """
        Converts the parametric boundary representation into a 3D primitive.
        """
        n = len(bspline_curve2d.control_points)
        points = [self.point2d_to_3d(p)
                  for p in bspline_curve2d.discretization_points(number_points=n)]
        return [edges.BSplineCurve3D.from_points_interpolation(
            points, bspline_curve2d.degree, bspline_curve2d.periodic)]

    def fullarc3d_to_2d(self, fullarc3d):
        """
        Converts the primitive from 3D spatial coordinates to its equivalent 2D primitive in the parametric space.
        """
        start = self.point3d_to_2d(fullarc3d.start)
        end = self.point3d_to_2d(fullarc3d.end)

        angle3d = fullarc3d.angle
        point_after_start, point_before_end = self._reference_points(fullarc3d)

        start, end = vm_parametric.arc3d_to_toroidal_coordinates_verification(start, end, angle3d,
                                                                               [point_after_start, point_before_end],
                                                                               [self.x_periodicity,
                                                                                self.y_periodicity])
        theta1, phi1 = start
        # theta2, phi2 = end
        theta3, phi3 = point_after_start
        # theta4, phi4 = point_before_end
        if self.frame.w.is_colinear_to(fullarc3d.normal, abs_tol=1e-4):
            point1 = start
            if theta1 > theta3:
                point2 = volmdlr.Point2D(theta1 - volmdlr.TWO_PI, phi1)
            elif theta1 < theta3:
                point2 = volmdlr.Point2D(theta1 + volmdlr.TWO_PI, phi1)
            return [edges.LineSegment2D(point1, point2)]
        point1 = start
        if phi1 > phi3:
            point2 = volmdlr.Point2D(theta1, phi1 - volmdlr.TWO_PI)
        elif phi1 < phi3:
            point2 = volmdlr.Point2D(theta1, phi1 + volmdlr.TWO_PI)
        return [edges.LineSegment2D(point1, point2)]

    def arc3d_to_2d(self, arc3d):
        """
        Converts the arc from 3D spatial coordinates to its equivalent 2D primitive in the parametric space.
        """
        start = self.point3d_to_2d(arc3d.start)
        end = self.point3d_to_2d(arc3d.end)

        angle3d = arc3d.angle
        point_after_start, point_before_end = self._reference_points(arc3d)

        start, end = vm_parametric.arc3d_to_toroidal_coordinates_verification(start, end, angle3d,
                                                                               [point_after_start, point_before_end],
                                                                               [self.x_periodicity,
                                                                                self.y_periodicity])

        return [edges.LineSegment2D(start, end)]

    def bsplinecurve3d_to_2d(self, bspline_curve3d):
        """
        Converts the primitive from 3D spatial coordinates to its equivalent 2D primitive in the parametric space.
        """
        length = bspline_curve3d.length()
        theta3, phi3 = self.point3d_to_2d(bspline_curve3d.point_at_abscissa(0.001 * length))
        theta4, phi4 = self.point3d_to_2d(bspline_curve3d.point_at_abscissa(0.98 * length))
        n = len(bspline_curve3d.control_points)
        points3d = bspline_curve3d.discretization_points(number_points=n)
        points = [self.point3d_to_2d(p) for p in points3d]
        theta1, phi1 = points[0]
        theta2, phi2 = points[-1]

        # Verify if theta1 or theta2 point should be -pi because atan2() -> ]-pi, pi]
        if abs(theta1) == math.pi:
            theta1 = repair_start_end_angle_periodicity(theta1, theta3)
        if abs(theta2) == math.pi:
            theta2 = repair_start_end_angle_periodicity(theta2, theta4)

        # Verify if phi1 or phi2 point should be -pi because phi -> ]-pi, pi]
        if abs(phi1) == math.pi:
            phi1 = repair_start_end_angle_periodicity(phi1, phi3)
        if abs(phi2) == math.pi:
            phi2 = repair_start_end_angle_periodicity(phi2, phi4)

        points[0] = volmdlr.Point2D(theta1, phi1)
        points[-1] = volmdlr.Point2D(theta2, phi2)

        theta_list = [point.x for point in points]
        phi_list = [point.y for point in points]
        theta_discontinuity, indexes_theta_discontinuity = angle_discontinuity(theta_list)
        phi_discontinuity, indexes_phi_discontinuity = angle_discontinuity(phi_list)

        if theta_discontinuity:
            points = self._fix_angle_discontinuity_on_discretization_points(points,
                                                                            indexes_theta_discontinuity, "x")
        if phi_discontinuity:
            points = self._fix_angle_discontinuity_on_discretization_points(points,
                                                                            indexes_phi_discontinuity, "y")

        return [edges.BSplineCurve2D.from_points_interpolation(
            points, bspline_curve3d.degree, bspline_curve3d.periodic)]

    def triangulation(self):
        """
        Triangulation.

        :rtype: display.DisplayMesh3D
        """
        face = self.rectangular_cut(0, volmdlr.TWO_PI, 0, volmdlr.TWO_PI)
        return face.triangulation()

    def translation(self, offset: volmdlr.Vector3D):
        """
        ToroidalSurface3D translation.

        :param offset: translation vector
        :return: A new translated ToroidalSurface3D
        """
        return ToroidalSurface3D(self.frame.translation(
            offset), self.tore_radius, self.small_radius)

    def translation_inplace(self, offset: volmdlr.Vector3D):
        """
        ToroidalSurface3D translation. Object is updated in-place.

        :param offset: translation vector.
        """
        warnings.warn("'in-place' methods are deprecated. Use a not in-place method instead.", DeprecationWarning)

        self.frame.translation_inplace(offset)

    def rotation(self, center: volmdlr.Point3D, axis: volmdlr.Vector3D, angle: float):
        """
        ToroidalSurface3D rotation.

        :param center: rotation center.
        :param axis: rotation axis.
        :param angle: angle rotation.
        :return: a new rotated ToroidalSurface3D.
        """
        new_frame = self.frame.rotation(center=center, axis=axis,
                                        angle=angle)
        return self.__class__(new_frame, self.tore_radius, self.small_radius)

    def rotation_inplace(self, center: volmdlr.Point3D, axis: volmdlr.Vector3D, angle: float):
        """
        ToroidalSurface3D rotation. Object is updated in-place.

        :param center: rotation center.
        :param axis: rotation axis.
        :param angle: rotation angle.
        """
        warnings.warn("'in-place' methods are deprecated. Use a not in-place method instead.", DeprecationWarning)

        self.frame.rotation_inplace(center, axis, angle)

    def plot(self, ax=None, color='grey', alpha=0.5):
        """Plot torus arcs."""
        if ax is None:
            fig = plt.figure()
            ax = fig.add_subplot(111, projection='3d')

        self.frame.plot(ax=ax)
        number_arcs = 50
        for i in range(number_arcs):
            theta = i / number_arcs * volmdlr.TWO_PI
            t_points = []
            for j in range(number_arcs):
                phi = j / number_arcs * volmdlr.TWO_PI
                t_points.append(self.point2d_to_3d(volmdlr.Point2D(theta, phi)))
            ax = wires.ClosedPolygon3D(t_points).plot(ax=ax, edge_style=EdgeStyle(color=color, alpha=alpha))

        return ax

    def point_projection(self, point3d):
        """
        Returns the projection of the point on the toroidal surface.

        :param point3d: Point to project.
        :type point3d: volmdlr.Point3D
        :return: A point on the surface
        :rtype: volmdlr.Point3D
        """
        x, y, z = self.frame.global_to_local_coordinates(point3d)

        if abs(x) < 1e-12:
            x = 0
        if abs(y) < 1e-12:
            y = 0

        theta = math.atan2(y, x)

        vector_to_tube_center = volmdlr.Vector3D(self.tore_radius * math.cos(theta),
                                                 self.tore_radius * math.sin(theta), 0)
        vector_from_tube_center_to_point = volmdlr.Vector3D(x, y, z) - vector_to_tube_center
        phi = volmdlr.geometry.vectors3d_angle(vector_to_tube_center, vector_from_tube_center_to_point)
        if z < 0:
            phi = 2 * math.pi - phi
        if abs(theta) < 1e-9:
            theta = 0.0
        if abs(phi) < 1e-9:
            phi = 0.0
        return self.point2d_to_3d(volmdlr.Point2D(theta, phi))

    def _reference_points(self, edge):
        """
        Helper function to return points of reference on the edge to fix some parametric periodical discontinuities.
        """
        length = edge.length()
        point_after_start = self.point3d_to_2d(edge.point_at_abscissa(0.01 * length))
        point_before_end = self.point3d_to_2d(edge.point_at_abscissa(0.98 * length))
        theta3, phi3 = point_after_start
        theta4, phi4 = point_before_end
        if abs(theta3) == math.pi or abs(theta3) == 0.5 * math.pi or \
                abs(phi3) == math.pi or abs(phi3) == 0.5 * math.pi:
            point_after_start = self.point3d_to_2d(edge.point_at_abscissa(0.02 * length))
        if abs(theta4) == math.pi or abs(theta4) == 0.5 * math.pi or \
                abs(phi4) == math.pi or abs(phi4) == 0.5 * math.pi:
            point_before_end = self.point3d_to_2d(edge.point_at_abscissa(0.97 * length))
        return point_after_start, point_before_end


class ConicalSurface3D(PeriodicalSurface):
    """
    The local plane is defined by (theta, z).

    :param frame: Cone's frame to position it: frame.w is axis of cone frame. Origin is at the angle of the cone.
    :param semi_angle: cone's semi-angle.
    """
    face_class = 'ConicalFace3D'
    x_periodicity = volmdlr.TWO_PI
    y_periodicity = None

    def __init__(self, frame: volmdlr.Frame3D, semi_angle: float,
                 name: str = ''):
        self.frame = frame
        self.semi_angle = semi_angle
        PeriodicalSurface.__init__(self, name=name)

    def plot(self, ax=None, color='grey', alpha=0.5, **kwargs):
        z = kwargs.get("z", 0.5)
        if ax is None:
            fig = plt.figure()
            ax = fig.add_subplot(111, projection='3d')

        self.frame.plot(ax=ax, ratio=z)
        x = z * math.tan(self.semi_angle)
        # point1 = self.frame.local_to_global_coordinates(volmdlr.Point3D(-x, 0, -z))
        point1 = self.frame.origin
        point2 = self.frame.local_to_global_coordinates(volmdlr.Point3D(x, 0, z))
        generatrix = edges.LineSegment3D(point1, point2)
        for i in range(37):
            theta = i / 36. * volmdlr.TWO_PI
            wire = generatrix.rotation(self.frame.origin, self.frame.w, theta)
            wire.plot(ax=ax, edge_style=EdgeStyle(color=color, alpha=alpha))
        return ax

    @classmethod
    def from_step(cls, arguments, object_dict, **kwargs):
        """
        Converts a step primitive to a ConicalSurface3D.

        :param arguments: The arguments of the step primitive.
        :type arguments: list
        :param object_dict: The dictionary containing all the step primitives
            that have already been instantiated.
        :type object_dict: dict
        :return: The corresponding ConicalSurface3D object.
        :rtype: :class:`volmdlr.faces.ConicalSurface3D`
        """

        length_conversion_factor = kwargs.get("length_conversion_factor", 1)
        angle_conversion_factor = kwargs.get("angle_conversion_factor", 1)

        frame3d = object_dict[arguments[1]]
        u, w = frame3d.v, frame3d.u
        u.normalize()
        w.normalize()
        v = w.cross(u)
        radius = float(arguments[2]) * length_conversion_factor
        semi_angle = float(arguments[3]) * angle_conversion_factor
        origin = frame3d.origin - radius / math.tan(semi_angle) * w
        frame_direct = volmdlr.Frame3D(origin, u, v, w)
        return cls(frame_direct, semi_angle, arguments[0][1:-1])

    def to_step(self, current_id):
        frame = volmdlr.Frame3D(self.frame.origin, self.frame.w, self.frame.u,
                                self.frame.v)
        content, frame_id = frame.to_step(current_id)
        current_id = frame_id + 1
        content += f"#{current_id} = CONICAL_SURFACE('{self.name}',#{frame_id},{0.},{round(self.semi_angle, 3)});\n"
        return content, [current_id]

    def frame_mapping(self, frame: volmdlr.Frame3D, side: str):
        """
        Changes frame_mapping and return a new ConicalSurface3D.

        :param side: 'old' or 'new'
        """
        new_frame = self.frame.frame_mapping(frame, side)
        return ConicalSurface3D(new_frame, self.semi_angle, name=self.name)

    def frame_mapping_inplace(self, frame: volmdlr.Frame3D, side: str):
        """
        Changes frame_mapping and the object is updated in-place.

        :param side:'old' or 'new'
        """
        warnings.warn("'in-place' methods are deprecated. Use a not in-place method instead.", DeprecationWarning)

        new_frame = self.frame.frame_mapping(frame, side)
        self.frame = new_frame

    def point2d_to_3d(self, point2d: volmdlr.Point2D):
        """
        Coverts a parametric coordinate on the surface into a 3D spatial point (x, y, z).

        :param point2d: Point at the ConicalSuface3D
        :type point2d: `volmdlr.`Point2D`
        """
        theta, z = point2d
        radius = math.tan(self.semi_angle) * z
        new_point = volmdlr.Point3D(radius * math.cos(theta),
                                    radius * math.sin(theta),
                                    z)
        return self.frame.local_to_global_coordinates(new_point)

    def point3d_to_2d(self, point3d: volmdlr.Point3D):
        """
        Returns the cylindrical coordinates volmdlr.Point2D(theta, z) of a Cartesian coordinates point (x, y, z).

        :param point3d: Point at the CylindricalSuface3D.
        :type point3d: :class:`volmdlr.`Point3D`
        """
        x, y, z = self.frame.global_to_local_coordinates(point3d)
        # Do not delete this, mathematical problem when x and y close to zero (should be zero) but not 0
        # Generally this is related to uncertainty of step files.
        if abs(x) < 1e-12:
            x = 0
        if abs(y) < 1e-12:
            y = 0
        theta = math.atan2(y, x)
        if abs(theta) < 1e-9:
            theta = 0.0
        return volmdlr.Point2D(theta, z)

    def rectangular_cut(self, theta1: float, theta2: float,
                        z1: float, z2: float, name: str = ''):
        """Deprecated method, Use ConicalFace3D from_surface_rectangular_cut method."""
        raise AttributeError("ConicalSurface3D.rectangular_cut is deprecated."
                             "Use the class_method from_surface_rectangular_cut in ConicalFace3D instead")

    def linesegment3d_to_2d(self, linesegment3d):
        """
        Converts the primitive from 3D spatial coordinates to its equivalent 2D primitive in the parametric space.
        """
        start = self.point3d_to_2d(linesegment3d.start)
        end = self.point3d_to_2d(linesegment3d.end)
        if start.x != end.x and start.is_close(volmdlr.Point2D(0, 0)):
            start = volmdlr.Point2D(end.x, 0)
        elif start.x != end.x and end == volmdlr.Point2D(0, 0):
            end = volmdlr.Point2D(start.x, 0)
        elif start.x != end.x:
            end = volmdlr.Point2D(start.x, end.y)
        if not start.is_close(end):
            return [edges.LineSegment2D(start, end)]
        return [edges.BSplineCurve2D.from_points_interpolation([start, end], 1, False)]

    def linesegment2d_to_3d(self, linesegment2d):
        """
        Converts the primitive from parametric space to 3D spatial coordinates.
        """
        if linesegment2d.name == "construction":
            return None
        theta1, z1 = linesegment2d.start
        theta2, z2 = linesegment2d.end

        if math.isclose(theta1, theta2, abs_tol=1e-4):
            return [edges.LineSegment3D(
                self.point2d_to_3d(linesegment2d.start),
                self.point2d_to_3d(linesegment2d.end),
            )]
        if math.isclose(z1, z2, abs_tol=1e-4) and math.isclose(z1, 0.,
                                                               abs_tol=1e-6):
            return []
        if math.isclose(z1, z2, abs_tol=1e-4):
            if abs(theta1 - theta2) == volmdlr.TWO_PI:
                return [edges.FullArc3D(center=self.frame.origin + z1 * self.frame.w,
                                        start_end=self.point2d_to_3d(linesegment2d.start),
                                        normal=self.frame.w)]

            return [edges.Arc3D(
                self.point2d_to_3d(linesegment2d.start),
                self.point2d_to_3d(
                    volmdlr.Point2D(0.5 * (theta1 + theta2), z1)),
                self.point2d_to_3d(linesegment2d.end))
            ]
        raise NotImplementedError('Ellipse?')

    def contour3d_to_2d(self, contour3d):
        """
        Transforms a Contour3D into a Contour2D in the parametric domain of the surface.

        :param contour3d: The contour to be transformed.
        :type contour3d: :class:`wires.Contour3D`
        :return: A 2D contour object.
        :rtype: :class:`wires.Contour2D`
        """
        primitives2d = self.primitives3d_to_2d(contour3d.primitives)

        wire2d = wires.Wire2D(primitives2d)
        delta_x = abs(wire2d.primitives[0].start.x - wire2d.primitives[-1].end.x)
        if math.isclose(delta_x, volmdlr.TWO_PI, abs_tol=1e-3) and wire2d.is_ordered():
            if len(primitives2d) > 1:
                # very specific conical case due to the singularity in the point z = 0 on parametric domain.
                if primitives2d[-2].start.y == 0.0:
                    primitives2d = self.repair_primitives_periodicity(primitives2d)
            return wires.Contour2D(primitives2d)
        # Fix contour
        primitives2d = self.repair_primitives_periodicity(primitives2d)
        return wires.Contour2D(primitives2d)

    def translation(self, offset: volmdlr.Vector3D):
        """
        ConicalSurface3D translation.

        :param offset: translation vector.
        :return: A new translated ConicalSurface3D.
        """
        return self.__class__(self.frame.translation(offset),
                              self.semi_angle)

    def translation_inplace(self, offset: volmdlr.Vector3D):
        """
        ConicalSurface3D translation. Object is updated in-place.

        :param offset: translation vector.
        """
        warnings.warn("'in-place' methods are deprecated. Use a not in-place method instead.", DeprecationWarning)

        self.frame.translation_inplace(offset)

    def rotation(self, center: volmdlr.Point3D,
                 axis: volmdlr.Vector3D, angle: float):
        """
        ConicalSurface3D rotation.

        :param center: rotation center.
        :param axis: rotation axis.
        :param angle: angle rotation.
        :return: a new rotated ConicalSurface3D.
        """
        new_frame = self.frame.rotation(center=center, axis=axis, angle=angle)
        return self.__class__(new_frame, self.semi_angle)

    def rotation_inplace(self, center: volmdlr.Point3D,
                         axis: volmdlr.Vector3D, angle: float):
        """
        ConicalSurface3D rotation. Object is updated in-place.

        :param center: rotation center.
        :param axis: rotation axis.
        :param angle: rotation angle.
        """
        warnings.warn("'in-place' methods are deprecated. Use a not in-place method instead.", DeprecationWarning)

        self.frame.rotation_inplace(center, axis, angle)

    def repair_primitives_periodicity(self, primitives2d):
        """
        Repairs the continuity of the 2D contour while using contour3d_to_2d on periodic surfaces.

        :param primitives2d: The primitives in parametric surface domain.
        :type primitives2d: list
        :return: A list of primitives.
        :rtype: list
        """
        # Search for a primitive that can be used as reference for repairing periodicity
        pos = vm_parametric.find_index_defined_brep_primitive_on_periodical_surface(primitives2d,
                                                                                    [self.x_periodicity,
                                                                                     self.y_periodicity])
        if pos != 0:
            primitives2d = primitives2d[pos:] + primitives2d[:pos]

        i = 1
        while i < len(primitives2d):
            previous_primitive = primitives2d[i - 1]
            delta = previous_primitive.end - primitives2d[i].start
            if not math.isclose(delta.norm(), 0, abs_tol=1e-5):
                if primitives2d[i].end.is_close(primitives2d[i - 1].end, tol=1e-4) and \
                        math.isclose(primitives2d[i].length(), volmdlr.TWO_PI, abs_tol=1e-4):
                    primitives2d[i] = primitives2d[i].reverse()
                elif delta.norm() and math.isclose(abs(previous_primitive.end.y), 0, abs_tol=1e-6):
                    primitives2d.insert(i, edges.LineSegment2D(previous_primitive.end, primitives2d[i].start,
                                                               name="construction"))
                    i += 1
                else:
                    primitives2d[i] = primitives2d[i].translation(delta)
            # treat very specific case of conical surfaces when the previous primitive and the primitive are a
            # linesegment3d with singularity
            elif math.isclose(primitives2d[i].start.y, 0.0, abs_tol=1e-6) and \
                    math.isclose(primitives2d[i].start.x, primitives2d[i].end.x, abs_tol=1e-6) and \
                    math.isclose(primitives2d[i].start.x, previous_primitive.end.x, abs_tol=1e-6):

                if primitives2d[i + 1].end.x < primitives2d[i].end.x:
                    theta_offset = volmdlr.TWO_PI
                elif primitives2d[i + 1].end.x > primitives2d[i].end.x:
                    theta_offset = -volmdlr.TWO_PI
                primitive1 = edges.LineSegment2D(previous_primitive.end,
                                                 previous_primitive.end + volmdlr.Point2D(theta_offset, 0),
                                                 name="construction")
                primitive2 = primitives2d[i].translation(volmdlr.Vector2D(theta_offset, 0))
                primitive3 = primitives2d[i + 1].translation(volmdlr.Vector2D(theta_offset, 0))
                primitives2d[i] = primitive1
                primitives2d.insert(i + 1, primitive2)
                primitives2d[i + 2] = primitive3
                i += 1
            i += 1
        if not primitives2d[0].start.is_close(primitives2d[-1].end) \
                and primitives2d[0].start.y == 0.0 and primitives2d[-1].end.y == 0.0:
            primitives2d.append(edges.LineSegment2D(primitives2d[-1].end, primitives2d[0].start))

        return primitives2d

    def face_from_base_and_vertex(self, contour: wires.Contour3D, vertex: volmdlr.Point3D, name: str = ''):

        raise AttributeError(f'Use method from ConicalFace3D{volmdlr.faces.ConicalFace3D.face_from_base_and_vertex}')


class SphericalSurface3D(PeriodicalSurface):
    """
    Defines a spherical surface.

    :param frame: Sphere's frame to position it
    :type frame: volmdlr.Frame3D
    :param radius: Sphere's radius
    :type radius: float
    """
    face_class = 'SphericalFace3D'
    x_periodicity = volmdlr.TWO_PI
    y_periodicity = math.pi

    def __init__(self, frame, radius, name=''):
        self.frame = frame
        self.radius = radius
        PeriodicalSurface.__init__(self, name=name)

        # Hidden Attributes
        self._bbox = None

    @property
    def bounding_box(self):
        """Bounding Box for Spherical Surface 3D."""

        if not self._bbox:
            self._bbox = self._bounding_box()
        return self._bbox

    def _bounding_box(self):
        points = [self.frame.origin + volmdlr.Point3D(-self.radius,
                                                      -self.radius,
                                                      -self.radius),
                  self.frame.origin + volmdlr.Point3D(self.radius,
                                                      self.radius,
                                                      self.radius),

                  ]
        return volmdlr.core.BoundingBox.from_points(points)

    def contour2d_to_3d(self, contour2d):
        """
        Converts the primitive from parametric 2D space to 3D spatial coordinates.
        """
        primitives3d = []
        for primitive2d in contour2d.primitives:
            method_name = f'{primitive2d.__class__.__name__.lower()}_to_3d'
            if hasattr(self, method_name):
                try:
                    primitives_list = getattr(self, method_name)(primitive2d)
                    if primitives_list:
                        primitives3d.extend(primitives_list)
                    else:
                        continue
                except AttributeError:
                    print(f'Class {self.__class__.__name__} does not implement {method_name}'
                          f'with {primitive2d.__class__.__name__}')
            else:
                raise AttributeError(f'Class {self.__class__.__name__} does not implement {method_name}')

        return wires.Contour3D(primitives3d)

    @classmethod
    def from_step(cls, arguments, object_dict, **kwargs):
        """
        Converts a step primitive to a SphericalSurface3D.

        :param arguments: The arguments of the step primitive.
        :type arguments: list
        :param object_dict: The dictionary containing all the step primitives
            that have already been instantiated.
        :type object_dict: dict
        :return: The corresponding SphericalSurface3D object.
        :rtype: :class:`volmdlr.faces.SphericalSurface3D`
        """
        length_conversion_factor = kwargs.get("length_conversion_factor", 1)

        frame3d = object_dict[arguments[1]]
        u_vector, w_vector = frame3d.v, frame3d.u
        u_vector.normalize()
        w_vector.normalize()
        v_vector = w_vector.cross(u_vector)
        frame_direct = volmdlr.Frame3D(frame3d.origin, u_vector, v_vector, w_vector)
        radius = float(arguments[2]) * length_conversion_factor
        return cls(frame_direct, radius, arguments[0][1:-1])

    def point2d_to_3d(self, point2d):
        """
        Coverts a parametric coordinate on the surface into a 3D spatial point (x, y, z).

        source: https://mathcurve.com/surfaces/sphere
        # -pi<theta<pi, -pi/2<phi<pi/2

        :param point2d: Point at the CylindricalSuface3D.
        :type point2d: `volmdlr.`Point2D`
        """
        theta, phi = point2d
        x = self.radius * math.cos(phi) * math.cos(theta)
        y = self.radius * math.cos(phi) * math.sin(theta)
        z = self.radius * math.sin(phi)
        return self.frame.local_to_global_coordinates(volmdlr.Point3D(x, y, z))

    def point3d_to_2d(self, point3d):
        """
        Transform a 3D spatial point (x, y, z) into a 2D spherical parametric point (theta, phi).
        """
        x, y, z = self.frame.global_to_local_coordinates(point3d)
        z = min(self.radius, max(-self.radius, z))

        if z == -0.0:
            z = 0.0

        # Do not delete this, mathematical problem when x and y close to zero (should be zero) but not 0
        # Generally this is related to uncertainty of step files.
        if abs(x) < 1e-7:
            x = 0
        if abs(y) < 1e-7:
            y = 0

        theta = math.atan2(y, x)
        if abs(theta) < 1e-10:
            theta = 0

        z_over_r = z / self.radius
        phi = math.asin(z_over_r)
        if abs(phi) < 1e-10:
            phi = 0

        return volmdlr.Point2D(theta, phi)

    def linesegment2d_to_3d(self, linesegment2d):
        """
        Converts a BREP line segment 2D onto a 3D primitive on the surface.
        """
        if linesegment2d.name == "construction":
            return []
        start = self.point2d_to_3d(linesegment2d.start)
        interior = self.point2d_to_3d(0.5 * (linesegment2d.start + linesegment2d.end))
        end = self.point2d_to_3d(linesegment2d.end)
        if start.is_close(end) or linesegment2d.length() == 2 * math.pi:
            u_vector = start - self.frame.origin
            u_vector.normalize()
            v_vector = interior - self.frame.origin
            v_vector.normalize()
            normal = u_vector.cross(v_vector)
            return [edges.FullArc3D(self.frame.origin, start, normal)]
        return [edges.Arc3D(start, interior, end)]

    def contour3d_to_2d(self, contour3d):
        """
        Transforms a Contour3D into a Contour2D in the parametric domain of the surface.

        :param contour3d: The contour to be transformed.
        :type contour3d: :class:`wires.Contour3D`
        :return: A 2D contour object.
        :rtype: :class:`wires.Contour2D`
        """
        primitives2d = []

        # Transform the contour's primitives to parametric domain
        for primitive3d in contour3d.primitives:
            method_name = f'{primitive3d.simplify.__class__.__name__.lower()}_to_2d'
            if hasattr(self, method_name):
                primitives = getattr(self, method_name)(primitive3d.simplify)

                if primitives is None:
                    continue
                primitives2d.extend(primitives)
            else:
                raise NotImplementedError(
                    f'Class {self.__class__.__name__} does not implement {method_name}')
        # Fix contour
        if self.x_periodicity or self.y_periodicity:
            primitives2d = self.repair_primitives_periodicity(primitives2d)
        return wires.Contour2D(primitives2d)

    def is_lat_long_curve(self, arc):
        """
        Checks if a curve defined on the sphere is a latitude/longitude curve.

        Returns True if it is, False otherwise.
        """
        # Check if curve is a longitude curve (phi is constant)
        if self.frame.w.is_colinear_to(arc.normal, abs_tol=1e-4):
            return True
        # Check if curve is a latitude curve (theta is constant)
        if self.frame.w.is_perpendicular_to(arc.normal, abs_tol=1e-4) and arc.center.is_close(self.frame.origin, 1e-4):
            return True
        return False

    def arc_start_end_3d_to_2d(self, arc3d):
        """
        Helper function to fix periodicity issues while performing transformations into parametric domain.
        """
        start = self.point3d_to_2d(arc3d.start)
        end = self.point3d_to_2d(arc3d.end)
        theta_i, _ = self.point3d_to_2d(arc3d.interior)
        theta1, phi1 = start
        theta2, phi2 = end
        point_after_start, point_before_end = self._reference_points(arc3d)
        theta3, phi3 = point_after_start
        theta4, phi4 = point_before_end

        # Fix sphere singularity point
        if math.isclose(abs(phi1), 0.5 * math.pi, abs_tol=1e-2) and theta1 == 0.0 \
                and math.isclose(theta3, theta_i, abs_tol=1e-2) and math.isclose(theta4, theta_i, abs_tol=1e-2):
            theta1 = theta_i
            start = volmdlr.Point2D(theta1, phi1)
        if math.isclose(abs(phi2), 0.5 * math.pi, abs_tol=1e-2) and theta2 == 0.0 \
                and math.isclose(theta3, theta_i, abs_tol=1e-2) and math.isclose(theta4, theta_i, abs_tol=1e-2):
            theta2 = theta_i
            end = volmdlr.Point2D(theta2, phi2)

        start, end = vm_parametric.arc3d_to_spherical_coordinates_verification(start, end, arc3d.angle,
                                                                               [point_after_start, point_before_end],
                                                                               [self.x_periodicity,
                                                                                self.y_periodicity])
        return start, end

    def edge_passes_on_singularity_point(self, edge):
        """Helper function to verify id edge passes on the sphere singularity point."""
        half_pi = 0.5 * math.pi
        point_positive_singularity = self.point2d_to_3d(volmdlr.Point2D(0, half_pi))
        point_negative_singularity = self.point2d_to_3d(volmdlr.Point2D(0, -half_pi))
        positive_singularity = edge.point_belongs(point_positive_singularity, 1e-5)
        negative_singularity = edge.point_belongs(point_negative_singularity, 1e-5)
        if positive_singularity and negative_singularity:
            return [point_positive_singularity, point_negative_singularity]
        if positive_singularity:
            return [point_positive_singularity, None]
        if negative_singularity:
            return [None, point_negative_singularity]
        return [None, None]

    def arc3d_to_2d(self, arc3d):
        """
        Converts the primitive from 3D spatial coordinates to its equivalent 2D primitive in the parametric space.
        """
        is_lat_long_curve = self.is_lat_long_curve(arc3d)
        if is_lat_long_curve:
            start, end = self.arc_start_end_3d_to_2d(arc3d)
            singularity_points = self.edge_passes_on_singularity_point(arc3d)
            if any(singularity_points):
                return self.arc3d_to_2d_with_singularity(arc3d, start, end, singularity_points)
            return [edges.LineSegment2D(start, end)]
        return self.arc3d_to_2d_any_direction(arc3d)

    @staticmethod
    def helper_arc3d_to_2d_with_singularity(arc3d, start, end, point_singularity, half_pi):
        """Helper function to arc3d_to_2d_with_singularity."""
        theta1, phi1 = start
        theta2, phi2 = end
        if arc3d.is_point_edge_extremity(point_singularity):
            return [edges.LineSegment2D(start, end)]
        if math.isclose(abs(theta2 - theta1), math.pi, abs_tol=1e-4):
            if theta1 == math.pi and theta2 != math.pi:
                theta1 = -math.pi
            if theta2 == math.pi and theta1 != math.pi:
                theta2 = -math.pi

            return [edges.LineSegment2D(volmdlr.Point2D(theta1, phi1), volmdlr.Point2D(theta1, half_pi)),
                    edges.LineSegment2D(volmdlr.Point2D(theta1, half_pi), volmdlr.Point2D(theta2, half_pi),
                                        name="construction"),
                    edges.LineSegment2D(volmdlr.Point2D(theta2, half_pi), volmdlr.Point2D(theta2, phi2))
                    ]

    def arc3d_to_2d_with_singularity(self, arc3d, start, end, singularity_points):
        """
        Converts the primitive from 3D spatial coordinates to its equivalent 2D primitive in the parametric space.
        """
        # trying to treat when the arc starts at theta1 passes at the singularity at |phi| = 0.5*math.pi
        # and ends at theta2 = theta1 + math.pi
        theta1, phi1 = start
        theta2, phi2 = end

        half_pi = 0.5 * math.pi
        point_positive_singularity, point_negative_singularity = singularity_points

        if point_positive_singularity and point_negative_singularity:
            if arc3d.is_point_edge_extremity(point_positive_singularity) and \
                    arc3d.is_point_edge_extremity(point_negative_singularity):
                return [edges.LineSegment2D(start, end)]
            direction_vector = arc3d.direction_vector(0)
            dot = self.frame.w.dot(direction_vector)
            if dot == 0:
                direction_vector = arc3d.direction_vector(0.01 * arc3d.length())
                dot = self.frame.w.dot(direction_vector)
            if dot > 0:
                half_pi = 0.5 * math.pi
                thetai = theta1 - math.pi
            else:
                half_pi = -0.5 * math.pi
                thetai = theta1 + math.pi
            if arc3d.is_point_edge_extremity(point_positive_singularity):
                return [
                    edges.LineSegment2D(start, volmdlr.Point2D(start.x, -0.5 * math.pi)),
                    edges.LineSegment2D(volmdlr.Point2D(start.x, -0.5 * math.pi),
                                        volmdlr.Point2D(theta2, -0.5 * math.pi),
                                        name="construction"),
                    edges.LineSegment2D(volmdlr.Point2D(theta2, -0.5 * math.pi), volmdlr.Point2D(theta2, phi2))
                    ]
            if arc3d.is_point_edge_extremity(point_negative_singularity):
                return [
                    edges.LineSegment2D(start, volmdlr.Point2D(start.x, 0.5 * math.pi)),
                    edges.LineSegment2D(volmdlr.Point2D(start.x, 0.5 * math.pi),
                                        volmdlr.Point2D(theta2, 0.5 * math.pi),
                                        name="construction"),
                    edges.LineSegment2D(volmdlr.Point2D(theta2, 0.5 * math.pi), volmdlr.Point2D(theta2, phi2))
                    ]
            return [edges.LineSegment2D(volmdlr.Point2D(theta1, phi1), volmdlr.Point2D(theta1, half_pi)),
                    edges.LineSegment2D(volmdlr.Point2D(theta1, half_pi), volmdlr.Point2D(thetai, half_pi),
                                        name="construction"),
                    edges.LineSegment2D(volmdlr.Point2D(thetai, half_pi), volmdlr.Point2D(thetai, -half_pi)),
                    edges.LineSegment2D(volmdlr.Point2D(thetai, -half_pi), volmdlr.Point2D(theta2, -half_pi),
                                        name="construction"),
                    edges.LineSegment2D(volmdlr.Point2D(theta2, -half_pi), volmdlr.Point2D(theta2, phi2))
                    ]
        if point_positive_singularity:
            return self.helper_arc3d_to_2d_with_singularity(arc3d, start, end, point_positive_singularity, half_pi)
        if point_negative_singularity:
            return self.helper_arc3d_to_2d_with_singularity(arc3d, start, end, point_negative_singularity, -half_pi)

        raise NotImplementedError

    @staticmethod
    def fix_start_end_singularity_point_at_parametric_domain(edge, reference_point, point_at_singularity):
        """Uses tangent line to find real theta angle of the singularity point on parametric domain."""
        _, phi = point_at_singularity
        abscissa_before_singularity = edge.abscissa(reference_point)
        direction_vector = edge.direction_vector(abscissa_before_singularity)
        direction_line = edges.Line2D(reference_point, reference_point + direction_vector)
        if phi > 0:
            line_positive_singularity = edges.Line2D(volmdlr.Point2D(-math.pi, 0.5 * math.pi),
                                                     volmdlr.Point2D(math.pi, 0.5 * math.pi))
            return direction_line.line_intersections(line_positive_singularity)[0]

        line_negative_singularity = edges.Line2D(volmdlr.Point2D(-math.pi, -0.5 * math.pi),
                                                 volmdlr.Point2D(math.pi, -0.5 * math.pi))

        return direction_line.line_intersections(line_negative_singularity)[0]

    def is_point2d_on_sphere_singularity(self, point2d, tol=1e-5):
        """Verifies if point is on the spherical singularity point on parametric domain."""
        half_pi = 0.5 * math.pi
        point = self.point2d_to_3d(point2d)
        point_positive_singularity = self.point2d_to_3d(volmdlr.Point2D(0, half_pi))
        point_negative_singularity = self.point2d_to_3d(volmdlr.Point2D(0, -half_pi))
        if point.is_close(point_positive_singularity, tol) or point.is_close(point_negative_singularity, tol):
            return True
        return False

    def is_point3d_on_sphere_singularity(self, point3d):
        """Verifies if point is on the spherical singularity point on parametric domain."""
        half_pi = 0.5 * math.pi
        point_positive_singularity = self.point2d_to_3d(volmdlr.Point2D(0, half_pi))
        point_negative_singularity = self.point2d_to_3d(volmdlr.Point2D(0, -half_pi))
        if point3d.is_close(point_positive_singularity) or point3d.is_close(point_negative_singularity):
            return True
        return False

    def find_edge_start_end_undefined_parametric_points(self, edge3d, points, points3d):
        """
        Helper function.

        Uses local discretization and line intersection with the tangent line at the point just before the undefined
        point on the BREP of the 3D edge to find the real value of theta on the sphere parametric domain.
        """
        if self.is_point3d_on_sphere_singularity(points3d[0]):
            distance = points3d[0].point_distance(points3d[1])
            maximum_linear_distance_reference_point = 1e-5
            if distance < maximum_linear_distance_reference_point:
                temp_points = points[1:]
            else:
                number_points = int(distance/maximum_linear_distance_reference_point)

                local_discretization = [self.point3d_to_2d(point)
                                        for point in edge3d.local_discretization(
                        points3d[0], points3d[1], number_points)]
                temp_points = local_discretization[1:] + points[2:]

            theta_list = [point.x for point in temp_points]
            theta_discontinuity, indexes_theta_discontinuity = angle_discontinuity(theta_list)

            if theta_discontinuity:
                temp_points = self._fix_angle_discontinuity_on_discretization_points(temp_points,
                                                                                     indexes_theta_discontinuity, "x")

            edge = edges.BSplineCurve2D.from_points_interpolation(temp_points, 2)
            points[0] = self.fix_start_end_singularity_point_at_parametric_domain(edge,
                                                                                  reference_point=temp_points[1],
                                                                                  point_at_singularity=points[0])
        if self.is_point3d_on_sphere_singularity(points3d[-1]):
            distance = points3d[-2].point_distance(points3d[-1])
            maximum_linear_distance_reference_point = 1e-5
            if distance < maximum_linear_distance_reference_point:
                temp_points = points[:-1]
            else:
                number_points = int(distance/maximum_linear_distance_reference_point)

                local_discretization = [self.point3d_to_2d(point)
                                        for point in edge3d.local_discretization(
                        points3d[-2], points3d[-1], number_points)]
                temp_points = points[:-2] + local_discretization[:-1]

            theta_list = [point.x for point in temp_points]
            theta_discontinuity, indexes_theta_discontinuity = angle_discontinuity(theta_list)

            if theta_discontinuity:
                temp_points = self._fix_angle_discontinuity_on_discretization_points(temp_points,
                                                                                     indexes_theta_discontinuity, "x")

            edge = edges.BSplineCurve2D.from_points_interpolation(temp_points, 2)
            points[-1] = self.fix_start_end_singularity_point_at_parametric_domain(edge,
                                                                                   reference_point=temp_points[-2],
                                                                                   point_at_singularity=points[-1])
        return points

    def arc3d_to_2d_any_direction(self, arc3d):
        """
        Converts the primitive from 3D spatial coordinates to its equivalent 2D primitive in the parametric space.
        """
        singularity_points = self.edge_passes_on_singularity_point(arc3d)
        half_pi = 0.5 * math.pi # this variable avoid doing this multiplication several times (performance)
        point_positive_singularity, point_negative_singularity = singularity_points

        if point_positive_singularity and point_negative_singularity:
            raise ValueError("Impossible. This case should be treated by arc3d_to_2d_with_singularity method."
                             "See arc3d_to_2d method for detail.")
        if point_positive_singularity and not arc3d.is_point_edge_extremity(point_positive_singularity):
            split = arc3d.split(point_positive_singularity)
            primitive0 = self.arc3d_to_2d_any_direction(split[0])[0]
            primitive2 = self.arc3d_to_2d_any_direction(split[1])[0]
            primitive1 = edges.LineSegment2D(volmdlr.Point2D(primitive0.end.x, half_pi),
                                             volmdlr.Point2D(primitive2.start.x, half_pi))
            return [primitive0, primitive1, primitive2]
        if point_negative_singularity and not arc3d.is_point_edge_extremity(point_negative_singularity):
            split = arc3d.split(point_negative_singularity)
            primitive0 = self.arc3d_to_2d_any_direction(split[0])[0]
            primitive2 = self.arc3d_to_2d_any_direction(split[1])[0]
            primitive1 = edges.LineSegment2D(volmdlr.Point2D(primitive0.end.x, -half_pi),
                                             volmdlr.Point2D(primitive2.start.x, -half_pi))
            return [primitive0, primitive1, primitive2]

        angle3d = arc3d.angle
        number_points = math.ceil(angle3d * 50) + 1  # 50 points per radian
        number_points = max(number_points, 5)
        points3d = arc3d.discretization_points(number_points=number_points)
        points = [self.point3d_to_2d(p) for p in points3d]
        point_after_start, point_before_end = self._reference_points(arc3d)
        start, end = vm_parametric.spherical_repair_start_end_angle_periodicity(
            points[0], points[-1], point_after_start, point_before_end)
        points[0] = start
        points[-1] = end

        points = self.find_edge_start_end_undefined_parametric_points(arc3d, points, points3d)

        theta_list = [point.x for point in points]
        theta_discontinuity, indexes_theta_discontinuity = angle_discontinuity(theta_list)

        if theta_discontinuity:
            points = self._fix_angle_discontinuity_on_discretization_points(points,
                                                                            indexes_theta_discontinuity, "x")

        return [edges.BSplineCurve2D.from_points_interpolation(points, 2)]

    def bsplinecurve3d_to_2d(self, bspline_curve3d):
        """
        Converts the primitive from 3D spatial coordinates to its equivalent 2D primitive in the parametric space.
        """
        n = len(bspline_curve3d.control_points)
        points3d = bspline_curve3d.discretization_points(number_points=n)
        points = [self.point3d_to_2d(point) for point in points3d]

        point_after_start, point_before_end = self._reference_points(bspline_curve3d)
        start, end = vm_parametric.spherical_repair_start_end_angle_periodicity(
            points[0], points[-1], point_after_start, point_before_end)
        points[0] = start
        points[-1] = end

        points = self.find_edge_start_end_undefined_parametric_points(bspline_curve3d, points, points3d)

        theta_list = [point.x for point in points]
        theta_discontinuity, indexes_theta_discontinuity = angle_discontinuity(theta_list)

        if theta_discontinuity:
            points = self._fix_angle_discontinuity_on_discretization_points(points,
                                                                            indexes_theta_discontinuity, "x")

        return [edges.BSplineCurve2D.from_points_interpolation(points, degree=bspline_curve3d.degree,
                                                               periodic=bspline_curve3d.periodic).simplify]

    def bsplinecurve2d_to_3d(self, bspline_curve2d):
        """
        Converts a BREP BSpline curve 2D onto a 3D primitive on the surface.
        """
        # TODO: this is incomplete, a bspline_curve2d can be also a bspline_curve3d
        i = round(0.5 * len(bspline_curve2d.points))
        start = self.point2d_to_3d(bspline_curve2d.points[0])
        interior = self.point2d_to_3d(bspline_curve2d.points[i])
        end = self.point2d_to_3d(bspline_curve2d.points[-1])
        arc3d = edges.Arc3D(start, interior, end)
        flag = True
        points3d = [self.point2d_to_3d(p) for p in bspline_curve2d.points]
        for point in points3d:
            if not arc3d.point_belongs(point, 1e-4):
                flag = False
                break
        if flag:
            return [arc3d]

        return [edges.BSplineCurve3D.from_points_interpolation(points3d, degree=bspline_curve2d.degree,
                                                               periodic=bspline_curve2d.periodic)]

    def arc2d_to_3d(self, arc2d):
        """
        Converts a BREP arc 2D onto a 3D primitive on the surface.
        """
        n = 10
        degree = 2
        points = [self.point2d_to_3d(point2d) for point2d in arc2d.discretization_points(number_points=n)]
        periodic = points[0].is_close(points[-1])
        return [edges.BSplineCurve3D.from_points_interpolation(points, degree, periodic).simplify]

    def fullarc3d_to_2d(self, fullarc3d):
        """
        Converts the primitive from 3D spatial coordinates to its equivalent 2D primitive in the parametric space.
        """
        # TODO: On a spherical surface we can have fullarc3d in any plane
        length = fullarc3d.length()

        theta1, phi1 = self.point3d_to_2d(fullarc3d.start)
        theta2, phi2 = self.point3d_to_2d(fullarc3d.end)
        point_after_start, point_before_end = self._reference_points(fullarc3d)
        theta3, phi3 = point_after_start
        theta4, _ = point_before_end

        if self.frame.w.is_colinear_to(fullarc3d.normal, abs_tol=1e-4):
            point1 = volmdlr.Point2D(theta1, phi1)
            if theta1 > theta3:
                point2 = volmdlr.Point2D(theta1 - volmdlr.TWO_PI, phi2)
            elif theta1 < theta3:
                point2 = volmdlr.Point2D(theta1 + volmdlr.TWO_PI, phi2)
            return [edges.LineSegment2D(point1, point2)]

        if self.frame.w.is_perpendicular_to(fullarc3d.normal, abs_tol=1e-4):
            if theta1 > theta3:
                theta_plus_pi = theta1 - math.pi
            else:
                theta_plus_pi = theta1 + math.pi
            if phi1 > phi3:
                half_pi = 0.5 * math.pi
            else:
                half_pi = -0.5 * math.pi
            if abs(phi1) == 0.5 * math.pi:
                return [edges.LineSegment2D(volmdlr.Point2D(theta3, phi1), volmdlr.Point2D(theta3, -half_pi)),
                        edges.LineSegment2D(volmdlr.Point2D(theta4, -half_pi), volmdlr.Point2D(theta4, phi2))]

            return [edges.LineSegment2D(volmdlr.Point2D(theta1, phi1), volmdlr.Point2D(theta1, -half_pi)),
                    edges.LineSegment2D(volmdlr.Point2D(theta_plus_pi, -half_pi),
                                        volmdlr.Point2D(theta_plus_pi, half_pi)),
                    edges.LineSegment2D(volmdlr.Point2D(theta1, half_pi), volmdlr.Point2D(theta1, phi2))]

        points = [self.point3d_to_2d(p) for p in fullarc3d.discretization_points(angle_resolution=25)]

        # Verify if theta1 or theta2 point should be -pi because atan2() -> ]-pi, pi]
        theta1 = vm_parametric.repair_start_end_angle_periodicity(theta1, theta3)
        theta2 = vm_parametric.repair_start_end_angle_periodicity(theta2, theta4)

        points[0] = volmdlr.Point2D(theta1, phi1)
        points[-1] = volmdlr.Point2D(theta2, phi2)

        theta_list = [point.x for point in points]
        theta_discontinuity, indexes_theta_discontinuity = angle_discontinuity(theta_list)
        if theta_discontinuity:
            points = self._fix_angle_discontinuity_on_discretization_points(points, indexes_theta_discontinuity, "x")

        return [edges.BSplineCurve2D.from_points_interpolation(points, 2)]

    def plot(self, ax=None, color='grey', alpha=0.5):
        """Plot sphere arcs."""
        if ax is None:
            fig = plt.figure()
            ax = fig.add_subplot(111, projection='3d')

        self.frame.plot(ax=ax, ratio=self.radius)
        for i in range(20):
            theta = i / 20. * volmdlr.TWO_PI
            t_points = []
            for j in range(20):
                phi = j / 20. * volmdlr.TWO_PI
                t_points.append(self.point2d_to_3d(volmdlr.Point2D(theta, phi)))
            ax = wires.ClosedPolygon3D(t_points).plot(ax=ax, edge_style=EdgeStyle(color=color, alpha=alpha))

        return ax

    def rectangular_cut(self, theta1, theta2, phi1, phi2, name=''):
        """Deprecated method, Use ShericalFace3D from_surface_rectangular_cut method."""
        raise AttributeError('Use ShericalFace3D from_surface_rectangular_cut method')

    def triangulation(self):
        face = self.rectangular_cut(0, volmdlr.TWO_PI, -0.5 * math.pi, 0.5 * math.pi)
        return face.triangulation()

    def repair_primitives_periodicity(self, primitives2d):
        """
        Repairs the continuity of the 2D contour while using contour3d_to_2d on periodic surfaces.

        :param primitives2d: The primitives in parametric surface domain.
        :type primitives2d: list
        :return: A list of primitives.
        :rtype: list
        """
        # # Search for a primitive that can be used as reference for repairing periodicity
        i = 1
        while i < len(primitives2d):
            previous_primitive = primitives2d[i - 1]
            delta = previous_primitive.end - primitives2d[i].start
            if not math.isclose(delta.norm(), 0, abs_tol=1e-5):
                if primitives2d[i].end == primitives2d[i - 1].end and \
                        primitives2d[i].length() == volmdlr.TWO_PI:
                    primitives2d[i] = primitives2d[i].reverse()
                elif self.is_point2d_on_sphere_singularity(previous_primitive.end, 1e-5):
                    primitives2d.insert(i, edges.LineSegment2D(previous_primitive.end, primitives2d[i].start,
                                                               name="construction"))
                else:
                    primitives2d[i] = primitives2d[i].translation(delta)
            elif self.is_point2d_on_sphere_singularity(primitives2d[i].start, 1e-5) and \
                    math.isclose(primitives2d[i].start.x, primitives2d[i].end.x, abs_tol=1e-2) and \
                    math.isclose(primitives2d[i].start.x, previous_primitive.start.x, abs_tol=1e-2):

                if primitives2d[i + 1].end.x < primitives2d[i].end.x:
                    theta_offset = volmdlr.TWO_PI
                elif primitives2d[i + 1].end.x > primitives2d[i].end.x:
                    theta_offset = -volmdlr.TWO_PI
                primitive1 = edges.LineSegment2D(previous_primitive.end,
                                                 previous_primitive.end + volmdlr.Point2D(theta_offset, 0),
                                                 name="construction")
                primitive2 = primitives2d[i].translation(volmdlr.Vector2D(theta_offset, 0))
                primitive3 = primitives2d[i + 1].translation(volmdlr.Vector2D(theta_offset, 0))
                primitives2d[i] = primitive1
                primitives2d.insert(i + 1, primitive2)
                primitives2d[i + 2] = primitive3
                i += 1
            i += 1
        #     return primitives2d
        # primitives2d = repair(primitives2d)
        last_end = primitives2d[-1].end
        first_start = primitives2d[0].start
        if not last_end.is_close(first_start, tol=1e-2):
            last_end_3d = self.point2d_to_3d(last_end)
            first_start_3d = self.point2d_to_3d(first_start)
            if last_end_3d.is_close(first_start_3d, 1e-6) and \
                    not self.is_point2d_on_sphere_singularity(last_end):
                if first_start.x > last_end.x:
                    half_pi = -0.5 * math.pi
                else:
                    half_pi = 0.5 * math.pi
                if not first_start.is_close(volmdlr.Point2D(first_start.x, half_pi)):
                    lines = [edges.LineSegment2D(last_end, volmdlr.Point2D(last_end.x, half_pi), name="construction"),
                             edges.LineSegment2D(volmdlr.Point2D(last_end.x, half_pi),
                                                 volmdlr.Point2D(first_start.x, half_pi), name="construction"),
                             edges.LineSegment2D(volmdlr.Point2D(first_start.x, half_pi),
                                                 first_start, name="construction")
                             ]
                    primitives2d.extend(lines)
            else:
                primitives2d.append(edges.LineSegment2D(last_end, first_start))
        return primitives2d

    def rotation(self, center: volmdlr.Point3D, axis: volmdlr.Vector3D, angle: float):
        """
        Spherical Surface 3D rotation.

        :param center: rotation center
        :param axis: rotation axis
        :param angle: angle rotation
        :return: a new rotated Spherical Surface 3D
        """
        new_frame = self.frame.rotation(center=center, axis=axis, angle=angle)
        return SphericalSurface3D(new_frame, self.radius)

    def translation(self, offset: volmdlr.Vector3D):
        """
        Spherical Surface 3D translation.

        :param offset: translation vector
        :return: A new translated Spherical Surface 3D
        """
        new_frame = self.frame.translation(offset)
        return SphericalSurface3D(new_frame, self.radius)

    def frame_mapping(self, frame: volmdlr.Frame3D, side: str):
        """
        Changes Spherical Surface 3D's frame and return a new Spherical Surface 3D.

        :param frame: Frame of reference
        :type frame: `volmdlr.Frame3D`
        :param side: 'old' or 'new'
        """
        new_frame = self.frame.frame_mapping(frame, side)
        return SphericalSurface3D(new_frame, self.radius)

    def plane_intersection(self, plane3d):
        """
        Sphere intersections with a plane.

        :param plane3d: intersecting plane.
        :return: list of intersecting curves.
        """
        dist = plane3d.point_distance(self.frame.origin)
        if dist > self.radius:
            return []
        if dist == self.radius:
            line = edges.Line3D(self.frame.origin, self.frame.origin + plane3d.frame.w)
            return plane3d.line_intersections(line)
        line = edges.Line3D(self.frame.origin, self.frame.origin + plane3d.frame.w)
        circle_radius = math.sqrt(self.radius ** 2 - dist ** 2)
        circle_center = plane3d.line_intersections(line)[0]
        circle_normal = plane3d.frame.w
        start_end = circle_center + plane3d.frame.u * circle_radius
        return [edges.FullArc3D(circle_center, start_end, circle_normal)]


class RuledSurface3D(Surface3D):
    """
    Defines a ruled surface between two wires.

    :param wire1: Wire
    :type wire1: :class:`vmw.Wire3D`
    :param wire2: Wire
    :type wire2: :class:`wires.Wire3D`
    """
    face_class = 'RuledFace3D'

    def __init__(self, wire1: wires.Wire3D, wire2: wires.Wire3D, name: str = ''):
        self.wire1 = wire1
        self.wire2 = wire2
        self.length1 = wire1.length()
        self.length2 = wire2.length()
        Surface3D.__init__(self, name=name)

    def point2d_to_3d(self, point2d: volmdlr.Point2D):
        x, y = point2d
        point1 = self.wire1.point_at_abscissa(x * self.length1)
        point2 = self.wire2.point_at_abscissa(x * self.length2)
        joining_line = edges.LineSegment3D(point1, point2)
        point = joining_line.point_at_abscissa(y * joining_line.length())
        return point

    def point3d_to_2d(self, point3d):
        raise NotImplementedError

    def rectangular_cut(self, x1: float, x2: float,
                        y1: float, y2: float, name: str = ''):
        """Deprecated method, Use RuledFace3D from_surface_rectangular_cut method."""
        raise NotImplementedError('Use RuledFace3D from_surface_rectangular_cut method')


class ExtrusionSurface3D(Surface3D):
    """
    Defines a surface of revolution.

    An extrusion surface is a surface that is a generic cylindrical surface generated by the linear
    extrusion of a curve, generally an Ellipse or a B-Spline curve.

    :param edge: edge.
    :type edge: Union[:class:`vmw.Wire3D`, :class:`vmw.Contour3D`]
    :param axis_point: Axis placement
    :type axis_point: :class:`volmdlr.Point3D`
    :param axis: Axis of revolution
    :type axis: :class:`volmdlr.Vector3D`
    """
    face_class = 'ExtrusionFace3D'
    y_periodicity = None

    def __init__(self, edge: Union[edges.FullArcEllipse3D, edges.BSplineCurve3D],
                 direction: volmdlr.Vector3D, name: str = ''):
        self.edge = edge
        direction.normalize()
        self.direction = direction
        self.frame = volmdlr.Frame3D.from_point_and_vector(edge.start, direction, volmdlr.Z3D)
        self._x_periodicity = False

        Surface3D.__init__(self, name=name)

    @property
    def x_periodicity(self):
        if self._x_periodicity:
            return self._x_periodicity
        start = self.edge.start
        end = self.edge.end
        if start.is_close(end, 1e-4):
            return 1
        return None

    @x_periodicity.setter
    def x_periodicity(self, value):
        self._x_periodicity = value

    def point2d_to_3d(self, point2d: volmdlr.Point2D):
        """
        Transform a parametric (u, v) point into a 3D Cartesian point (x, y, z).

        # u = [0, 1] and v = z
        """
        u, v = point2d
        if abs(u) < 1e-7:
            u = 0.0
        if abs(v) < 1e-7:
            v = 0.0

        point_at_curve_global = self.edge.point_at_abscissa(u * self.edge.length())
        point_at_curve_local = self.frame.global_to_local_coordinates(point_at_curve_global)
        # x, y, z = point_at_curve_local
        point_local = point_at_curve_local.translation(volmdlr.Vector3D(0, 0, v))
        return self.frame.local_to_global_coordinates(point_local)

    def point3d_to_2d(self, point3d):
        """
        Transform a 3D Cartesian point (x, y, z) into a parametric (u, v) point.
        """
        x, y, z = self.frame.global_to_local_coordinates(point3d)
        if abs(x) < 1e-7:
            x = 0.0
        if abs(y) < 1e-7:
            y = 0.0
        if abs(z) < 1e-7:
            z = 0.0
        v = z
        point_at_curve_local = volmdlr.Point3D(x, y, 0)
        point_at_curve_global = self.frame.local_to_global_coordinates(point_at_curve_local)
        u = self.edge.abscissa(point_at_curve_global) / self.edge.length()
        u = min(u, 1.0)
        return volmdlr.Point2D(u, v)

    def rectangular_cut(self, x1: float = 0.0, x2: float = 1.0,
                        y1: float = 0.0, y2: float = 1.0, name: str = ''):
        """Deprecated method, Use ExtrusionFace3D from_surface_rectangular_cut method."""
        raise AttributeError('Use ExtrusionFace3D from_surface_rectangular_cut method')

    def plot(self, ax=None, color='grey', alpha=0.5, z: float = 0.5):
        if ax is None:
            fig = plt.figure()
            ax = fig.add_subplot(111, projection='3d')
        self.frame.plot(ax=ax, ratio=z)
        for i in range(21):
            step = i / 20. * z
            wire = self.edge.translation(step * self.frame.w)
            wire.plot(ax=ax, edge_style=EdgeStyle(color=color, alpha=alpha))

        return ax

    @classmethod
    def from_step(cls, arguments, object_dict, **kwargs):
        name = arguments[0][1:-1]
        edge = object_dict[arguments[1]]
        if edge.__class__ is wires.Ellipse3D:
            start_end = edge.center + edge.major_axis * edge.major_dir
            fullarcellipse = edges.FullArcEllipse3D(start_end, edge.major_axis, edge.minor_axis,
                                                    edge.center, edge.normal, edge.major_dir, edge.name)
            direction = -object_dict[arguments[2]]
            surface = cls(edge=fullarcellipse, direction=direction, name=name)
            surface.x_periodicity = 1
        elif edge.__class__ is wires.Circle3D:
            start_end = edge.center + edge.frame.u * edge.radius
            fullarc = edges.FullArc3D(edge.frame.origin, start_end, edge.frame.w)
            direction = object_dict[arguments[2]]
            surface = cls(edge=fullarc, direction=direction, name=name)
            surface.x_periodicity = 1

        else:
            direction = object_dict[arguments[2]]
            surface = cls(edge=edge, direction=direction, name=name)
        return surface

    def arc3d_to_2d(self, arc3d):
        """
        Converts the primitive from 3D spatial coordinates to its equivalent 2D primitive in the parametric space.
        """
        # todo: needs detailed investigation
        start = self.point3d_to_2d(arc3d.start)
        end = self.point3d_to_2d(arc3d.end)
        return [edges.LineSegment2D(start, end, name="arc")]

    def arcellipse3d_to_2d(self, arcellipse3d):
        """
        Transformation of an arc-ellipse 3d to 2d, in a cylindrical surface.

        """
        if isinstance(self.edge, edges.FullArcEllipse3D):
            start2d = self.point3d_to_2d(arcellipse3d.start)
            end2d = self.point3d_to_2d(arcellipse3d.end)
            return [edges.LineSegment2D(start2d, end2d)]
        points = [self.point3d_to_2d(p)
                  for p in arcellipse3d.discretization_points(number_points=15)]

        bsplinecurve2d = edges.BSplineCurve2D.from_points_interpolation(points, degree=2)
        return [bsplinecurve2d]

    def fullarcellipse3d_to_2d(self, fullarcellipse3d):
        length = fullarcellipse3d.length()
        start = self.point3d_to_2d(fullarcellipse3d.start)
        end = self.point3d_to_2d(fullarcellipse3d.end)

        u3, _ = self.point3d_to_2d(fullarcellipse3d.point_at_abscissa(0.01 * length))
        if u3 > 0.5:
            p1 = volmdlr.Point2D(1, start.y)
            p2 = volmdlr.Point2D(0, end.y)
        elif u3 < 0.5:
            p1 = volmdlr.Point2D(0, start.y)
            p2 = volmdlr.Point2D(1, end.y)
        else:
            raise NotImplementedError
        return [edges.LineSegment2D(p1, p2)]

    def linesegment2d_to_3d(self, linesegment2d):
        """
        Converts a BREP line segment 2D onto a 3D primitive on the surface.
        """
        start3d = self.point2d_to_3d(linesegment2d.start)
        end3d = self.point2d_to_3d(linesegment2d.end)
        u1, z1 = linesegment2d.start
        u2, z2 = linesegment2d.end
        if math.isclose(u1, u2, abs_tol=1e-4):
            return [edges.LineSegment3D(start3d, end3d)]
        if math.isclose(z1, z2, abs_tol=1e-6):
            primitive = self.edge.translation(self.direction * (z1 + z2) * 0.5)
            if primitive.point_belongs(start3d) and primitive.point_belongs(end3d):
                if math.isclose(abs(u1 - u2), 1.0, abs_tol=1e-4):
                    if primitive.start.is_close(start3d) and primitive.end.is_close(end3d):
                        return [primitive]
                    if primitive.start.is_close(end3d) and primitive.end.is_close(start3d):
                        return [primitive.reverse()]
                primitive = primitive.split_between_two_points(start3d, end3d)
                return [primitive]
        n = 10
        degree = 3
        points = [self.point2d_to_3d(point2d) for point2d in linesegment2d.discretization_points(number_points=n)]
        periodic = points[0].is_close(points[-1])
        return [edges.BSplineCurve3D.from_points_interpolation(points, degree, periodic)]

    def bsplinecurve3d_to_2d(self, bspline_curve3d):
        n = len(bspline_curve3d.control_points)
        points = [self.point3d_to_2d(point)
                  for point in bspline_curve3d.discretization_points(number_points=n)]
        start = points[0]
        end = points[-1]
        if not start.is_close(end):
            linesegment = edges.LineSegment2D(start, end)
            flag = True
            for point in points:
                if not linesegment.point_belongs(point):
                    flag = False
                    break
            if flag:
                return [linesegment]

        # Is this always True?
        n = len(bspline_curve3d.control_points)
        points = [self.point3d_to_2d(p)
                  for p in bspline_curve3d.discretization_points(number_points=n)]
        return [edges.BSplineCurve2D.from_points_interpolation(
            points, bspline_curve3d.degree, bspline_curve3d.periodic)]

    def frame_mapping(self, frame: volmdlr.Frame3D, side: str):
        """
        Returns a new Extrusion Surface positioned in the specified frame.

        :param frame: Frame of reference
        :type frame: `volmdlr.Frame3D`
        :param side: 'old' or 'new'
        """
        new_frame = self.frame.frame_mapping(frame, side)
        direction = new_frame.w
        new_edge = self.edge.frame_mapping(frame, side)
        return ExtrusionSurface3D(new_edge, direction, name=self.name)


class RevolutionSurface3D(PeriodicalSurface):
    """
    Defines a surface of revolution.

    :param wire: Wire.
    :type wire: Union[:class:`vmw.Wire3D`, :class:`vmw.Contour3D`]
    :param axis_point: Axis placement
    :type axis_point: :class:`volmdlr.Point3D`
    :param axis: Axis of revolution
    :type axis: :class:`volmdlr.Vector3D`
    """
    face_class = 'RevolutionFace3D'
    x_periodicity = volmdlr.TWO_PI
    y_periodicity = None

    def __init__(self, wire: Union[wires.Wire3D, wires.Contour3D],
                 axis_point: volmdlr.Point3D, axis: volmdlr.Vector3D, name: str = ''):
        self.wire = wire
        self.axis_point = axis_point
        self.axis = axis

        point1 = wire.point_at_abscissa(0)
        if point1 == axis_point:
            point1 = wire.point_at_abscissa(wire.length())
        vector1 = point1 - axis_point
        w_vector = axis
        w_vector.normalize()
        u_vector = vector1 - vector1.vector_projection(w_vector)
        u_vector.normalize()
        v_vector = w_vector.cross(u_vector)
        self.frame = volmdlr.Frame3D(origin=axis_point, u=u_vector, v=v_vector, w=w_vector)

        PeriodicalSurface.__init__(self, name=name)

    def point2d_to_3d(self, point2d: volmdlr.Point2D):
        """
        Transform a parametric (u, v) point into a 3D Cartesian point (x, y, z).

        u = [0, 2pi] and v = [0, 1] into a
        """
        u, v = point2d
        point_at_curve = self.wire.point_at_abscissa(v)
        point = point_at_curve.rotation(self.axis_point, self.axis, u)
        return point

    def point3d_to_2d(self, point3d):
        """
        Transform a 3D Cartesian point (x, y, z) into a parametric (u, v) point.
        """
        x, y, _ = self.frame.global_to_local_coordinates(point3d)
        if abs(x) < 1e-12:
            x = 0
        if abs(y) < 1e-12:
            y = 0
        u = math.atan2(y, x)

        point_at_curve = point3d.rotation(self.axis_point, self.axis, -u)
        v = self.wire.abscissa(point_at_curve)
        return volmdlr.Point2D(u, v)

    def rectangular_cut(self, x1: float, x2: float,
                        y1: float, y2: float, name: str = ''):
        """Deprecated method, Use RevolutionFace3D from_surface_rectangular_cut method."""
        raise AttributeError('Use RevolutionFace3D from_surface_rectangular_cut method')

    def plot(self, ax=None, color='grey', alpha=0.5, number_curves: int = 20):
        """
        Plot rotated Revolution surface generatrix.

        :param number_curves: Number of curves to display.
        :type number_curves: int
        """
        if ax is None:
            fig = plt.figure()
            ax = fig.add_subplot(111, projection='3d')
        for i in range(number_curves + 1):
            theta = i / number_curves * volmdlr.TWO_PI
            wire = self.wire.rotation(self.axis_point, self.axis, theta)
            wire.plot(ax=ax, edge_style=EdgeStyle(color=color, alpha=alpha))

        return ax

    @classmethod
    def from_step(cls, arguments, object_dict, **kwargs):
        """
        Converts a step primitive to a RevolutionSurface3D.

        :param arguments: The arguments of the step primitive.
        :type arguments: list
        :param object_dict: The dictionary containing all the step primitives
            that have already been instantiated.
        :type object_dict: dict
        :return: The corresponding RevolutionSurface3D object.
        :rtype: :class:`volmdlr.faces.RevolutionSurface3D`
        """
        name = arguments[0][1:-1]
        contour3d = object_dict[arguments[1]]
        if hasattr(contour3d, "simplify"):
            contour3d = contour3d.simplify
        axis_point, axis = object_dict[arguments[2]]
        surface = cls(wire=contour3d, axis_point=axis_point, axis=axis, name=name)
        return surface.simplify()

    def arc3d_to_2d(self, arc3d):
        """
        Converts the primitive from 3D spatial coordinates to its equivalent 2D primitive in the parametric space.
        """
        start = self.point3d_to_2d(arc3d.start)
        end = self.point3d_to_2d(arc3d.end)
        if math.isclose(start.y, end.y, abs_tol=1e-4):
            angle3d = arc3d.angle
            point_after_start, point_before_end = self._reference_points(arc3d)

            start, end = vm_parametric.arc3d_to_cylindrical_coordinates_verification(start, end, angle3d,
                                                                                     point_after_start.x,
                                                                                     point_before_end.x)

        return [edges.LineSegment2D(start, end, name="arc")]

    def fullarc3d_to_2d(self, fullarc3d):
        """
        Converts the primitive from 3D spatial coordinates to its equivalent 2D primitive in the parametric space.
        """
        start = self.point3d_to_2d(fullarc3d.start)
        end = self.point3d_to_2d(fullarc3d.end)

        point_after_start, point_before_end = self._reference_points(fullarc3d)

        start, end = vm_parametric.arc3d_to_cylindrical_coordinates_verification(start, end, volmdlr.TWO_PI,
                                                                                 point_after_start.x,
                                                                                 point_before_end.x)
        theta1, z1 = start
        theta2, _ = end
        theta3, z3 = point_after_start

        if self.frame.w.is_colinear_to(fullarc3d.normal):
            if start.is_close(end):
                start, end = vm_parametric.fullarc_to_cylindrical_coordinates_verification(start, end, theta3)
            return [edges.LineSegment2D(start, end, name="parametric.fullarc")]
        if math.isclose(theta1, theta2, abs_tol=1e-3):
            # Treating one case from Revolution Surface
            if z1 > z3:
                point1 = volmdlr.Point2D(theta1, 1)
                point2 = volmdlr.Point2D(theta1, 0)
            else:
                point1 = volmdlr.Point2D(theta1, 0)
                point2 = volmdlr.Point2D(theta1, 1)
            return [edges.LineSegment2D(point1, point2, name="parametric.fullarc")]
        if math.isclose(abs(theta1 - theta2), math.pi, abs_tol=1e-3):
            if z1 > z3:
                point1 = volmdlr.Point2D(theta1, 1)
                point2 = volmdlr.Point2D(theta1, 0)
                point3 = volmdlr.Point2D(theta2, 0)
                point4 = volmdlr.Point2D(theta2, 1)
            else:
                point1 = volmdlr.Point2D(theta1, 0)
                point2 = volmdlr.Point2D(theta1, 1)
                point3 = volmdlr.Point2D(theta2, 1)
                point4 = volmdlr.Point2D(theta2, 0)
            return [edges.LineSegment2D(point1, point2, name="parametric.arc"),
                    edges.LineSegment2D(point2, point3, name="parametric.singularity"),
                    edges.LineSegment2D(point3, point4, name="parametric.arc")
                    ]


        raise NotImplementedError

    def linesegment2d_to_3d(self, linesegment2d):
        """
        Converts a BREP line segment 2D onto a 3D primitive on the surface.
        """
        start3d = self.point2d_to_3d(linesegment2d.start)
        end3d = self.point2d_to_3d(linesegment2d.end)
        theta1, abscissa1 = linesegment2d.start
        theta2, abscissa2 = linesegment2d.end
        if self.wire.point_at_abscissa(abscissa1).is_close(self.wire.point_at_abscissa(abscissa2)):
            theta_i = 0.5 * (theta1 + theta2)
            interior = self.point2d_to_3d(volmdlr.Point2D(theta_i, abscissa1))
            return [edges.Arc3D(start3d, interior, end3d)]

        if math.isclose(theta1, theta2, abs_tol=1e-3):
            primitive = self.wire.rotation(self.axis_point, self.axis, 0.5 * (theta1 + theta2))
            if primitive.point_belongs(start3d) and primitive.point_belongs(end3d):
                if math.isclose(abs(abscissa1 - abscissa2), self.wire.length(), abs_tol=1e-4):
                    if primitive.start.is_close(start3d) and primitive.end.is_close(end3d):
                        return [primitive]
                    if primitive.start.is_close(end3d) and primitive.end.is_close(start3d):
                        return [primitive.reverse()]
                primitive = primitive.split_between_two_points(start3d, end3d)
                return [primitive]
        n = 10
        degree = 3
        points = [self.point2d_to_3d(point2d) for point2d in linesegment2d.discretization_points(number_points=n)]
        periodic = points[0].is_close(points[-1])
        return [edges.BSplineCurve3D.from_points_interpolation(points, degree, periodic).simplify]

    def frame_mapping(self, frame: volmdlr.Frame3D, side: str):
        """
        Returns a new Revolution Surface positioned in the specified frame.

        :param frame: Frame of reference
        :type frame: `volmdlr.Frame3D`
        :param side: 'old' or 'new'
        """
        new_frame = self.frame.frame_mapping(frame, side)
        axis = new_frame.w
        axis_point = new_frame.origin
        new_wire = self.wire.frame_mapping(frame, side)
        return RevolutionSurface3D(new_wire, axis_point, axis, name=self.name)

    def simplify(self):
        line3d = edges.Line3D(self.axis_point, self.axis_point + self.axis)
        if isinstance(self.wire, edges.Arc3D):
            tore_center, _ = line3d.point_projection(self.wire.center)
            # Sphere
            if math.isclose(tore_center.point_distance(self.wire.center), 0., abs_tol=1e-6):
                return SphericalSurface3D(self.frame, self.wire.radius, self.name)
        if isinstance(self.wire, edges.LineSegment3D):
            generatrix_line = edges.Line3D(self.wire.start, self.wire.end)
            intersections = line3d.intersection(generatrix_line)
            if intersections:
                semi_angle = volmdlr.geometry.vectors3d_angle(self.axis,
                                                              self.wire.end - self.wire.start)
                return ConicalSurface3D(self.frame, semi_angle, self.name)
            start_projection, _ = line3d.point_projection(self.wire.start)
            radius = start_projection.point_distance(self.wire.start)
            return CylindricalSurface3D(self.frame, radius, self.name)
        return self


class BSplineSurface3D(Surface3D):
    """
    A class representing a 3D B-spline surface.

    A B-spline surface is a smooth surface defined by a set of control points and
    a set of basis functions called B-spline basis functions. The shape of the
    surface is determined by the position of the control points and can be
    modified by moving the control points.

    :param degree_u: The degree of the B-spline curve in the u direction.
    :type degree_u: int
    :param degree_v: The degree of the B-spline curve in the v direction.
    :type degree_v: int
    :param control_points: A list of 3D control points that define the shape of
        the surface.
    :type control_points: List[`volmdlr.Point3D`]
    :param nb_u: The number of control points in the u direction.
    :type nb_u: int
    :param nb_v: The number of control points in the v direction.
    :type nb_v: int
    :param u_multiplicities: A list of multiplicities for the knots in the u direction.
        The multiplicity of a knot is the number of times it appears in the knot vector.
    :type u_multiplicities: List[int]
    :param v_multiplicities: A list of multiplicities for the knots in the v direction.
        The multiplicity of a knot is the number of times it appears in the knot vector.
    :type v_multiplicities: List[int]
    :param u_knots: A list of knots in the u direction. The knots are real numbers that
        define the position of the control points along the u direction.
    :type u_knots: List[float]
    :param v_knots: A list of knots in the v direction. The knots are real numbers that
        define the position of the control points along the v direction.
    :type v_knots: List[float]
    :param weights: (optional) A list of weights for the control points. The weights
        can be used to adjust the influence of each control point on the shape of the
        surface. Default is None.
    :type weights: List[float]
    :param name: (optional) A name for the surface. Default is an empty string.
    :type name: str
    """
    face_class = "BSplineFace3D"
    _non_serializable_attributes = ["surface", "curves", "control_points_table"]

    def __init__(self, degree_u: int, degree_v: int, control_points: List[volmdlr.Point3D], nb_u: int, nb_v: int,
                 u_multiplicities: List[int], v_multiplicities: List[int], u_knots: List[float], v_knots: List[float],
                 weights: List[float] = None, name: str = ''):
        self.control_points = control_points
        self.degree_u = degree_u
        self.degree_v = degree_v
        self.nb_u = nb_u
        self.nb_v = nb_v

        u_knots = edges.standardize_knot_vector(u_knots)
        v_knots = edges.standardize_knot_vector(v_knots)
        self.u_knots = u_knots
        self.v_knots = v_knots
        self.u_multiplicities = u_multiplicities
        self.v_multiplicities = v_multiplicities
        self.weights = weights

        self.control_points_table = []
        points_row = []
        i = 1
        for point in control_points:
            points_row.append(point)
            if i == nb_v:
                self.control_points_table.append(points_row)
                points_row = []
                i = 1
            else:
                i += 1
        if weights is None:
            surface = BSpline.Surface()
            points = [(control_points[i][0], control_points[i][1],
                       control_points[i][2]) for i in range(len(control_points))]

        else:
            surface = NURBS.Surface()
            points = [(control_points[i][0] * weights[i], control_points[i][1] * weights[i],
                       control_points[i][2] * weights[i], weights[i]) for i in range(len(control_points))]
        surface.degree_u = degree_u
        surface.degree_v = degree_v
        surface.set_ctrlpts(points, nb_u, nb_v)
        knot_vector_u = []
        for i, u_knot in enumerate(u_knots):
            knot_vector_u.extend([u_knot] * u_multiplicities[i])
        knot_vector_v = []
        for i, v_knot in enumerate(v_knots):
            knot_vector_v.extend([v_knot] * v_multiplicities[i])
        surface.knotvector_u = knot_vector_u
        surface.knotvector_v = knot_vector_v
        surface.delta = 0.05

        self.surface = surface
        self.curves = extract_curves(surface, extract_u=True, extract_v=True)
        Surface3D.__init__(self, name=name)

        # Hidden Attributes
        self._displacements = None
        self._grids2d = None
        self._grids2d_deformed = None
        self._bbox = None

        self._x_periodicity = False  # Use False instead of None because None is a possible value of x_periodicity
        self._y_periodicity = False

    @property
    def x_periodicity(self):
        """
        Evaluates the periodicity of the surface in u direction.
        """
        if self._x_periodicity is False:
            u = self.curves['u']
            a, b = self.surface.domain[0]
            u0 = u[0]
            point_at_a = u0.evaluate_single(a)
            point_at_b = u0.evaluate_single(b)
            if npy.linalg.norm(npy.array(point_at_b) - npy.array(point_at_a)) < 1e-6:
                self._x_periodicity = self.surface.range[0]
            else:
                self._x_periodicity = None
        return self._x_periodicity

    @property
    def y_periodicity(self):
        """
        Evaluates the periodicity of the surface in v direction.
        """
        if self._y_periodicity is False:
            v = self.curves['v']
            c, d = self.surface.domain[1]
            v0 = v[0]
            point_at_c = v0.evaluate_single(c)
            point_at_d = v0.evaluate_single(d)
            if npy.linalg.norm(npy.array(point_at_d) - npy.array(point_at_c)) < 1e-6:
                self._y_periodicity = self.surface.range[1]
            else:
                self._y_periodicity = None
        return self._y_periodicity

    @property
    def bounding_box(self):
        if not self._bbox:
            self._bbox = self._bounding_box()
        return self._bbox

    def _bounding_box(self):
        """
        Computes the bounding box of the surface.

        """
        min_bounds, max_bounds = self.surface.bbox
        xmin, ymin, zmin = min_bounds
        xmax, ymax, zmax = max_bounds
        return volmdlr.core.BoundingBox(xmin, xmax, ymin, ymax, zmin, zmax)

    def control_points_matrix(self, coordinates):
        """
        Define control points like a matrix, for each coordinate: x:0, y:1, z:2.

        """

        points = npy.empty((self.nb_u, self.nb_v))
        for i in range(0, self.nb_u):
            for j in range(0, self.nb_v):
                points[i][j] = self.control_points_table[i][j][coordinates]
        return points

    # Knots_vector
    def knots_vector_u(self):
        """
        Compute the global knot vector (u direction) based on knot elements and multiplicities.

        """

        knots = self.u_knots
        multiplicities = self.u_multiplicities

        knots_vec = []
        for i, knot in enumerate(knots):
            for _ in range(0, multiplicities[i]):
                knots_vec.append(knot)
        return knots_vec

    def knots_vector_v(self):
        """
        Compute the global knot vector (v direction) based on knot elements and multiplicities.

        """

        knots = self.v_knots
        multiplicities = self.v_multiplicities

        knots_vec = []
        for i, knot in enumerate(knots):
            for _ in range(0, multiplicities[i]):
                knots_vec.append(knot)
        return knots_vec

    def basis_functions_u(self, u, k, i):
        """
        Compute basis functions Bi in u direction for u=u and degree=k.

        """

        # k = self.degree_u
        knots_vector_u = self.knots_vector_u()

        if k == 0:
            return 1.0 if knots_vector_u[i] <= u < knots_vector_u[i + 1] else 0.0
        if knots_vector_u[i + k] == knots_vector_u[i]:
            param_c1 = 0.0
        else:
            param_c1 = (u - knots_vector_u[i]) / (knots_vector_u[i + k] - knots_vector_u[i]) \
                       * self.basis_functions_u(u, k - 1, i)
        if knots_vector_u[i + k + 1] == knots_vector_u[i + 1]:
            param_c2 = 0.0
        else:
            param_c2 = (knots_vector_u[i + k + 1] - u) / (knots_vector_u[i + k + 1] - knots_vector_u[i + 1]) * \
                       self.basis_functions_u(u, k - 1, i + 1)
        return param_c1 + param_c2

    def basis_functions_v(self, v, k, i):
        """
        Compute basis functions Bi in v direction for v=v and degree=k.

        """

        # k = self.degree_u
        knots = self.knots_vector_v()

        if k == 0:
            return 1.0 if knots[i] <= v < knots[i + 1] else 0.0
        if knots[i + k] == knots[i]:
            param_c1 = 0.0
        else:
            param_c1 = (v - knots[i]) / (knots[i + k] - knots[i]) * self.basis_functions_v(v, k - 1, i)
        if knots[i + k + 1] == knots[i + 1]:
            param_c2 = 0.0
        else:
            param_c2 = (knots[i + k + 1] - v) / (knots[i + k + 1] - knots[i + 1]) * self.basis_functions_v(v, k - 1,
                                                                                                           i + 1)
        return param_c1 + param_c2

    def blending_vector_u(self, u):
        """
        Compute a vector of basis_functions in u direction for u=u.
        """

        blending_vect = npy.empty((1, self.nb_u))
        for j in range(0, self.nb_u):
            blending_vect[0][j] = self.basis_functions_u(u, self.degree_u, j)

        return blending_vect

    def blending_vector_v(self, v):
        """
        Compute a vector of basis_functions in v direction for v=v.

        """

        blending_vect = npy.empty((1, self.nb_v))
        for j in range(0, self.nb_v):
            blending_vect[0][j] = self.basis_functions_v(v, self.degree_v, j)

        return blending_vect

    def blending_matrix_u(self, u):
        """
        Compute a matrix of basis_functions in u direction for a vector u like [0,1].

        """

        blending_mat = npy.empty((len(u), self.nb_u))
        for i, u_i in enumerate(u):
            for j in range(self.nb_u):
                blending_mat[i][j] = self.basis_functions_u(u_i, self.degree_u, j)
        return blending_mat

    def blending_matrix_v(self, v):
        """
        Compute a matrix of basis_functions in v direction for a vector v like [0,1].

        """

        blending_mat = npy.empty((len(v), self.nb_v))
        for i, v_i in enumerate(v):
            for j in range(self.nb_v):
                blending_mat[i][j] = self.basis_functions_v(v_i, self.degree_v, j)
        return blending_mat

    def point2d_to_3d(self, point2d: volmdlr.Point2D):
        u, v = point2d
        u = min(max(u, 0), 1)
        v = min(max(v, 0), 1)
        return volmdlr.Point3D(*evaluate_single((u, v), self.surface.data,
                                                self.surface.rational,
                                                self.surface.evaluator._span_func))
        # uses derivatives for performance because it's already compiled
        # return volmdlr.Point3D(*self.derivatives(u, v, 0)[0][0])
        # return volmdlr.Point3D(*self.surface.evaluate_single((x, y)))

    def point3d_to_2d(self, point3d: volmdlr.Point3D, tol=1e-5):
        """
        Evaluates the parametric coordinates (u, v) of a 3D point (x, y, z).

        :param point3d: A 3D point to be evaluated.
        :type point3d: :class:`volmdlr.Point3D`
        :param tol: Tolerance to accept the results.
        :type tol: float
        :return: The parametric coordinates (u, v) of the point.
        :rtype: :class:`volmdlr.Point2D`
        """

        def f(x):
            return point3d.point_distance(self.point2d_to_3d(volmdlr.Point2D(x[0], x[1])))

        def fun(x):
            derivatives = self.derivatives(x[0], x[1], 1)
            r = derivatives[0][0] - point3d
            f_value = r.norm() + 1e-32
            jacobian = npy.array([r.dot(derivatives[1][0]) / f_value, r.dot(derivatives[0][1]) / f_value])
            return f_value, jacobian

        min_bound_x, max_bound_x = self.surface.domain[0]
        min_bound_y, max_bound_y = self.surface.domain[1]

        delta_bound_x = max_bound_x - min_bound_x
        delta_bound_y = max_bound_y - min_bound_y
        x0s = [((min_bound_x + max_bound_x) / 2, (min_bound_y + max_bound_y) / 2),
               ((min_bound_x + max_bound_x) / 2, min_bound_y + delta_bound_y / 10),
               ((min_bound_x + max_bound_x) / 2, max_bound_y - delta_bound_y / 10),
               ((min_bound_x + max_bound_x) / 4, min_bound_y + delta_bound_y / 10),
               (max_bound_x - delta_bound_x / 4, min_bound_y + delta_bound_y / 10),
               ((min_bound_x + max_bound_x) / 4, max_bound_y - delta_bound_y / 10),
               (max_bound_x - delta_bound_x / 4, max_bound_y - delta_bound_y / 10),
               (min_bound_x + delta_bound_x / 10, min_bound_y + delta_bound_y / 10),
               (min_bound_x + delta_bound_x / 10, max_bound_y - delta_bound_y / 10),
               (max_bound_x - delta_bound_x / 10, min_bound_y + delta_bound_y / 10),
               (max_bound_x - delta_bound_x / 10, max_bound_y - delta_bound_y / 10)]

        # Sort the initial conditions
        x0s.sort(key=f)

        # Find the parametric coordinates of the point
        results = []
        for x0 in x0s:
            res = minimize(fun, x0=npy.array(x0), jac=True,
                           bounds=[(min_bound_x, max_bound_x),
                                   (min_bound_y, max_bound_y)])
            if res.fun <= tol:
                return volmdlr.Point2D(*res.x)

            results.append((res.x, res.fun))

        return volmdlr.Point2D(*min(results, key=lambda r: r[1])[0])

    def linesegment2d_to_3d(self, linesegment2d):
        """Evaluates the Euclidean form for the parametric line segment."""
        points = []
        for point in linesegment2d.discretization_points(number_points=20):
            point3d = self.point2d_to_3d(point)
            if not volmdlr.core.point_in_list(point3d, points):
                points.append(point3d)
        if len(points) < 2:
            return None
        if len(points) == 2:
            return [volmdlr.edges.LineSegment3D(points[0], points[-1])]
        periodic = points[0].is_close(points[-1], 1e-6)
        if len(points) < min(self.degree_u, self.degree_v) + 1:
            bspline = edges.BSplineCurve3D.from_points_interpolation(
                points, 2, periodic=periodic)
            return [bspline]

        bspline = edges.BSplineCurve3D.from_points_interpolation(
                            points, min(self.degree_u, self.degree_v), periodic=periodic)
        return [bspline.simplify]

    def linesegment3d_to_2d(self, linesegment3d):
        """
        A line segment on a BSplineSurface3D will be in any case a line in 2D?.

        """
        start = self.point3d_to_2d(linesegment3d.start)
        end = self.point3d_to_2d(linesegment3d.end)
        if self.x_periodicity:
            if start.x != end.x:
                end = volmdlr.Point2D(start.x, end.y)
            if not start.is_close(end):
                return [edges.LineSegment2D(start, end)]
            return None
        if self.y_periodicity:
            if start.y != end.y:
                end = volmdlr.Point2D(end.x, start.y)
            if not start.is_close(end):
                return [edges.LineSegment2D(start, end)]
            return None
        if start.is_close(end):
            return None
        return [edges.LineSegment2D(start, end)]

    def _repair_periodic_boundary_points(self, curve3d, points_2d, direction_periodicity):
        """
        Verifies points at boundary on a periodic BSplineSurface3D.

        :param points_2d: List of `volmdlr.Point2D` after transformation from 3D Cartesian coordinates
        :type points_2d: List[volmdlr.Point2D]
        :param direction_periodicity: should be 'x' if x_periodicity or 'y' if y periodicity
        :type direction_periodicity: str
        """
        lth = curve3d.length()
        start = points_2d[0]
        end = points_2d[-1]
        points = points_2d
        pt_after_start = self.point3d_to_2d(curve3d.point_at_abscissa(0.1 * lth))
        pt_before_end = self.point3d_to_2d(curve3d.point_at_abscissa(0.9 * lth))
        # pt_after_start = points[1]
        # pt_before_end = points[-2]

        if direction_periodicity == 'x':
            i = 0
        else:
            i = 1
        min_bound, max_bound = self.surface.domain[i]
        delta = max_bound + min_bound

        if math.isclose(start[i], min_bound, abs_tol=1e-4) and pt_after_start[i] > 0.5 * delta:
            start[i] = max_bound
        elif math.isclose(start[i], max_bound, abs_tol=1e-4) and pt_after_start[i] < 0.5 * delta:
            start[i] = min_bound

        if math.isclose(end[i], min_bound, abs_tol=1e-4) and pt_before_end[i] > 0.5 * delta:
            end[i] = max_bound
        elif math.isclose(end[i], max_bound, abs_tol=1e-4) and pt_before_end[i] < 0.5 * delta:
            end[i] = min_bound

        points[0] = start
        points[-1] = end

        if all((math.isclose(p[i], max_bound, abs_tol=1e-4) or math.isclose(p[i], min_bound, abs_tol=1e-4)) for
                    p in points):
            # if the line is at the boundary of the surface domain, we take the first point as reference
            t_param = max_bound if math.isclose(points[0][i], max_bound, abs_tol=1e-4) else min_bound
            if direction_periodicity == 'x':
                points = [volmdlr.Point2D(t_param, p[1]) for p in points]
            else:
                points = [volmdlr.Point2D(p[0], t_param) for p in points]

        return points

    def bsplinecurve3d_to_2d(self, bspline_curve3d):
        """
        Converts the primitive from 3D spatial coordinates to its equivalent 2D primitive in the parametric space.
        """
        # TODO: enhance this, it is a non exact method!
        # TODO: bsplinecurve can be periodic but not around the bsplinesurface
        flag = False
        if not bspline_curve3d.points[0].is_close(bspline_curve3d.points[-1]):
            bsc_linesegment = edges.LineSegment3D(bspline_curve3d.points[0],
                                                  bspline_curve3d.points[-1])
            flag = True
            for point in bspline_curve3d.points:
                if not bsc_linesegment.point_belongs(point):
                    flag = False
                    break

        if self.x_periodicity and not self.y_periodicity \
                and bspline_curve3d.periodic:
            point1 = self.point3d_to_2d(bspline_curve3d.points[0])
            p1_sup = self.point3d_to_2d(bspline_curve3d.points[0])
            new_x = point1.x - p1_sup.x + self.x_periodicity
            new_x = new_x if 0 <= new_x else 0
            reverse = False
            if new_x < 0:
                new_x = 0
            elif math.isclose(new_x, self.x_periodicity, abs_tol=1e-5):
                new_x = 0
                reverse = True

            linesegments = [
                edges.LineSegment2D(
                    volmdlr.Point2D(new_x, point1.y),
                    volmdlr.Point2D(self.x_periodicity, point1.y))]
            if reverse:
                linesegments[0] = linesegments[0].reverse()

        elif self.y_periodicity and not self.x_periodicity \
                and bspline_curve3d.periodic:
            point1 = self.point3d_to_2d(bspline_curve3d.points[0])
            p1_sup = self.point3d_to_2d(bspline_curve3d.points[0])
            new_y = point1.y - p1_sup.y + self.y_periodicity
            new_y = new_y if 0 <= new_y else 0
            reverse = False
            if new_y < 0:
                new_y = 0
            elif math.isclose(new_y, self.y_periodicity, abs_tol=1e-5):
                new_y = 0
                reverse = True

            linesegments = [
                edges.LineSegment2D(
                    volmdlr.Point2D(point1.x, new_y),
                    volmdlr.Point2D(point1.x, self.y_periodicity))]
            if reverse:
                linesegments[0] = linesegments[0].reverse()

        elif self.x_periodicity and self.y_periodicity \
                and bspline_curve3d.periodic:
            raise NotImplementedError

        if flag:
            x_perio = self.x_periodicity if self.x_periodicity is not None \
                else 1.
            y_perio = self.y_periodicity if self.y_periodicity is not None \
                else 1.

            point1 = self.point3d_to_2d(bspline_curve3d.points[0])
            point2 = self.point3d_to_2d(bspline_curve3d.points[-1])

            if point1.is_close(point2):
                print('BSplineCruve3D skipped because it is too small')
                linesegments = None
            else:
                p1_sup = self.point3d_to_2d(bspline_curve3d.points[0])
                p2_sup = self.point3d_to_2d(bspline_curve3d.points[-1])
                if self.x_periodicity and point1.point_distance(p1_sup) > 1e-5:
                    point1.x -= p1_sup.x - x_perio
                    point2.x -= p2_sup.x - x_perio
                if self.y_periodicity and point1.point_distance(p1_sup) > 1e-5:
                    point1.y -= p1_sup.y - y_perio
                    point2.y -= p2_sup.y - y_perio
                linesegments = [edges.LineSegment2D(point1, point2)]
            # How to check if end of surface overlaps start or the opposite ?
        else:
            lth = bspline_curve3d.length()
            if lth > 1e-5:
                n = len(bspline_curve3d.control_points)
                points = [self.point3d_to_2d(p) for p in bspline_curve3d.discretization_points(number_points=n)]

                if self.x_periodicity:
                    points = self._repair_periodic_boundary_points(bspline_curve3d, points, 'x')
                    if bspline_curve3d.periodic and points[0].is_close(points[-1]):
                        u_min, u_max = bspline_curve3d.curve.domain
                        if math.isclose(points[0].x, u_min, abs_tol=1e-6):
                            should_be_umax = (u_max - points[1].x) < (points[1].x - u_min)
                            if should_be_umax:
                                points[0] = volmdlr.Point2D(u_max, points[0].y)
                            else:
                                points[-1] = volmdlr.Point2D(u_max, points[-1].y)
                        elif math.isclose(points[0].x, u_max, abs_tol=1e-6):
                            should_be_umin = (u_max - points[1].x) > (points[1].x - u_min)
                            if should_be_umin:
                                points[0] = volmdlr.Point2D(u_min, points[0].y)
                            else:
                                points[-1] = volmdlr.Point2D(u_min, points[-1].y)
                if self.y_periodicity:
                    points = self._repair_periodic_boundary_points(bspline_curve3d, points, 'y')
                    if bspline_curve3d.periodic and points[0].is_close(points[-1]):
                        u_min, u_max = bspline_curve3d.curve.domain
                        if math.isclose(points[0].y, u_min, abs_tol=1e-6):
                            should_be_umax = (u_max - points[1].y) < (points[1].y - u_min)
                            if should_be_umax:
                                points[0] = volmdlr.Point2D(points[0].x, u_max)
                            else:
                                points[-1] = volmdlr.Point2D(points[-1].x, u_max)
                        elif math.isclose(points[0].y, u_max, abs_tol=1e-6):
                            should_be_umin = (u_max - points[1].y) > (points[1].y - u_min)
                            if should_be_umin:
                                points[0] = volmdlr.Point2D(points[0].x, u_min)
                            else:
                                points[-1] = volmdlr.Point2D(points[-1].x, u_min)

                if not points[0].is_close(points[-1]) and not bspline_curve3d.periodic:
                    linesegment = edges.LineSegment2D(points[0], points[-1])
                    flag_line = True
                    for point in points:
                        if not linesegment.point_belongs(point, abs_tol=1e-4):
                            flag_line = False
                            break
                    if flag_line:
                        return [linesegment]

                if self.x_periodicity:
                    points = self._repair_periodic_boundary_points(bspline_curve3d, points, 'x')

                if self.y_periodicity:
                    points = self._repair_periodic_boundary_points(bspline_curve3d, points, 'y')

                return [edges.BSplineCurve2D.from_points_interpolation(
                    points=points, degree=bspline_curve3d.degree, periodic=bspline_curve3d.periodic)]

            if 1e-6 < lth <= 1e-5:
                linesegments = [edges.LineSegment2D(
                    self.point3d_to_2d(bspline_curve3d.start),
                    self.point3d_to_2d(bspline_curve3d.end))]
            else:
                print('BSplineCruve3D skipped because it is too small')
                linesegments = None

        return linesegments

    def bsplinecurve2d_to_3d(self, bspline_curve2d):
        """
        Converts the parametric boundary representation into a 3D primitive.
        """
        if bspline_curve2d.name == "parametric.arc":
            start = self.point2d_to_3d(bspline_curve2d.start)
            interior = self.point2d_to_3d(bspline_curve2d.evaluate_single(0.5))
            end = self.point2d_to_3d(bspline_curve2d.end)
            return [edges.Arc3D(start, interior, end)]

        number_points = len(bspline_curve2d.control_points)
        points = []
        for point in bspline_curve2d.discretization_points(number_points=number_points):
            point3d = self.point2d_to_3d(point)
            if not volmdlr.core.point_in_list(point3d, points):
                points.append(point3d)
        if len(points) < bspline_curve2d.degree + 1:
            return None
        return [edges.BSplineCurve3D.from_points_interpolation(
            points, bspline_curve2d.degree, bspline_curve2d.periodic)]

    def arc3d_to_2d(self, arc3d):
        """
        Converts the primitive from 3D spatial coordinates to its equivalent 2D primitive in the parametric space.
        """
        number_points = max(self.nb_u, self.nb_v)
        degree = max(self.degree_u, self.degree_v)
        points = [self.point3d_to_2d(point3d) for point3d in arc3d.discretization_points(number_points=number_points)]
        start = points[0]
        end = points[-1]
        min_bound_x, max_bound_x = self.surface.domain[0]
        min_bound_y, max_bound_y = self.surface.domain[1]
        if self.x_periodicity:
            points = self._repair_periodic_boundary_points(arc3d, points, 'x')
            start = points[0]
            end = points[-1]
            if start.is_close(end):
                if math.isclose(start.x, min_bound_x, abs_tol=1e-4):
                    end.x = max_bound_x
                else:
                    end.x = min_bound_x
        if self.y_periodicity:
            points = self._repair_periodic_boundary_points(arc3d, points, 'y')
            start = points[0]
            end = points[-1]
            if start.is_close(end):
                if math.isclose(start.y, min_bound_y, abs_tol=1e-4):
                    end.y = max_bound_y
                else:
                    end.y = min_bound_y
        if start.is_close(end):
            return []
        linesegment = edges.LineSegment2D(start, end, name="parametric.arc")
        flag = True
        for point in points:
            if not linesegment.point_belongs(point):
                flag = False
                break
        if flag:
            return [linesegment]
        return [edges.BSplineCurve2D.from_points_interpolation(points, degree, name="parametric.arc")]

    def arcellipse3d_to_2d(self, arcellipse3d_to_2d):
        """
        Converts the primitive from 3D spatial coordinates to its equivalent 2D primitive in the parametric space.
        """
        # todo: Is this right? Needs detailed investigation
        number_points = max(self.nb_u, self.nb_v)
        degree = max(self.degree_u, self.degree_v)
        points = [self.point3d_to_2d(point3d) for point3d in
                  arcellipse3d_to_2d.discretization_points(number_points=number_points)]
        start = points[0]
        end = points[-1]
        min_bound_x, max_bound_x = self.surface.domain[0]
        min_bound_y, max_bound_y = self.surface.domain[1]
        if self.x_periodicity:
            points = self._repair_periodic_boundary_points(arcellipse3d_to_2d, points, 'x')
            start = points[0]
            end = points[-1]
            if start.is_close(end):
                if math.isclose(start.x, min_bound_x, abs_tol=1e-4):
                    end.x = max_bound_x
                else:
                    end.x = min_bound_x
        if self.y_periodicity:
            points = self._repair_periodic_boundary_points(arcellipse3d_to_2d, points, 'y')
            start = points[0]
            end = points[-1]
            if start.is_close(end):
                if math.isclose(start.y, min_bound_y, abs_tol=1e-4):
                    end.y = max_bound_y
                else:
                    end.y = min_bound_y
        if start.is_close(end):
            return []
        linesegment = edges.LineSegment2D(start, end, name="parametric.arc")
        flag = True
        for point in points:
            if not linesegment.point_belongs(point):
                flag = False
                break
        if flag:
            return [linesegment]
        return [edges.BSplineCurve2D.from_points_interpolation(points, degree, name="parametric.arc")]

    def arc2d_to_3d(self, arc2d):
        number_points = math.ceil(arc2d.angle * 7) + 1  # 7 points per radian
        length = arc2d.length()
        points = [self.point2d_to_3d(arc2d.point_at_abscissa(i * length / (number_points - 1)))
                  for i in range(number_points)]
        return [edges.BSplineCurve3D.from_points_interpolation(
            points, max(self.degree_u, self.degree_v))]

    def rectangular_cut(self, u1: float, u2: float,
                        v1: float, v2: float, name: str = ''):
        """Deprecated method, Use BSplineFace3D from_surface_rectangular_cut method."""
        raise AttributeError("BSplineSurface3D.rectangular_cut is deprecated."
                             " Use the class_method from_surface_rectangular_cut in BSplineFace3D instead")

    def rotation(self, center: volmdlr.Vector3D,
                 axis: volmdlr.Vector3D, angle: float):
        """
        BSplineSurface3D rotation.

        :param center: rotation center
        :param axis: rotation axis
        :param angle: angle rotation
        :return: a new rotated BSplineSurface3D
        """
        new_control_points = [p.rotation(center, axis, angle)
                              for p in self.control_points]
        new_bsplinesurface3d = BSplineSurface3D(self.degree_u, self.degree_v,
                                                new_control_points, self.nb_u,
                                                self.nb_v,
                                                self.u_multiplicities,
                                                self.v_multiplicities,
                                                self.u_knots, self.v_knots,
                                                self.weights, self.name)
        return new_bsplinesurface3d

    def rotation_inplace(self, center: volmdlr.Vector3D,
                         axis: volmdlr.Vector3D, angle: float):
        """
        BSplineSurface3D rotation. Object is updated in-place.

        :param center: rotation center.
        :type center: `volmdlr.Vector3D`
        :param axis: rotation axis.
        :type axis: `volmdlr.Vector3D`
        :param angle: rotation angle.
        :type angle: float
        :return: None, BSplineSurface3D is updated in-place
        :rtype: None
        """
        warnings.warn("'in-place' methods are deprecated. Use a not in-place method instead.", DeprecationWarning)

        new_bsplinesurface3d = self.rotation(center, axis, angle)
        self.control_points = new_bsplinesurface3d.control_points
        self.surface = new_bsplinesurface3d.surface

    def translation(self, offset: volmdlr.Vector3D):
        """
        BSplineSurface3D translation.

        :param offset: translation vector
        :return: A new translated BSplineSurface3D
        """
        new_control_points = [p.translation(offset) for p in
                              self.control_points]
        new_bsplinesurface3d = BSplineSurface3D(self.degree_u, self.degree_v,
                                                new_control_points, self.nb_u,
                                                self.nb_v,
                                                self.u_multiplicities,
                                                self.v_multiplicities,
                                                self.u_knots, self.v_knots,
                                                self.weights, self.name)

        return new_bsplinesurface3d

    def translation_inplace(self, offset: volmdlr.Vector3D):
        """
        BSplineSurface3D translation. Object is updated in-place.

        :param offset: translation vector
        """
        warnings.warn("'in-place' methods are deprecated. Use a not in-place method instead.", DeprecationWarning)

        new_bsplinesurface3d = self.translation(offset)
        self.control_points = new_bsplinesurface3d.control_points
        self.surface = new_bsplinesurface3d.surface

    def frame_mapping(self, frame: volmdlr.Frame3D, side: str):
        """
        Changes frame_mapping and return a new BSplineSurface3D.

        side = 'old' or 'new'
        """
        new_control_points = [p.frame_mapping(frame, side) for p in
                              self.control_points]
        new_bsplinesurface3d = BSplineSurface3D(self.degree_u, self.degree_v,
                                                new_control_points, self.nb_u,
                                                self.nb_v,
                                                self.u_multiplicities,
                                                self.v_multiplicities,
                                                self.u_knots, self.v_knots,
                                                self.weights, self.name)
        return new_bsplinesurface3d

    def frame_mapping_inplace(self, frame: volmdlr.Frame3D, side: str):
        """
        Changes frame_mapping and the object is updated in-place.

        side = 'old' or 'new'
        """
        warnings.warn("'in-place' methods are deprecated. Use a not in-place method instead.", DeprecationWarning)

        new_bsplinesurface3d = self.frame_mapping(frame, side)
        self.control_points = new_bsplinesurface3d.control_points
        self.surface = new_bsplinesurface3d.surface

    def plot(self, ax=None, color='grey', alpha=0.5):
        u_curves = [edges.BSplineCurve3D.from_geomdl_curve(u) for u in self.curves['u']]
        v_curves = [edges.BSplineCurve3D.from_geomdl_curve(v) for v in self.curves['v']]
        if ax is None:
            ax = plt.figure().add_subplot(111, projection='3d')
        for u in u_curves:
            u.plot(ax=ax, edge_style=EdgeStyle(color=color, alpha=alpha))
        for v in v_curves:
            v.plot(ax=ax, edge_style=EdgeStyle(color=color, alpha=alpha))
        for point in self.control_points:
            point.plot(ax, color=color, alpha=alpha)
        return ax

    def simplify_surface(self):
        """
        Verifies if BSplineSurface3D could be a Plane3D.

        :return: A planar surface if possible, otherwise, returns self.
        """
        points = [self.control_points[0]]
        vector_list = []
        for point in self.control_points[1:]:
            vector = point - points[0]
            is_colinear = any(vector.is_colinear_to(other_vector) for other_vector in vector_list)
            if not point_in_list(point, points) and not is_colinear:
                points.append(point)
                vector_list.append(vector)
                if len(points) == 3:
                    plane3d = Plane3D.from_3_points(*points)
                    if all(plane3d.point_on_surface(point) for point in self.control_points):
                        return plane3d
                    break
        return self

    @classmethod
    def from_step(cls, arguments, object_dict, **kwargs):
        """
        Converts a step primitive to a BSplineSurface3D.

        :param arguments: The arguments of the step primitive.
        :type arguments: list
        :param object_dict: The dictionary containing all the step primitives
            that have already been instantiated.
        :type object_dict: dict
        :return: The corresponding BSplineSurface3D object.
        :rtype: :class:`volmdlr.faces.BSplineSurface3D`
        """
        name = arguments[0][1:-1]
        degree_u = int(arguments[1])
        degree_v = int(arguments[2])
        points_sets = arguments[3][1:-1].split("),")
        points_sets = [elem + ")" for elem in points_sets[:-1]] + [
            points_sets[-1]]
        control_points = []
        for points_set in points_sets:
            points = [object_dict[int(i[1:])] for i in
                      points_set[1:-1].split(",")]
            nb_v = len(points)
            control_points.extend(points)
        nb_u = int(len(control_points) / nb_v)
        surface_form = arguments[4]
        if arguments[5] == '.F.':
            u_closed = False
        elif arguments[5] == '.T.':
            u_closed = True
        else:
            raise ValueError
        if arguments[6] == '.F.':
            v_closed = False
        elif arguments[6] == '.T.':
            v_closed = True
        else:
            raise ValueError
        self_intersect = arguments[7]
        u_multiplicities = [int(i) for i in arguments[8][1:-1].split(",")]
        v_multiplicities = [int(i) for i in arguments[9][1:-1].split(",")]
        u_knots = [float(i) for i in arguments[10][1:-1].split(",")]
        v_knots = [float(i) for i in arguments[11][1:-1].split(",")]
        knot_spec = arguments[12]

        if 13 in range(len(arguments)):
            weight_data = [
                float(i) for i in
                arguments[13][1:-1].replace("(", "").replace(")", "").split(",")
            ]
        else:
            weight_data = None

        bsplinesurface = cls(degree_u, degree_v, control_points, nb_u, nb_v,
                             u_multiplicities, v_multiplicities, u_knots,
                             v_knots, weight_data, name)
        if not bsplinesurface.x_periodicity and not bsplinesurface.y_periodicity:
            bsplinesurface = bsplinesurface.simplify_surface()
        # if u_closed:
        #     bsplinesurface.x_periodicity = bsplinesurface.get_x_periodicity()
        # if v_closed:
        #     bsplinesurface.y_periodicity = bsplinesurface.get_y_periodicity()
        return bsplinesurface

    def to_step(self, current_id):
        content = ''
        point_matrix_ids = '('
        for points in self.control_points_table:
            point_ids = '('
            for point in points:
                point_content, point_id = point.to_step(current_id)
                content += point_content
                point_ids += f'#{point_id},'
                current_id = point_id + 1
            point_ids = point_ids[:-1]
            point_ids += '),'
            point_matrix_ids += point_ids
        point_matrix_ids = point_matrix_ids[:-1]
        point_matrix_ids += ')'

        u_close = '.T.' if self.x_periodicity else '.F.'
        v_close = '.T.' if self.y_periodicity else '.F.'

        content += f"#{current_id} = B_SPLINE_SURFACE_WITH_KNOTS('{self.name}',{self.degree_u},{self.degree_v}," \
                   f"{point_matrix_ids},.UNSPECIFIED.,{u_close},{v_close},.F.,{tuple(self.u_multiplicities)}," \
                   f"{tuple(self.v_multiplicities)},{tuple(self.u_knots)},{tuple(self.v_knots)},.UNSPECIFIED.);\n"
        return content, [current_id]

    def grid3d(self, grid2d: grid.Grid2D):
        """
        Generate 3d grid points of a Bspline surface, based on a Grid2D.

        """

        if not self._grids2d:
            self._grids2d = grid2d

        points_2d = grid2d.points
        points_3d = [self.point2d_to_3d(point2d) for point2d in points_2d]

        return points_3d

    def grid2d_deformed(self, grid2d: grid.Grid2D):
        """
        Dimension and deform a Grid2D points based on a Bspline surface.

        """

        points_2d = grid2d.points
        points_3d = self.grid3d(grid2d)

        points_x, points_y = grid2d.points_xy

        # Parameters
        index_x = {}  # grid point position(i,j), x coordinates position in X(unknown variable)
        index_y = {}  # grid point position(i,j), y coordinates position in X(unknown variable)
        index_points = {}  # grid point position(j,i), point position in points_2d (or points_3d)
        k_index, p_index = 0, 0
        for i in range(0, points_x):
            for j in range(0, points_y):
                index_x.update({(j, i): k_index})
                index_y.update({(j, i): k_index + 1})
                index_points.update({(j, i): p_index})
                k_index = k_index + 2
                p_index = p_index + 1

        equation_points = []  # points combination to compute distances between 2D and 3D grid points
        for i in range(0, points_y):  # row from (0,i)
            for j in range(1, points_x):
                equation_points.append(((0, i), (j, i)))
        for i in range(0, points_x):  # column from (i,0)
            for j in range(1, points_y):
                equation_points.append(((i, 0), (i, j)))
        for i in range(0, points_y):  # row
            for j in range(0, points_x - 1):
                equation_points.append(((j, i), (j + 1, i)))
        for i in range(0, points_x):  # column
            for j in range(0, points_x - 1):
                equation_points.append(((i, j), (i, j + 1)))
        for i in range(0, points_y - 1):  # diagonal
            for j in range(0, points_x - 1):
                equation_points.append(((j, i), (j + 1, i + 1)))

        for i in range(0, points_y):  # row 2segments (before.point.after)
            for j in range(1, points_x - 1):
                equation_points.append(((j - 1, i), (j + 1, i)))

        for i in range(0, points_x):  # column 2segments (before.point.after)
            for j in range(1, points_y - 1):
                equation_points.append(((i, j - 1), (i, j + 1)))

        # geodesic distances between 3D grid points (based on points combination [equation_points])
        geodesic_distances = []
        for point in equation_points:
            geodesic_distances.append((self.geodesic_distance(
                points_3d[index_points[point[0]]], points_3d[index_points[point[1]]])) ** 2)

        # System of nonlinear equations
        def non_linear_equations(xparam):
            vector_f = npy.empty(len(equation_points) + 2)
            idx = 0
            for idx, point_ in enumerate(equation_points):
                vector_f[idx] = abs((xparam[index_x[point_[0]]] ** 2 +
                                     xparam[index_x[point_[1]]] ** 2 +
                                     xparam[index_y[point_[0]]] ** 2 +
                                     xparam[index_y[point_[1]]] ** 2 -
                                     2 *
                                     xparam[index_x[point_[0]]] *
                                     xparam[index_x[point_[1]]] -
                                     2 *
                                     xparam[index_y[point_[0]]] *
                                     xparam[index_y[point_[1]]] -
                                     geodesic_distances[idx]) /
                                    geodesic_distances[idx])

            vector_f[idx + 1] = xparam[0] * 1000
            vector_f[idx + 2] = xparam[1] * 1000

            return vector_f

        # Solution with "least_squares"
        x_init = []  # initial guess (2D grid points)
        for point in points_2d:
            x_init.append(point[0])
            x_init.append(point[1])
        z = least_squares(non_linear_equations, x_init)

        points_2d_deformed = [volmdlr.Point2D(z.x[i], z.x[i + 1])
                              for i in range(0, len(z.x), 2)]  # deformed 2d grid points

        grid2d_deformed = grid.Grid2D.from_points(points=points_2d_deformed,
                                                  points_dim_1=points_x,
                                                  direction=grid2d.direction)

        self._grids2d_deformed = grid2d_deformed

        return points_2d_deformed

    def grid2d_deformation(self, grid2d: grid.Grid2D):
        """
        Compute the deformation/displacement (dx/dy) of a Grid2D based on a Bspline surface.

        """

        if not self._grids2d_deformed:
            self.grid2d_deformed(grid2d)

        displacement = self._grids2d_deformed.displacement_compared_to(grid2d)
        self._displacements = displacement

        return displacement

    def point2d_parametric_to_dimension(self, point2d: volmdlr.Point3D, grid2d: grid.Grid2D):
        """
        Convert a point 2d from the parametric to the dimensioned frame.

        """

        # Check if the 0<point2d.x<1 and 0<point2d.y<1
        if point2d.x < 0:
            point2d.x = 0
        elif point2d.x > 1:
            point2d.x = 1
        if point2d.y < 0:
            point2d.y = 0
        elif point2d.y > 1:
            point2d.y = 1

        if self._grids2d == grid2d:
            points_2d = self._grids2d.points
        else:
            points_2d = grid2d.points
            self._grids2d = grid2d

        if self._displacements is not None:
            displacement = self._displacements
        else:
            displacement = self.grid2d_deformation(grid2d)

        points_x, points_y = grid2d.points_xy

        # Parameters
        index_points = {}  # grid point position(j,i), point position in points_2d (or points_3d)
        p_index = 0
        for i in range(0, points_x):
            for j in range(0, points_y):
                index_points.update({(j, i): p_index})
                p_index = p_index + 1

        # Form function "Finite Elements"
        def form_function(s_param, t_param):
            empty_n = npy.empty(4)
            empty_n[0] = (1 - s_param) * (1 - t_param) / 4
            empty_n[1] = (1 + s_param) * (1 - t_param) / 4
            empty_n[2] = (1 + s_param) * (1 + t_param) / 4
            empty_n[3] = (1 - s_param) * (1 + t_param) / 4
            return empty_n

        finite_elements_points = []  # 2D grid points index that define one element
        for j in range(0, points_y - 1):
            for i in range(0, points_x - 1):
                finite_elements_points.append(((i, j), (i + 1, j), (i + 1, j + 1), (i, j + 1)))
        finite_elements = []  # finite elements defined with closed polygon
        for point in finite_elements_points:
            finite_elements.append(
                wires.ClosedPolygon2D((points_2d[index_points[point[0]]],
                                       points_2d[index_points[point[1]]],
                                       points_2d[index_points[point[2]]],
                                       points_2d[index_points[point[3]]])))
        k = 0
        for k, point in enumerate(finite_elements_points):
            if (wires.Contour2D(finite_elements[k].primitives).point_belongs(
                    point2d)  # finite_elements[k].point_belongs(point2d)
                    or wires.Contour2D(finite_elements[k].primitives).point_over_contour(point2d)
                    or ((points_2d[index_points[point[0]]][0] < point2d.x <
                         points_2d[index_points[point[1]]][0])
                        and point2d.y == points_2d[index_points[point[0]]][1])
                    or ((points_2d[index_points[point[1]]][1] < point2d.y <
                         points_2d[index_points[point[2]]][1])
                        and point2d.x == points_2d[index_points[point[1]]][0])
                    or ((points_2d[index_points[point[3]]][0] < point2d.x <
                         points_2d[index_points[point[2]]][0])
                        and point2d.y == points_2d[index_points[point[1]]][1])
                    or ((points_2d[index_points[point[0]]][1] < point2d.y <
                         points_2d[index_points[point[3]]][1])
                        and point2d.x == points_2d[index_points[point[0]]][0])):
                break

        x0 = points_2d[index_points[finite_elements_points[k][0]]][0]
        y0 = points_2d[index_points[finite_elements_points[k][0]]][1]
        x1 = points_2d[index_points[finite_elements_points[k][1]]][0]
        y2 = points_2d[index_points[finite_elements_points[k][2]]][1]
        x = point2d.x
        y = point2d.y
        s_param = 2 * ((x - x0) / (x1 - x0)) - 1
        t_param = 2 * ((y - y0) / (y2 - y0)) - 1

        n = form_function(s_param, t_param)
        dx = npy.array([displacement[index_points[finite_elements_points[k][0]]][0],
                        displacement[index_points[finite_elements_points[k][1]]][0],
                        displacement[index_points[finite_elements_points[k][2]]][0],
                        displacement[index_points[finite_elements_points[k][3]]][0]])
        dy = npy.array([displacement[index_points[finite_elements_points[k][0]]][1],
                        displacement[index_points[finite_elements_points[k][1]]][1],
                        displacement[index_points[finite_elements_points[k][2]]][1],
                        displacement[index_points[finite_elements_points[k][3]]][1]])

        return volmdlr.Point2D(point2d.x + npy.transpose(n).dot(dx), point2d.y + npy.transpose(n).dot(dy))

    def point3d_to_2d_with_dimension(self, point3d: volmdlr.Point3D, grid2d: grid.Grid2D):
        """
        Compute the point2d of a point3d, on a Bspline surface, in the dimensioned frame.
        """

        point2d = self.point3d_to_2d(point3d)

        point2d_with_dimension = self.point2d_parametric_to_dimension(point2d, grid2d)

        return point2d_with_dimension

    def point2d_with_dimension_to_parametric_frame(self, point2d, grid2d: grid.Grid2D):
        """
        Convert a point 2d from the dimensioned to the parametric frame.

        """

        if self._grids2d != grid2d:
            self._grids2d = grid2d
        if not self._grids2d_deformed:
            self.grid2d_deformed(grid2d)

        points_2d = grid2d.points
        points_2d_deformed = self._grids2d_deformed.points
        points_x, points_y = grid2d.points_xy

        # Parameters
        index_points = {}  # grid point position(j,i), point position in points_2d (or points_3d)
        p_index = 0
        for i in range(0, points_x):
            for j in range(0, points_y):
                index_points.update({(j, i): p_index})
                p_index = p_index + 1

        finite_elements_points = []  # 2D grid points index that define one element
        for j in range(0, points_y - 1):
            for i in range(0, points_x - 1):
                finite_elements_points.append(((i, j), (i + 1, j), (i + 1, j + 1), (i, j + 1)))
        finite_elements = []  # finite elements defined with closed polygon  DEFORMED
        for point in finite_elements_points:
            finite_elements.append(
                wires.ClosedPolygon2D((points_2d_deformed[index_points[point[0]]],
                                       points_2d_deformed[index_points[point[1]]],
                                       points_2d_deformed[index_points[point[2]]],
                                       points_2d_deformed[index_points[point[3]]])))

        finite_elements_initial = []  # finite elements defined with closed polygon  INITIAL
        for point in finite_elements_points:
            finite_elements_initial.append(
                wires.ClosedPolygon2D((points_2d[index_points[point[0]]],
                                       points_2d[index_points[point[1]]],
                                       points_2d[index_points[point[2]]],
                                       points_2d[index_points[point[3]]])))
        k = 0
        for k, point in enumerate(finite_elements_points):
            if (finite_elements[k].point_belongs(point2d)
                    or ((points_2d_deformed[index_points[point[0]]][0] < point2d.x <
                         points_2d_deformed[index_points[point[1]]][0])
                        and point2d.y == points_2d_deformed[index_points[point[0]]][1])
                    or ((points_2d_deformed[index_points[finite_elements_points[k][1]]][1] < point2d.y <
                         points_2d_deformed[index_points[finite_elements_points[k][2]]][1])
                        and point2d.x == points_2d_deformed[index_points[point[1]]][0])
                    or ((points_2d_deformed[index_points[point[3]]][0] < point2d.x <
                         points_2d_deformed[index_points[point[2]]][0])
                        and point2d.y == points_2d_deformed[index_points[point[1]]][1])
                    or ((points_2d_deformed[index_points[point[0]]][1] < point2d.y <
                         points_2d_deformed[index_points[point[3]]][1])
                        and point2d.x == points_2d_deformed[index_points[point[0]]][0])
                    or finite_elements[k].primitives[0].point_belongs(point2d) or finite_elements[k].primitives[
                        1].point_belongs(point2d)
                    or finite_elements[k].primitives[2].point_belongs(point2d) or finite_elements[k].primitives[
                        3].point_belongs(point2d)):
                break

        frame_deformed = volmdlr.Frame2D(finite_elements[k].center_of_mass(),
                                         volmdlr.Vector2D(finite_elements[k].primitives[1].middle_point()[0] -
                                                          finite_elements[k].center_of_mass()[0],
                                                          finite_elements[k].primitives[1].middle_point()[1] -
                                                          finite_elements[k].center_of_mass()[1]),
                                         volmdlr.Vector2D(finite_elements[k].primitives[0].middle_point()[0] -
                                                          finite_elements[k].center_of_mass()[0],
                                                          finite_elements[k].primitives[0].middle_point()[1] -
                                                          finite_elements[k].center_of_mass()[1]))

        point2d_frame_deformed = volmdlr.Point2D(point2d.frame_mapping(frame_deformed, 'new')[0],
                                                 point2d.frame_mapping(frame_deformed, 'new')[1])

        frame_inital = volmdlr.Frame2D(finite_elements_initial[k].center_of_mass(),
                                       volmdlr.Vector2D(finite_elements_initial[k].primitives[1].middle_point()[0] -
                                                        finite_elements_initial[k].center_of_mass()[0],
                                                        finite_elements_initial[k].primitives[1].middle_point()[1] -
                                                        finite_elements_initial[k].center_of_mass()[1]),
                                       volmdlr.Vector2D(finite_elements_initial[k].primitives[0].middle_point()[0] -
                                                        finite_elements_initial[k].center_of_mass()[0],
                                                        finite_elements_initial[k].primitives[0].middle_point()[1] -
                                                        finite_elements_initial[k].center_of_mass()[1]))

        point2d = point2d_frame_deformed.frame_mapping(frame_inital, 'old')
        if point2d.x < 0:
            point2d.x = 0
        elif point2d.x > 1:
            point2d.x = 1
        if point2d.y < 0:
            point2d.y = 0
        elif point2d.y > 1:
            point2d.y = 1

        return point2d

    def point2d_with_dimension_to_3d(self, point2d, grid2d: grid.Grid2D):
        """
        Compute the point 3d, on a Bspline surface, of a point 2d define in the dimensioned frame.

        """

        point2d_01 = self.point2d_with_dimension_to_parametric_frame(point2d, grid2d)

        return self.point2d_to_3d(point2d_01)

    def linesegment2d_parametric_to_dimension(self, linesegment2d, grid2d: grid.Grid2D):
        """
        Convert a linesegment2d from the parametric to the dimensioned frame.

        """

        points = linesegment2d.discretization_points(number_points=20)
        points_dim = [
            self.point2d_parametric_to_dimension(
                point, grid2d) for point in points]

        return edges.BSplineCurve2D.from_points_interpolation(
            points_dim, max(self.degree_u, self.degree_v))

    def linesegment3d_to_2d_with_dimension(self, linesegment3d, grid2d: grid.Grid2D):
        """
        Compute the linesegment2d of a linesegment3d, on a Bspline surface, in the dimensioned frame.

        """

        linesegment2d = self.linesegment3d_to_2d(linesegment3d)
        bsplinecurve2d_with_dimension = self.linesegment2d_parametric_to_dimension(linesegment2d, grid2d)

        return bsplinecurve2d_with_dimension

    def linesegment2d_with_dimension_to_parametric_frame(self, linesegment2d):
        """
        Convert a linesegment2d from the dimensioned to the parametric frame.

        """

        try:
            linesegment2d = edges.LineSegment2D(
                self.point2d_with_dimension_to_parametric_frame(linesegment2d.start, self._grids2d),
                self.point2d_with_dimension_to_parametric_frame(linesegment2d.end, self._grids2d))
        except NotImplementedError:
            return None

        return linesegment2d

    def linesegment2d_with_dimension_to_3d(self, linesegment2d):
        """
        Compute the linesegment3d, on a Bspline surface, of a linesegment2d defined in the dimensioned frame.

        """

        linesegment2d_01 = self.linesegment2d_with_dimension_to_parametric_frame(linesegment2d)
        linesegment3d = self.linesegment2d_to_3d(linesegment2d_01)

        return linesegment3d

    def bsplinecurve2d_parametric_to_dimension(self, bsplinecurve2d, grid2d: grid.Grid2D):
        """
        Convert a bsplinecurve2d from the parametric to the dimensioned frame.

        """

        # check if bsplinecurve2d is in a list
        if isinstance(bsplinecurve2d, list):
            bsplinecurve2d = bsplinecurve2d[0]
        points = bsplinecurve2d.control_points
        points_dim = []

        for point in points:
            points_dim.append(self.point2d_parametric_to_dimension(point, grid2d))

        bsplinecurve2d_with_dimension = edges.BSplineCurve2D(bsplinecurve2d.degree, points_dim,
                                                             bsplinecurve2d.knot_multiplicities,
                                                             bsplinecurve2d.knots,
                                                             bsplinecurve2d.weights,
                                                             bsplinecurve2d.periodic)

        return bsplinecurve2d_with_dimension

    def bsplinecurve3d_to_2d_with_dimension(self, bsplinecurve3d, grid2d: grid.Grid2D):
        """
        Compute the bsplinecurve2d of a bsplinecurve3d, on a Bspline surface, in the dimensioned frame.

        """

        bsplinecurve2d_01 = self.bsplinecurve3d_to_2d(bsplinecurve3d)
        bsplinecurve2d_with_dimension = self.bsplinecurve2d_parametric_to_dimension(
            bsplinecurve2d_01, grid2d)

        return bsplinecurve2d_with_dimension

    def bsplinecurve2d_with_dimension_to_parametric_frame(self, bsplinecurve2d):
        """
        Convert a bsplinecurve2d from the dimensioned to the parametric frame.

        """

        points_dim = bsplinecurve2d.control_points
        points = []
        for point in points_dim:
            points.append(
                self.point2d_with_dimension_to_parametric_frame(point, self._grids2d))

        bsplinecurve2d = edges.BSplineCurve2D(bsplinecurve2d.degree, points,
                                              bsplinecurve2d.knot_multiplicities,
                                              bsplinecurve2d.knots,
                                              bsplinecurve2d.weights,
                                              bsplinecurve2d.periodic)
        return bsplinecurve2d

    def bsplinecurve2d_with_dimension_to_3d(self, bsplinecurve2d):
        """
        Compute the bsplinecurve3d, on a Bspline surface, of a bsplinecurve2d defined in the dimensioned frame.

        """

        bsplinecurve2d_01 = self.bsplinecurve2d_with_dimension_to_parametric_frame(bsplinecurve2d)
        bsplinecurve3d = self.bsplinecurve2d_to_3d(bsplinecurve2d_01)

        return bsplinecurve3d

    def arc2d_parametric_to_dimension(self, arc2d, grid2d: grid.Grid2D):
        """
        Convert an arc 2d from the parametric to the dimensioned frame.

        """

        number_points = math.ceil(arc2d.angle * 7) + 1
        length = arc2d.length()
        points = [self.point2d_parametric_to_dimension(arc2d.point_at_abscissa(
            i * length / (number_points - 1)), grid2d) for i in range(number_points)]

        return edges.BSplineCurve2D.from_points_interpolation(
            points, max(self.degree_u, self.degree_v))

    def arc3d_to_2d_with_dimension(self, arc3d, grid2d: grid.Grid2D):
        """
        Compute the arc 2d of an arc 3d, on a Bspline surface, in the dimensioned frame.

        """

        bsplinecurve2d = self.arc3d_to_2d(arc3d)[0]  # it's a bsplinecurve2d
        arc2d_with_dimension = self.bsplinecurve2d_parametric_to_dimension(bsplinecurve2d, grid2d)

        return arc2d_with_dimension  # it's a bsplinecurve2d-dimension

    def arc2d_with_dimension_to_parametric_frame(self, arc2d):
        """
        Convert an arc 2d from the dimensioned to the parametric frame.

        """

        number_points = math.ceil(arc2d.angle * 7) + 1
        length = arc2d.length()

        points = [self.point2d_with_dimension_to_parametric_frame(arc2d.point_at_abscissa(
            i * length / (number_points - 1)), self._grids2d) for i in range(number_points)]

        return edges.BSplineCurve2D.from_points_interpolation(points, max(self.degree_u, self.degree_v))

    def arc2d_with_dimension_to_3d(self, arc2d):
        """
        Compute the arc 3d, on a Bspline surface, of an arc 2d in the dimensioned frame.

        """

        arc2d_01 = self.arc2d_with_dimension_to_parametric_frame(arc2d)
        arc3d = self.arc2d_to_3d(arc2d_01)

        return arc3d  # it's a bsplinecurve3d

    def contour2d_parametric_to_dimension(self, contour2d: wires.Contour2D,
                                          grid2d: grid.Grid2D):
        """
        Convert a contour 2d from the parametric to the dimensioned frame.

        """

        primitives2d_dim = []

        for primitive2d in contour2d.primitives:
            method_name = f'{primitive2d.__class__.__name__.lower()}_parametric_to_dimension'

            if hasattr(self, method_name):
                primitives = getattr(self, method_name)(primitive2d, grid2d)
                if primitives:
                    primitives2d_dim.append(primitives)

            else:
                raise NotImplementedError(
                    f'Class {self.__class__.__name__} does not implement {method_name}')

        return wires.Contour2D(primitives2d_dim)

    def contour3d_to_2d_with_dimension(self, contour3d: wires.Contour3D,
                                       grid2d: grid.Grid2D):
        """
        Compute the Contour 2d of a Contour 3d, on a Bspline surface, in the dimensioned frame.

        """

        contour2d_01 = self.contour3d_to_2d(contour3d)

        return self.contour2d_parametric_to_dimension(contour2d_01, grid2d)

    def contour2d_with_dimension_to_parametric_frame(self, contour2d):
        """
        Convert a contour 2d from the dimensioned to the parametric frame.

        """

        # TODO: check and avoid primitives with start=end
        primitives2d = []

        for primitive2d in contour2d.primitives:
            method_name = f'{primitive2d.__class__.__name__.lower()}_with_dimension_to_parametric_frame'

            if hasattr(self, method_name):
                primitives = getattr(self, method_name)(primitive2d)
                if primitives:
                    primitives2d.append(primitives)

            else:
                raise NotImplementedError(
                    f'Class {self.__class__.__name__} does not implement {method_name}')

        # #Avoid to have primitives with start=end
        # start_points = []
        # for i in range(0, len(new_start_points)-1):
        #     if new_start_points[i] != new_start_points[i+1]:
        #         start_points.append(new_start_points[i])
        # if new_start_points[-1] != new_start_points[0]:
        #     start_points.append(new_start_points[-1])

        return wires.Contour2D(primitives2d)

    def contour2d_with_dimension_to_3d(self, contour2d):
        """
        Compute the contour3d, on a Bspline surface, of a contour2d define in the dimensioned frame.

        """

        contour01 = self.contour2d_with_dimension_to_parametric_frame(contour2d)

        return self.contour2d_to_3d(contour01)

    @classmethod
    def from_geomdl_surface(cls, surface):
        """
        Create a volmdlr BSpline_Surface3D from a geomdl's one.

        """

        control_points = []
        for point in surface.ctrlpts:
            control_points.append(volmdlr.Point3D(point[0], point[1], point[2]))

        (u_knots, u_multiplicities) = knots_vector_inv(surface.knotvector_u)
        (v_knots, v_multiplicities) = knots_vector_inv(surface.knotvector_v)

        bspline_surface = cls(degree_u=surface.degree_u,
                              degree_v=surface.degree_v,
                              control_points=control_points,
                              nb_u=surface.ctrlpts_size_u,
                              nb_v=surface.ctrlpts_size_v,
                              u_multiplicities=u_multiplicities,
                              v_multiplicities=v_multiplicities,
                              u_knots=u_knots,
                              v_knots=v_knots)

        return bspline_surface

    @classmethod
    def points_fitting_into_bspline_surface(cls, points_3d, size_u, size_v, degree_u, degree_v):
        """
        Bspline Surface interpolation through 3d points.

        Parameters
        ----------
        points_3d : volmdlr.Point3D
            data points
        size_u : int
            number of data points on the u-direction.
        size_v : int
            number of data points on the v-direction.
        degree_u : int
            degree of the output surface for the u-direction.
        degree_v : int
            degree of the output surface for the v-direction.

        Returns
        -------
        B-spline surface

        """

        points = []
        for point in points_3d:
            points.append((point.x, point.y, point.z))

        surface = interpolate_surface(points, size_u, size_v, degree_u, degree_v)

        return cls.from_geomdl_surface(surface)

    @classmethod
    def points_approximate_into_bspline_surface(cls, points_3d, size_u, size_v, degree_u, degree_v, **kwargs):
        """
        Bspline Surface approximate through 3d points.

        Parameters
        ----------
        points_3d : volmdlr.Point3D
            data points
        size_u : int
            number of data points on the u-direction.
        size_v : int
            number of data points on the v-direction.
        degree_u : int
            degree of the output surface for the u-direction.
        degree_v : int
            degree of the output surface for the v-direction.

        Keyword Arguments:
            * ``ctrlpts_size_u``: number of control points on the u-direction. *Default: size_u - 1*
            * ``ctrlpts_size_v``: number of control points on the v-direction. *Default: size_v - 1*

        Returns
        -------
        B-spline surface: volmdlr.faces.BSplineSurface3D

        """

        # Keyword arguments
        # number of data points, r + 1 > number of control points, n + 1
        num_cpts_u = kwargs.get('ctrlpts_size_u', size_u - 1)
        # number of data points, s + 1 > number of control points, m + 1
        num_cpts_v = kwargs.get('ctrlpts_size_v', size_v - 1)

        points = [tuple([*point]) for point in points_3d]

        surface = approximate_surface(points, size_u, size_v, degree_u, degree_v,
                                      ctrlpts_size_u=num_cpts_u, num_cpts_v=num_cpts_v)

        return cls.from_geomdl_surface(surface)

    @classmethod
    def from_cylindrical_faces(cls, cylindrical_faces, degree_u, degree_v,
                               points_x: int = 10, points_y: int = 10):
        """
        Define a bspline surface from a list of cylindrical faces.

        Parameters
        ----------
        cylindrical_faces : List[volmdlr.faces.CylindricalFace3D]
            faces 3d
        degree_u : int
            degree of the output surface for the u-direction
        degree_v : int
            degree of the output surface for the v-direction
        points_x : int
            number of points in x-direction
        points_y : int
            number of points in y-direction

        Returns
        -------
        B-spline surface

        """
        if len(cylindrical_faces) < 1:
            raise NotImplementedError
        if len(cylindrical_faces) == 1:
            return cls.from_cylindrical_face(cylindrical_faces[0], degree_u, degree_v, points_x=50, points_y=50)
        bspline_surfaces = []
        direction = cylindrical_faces[0].adjacent_direction(cylindrical_faces[1])

        if direction == 'x':
            bounding_rectangle_0 = cylindrical_faces[0].surface2d.outer_contour.bounding_rectangle
            ymin = bounding_rectangle_0[2]
            ymax = bounding_rectangle_0[3]
            for face in cylindrical_faces:
                bounding_rectangle = face.surface2d.outer_contour.bounding_rectangle
                ymin = min(ymin, bounding_rectangle[2])
                ymax = max(ymax, bounding_rectangle[3])
            for face in cylindrical_faces:
                bounding_rectangle = face.surface2d.outer_contour.bounding_rectangle

                points_3d = face.surface3d.grid3d(
                    grid.Grid2D.from_properties(
                        x_limits=(bounding_rectangle[0], bounding_rectangle[1]),
                        y_limits=(ymin, ymax),
                        points_nbr=(points_x, points_y)))

                bspline_surfaces.append(
                    cls.points_fitting_into_bspline_surface(
                        points_3d, points_x, points_y, degree_u, degree_v))

        elif direction == 'y':
            bounding_rectangle_0 = cylindrical_faces[0].surface2d.outer_contour.bounding_rectangle
            xmin = bounding_rectangle_0[0]
            xmax = bounding_rectangle_0[1]
            for face in cylindrical_faces:
                bounding_rectangle = face.surface2d.outer_contour.bounding_rectangle
                xmin = min(xmin, bounding_rectangle[0])
                xmax = max(xmax, bounding_rectangle[1])
            for face in cylindrical_faces:
                bounding_rectangle = face.surface2d.outer_contour.bounding_rectangle

                points_3d = face.surface3d.grid3d(
                    grid.Grid2D.from_properties(
                        x_limits=(xmin, xmax),
                        y_limits=(bounding_rectangle[2], bounding_rectangle[3]),
                        points_nbr=(points_x, points_y)))

                bspline_surfaces.append(
                    cls.points_fitting_into_bspline_surface(
                        points_3d, points_x, points_y, degree_u, degree_v))

        to_be_merged = bspline_surfaces[0]
        for i in range(0, len(bspline_surfaces) - 1):
            merged = to_be_merged.merge_with(bspline_surfaces[i + 1])
            to_be_merged = merged

        bspline_surface = to_be_merged

        return bspline_surface

    @classmethod
    def from_cylindrical_face(cls, cylindrical_face, degree_u, degree_v,
                              **kwargs):  # points_x: int = 50, points_y: int = 50
        """
        Define a bspline surface from a cylindrical face.

        Parameters
        ----------
        cylindrical_face : volmdlr.faces.CylindricalFace3D
            face 3d
        degree_u : int
            degree of the output surface for the u-direction.
        degree_v : int
            degree of the output surface for the v-direction.
        points_x : int
            number of points in x-direction
        points_y : int
            number of points in y-direction

        Returns
        -------
        B-spline surface

        """

        points_x = kwargs['points_x']
        points_y = kwargs['points_y']
        bounding_rectangle = cylindrical_face.surface2d.outer_contour.bounding_rectangle
        points_3d = cylindrical_face.surface3d.grid3d(
            grid.Grid2D.from_properties(x_limits=(bounding_rectangle[0],
                                                  bounding_rectangle[1]),
                                        y_limits=(bounding_rectangle[2],
                                                  bounding_rectangle[3]),
                                        points_nbr=(points_x, points_y)))

        return cls.points_fitting_into_bspline_surface(points_3d, points_x, points_x, degree_u, degree_v)

    def intersection_with(self, other_bspline_surface3d):
        """
        Compute intersection points between two Bspline surfaces.

        return u,v parameters for intersection points for both surfaces
        """

        def fun(param):
            return (self.point2d_to_3d(volmdlr.Point2D(param[0], param[1])) -
                    other_bspline_surface3d.point2d_to_3d(volmdlr.Point2D(param[2], param[3]))).norm()

        x = npy.linspace(0, 1, 10)
        x_init = []
        for xi in x:
            for yi in x:
                x_init.append((xi, yi, xi, yi))

        u1, v1, u2, v2 = [], [], [], []
        solutions = []
        for x0 in x_init:
            z = least_squares(fun, x0=x0, bounds=([0, 1]))
            # print(z.cost)
            if z.fun < 1e-5:
                solution = z.x
                if solution not in solutions:
                    solutions.append(solution)
                    u1.append(solution[0])
                    v1.append(solution[1])
                    u2.append(solution[2])
                    v2.append(solution[3])

        # uv1 = [[min(u1),max(u1)],[min(v1),max(v1)]]
        # uv2 = [[min(u2),max(u2)],[min(v2),max(v2)]]

        return (u1, v1), (u2, v2)  # (uv1, uv2)

    def plane_intersection(self, plane3d):
        """
        Compute intersection points between a Bspline surface and a plane 3d.

        """

        def fun(param):
            return ((self.surface.evaluate_single((param[0], param[1]))[0]) * plane3d.equation_coefficients()[0] +
                    (self.surface.evaluate_single((param[0], param[1]))[1]) * plane3d.equation_coefficients()[1] +
                    (self.surface.evaluate_single((param[0], param[1]))[2]) * plane3d.equation_coefficients()[2] +
                    plane3d.equation_coefficients()[3])

        x = npy.linspace(0, 1, 20)
        x_init = []
        for xi in x:
            for yi in x:
                x_init.append((xi, yi))

        intersection_points = []

        for x0 in x_init:
            z = least_squares(fun, x0=x0, bounds=([0, 1]))
            if z.fun < 1e-20:
                solution = z.x
                intersection_points.append(volmdlr.Point3D(self.surface.evaluate_single((solution[0], solution[1]))[0],
                                                           self.surface.evaluate_single((solution[0], solution[1]))[1],
                                                           self.surface.evaluate_single((solution[0], solution[1]))[
                                                               2]))
        return intersection_points

    def error_with_point3d(self, point3d):
        """
        Compute the error/distance between the Bspline surface and a point 3d.

        """

        def fun(x):
            return (point3d - self.point2d_to_3d(volmdlr.Point2D(x[0], x[1]))).norm()

        cost = []

        for x0 in [(0, 0), (0, 1), (1, 0), (1, 1), (0.5, 0.5)]:
            z = least_squares(fun, x0=x0, bounds=([0, 1]))
            cost.append(z.fun)

        return min(cost)

    def error_with_edge3d(self, edge3d):
        """
        Compute the error/distance between the Bspline surface and an edge 3d.

        it's the mean of the start and end points errors'
        """

        return (self.error_with_point3d(edge3d.start) + self.error_with_point3d(edge3d.end)) / 2

    def nearest_edges3d(self, contour3d, threshold: float):
        """
        Compute the nearest edges of a contour 3d to a Bspline_surface3d based on a threshold.

        """

        nearest = []
        for primitive in contour3d.primitives:
            if self.error_with_edge3d(primitive) <= threshold:
                nearest.append(primitive)
        nearest_primitives = wires.Wire3D(nearest)

        return nearest_primitives

    def edge3d_to_2d_with_dimension(self, edge3d, grid2d: grid.Grid2D):
        """
        Compute the edge 2d of an edge 3d, on a Bspline surface, in the dimensioned frame.

        """
        method_name = f'{edge3d.__class__.__name__.lower()}_to_2d_with_dimension'

        if hasattr(self, method_name):
            edge2d_dim = getattr(self, method_name)(edge3d, grid2d)
            if edge2d_dim:
                return edge2d_dim
            raise NotImplementedError
        raise NotImplementedError(
            f'Class {self.__class__.__name__} does not implement {method_name}')

    def wire3d_to_2d(self, wire3d):
        """
        Compute the 2d of a wire 3d, on a Bspline surface.

        """

        contour = self.contour3d_to_2d(wire3d)

        return wires.Wire2D(contour.primitives)

    def wire3d_to_2d_with_dimension(self, wire3d):
        """
        Compute the 2d of a wire 3d, on a Bspline surface, in the dimensioned frame.

        """

        contour = self.contour3d_to_2d_with_dimension(wire3d, self._grids2d)

        return wires.Wire2D(contour.primitives)

    def split_surface_u(self, u: float):
        """
        Splits the surface at the input parametric coordinate on the u-direction.

        :param u: Parametric coordinate u chosen between 0 and 1
        :type u: float
        :return: Two split surfaces
        :rtype: List[:class:`volmdlr.faces.BSplineSurface3D`]
        """

        surfaces_geo = split_surface_u(self.surface, u)
        surfaces = [BSplineSurface3D.from_geomdl_surface(surface) for surface in surfaces_geo]
        return surfaces

    def split_surface_v(self, v: float):
        """
        Splits the surface at the input parametric coordinate on the v-direction.

        :param v: Parametric coordinate v chosen between 0 and 1
        :type v: float
        :return: Two split surfaces
        :rtype: List[:class:`volmdlr.faces.BSplineSurface3D`]
        """

        surfaces_geo = split_surface_v(self.surface, v)
        surfaces = [BSplineSurface3D.from_geomdl_surface(surface) for surface in surfaces_geo]
        return surfaces

    def split_surface_with_bspline_curve(self, bspline_curve3d: edges.BSplineCurve3D):
        """
        Cuts the surface into two pieces with a bspline curve.

        :param bspline_curve3d: A BSplineCurve3d used for cutting
        :type bspline_curve3d: :class:`edges.BSplineCurve3D`
        :return: Two split surfaces
        :rtype: List[:class:`volmdlr.faces.BSplineSurface3D`]
        """

        surfaces = []
        bspline_curve2d = self.bsplinecurve3d_to_2d(bspline_curve3d)[0]
        # if type(bspline_curve2d) == list:
        #     points = [bspline_curve2d[0].start]
        #     for edge in bspline_curve2d:
        #         points.append(edge.end)
        #     bspline_curve2d = edges.BSplineCurve2D.from_points_approximation(points, 2, ctrlpts_size = 5)
        contour = volmdlr.faces.BSplineFace3D.from_surface_rectangular_cut(self, 0, 1, 0, 1).surface2d.outer_contour
        contours = contour.cut_by_bspline_curve(bspline_curve2d)

        du, dv = bspline_curve2d.end - bspline_curve2d.start
        resolution = 8

        for contour in contours:
            u_min, u_max, v_min, v_max = contour.bounding_rectangle.bounds()
            if du > dv:
                delta_u = u_max - u_min
                nlines_x = int(delta_u * resolution)
                lines_x = [edges.Line2D(volmdlr.Point2D(u_min, v_min),
                                        volmdlr.Point2D(u_min, v_max))]
                for i in range(nlines_x):
                    u = u_min + (i + 1) / (nlines_x + 1) * delta_u
                    lines_x.append(edges.Line2D(volmdlr.Point2D(u, v_min),
                                                volmdlr.Point2D(u, v_max)))
                lines_x.append(edges.Line2D(volmdlr.Point2D(u_max, v_min),
                                            volmdlr.Point2D(u_max, v_max)))
                lines = lines_x

            else:
                delta_v = v_max - v_min
                nlines_y = int(delta_v * resolution)
                lines_y = [edges.Line2D(volmdlr.Point2D(v_min, v_min),
                                        volmdlr.Point2D(v_max, v_min))]
                for i in range(nlines_y):
                    v = v_min + (i + 1) / (nlines_y + 1) * delta_v
                    lines_y.append(edges.Line2D(volmdlr.Point2D(v_min, v),
                                                volmdlr.Point2D(v_max, v)))
                lines_y.append(edges.Line2D(volmdlr.Point2D(v_min, v_max),
                                            volmdlr.Point2D(v_max, v_max)))
                lines = lines_y

            pt0 = volmdlr.O2D
            points = []

            for line in lines:
                inter = contour.line_intersections(line)
                if inter:
                    pt_ = set()
                    for point_intersection in inter:
                        pt_.add(point_intersection[0])
                else:
                    raise NotImplementedError

                pt_ = sorted(pt_, key=pt0.point_distance)
                pt0 = pt_[0]
                edge = edges.LineSegment2D(pt_[0], pt_[1])

                points.extend(edge.discretization_points(number_points=10))

            points3d = []
            for point in points:
                points3d.append(self.point2d_to_3d(point))

            size_u, size_v, degree_u, degree_v = 10, 10, self.degree_u, self.degree_v
            surfaces.append(
                BSplineSurface3D.points_fitting_into_bspline_surface(points3d, size_u, size_v, degree_u, degree_v))

        return surfaces

    def point_belongs(self, point3d):
        """
        Check if a point 3d belongs to the bspline_surface or not.

        """

        def fun(param):
            p3d = self.point2d_to_3d(volmdlr.Point2D(param[0], param[1]))
            return point3d.point_distance(p3d)

        x = npy.linspace(0, 1, 5)
        x_init = []
        for xi in x:
            for yi in x:
                x_init.append((xi, yi))

        for x0 in x_init:
            z = least_squares(fun, x0=x0, bounds=([0, 1]))
            if z.fun < 1e-10:
                return True
        return False

    def is_intersected_with(self, other_bspline_surface3d):
        """
        Check if the two surfaces are intersected or not.

        return True, when there are more 50points on the intersection zone.

        """

        # intersection_results = self.intersection_with(other_bspline_surface3d)
        # if len(intersection_results[0][0]) >= 50:
        #     return True
        # else:
        #     return False

        def fun(param):
            return (self.point2d_to_3d(volmdlr.Point2D(param[0], param[1])) -
                    other_bspline_surface3d.point2d_to_3d(volmdlr.Point2D(param[2], param[3]))).norm()

        x = npy.linspace(0, 1, 10)
        x_init = []
        for xi in x:
            for yi in x:
                x_init.append((xi, yi, xi, yi))

        i = 0
        for x0 in x_init:
            z = least_squares(fun, x0=x0, bounds=([0, 1]))
            if z.fun < 1e-5:
                i += 1
                if i >= 50:
                    return True
        return False

    def merge_with(self, other_bspline_surface3d, abs_tol: float = 1e-6):
        """
        Merges two adjacent surfaces based on their faces.

        :param other_bspline_surface3d: Other adjacent surface
        :type other_bspline_surface3d: :class:`volmdlr.faces.BSplineSurface3D`
        :param abs_tol: tolerance.
        :type abs_tol: float.

        :return: Merged surface
        :rtype: :class:`volmdlr.faces.BSplineSurface3D`
        """

        bspline_face3d = volmdlr.faces.BSplineFace3D.from_surface_rectangular_cut(self, 0, 1, 0, 1)
        other_bspline_face3d = volmdlr.faces.BSplineFace3D.from_surface_rectangular_cut(
            other_bspline_surface3d, 0, 1, 0, 1)

        bsplines = [self, other_bspline_surface3d]
        bsplines_new = bsplines

        center = [bspline_face3d.surface2d.outer_contour.center_of_mass(),
                  other_bspline_face3d.surface2d.outer_contour.center_of_mass()]
        grid2d_direction = (bspline_face3d.pair_with(other_bspline_face3d))[1]

        if (not bspline_face3d.outer_contour3d.is_sharing_primitives_with(
                other_bspline_face3d.outer_contour3d, abs_tol)
                and self.is_intersected_with(other_bspline_surface3d)):
            # find primitives to split with
            contour1 = bspline_face3d.outer_contour3d
            contour2 = other_bspline_face3d.outer_contour3d

            distances = []
            for prim1 in contour1.primitives:
                dis = []
                for prim2 in contour2.primitives:
                    point1 = (prim1.start + prim1.end) / 2
                    point2 = (prim2.start + prim2.end) / 2
                    dis.append(point1.point_distance(point2))
                distances.append(dis)

            i = distances.index((min(distances)))
            j = distances[i].index(min(distances[i]))

            curves = [contour2.primitives[j], contour1.primitives[i]]

            # split surface
            for i, bspline in enumerate(bsplines):
                surfaces = bspline.split_surface_with_bspline_curve(curves[i])

                errors = []
                for surface in surfaces:
                    errors.append(surface.error_with_point3d(bsplines[i].point2d_to_3d(center[i])))

                bsplines_new[i] = surfaces[errors.index(min(errors))]

            grid2d_direction = (
                bsplines_new[0].rectangular_cut(
                    0, 1, 0, 1).pair_with(
                    bsplines_new[1].rectangular_cut(
                        0, 1, 0, 1)))[1]

        # grid3d
        number_points = 10
        points3d = []
        is_true = (bspline_face3d.outer_contour3d.is_sharing_primitives_with(
            other_bspline_face3d.outer_contour3d, abs_tol) or self.is_intersected_with(other_bspline_surface3d))

        for i, bspline in enumerate(bsplines_new):
            grid3d = bspline.grid3d(grid.Grid2D.from_properties(x_limits=(0, 1),
                                                                y_limits=(0, 1),
                                                                points_nbr=(number_points, number_points),
                                                                direction=grid2d_direction[i]))

            if is_true and i == 1:
                points3d.extend(grid3d[number_points:number_points * number_points])
            else:
                points3d.extend(grid3d)

        # fitting
        size_u, size_v, degree_u, degree_v = (number_points * 2) - 1, number_points, 3, 3

        merged_surface = BSplineSurface3D.points_fitting_into_bspline_surface(
            points3d, size_u, size_v, degree_u, degree_v)

        return merged_surface

    def xy_limits(self, other_bspline_surface3d):
        """
        Compute x, y limits to define grid2d.

        """

        grid2d_direction = (
            self.rectangular_cut(
                0, 1, 0, 1).pair_with(
                other_bspline_surface3d.rectangular_cut(
                    0, 1, 0, 1)))[1]

        xmin, xmax, ymin, ymax = [], [], [], []
        if grid2d_direction[0][1] == '+y':
            xmin.append(0)
            xmax.append(1)
            ymin.append(0)
            ymax.append(0.99)
        elif grid2d_direction[0][1] == '+x':
            xmin.append(0)
            xmax.append(0.99)
            ymin.append(0)
            ymax.append(1)
        elif grid2d_direction[0][1] == '-x':
            xmin.append(0.01)
            xmax.append(1)
            ymin.append(0)
            ymax.append(1)
        elif grid2d_direction[0][1] == '-y':
            xmin.append(0)
            xmax.append(1)
            ymin.append(0.01)
            ymax.append(1)

        xmin.append(0)
        xmax.append(1)
        ymin.append(0)
        ymax.append(1)

        return xmin, xmax, ymin, ymax

    def derivatives(self, u, v, order):
        """
        Evaluates n-th order surface derivatives at the given (u, v) parameter pair.

        :param u: Point's u coordinate.
        :type u: float
        :param v: Point's v coordinate.
        :type v: float
        :param order: Order of the derivatives.
        :type order: int
        :return: A list SKL, where SKL[k][l] is the derivative of the surface S(u,v) with respect
        to u k times and v l times
        :rtype: List[`volmdlr.Vector3D`]
        """
        if self.surface.rational:
            # derivatives = self._rational_derivatives(self.surface.data,(u, v), order)
            derivatives = volmdlr.bspline_compiled.rational_derivatives(self.surface.data, (u, v), order)
        else:
            # derivatives = self._derivatives(self.surface.data, (u, v), order)
            derivatives = volmdlr.bspline_compiled.derivatives(self.surface.data, (u, v), order)
        for i in range(order + 1):
            for j in range(order + 1):
                derivatives[i][j] = volmdlr.Vector3D(*derivatives[i][j])
        return derivatives

    def repair_contours2d(self, outer_contour, inner_contours):
        """
        Repair contours on parametric domain.

        :param outer_contour: Outer contour 2D.
        :type inner_contours: wires.Contour2D
        :param inner_contours: List of 2D contours.
        :type inner_contours: list
        """
        new_inner_contours = []
        point1 = outer_contour.primitives[0].start
        point2 = outer_contour.primitives[-1].end

        u1, v1 = point1
        u2, v2 = point2

        for inner_contour in inner_contours:
            u3, v3 = inner_contour.primitives[0].start
            u4, v4 = inner_contour.primitives[-1].end

            if not inner_contour.is_ordered():
                if self.x_periodicity and self.y_periodicity:
                    raise NotImplementedError
                if self.x_periodicity:
                    outer_contour_param = [u1, u2]
                    inner_contour_param = [u3, u4]
                elif self.y_periodicity:
                    outer_contour_param = [v1, v2]
                    inner_contour_param = [v3, v4]
                else:
                    raise NotImplementedError

                point1 = outer_contour.primitives[0].start
                point2 = outer_contour.primitives[-1].end
                point3 = inner_contour.primitives[0].start
                point4 = inner_contour.primitives[-1].end

                outer_contour_direction = outer_contour_param[0] < outer_contour_param[1]
                inner_contour_direction = inner_contour_param[0] < inner_contour_param[1]
                if outer_contour_direction == inner_contour_direction:
                    inner_contour = inner_contour.invert()
                    point3 = inner_contour.primitives[0].start
                    point4 = inner_contour.primitives[-1].end

                closing_linesegment1 = edges.LineSegment2D(point2, point3)
                closing_linesegment2 = edges.LineSegment2D(point4, point1)
                new_outer_contour_primitives = outer_contour.primitives + [closing_linesegment1] + \
                    inner_contour.primitives + \
                    [closing_linesegment2]
                new_outer_contour = wires.Contour2D(primitives=new_outer_contour_primitives)
                new_outer_contour.order_contour(tol=1e-4)
            else:
                new_inner_contours.append(inner_contour)
        return new_outer_contour, new_inner_contours

    def _get_overlapping_theta(self, outer_contour_startend_theta, inner_contour_startend_theta):
        """
        Find overlapping theta domain between two contours on periodical Surfaces.
        """
        oc_xmin_index, outer_contour_xmin = min(enumerate(outer_contour_startend_theta), key=lambda x: x[1])
        oc_xmax_index, outer_contour_xman = max(enumerate(outer_contour_startend_theta), key=lambda x: x[1])
        inner_contour_xmin = min(inner_contour_startend_theta)
        inner_contour_xmax = max(inner_contour_startend_theta)

        # check if tetha3 or theta4 is in [theta1, theta2] interval
        overlap = outer_contour_xmin <= inner_contour_xmax and outer_contour_xman >= inner_contour_xmin

        if overlap:
            if inner_contour_xmin < outer_contour_xmin:
                overlapping_theta = outer_contour_startend_theta[oc_xmin_index]
                outer_contour_side = oc_xmin_index
                side = 0
                return overlapping_theta, outer_contour_side, side
            overlapping_theta = outer_contour_startend_theta[oc_xmax_index]
            outer_contour_side = oc_xmax_index
            side = 1
            return overlapping_theta, outer_contour_side, side

        # if not direct intersection -> find intersection at periodicity
        if inner_contour_xmin < outer_contour_xmin:
            overlapping_theta = outer_contour_startend_theta[oc_xmin_index] - 2 * math.pi
            outer_contour_side = oc_xmin_index
            side = 0
            return overlapping_theta, outer_contour_side, side
        overlapping_theta = outer_contour_startend_theta[oc_xmax_index] + 2 * math.pi
        outer_contour_side = oc_xmax_index
        side = 1
        return overlapping_theta, outer_contour_side, side

    def to_plane3d(self):
        """
        Converts a Bspline surface3d to a Plane3d.

        :return: A Plane
        :rtype: Plane3D
        """

        points_2d = [volmdlr.Point2D(0.1, 0.1),
                     volmdlr.Point2D(0.1, 0.8),
                     volmdlr.Point2D(0.8, 0.5)]
        points = [self.point2d_to_3d(pt) for pt in points_2d]

        surface3d = Plane3D.from_3_points(points[0],
                                          points[1],
                                          points[2])
        return surface3d


class BezierSurface3D(BSplineSurface3D):
    """
    A 3D Bezier surface.

    :param degree_u: The degree of the Bezier surface in the u-direction.
    :type degree_u: int
    :param degree_v: The degree of the Bezier surface in the v-direction.
    :type degree_v: int
    :param control_points: A list of lists of control points defining the Bezier surface.
    :type control_points: List[List[`volmdlr.Point3D`]]
    :param nb_u: The number of control points in the u-direction.
    :type nb_u: int
    :param nb_v: The number of control points in the v-direction.
    :type nb_v: int
    :param name: (Optional) name for the Bezier surface.
    :type name: str
    """

    def __init__(self, degree_u: int, degree_v: int,
                 control_points: List[List[volmdlr.Point3D]],
                 nb_u: int, nb_v: int, name=''):
        u_knots = utilities.generate_knot_vector(degree_u, nb_u)
        v_knots = utilities.generate_knot_vector(degree_v, nb_v)

        u_multiplicities = [1] * len(u_knots)
        v_multiplicities = [1] * len(v_knots)

        BSplineSurface3D.__init__(self, degree_u, degree_v,
                                  control_points, nb_u, nb_v,
                                  u_multiplicities, v_multiplicities,
                                  u_knots, v_knots, None, name)<|MERGE_RESOLUTION|>--- conflicted
+++ resolved
@@ -183,18 +183,14 @@
             return display.DisplayMesh2D([], triangles=[])
 
         triangulates_with_grid = number_points_x > 0 or number_points_y > 0
-<<<<<<< HEAD
+        if not triangulates_with_grid:
+          tri_opt = "pq"
+
         discretize_line_direction = "xy"
         if number_points_y == 0:
             discretize_line_direction = "x"
         outer_polygon = self.outer_contour.to_polygon(angle_resolution=20, discretize_line=triangulates_with_grid,
                                                       discretize_line_direction=discretize_line_direction)
-=======
-        if not triangulates_with_grid:
-            tri_opt = "pq"
-
-        outer_polygon = self.outer_contour.to_polygon(angle_resolution=15, discretize_line=triangulates_with_grid)
->>>>>>> a739a7aa
 
         if not self.inner_contours and not triangulates_with_grid:
             return outer_polygon.triangulation()
