--- conflicted
+++ resolved
@@ -6865,13 +6865,6 @@
             return False
         u_min, u_max = self.surface.domain[0]
         v_min, v_max = self.surface.domain[1]
-<<<<<<< HEAD
-        test_points = [self.point2d_to_3d(volmdlr.Point2D(u_min, v_min)),
-                       self.point2d_to_3d(volmdlr.Point2D(u_max, v_max))]
-        if self.x_periodicity or self.y_periodicity:
-            return any(point.is_close(test_point) for test_point in test_points)
-        return False
-=======
         delta_u = u_max - u_min
         delta_v = v_max - v_min
 
@@ -6971,7 +6964,6 @@
         direction_line = curves.Line2D(reference_point, reference_point + direction_vector)
         return direction_line.line_intersections(singularity_line)[0]
 
->>>>>>> 25abe996
 
 class BezierSurface3D(BSplineSurface3D):
     """
