--- conflicted
+++ resolved
@@ -3919,10 +3919,7 @@
         end3d = self.point2d_to_3d(linesegment2d.end)
         theta1, abscissa1 = linesegment2d.start
         theta2, abscissa2 = linesegment2d.end
-<<<<<<< HEAD
-
-=======
->>>>>>> b8cd0570
+
         if self.wire.point_at_abscissa(abscissa1).is_close(self.wire.point_at_abscissa(abscissa2)):
             theta_i = 0.5 * (theta1 + theta2)
             interior = self.point2d_to_3d(volmdlr.Point2D(theta_i, abscissa1))
